package org.checkerframework.framework.type;

// The imports from com.sun are all @jdk.Exported and therefore somewhat safe to use.
// Try to avoid using non-@jdk.Exported classes.

import com.sun.source.tree.AnnotationTree;
import com.sun.source.tree.AssignmentTree;
import com.sun.source.tree.BinaryTree;
import com.sun.source.tree.ClassTree;
import com.sun.source.tree.CompilationUnitTree;
import com.sun.source.tree.CompoundAssignmentTree;
import com.sun.source.tree.ConditionalExpressionTree;
import com.sun.source.tree.ExpressionTree;
import com.sun.source.tree.LambdaExpressionTree;
import com.sun.source.tree.MemberReferenceTree;
import com.sun.source.tree.MethodInvocationTree;
import com.sun.source.tree.MethodTree;
import com.sun.source.tree.NewArrayTree;
import com.sun.source.tree.NewClassTree;
import com.sun.source.tree.ReturnTree;
import com.sun.source.tree.Tree;
import com.sun.source.tree.TypeCastTree;
import com.sun.source.tree.VariableTree;
import com.sun.source.util.TreePath;
import com.sun.source.util.Trees;
import com.sun.tools.javac.code.Type;
import com.sun.tools.javac.processing.JavacProcessingEnvironment;
import com.sun.tools.javac.tree.JCTree.JCNewClass;
import com.sun.tools.javac.util.Options;
import java.io.BufferedReader;
import java.io.File;
import java.io.IOException;
import java.io.InputStreamReader;
import java.lang.annotation.Annotation;
import java.lang.annotation.ElementType;
import java.lang.annotation.Inherited;
import java.lang.annotation.Target;
import java.net.URL;
import java.util.ArrayList;
import java.util.Arrays;
import java.util.Collection;
import java.util.Collections;
import java.util.EnumSet;
import java.util.Enumeration;
import java.util.HashMap;
import java.util.HashSet;
import java.util.IdentityHashMap;
import java.util.List;
import java.util.Map;
import java.util.Set;
import java.util.StringJoiner;
import java.util.regex.Matcher;
import java.util.regex.Pattern;
import java.util.stream.Collectors;
import javax.annotation.processing.ProcessingEnvironment;
import javax.lang.model.element.AnnotationMirror;
import javax.lang.model.element.Element;
import javax.lang.model.element.ElementKind;
import javax.lang.model.element.ExecutableElement;
import javax.lang.model.element.Name;
import javax.lang.model.element.PackageElement;
import javax.lang.model.element.TypeElement;
import javax.lang.model.element.VariableElement;
import javax.lang.model.type.DeclaredType;
import javax.lang.model.type.IntersectionType;
import javax.lang.model.type.PrimitiveType;
import javax.lang.model.type.TypeKind;
import javax.lang.model.type.TypeMirror;
import javax.lang.model.type.TypeVariable;
import javax.lang.model.type.WildcardType;
import javax.lang.model.util.Elements;
import javax.lang.model.util.Types;
import javax.tools.Diagnostic;
import org.checkerframework.checker.interning.qual.FindDistinct;
import org.checkerframework.checker.interning.qual.InternedDistinct;
import org.checkerframework.checker.nullness.qual.MonotonicNonNull;
import org.checkerframework.checker.nullness.qual.Nullable;
import org.checkerframework.checker.signature.qual.CanonicalName;
import org.checkerframework.checker.signature.qual.FullyQualifiedName;
import org.checkerframework.common.basetype.BaseTypeChecker;
import org.checkerframework.common.basetype.BaseTypeVisitor;
import org.checkerframework.common.reflection.DefaultReflectionResolver;
import org.checkerframework.common.reflection.MethodValAnnotatedTypeFactory;
import org.checkerframework.common.reflection.MethodValChecker;
import org.checkerframework.common.reflection.ReflectionResolver;
import org.checkerframework.common.reflection.qual.MethodVal;
import org.checkerframework.common.wholeprograminference.WholeProgramInference;
import org.checkerframework.common.wholeprograminference.WholeProgramInferenceImplementation;
import org.checkerframework.common.wholeprograminference.WholeProgramInferenceJavaParserStorage;
import org.checkerframework.common.wholeprograminference.WholeProgramInferenceScenesStorage;
import org.checkerframework.dataflow.qual.SideEffectFree;
import org.checkerframework.framework.qual.AnnotatedFor;
import org.checkerframework.framework.qual.EnsuresQualifier;
import org.checkerframework.framework.qual.EnsuresQualifierIf;
import org.checkerframework.framework.qual.FieldInvariant;
import org.checkerframework.framework.qual.FromStubFile;
import org.checkerframework.framework.qual.HasQualifierParameter;
import org.checkerframework.framework.qual.InheritedAnnotation;
import org.checkerframework.framework.qual.NoQualifierParameter;
import org.checkerframework.framework.qual.RequiresQualifier;
import org.checkerframework.framework.source.SourceChecker;
import org.checkerframework.framework.stub.AnnotationFileElementTypes;
import org.checkerframework.framework.type.AnnotatedTypeMirror.AnnotatedArrayType;
import org.checkerframework.framework.type.AnnotatedTypeMirror.AnnotatedDeclaredType;
import org.checkerframework.framework.type.AnnotatedTypeMirror.AnnotatedExecutableType;
import org.checkerframework.framework.type.AnnotatedTypeMirror.AnnotatedIntersectionType;
import org.checkerframework.framework.type.AnnotatedTypeMirror.AnnotatedNullType;
import org.checkerframework.framework.type.AnnotatedTypeMirror.AnnotatedPrimitiveType;
import org.checkerframework.framework.type.AnnotatedTypeMirror.AnnotatedTypeVariable;
import org.checkerframework.framework.type.AnnotatedTypeMirror.AnnotatedWildcardType;
import org.checkerframework.framework.type.visitor.AnnotatedTypeCombiner;
import org.checkerframework.framework.type.visitor.SimpleAnnotatedTypeScanner;
import org.checkerframework.framework.util.AnnotatedTypes;
import org.checkerframework.framework.util.AnnotationFormatter;
import org.checkerframework.framework.util.AnnotationMirrorSet;
import org.checkerframework.framework.util.CheckerMain;
import org.checkerframework.framework.util.DefaultAnnotationFormatter;
import org.checkerframework.framework.util.FieldInvariants;
import org.checkerframework.framework.util.TreePathCacher;
import org.checkerframework.framework.util.typeinference.DefaultTypeArgumentInference;
import org.checkerframework.framework.util.typeinference.TypeArgInferenceUtil;
import org.checkerframework.framework.util.typeinference.TypeArgumentInference;
import org.checkerframework.javacutil.AnnotationBuilder;
import org.checkerframework.javacutil.AnnotationProvider;
import org.checkerframework.javacutil.AnnotationUtils;
import org.checkerframework.javacutil.BugInCF;
import org.checkerframework.javacutil.CollectionUtils;
import org.checkerframework.javacutil.ElementUtils;
import org.checkerframework.javacutil.Pair;
import org.checkerframework.javacutil.TreePathUtil;
import org.checkerframework.javacutil.TreeUtils;
import org.checkerframework.javacutil.TypeAnnotationUtils;
import org.checkerframework.javacutil.TypeKindUtils;
import org.checkerframework.javacutil.TypeSystemError;
import org.checkerframework.javacutil.TypesUtils;
import org.checkerframework.javacutil.UserError;
import org.checkerframework.javacutil.trees.DetachedVarSymbol;
import org.plumelib.util.CollectionsPlume;
import org.plumelib.util.ImmutableTypes;
import org.plumelib.util.StringsPlume;
import scenelib.annotations.el.AMethod;
import scenelib.annotations.el.ATypeElement;

/**
 * The methods of this class take an element or AST node, and return the annotated type as an {@link
 * AnnotatedTypeMirror}. The methods are:
 *
 * <ul>
 *   <li>{@link #getAnnotatedType(ClassTree)}
 *   <li>{@link #getAnnotatedType(MethodTree)}
 *   <li>{@link #getAnnotatedType(Tree)}
 *   <li>{@link #getAnnotatedTypeFromTypeTree(Tree)}
 *   <li>{@link #getAnnotatedType(TypeElement)}
 *   <li>{@link #getAnnotatedType(ExecutableElement)}
 *   <li>{@link #getAnnotatedType(Element)}
 * </ul>
 *
 * This implementation only adds qualifiers explicitly specified by the programmer. Subclasses
 * override {@link #addComputedTypeAnnotations} to add defaults, flow-sensitive refinement, and
 * type-system-specific rules.
 *
 * <p>Unless otherwise indicated, each public method in this class returns a "fully annotated" type,
 * which is one that has an annotation in all positions.
 *
 * <p>Type system checker writers may need to subclass this class, to add default qualifiers
 * according to the type system semantics. Subclasses should especially override {@link
 * #addComputedTypeAnnotations(Element, AnnotatedTypeMirror)} and {@link
 * #addComputedTypeAnnotations(Tree, AnnotatedTypeMirror)} to handle default annotations. (Also,
 * {@link #addDefaultAnnotations(AnnotatedTypeMirror)} adds annotations, but that method is a
 * workaround for <a href="https://github.com/typetools/checker-framework/issues/979">Issue
 * 979</a>.)
 *
 * @checker_framework.manual #creating-a-checker How to write a checker plug-in
 */
public class AnnotatedTypeFactory implements AnnotationProvider {

  /** Whether to print verbose debugging messages about stub files. */
  private final boolean debugStubParser;

  /** The {@link Trees} instance to use for tree node path finding. */
  protected final Trees trees;

  /** Optional! The AST of the source file being operated on. */
  // TODO: when should root be null? What are the use cases?
  // None of the existing test checkers has a null root.
  // Should not be modified between calls to "visit".
  protected @Nullable CompilationUnitTree root;

  /** The processing environment to use for accessing compiler internals. */
  protected final ProcessingEnvironment processingEnv;

  /** Utility class for working with {@link Element}s. */
  protected final Elements elements;

  /** Utility class for working with {@link TypeMirror}s. */
  public final Types types;

  /**
   * A TreePath to the current tree that an external "visitor" is visiting. The visitor is either a
   * subclass of {@link BaseTypeVisitor} or {@link
   * org.checkerframework.framework.flow.CFAbstractTransfer}.
   */
  private @Nullable TreePath visitorTreePath;

  /** The AnnotatedFor.value argument/element. */
  private final ExecutableElement annotatedForValueElement;
  /** The EnsuresQualifier.expression field/element. */
  final ExecutableElement ensuresQualifierExpressionElement;
  /** The EnsuresQualifier.List.value field/element. */
  final ExecutableElement ensuresQualifierListValueElement;
  /** The EnsuresQualifierIf.expression field/element. */
  final ExecutableElement ensuresQualifierIfExpressionElement;
  /** The EnsuresQualifierIf.result argument/element. */
  final ExecutableElement ensuresQualifierIfResultElement;
  /** The EnsuresQualifierIf.List.value field/element. */
  final ExecutableElement ensuresQualifierIfListValueElement;
  /** The FieldInvariant.field argument/element. */
  private final ExecutableElement fieldInvariantFieldElement;
  /** The FieldInvariant.qualifier argument/element. */
  private final ExecutableElement fieldInvariantQualifierElement;
  /** The HasQualifierParameter.value field/element. */
  private final ExecutableElement hasQualifierParameterValueElement;
  /** The MethodVal.className argument/element. */
  public final ExecutableElement methodValClassNameElement;
  /** The MethodVal.methodName argument/element. */
  public final ExecutableElement methodValMethodNameElement;
  /** The MethodVal.params argument/element. */
  public final ExecutableElement methodValParamsElement;
  /** The NoQualifierParameter.value field/element. */
  private final ExecutableElement noQualifierParameterValueElement;
  /** The RequiresQualifier.expression field/element. */
  final ExecutableElement requiresQualifierExpressionElement;
  /** The RequiresQualifier.List.value field/element. */
  final ExecutableElement requiresQualifierListValueElement;

  /** The RequiresQualifier type. */
  TypeMirror requiresQualifierTM;
  /** The RequiresQualifier.List type. */
  TypeMirror requiresQualifierListTM;
  /** The EnsuresQualifier type. */
  TypeMirror ensuresQualifierTM;
  /** The EnsuresQualifier.List type. */
  TypeMirror ensuresQualifierListTM;
  /** The EnsuresQualifierIf type. */
  TypeMirror ensuresQualifierIfTM;
  /** The EnsuresQualifierIf.List type. */
  TypeMirror ensuresQualifierIfListTM;

  /**
   * ===== postInit initialized fields ==== Note: qualHierarchy and typeHierarchy are both
   * initialized in the postInit.
   *
   * @see #postInit() This means, they cannot be final and cannot be referred to in any subclass
   *     constructor or method until after postInit is called
   */

  /** Represent the annotation relations. */
  protected QualifierHierarchy qualHierarchy;

  /** Represent the type relations. */
  protected TypeHierarchy typeHierarchy;

  /** Performs whole-program inference. If null, whole-program inference is disabled. */
  private final @Nullable WholeProgramInference wholeProgramInference;

  /**
   * This formatter is used for converting AnnotatedTypeMirrors to Strings. This formatter will be
   * used by all AnnotatedTypeMirrors created by this factory in their toString methods.
   */
  protected final AnnotatedTypeFormatter typeFormatter;

  /**
   * Annotation formatter is used to format AnnotationMirrors. It is primarily used by SourceChecker
   * when generating error messages.
   */
  private final AnnotationFormatter annotationFormatter;

  /** Holds the qualifier upper bounds for type uses. */
  protected QualifierUpperBounds qualifierUpperBounds;

  /**
   * Provides utility method to substitute arguments for their type variables. Field should be
   * final, but can only be set in postInit, because subtypes might need other state to be
   * initialized first.
   */
  protected TypeVariableSubstitutor typeVarSubstitutor;

  /** Provides utility method to infer type arguments. */
  protected TypeArgumentInference typeArgumentInference;

  /**
   * Caches the supported type qualifier classes. Call {@link #getSupportedTypeQualifiers()} instead
   * of using this field directly, as it may not have been initialized.
   */
  private final Set<Class<? extends Annotation>> supportedQuals;

  /**
   * Caches the fully-qualified names of the classes in {@link #supportedQuals}. Call {@link
   * #getSupportedTypeQualifierNames()} instead of using this field directly, as it may not have
   * been initialized.
   */
  private final Set<@CanonicalName String> supportedQualNames;

  /** Parses stub files and stores annotations on public elements from stub files. */
  public final AnnotationFileElementTypes stubTypes;

  /** Parses ajava files and stores annotations on public elements from ajava files. */
  public final AnnotationFileElementTypes ajavaTypes;

  /**
   * If type checking a Java file, stores annotations read from an ajava file for that class if one
   * exists. Unlike {@link #ajavaTypes}, which only stores annotations on public elements, this
   * stores annotations on all element locations such as in anonymous class bodies.
   */
  public @Nullable AnnotationFileElementTypes currentFileAjavaTypes;

  /**
   * A cache used to store elements whose declaration annotations have already been stored by
   * calling the method {@link #getDeclAnnotations(Element)}.
   */
  private final Map<Element, Set<AnnotationMirror>> cacheDeclAnnos;

  /**
   * A set containing declaration annotations that should be inherited. A declaration annotation
   * will be inherited if it is in this set, or if it has the meta-annotation @InheritedAnnotation.
   */
  private final Set<AnnotationMirror> inheritedAnnotations = AnnotationUtils.createAnnotationSet();

  /** The checker to use for option handling and resource management. */
  protected final BaseTypeChecker checker;

  /** Map keys are canonical names of aliased annotations. */
  private final Map<@FullyQualifiedName String, Alias> aliases = new HashMap<>();
  /**
   * Scans all parts of the {@link AnnotatedTypeMirror} so that all of its fields are initialized.
   */
  private SimpleAnnotatedTypeScanner<Void, Void> atmInitializer =
      new SimpleAnnotatedTypeScanner<>((type1, q) -> null);

  /**
   * Initializes all fields of {@code type}.
   *
   * @param type annotated type mirror
   */
  public void initializeAtm(AnnotatedTypeMirror type) {
    atmInitializer.visit(type);
  }

  /**
   * Information about one annotation alias.
   *
   * <p>The information is either an AnotationMirror that can be used directly, or information for a
   * builder (name and fields not to copy); see checkRep.
   */
  private static class Alias {
    /** The canonical annotation (or null if copyElements == true). */
    AnnotationMirror canonical;
    /** Whether elements should be copied over when translating to the canonical annotation. */
    boolean copyElements;
    /** The canonical annotation name (or null if copyElements == false). */
    @CanonicalName String canonicalName;
    /** Which elements should not be copied over (or null if copyElements == false). */
    String[] ignorableElements;

    /**
     * Create an Alias with the given components.
     *
     * @param aliasName the alias name; only used for debugging
     * @param canonical the canonical annotation
     * @param copyElements whether elements should be copied over when translating to the canonical
     *     annotation
     * @param canonicalName the canonical annotation name (or null if copyElements == false)
     * @param ignorableElements elements that should not be copied over
     */
    Alias(
        String aliasName,
        AnnotationMirror canonical,
        boolean copyElements,
        @CanonicalName String canonicalName,
        String[] ignorableElements) {
      this.canonical = canonical;
      this.copyElements = copyElements;
      this.canonicalName = canonicalName;
      this.ignorableElements = ignorableElements;
      checkRep(aliasName);
    }

    /**
     * Throw an exception if this object is malformed.
     *
     * @param aliasName the alias name; only used for diagnostic messages
     */
    void checkRep(String aliasName) {
      if (copyElements) {
        if (!(canonical == null && canonicalName != null && ignorableElements != null)) {
          throw new BugInCF(
              "Bad Alias for %s: [canonical=%s] copyElements=%s canonicalName=%s"
                  + " ignorableElements=%s",
              aliasName, canonical, copyElements, canonicalName, ignorableElements);
        }
      } else {
        if (!(canonical != null && canonicalName == null && ignorableElements == null)) {
          throw new BugInCF(
              "Bad Alias for %s: canonical=%s copyElements=%s [canonicalName=%s"
                  + " ignorableElements=%s]",
              aliasName, canonical, copyElements, canonicalName, ignorableElements);
        }
      }
    }
  }

  /**
   * A map from the class of an annotation to the set of classes for annotations with the same
   * meaning, as well as the annotation mirror that should be used.
   */
  private final Map<
          Class<? extends Annotation>, Pair<AnnotationMirror, Set<Class<? extends Annotation>>>>
      declAliases = new HashMap<>();

  /** Unique ID counter; for debugging purposes. */
  private static int uidCounter = 0;

  /** Unique ID of the current object; for debugging purposes. */
  public final int uid;

  /**
   * Object that is used to resolve reflective method calls, if reflection resolution is turned on.
   */
  protected ReflectionResolver reflectionResolver;

  /** AnnotationClassLoader used to load type annotation classes via reflective lookup. */
  protected AnnotationClassLoader loader;

  /**
   * Which whole-program inference output format to use, if doing whole-program inference. This
   * variable would be final, but it is not set unless WPI is enabled.
   */
  public WholeProgramInference.OutputFormat wpiOutputFormat;

  /**
   * Should results be cached? This means that ATM.deepCopy() will be called. ATM.deepCopy() used to
   * (and perhaps still does) side effect the ATM being copied. So setting this to false is not
   * equivalent to setting shouldReadCache to false.
   */
  public boolean shouldCache;

  /** Size of LRU cache if one isn't specified using the atfCacheSize option. */
  private static final int DEFAULT_CACHE_SIZE = 300;

  /** Mapping from a Tree to its annotated type; defaults have been applied. */
  private final Map<Tree, AnnotatedTypeMirror> classAndMethodTreeCache;

  /**
   * Mapping from an expression tree to its annotated type; before defaults are applied, just what
   * the programmer wrote.
   */
  protected final Map<Tree, AnnotatedTypeMirror> fromExpressionTreeCache;

  /**
   * Mapping from a member tree to its annotated type; before defaults are applied, just what the
   * programmer wrote.
   */
  protected final Map<Tree, AnnotatedTypeMirror> fromMemberTreeCache;

  /**
   * Mapping from a type tree to its annotated type; before defaults are applied, just what the
   * programmer wrote.
   */
  protected final Map<Tree, AnnotatedTypeMirror> fromTypeTreeCache;

  /**
   * Mapping from an Element to its annotated type; before defaults are applied, just what the
   * programmer wrote.
   */
  private final Map<Element, AnnotatedTypeMirror> elementCache;

  /** Mapping from an Element to the source Tree of the declaration. */
  private final Map<Element, Tree> elementToTreeCache;

  /** Mapping from a Tree to its TreePath. Shared between all instances. */
  private final TreePathCacher treePathCache;

  /** Mapping from CFG-generated trees to their enclosing elements. */
  protected final Map<Tree, Element> artificialTreeToEnclosingElementMap;

  /**
   * Whether to ignore uninferred type arguments. This is a temporary flag to work around Issue 979.
   */
  public final boolean ignoreUninferredTypeArguments;

  /** The Object.getClass method. */
  protected final ExecutableElement objectGetClass;

  /** Size of the annotationClassNames cache. */
  private static final int ANNOTATION_CACHE_SIZE = 500;

  /** Maps classes representing AnnotationMirrors to their canonical names. */
  private final Map<Class<? extends Annotation>, @CanonicalName String> annotationClassNames;

  /** An annotated type of the declaration of {@link Iterable} without any annotations. */
  private AnnotatedDeclaredType iterableDeclType;

  /**
   * Constructs a factory from the given {@link ProcessingEnvironment} instance and syntax tree
   * root. (These parameters are required so that the factory may conduct the appropriate
   * annotation-gathering analyses on certain tree types.)
   *
   * <p>Root can be {@code null} if the factory does not operate on trees.
   *
   * <p>A subclass must call postInit at the end of its constructor. postInit must be the last call
   * in the constructor or else types from stub files may not be created as expected.
   *
   * @param checker the {@link SourceChecker} to which this factory belongs
   * @throws IllegalArgumentException if either argument is {@code null}
   */
  public AnnotatedTypeFactory(BaseTypeChecker checker) {
    uid = ++uidCounter;
    this.processingEnv = checker.getProcessingEnvironment();
    // this.root = root;
    this.checker = checker;
    this.trees = Trees.instance(processingEnv);
    this.elements = processingEnv.getElementUtils();
    this.types = processingEnv.getTypeUtils();

    this.supportedQuals = new HashSet<>();
    this.supportedQualNames = new HashSet<>();
    this.stubTypes = new AnnotationFileElementTypes(this);
    this.ajavaTypes = new AnnotationFileElementTypes(this);
    this.currentFileAjavaTypes = null;

    this.cacheDeclAnnos = new HashMap<>();

    this.artificialTreeToEnclosingElementMap = new HashMap<>();
    // get the shared instance from the checker
    this.treePathCache = checker.getTreePathCacher();

    this.shouldCache = !checker.hasOption("atfDoNotCache");
    if (shouldCache) {
      int cacheSize = getCacheSize();
      this.classAndMethodTreeCache = CollectionUtils.createLRUCache(cacheSize);
      this.fromExpressionTreeCache = CollectionUtils.createLRUCache(cacheSize);
      this.fromMemberTreeCache = CollectionUtils.createLRUCache(cacheSize);
      this.fromTypeTreeCache = CollectionUtils.createLRUCache(cacheSize);
      this.elementCache = CollectionUtils.createLRUCache(cacheSize);
      this.elementToTreeCache = CollectionUtils.createLRUCache(cacheSize);
      this.annotationClassNames =
          Collections.synchronizedMap(CollectionUtils.createLRUCache(ANNOTATION_CACHE_SIZE));
    } else {
      this.classAndMethodTreeCache = null;
      this.fromExpressionTreeCache = null;
      this.fromMemberTreeCache = null;
      this.fromTypeTreeCache = null;
      this.elementCache = null;
      this.elementToTreeCache = null;
      this.annotationClassNames = null;
    }

    this.typeFormatter = createAnnotatedTypeFormatter();
    this.annotationFormatter = createAnnotationFormatter();

    if (checker.hasOption("infer")) {
      checkInvalidOptionsInferSignatures();
      String inferArg = checker.getOption("infer");
      // No argument means "jaifs", for (temporary) backwards compatibility.
      if (inferArg == null) {
        inferArg = "jaifs";
      }
      switch (inferArg) {
        case "stubs":
          wpiOutputFormat = WholeProgramInference.OutputFormat.STUB;
          break;
        case "jaifs":
          wpiOutputFormat = WholeProgramInference.OutputFormat.JAIF;
          break;
        case "ajava":
          wpiOutputFormat = WholeProgramInference.OutputFormat.AJAVA;
          break;
        default:
          throw new UserError(
              "Bad argument -Ainfer="
                  + inferArg
                  + " should be one of: -Ainfer=jaifs, -Ainfer=stubs, -Ainfer=ajava");
      }
<<<<<<< HEAD
      boolean showFailedInferences = checker.hasOption("showWPIFailedInferences");
      if (wpiOutputFormat == WholeProgramInference.OutputFormat.AJAVA) {
        wholeProgramInference =
            new WholeProgramInferenceImplementation<AnnotatedTypeMirror>(
                this, new WholeProgramInferenceJavaParserStorage(this), showFailedInferences);
      } else {
        wholeProgramInference =
            new WholeProgramInferenceImplementation<ATypeElement>(
                this, new WholeProgramInferenceScenesStorage(this), showFailedInferences);
=======
      boolean showWpiFailedInferences = checker.hasOption("showWpiFailedInferences");
      if (wpiOutputFormat == WholeProgramInference.OutputFormat.AJAVA) {
        wholeProgramInference =
            new WholeProgramInferenceImplementation<AnnotatedTypeMirror>(
                this, new WholeProgramInferenceJavaParserStorage(this), showWpiFailedInferences);
      } else {
        wholeProgramInference =
            new WholeProgramInferenceImplementation<ATypeElement>(
                this, new WholeProgramInferenceScenesStorage(this), showWpiFailedInferences);
>>>>>>> 066ff802
      }
      if (!checker.hasOption("warns")) {
        // Without -Awarns, the inference output may be incomplete, because javac halts
        // after issuing an error.
        checker.message(Diagnostic.Kind.ERROR, "Do not supply -Ainfer without -Awarns");
      }
    } else {
      wholeProgramInference = null;
    }
    ignoreUninferredTypeArguments = !checker.hasOption("conservativeUninferredTypeArguments");

    objectGetClass = TreeUtils.getMethod("java.lang.Object", "getClass", 0, processingEnv);

    this.debugStubParser = checker.hasOption("stubDebug");

    annotatedForValueElement = TreeUtils.getMethod(AnnotatedFor.class, "value", 0, processingEnv);
    ensuresQualifierExpressionElement =
        TreeUtils.getMethod(EnsuresQualifier.class, "expression", 0, processingEnv);
    ensuresQualifierListValueElement =
        TreeUtils.getMethod(EnsuresQualifier.List.class, "value", 0, processingEnv);
    ensuresQualifierIfExpressionElement =
        TreeUtils.getMethod(EnsuresQualifierIf.class, "expression", 0, processingEnv);
    ensuresQualifierIfResultElement =
        TreeUtils.getMethod(EnsuresQualifierIf.class, "result", 0, processingEnv);
    ensuresQualifierIfListValueElement =
        TreeUtils.getMethod(EnsuresQualifierIf.List.class, "value", 0, processingEnv);
    fieldInvariantFieldElement =
        TreeUtils.getMethod(FieldInvariant.class, "field", 0, processingEnv);
    fieldInvariantQualifierElement =
        TreeUtils.getMethod(FieldInvariant.class, "qualifier", 0, processingEnv);
    hasQualifierParameterValueElement =
        TreeUtils.getMethod(HasQualifierParameter.class, "value", 0, processingEnv);
    methodValClassNameElement = TreeUtils.getMethod(MethodVal.class, "className", 0, processingEnv);
    methodValMethodNameElement =
        TreeUtils.getMethod(MethodVal.class, "methodName", 0, processingEnv);
    methodValParamsElement = TreeUtils.getMethod(MethodVal.class, "params", 0, processingEnv);
    noQualifierParameterValueElement =
        TreeUtils.getMethod(NoQualifierParameter.class, "value", 0, processingEnv);
    requiresQualifierExpressionElement =
        TreeUtils.getMethod(RequiresQualifier.class, "expression", 0, processingEnv);
    requiresQualifierListValueElement =
        TreeUtils.getMethod(RequiresQualifier.List.class, "value", 0, processingEnv);

    requiresQualifierTM =
        ElementUtils.getTypeElement(processingEnv, RequiresQualifier.class).asType();
    requiresQualifierListTM =
        ElementUtils.getTypeElement(processingEnv, RequiresQualifier.List.class).asType();
    ensuresQualifierTM =
        ElementUtils.getTypeElement(processingEnv, EnsuresQualifier.class).asType();
    ensuresQualifierListTM =
        ElementUtils.getTypeElement(processingEnv, EnsuresQualifier.List.class).asType();
    ensuresQualifierIfTM =
        ElementUtils.getTypeElement(processingEnv, EnsuresQualifierIf.class).asType();
    ensuresQualifierIfListTM =
        ElementUtils.getTypeElement(processingEnv, EnsuresQualifierIf.List.class).asType();
  }

  /**
   * @throws BugInCF If supportedQuals is empty or if any of the support qualifiers has a @Target
   *     meta-annotation that contain something besides TYPE_USE or TYPE_PARAMETER. (@Target({}) is
   *     allowed.)
   */
  private void checkSupportedQuals() {
    if (supportedQuals.isEmpty()) {
      throw new TypeSystemError("Found no supported qualifiers.");
    }
    for (Class<? extends Annotation> annotationClass : supportedQuals) {
      // Check @Target values
      ElementType[] targetValues = annotationClass.getAnnotation(Target.class).value();
      List<ElementType> badTargetValues = new ArrayList<>();
      for (ElementType element : targetValues) {
        if (!(element == ElementType.TYPE_USE || element == ElementType.TYPE_PARAMETER)) {
          // if there's an ElementType with an enumerated value of something other
          // than TYPE_USE or TYPE_PARAMETER then it isn't a valid qualifier
          badTargetValues.add(element);
        }
      }
      if (!badTargetValues.isEmpty()) {
        String msg =
            "The @Target meta-annotation on type qualifier "
                + annotationClass.toString()
                + " must not contain "
                + StringsPlume.conjunction("or", badTargetValues)
                + ".";
        throw new TypeSystemError(msg);
      }
    }
  }

  /**
   * This method is called only when {@code -Ainfer} is passed as an option. It checks if another
   * option that should not occur simultaneously with the whole-program inference is also passed as
   * argument, and aborts the process if that is the case. For example, the whole-program inference
   * process was not designed to work with conservative defaults.
   *
   * <p>Subclasses may override this method to add more options.
   */
  protected void checkInvalidOptionsInferSignatures() {
    // See Issue 683
    // https://github.com/typetools/checker-framework/issues/683
    if (checker.useConservativeDefault("source") || checker.useConservativeDefault("bytecode")) {
      throw new UserError(
          "The option -Ainfer=... cannot be used together with conservative defaults.");
    }
  }

  /**
   * Actions that logically belong in the constructor, but need to run after the subclass
   * constructor has completed. In particular, parseStubFiles() may try to do type resolution with
   * this AnnotatedTypeFactory.
   */
  protected void postInit() {
    this.qualHierarchy = createQualifierHierarchy();
    if (qualHierarchy == null) {
      throw new TypeSystemError(
          "AnnotatedTypeFactory with null qualifier hierarchy not supported.");
    } else if (!qualHierarchy.isValid()) {
      throw new TypeSystemError(
          "AnnotatedTypeFactory: invalid qualifier hierarchy: %s %s ",
          qualHierarchy.getClass(), qualHierarchy);
    }
    this.typeHierarchy = createTypeHierarchy();
    this.typeVarSubstitutor = createTypeVariableSubstitutor();
    this.typeArgumentInference = createTypeArgumentInference();
    this.qualifierUpperBounds = createQualifierUpperBounds();

    // TODO: is this the best location for declaring this alias?
    addAliasedDeclAnnotation(
        org.jmlspecs.annotation.Pure.class,
        org.checkerframework.dataflow.qual.Pure.class,
        AnnotationBuilder.fromClass(elements, org.checkerframework.dataflow.qual.Pure.class));

    // Accommodate the inability to write @InheritedAnnotation on these annotations.
    addInheritedAnnotation(
        AnnotationBuilder.fromClass(elements, org.checkerframework.dataflow.qual.Pure.class));
    addInheritedAnnotation(
        AnnotationBuilder.fromClass(
            elements, org.checkerframework.dataflow.qual.SideEffectFree.class));
    addInheritedAnnotation(
        AnnotationBuilder.fromClass(
            elements, org.checkerframework.dataflow.qual.Deterministic.class));
    addInheritedAnnotation(
        AnnotationBuilder.fromClass(
            elements, org.checkerframework.dataflow.qual.TerminatesExecution.class));

    initializeReflectionResolution();

    if (this.getClass() == AnnotatedTypeFactory.class) {
      this.parseAnnotationFiles();
    }
    TypeMirror iterableTypeMirror =
        ElementUtils.getTypeElement(processingEnv, Iterable.class).asType();
    this.iterableDeclType =
        (AnnotatedDeclaredType) AnnotatedTypeMirror.createType(iterableTypeMirror, this, true);
  }

  /**
   * Returns the checker associated with this factory.
   *
   * @return the checker associated with this factory
   */
  public BaseTypeChecker getChecker() {
    return checker;
  }

  /**
   * Returns the names of the annotation processors that are being run.
   *
   * @return the names of the annotation processors that are being run
   */
  @SuppressWarnings("JdkObsolete") // ClassLoader.getResources returns an Enumeration
  public String[] getCheckerNames() {
    com.sun.tools.javac.util.Context context =
        ((JavacProcessingEnvironment) processingEnv).getContext();
    String processorArg = Options.instance(context).get("-processor");
    if (processorArg != null) {
      return processorArg.split(",");
    }
    try {
      String filename = "META-INF/services/javax.annotation.processing.Processor";
      List<String> lines = new ArrayList<>();
      Enumeration<URL> urls = getClass().getClassLoader().getResources(filename);
      while (urls.hasMoreElements()) {
        URL url = urls.nextElement();
        BufferedReader in = new BufferedReader(new InputStreamReader(url.openStream()));
        lines.addAll(in.lines().collect(Collectors.toList()));
      }
      String[] result = lines.toArray(new String[0]);
      return result;
    } catch (IOException e) {
      throw new BugInCF(e);
    }
  }

  /**
   * Creates {@link QualifierUpperBounds} for this type factory.
   *
   * @return a new {@link QualifierUpperBounds} for this type factory
   */
  protected QualifierUpperBounds createQualifierUpperBounds() {
    return new QualifierUpperBounds(this);
  }

  /**
   * Return {@link QualifierUpperBounds} for this type factory.
   *
   * @return {@link QualifierUpperBounds} for this type factory
   */
  public QualifierUpperBounds getQualifierUpperBounds() {
    return qualifierUpperBounds;
  }

  /**
   * Returns the WholeProgramInference instance (may be null).
   *
   * @return the WholeProgramInference instance, or null
   */
  public WholeProgramInference getWholeProgramInference() {
    return wholeProgramInference;
  }

  protected void initializeReflectionResolution() {
    if (checker.shouldResolveReflection()) {
      boolean debug = "debug".equals(checker.getOption("resolveReflection"));

      MethodValChecker methodValChecker = checker.getSubchecker(MethodValChecker.class);
      assert methodValChecker != null
          : "AnnotatedTypeFactory: reflection resolution was requested, but MethodValChecker isn't"
              + " a subchecker.";
      MethodValAnnotatedTypeFactory methodValATF =
          (MethodValAnnotatedTypeFactory) methodValChecker.getAnnotationProvider();

      reflectionResolver = new DefaultReflectionResolver(checker, methodValATF, debug);
    }
  }

  /**
   * Set the CompilationUnitTree that should be used.
   *
   * @param root the new compilation unit to use
   */
  public void setRoot(@Nullable CompilationUnitTree root) {
    if (root != null && wholeProgramInference != null) {
      for (Tree typeDecl : root.getTypeDecls()) {
        if (typeDecl.getKind() == Tree.Kind.CLASS) {
          ClassTree classTree = (ClassTree) typeDecl;
          wholeProgramInference.preprocessClassTree(classTree);
        }
      }
    }

    this.root = root;
    // Do not clear here. Only the primary checker should clear this cache.
    // treePathCache.clear();

    // setRoot in a GenericAnnotatedTypeFactory will clear this;
    // if this isn't a GenericATF, then it must clear it itself.
    if (!(this instanceof GenericAnnotatedTypeFactory)) {
      artificialTreeToEnclosingElementMap.clear();
    }

    if (shouldCache) {
      // Clear the caches with trees because once the compilation unit changes,
      // the trees may be modified and lose type arguments.
      elementToTreeCache.clear();
      fromExpressionTreeCache.clear();
      fromMemberTreeCache.clear();
      fromTypeTreeCache.clear();
      classAndMethodTreeCache.clear();

      // There is no need to clear the following cache, it is limited by cache size and it
      // contents won't change between compilation units.
      // elementCache.clear();
    }

    if (root != null && checker.hasOption("ajava")) {
      // Search for an ajava file with annotations for the current source file and the current
      // checker. It will be in a directory specified by the "ajava" option in a subdirectory
      // corresponding to this file's package. For example, a file in package a.b would be in a
      // subdirectory a/b. The filename is ClassName-checker.qualified.name.ajava. If such a file
      // exists, read its detailed annotation data, including annotations on private elements.

      String packagePrefix =
          root.getPackageName() != null
              ? TreeUtils.nameExpressionToString(root.getPackageName()) + "."
              : "";

      // The method getName() returns a path.
      String className = root.getSourceFile().getName();
      // Extract the basename.
      int lastSeparator = className.lastIndexOf(File.separator);
      if (lastSeparator != -1) {
        className = className.substring(lastSeparator + 1);
      }
      // Drop the ".java" extension.
      if (className.endsWith(".java")) {
        className = className.substring(0, className.length() - ".java".length());
      }

      String qualifiedName = packagePrefix + className;

      for (String ajavaLocation : checker.getOption("ajava").split(File.pathSeparator)) {
        String ajavaPath =
            ajavaLocation
                + File.separator
                + qualifiedName.replaceAll("\\.", "/")
                + "-"
                + checker.getClass().getCanonicalName()
                + ".ajava";
        File ajavaFile = new File(ajavaPath);
        if (ajavaFile.exists()) {
          currentFileAjavaTypes = new AnnotationFileElementTypes(this);
          currentFileAjavaTypes.parseAjavaFileWithTree(ajavaPath, root);
          break;
        }
      }
    } else {
      currentFileAjavaTypes = null;
    }
  }

  @SideEffectFree
  @Override
  public String toString() {
    return getClass().getSimpleName() + "#" + uid;
  }

  /**
   * Returns the {@link QualifierHierarchy} to be used by this checker.
   *
   * <p>The implementation builds the type qualifier hierarchy for the {@link
   * #getSupportedTypeQualifiers()} using the meta-annotations found in them. The current
   * implementation returns an instance of {@code NoElementQualifierHierarchy}.
   *
   * <p>Subclasses must override this method if their qualifiers have elements; the method must
   * return an implementation of {@link QualifierHierarchy}, such as {@link
   * ElementQualifierHierarchy}.
   *
   * @return a QualifierHierarchy for this type system
   */
  protected QualifierHierarchy createQualifierHierarchy() {
    return new NoElementQualifierHierarchy(this.getSupportedTypeQualifiers(), elements);
  }

  /**
   * Returns the type qualifier hierarchy graph to be used by this processor.
   *
   * @see #createQualifierHierarchy()
   * @return the {@link QualifierHierarchy} for this checker
   */
  public final QualifierHierarchy getQualifierHierarchy() {
    return qualHierarchy;
  }

  /**
   * Creates the type hierarchy to be used by this factory.
   *
   * <p>Subclasses may override this method to specify new type-checking rules beyond the typical
   * Java subtyping rules.
   *
   * @return the type relations class to check type subtyping
   */
  protected TypeHierarchy createTypeHierarchy() {
    return new DefaultTypeHierarchy(
        checker,
        getQualifierHierarchy(),
        checker.getBooleanOption("ignoreRawTypeArguments", true),
        checker.hasOption("invariantArrays"));
  }

  public final TypeHierarchy getTypeHierarchy() {
    return typeHierarchy;
  }

  /** TypeVariableSubstitutor provides a method to replace type parameters with their arguments. */
  protected TypeVariableSubstitutor createTypeVariableSubstitutor() {
    return new TypeVariableSubstitutor();
  }

  public TypeVariableSubstitutor getTypeVarSubstitutor() {
    return typeVarSubstitutor;
  }

  /**
   * TypeArgumentInference infers the method type arguments when they are not explicitly written.
   */
  protected TypeArgumentInference createTypeArgumentInference() {
    return new DefaultTypeArgumentInference(this);
  }

  public TypeArgumentInference getTypeArgumentInference() {
    return typeArgumentInference;
  }

  /**
   * Factory method to easily change what {@link AnnotationClassLoader} is created to load type
   * annotation classes. Subclasses can override this method and return a custom
   * AnnotationClassLoader subclass to customize loading logic.
   */
  protected AnnotationClassLoader createAnnotationClassLoader() {
    return new AnnotationClassLoader(checker);
  }

  /**
   * Returns a mutable set of annotation classes that are supported by a checker.
   *
   * <p>Subclasses may override this method to return a mutable set of their supported type
   * qualifiers through one of the 5 approaches shown below.
   *
   * <p>Subclasses should not call this method; they should call {@link #getSupportedTypeQualifiers}
   * instead.
   *
   * <p>By default, a checker supports all annotations located in a subdirectory called {@literal
   * qual} that's located in the same directory as the checker. Note that only annotations defined
   * with the {@code @Target({ElementType.TYPE_USE})} meta-annotation (and optionally with the
   * additional value of {@code ElementType.TYPE_PARAMETER}, but no other {@code ElementType}
   * values) are automatically considered as supported annotations.
   *
   * <p>To support a different set of annotations than those in the {@literal qual} subdirectory, or
   * that have other {@code ElementType} values, see examples below.
   *
   * <p>In total, there are 5 ways to indicate annotations that are supported by a checker:
   *
   * <ol>
   *   <li>Only support annotations located in a checker's {@literal qual} directory:
   *       <p>This is the default behavior. Simply place those annotations within the {@literal
   *       qual} directory.
   *   <li>Support annotations located in a checker's {@literal qual} directory and a list of other
   *       annotations:
   *       <p>Place those annotations within the {@literal qual} directory, and override {@link
   *       #createSupportedTypeQualifiers()} by calling {@link #getBundledTypeQualifiers(Class...)}
   *       with a varargs parameter list of the other annotations. Code example:
   *       <pre>
   * {@code @Override protected Set<Class<? extends Annotation>> createSupportedTypeQualifiers() {
   *      return getBundledTypeQualifiers(Regex.class, PartialRegex.class, RegexBottom.class, UnknownRegex.class);
   *  } }
   * </pre>
   *   <li>Supporting only annotations that are explicitly listed: Override {@link
   *       #createSupportedTypeQualifiers()} and return a mutable set of the supported annotations.
   *       Code example:
   *       <pre>
   * {@code @Override protected Set<Class<? extends Annotation>> createSupportedTypeQualifiers() {
   *      return new HashSet<Class<? extends Annotation>>(
   *              Arrays.asList(A.class, B.class));
   *  } }
   * </pre>
   *       The set of qualifiers returned by {@link #createSupportedTypeQualifiers()} must be a
   *       fresh, mutable set. The methods {@link #getBundledTypeQualifiers(Class...)} must return a
   *       fresh, mutable set
   * </ol>
   *
   * @return the type qualifiers supported this processor, or an empty set if none
   */
  protected Set<Class<? extends Annotation>> createSupportedTypeQualifiers() {
    return getBundledTypeQualifiers();
  }

  /**
   * Loads all annotations contained in the qual directory of a checker via reflection; if a
   * polymorphic type qualifier exists, and an explicit array of annotations to the set of
   * annotation classes.
   *
   * <p>This method can be called in the overridden versions of {@link
   * #createSupportedTypeQualifiers()} in each checker.
   *
   * @param explicitlyListedAnnotations a varargs array of explicitly listed annotation classes to
   *     be added to the returned set. For example, it is used frequently to add Bottom qualifiers.
   * @return a mutable set of the loaded and listed annotation classes
   */
  @SafeVarargs
  protected final Set<Class<? extends Annotation>> getBundledTypeQualifiers(
      Class<? extends Annotation>... explicitlyListedAnnotations) {
    return loadTypeAnnotationsFromQualDir(explicitlyListedAnnotations);
  }

  /**
   * Instantiates the AnnotationClassLoader and loads all annotations contained in the qual
   * directory of a checker via reflection, and has the option to include an explicitly stated list
   * of annotations (eg ones found in a different directory than qual).
   *
   * <p>The annotations that are automatically loaded must have the {@link
   * java.lang.annotation.Target Target} meta-annotation with the value of {@link
   * ElementType#TYPE_USE} (and optionally {@link ElementType#TYPE_PARAMETER}). If it has other
   * {@link ElementType} values, it won't be loaded. Other annotation classes must be explicitly
   * listed even if they are in the same directory as the checker's qual directory.
   *
   * @param explicitlyListedAnnotations a set of explicitly listed annotation classes to be added to
   *     the returned set, for example, it is used frequently to add Bottom qualifiers
   * @return a set of annotation class instances
   */
  @SafeVarargs
  @SuppressWarnings("varargs")
  private final Set<Class<? extends Annotation>> loadTypeAnnotationsFromQualDir(
      Class<? extends Annotation>... explicitlyListedAnnotations) {
    loader = createAnnotationClassLoader();

    Set<Class<? extends Annotation>> annotations = loader.getBundledAnnotationClasses();

    // add in all explicitly Listed qualifiers
    if (explicitlyListedAnnotations != null) {
      annotations.addAll(Arrays.asList(explicitlyListedAnnotations));
    }

    return annotations;
  }

  /**
   * Creates the AnnotatedTypeFormatter used by this type factory and all AnnotatedTypeMirrors it
   * creates. The AnnotatedTypeFormatter is used in AnnotatedTypeMirror.toString and will affect the
   * error messages printed for checkers that use this type factory.
   *
   * @return the AnnotatedTypeFormatter to pass to all instantiated AnnotatedTypeMirrors
   */
  protected AnnotatedTypeFormatter createAnnotatedTypeFormatter() {
    boolean printVerboseGenerics = checker.hasOption("printVerboseGenerics");
    return new DefaultAnnotatedTypeFormatter(
        printVerboseGenerics,
        // -AprintVerboseGenerics implies -AprintAllQualifiers
        printVerboseGenerics || checker.hasOption("printAllQualifiers"));
  }

  public AnnotatedTypeFormatter getAnnotatedTypeFormatter() {
    return typeFormatter;
  }

  protected AnnotationFormatter createAnnotationFormatter() {
    return new DefaultAnnotationFormatter();
  }

  public AnnotationFormatter getAnnotationFormatter() {
    return annotationFormatter;
  }

  /**
   * Returns an immutable set of the classes corresponding to the type qualifiers supported by this
   * checker.
   *
   * <p>Subclasses cannot override this method; they should override {@link
   * #createSupportedTypeQualifiers createSupportedTypeQualifiers} instead.
   *
   * @see #createSupportedTypeQualifiers()
   * @return an immutable set of the supported type qualifiers, or an empty set if no qualifiers are
   *     supported
   */
  public final Set<Class<? extends Annotation>> getSupportedTypeQualifiers() {
    if (this.supportedQuals.isEmpty()) {
      supportedQuals.addAll(createSupportedTypeQualifiers());
      checkSupportedQuals();
    }
    return Collections.unmodifiableSet(supportedQuals);
  }

  /**
   * Returns an immutable set of the fully qualified names of the type qualifiers supported by this
   * checker.
   *
   * <p>Subclasses cannot override this method; they should override {@link
   * #createSupportedTypeQualifiers createSupportedTypeQualifiers} instead.
   *
   * @see #createSupportedTypeQualifiers()
   * @return an immutable set of the supported type qualifiers, or an empty set if no qualifiers are
   *     supported
   */
  public final Set<@CanonicalName String> getSupportedTypeQualifierNames() {
    if (this.supportedQualNames.isEmpty()) {
      for (Class<?> clazz : getSupportedTypeQualifiers()) {
        supportedQualNames.add(clazz.getCanonicalName());
      }
    }
    return Collections.unmodifiableSet(supportedQualNames);
  }

  // **********************************************************************
  // Factories for annotated types that account for default qualifiers
  // **********************************************************************

  /**
   * Returns the size for LRU caches. It is either the value supplied via the {@code -AatfCacheSize}
   * option or the default cache size.
   *
   * @return cache size passed as argument to checker or DEFAULT_CACHE_SIZE
   */
  protected int getCacheSize() {
    String option = checker.getOption("atfCacheSize");
    if (option == null) {
      return DEFAULT_CACHE_SIZE;
    }
    try {
      return Integer.valueOf(option);
    } catch (NumberFormatException ex) {
      throw new UserError("atfCacheSize was not an integer: " + option);
    }
  }

  /**
   * Returns an AnnotatedTypeMirror representing the annotated type of {@code elt}.
   *
   * @param elt the element
   * @return the annotated type of {@code elt}
   */
  public AnnotatedTypeMirror getAnnotatedType(Element elt) {
    if (elt == null) {
      throw new BugInCF("AnnotatedTypeFactory.getAnnotatedType: null element");
    }
    // Annotations explicitly written in the source code,
    // or obtained from bytecode.
    AnnotatedTypeMirror type = fromElement(elt);
    addComputedTypeAnnotations(elt, type);
    return type;
  }

  /**
   * Returns an AnnotatedTypeMirror representing the annotated type of {@code clazz}.
   *
   * @param clazz a class
   * @return the annotated type of {@code clazz}
   */
  public AnnotatedTypeMirror getAnnotatedType(Class<?> clazz) {
    return getAnnotatedType(elements.getTypeElement(clazz.getCanonicalName()));
  }

  @Override
  public @Nullable AnnotationMirror getAnnotationMirror(
      Tree tree, Class<? extends Annotation> target) {
    if (isSupportedQualifier(target)) {
      AnnotatedTypeMirror atm = getAnnotatedType(tree);
      return atm.getAnnotation(target);
    }
    return null;
  }

  /**
   * Returns an AnnotatedTypeMirror representing the annotated type of {@code tree}.
   *
   * @param tree the AST node
   * @return the annotated type of {@code tree}
   */
  public AnnotatedTypeMirror getAnnotatedType(Tree tree) {

    if (tree == null) {
      throw new BugInCF("AnnotatedTypeFactory.getAnnotatedType: null tree");
    }
    if (shouldCache && classAndMethodTreeCache.containsKey(tree)) {
      return classAndMethodTreeCache.get(tree).deepCopy();
    }

    AnnotatedTypeMirror type;
    if (TreeUtils.isClassTree(tree)) {
      type = fromClass((ClassTree) tree);
    } else if (tree.getKind() == Tree.Kind.METHOD || tree.getKind() == Tree.Kind.VARIABLE) {
      type = fromMember(tree);
    } else if (TreeUtils.isExpressionTree(tree)) {
      tree = TreeUtils.withoutParens((ExpressionTree) tree);
      type = fromExpression((ExpressionTree) tree);
    } else {
      throw new BugInCF(
          "AnnotatedTypeFactory.getAnnotatedType: query of annotated type for tree "
              + tree.getKind());
    }

    addComputedTypeAnnotations(tree, type);

    if (TreeUtils.isClassTree(tree) || tree.getKind() == Tree.Kind.METHOD) {
      // Don't cache VARIABLE
      if (shouldCache) {
        classAndMethodTreeCache.put(tree, type.deepCopy());
      }
    } else {
      // No caching otherwise
    }

    return type;
  }

  /**
   * Called by {@link BaseTypeVisitor#visitClass(ClassTree, Void)} before the classTree is type
   * checked.
   *
   * @param classTree ClassTree on which to perform preprocessing
   */
  public void preProcessClassTree(ClassTree classTree) {}

  /**
   * Called by {@link BaseTypeVisitor#visitClass(ClassTree, Void)} after the ClassTree has been type
   * checked.
   *
   * <p>The default implementation uses this to store the defaulted AnnotatedTypeMirrors and
   * inherited declaration annotations back into the corresponding Elements. Subclasses might want
   * to override this method if storing defaulted types is not desirable.
   */
  public void postProcessClassTree(ClassTree tree) {
    TypesIntoElements.store(processingEnv, this, tree);
    DeclarationsIntoElements.store(processingEnv, this, tree);
    if (wholeProgramInference != null) {
      // Write out the results of whole-program inference, just once for each class.  As soon as any
      // class is finished processing, all modified scenes are written to files, in case this was
      // the last class to be processed.  Post-processing of subsequent classes might result in
      // re-writing some of the scenes if new information has been written to them.
      wholeProgramInference.writeResultsToFile(wpiOutputFormat, this.checker);
    }
  }

  /**
   * Determines the annotated type from a type in tree form.
   *
   * <p>Note that we cannot decide from a Tree whether it is a type use or an expression.
   * TreeUtils.isTypeTree is only an under-approximation. For example, an identifier can be either a
   * type or an expression.
   *
   * @param tree the type tree
   * @return the annotated type of the type in the AST
   */
  public AnnotatedTypeMirror getAnnotatedTypeFromTypeTree(Tree tree) {
    if (tree == null) {
      throw new BugInCF("AnnotatedTypeFactory.getAnnotatedTypeFromTypeTree: null tree");
    }
    AnnotatedTypeMirror type = fromTypeTree(tree);
    addComputedTypeAnnotations(tree, type);
    return type;
  }

  /**
   * Returns the set of qualifiers that are the upper bounds for a use of the type.
   *
   * @param type a type whose upper bounds to obtain
   */
  public Set<AnnotationMirror> getTypeDeclarationBounds(TypeMirror type) {
    return qualifierUpperBounds.getBoundQualifiers(type);
  }

  /**
   * Returns the set of qualifiers that are the upper bound for a type use if no other bound is
   * specified for the type.
   *
   * <p>This implementation returns the top qualifiers by default. Subclass may override to return
   * different qualifiers.
   *
   * @return the set of qualifiers that are the upper bound for a type use if no other bound is
   *     specified for the type
   */
  protected Set<? extends AnnotationMirror> getDefaultTypeDeclarationBounds() {
    return qualHierarchy.getTopAnnotations();
  }

  /**
   * Returns the type of the extends or implements clause.
   *
   * <p>The primary qualifier is either an explicit annotation on {@code clause}, or it is the
   * qualifier upper bounds for uses of the type of the clause.
   *
   * @param clause tree that represents an extends or implements clause
   * @return the type of the extends or implements clause
   */
  public AnnotatedTypeMirror getTypeOfExtendsImplements(Tree clause) {
    AnnotatedTypeMirror fromTypeTree = fromTypeTree(clause);
    Set<AnnotationMirror> bound = getTypeDeclarationBounds(fromTypeTree.getUnderlyingType());
    fromTypeTree.addMissingAnnotations(bound);
    return fromTypeTree;
  }

  // **********************************************************************
  // Factories for annotated types that do not account for default qualifiers.
  // They only include qualifiers explicitly inserted by the user.
  // **********************************************************************

  /**
   * Creates an AnnotatedTypeMirror for {@code elt} that includes: annotations explicitly written on
   * the element and annotations from stub files.
   *
   * <p>Does not include default qualifiers. To obtain them, use {@link #getAnnotatedType(Element)}.
   *
   * <p>Does not include fake overrides from the stub file.
   *
   * @param elt the element
   * @return AnnotatedTypeMirror of the element with explicitly-written and stub file annotations
   */
  public AnnotatedTypeMirror fromElement(Element elt) {
    if (shouldCache && elementCache.containsKey(elt)) {
      return elementCache.get(elt).deepCopy();
    }
    if (elt.getKind() == ElementKind.PACKAGE) {
      return toAnnotatedType(elt.asType(), false);
    }
    AnnotatedTypeMirror type;

    // Because of a bug in Java 8, annotations on type parameters are not stored in elements, so get
    // explicit annotations from the tree. (This bug has been fixed in Java 9.)  Also, since
    // annotations computed by the AnnotatedTypeFactory are stored in the element, the annotations
    // have to be retrieved from the tree so that only explicit annotations are returned.
    Tree decl = declarationFromElement(elt);

    if (decl == null) {
      type = stubTypes.getAnnotatedTypeMirror(elt);
      if (type == null) {
        type = toAnnotatedType(elt.asType(), ElementUtils.isTypeDeclaration(elt));
        ElementAnnotationApplier.apply(type, elt, this);
      }
    } else if (decl instanceof ClassTree) {
      type = fromClass((ClassTree) decl);
    } else if (decl instanceof VariableTree) {
      type = fromMember(decl);
    } else if (decl instanceof MethodTree) {
      type = fromMember(decl);
    } else if (decl.getKind() == Tree.Kind.TYPE_PARAMETER) {
      type = fromTypeTree(decl);
    } else {
      throw new BugInCF(
          "AnnotatedTypeFactory.fromElement: cannot be here. decl: "
              + decl.getKind()
              + " elt: "
              + elt);
    }

    type = mergeAnnotationFileAnnosIntoType(type, elt, ajavaTypes);
    if (currentFileAjavaTypes != null) {
      type = mergeAnnotationFileAnnosIntoType(type, elt, currentFileAjavaTypes);
    }

    if (checker.hasOption("mergeStubsWithSource")) {
      if (debugStubParser) {
        System.out.printf("fromElement: mergeStubsIntoType(%s, %s)", type, elt);
      }
      type = mergeAnnotationFileAnnosIntoType(type, elt, stubTypes);
      if (debugStubParser) {
        System.out.printf(" => %s%n", type);
      }
    }
    // Caching is disabled if annotation files are being parsed, because calls to this
    // method before the annotation files are fully read can return incorrect results.
    if (shouldCache
        && !stubTypes.isParsing()
        && !ajavaTypes.isParsing()
        && (currentFileAjavaTypes == null || !currentFileAjavaTypes.isParsing())) {
      elementCache.put(elt, type.deepCopy());
    }
    return type;
  }

  /**
   * Returns an AnnotatedDeclaredType with explicit annotations from the ClassTree {@code tree}.
   *
   * @param tree the class declaration
   * @return AnnotatedDeclaredType with explicit annotations from {@code tree}
   */
  private AnnotatedDeclaredType fromClass(ClassTree tree) {
    return TypeFromTree.fromClassTree(this, tree);
  }

  /**
   * Creates an AnnotatedTypeMirror for a variable or method declaration tree. The
   * AnnotatedTypeMirror contains annotations explicitly written on the tree.
   *
   * <p>If a VariableTree is a parameter to a lambda, this method also adds annotations from the
   * declared type of the functional interface and the executable type of its method.
   *
   * <p>The returned AnnotatedTypeMirror also contains explicitly written annotations from any ajava
   * file and if {@code -AmergeStubsWithSource} is passed, it also merges any explicitly written
   * annotations from stub files.
   *
   * @param tree MethodTree or VariableTree
   * @return AnnotatedTypeMirror with explicit annotations from {@code tree}
   */
  private final AnnotatedTypeMirror fromMember(Tree tree) {
    if (!(tree instanceof MethodTree || tree instanceof VariableTree)) {
      throw new BugInCF(
          "AnnotatedTypeFactory.fromMember: not a method or variable declaration: " + tree);
    }
    if (shouldCache && fromMemberTreeCache.containsKey(tree)) {
      return fromMemberTreeCache.get(tree).deepCopy();
    }
    AnnotatedTypeMirror result = TypeFromTree.fromMember(this, tree);

    result = mergeAnnotationFileAnnosIntoType(result, tree, ajavaTypes);
    if (currentFileAjavaTypes != null) {
      result = mergeAnnotationFileAnnosIntoType(result, tree, currentFileAjavaTypes);
    }

    if (checker.hasOption("mergeStubsWithSource")) {
      if (debugStubParser) {
        System.out.printf("fromClass: mergeStubsIntoType(%s, %s)", result, tree);
      }
      result = mergeAnnotationFileAnnosIntoType(result, tree, stubTypes);
      if (debugStubParser) {
        System.out.printf(" => %s%n", result);
      }
    }

    if (shouldCache) {
      fromMemberTreeCache.put(tree, result.deepCopy());
    }

    return result;
  }

  /**
   * Merges types from annotation files for {@code tree} into {@code type} by taking the greatest
   * lower bound of the annotations in both.
   *
   * @param type the type to apply annotation file types to
   * @param tree the tree from which to read annotation file types
   * @param source storage for current annotation file annotations
   * @return the given type, side-effected to add the annotation file types
   */
  private AnnotatedTypeMirror mergeAnnotationFileAnnosIntoType(
      @Nullable AnnotatedTypeMirror type, Tree tree, AnnotationFileElementTypes source) {
    Element elt = TreeUtils.elementFromTree(tree);
    return mergeAnnotationFileAnnosIntoType(type, elt, source);
  }

  /**
   * A scanner used to combine annotations from two AnnotatedTypeMirrors. The scanner requires
   * {@link #qualHierarchy}, which is set in {@link #postInit()} rather than the construtor, so
   * lazily initialize this field before use.
   */
  private @MonotonicNonNull AnnotatedTypeCombiner annotatedTypeCombiner = null;

  /**
   * Merges types from annotation files for {@code elt} into {@code type} by taking the greatest
   * lower bound of the annotations in both.
   *
   * @param type the type to apply annotation file types to
   * @param elt the element from which to read annotation file types
   * @param source storage for current annotation file annotations
   * @return the type, side-effected to add the annotation file types
   */
  protected AnnotatedTypeMirror mergeAnnotationFileAnnosIntoType(
      @Nullable AnnotatedTypeMirror type, Element elt, AnnotationFileElementTypes source) {
    AnnotatedTypeMirror typeFromFile = source.getAnnotatedTypeMirror(elt);
    if (typeFromFile == null) {
      return type;
    }
    if (type == null) {
      return typeFromFile;
    }
    if (annotatedTypeCombiner == null) {
      annotatedTypeCombiner = new AnnotatedTypeCombiner(qualHierarchy);
    }
    // Must merge (rather than only take the annotation file type if it is a subtype) to support
    // WPI.
    annotatedTypeCombiner.visit(typeFromFile, type);
    return type;
  }

  /**
   * Creates an AnnotatedTypeMirror for an ExpressionTree. The AnnotatedTypeMirror contains explicit
   * annotations written on the expression and for some expressions, annotations from
   * sub-expressions that could have been explicitly written, defaulted, refined, or otherwise
   * computed. (Expression whose type include annotations from sub-expressions are: ArrayAccessTree,
   * ConditionalExpressionTree, IdentifierTree, MemberSelectTree, and MethodInvocationTree.)
   *
   * <p>For example, the AnnotatedTypeMirror returned for an array access expression is the fully
   * annotated type of the array component of the array being accessed.
   *
   * @param tree an expression
   * @return AnnotatedTypeMirror of the expressions either fully-annotated or partially annotated
   *     depending on the kind of expression
   * @see TypeFromExpressionVisitor
   */
  private AnnotatedTypeMirror fromExpression(ExpressionTree tree) {
    if (shouldCache && fromExpressionTreeCache.containsKey(tree)) {
      return fromExpressionTreeCache.get(tree).deepCopy();
    }

    AnnotatedTypeMirror result = TypeFromTree.fromExpression(this, tree);

    if (shouldCache
        && tree.getKind() != Tree.Kind.NEW_CLASS
        && tree.getKind() != Tree.Kind.NEW_ARRAY
        && tree.getKind() != Tree.Kind.CONDITIONAL_EXPRESSION) {
      // Don't cache the type of some expressions, because incorrect annotations would be
      // cached during dataflow analysis. See Issue #602.
      fromExpressionTreeCache.put(tree, result.deepCopy());
    }
    return result;
  }

  /**
   * Creates an AnnotatedTypeMirror for the tree. The AnnotatedTypeMirror contains annotations
   * explicitly written on the tree. It also adds type arguments to raw types that include
   * annotations from the element declaration of the type {@link #fromElement(Element)}.
   *
   * <p>Called on the following trees: AnnotatedTypeTree, ArrayTypeTree, ParameterizedTypeTree,
   * PrimitiveTypeTree, TypeParameterTree, WildcardTree, UnionType, IntersectionTypeTree, and
   * IdentifierTree, MemberSelectTree.
   *
   * @param tree the type tree
   * @return the (partially) annotated type of the type in the AST
   */
  /*package private*/ final AnnotatedTypeMirror fromTypeTree(Tree tree) {
    if (shouldCache && fromTypeTreeCache.containsKey(tree)) {
      return fromTypeTreeCache.get(tree).deepCopy();
    }

    AnnotatedTypeMirror result = TypeFromTree.fromTypeTree(this, tree);

    if (shouldCache) {
      fromTypeTreeCache.put(tree, result.deepCopy());
    }
    return result;
  }

  // **********************************************************************
  // Customization methods meant to be overridden by subclasses to include
  // defaulted annotations
  // **********************************************************************

  /**
   * Changes annotations on a type obtained from a {@link Tree}. By default, this method does
   * nothing. GenericAnnotatedTypeFactory uses this method to implement defaulting and inference
   * (flow-sensitive type refinement). Its subclasses usually override it only to customize default
   * annotations.
   *
   * <p>Subclasses that override this method should also override {@link
   * #addComputedTypeAnnotations(Element, AnnotatedTypeMirror)}.
   *
   * <p>In classes that extend {@link GenericAnnotatedTypeFactory}, override {@link
   * GenericAnnotatedTypeFactory#addComputedTypeAnnotations(Tree, AnnotatedTypeMirror, boolean)}
   * instead of this method.
   *
   * @param tree an AST node
   * @param type the type obtained from {@code tree}
   */
  protected void addComputedTypeAnnotations(Tree tree, AnnotatedTypeMirror type) {
    // Pass.
  }

  /**
   * Changes annotations on a type obtained from an {@link Element}. By default, this method does
   * nothing. GenericAnnotatedTypeFactory uses this method to implement defaulting.
   *
   * <p>Subclasses that override this method should also override {@link
   * #addComputedTypeAnnotations(Tree, AnnotatedTypeMirror)}.
   *
   * @param elt an element
   * @param type the type obtained from {@code elt}
   */
  protected void addComputedTypeAnnotations(Element elt, AnnotatedTypeMirror type) {
    // Pass.
  }

  /**
   * Adds default annotations to {@code type}. This method should only be used in places where the
   * correct annotations cannot be computed because of uninferred type arguments. (See {@link
   * AnnotatedWildcardType#isUninferredTypeArgument()}.)
   *
   * @param type annotated type to which default annotations are added
   */
  public void addDefaultAnnotations(AnnotatedTypeMirror type) {
    // Pass.
  }

  /**
   * A callback method for the AnnotatedTypeFactory subtypes to customize directSupertypes().
   * Overriding methods should merely change the annotations on the supertypes, without adding or
   * removing new types.
   *
   * <p>The default provided implementation adds {@code type} annotations to {@code supertypes}.
   * This allows the {@code type} and its supertypes to have the qualifiers.
   *
   * @param type the type whose supertypes are desired
   * @param supertypes the supertypes as specified by the base AnnotatedTypeFactory
   */
  protected void postDirectSuperTypes(
      AnnotatedTypeMirror type, List<? extends AnnotatedTypeMirror> supertypes) {
    // Use the effective annotations here to get the correct annotations
    // for type variables and wildcards.
    Set<AnnotationMirror> annotations = type.getEffectiveAnnotations();
    for (AnnotatedTypeMirror supertype : supertypes) {
      if (!annotations.equals(supertype.getEffectiveAnnotations())) {
        supertype.clearPrimaryAnnotations();
        // TODO: is this correct for type variables and wildcards?
        supertype.addAnnotations(annotations);
      }
    }
  }

  /**
   * A callback method for the AnnotatedTypeFactory subtypes to customize
   * AnnotatedTypes.asMemberOf(). Overriding methods should merely change the annotations on the
   * subtypes, without changing the types.
   *
   * @param type the annotated type of the element
   * @param owner the annotated type of the receiver of the accessing tree
   * @param element the element of the field or method
   */
  public void postAsMemberOf(AnnotatedTypeMirror type, AnnotatedTypeMirror owner, Element element) {
    if (element.getKind() == ElementKind.FIELD) {
      addAnnotationFromFieldInvariant(type, owner, (VariableElement) element);
    }
    addComputedTypeAnnotations(element, type);
  }

  /**
   * Adds the qualifier specified by a field invariant for {@code field} to {@code type}.
   *
   * @param type annotated type to which the annotation is added
   * @param accessedVia the annotated type of the receiver of the accessing tree. (Only used to get
   *     the type element of the underling type.)
   * @param field element representing the field
   */
  protected void addAnnotationFromFieldInvariant(
      AnnotatedTypeMirror type, AnnotatedTypeMirror accessedVia, VariableElement field) {
    TypeMirror declaringType = accessedVia.getUnderlyingType();
    // Find the first upper bound that isn't a wildcard or type variable
    while (declaringType.getKind() == TypeKind.WILDCARD
        || declaringType.getKind() == TypeKind.TYPEVAR) {
      if (declaringType.getKind() == TypeKind.WILDCARD) {
        declaringType = TypesUtils.wildUpperBound(declaringType, processingEnv);
      } else if (declaringType.getKind() == TypeKind.TYPEVAR) {
        declaringType = ((TypeVariable) declaringType).getUpperBound();
      }
    }
    TypeElement typeElement = TypesUtils.getTypeElement(declaringType);
    if (ElementUtils.enclosingTypeElement(field).equals(typeElement)) {
      // If the field is declared in the accessedVia class, then the field in the invariant
      // cannot be this field, even if the field has the same name.
      return;
    }

    FieldInvariants invariants = getFieldInvariants(typeElement);
    if (invariants == null) {
      return;
    }
    List<AnnotationMirror> invariantAnnos = invariants.getQualifiersFor(field.getSimpleName());
    type.replaceAnnotations(invariantAnnos);
  }

  /**
   * Returns the field invariants for the given class, as expressed by the user in {@link
   * FieldInvariant @FieldInvariant} method annotations.
   *
   * <p>Subclasses may implement their own field invariant annotations if {@link
   * FieldInvariant @FieldInvariant} is not expressive enough. They must override this method to
   * properly create AnnotationMirror and also override {@link
   * #getFieldInvariantDeclarationAnnotations()} to return their field invariants.
   *
   * @param element class for which to get invariants
   * @return field invariants for {@code element}
   */
  public FieldInvariants getFieldInvariants(TypeElement element) {
    if (element == null) {
      return null;
    }
    AnnotationMirror fieldInvarAnno = getDeclAnnotation(element, FieldInvariant.class);
    if (fieldInvarAnno == null) {
      return null;
    }
    List<String> fields =
        AnnotationUtils.getElementValueArray(
            fieldInvarAnno, fieldInvariantFieldElement, String.class);
    List<@CanonicalName Name> classes =
        AnnotationUtils.getElementValueClassNames(fieldInvarAnno, fieldInvariantQualifierElement);
    List<AnnotationMirror> qualifiers =
        CollectionsPlume.mapList(
            (Name name) ->
                // Calling AnnotationBuilder.fromName (which ignores elements/fields) is acceptable
                // because @FieldInvariant does not handle classes with elements/fields.
                AnnotationBuilder.fromName(elements, name),
            classes);
    if (qualifiers.size() == 1) {
      while (fields.size() > qualifiers.size()) {
        qualifiers.add(qualifiers.get(0));
      }
    }
    if (fields.size() != qualifiers.size()) {
      // The user wrote a malformed @FieldInvariant annotation, so just return a malformed
      // FieldInvariants object.  The BaseTypeVisitor will issue an error.
      return new FieldInvariants(fields, qualifiers);
    }

    // Only keep qualifiers that are supported by this checker.  (The other qualifiers cannot
    // be checked by this checker, so they must be ignored.)
    List<String> annotatedFields = new ArrayList<>();
    List<AnnotationMirror> supportedQualifiers = new ArrayList<>();
    for (int i = 0; i < fields.size(); i++) {
      if (isSupportedQualifier(qualifiers.get(i))) {
        annotatedFields.add(fields.get(i));
        supportedQualifiers.add(qualifiers.get(i));
      }
    }
    if (annotatedFields.isEmpty()) {
      return null;
    }

    return new FieldInvariants(annotatedFields, supportedQualifiers);
  }

  /**
   * Returns the AnnotationTree which is a use of one of the field invariant annotations (as
   * specified via {@link #getFieldInvariantDeclarationAnnotations()}. If one isn't found, null is
   * returned.
   *
   * @param annoTrees list of trees to search; the result is one of the list elements, or null
   * @return the AnnotationTree that is a use of one of the field invariant annotations, or null if
   *     one isn't found
   */
  public AnnotationTree getFieldInvariantAnnotationTree(List<? extends AnnotationTree> annoTrees) {
    List<AnnotationMirror> annos = TreeUtils.annotationsFromTypeAnnotationTrees(annoTrees);
    for (int i = 0; i < annos.size(); i++) {
      for (Class<? extends Annotation> clazz : getFieldInvariantDeclarationAnnotations()) {
        if (areSameByClass(annos.get(i), clazz)) {
          return annoTrees.get(i);
        }
      }
    }
    return null;
  }

  /** Returns the set of classes of field invariant annotations. */
  protected Set<Class<? extends Annotation>> getFieldInvariantDeclarationAnnotations() {
    return Collections.singleton(FieldInvariant.class);
  }

  /**
   * Adapt the upper bounds of the type variables of a class relative to the type instantiation. In
   * some type systems, the upper bounds depend on the instantiation of the class. For example, in
   * the Generic Universe Type system, consider a class declaration
   *
   * <pre>{@code   class C<X extends @Peer Object> }</pre>
   *
   * then the instantiation
   *
   * <pre>{@code   @Rep C<@Rep Object> }</pre>
   *
   * is legal. The upper bounds of class C have to be adapted by the main modifier.
   *
   * <p>An example of an adaptation follows. Suppose, I have a declaration:
   *
   * <pre>{@code  class MyClass<E extends List<E>>}</pre>
   *
   * And an instantiation:
   *
   * <pre>{@code  new MyClass<@NonNull String>()}</pre>
   *
   * <p>The upper bound of E adapted to the argument String, would be {@code List<@NonNull String>}
   * and the lower bound would be an AnnotatedNullType.
   *
   * <p>TODO: ensure that this method is consistently used instead of directly querying the type
   * variables.
   *
   * @param type the use of the type
   * @param element the corresponding element
   * @return the adapted bounds of the type parameters
   */
  public List<AnnotatedTypeParameterBounds> typeVariablesFromUse(
      AnnotatedDeclaredType type, TypeElement element) {

    AnnotatedDeclaredType generic = getAnnotatedType(element);
    List<AnnotatedTypeMirror> targs = type.getTypeArguments();
    List<AnnotatedTypeMirror> tvars = generic.getTypeArguments();

    assert targs.size() == tvars.size()
        : "Mismatch in type argument size between " + type + " and " + generic;

    // System.err.printf("TVFU%n  type: %s%n  generic: %s%n", type, generic);

    Map<TypeVariable, AnnotatedTypeMirror> typeParamToTypeArg = new HashMap<>();

    AnnotatedDeclaredType enclosing = type;
    while (enclosing != null) {
      List<AnnotatedTypeMirror> enclosingTArgs = enclosing.getTypeArguments();
      AnnotatedDeclaredType declaredType =
          getAnnotatedType((TypeElement) enclosing.getUnderlyingType().asElement());
      List<AnnotatedTypeMirror> enclosingTVars = declaredType.getTypeArguments();
      for (int i = 0; i < enclosingTArgs.size(); i++) {
        AnnotatedTypeVariable enclosingTVar = (AnnotatedTypeVariable) enclosingTVars.get(i);
        typeParamToTypeArg.put(enclosingTVar.getUnderlyingType(), enclosingTArgs.get(i));
      }
      enclosing = enclosing.getEnclosingType();
    }

    List<AnnotatedTypeParameterBounds> res = new ArrayList<>(tvars.size());

    for (AnnotatedTypeMirror atm : tvars) {
      AnnotatedTypeVariable atv = (AnnotatedTypeVariable) atm;
      AnnotatedTypeMirror upper =
          typeVarSubstitutor.substitute(typeParamToTypeArg, atv.getUpperBound());
      AnnotatedTypeMirror lower =
          typeVarSubstitutor.substitute(typeParamToTypeArg, atv.getLowerBound());
      res.add(new AnnotatedTypeParameterBounds(upper, lower));
    }
    return res;
  }

  /**
   * Creates and returns an AnnotatedNullType qualified with {@code annotations}.
   *
   * @param annotations set of AnnotationMirrors to qualify the returned type with
   * @return AnnotatedNullType qualified with {@code annotations}
   */
  public AnnotatedNullType getAnnotatedNullType(Set<? extends AnnotationMirror> annotations) {
    final AnnotatedTypeMirror.AnnotatedNullType nullType =
        (AnnotatedNullType) toAnnotatedType(processingEnv.getTypeUtils().getNullType(), false);
    nullType.addAnnotations(annotations);
    return nullType;
  }

  // **********************************************************************
  // Utilities method for getting specific types from trees or elements
  // **********************************************************************

  /**
   * Return the implicit receiver type of an expression tree.
   *
   * <p>The result is null for expressions that don't have a receiver, e.g. for a local variable or
   * method parameter access. The result is also null for expressions that have an explicit
   * receiver.
   *
   * <p>Clients should generally call {@link #getReceiverType}.
   *
   * @param tree the expression that might have an implicit receiver
   * @return the type of the implicit receiver
   */
  protected @Nullable AnnotatedDeclaredType getImplicitReceiverType(ExpressionTree tree) {
    assert (tree.getKind() == Tree.Kind.IDENTIFIER
            || tree.getKind() == Tree.Kind.MEMBER_SELECT
            || tree.getKind() == Tree.Kind.METHOD_INVOCATION
            || tree.getKind() == Tree.Kind.NEW_CLASS)
        : "Unexpected tree kind: " + tree.getKind();

    // Return null if the element kind has no receiver.
    Element element = TreeUtils.elementFromTree(tree);
    assert element != null : "Unexpected null element for tree: " + tree;
    if (!ElementUtils.hasReceiver(element)) {
      return null;
    }

    // Return null if the receiver is explicit.
    if (TreeUtils.getReceiverTree(tree) != null) {
      return null;
    }

    TypeElement elementOfImplicitReceiver = ElementUtils.enclosingTypeElement(element);
    if (tree.getKind() == Tree.Kind.NEW_CLASS) {
      if (elementOfImplicitReceiver.getEnclosingElement() != null) {
        elementOfImplicitReceiver =
            ElementUtils.enclosingTypeElement(elementOfImplicitReceiver.getEnclosingElement());
      } else {
        elementOfImplicitReceiver = null;
      }
      if (elementOfImplicitReceiver == null) {
        // If the typeElt does not have an enclosing class, then the NewClassTree
        // does not have an implicit receiver.
        return null;
      }
    }

    TypeMirror typeOfImplicitReceiver = elementOfImplicitReceiver.asType();
    AnnotatedDeclaredType thisType = getSelfType(tree);
    if (thisType == null) {
      return null;
    }
    // An implicit receiver is the first enclosing type that is a subtype of the type where
    // element is declared.
    while (!isSubtype(thisType.getUnderlyingType(), typeOfImplicitReceiver)) {
      thisType = thisType.getEnclosingType();
    }
    return thisType;
  }

  /**
   * Returns the type of {@code this} at the location of {@code tree}. Returns {@code null} if
   * {@code tree} is in a location where {@code this} has no meaning, such as the body of a static
   * method.
   *
   * <p>The parameter is an arbitrary tree and does not have to mention "this", neither explicitly
   * nor implicitly. This method can be overridden for type-system specific behavior.
   *
   * @param tree location used to decide the type of {@code this}
   * @return the type of {@code this} at the location of {@code tree}
   */
  public @Nullable AnnotatedDeclaredType getSelfType(Tree tree) {
    if (TreeUtils.isClassTree(tree)) {
      return getAnnotatedType(TreeUtils.elementFromDeclaration((ClassTree) tree));
    }

    Tree enclosingTree = getEnclosingClassOrMethod(tree);
    if (enclosingTree == null) {
      // tree is inside an annotation, where "this" is not allowed. So, no self type exists.
      return null;
    } else if (enclosingTree.getKind() == Tree.Kind.METHOD) {
      MethodTree enclosingMethod = (MethodTree) enclosingTree;
      if (TreeUtils.isConstructor(enclosingMethod)) {
        return (AnnotatedDeclaredType) getAnnotatedType(enclosingMethod).getReturnType();
      } else {
        return getAnnotatedType(enclosingMethod).getReceiverType();
      }
    } else if (TreeUtils.isClassTree(enclosingTree)) {
      return (AnnotatedDeclaredType) getAnnotatedType(enclosingTree);
    }
    return null;
  }

  /** A set containing class, method, and annotation tree kinds. */
  private static final Set<Tree.Kind> classMethodAnnotationKinds =
      EnumSet.copyOf(TreeUtils.classTreeKinds());

  static {
    classMethodAnnotationKinds.add(Tree.Kind.METHOD);
    classMethodAnnotationKinds.add(Tree.Kind.TYPE_ANNOTATION);
    classMethodAnnotationKinds.add(Tree.Kind.ANNOTATION);
  }

  /**
   * Returns the innermost enclosing method or class tree of {@code tree}. If {@code tree} is
   * artificial (that is, created by dataflow), then {@link #artificialTreeToEnclosingElementMap} is
   * used to find the enclosing tree.
   *
   * <p>If the tree is inside an annotation, then {@code null} is returned.
   *
   * @param tree tree to whose innermost enclosing method or class to return
   * @return the innermost enclosing method or class tree of {@code tree}, or {@code null} if {@code
   *     tree} is inside an annotation
   */
  public @Nullable Tree getEnclosingClassOrMethod(Tree tree) {
    TreePath path = getPath(tree);
    Tree enclosing = TreePathUtil.enclosingOfKind(path, classMethodAnnotationKinds);
    if (enclosing != null) {
      if (enclosing.getKind() == Tree.Kind.ANNOTATION
          || enclosing.getKind() == Tree.Kind.TYPE_ANNOTATION) {
        return null;
      }
      return enclosing;
    }
    Element e = getEnclosingElementForArtificialTree(tree);
    if (e != null) {
      Element enclosingMethodOrClass = e;
      while (enclosingMethodOrClass != null
          && enclosingMethodOrClass.getKind() != ElementKind.METHOD
          && !enclosingMethodOrClass.getKind().isClass()
          && !enclosingMethodOrClass.getKind().isInterface()) {
        enclosingMethodOrClass = enclosingMethodOrClass.getEnclosingElement();
      }
      return declarationFromElement(enclosingMethodOrClass);
    }
    return TreePathUtil.enclosingClass(path);
  }

  /**
   * Returns the {@link AnnotatedTypeMirror} of the enclosing type at the location of {@code tree}
   * that is the same type as {@code typeElement}.
   *
   * @param typeElement type of the enclosing type to return
   * @param tree location to use
   * @return the enclosing type at the location of {@code tree} that is the same type as {@code
   *     typeElement}
   */
  public AnnotatedDeclaredType getEnclosingType(TypeElement typeElement, Tree tree) {
    AnnotatedDeclaredType thisType = getSelfType(tree);
    while (!isSameType(thisType.getUnderlyingType(), typeElement.asType())) {
      thisType = thisType.getEnclosingType();
    }
    return thisType;
  }

  /**
   * Returns true if the erasure of {@code type1} is a subtype of the erasure of {@code type2}.
   *
   * @param type1 a type
   * @param type2 a type
   * @return true if the erasure of {@code type1} is a subtype of the erasure of {@code type2}
   */
  private boolean isSubtype(TypeMirror type1, TypeMirror type2) {
    return types.isSubtype(types.erasure(type1), types.erasure(type2));
  }

  /**
   * Returns true if the erasure of {@code type1} is the same type as the erasure of {@code type2}.
   *
   * @param type1 a type
   * @param type2 a type
   * @return true if the erasure of {@code type1} is the same type as the erasure of {@code type2}
   */
  private boolean isSameType(TypeMirror type1, TypeMirror type2) {
    return types.isSameType(types.erasure(type1), types.erasure(type2));
  }

  /**
   * Returns the receiver type of the expression tree, which might be the type of an implicit {@code
   * this}. Returns null if the expression has no explicit or implicit receiver.
   *
   * @param expression the expression for which to determine the receiver type
   * @return the type of the receiver of expression
   */
  public final AnnotatedTypeMirror getReceiverType(ExpressionTree expression) {
    ExpressionTree receiver = TreeUtils.getReceiverTree(expression);
    if (receiver != null) {
      return getAnnotatedType(receiver);
    }

    Element element = TreeUtils.elementFromUse(expression);
    if (element != null && ElementUtils.hasReceiver(element)) {
      // The tree references an element that has a receiver, but the tree does not have an explicit
      // receiver. So, the tree must have an implicit receiver of "this" or "Outer.this".
      return getImplicitReceiverType(expression);
    } else {
      return null;
    }
  }

  /** The type for an instantiated generic method or constructor. */
  public static class ParameterizedExecutableType {
    /** The method's/constructor's type. */
    public final AnnotatedExecutableType executableType;
    /** The types of the generic type arguments. */
    public final List<AnnotatedTypeMirror> typeArgs;
    /** Create a ParameterizedExecutableType. */
    public ParameterizedExecutableType(
        AnnotatedExecutableType executableType, List<AnnotatedTypeMirror> typeArgs) {
      this.executableType = executableType;
      this.typeArgs = typeArgs;
    }

    @Override
    public String toString() {
      if (typeArgs.isEmpty()) {
        return executableType.toString();
      } else {
        StringJoiner typeArgsString = new StringJoiner(",", "<", ">");
        for (AnnotatedTypeMirror atm : typeArgs) {
          typeArgsString.add(atm.toString());
        }
        return typeArgsString + " " + executableType.toString();
      }
    }
  }

  /**
   * Determines the type of the invoked method based on the passed method invocation tree.
   *
   * <p>The returned method type has all type variables resolved, whether based on receiver type,
   * passed type parameters if any, and method invocation parameter.
   *
   * <p>Subclasses may override this method to customize inference of types or qualifiers based on
   * method invocation parameters.
   *
   * <p>As an implementation detail, this method depends on {@link AnnotatedTypes#asMemberOf(Types,
   * AnnotatedTypeFactory, AnnotatedTypeMirror, Element)}, and customization based on receiver type
   * should be in accordance to its specification.
   *
   * <p>The return type is a pair of the type of the invoked method and the (inferred) type
   * arguments. Note that neither the explicitly passed nor the inferred type arguments are
   * guaranteed to be subtypes of the corresponding upper bounds. See method {@link
   * org.checkerframework.common.basetype.BaseTypeVisitor#checkTypeArguments} for the checks of type
   * argument well-formedness.
   *
   * <p>Note that "this" and "super" constructor invocations are also handled by this method
   * (explicit or implicit ones, at the beginning of a constructor). Method {@link
   * #constructorFromUse(NewClassTree)} is only used for a constructor invocation in a "new"
   * expression.
   *
   * @param tree the method invocation tree
   * @return the method type being invoked with tree and the (inferred) type arguments
   */
  public ParameterizedExecutableType methodFromUse(MethodInvocationTree tree) {
    ExecutableElement methodElt = TreeUtils.elementFromUse(tree);
    AnnotatedTypeMirror receiverType = getReceiverType(tree);
    if (receiverType == null && TreeUtils.isSuperConstructorCall(tree)) {
      // super() calls don't have a receiver, but they should be view-point adapted as if
      // "this" is the receiver.
      receiverType = getSelfType(tree);
    }
    if (receiverType != null && receiverType.getKind() == TypeKind.DECLARED) {
      receiverType = applyCaptureConversion(receiverType);
    }

    ParameterizedExecutableType result = methodFromUse(tree, methodElt, receiverType);
    if (checker.shouldResolveReflection()
        && reflectionResolver.isReflectiveMethodInvocation(tree)) {
      result = reflectionResolver.resolveReflectiveCall(this, tree, result);
    }

    AnnotatedExecutableType method = result.executableType;
    if (method.getReturnType().getKind() == TypeKind.WILDCARD
        && ((AnnotatedWildcardType) method.getReturnType()).isUninferredTypeArgument()) {
      // Get the correct Java type from the tree and use it as the upper bound of the wildcard.
      TypeMirror tm = TreeUtils.typeOf(tree);
      AnnotatedTypeMirror t = toAnnotatedType(tm, false);

      AnnotatedWildcardType wildcard = (AnnotatedWildcardType) method.getReturnType();
      if (ignoreUninferredTypeArguments) {
        // Remove the annotations so that default annotations are used instead.
        // (See call to addDefaultAnnotations below.)
        t.clearPrimaryAnnotations();
      } else {
        t.replaceAnnotations(wildcard.getExtendsBound().getAnnotations());
      }
      wildcard.setExtendsBound(t);
      addDefaultAnnotations(wildcard);
    }

    return result;
  }

  /**
   * Determines the type of the invoked method based on the passed expression tree, executable
   * element, and receiver type.
   *
   * @param tree either a MethodInvocationTree or a MemberReferenceTree
   * @param methodElt the element of the referenced method
   * @param receiverType the type of the receiver
   * @return the method type being invoked with tree and the (inferred) type arguments
   * @see #methodFromUse(MethodInvocationTree)
   */
  public ParameterizedExecutableType methodFromUse(
      ExpressionTree tree, ExecutableElement methodElt, AnnotatedTypeMirror receiverType) {

    AnnotatedExecutableType memberTypeWithoutOverrides =
        getAnnotatedType(methodElt); // get unsubstituted type
    AnnotatedExecutableType memberTypeWithOverrides =
        applyFakeOverrides(receiverType, methodElt, memberTypeWithoutOverrides);
    memberTypeWithOverrides = applyRecordTypesToAccessors(methodElt, memberTypeWithOverrides);
    methodFromUsePreSubstitution(tree, memberTypeWithOverrides);

    AnnotatedExecutableType methodType =
        AnnotatedTypes.asMemberOf(types, this, receiverType, methodElt, memberTypeWithOverrides);
    List<AnnotatedTypeMirror> typeargs = new ArrayList<>(methodType.getTypeVariables().size());

    Map<TypeVariable, AnnotatedTypeMirror> typeParamToTypeArg =
        AnnotatedTypes.findTypeArguments(processingEnv, this, tree, methodElt, methodType);

    if (!typeParamToTypeArg.isEmpty()) {
      typeParamToTypeArg =
          captureMethodTypeArgs(typeParamToTypeArg, memberTypeWithOverrides.getTypeVariables());
      for (AnnotatedTypeVariable tv : methodType.getTypeVariables()) {
        if (typeParamToTypeArg.get(tv.getUnderlyingType()) == null) {
          throw new BugInCF(
              "AnnotatedTypeFactory.methodFromUse:mismatch between declared method type variables"
                  + " and the inferred method type arguments. Method type variables: "
                  + methodType.getTypeVariables()
                  + "; "
                  + "Inferred method type arguments: "
                  + typeParamToTypeArg);
        }
        typeargs.add(typeParamToTypeArg.get(tv.getUnderlyingType()));
      }
      methodType =
          (AnnotatedExecutableType) typeVarSubstitutor.substitute(typeParamToTypeArg, methodType);
    }

    if (tree.getKind() == Tree.Kind.METHOD_INVOCATION
        && TreeUtils.isMethodInvocation(tree, objectGetClass, processingEnv)) {
      adaptGetClassReturnTypeToReceiver(methodType, receiverType, tree);
    }

    return new ParameterizedExecutableType(methodType, typeargs);
  }

  /**
   * Apply capture conversion to the type arguments of a method invocation.
   *
   * @param typeVarToAnnotatedTypeArg mapping from type variable in the method declaration to the
   *     corresponding (annotated) type argument at the method invocation
   * @param declTypeVar list of the (annotated) type variable declarations in the method
   * @return a mapping from type variable in the method declaration to its captured type argument.
   *     Its keys are the same as in {@code typeVarToAnnotatedTypeArg}, and the values are their
   *     captures (for a non-wildcard, capture conversion is the identity).
   */
  // TODO: This should happen as part of Java 8 inference and this method should be removed when
  // #979 is fixed.
  private Map<TypeVariable, AnnotatedTypeMirror> captureMethodTypeArgs(
      Map<TypeVariable, AnnotatedTypeMirror> typeVarToAnnotatedTypeArg,
      List<AnnotatedTypeVariable> declTypeVar) {
    Map<TypeVariable, AnnotatedTypeVariable> typeParameter = new HashMap<>();
    for (AnnotatedTypeVariable t : declTypeVar) {
      typeParameter.put(t.getUnderlyingType(), t);
    }
    // `newTypeVarToAnnotatedTypeArg` is the result of this method.
    Map<TypeVariable, AnnotatedTypeMirror> newTypeVarToAnnotatedTypeArg = new HashMap<>();
    Map<TypeVariable, AnnotatedTypeVariable> capturedTypeVarToAnnotatedTypeVar = new HashMap<>();

    // The first loop replaces each wildcard by a fresh type variable.
    for (Map.Entry<TypeVariable, AnnotatedTypeMirror> entry :
        typeVarToAnnotatedTypeArg.entrySet()) {
      TypeVariable typeVariable = entry.getKey();
      AnnotatedTypeMirror originalTypeArg = entry.getValue();
      if (originalTypeArg.containsUninferredTypeArguments()) {
        // Don't capture uninferred type arguments; return the argument.
        return typeVarToAnnotatedTypeArg;
      }
      if (originalTypeArg.getKind() == TypeKind.WILDCARD) {
        TypeMirror cap =
            TypesUtils.freshTypeVariable(originalTypeArg.getUnderlyingType(), processingEnv);
        AnnotatedTypeMirror capturedArg = AnnotatedTypeMirror.createType(cap, this, false);
        newTypeVarToAnnotatedTypeArg.put(typeVariable, capturedArg);
        capturedTypeVarToAnnotatedTypeVar.put(
            (TypeVariable) cap, (AnnotatedTypeVariable) capturedArg);
      } else {
        newTypeVarToAnnotatedTypeArg.put(typeVariable, originalTypeArg);
      }
    }

    // The second loop captures: it side-effects the new type variables.
    List<TypeVariable> order = TypesUtils.order(typeVarToAnnotatedTypeArg.keySet(), types);
    for (TypeVariable typeVariable : order) {
      AnnotatedTypeMirror originalTypeArg = typeVarToAnnotatedTypeArg.get(typeVariable);
      AnnotatedTypeMirror newTypeArg = newTypeVarToAnnotatedTypeArg.get(typeVariable);
      if (TypesUtils.isCapturedTypeVariable(newTypeArg.getUnderlyingType())
          && originalTypeArg.getKind() == TypeKind.WILDCARD) {
        annotateCapturedTypeVar(
            newTypeVarToAnnotatedTypeArg,
            capturedTypeVarToAnnotatedTypeVar,
            (AnnotatedWildcardType) originalTypeArg,
            typeParameter.get(typeVariable),
            (AnnotatedTypeVariable) newTypeArg);
      }
    }
    return newTypeVarToAnnotatedTypeArg;
  }

  /**
   * Given a member and its type, returns the type with fake overrides applied to it.
   *
   * @param receiverType the type of the class that contains member (or a subtype of it)
   * @param member a type member, such as a method or field
   * @param memberType the type of {@code member}
   * @return {@code memberType}, adjusted according to fake overrides
   */
  private AnnotatedExecutableType applyFakeOverrides(
      AnnotatedTypeMirror receiverType, Element member, AnnotatedExecutableType memberType) {
    // Currently, handle only methods, not fields.  TODO: Handle fields.
    if (memberType.getKind() != TypeKind.EXECUTABLE) {
      return memberType;
    }

    AnnotationFileElementTypes afet = stubTypes;
    AnnotatedExecutableType methodType = afet.getFakeOverride(member, receiverType);
    if (methodType == null) {
      methodType = memberType;
    }
    return methodType;
  }

  /**
   * Given a method, checks if there is: a record component with the same name AND the record
   * component has an annotation AND the method has no-arguments. If so, replaces the annotations on
   * the method return type with those from the record type in the same hierarchy.
   *
   * @param member a method or constructor
   * @param memberType the type of the method/constructor; side-effected by this method
   * @return {@code memberType} with annotations replaced if applicable
   */
  private AnnotatedExecutableType applyRecordTypesToAccessors(
      ExecutableElement member, AnnotatedExecutableType memberType) {
    if (memberType.getKind() != TypeKind.EXECUTABLE) {
      throw new BugInCF(
          "member %s has type %s of kind %s", member, memberType, memberType.getKind());
    }

    stubTypes.injectRecordComponentType(types, member, memberType);

    return memberType;
  }

  /**
   * A callback method for the AnnotatedTypeFactory subtypes to customize the handling of the
   * declared method type before type variable substitution.
   *
   * @param tree either a method invocation or a member reference tree
   * @param type declared method type before type variable substitution
   */
  protected void methodFromUsePreSubstitution(ExpressionTree tree, AnnotatedExecutableType type) {
    assert tree instanceof MethodInvocationTree || tree instanceof MemberReferenceTree;
  }

  /**
   * Java special-cases the return type of {@link java.lang.Class#getClass() getClass()}. Though the
   * method has a return type of {@code Class<?>}, the compiler special cases this return-type and
   * changes the bound of the type argument to the erasure of the receiver type. For example:
   *
   * <ul>
   *   <li>{@code x.getClass()} has the type {@code Class< ? extends erasure_of_x >}
   *   <li>{@code someInteger.getClass()} has the type {@code Class< ? extends Integer >}
   * </ul>
   *
   * @param getClassType this must be a type representing a call to Object.getClass otherwise a
   *     runtime exception will be thrown. It is modified by side effect.
   * @param receiverType the receiver type of the method invocation (not the declared receiver type)
   * @param tree getClass method invocation tree
   */
  protected void adaptGetClassReturnTypeToReceiver(
      AnnotatedExecutableType getClassType, AnnotatedTypeMirror receiverType, ExpressionTree tree) {

    TypeMirror type = TreeUtils.typeOf(tree);
    AnnotatedTypeMirror returnType = AnnotatedTypeMirror.createType(type, this, false);

    if (returnType == null
        || !(returnType.getKind() == TypeKind.DECLARED)
        || ((AnnotatedDeclaredType) returnType).getTypeArguments().size() != 1) {
      throw new BugInCF(
          "Unexpected type passed to AnnotatedTypes.adaptGetClassReturnTypeToReceiver%n"
              + "getClassType=%s%nreceiverType=%s",
          getClassType, receiverType);
    }

    AnnotatedWildcardType classWildcardArg =
        (AnnotatedWildcardType)
            ((AnnotatedDeclaredType) getClassType.getReturnType()).getTypeArguments().get(0);
    getClassType.setReturnType(returnType);

    // Usually, the only locations that will add annotations to the return type are getClass in stub
    // files defaults and propagation tree annotator.  Since getClass is final they cannot come from
    // source code.  Also, since the newBound is an erased type we have no type arguments.  So, we
    // just copy the annotations from the bound of the declared type to the new bound.
    Set<AnnotationMirror> newAnnos = AnnotationUtils.createAnnotationSet();
    Set<AnnotationMirror> typeBoundAnnos =
        getTypeDeclarationBounds(receiverType.getErased().getUnderlyingType());
    Set<AnnotationMirror> wildcardBoundAnnos = classWildcardArg.getExtendsBound().getAnnotations();
    for (AnnotationMirror typeBoundAnno : typeBoundAnnos) {
      AnnotationMirror wildcardAnno =
          qualHierarchy.findAnnotationInSameHierarchy(wildcardBoundAnnos, typeBoundAnno);
      if (qualHierarchy.isSubtype(typeBoundAnno, wildcardAnno)) {
        newAnnos.add(typeBoundAnno);
      } else {
        newAnnos.add(wildcardAnno);
      }
    }
    AnnotatedTypeMirror newTypeArg =
        ((AnnotatedDeclaredType) getClassType.getReturnType()).getTypeArguments().get(0);
    ((AnnotatedTypeVariable) newTypeArg).getUpperBound().replaceAnnotations(newAnnos);
  }

  /**
   * Return the element type of {@code expression}. This is usually the type of {@code
   * expression.itertor().next()}. If {@code expression} is an array, it is the component type of
   * the array.
   *
   * @param expression an expression whose type is an array or implements {@link Iterable}
   * @return the type of {@code expression.itertor().next()} or if {@code expression} is an array,
   *     the component type of the array.
   */
  public AnnotatedTypeMirror getIterableElementType(ExpressionTree expression) {
    return getIterableElementType(expression, getAnnotatedType(expression));
  }

  /**
   * Return the element type of {@code iterableType}. This is usually the type of {@code
   * expression.itertor().next()}. If {@code expression} is an array, it is the component type of
   * the array.
   *
   * @param expression an expression whose type is an array or implements {@link Iterable}
   * @param iterableType the type of the expression
   * @return the type of {@code expression.itertor().next()} or if {@code expression} is an array,
   *     the component type of the array.
   */
  protected AnnotatedTypeMirror getIterableElementType(
      ExpressionTree expression, AnnotatedTypeMirror iterableType) {
    switch (iterableType.getKind()) {
      case ARRAY:
        return ((AnnotatedArrayType) iterableType).getComponentType();
      case WILDCARD:
        return getIterableElementType(
            expression, ((AnnotatedWildcardType) iterableType).getExtendsBound().deepCopy());
      case TYPEVAR:
        return getIterableElementType(
            expression, ((AnnotatedTypeVariable) iterableType).getUpperBound());
      case DECLARED:
        AnnotatedDeclaredType dt =
            AnnotatedTypes.asSuper(this, iterableType, this.iterableDeclType);
        if (dt.getTypeArguments().isEmpty()) {
          TypeElement e = ElementUtils.getTypeElement(processingEnv, Object.class);
          return getAnnotatedType(e);
        } else {
          return dt.getTypeArguments().get(0);
        }

        // TODO: Properly desugar Iterator.next(), which is needed if an annotated JDK has
        // annotations on Iterator#next.
        // The below doesn't work because methodFromUse() assumes that the expression tree
        // matches the method element.
        // TypeElement iteratorElement =
        //         ElementUtils.getTypeElement(processingEnv, Iterator.class);
        // AnnotatedTypeMirror iteratorType =
        //         AnnotatedTypeMirror.createType(iteratorElement.asType(), this, false);
        // Map<TypeVariable, AnnotatedTypeMirror> mapping = new HashMap<>();
        // mapping.put(
        //         (TypeVariable) iteratorElement.getTypeParameters().get(0).asType(),
        //          typeArg);
        // iteratorType = typeVarSubstitutor.substitute(mapping, iteratorType);
        // ExecutableElement next =
        //         TreeUtils.getMethod("java.util.Iterator", "next", 0, processingEnv);
        // ParameterizedExecutableType m = methodFromUse(expression, next, iteratorType);
        // return m.executableType.getReturnType();
      default:
        throw new BugInCF(
            "AnnotatedTypeFactory.getIterableElementType: not iterable type: " + iterableType);
    }
  }

  /**
   * Determines the type of the invoked constructor based on the passed new class tree.
   *
   * <p>The returned method type has all type variables resolved, whether based on receiver type,
   * passed type parameters if any, and constructor invocation parameter.
   *
   * <p>Subclasses may override this method to customize inference of types or qualifiers based on
   * constructor invocation parameters.
   *
   * <p>As an implementation detail, this method depends on {@link AnnotatedTypes#asMemberOf(Types,
   * AnnotatedTypeFactory, AnnotatedTypeMirror, Element)}, and customization based on receiver type
   * should be in accordance with its specification.
   *
   * <p>The return type is a pair of the type of the invoked constructor and the (inferred) type
   * arguments. Note that neither the explicitly passed nor the inferred type arguments are
   * guaranteed to be subtypes of the corresponding upper bounds. See method {@link
   * org.checkerframework.common.basetype.BaseTypeVisitor#checkTypeArguments} for the checks of type
   * argument well-formedness.
   *
   * <p>Note that "this" and "super" constructor invocations are handled by method {@link
   * #methodFromUse}. This method only handles constructor invocations in a "new" expression.
   *
   * @param tree the constructor invocation tree
   * @return the annotated type of the invoked constructor (as an executable type) and the
   *     (inferred) type arguments
   */
  public ParameterizedExecutableType constructorFromUse(NewClassTree tree) {
    AnnotatedTypeMirror type = fromNewClass(tree);
    addComputedTypeAnnotations(tree, type);

    ExecutableElement ctor = TreeUtils.constructor(tree);
    AnnotatedExecutableType con = getAnnotatedType(ctor); // get unsubstituted type
    if (TreeUtils.hasSyntheticArgument(tree)) {
      AnnotatedExecutableType t =
          (AnnotatedExecutableType) getAnnotatedType(((JCNewClass) tree).constructor);
      List<AnnotatedTypeMirror> p = new ArrayList<>(con.getParameterTypes().size() + 1);
      p.add(t.getParameterTypes().get(0));
      p.addAll(1, con.getParameterTypes());
      t.setParameterTypes(p);
      con = t;
    }

    constructorFromUsePreSubstitution(tree, con);

    con = AnnotatedTypes.asMemberOf(types, this, type, ctor, con);

    Map<TypeVariable, AnnotatedTypeMirror> typeParamToTypeArg =
        AnnotatedTypes.findTypeArguments(processingEnv, this, tree, ctor, con);

    List<AnnotatedTypeMirror> typeargs;
    if (typeParamToTypeArg.isEmpty()) {
      typeargs = Collections.emptyList();
    } else {
      typeargs =
          CollectionsPlume.mapList(
              (AnnotatedTypeVariable tv) -> typeParamToTypeArg.get(tv.getUnderlyingType()),
              con.getTypeVariables());
      con = (AnnotatedExecutableType) typeVarSubstitutor.substitute(typeParamToTypeArg, con);
    }

    stubTypes.injectRecordComponentType(types, ctor, con);

    return new ParameterizedExecutableType(con, typeargs);
  }

  /**
   * A callback method for the AnnotatedTypeFactory subtypes to customize the handling of the
   * declared constructor type before type variable substitution.
   *
   * @param tree a NewClassTree from constructorFromUse()
   * @param type declared method type before type variable substitution
   */
  protected void constructorFromUsePreSubstitution(
      NewClassTree tree, AnnotatedExecutableType type) {}

  /**
   * Returns the return type of the method {@code m}.
   *
   * @param m tree of a method declaration
   * @return the return type of the method
   */
  public AnnotatedTypeMirror getMethodReturnType(MethodTree m) {
    AnnotatedExecutableType methodType = getAnnotatedType(m);
    AnnotatedTypeMirror ret = methodType.getReturnType();
    return ret;
  }

  /**
   * Returns the return type of the method {@code m} at the return statement {@code r}. This
   * implementation just calls {@link #getMethodReturnType(MethodTree)}, but subclasses may override
   * this method to change the type based on the return statement.
   *
   * @param m tree of a method declaration
   * @param r a return statement within method {@code m}
   * @return the return type of the method {@code m} at the return statement {@code r}
   */
  public AnnotatedTypeMirror getMethodReturnType(MethodTree m, ReturnTree r) {
    return getMethodReturnType(m);
  }

  /**
   * Creates an AnnotatedDeclaredType for a NewClassTree. Only adds explicit annotations, unless
   * newClassTree has a diamond operator. In that case, the annotations on the type arguments are
   * inferred using the assignment context and contain defaults.
   *
   * <p>Also, fully annotates the enclosing type of the returned declared type.
   *
   * <p>(Subclass beside {@link GenericAnnotatedTypeFactory} should not override this method.)
   *
   * @param newClassTree NewClassTree
   * @return AnnotatedDeclaredType
   */
  public AnnotatedDeclaredType fromNewClass(NewClassTree newClassTree) {

    AnnotatedDeclaredType enclosingType = (AnnotatedDeclaredType) getReceiverType(newClassTree);

    // Diamond trees that are not anonymous classes.
    if (TreeUtils.isDiamondTree(newClassTree) && newClassTree.getClassBody() == null) {
      AnnotatedDeclaredType type =
          (AnnotatedDeclaredType) toAnnotatedType(TreeUtils.typeOf(newClassTree), false);
      if (((com.sun.tools.javac.code.Type) type.underlyingType)
          .tsym
          .getTypeParameters()
          .nonEmpty()) {
        TreePath p = getPath(newClassTree);
        AnnotatedTypeMirror ctxtype = TypeArgInferenceUtil.assignedTo(this, p);
        if (ctxtype != null) {
          fromNewClassContextHelper(type, ctxtype);
        } else {
          // give up trying and set to raw.
          type.setIsUnderlyingTypeRaw();
        }
      }
      AnnotatedDeclaredType fromTypeTree =
          (AnnotatedDeclaredType) TypeFromTree.fromTypeTree(this, newClassTree.getIdentifier());
      type.replaceAnnotations(fromTypeTree.getAnnotations());
      type.setEnclosingType(enclosingType);
      return type;
    } else if (newClassTree.getClassBody() != null) {
      AnnotatedDeclaredType type =
          (AnnotatedDeclaredType) toAnnotatedType(TreeUtils.typeOf(newClassTree), false);
      // In Java 11 and lower, if newClassTree creates an anonymous class, then annotations in this
      // location:
      //   new @HERE Class() {}
      // are on not on the identifier newClassTree, but rather on the modifier newClassTree.
      List<? extends AnnotationTree> annos =
          newClassTree.getClassBody().getModifiers().getAnnotations();
      type.addAnnotations(TreeUtils.annotationsFromTypeAnnotationTrees(annos));

      // In Java 17+, the annotations are on the identifier, so copy them.
      AnnotatedDeclaredType identifierType =
          (AnnotatedDeclaredType) TypeFromTree.fromTypeTree(this, newClassTree.getIdentifier());
      type.addAnnotations(identifierType.getAnnotations());
      type.setEnclosingType(enclosingType);
      return type;
    } else {
      // If newClassTree does not create an anonymous class (or if this is Java 17+),
      // newClassTree.getIdentifier includes the explicit annotations in this location:
      //   new @HERE Class()
      AnnotatedDeclaredType type =
          (AnnotatedDeclaredType) TypeFromTree.fromTypeTree(this, newClassTree.getIdentifier());
      type.setEnclosingType(enclosingType);
      return type;
    }
  }

  // This method extracts the ugly hacky parts.
  // This method should be rewritten and in particular diamonds should be
  // implemented cleanly.
  // See Issue 289.
  private void fromNewClassContextHelper(AnnotatedDeclaredType type, AnnotatedTypeMirror ctxtype) {
    switch (ctxtype.getKind()) {
      case DECLARED:
        AnnotatedDeclaredType adctx = (AnnotatedDeclaredType) ctxtype;

        if (type.getTypeArguments().size() == adctx.getTypeArguments().size()) {
          // Try to simply take the type arguments from LHS.
          List<AnnotatedTypeMirror> oldArgs = type.getTypeArguments();
          List<AnnotatedTypeMirror> newArgs = adctx.getTypeArguments();
          for (int i = 0; i < type.getTypeArguments().size(); ++i) {
            if (!types.isSubtype(newArgs.get(i).underlyingType, oldArgs.get(i).underlyingType)) {
              // One of the underlying types doesn't match. Give up.
              return;
            }
          }

          type.setTypeArguments(newArgs);

          /* It would be nice to call isSubtype for a basic sanity check.
           * However, the type might not have been completely initialized yet,
           * so isSubtype might fail.
           *
          if (!typeHierarchy.isSubtype(type, ctxtype)) {
              // Simply taking the newArgs didn't result in a valid subtype.
              // Give up and simply use the inferred types.
              type.setTypeArguments(oldArgs);
          }
          */
        } else {
          // TODO: Find a way to determine annotated type arguments.
          // Look at what Attr and Resolve are doing and rework this whole method.
        }
        break;

      case ARRAY:
        // This new class is in the initializer of an array.
        // The array being created can't have a generic component type, so nothing to be done.
        break;
      case TYPEVAR:
        // TODO: this should NOT be necessary.
        // org.checkerframework.dataflow.cfg.node.MethodAccessNode.MethodAccessNode(ExpressionTree,
        // Node)
        // Uses an ExecutableElement, which did not substitute type variables.
        break;
      case WILDCARD:
        // TODO: look at bounds of wildcard and see whether we can improve.
        break;
      default:
        if (ctxtype.getKind().isPrimitive()) {
          // See Issue 438. Ignore primitive types for diamond inference - a primitive
          // type is never a suitable context anyway.
        } else {
          throw new BugInCF(
              "AnnotatedTypeFactory.fromNewClassContextHelper: unexpected context: "
                  + ctxtype
                  + " ("
                  + ctxtype.getKind()
                  + ")");
        }
    }
  }

  /**
   * Returns the annotated boxed type of the given primitive type. The returned type would only have
   * the annotations on the given type.
   *
   * <p>Subclasses may override this method safely to override this behavior.
   *
   * @param type the primitive type
   * @return the boxed declared type of the passed primitive type
   */
  public AnnotatedDeclaredType getBoxedType(AnnotatedPrimitiveType type) {
    TypeElement typeElt = types.boxedClass(type.getUnderlyingType());
    AnnotatedDeclaredType dt = fromElement(typeElt).asUse();
    dt.addAnnotations(type.getAnnotations());
    return dt;
  }

  /**
   * Return a primitive type: either the argument, or the result of unboxing it (which might affect
   * its annotations).
   *
   * <p>Subclasses should override {@link #getUnboxedType} rather than this method.
   *
   * @param type a type: a primitive or boxed primitive
   * @return the unboxed variant of the type
   */
  public final AnnotatedPrimitiveType applyUnboxing(AnnotatedTypeMirror type) {
    TypeMirror underlying = type.getUnderlyingType();
    if (TypesUtils.isPrimitive(underlying)) {
      return (AnnotatedPrimitiveType) type;
    } else if (TypesUtils.isBoxedPrimitive(underlying)) {
      return getUnboxedType((AnnotatedDeclaredType) type);
    } else {
      throw new BugInCF("Bad argument to applyUnboxing: " + type);
    }
  }

  /**
   * Returns the annotated primitive type of the given declared type if it is a boxed declared type.
   * Otherwise, it throws <i>IllegalArgumentException</i> exception.
   *
   * <p>In the {@code AnnotatedTypeFactory} implementation, the returned type has the same primary
   * annotations as the given type. Subclasses may override this behavior.
   *
   * @param type the declared type
   * @return the unboxed primitive type
   * @throws IllegalArgumentException if the type given has no unbox conversion
   */
  public AnnotatedPrimitiveType getUnboxedType(AnnotatedDeclaredType type)
      throws IllegalArgumentException {
    PrimitiveType primitiveType = types.unboxedType(type.getUnderlyingType());
    AnnotatedPrimitiveType pt =
        (AnnotatedPrimitiveType) AnnotatedTypeMirror.createType(primitiveType, this, false);
    pt.addAnnotations(type.getAnnotations());
    return pt;
  }

  /**
   * Returns AnnotatedDeclaredType with underlying type String and annotations copied from type.
   * Subclasses may change the annotations.
   *
   * @param type type to convert to String
   * @return AnnotatedTypeMirror that results from converting type to a String type
   */
  // TODO: Test that this is called in all the correct locations
  // See Issue #715
  // https://github.com/typetools/checker-framework/issues/715
  public AnnotatedDeclaredType getStringType(AnnotatedTypeMirror type) {
    TypeMirror stringTypeMirror = TypesUtils.typeFromClass(String.class, types, elements);
    AnnotatedDeclaredType stringATM =
        (AnnotatedDeclaredType)
            AnnotatedTypeMirror.createType(stringTypeMirror, this, type.isDeclaration());
    stringATM.addAnnotations(type.getEffectiveAnnotations());
    return stringATM;
  }

  /**
   * Returns a widened type if applicable, otherwise returns its first argument.
   *
   * <p>Subclasses should override {@link #getWidenedAnnotations} rather than this method.
   *
   * @param exprType type to possibly widen
   * @param widenedType type to possibly widen to; its annotations are ignored
   * @return if widening is applicable, the result of converting {@code type} to the underlying type
   *     of {@code widenedType}; otherwise {@code type}
   */
  public final AnnotatedTypeMirror getWidenedType(
      AnnotatedTypeMirror exprType, AnnotatedTypeMirror widenedType) {
    TypeKind exprKind = exprType.getKind();
    TypeKind widenedKind = widenedType.getKind();

    if (!TypeKindUtils.isNumeric(widenedKind)) {
      // The target type is not a numeric primitive, so primitive widening is not applicable.
      return exprType;
    }

    AnnotatedPrimitiveType exprPrimitiveType;
    if (TypeKindUtils.isNumeric(exprKind)) {
      exprPrimitiveType = (AnnotatedPrimitiveType) exprType;
    } else if (TypesUtils.isNumericBoxed(exprType.getUnderlyingType())) {
      exprPrimitiveType = getUnboxedType((AnnotatedDeclaredType) exprType);
    } else {
      return exprType;
    }

    switch (TypeKindUtils.getPrimitiveConversionKind(
        exprPrimitiveType.getKind(), widenedType.getKind())) {
      case WIDENING:
        return getWidenedPrimitive(exprPrimitiveType, widenedType.getUnderlyingType());
      case NARROWING:
        return getNarrowedPrimitive(exprPrimitiveType, widenedType.getUnderlyingType());
      case SAME:
        return exprType;
      default:
        throw new BugInCF("unhandled PrimitiveConversionKind");
    }
  }

  /**
   * Applies widening if applicable, otherwise returns its first argument.
   *
   * <p>Subclasses should override {@link #getWidenedAnnotations} rather than this method.
   *
   * @param exprAnnos annotations to possibly widen
   * @param exprTypeMirror type to possibly widen
   * @param widenedType type to possibly widen to; its annotations are ignored
   * @return if widening is applicable, the result of converting {@code type} to the underlying type
   *     of {@code widenedType}; otherwise {@code type}
   */
  public final AnnotatedTypeMirror getWidenedType(
      Set<AnnotationMirror> exprAnnos, TypeMirror exprTypeMirror, AnnotatedTypeMirror widenedType) {
    AnnotatedTypeMirror exprType = toAnnotatedType(exprTypeMirror, false);
    exprType.replaceAnnotations(exprAnnos);
    return getWidenedType(exprType, widenedType);
  }

  /**
   * Returns an AnnotatedPrimitiveType with underlying type {@code widenedTypeMirror} and with
   * annotations copied or adapted from {@code type}.
   *
   * @param type type to widen; a primitive or boxed primitive
   * @param widenedTypeMirror underlying type for the returned type mirror; a primitive or boxed
   *     primitive (same boxing as {@code type})
   * @return result of converting {@code type} to {@code widenedTypeMirror}
   */
  private AnnotatedPrimitiveType getWidenedPrimitive(
      AnnotatedPrimitiveType type, TypeMirror widenedTypeMirror) {
    AnnotatedPrimitiveType result =
        (AnnotatedPrimitiveType)
            AnnotatedTypeMirror.createType(widenedTypeMirror, this, type.isDeclaration());
    result.addAnnotations(
        getWidenedAnnotations(type.getAnnotations(), type.getKind(), result.getKind()));
    return result;
  }

  /**
   * Returns annotations applicable to type {@code narrowedTypeKind}, that are copied or adapted
   * from {@code annos}.
   *
   * @param annos annotations to narrow, from a primitive or boxed primitive
   * @param typeKind primitive type to narrow
   * @param narrowedTypeKind target for the returned annotations; a primitive type that is narrower
   *     than {@code typeKind} (in the sense of JLS 5.1.3).
   * @return result of converting {@code annos} from {@code typeKind} to {@code narrowedTypeKind}
   */
  public Set<AnnotationMirror> getNarrowedAnnotations(
      Set<AnnotationMirror> annos, TypeKind typeKind, TypeKind narrowedTypeKind) {
    return annos;
  }

  /**
   * Returns annotations applicable to type {@code widenedTypeKind}, that are copied or adapted from
   * {@code annos}.
   *
   * @param annos annotations to widen, from a primitive or boxed primitive
   * @param typeKind primitive type to widen
   * @param widenedTypeKind target for the returned annotations; a primitive type that is wider than
   *     {@code typeKind} (in the sense of JLS 5.1.2)
   * @return result of converting {@code annos} from {@code typeKind} to {@code widenedTypeKind}
   */
  public Set<AnnotationMirror> getWidenedAnnotations(
      Set<AnnotationMirror> annos, TypeKind typeKind, TypeKind widenedTypeKind) {
    return annos;
  }

  /**
   * Returns the types of the two arguments to the BinaryTree, accounting for widening and unboxing
   * if applicable.
   *
   * @param node a binary tree
   * @return the types of the two arguments
   */
  public Pair<AnnotatedTypeMirror, AnnotatedTypeMirror> binaryTreeArgTypes(BinaryTree node) {
    return binaryTreeArgTypes(
        getAnnotatedType(node.getLeftOperand()), getAnnotatedType(node.getRightOperand()));
  }

  /**
   * Returns the types of the two arguments to the CompoundAssignmentTree, accounting for widening
   * and unboxing if applicable.
   *
   * @param node a compound assignment tree
   * @return the types of the two arguments
   */
  public Pair<AnnotatedTypeMirror, AnnotatedTypeMirror> compoundAssignmentTreeArgTypes(
      CompoundAssignmentTree node) {
    return binaryTreeArgTypes(
        getAnnotatedType(node.getVariable()), getAnnotatedType(node.getExpression()));
  }

  /**
   * Returns the types of the two arguments to a binarya operation, accounting for widening and
   * unboxing if applicable.
   *
   * @param left the type of the left argument of a binary operation
   * @param right the type of the right argument of a binary operation
   * @return the types of the two arguments
   */
  public Pair<AnnotatedTypeMirror, AnnotatedTypeMirror> binaryTreeArgTypes(
      AnnotatedTypeMirror left, AnnotatedTypeMirror right) {
    TypeKind resultTypeKind =
        TypeKindUtils.widenedNumericType(left.getUnderlyingType(), right.getUnderlyingType());
    if (TypeKindUtils.isNumeric(resultTypeKind)) {
      TypeMirror resultTypeMirror = types.getPrimitiveType(resultTypeKind);
      AnnotatedPrimitiveType leftUnboxed = applyUnboxing(left);
      AnnotatedPrimitiveType rightUnboxed = applyUnboxing(right);
      AnnotatedPrimitiveType leftWidened =
          (leftUnboxed.getKind() == resultTypeKind
              ? leftUnboxed
              : getWidenedPrimitive(leftUnboxed, resultTypeMirror));
      AnnotatedPrimitiveType rightWidened =
          (rightUnboxed.getKind() == resultTypeKind
              ? rightUnboxed
              : getWidenedPrimitive(rightUnboxed, resultTypeMirror));
      return Pair.of(leftWidened, rightWidened);
    } else {
      return Pair.of(left, right);
    }
  }

  /**
   * Returns AnnotatedPrimitiveType with underlying type {@code narrowedTypeMirror} and with
   * annotations copied or adapted from {@code type}.
   *
   * <p>Currently this method is called only for primitives that are narrowed at assignments from
   * literal ints, for example, {@code byte b = 1;}. All other narrowing conversions happen at
   * typecasts.
   *
   * @param type type to narrow
   * @param narrowedTypeMirror underlying type for the returned type mirror
   * @return result of converting {@code type} to {@code narrowedTypeMirror}
   */
  public AnnotatedPrimitiveType getNarrowedPrimitive(
      AnnotatedPrimitiveType type, TypeMirror narrowedTypeMirror) {
    AnnotatedPrimitiveType narrowed =
        (AnnotatedPrimitiveType)
            AnnotatedTypeMirror.createType(narrowedTypeMirror, this, type.isDeclaration());
    narrowed.addAnnotations(type.getAnnotations());
    return narrowed;
  }

  // **********************************************************************
  // random methods wrapping #getAnnotatedType(Tree) and #fromElement(Tree)
  // with appropriate casts to reduce casts on the client side
  // **********************************************************************

  /**
   * See {@link #getAnnotatedType(Tree)}.
   *
   * @see #getAnnotatedType(Tree)
   */
  public final AnnotatedDeclaredType getAnnotatedType(ClassTree tree) {
    return (AnnotatedDeclaredType) getAnnotatedType((Tree) tree);
  }

  /**
   * See {@link #getAnnotatedType(Tree)}.
   *
   * @see #getAnnotatedType(Tree)
   */
  public final AnnotatedDeclaredType getAnnotatedType(NewClassTree tree) {
    return (AnnotatedDeclaredType) getAnnotatedType((Tree) tree);
  }

  /**
   * See {@link #getAnnotatedType(Tree)}.
   *
   * @see #getAnnotatedType(Tree)
   */
  public final AnnotatedArrayType getAnnotatedType(NewArrayTree tree) {
    return (AnnotatedArrayType) getAnnotatedType((Tree) tree);
  }

  /**
   * See {@link #getAnnotatedType(Tree)}.
   *
   * @see #getAnnotatedType(Tree)
   */
  public final AnnotatedExecutableType getAnnotatedType(MethodTree tree) {
    return (AnnotatedExecutableType) getAnnotatedType((Tree) tree);
  }

  /**
   * See {@link #getAnnotatedType(Element)}.
   *
   * @see #getAnnotatedType(Element)
   */
  public final AnnotatedDeclaredType getAnnotatedType(TypeElement elt) {
    return (AnnotatedDeclaredType) getAnnotatedType((Element) elt);
  }

  /**
   * See {@link #getAnnotatedType(Element)}.
   *
   * @see #getAnnotatedType(Element)
   */
  public final AnnotatedExecutableType getAnnotatedType(ExecutableElement elt) {
    return (AnnotatedExecutableType) getAnnotatedType((Element) elt);
  }

  /**
   * See {@link #fromElement(Element)}.
   *
   * @see #fromElement(Element)
   */
  public final AnnotatedDeclaredType fromElement(TypeElement elt) {
    return (AnnotatedDeclaredType) fromElement((Element) elt);
  }

  /**
   * See {@link #fromElement(Element)}.
   *
   * @see #fromElement(Element)
   */
  public final AnnotatedExecutableType fromElement(ExecutableElement elt) {
    return (AnnotatedExecutableType) fromElement((Element) elt);
  }

  // **********************************************************************
  // Helper methods for this classes
  // **********************************************************************

  /**
   * Determines whether the given annotation is a part of the type system under which this type
   * factory operates. Null is never a supported qualifier; the parameter is nullable to allow the
   * result of canonicalAnnotation to be passed in directly.
   *
   * @param a any annotation
   * @return true if that annotation is part of the type system under which this type factory
   *     operates, false otherwise
   */
  public boolean isSupportedQualifier(@Nullable AnnotationMirror a) {
    if (a == null) {
      return false;
    }
    return isSupportedQualifier(AnnotationUtils.annotationName(a));
  }

  /**
   * Determines whether the given class is a part of the type system under which this type factory
   * operates.
   *
   * @param clazz annotation class
   * @return true if that class is a type qualifier in the type system under which this type factory
   *     operates, false otherwise
   */
  public boolean isSupportedQualifier(Class<? extends Annotation> clazz) {
    return getSupportedTypeQualifiers().contains(clazz);
  }

  /**
   * Determines whether the given class name is a part of the type system under which this type
   * factory operates.
   *
   * @param className fully-qualified annotation class name
   * @return true if that class name is a type qualifier in the type system under which this type
   *     factory operates, false otherwise
   */
  public boolean isSupportedQualifier(String className) {
    return getSupportedTypeQualifierNames().contains(className);
  }

  /**
   * Adds the annotation {@code aliasClass} as an alias for the canonical annotation {@code type}
   * that will be used by the Checker Framework in the alias's place.
   *
   * <p>By specifying the alias/canonical relationship using this method, the elements of the alias
   * are not preserved when the canonical annotation to use is constructed from the alias. If you
   * want the elements to be copied over as well, use {@link #addAliasedTypeAnnotation(Class, Class,
   * boolean, String...)}.
   *
   * @param aliasClass the class of the aliased annotation
   * @param type the canonical annotation
   * @deprecated use {@code addAliasedTypeAnnotation}
   */
  @Deprecated // 2020-12-15
  protected void addAliasedAnnotation(Class<?> aliasClass, AnnotationMirror type) {
    addAliasedTypeAnnotation(aliasClass, type);
  }

  /**
   * Adds the annotation {@code aliasClass} as an alias for the canonical annotation {@code
   * canonicalAnno} that will be used by the Checker Framework in the alias's place.
   *
   * <p>By specifying the alias/canonical relationship using this method, the elements of the alias
   * are not preserved when the canonical annotation to use is constructed from the alias. If you
   * want the elements to be copied over as well, use {@link #addAliasedTypeAnnotation(Class, Class,
   * boolean, String...)}.
   *
   * @param aliasClass the class of the aliased annotation
   * @param canonicalAnno the canonical annotation
   */
  protected void addAliasedTypeAnnotation(Class<?> aliasClass, AnnotationMirror canonicalAnno) {
    if (getSupportedTypeQualifiers().contains(aliasClass)) {
      throw new BugInCF(
          "AnnotatedTypeFactory: alias %s should not be in type hierarchy for %s",
          aliasClass, this.getClass().getSimpleName());
    }
    addAliasedTypeAnnotation(aliasClass.getCanonicalName(), canonicalAnno);
  }

  /**
   * Adds the annotation, whose fully-qualified name is given by {@code aliasName}, as an alias for
   * the canonical annotation {@code canonicalAnno} that will be used by the Checker Framework in
   * the alias's place.
   *
   * <p>Use this method if the alias class is not necessarily on the classpath at Checker Framework
   * compile and run time. Otherwise, use {@link #addAliasedTypeAnnotation(Class, AnnotationMirror)}
   * which prevents the possibility of a typo in the class name.
   *
   * @param aliasName the canonical name of the aliased annotation
   * @param canonicalAnno the canonical annotation
   * @deprecated use {@link #addAliasedTypeAnnotation}
   */
  // aliasName is annotated as @FullyQualifiedName because there is no way to confirm that the
  // name of an external annotation is a canoncal name.
  @Deprecated // 2020-12-15
  protected void addAliasedAnnotation(
      @FullyQualifiedName String aliasName, AnnotationMirror canonicalAnno) {
    addAliasedTypeAnnotation(aliasName, canonicalAnno);
  }

  /**
   * Adds the annotation, whose fully-qualified name is given by {@code aliasName}, as an alias for
   * the canonical annotation {@code canonicalAnno} that will be used by the Checker Framework in
   * the alias's place.
   *
   * <p>Use this method if the alias class is not necessarily on the classpath at Checker Framework
   * compile and run time. Otherwise, use {@link #addAliasedTypeAnnotation(Class, AnnotationMirror)}
   * which prevents the possibility of a typo in the class name.
   *
   * @param aliasName the canonical name of the aliased annotation
   * @param canonicalAnno the canonical annotation
   */
  // aliasName is annotated as @FullyQualifiedName because there is no way to confirm that the
  // name of an external annotation is a canoncal name.
  protected void addAliasedTypeAnnotation(
      @FullyQualifiedName String aliasName, AnnotationMirror canonicalAnno) {

    aliases.put(aliasName, new Alias(aliasName, canonicalAnno, false, null, null));
  }

  /**
   * Adds the annotation {@code aliasClass} as an alias for the canonical annotation {@code
   * canonicalAnno} that will be used by the Checker Framework in the alias's place.
   *
   * <p>You may specify the copyElements flag to indicate whether you want the elements of the alias
   * to be copied over when the canonical annotation is constructed as a copy of {@code
   * canonicalAnno}. Be careful that the framework will try to copy the elements by name matching,
   * so make sure that names and types of the elements to be copied over are exactly the same as the
   * ones in the canonical annotation. Otherwise, an 'Couldn't find element in annotation' error is
   * raised.
   *
   * <p>To facilitate the cases where some of the elements are ignored on purpose when constructing
   * the canonical annotation, this method also provides a varargs {@code ignorableElements} for you
   * to explicitly specify the ignoring rules. For example, {@code
   * org.checkerframework.checker.index.qual.IndexFor} is an alias of {@code
   * org.checkerframework.checker.index.qual.NonNegative}, but the element "value" of
   * {@code @IndexFor} should be ignored when constructing {@code @NonNegative}. In the cases where
   * all elements are ignored, we can simply use {@link #addAliasedTypeAnnotation(Class,
   * AnnotationMirror)} instead.
   *
   * @param aliasClass the class of the aliased annotation
   * @param canonical the canonical annotation
   * @param copyElements a flag that indicates whether you want to copy the elements over when
   *     getting the alias from the canonical annotation
   * @param ignorableElements a list of elements that can be safely dropped when the elements are
   *     being copied over
   * @deprecated use {@code addAliasedTypeAnnotation}
   */
  @Deprecated // 2020-12-15
  protected void addAliasedAnnotation(
      Class<?> aliasClass, Class<?> canonical, boolean copyElements, String... ignorableElements) {
    addAliasedTypeAnnotation(aliasClass, canonical, copyElements, ignorableElements);
  }

  /**
   * Adds the annotation {@code aliasClass} as an alias for the canonical annotation {@code
   * canonicalClass} that will be used by the Checker Framework in the alias's place.
   *
   * <p>You may specify the copyElements flag to indicate whether you want the elements of the alias
   * to be copied over when the canonical annotation is constructed as a copy of {@code
   * canonicalClass}. Be careful that the framework will try to copy the elements by name matching,
   * so make sure that names and types of the elements to be copied over are exactly the same as the
   * ones in the canonical annotation. Otherwise, an 'Couldn't find element in annotation' error is
   * raised.
   *
   * <p>To facilitate the cases where some of the elements are ignored on purpose when constructing
   * the canonical annotation, this method also provides a varargs {@code ignorableElements} for you
   * to explicitly specify the ignoring rules. For example, {@code
   * org.checkerframework.checker.index.qual.IndexFor} is an alias of {@code
   * org.checkerframework.checker.index.qual.NonNegative}, but the element "value" of
   * {@code @IndexFor} should be ignored when constructing {@code @NonNegative}. In the cases where
   * all elements are ignored, we can simply use {@link #addAliasedTypeAnnotation(Class,
   * AnnotationMirror)} instead.
   *
   * @param aliasClass the class of the aliased annotation
   * @param canonicalClass the class of the canonical annotation
   * @param copyElements a flag that indicates whether you want to copy the elements over when
   *     getting the alias from the canonical annotation
   * @param ignorableElements a list of elements that can be safely dropped when the elements are
   *     being copied over
   */
  protected void addAliasedTypeAnnotation(
      Class<?> aliasClass,
      Class<?> canonicalClass,
      boolean copyElements,
      String... ignorableElements) {
    if (getSupportedTypeQualifiers().contains(aliasClass)) {
      throw new BugInCF(
          "AnnotatedTypeFactory: alias %s should not be in type hierarchy for %s",
          aliasClass, this.getClass().getSimpleName());
    }
    addAliasedTypeAnnotation(
        aliasClass.getCanonicalName(), canonicalClass, copyElements, ignorableElements);
  }

  /**
   * Adds the annotation, whose fully-qualified name is given by {@code aliasName}, as an alias for
   * the canonical annotation {@code canonicalAnno} that will be used by the Checker Framework in
   * the alias's place.
   *
   * <p>Use this method if the alias class is not necessarily on the classpath at Checker Framework
   * compile and run time. Otherwise, use {@link #addAliasedTypeAnnotation(Class, Class, boolean,
   * String[])} which prevents the possibility of a typo in the class name.
   *
   * @param aliasName the canonical name of the aliased class
   * @param canonicalAnno the canonical annotation
   * @param copyElements a flag that indicates whether we want to copy the elements over when
   *     getting the alias from the canonical annotation
   * @param ignorableElements a list of elements that can be safely dropped when the elements are
   *     being copied over
   */
  // aliasName is annotated as @FullyQualifiedName because there is no way to confirm that the
  // name of an external annotation is a canoncal name.
  protected void addAliasedTypeAnnotation(
      @FullyQualifiedName String aliasName,
      Class<?> canonicalAnno,
      boolean copyElements,
      String... ignorableElements) {
    // The copyElements argument disambiguates overloading.
    if (!copyElements) {
      throw new BugInCF("Do not call with false");
    }
    aliases.put(
        aliasName,
        new Alias(
            aliasName, null, copyElements, canonicalAnno.getCanonicalName(), ignorableElements));
  }

  /**
   * Returns the canonical annotation for the passed annotation. Returns null if the passed
   * annotation is not an alias of a canonical one in the framework.
   *
   * <p>A canonical annotation is the internal annotation that will be used by the Checker Framework
   * in the aliased annotation's place.
   *
   * @param a the qualifier to check for an alias
   * @return the canonical annotation, or null if none exists
   */
  public @Nullable AnnotationMirror canonicalAnnotation(AnnotationMirror a) {
    TypeElement elem = (TypeElement) a.getAnnotationType().asElement();
    String qualName = elem.getQualifiedName().toString();
    Alias alias = aliases.get(qualName);
    if (alias == null) {
      return null;
    }
    if (alias.copyElements) {
      AnnotationBuilder builder = new AnnotationBuilder(processingEnv, alias.canonicalName);
      builder.copyElementValuesFromAnnotation(a, alias.ignorableElements);
      return builder.build();
    } else {
      return alias.canonical;
    }
  }

  /**
   * Add the annotation {@code alias} as an alias for the declaration annotation {@code annotation},
   * where the annotation mirror {@code annotationToUse} will be used instead. If multiple calls are
   * made with the same {@code annotation}, then the {@code annotationToUse} must be the same.
   *
   * <p>The point of {@code annotationToUse} is that it may include elements/fields.
   */
  protected void addAliasedDeclAnnotation(
      Class<? extends Annotation> alias,
      Class<? extends Annotation> annotation,
      AnnotationMirror annotationToUse) {
    Pair<AnnotationMirror, Set<Class<? extends Annotation>>> pair = declAliases.get(annotation);
    if (pair != null) {
      if (!AnnotationUtils.areSame(annotationToUse, pair.first)) {
        throw new BugInCF("annotationToUse should be the same: %s %s", pair.first, annotationToUse);
      }
    } else {
      pair = Pair.of(annotationToUse, new HashSet<>());
      declAliases.put(annotation, pair);
    }
    Set<Class<? extends Annotation>> aliases = pair.second;
    aliases.add(alias);
  }

  /**
   * Adds the annotation {@code annotation} in the set of declaration annotations that should be
   * inherited. A declaration annotation will be inherited if it is in this list, or if it has the
   * meta-annotation @InheritedAnnotation. The meta-annotation @InheritedAnnotation should be used
   * instead of this method, if possible.
   */
  protected void addInheritedAnnotation(AnnotationMirror annotation) {
    inheritedAnnotations.add(annotation);
  }

  /**
   * A convenience method that converts a {@link TypeMirror} to an empty {@link AnnotatedTypeMirror}
   * using {@link AnnotatedTypeMirror#createType}.
   *
   * @param t the {@link TypeMirror}
   * @param declaration true if the result should be marked as a type declaration
   * @return an {@link AnnotatedTypeMirror} that has {@code t} as its underlying type
   */
  protected final AnnotatedTypeMirror toAnnotatedType(TypeMirror t, boolean declaration) {
    return AnnotatedTypeMirror.createType(t, this, declaration);
  }

  /**
   * Determines an empty annotated type of the given tree. In other words, finds the {@link
   * TypeMirror} for the tree and converts that into an {@link AnnotatedTypeMirror}, but does not
   * add any annotations to the result.
   *
   * <p>Most users will want to use {@link #getAnnotatedType(Tree)} instead; this method is mostly
   * for internal use.
   *
   * @param node the tree to analyze
   * @return the type of {@code node}, without any annotations
   */
  protected final AnnotatedTypeMirror type(Tree node) {
    boolean isDeclaration = TreeUtils.isTypeDeclaration(node);

    // Attempt to obtain the type via JCTree.
    if (TreeUtils.typeOf(node) != null) {
      AnnotatedTypeMirror result = toAnnotatedType(TreeUtils.typeOf(node), isDeclaration);
      return result;
    }

    // Attempt to obtain the type via TreePath (slower).
    TreePath path = this.getPath(node);
    assert path != null
        : "No path or type in tree: " + node + " [" + node.getClass().getSimpleName() + "]";

    TypeMirror t = trees.getTypeMirror(path);
    assert validType(t) : "Invalid type " + t + " for node " + t;

    AnnotatedTypeMirror result = toAnnotatedType(t, isDeclaration);
    return result;
  }

  /**
   * Gets the declaration tree for the element, if the source is available.
   *
   * <p>TODO: would be nice to move this to InternalUtils/TreeUtils.
   *
   * @param elt an element
   * @return the tree declaration of the element if found
   */
  public final Tree declarationFromElement(Element elt) {
    // if root is null, we cannot find any declaration
    if (root == null) {
      return null;
    }
    if (shouldCache && elementToTreeCache.containsKey(elt)) {
      return elementToTreeCache.get(elt);
    }

    // Check for new declarations, outside of the AST.
    if (elt instanceof DetachedVarSymbol) {
      return ((DetachedVarSymbol) elt).getDeclaration();
    }

    // TODO: handle type parameter declarations?
    Tree fromElt;
    // Prevent calling declarationFor on elements we know we don't have the tree for.

    switch (ElementUtils.getKindRecordAsClass(elt)) {
      case CLASS: // Including RECORD
      case ENUM:
      case INTERFACE:
      case ANNOTATION_TYPE:
      case FIELD:
      case ENUM_CONSTANT:
      case METHOD:
      case CONSTRUCTOR:
        fromElt = trees.getTree(elt);
        break;
      default:
        fromElt =
            com.sun.tools.javac.tree.TreeInfo.declarationFor(
                (com.sun.tools.javac.code.Symbol) elt, (com.sun.tools.javac.tree.JCTree) root);
        break;
    }
    if (shouldCache) {
      elementToTreeCache.put(elt, fromElt);
    }
    return fromElt;
  }

  /**
   * Returns the class tree enclosing {@code tree}.
   *
   * @param tree the tree whose enclosing class is returned
   * @return the class tree enclosing {@code tree}
   * @deprecated Use {@code TreePathUtil.enclosingClass(getPath(tree))} instead.
   */
  @Deprecated
  protected final ClassTree getCurrentClassTree(Tree tree) {
    return TreePathUtil.enclosingClass(getPath(tree));
  }

  /**
   * Returns the receiver type of the method enclosing {@code tree}.
   *
   * <p>The method uses the parameter only if the most enclosing method cannot be found directly.
   *
   * @param tree the tree used to find the enclosing method.
   * @return receiver type of the most enclosing method being visited
   * @deprecated Use {@link #getSelfType(Tree)} instead.
   */
  @Deprecated
  protected final @Nullable AnnotatedDeclaredType getCurrentMethodReceiver(Tree tree) {
    TreePath path = getPath(tree);
    if (path == null) {
      return null;
    }
    @SuppressWarnings("interning:assignment") // used for == test
    @InternedDistinct MethodTree enclosingMethod = TreePathUtil.enclosingMethod(path);
    ClassTree enclosingClass = TreePathUtil.enclosingClass(path);

    boolean found = false;

    for (Tree member : enclosingClass.getMembers()) {
      if (member.getKind() == Tree.Kind.METHOD) {
        if (member == enclosingMethod) {
          found = true;
        }
      }
    }

    if (found && enclosingMethod != null) {
      AnnotatedExecutableType method = getAnnotatedType(enclosingMethod);
      return method.getReceiverType();
    } else {
      // We are within an anonymous class or field initializer
      return this.getAnnotatedType(enclosingClass);
    }
  }

  /**
   * Returns true if {@code tree} is within a constructor.
   *
   * @param tree the tree that might be within a constructor.
   * @return true if {@code tree} is within a constructor
   */
  protected final boolean isWithinConstructor(Tree tree) {
    MethodTree enclosingMethod = TreePathUtil.enclosingMethod(getPath(tree));
    return enclosingMethod != null && TreeUtils.isConstructor(enclosingMethod);
  }

  /**
   * Sets the path to the tree that an external "visitor" is visiting. The visitor is either a
   * subclass of {@link BaseTypeVisitor} or {@link
   * org.checkerframework.framework.flow.CFAbstractTransfer}.
   *
   * @param visitorTreePath path to the current tree that an external "visitor" is visiting
   */
  public void setVisitorTreePath(@Nullable TreePath visitorTreePath) {
    this.visitorTreePath = visitorTreePath;
  }

  /**
   * Returns the path to the tree that an external "visitor" is visiting. The type factory does not
   * update this value as it computes the types of any tree or element needed compute the type of
   * the tree being visited. Therefore this path may not be the path to the tree whose type is being
   * computed. This method should not be used directly. Use {@link #getPath(Tree)} instead.
   *
   * <p>This method is used to save the previous tree path and to give a hint to {@link
   * #getPath(Tree)} on where to look for a tree rather than searching starting at the root.
   *
   * @return the path to the tree that an external "visitor" is visiting
   */
  public @Nullable TreePath getVisitorTreePath() {
    return visitorTreePath;
  }

  /**
   * Gets the path for the given {@link Tree} under the current root by checking from the visitor's
   * current path, and using {@link Trees#getPath(CompilationUnitTree, Tree)} (which is much slower)
   * only if {@code node} is not found on the current path.
   *
   * <p>Note that the given Tree has to be within the current compilation unit, otherwise null will
   * be returned.
   *
   * @param node the {@link Tree} to get the path for
   * @return the path for {@code node} under the current root. Returns null if {@code node} is not
   *     within the current compilation unit.
   */
  public final @Nullable TreePath getPath(@FindDistinct Tree node) {
    assert root != null
        : "AnnotatedTypeFactory.getPath("
            + node.getKind()
            + "): root needs to be set when used on trees; factory: "
            + this.getClass().getSimpleName();

    if (node == null) {
      return null;
    }

    if (artificialTreeToEnclosingElementMap.containsKey(node)) {
      return null;
    }

    if (treePathCache.isCached(node)) {
      return treePathCache.getPath(root, node);
    }

    TreePath currentPath = visitorTreePath;
    if (currentPath == null) {
      TreePath path = TreePath.getPath(root, node);
      treePathCache.addPath(node, path);
      return path;
    }

    // This method uses multiple heuristics to avoid calling
    // TreePath.getPath()

    // If the current path you are visiting is for this node we are done
    if (currentPath.getLeaf() == node) {
      treePathCache.addPath(node, currentPath);
      return currentPath;
    }

    // When running on Daikon, we noticed that a lot of calls happened
    // within a small subtree containing the node we are currently visiting

    // When testing on Daikon, two steps resulted in the best performance
    if (currentPath.getParentPath() != null) {
      currentPath = currentPath.getParentPath();
      treePathCache.addPath(currentPath.getLeaf(), currentPath);
      if (currentPath.getLeaf() == node) {
        return currentPath;
      }
      if (currentPath.getParentPath() != null) {
        currentPath = currentPath.getParentPath();
        treePathCache.addPath(currentPath.getLeaf(), currentPath);
        if (currentPath.getLeaf() == node) {
          return currentPath;
        }
      }
    }

    final TreePath pathWithinSubtree = TreePath.getPath(currentPath, node);
    if (pathWithinSubtree != null) {
      treePathCache.addPath(node, pathWithinSubtree);
      return pathWithinSubtree;
    }

    // climb the current path till we see that
    // Works when getPath called on the enclosing method, enclosing class.
    TreePath current = currentPath;
    while (current != null) {
      treePathCache.addPath(current.getLeaf(), current);
      if (current.getLeaf() == node) {
        return current;
      }
      current = current.getParentPath();
    }

    // OK, we give up. Use the cache to look up.
    return treePathCache.getPath(root, node);
  }

  /**
   * Gets the {@link Element} representing the declaration of the method enclosing a tree node. This
   * feature is used to record the enclosing methods of {@link Tree}s that are created internally by
   * the checker.
   *
   * <p>TODO: Find a better way to store information about enclosing Trees.
   *
   * @param node the {@link Tree} to get the enclosing method for
   * @return the method {@link Element} enclosing the argument, or null if none has been recorded
   */
  public final Element getEnclosingElementForArtificialTree(Tree node) {
    return artificialTreeToEnclosingElementMap.get(node);
  }

  /**
   * Adds the given mapping from a synthetic (generated) tree to its enclosing element.
   *
   * <p>See {@code
   * org.checkerframework.framework.flow.CFCFGBuilder.CFCFGTranslationPhaseOne.handleArtificialTree(Tree)}.
   *
   * @param tree artifical tree
   * @param enclosing element that encloses {@code tree}
   */
  public final void setEnclosingElementForArtificialTree(Tree tree, Element enclosing) {
    artificialTreeToEnclosingElementMap.put(tree, enclosing);
  }

  /**
   * Assert that the type is a type of valid type mirror, i.e. not an ERROR or OTHER type.
   *
   * @param type an annotated type
   * @return true if the type is a valid annotated type, false otherwise
   */
  static final boolean validAnnotatedType(AnnotatedTypeMirror type) {
    if (type == null) {
      return false;
    }
    return validType(type.getUnderlyingType());
  }

  /**
   * Used for asserting that a type is valid for converting to an annotated type.
   *
   * @return true if {@code type} can be converted to an annotated type, false otherwise
   */
  private static final boolean validType(TypeMirror type) {
    if (type == null) {
      return false;
    }
    switch (type.getKind()) {
      case ERROR:
      case OTHER:
      case PACKAGE:
        return false;
      default:
        return true;
    }
  }

  /**
   * Parses all annotation files in the following order:
   *
   * <ol>
   *   <li>jdk.astub in the same directory as the checker, if it exists and ignorejdkastub option is
   *       not supplied <br>
   *   <li>jdkN.astub, where N is the Java version in the same directory as the checker, if it
   *       exists and ignorejdkastub option is not supplied <br>
   *   <li>Stub files listed in @StubFiles annotation on the checker; must be in same directory as
   *       the checker<br>
   *   <li>Stub files provided via -Astubs compiler option
   *   <li>Ajava files provided via -Aajava compiler option
   * </ol>
   *
   * <p>If a type is annotated with a qualifier from the same hierarchy in more than one stub file,
   * the qualifier in the last stub file is applied.
   *
   * <p>The annotations are stored by side-effecting {@link #stubTypes} and {@link #ajavaTypes}.
   */
  protected void parseAnnotationFiles() {
    stubTypes.parseStubFiles();
    ajavaTypes.parseAjavaFiles();
  }

  /**
   * Returns all of the declaration annotations whose name equals the passed annotation class (or is
   * an alias for it) including annotations:
   *
   * <ul>
   *   <li>on the element
   *   <li>written in stubfiles
   *   <li>inherited from overriden methods, (see {@link InheritedAnnotation})
   *   <li>inherited from superclasses or super interfaces (see {@link Inherited})
   * </ul>
   *
   * @see #getDeclAnnotationNoAliases
   * @param elt the element to retrieve the declaration annotation from
   * @param anno annotation class
   * @return the annotation mirror for anno
   */
  @Override
  public final AnnotationMirror getDeclAnnotation(Element elt, Class<? extends Annotation> anno) {
    return getDeclAnnotation(elt, anno, true);
  }

  /**
   * Returns the actual annotation mirror used to annotate this element, whose name equals the
   * passed annotation class. Returns null if none exists. Does not check for aliases of the
   * annotation class.
   *
   * <p>Call this method from a checker that needs to alias annotations for one purpose and not for
   * another. For example, in the Lock Checker, {@code @LockingFree} and {@code @ReleasesNoLocks}
   * are both aliases of {@code @SideEffectFree} since they are all considered side-effect-free with
   * regard to the set of locks held before and after the method call. However, a {@code
   * synchronized} block is permitted inside a {@code @ReleasesNoLocks} method but not inside a
   * {@code @LockingFree} or {@code @SideEffectFree} method.
   *
   * @see #getDeclAnnotation
   * @param elt the element to retrieve the declaration annotation from
   * @param anno annotation class
   * @return the annotation mirror for anno
   */
  public final AnnotationMirror getDeclAnnotationNoAliases(
      Element elt, Class<? extends Annotation> anno) {
    return getDeclAnnotation(elt, anno, false);
  }

  /**
   * Returns true if the element appears in a stub file (Currently only works for methods,
   * constructors, and fields).
   */
  public boolean isFromStubFile(Element element) {
    return this.getDeclAnnotation(element, FromStubFile.class) != null;
  }

  /**
   * Returns true if the element is from bytecode and the if the element did not appear in a stub
   * file. Currently only works for methods, constructors, and fields.
   */
  public boolean isFromByteCode(Element element) {
    if (isFromStubFile(element)) {
      return false;
    }
    return ElementUtils.isElementFromByteCode(element);
  }

  /**
   * Returns true if redundancy between a stub file and bytecode should be reported.
   *
   * <p>For most type systems the default behavior of returning true is correct. For subcheckers,
   * redundancy in one of the type hierarchies can be ok. Such implementations should return false.
   *
   * @return whether to warn about redundancy between a stub file and bytecode
   */
  public boolean shouldWarnIfStubRedundantWithBytecode() {
    return true;
  }

  /**
   * Returns the actual annotation mirror used to annotate this element, whose name equals the
   * passed annotation class (or is an alias for it). Returns null if none exists. May return the
   * canonical annotation that annotationName is an alias for.
   *
   * <p>This is the private implementation of the same-named, public method.
   *
   * <p>An option is provided to not to check for aliases of annotations. For example, an annotated
   * type factory may use aliasing for a pair of annotations for convenience while needing in some
   * cases to determine a strict ordering between them, such as when determining whether the
   * annotations on an overrider method are more specific than the annotations of an overridden
   * method.
   *
   * @param elt the element to retrieve the annotation from
   * @param annoClass the class the annotation to retrieve
   * @param checkAliases whether to return an annotation mirror for an alias of the requested
   *     annotation class name
   * @return the annotation mirror for the requested annotation, or null if not found
   */
  private AnnotationMirror getDeclAnnotation(
      Element elt, Class<? extends Annotation> annoClass, boolean checkAliases) {
    Set<AnnotationMirror> declAnnos = getDeclAnnotations(elt);

    for (AnnotationMirror am : declAnnos) {
      if (areSameByClass(am, annoClass)) {
        return am;
      }
    }
    // Look through aliases.
    if (checkAliases) {
      Pair<AnnotationMirror, Set<Class<? extends Annotation>>> aliases = declAliases.get(annoClass);
      if (aliases != null) {
        for (Class<? extends Annotation> alias : aliases.second) {
          for (AnnotationMirror am : declAnnos) {
            if (areSameByClass(am, alias)) {
              // TODO: need to copy over elements/fields
              return aliases.first;
            }
          }
        }
      }
    }
    // Not found.
    return null;
  }

  /**
   * Returns all of the declaration annotations on this element including annotations:
   *
   * <ul>
   *   <li>on the element
   *   <li>written in stubfiles
   *   <li>inherited from overriden methods, (see {@link InheritedAnnotation})
   *   <li>inherited from superclasses or super interfaces (see {@link Inherited})
   * </ul>
   *
   * <p>This method returns the actual annotations not their aliases. {@link
   * #getDeclAnnotation(Element, Class)} returns aliases.
   *
   * @param elt the element for which to determine annotations
   * @return all of the declaration annotations on this element, written in stub files, or inherited
   */
  public Set<AnnotationMirror> getDeclAnnotations(Element elt) {
    Set<AnnotationMirror> cachedValue = cacheDeclAnnos.get(elt);
    if (cachedValue != null) {
      // Found in cache, return result.
      return cachedValue;
    }

    Set<AnnotationMirror> results = AnnotationUtils.createAnnotationSet();
    // Retrieving the annotations from the element.
    // This includes annotations inherited from superclasses, but not superinterfaces or
    // overriden methods.
    List<? extends AnnotationMirror> fromEle = elements.getAllAnnotationMirrors(elt);
    for (AnnotationMirror annotation : fromEle) {
      try {
        results.add(annotation);
      } catch (com.sun.tools.javac.code.Symbol.CompletionFailure cf) {
        // If a CompletionFailure occurs, issue a warning.
        checker.reportWarning(
            annotation.getAnnotationType().asElement(),
            "annotation.not.completed",
            ElementUtils.getQualifiedName(elt),
            annotation);
      }
    }

    // If parsing annotation files, return only the annotations in the element.
    if (stubTypes.isParsing()
        || ajavaTypes.isParsing()
        || (currentFileAjavaTypes != null && currentFileAjavaTypes.isParsing())) {
      return results;
    }

    // Add annotations from annotation files.
    results.addAll(stubTypes.getDeclAnnotations(elt));
    results.addAll(ajavaTypes.getDeclAnnotations(elt));
    if (currentFileAjavaTypes != null) {
      results.addAll(currentFileAjavaTypes.getDeclAnnotations(elt));
    }

    if (elt.getKind() == ElementKind.METHOD) {
      // Retrieve the annotations from the overridden method's element.
      inheritOverriddenDeclAnnos((ExecutableElement) elt, results);
    } else if (ElementUtils.isTypeDeclaration(elt)) {
      inheritOverriddenDeclAnnosFromTypeDecl(elt.asType(), results);
    }

    // Add the element and its annotations to the cache.
    cacheDeclAnnos.put(elt, results);
    return results;
  }

  /**
   * Adds into {@code results} the inherited declaration annotations found in all elements of the
   * super types of {@code typeMirror}. (Both superclasses and superinterfaces.)
   *
   * @param typeMirror type
   * @param results set of AnnotationMirrors to which this method adds declarations annotations
   */
  private void inheritOverriddenDeclAnnosFromTypeDecl(
      TypeMirror typeMirror, Set<AnnotationMirror> results) {
    List<? extends TypeMirror> superTypes = types.directSupertypes(typeMirror);
    for (TypeMirror superType : superTypes) {
      TypeElement elt = TypesUtils.getTypeElement(superType);
      if (elt == null) {
        continue;
      }
      Set<AnnotationMirror> superAnnos = getDeclAnnotations(elt);
      for (AnnotationMirror annotation : superAnnos) {
        List<? extends AnnotationMirror> annotationsOnAnnotation;
        try {
          annotationsOnAnnotation =
              annotation.getAnnotationType().asElement().getAnnotationMirrors();
        } catch (com.sun.tools.javac.code.Symbol.CompletionFailure cf) {
          // Fix for Issue 348: If a CompletionFailure occurs, issue a warning.
          checker.reportWarning(
              annotation.getAnnotationType().asElement(),
              "annotation.not.completed",
              ElementUtils.getQualifiedName(elt),
              annotation);
          continue;
        }
        if (containsSameByClass(annotationsOnAnnotation, Inherited.class)
            || AnnotationUtils.containsSameByName(inheritedAnnotations, annotation)) {
          addOrMerge(results, annotation);
        }
      }
    }
  }

  /**
   * Adds into {@code results} the declaration annotations found in all elements that the method
   * element {@code elt} overrides.
   *
   * @param elt method element
   * @param results {@code elt} local declaration annotations. The ones found in stub files and in
   *     the element itself.
   */
  private void inheritOverriddenDeclAnnos(ExecutableElement elt, Set<AnnotationMirror> results) {
    Map<AnnotatedDeclaredType, ExecutableElement> overriddenMethods =
        AnnotatedTypes.overriddenMethods(elements, this, elt);

    if (overriddenMethods != null) {
      for (ExecutableElement superElt : overriddenMethods.values()) {
        Set<AnnotationMirror> superAnnos = getDeclAnnotations(superElt);

        for (AnnotationMirror annotation : superAnnos) {
          List<? extends AnnotationMirror> annotationsOnAnnotation;
          try {
            annotationsOnAnnotation =
                annotation.getAnnotationType().asElement().getAnnotationMirrors();
          } catch (com.sun.tools.javac.code.Symbol.CompletionFailure cf) {
            // Fix for Issue 348: If a CompletionFailure occurs,
            // issue a warning.
            checker.reportWarning(
                annotation.getAnnotationType().asElement(),
                "annotation.not.completed",
                ElementUtils.getQualifiedName(elt),
                annotation);
            continue;
          }
          if (containsSameByClass(annotationsOnAnnotation, InheritedAnnotation.class)
              || AnnotationUtils.containsSameByName(inheritedAnnotations, annotation)) {
            addOrMerge(results, annotation);
          }
        }
      }
    }
  }

  private void addOrMerge(Set<AnnotationMirror> results, AnnotationMirror annotation) {
    if (AnnotationUtils.containsSameByName(results, annotation)) {
      /*
       * TODO: feature request: figure out a way to merge multiple annotations
       * of the same kind. For some annotations this might mean merging some
       * arrays, for others it might mean converting a single annotation into a
       * container annotation. We should define a protected method for subclasses
       * to adapt the behavior.
       * For now, do nothing and just take the first, most concrete, annotation.
      AnnotationMirror prev = null;
      for (AnnotationMirror an : results) {
          if (AnnotationUtils.areSameByName(an, annotation)) {
              prev = an;
              break;
          }
      }
      results.remove(prev);
      AnnotationMirror merged = ...;
      results.add(merged);
      */
    } else {
      results.add(annotation);
    }
  }

  /**
   * Returns a list of all declaration annotations used to annotate the element, which have a
   * meta-annotation (i.e., an annotation on that annotation) with class {@code
   * metaAnnotationClass}.
   *
   * @param element the element for which to determine annotations
   * @param metaAnnotationClass the class of the meta-annotation that needs to be present
   * @return a list of pairs {@code (anno, metaAnno)} where {@code anno} is the annotation mirror at
   *     {@code element}, and {@code metaAnno} is the annotation mirror (of type {@code
   *     metaAnnotationClass}) used to meta-annotate the declaration of {@code anno}
   */
  public List<Pair<AnnotationMirror, AnnotationMirror>> getDeclAnnotationWithMetaAnnotation(
      Element element, Class<? extends Annotation> metaAnnotationClass) {
    List<Pair<AnnotationMirror, AnnotationMirror>> result = new ArrayList<>();
    Set<AnnotationMirror> annotationMirrors = getDeclAnnotations(element);

    for (AnnotationMirror candidate : annotationMirrors) {
      List<? extends AnnotationMirror> metaAnnotationsOnAnnotation;
      try {
        metaAnnotationsOnAnnotation =
            candidate.getAnnotationType().asElement().getAnnotationMirrors();
      } catch (com.sun.tools.javac.code.Symbol.CompletionFailure cf) {
        // Fix for Issue 309: If a CompletionFailure occurs, issue a warning.
        // I didn't find a nicer alternative to check whether the Symbol can be completed.
        // The completer field of a Symbol might be non-null also in successful cases.
        // Issue a warning (exception only happens once) and continue.
        checker.reportWarning(
            candidate.getAnnotationType().asElement(),
            "annotation.not.completed",
            ElementUtils.getQualifiedName(element),
            candidate);
        continue;
      }
      // First call copier, if exception, continue normal modula laws.
      for (AnnotationMirror ma : metaAnnotationsOnAnnotation) {
        if (areSameByClass(ma, metaAnnotationClass)) {
          // This candidate has the right kind of meta-annotation.
          // It might be a real contract, or a list of contracts.
          if (isListForRepeatedAnnotation(candidate)) {
            @SuppressWarnings("deprecation") // concrete annotation class is not known
            List<AnnotationMirror> wrappedCandidates =
                AnnotationUtils.getElementValueArray(
                    candidate, "value", AnnotationMirror.class, false);
            for (AnnotationMirror wrappedCandidate : wrappedCandidates) {
              result.add(Pair.of(wrappedCandidate, ma));
            }
          } else {
            result.add(Pair.of(candidate, ma));
          }
        }
      }
    }
    return result;
  }

  /** Cache for {@link #isListForRepeatedAnnotation}. */
  private final Map<DeclaredType, Boolean> isListForRepeatedAnnotationCache = new HashMap<>();

  /**
   * Returns true if the given annotation is a wrapper for multiple repeated annotations.
   *
   * @param a an annotation that might be a wrapper
   * @return true if the argument is a wrapper for multiple repeated annotations
   */
  private boolean isListForRepeatedAnnotation(AnnotationMirror a) {
    DeclaredType annotationType = a.getAnnotationType();
    Boolean resultObject = isListForRepeatedAnnotationCache.get(annotationType);
    if (resultObject != null) {
      return resultObject;
    }
    boolean result = isListForRepeatedAnnotationImplementation(annotationType);
    isListForRepeatedAnnotationCache.put(annotationType, result);
    return result;
  }

  /**
   * Returns true if the annotation is a wrapper for multiple repeated annotations.
   *
   * @param annotationType the declaration of the annotation to test
   * @return true if the annotation is a wrapper for multiple repeated annotations
   */
  private boolean isListForRepeatedAnnotationImplementation(DeclaredType annotationType) {
    TypeMirror enclosingType = annotationType.getEnclosingType();
    if (enclosingType == null) {
      return false;
    }
    if (!annotationType.asElement().getSimpleName().contentEquals("List")) {
      return false;
    }
    List<? extends Element> annoElements = annotationType.asElement().getEnclosedElements();
    if (annoElements.size() != 1) {
      return false;
    }
    // TODO: should check that the type of the single element is: "array of enclosingType".
    return true;
  }

  /**
   * Returns a list of all annotations used to annotate this element, which have a meta-annotation
   * (i.e., an annotation on that annotation) with class {@code metaAnnotationClass}.
   *
   * @param element the element at which to look for annotations
   * @param metaAnnotationClass the class of the meta-annotation that needs to be present
   * @return a list of pairs {@code (anno, metaAnno)} where {@code anno} is the annotation mirror at
   *     {@code element}, and {@code metaAnno} is the annotation mirror used to annotate {@code
   *     anno}.
   */
  public List<Pair<AnnotationMirror, AnnotationMirror>> getAnnotationWithMetaAnnotation(
      Element element, Class<? extends Annotation> metaAnnotationClass) {

    Set<AnnotationMirror> annotationMirrors = AnnotationUtils.createAnnotationSet();
    // Consider real annotations.
    annotationMirrors.addAll(getAnnotatedType(element).getAnnotations());
    // Consider declaration annotations
    annotationMirrors.addAll(getDeclAnnotations(element));

    List<Pair<AnnotationMirror, AnnotationMirror>> result = new ArrayList<>();

    // Go through all annotations found.
    for (AnnotationMirror annotation : annotationMirrors) {
      List<? extends AnnotationMirror> annotationsOnAnnotation =
          annotation.getAnnotationType().asElement().getAnnotationMirrors();
      for (AnnotationMirror a : annotationsOnAnnotation) {
        if (areSameByClass(a, metaAnnotationClass)) {
          result.add(Pair.of(annotation, a));
        }
      }
    }
    return result;
  }

  /**
   * Whether or not the {@code annotatedTypeMirror} has a qualifier parameter.
   *
   * @param annotatedTypeMirror AnnotatedTypeMirror to check
   * @param top the top of the hierarchy to check
   * @return true if the type has a qualifier parameter
   */
  public boolean hasQualifierParameterInHierarchy(
      AnnotatedTypeMirror annotatedTypeMirror, AnnotationMirror top) {
    return AnnotationUtils.containsSame(getQualifierParameterHierarchies(annotatedTypeMirror), top);
  }

  /**
   * Whether or not the {@code element} has a qualifier parameter.
   *
   * @param element element to check
   * @param top the top of the hierarchy to check
   * @return true if the type has a qualifier parameter
   */
  public boolean hasQualifierParameterInHierarchy(@Nullable Element element, AnnotationMirror top) {
    if (element == null) {
      return false;
    }
    return AnnotationUtils.containsSame(getQualifierParameterHierarchies(element), top);
  }

  /**
   * Returns whether the {@code HasQualifierParameter} annotation was explicitly written on {@code
   * element} for the hierarchy given by {@code top}.
   *
   * @param element the Element to check
   * @param top the top qualifier for the hierarchy to check
   * @return whether the class given by {@code element} has been explicitly annotated with {@code
   *     HasQualifierParameter} for the given hierarchy
   */
  public boolean hasExplicitQualifierParameterInHierarchy(Element element, AnnotationMirror top) {
    return AnnotationUtils.containsSame(
        getSupportedAnnotationsInElementAnnotation(
            element, HasQualifierParameter.class, hasQualifierParameterValueElement),
        top);
  }

  /**
   * Returns whether the {@code NoQualifierParameter} annotation was explicitly written on {@code
   * element} for the hierarchy given by {@code top}.
   *
   * @param element the Element to check
   * @param top the top qualifier for the hierarchy to check
   * @return whether the class given by {@code element} has been explicitly annotated with {@code
   *     NoQualifierParameter} for the given hierarchy
   */
  public boolean hasExplicitNoQualifierParameterInHierarchy(Element element, AnnotationMirror top) {
    return AnnotationUtils.containsSame(
        getSupportedAnnotationsInElementAnnotation(
            element, NoQualifierParameter.class, noQualifierParameterValueElement),
        top);
  }

  /**
   * Returns the set of top annotations representing all the hierarchies for which this type has a
   * qualifier parameter.
   *
   * @param annotatedType AnnotatedTypeMirror to check
   * @return the set of top annotations representing all the hierarchies for which this type has a
   *     qualifier parameter
   */
  public Set<AnnotationMirror> getQualifierParameterHierarchies(AnnotatedTypeMirror annotatedType) {
    while (annotatedType.getKind() == TypeKind.TYPEVAR
        || annotatedType.getKind() == TypeKind.WILDCARD) {
      if (annotatedType.getKind() == TypeKind.TYPEVAR) {
        annotatedType = ((AnnotatedTypeVariable) annotatedType).getUpperBound();
      } else if (annotatedType.getKind() == TypeKind.WILDCARD) {
        annotatedType = ((AnnotatedWildcardType) annotatedType).getSuperBound();
      }
    }

    if (annotatedType.getKind() != TypeKind.DECLARED) {
      return Collections.emptySet();
    }

    AnnotatedDeclaredType declaredType = (AnnotatedDeclaredType) annotatedType;
    Element element = declaredType.getUnderlyingType().asElement();
    if (element == null) {
      return Collections.emptySet();
    }
    return getQualifierParameterHierarchies(element);
  }

  /**
   * Returns the set of top annotations representing all the hierarchies for which this element has
   * a qualifier parameter.
   *
   * @param element the Element to check
   * @return the set of top annotations representing all the hierarchies for which this element has
   *     a qualifier parameter
   */
  public Set<AnnotationMirror> getQualifierParameterHierarchies(Element element) {
    if (!ElementUtils.isTypeDeclaration(element)) {
      return Collections.emptySet();
    }

    Set<AnnotationMirror> found = AnnotationUtils.createAnnotationSet();
    found.addAll(
        getSupportedAnnotationsInElementAnnotation(
            element, HasQualifierParameter.class, hasQualifierParameterValueElement));
    Set<AnnotationMirror> hasQualifierParameterTops = AnnotationUtils.createAnnotationSet();
    PackageElement packageElement = ElementUtils.enclosingPackage(element);

    // Traverse all packages containing this element.
    while (packageElement != null) {
      Set<AnnotationMirror> packageDefaultTops =
          getSupportedAnnotationsInElementAnnotation(
              packageElement, HasQualifierParameter.class, hasQualifierParameterValueElement);
      hasQualifierParameterTops.addAll(packageDefaultTops);

      packageElement = ElementUtils.parentPackage(packageElement, elements);
    }

    Set<AnnotationMirror> noQualifierParamClasses =
        getSupportedAnnotationsInElementAnnotation(
            element, NoQualifierParameter.class, noQualifierParameterValueElement);
    for (AnnotationMirror anno : hasQualifierParameterTops) {
      if (!AnnotationUtils.containsSame(noQualifierParamClasses, anno)) {
        found.add(anno);
      }
    }

    return found;
  }

  /**
   * Returns a set of supported annotation mirrors corresponding to the annotation classes listed in
   * the value element of an annotation with class {@code annoClass} on {@code element}.
   *
   * @param element the Element to check
   * @param annoClass the class for an annotation that's written on elements, whose value element is
   *     a list of annotation classes. It is always HasQualifierParameter or NoQualifierParameter
   * @param valueElement the {@code value} field/element of an annotation with class {@code
   *     annoClass}
   * @return the set of supported annotations with classes listed in the value element of an
   *     annotation with class {@code annoClass} on the {@code element}. Returns an empty set if
   *     {@code annoClass} is not written on {@code element} or {@code element} is null.
   */
  private Set<AnnotationMirror> getSupportedAnnotationsInElementAnnotation(
      @Nullable Element element,
      Class<? extends Annotation> annoClass,
      ExecutableElement valueElement) {
    if (element == null) {
      return Collections.emptySet();
    }
    // TODO: caching
    AnnotationMirror annotation = getDeclAnnotation(element, annoClass);
    if (annotation == null) {
      return Collections.emptySet();
    }

    Set<AnnotationMirror> found = AnnotationUtils.createAnnotationSet();
    List<@CanonicalName Name> qualClasses =
        AnnotationUtils.getElementValueClassNames(annotation, valueElement);
    for (Name qual : qualClasses) {
      AnnotationMirror annotationMirror = AnnotationBuilder.fromName(elements, qual);
      if (isSupportedQualifier(annotationMirror)) {
        found.add(annotationMirror);
      }
    }
    return found;
  }

  /**
   * A scanner that replaces annotations in one type with annotations from another. Used by {@link
   * #replaceAnnotations(AnnotatedTypeMirror, AnnotatedTypeMirror)} and {@link
   * #replaceAnnotations(AnnotatedTypeMirror, AnnotatedTypeMirror, AnnotationMirror)}.
   */
  private final AnnotatedTypeReplacer annotatedTypeReplacer = new AnnotatedTypeReplacer();

  /**
   * Replaces or adds all annotations from {@code from} to {@code to}. Annotations from {@code from}
   * will be used everywhere they exist, but annotations in {@code to} will be kept anywhere that
   * {@code from} is unannotated.
   *
   * @param from the annotated type mirror from which to take new annotations
   * @param to the annotated type mirror to which the annotations will be added
   */
  public void replaceAnnotations(final AnnotatedTypeMirror from, final AnnotatedTypeMirror to) {
    annotatedTypeReplacer.visit(from, to);
  }

  /**
   * Replaces or adds annotations in {@code top}'s hierarchy from {@code from} to {@code to}.
   * Annotations from {@code from} will be used everywhere they exist, but annotations in {@code to}
   * will be kept anywhere that {@code from} is unannotated.
   *
   * @param from the annotated type mirror from which to take new annotations
   * @param to the annotated type mirror to which the annotations will be added
   * @param top the top type of the hierarchy whose annotations will be added
   */
  public void replaceAnnotations(
      final AnnotatedTypeMirror from, final AnnotatedTypeMirror to, final AnnotationMirror top) {
    annotatedTypeReplacer.setTop(top);
    annotatedTypeReplacer.visit(from, to);
    annotatedTypeReplacer.setTop(null);
  }

  /** The implementation of the visitor for #containsUninferredTypeArguments. */
  private final SimpleAnnotatedTypeScanner<Boolean, Void> uninferredTypeArgumentScanner =
      new SimpleAnnotatedTypeScanner<>(
          (type, p) ->
              type.getKind() == TypeKind.WILDCARD
                  && ((AnnotatedWildcardType) type).isUninferredTypeArgument(),
          Boolean::logicalOr,
          false);

  /**
   * Returns whether this type or any component type is a wildcard type for which Java 7 type
   * inference is insufficient. See issue 979, or the documentation on AnnotatedWildcardType.
   *
   * @param type type to check
   * @return whether this type or any component type is a wildcard type for which Java 7 type
   *     inference is insufficient
   */
  public boolean containsUninferredTypeArguments(AnnotatedTypeMirror type) {
    return uninferredTypeArgumentScanner.visit(type);
  }

  /**
   * Returns a wildcard type to be used as a type argument when the correct type could not be
   * inferred. The wildcard will be marked as an uninferred wildcard so that {@link
   * AnnotatedWildcardType#isUninferredTypeArgument()} returns true.
   *
   * <p>This method should only be used by type argument inference.
   * org.checkerframework.framework.util.AnnotatedTypes.inferTypeArguments(ProcessingEnvironment,
   * AnnotatedTypeFactory, ExpressionTree, ExecutableElement)
   *
   * @param typeVar TypeVariable which could not be inferred
   * @return a wildcard that is marked as an uninferred type argument
   */
  public AnnotatedWildcardType getUninferredWildcardType(AnnotatedTypeVariable typeVar) {
    final boolean intersectionType;
    final TypeMirror boundType;
    if (typeVar.getUpperBound().getKind() == TypeKind.INTERSECTION) {
      boundType = typeVar.getUpperBound().directSupertypes().get(0).getUnderlyingType();
      intersectionType = true;
    } else {
      boundType = typeVar.getUnderlyingType().getUpperBound();
      intersectionType = false;
    }

    WildcardType wc = types.getWildcardType(boundType, null);
    AnnotatedWildcardType wctype =
        (AnnotatedWildcardType) AnnotatedTypeMirror.createType(wc, this, false);
    wctype.setTypeVariable(typeVar.getUnderlyingType());
    if (!intersectionType) {
      wctype.setExtendsBound(typeVar.getUpperBound().deepCopy());
    } else {
      wctype.getExtendsBound().addAnnotations(typeVar.getUpperBound().getAnnotations());
    }
    wctype.setSuperBound(typeVar.getLowerBound().deepCopy());
    wctype.addAnnotations(typeVar.getAnnotations());
    addDefaultAnnotations(wctype);
    wctype.setUninferredTypeArgument();
    return wctype;
  }

  /**
   * Returns the function type that this member reference targets.
   *
   * <p>The function type is the type of the single method declared in the functional interface
   * adapted as if it were invoked using the functional interface as the receiver expression.
   *
   * <p>The target type of a member reference is the type to which it is assigned or casted.
   *
   * @param tree member reference tree
   * @return the function type that this method reference targets
   */
  public AnnotatedExecutableType getFunctionTypeFromTree(MemberReferenceTree tree) {
    return getFnInterfaceFromTree(tree).second;
  }

  /**
   * Returns the function type that this lambda targets.
   *
   * <p>The function type is the type of the single method declared in the functional interface
   * adapted as if it were invoked using the functional interface as the receiver expression.
   *
   * <p>The target type of a lambda is the type to which it is assigned or casted.
   *
   * @param tree lambda expression tree
   * @return the function type that this lambda targets
   */
  public AnnotatedExecutableType getFunctionTypeFromTree(LambdaExpressionTree tree) {
    return getFnInterfaceFromTree(tree).second;
  }

  /**
   * Returns the functional interface and the function type that this lambda or member references
   * targets.
   *
   * <p>The function type is the type of the single method declared in the functional interface
   * adapted as if it were invoked using the functional interface as the receiver expression.
   *
   * <p>The target type of a lambda or a method reference is the type to which it is assigned or
   * casted.
   *
   * @param tree lambda expression tree or member reference tree
   * @return the functional interface and the function type that this method reference or lambda
   *     targets
   */
  public Pair<AnnotatedTypeMirror, AnnotatedExecutableType> getFnInterfaceFromTree(Tree tree) {

    // Functional interface
    AnnotatedTypeMirror functionalInterfaceType = getFunctionalInterfaceType(tree);
    if (functionalInterfaceType.getKind() == TypeKind.DECLARED) {
      functionalInterfaceType =
          makeGroundTargetType(
              (AnnotatedDeclaredType) functionalInterfaceType,
              (DeclaredType) TreeUtils.typeOf(tree));
    }

    // Functional method
    Element fnElement = TreeUtils.findFunction(tree, processingEnv);

    // Function type
    AnnotatedExecutableType functionType =
        (AnnotatedExecutableType)
            AnnotatedTypes.asMemberOf(types, this, functionalInterfaceType, fnElement);

    return Pair.of(functionalInterfaceType, functionType);
  }

  /**
   * Get the AnnotatedDeclaredType for the FunctionalInterface from assignment context of the method
   * reference or lambda expression which may be a variable assignment, a method call, or a cast.
   *
   * <p>The assignment context is not always correct, so we must search up the AST. It will
   * recursively search for lambdas nested in lambdas.
   *
   * @param tree the tree of the lambda or method reference
   * @return the functional interface type or an uninferred type argument
   */
  private AnnotatedTypeMirror getFunctionalInterfaceType(Tree tree) {

    Tree parentTree = getPath(tree).getParentPath().getLeaf();
    switch (parentTree.getKind()) {
      case PARENTHESIZED:
        return getFunctionalInterfaceType(parentTree);

      case TYPE_CAST:
        TypeCastTree cast = (TypeCastTree) parentTree;
        assert isFunctionalInterface(
            trees.getTypeMirror(getPath(cast.getType())), parentTree, tree);
        AnnotatedTypeMirror castATM = getAnnotatedType(cast.getType());
        if (castATM.getKind() == TypeKind.INTERSECTION) {
          AnnotatedIntersectionType itype = (AnnotatedIntersectionType) castATM;
          for (AnnotatedTypeMirror t : itype.directSupertypes()) {
            if (TypesUtils.isFunctionalInterface(t.getUnderlyingType(), getProcessingEnv())) {
              return t;
            }
          }
          // We should never reach here: isFunctionalInterface performs the same check
          // and would have raised an error already.
          throw new BugInCF(
              "Expected the type of a cast tree in an assignment context to contain a functional"
                  + " interface bound. Found type: %s for tree: %s in lambda tree: %s",
              castATM, cast, tree);
        }
        return castATM;

      case NEW_CLASS:
        NewClassTree newClass = (NewClassTree) parentTree;
        int indexOfLambda = newClass.getArguments().indexOf(tree);
        ParameterizedExecutableType con = this.constructorFromUse(newClass);
        AnnotatedTypeMirror constructorParam =
            AnnotatedTypes.getAnnotatedTypeMirrorOfParameter(con.executableType, indexOfLambda);
        assert isFunctionalInterface(constructorParam.getUnderlyingType(), parentTree, tree);
        return constructorParam;

      case NEW_ARRAY:
        NewArrayTree newArray = (NewArrayTree) parentTree;
        AnnotatedArrayType newArrayATM = getAnnotatedType(newArray);
        AnnotatedTypeMirror elementATM = newArrayATM.getComponentType();
        assert isFunctionalInterface(elementATM.getUnderlyingType(), parentTree, tree);
        return elementATM;

      case METHOD_INVOCATION:
        MethodInvocationTree method = (MethodInvocationTree) parentTree;
        int index = method.getArguments().indexOf(tree);
        ParameterizedExecutableType exe = this.methodFromUse(method);
        AnnotatedTypeMirror param =
            AnnotatedTypes.getAnnotatedTypeMirrorOfParameter(exe.executableType, index);
        if (param.getKind() == TypeKind.WILDCARD) {
          // param is an uninferred wildcard.
          TypeMirror typeMirror = TreeUtils.typeOf(tree);
          param = AnnotatedTypeMirror.createType(typeMirror, this, false);
          addDefaultAnnotations(param);
        }
        assert isFunctionalInterface(param.getUnderlyingType(), parentTree, tree);
        return param;

      case VARIABLE:
        VariableTree varTree = (VariableTree) parentTree;
        assert isFunctionalInterface(TreeUtils.typeOf(varTree), parentTree, tree);
        return getAnnotatedType(varTree.getType());

      case ASSIGNMENT:
        AssignmentTree assignmentTree = (AssignmentTree) parentTree;
        assert isFunctionalInterface(TreeUtils.typeOf(assignmentTree), parentTree, tree);
        return getAnnotatedType(assignmentTree.getVariable());

      case RETURN:
        Tree enclosing =
            TreePathUtil.enclosingOfKind(
                getPath(parentTree),
                new HashSet<>(Arrays.asList(Tree.Kind.METHOD, Tree.Kind.LAMBDA_EXPRESSION)));

        if (enclosing.getKind() == Tree.Kind.METHOD) {
          MethodTree enclosingMethod = (MethodTree) enclosing;
          return getAnnotatedType(enclosingMethod.getReturnType());
        } else {
          LambdaExpressionTree enclosingLambda = (LambdaExpressionTree) enclosing;
          AnnotatedExecutableType methodExe = getFunctionTypeFromTree(enclosingLambda);
          return methodExe.getReturnType();
        }

      case LAMBDA_EXPRESSION:
        LambdaExpressionTree enclosingLambda = (LambdaExpressionTree) parentTree;
        AnnotatedExecutableType methodExe = getFunctionTypeFromTree(enclosingLambda);
        return methodExe.getReturnType();

      case CONDITIONAL_EXPRESSION:
        ConditionalExpressionTree conditionalExpressionTree =
            (ConditionalExpressionTree) parentTree;
        final AnnotatedTypeMirror falseType =
            getAnnotatedType(conditionalExpressionTree.getFalseExpression());
        final AnnotatedTypeMirror trueType =
            getAnnotatedType(conditionalExpressionTree.getTrueExpression());

        // Known cases where we must use LUB because falseType/trueType will not be equal:
        // a) when one of the types is a type variable that extends a functional interface
        //    or extends a type variable that extends a functional interface
        // b) When one of the two sides of the expression is a reference to a sub-interface.
        //   e.g.   interface ConsumeStr {
        //              public void consume(String s)
        //          }
        //          interface SubConsumer extends ConsumeStr {
        //              default void someOtherMethod() { ... }
        //          }
        //   SubConsumer s = ...;
        //   ConsumeStr stringConsumer = (someCondition) ? s : System.out::println;
        AnnotatedTypeMirror conditionalType =
            AnnotatedTypes.leastUpperBound(this, trueType, falseType);
        assert isFunctionalInterface(conditionalType.getUnderlyingType(), parentTree, tree);
        return conditionalType;

      default:
        throw new BugInCF(
            "Could not find functional interface from assignment context. "
                + "Unexpected tree type: "
                + parentTree.getKind()
                + " For lambda tree: "
                + tree);
    }
  }

  private boolean isFunctionalInterface(TypeMirror typeMirror, Tree contextTree, Tree tree) {
    if (typeMirror.getKind() == TypeKind.WILDCARD) {
      // Ignore wildcards, because they are uninferred type arguments.
      return true;
    }
    Type type = (Type) typeMirror;

    if (!TypesUtils.isFunctionalInterface(type, processingEnv)) {
      if (type.getKind() == TypeKind.INTERSECTION) {
        IntersectionType itype = (IntersectionType) type;
        for (TypeMirror t : itype.getBounds()) {
          if (TypesUtils.isFunctionalInterface(t, processingEnv)) {
            // As long as any of the bounds is a functional interface
            // we should be fine.
            return true;
          }
        }
      }
      throw new BugInCF(
          "Expected the type of %s tree in assignment context to be a functional interface. "
              + "Found type: %s for tree: %s in lambda tree: %s",
          contextTree.getKind(), type, contextTree, tree);
    }
    return true;
  }

  /**
   * Create the ground target type of the functional interface.
   *
   * <p>Basically, it replaces the wildcards with their bounds doing a capture conversion like glb
   * for extends bounds.
   *
   * @see "JLS 9.9"
   * @param functionalType the functional interface type
   * @param groundTargetJavaType the Java type as found by javac
   * @return the grounded functional type
   */
  private AnnotatedDeclaredType makeGroundTargetType(
      AnnotatedDeclaredType functionalType, DeclaredType groundTargetJavaType) {
    if (functionalType.getTypeArguments().isEmpty()) {
      return functionalType;
    }

    List<AnnotatedTypeParameterBounds> bounds =
        this.typeVariablesFromUse(
            functionalType, (TypeElement) functionalType.getUnderlyingType().asElement());

    boolean sizesDiffer =
        functionalType.getTypeArguments().size() != groundTargetJavaType.getTypeArguments().size();

    // This is the declared type of the functional type meaning that the type arguments are the
    // type parameters.
    DeclaredType declaredType =
        (DeclaredType) functionalType.getUnderlyingType().asElement().asType();
    Map<TypeVariable, AnnotatedTypeMirror> typeVarToTypeArg =
        new HashMap<>(functionalType.getTypeArguments().size());
    for (int i = 0; i < functionalType.getTypeArguments().size(); i++) {
      TypeVariable typeVariable = (TypeVariable) declaredType.getTypeArguments().get(i);
      AnnotatedTypeMirror argType = functionalType.getTypeArguments().get(i);
      if (argType.getKind() == TypeKind.WILDCARD) {
        AnnotatedWildcardType wildcardType = (AnnotatedWildcardType) argType;

        TypeMirror wildcardUbType = wildcardType.getExtendsBound().getUnderlyingType();

        if (wildcardType.isUninferredTypeArgument()) {
          // Keep the uninferred type so that it is ignored by later subtyping and containment
          // checks.
          typeVarToTypeArg.put(typeVariable, wildcardType);
        } else if (isExtendsWildcard(wildcardType)) {
          TypeMirror correctArgType;
          if (sizesDiffer) {
            // The Java type is raw.
            TypeMirror typeParamUbType = bounds.get(i).getUpperBound().getUnderlyingType();
            correctArgType =
                TypesUtils.greatestLowerBound(
                    typeParamUbType, wildcardUbType, this.checker.getProcessingEnvironment());
          } else {
            correctArgType = groundTargetJavaType.getTypeArguments().get(i);
          }

          final AnnotatedTypeMirror newArg;
          if (types.isSameType(wildcardUbType, correctArgType)) {
            newArg = wildcardType.getExtendsBound().deepCopy();
          } else if (correctArgType.getKind() == TypeKind.TYPEVAR) {
            newArg = this.toAnnotatedType(correctArgType, false);
            AnnotatedTypeVariable newArgAsTypeVar = (AnnotatedTypeVariable) newArg;
            newArgAsTypeVar
                .getUpperBound()
                .replaceAnnotations(wildcardType.getExtendsBound().getAnnotations());
            newArgAsTypeVar
                .getLowerBound()
                .replaceAnnotations(wildcardType.getSuperBound().getAnnotations());
          } else {
            newArg = this.toAnnotatedType(correctArgType, false);
            newArg.replaceAnnotations(wildcardType.getExtendsBound().getAnnotations());
          }

          typeVarToTypeArg.put(typeVariable, newArg);
        } else {
          typeVarToTypeArg.put(typeVariable, wildcardType.getSuperBound());
        }
      } else {
        typeVarToTypeArg.put(typeVariable, argType);
      }
    }

    // The ground functional type must be created using type variable substitution or else the
    // underlying type will not match the annotated type.
    AnnotatedDeclaredType groundFunctionalType =
        (AnnotatedDeclaredType)
            AnnotatedTypeMirror.createType(declaredType, this, functionalType.isDeclaration());
    initializeAtm(groundFunctionalType);
    groundFunctionalType =
        (AnnotatedDeclaredType)
            getTypeVarSubstitutor().substitute(typeVarToTypeArg, groundFunctionalType);
    groundFunctionalType.addAnnotations(functionalType.getAnnotations());

    // When the groundTargetJavaType is different from the underlying type of functionalType, only
    // the main annotations are copied.  Add default annotations in places without annotations.
    addDefaultAnnotations(groundFunctionalType);
    return groundFunctionalType;
  }

  /**
   * Return true if {@code type} should be captured.
   *
   * <p>{@code type} should be captured if all of the following are true:
   *
   * <ul>
   *   <li>{@code type} and {@code typeMirror} are both declared types.
   *   <li>{@code type} does not have an uninferred type argument and its underlying type is not
   *       raw.
   *   <li>{@code type} has a wildcard as a type argument and {@code typeMirror} has a captured type
   *       variable as the corresponding type argument.
   * </ul>
   *
   * @param type annotated type that might need to be captured
   * @param typeMirror the capture of the underlying type of {@code type}
   * @return true if {@code type} should be captured
   */
  private boolean shouldCapture(AnnotatedTypeMirror type, TypeMirror typeMirror) {
    if (type.getKind() != TypeKind.DECLARED || typeMirror.getKind() != TypeKind.DECLARED) {
      return false;
    }

    AnnotatedDeclaredType uncapturedType = (AnnotatedDeclaredType) type;
    DeclaredType capturedTypeMirror = (DeclaredType) typeMirror;
    if (capturedTypeMirror.getTypeArguments().isEmpty()) {
      return false;
    }

    if (uncapturedType.isUnderlyingTypeRaw() || uncapturedType.containsUninferredTypeArguments()) {
      return false;
    }

    if (capturedTypeMirror.getTypeArguments().size() != uncapturedType.getTypeArguments().size()) {
      throw new BugInCF(
          "Not the same number of type arguments: capturedTypeMirror: %s uncapturedType: %s",
          capturedTypeMirror, uncapturedType);
    }

    for (int i = 0; i < capturedTypeMirror.getTypeArguments().size(); i++) {
      TypeMirror capturedTypeArgTM = capturedTypeMirror.getTypeArguments().get(i);
      AnnotatedTypeMirror uncapturedTypeArg = uncapturedType.getTypeArguments().get(i);
      if (uncapturedTypeArg.getKind() == TypeKind.WILDCARD
          && (TypesUtils.isCapturedTypeVariable(capturedTypeArgTM)
              || capturedTypeArgTM.getKind() != TypeKind.WILDCARD)) {
        return true;
      }
    }
    return false;
  }

  /**
   * Apply capture conversion to {@code typeToCapture}.
   *
   * <p>Capture conversion is the process of converting wildcards in a parameterized type to fresh
   * type variables. See <a
   * href="https://docs.oracle.com/javase/specs/jls/se11/html/jls-5.html#jls-5.1.10">JLS 5.1.10</a>
   * for details.
   *
   * <p>If {@code type} is not a declared type or if it does not have any wildcard type arguments,
   * this method returns {@code type}.
   *
   * @param typeToCapture type to capture
   * @return the result of applying capture conversion to {@code typeToCapture}
   */
  public AnnotatedTypeMirror applyCaptureConversion(AnnotatedTypeMirror typeToCapture) {
    TypeMirror capturedTypeMirror = types.capture(typeToCapture.getUnderlyingType());
    return applyCaptureConversion(typeToCapture, capturedTypeMirror);
  }

  /**
   * Apply capture conversion to {@code type}.
   *
   * <p>Capture conversion is the process of converting wildcards in a parameterized type to fresh
   * type variables. See <a
   * href="https://docs.oracle.com/javase/specs/jls/se11/html/jls-5.html#jls-5.1.10">JLS 5.1.10</a>
   * for details.
   *
   * <p>If {@code type} is not a declared type or if it does not have any wildcard type arguments,
   * this method returns {@code type}.
   *
   * @param type type to capture
   * @param typeMirror the result of applying capture conversion to the underlying type of {@code
   *     type}; it is used as the underlying type of the returned type
   * @return the result of applying capture conversion to {@code type}
   */
  public AnnotatedTypeMirror applyCaptureConversion(
      AnnotatedTypeMirror type, TypeMirror typeMirror) {

    // If the type contains uninferred type arguments, don't capture, but mark all wildcards that
    // shuuld have been captured as "uninferred" before it is returned.
    if (type.containsUninferredTypeArguments()
        && typeMirror.getKind() == TypeKind.DECLARED
        && type.getKind() == TypeKind.DECLARED) {
      AnnotatedDeclaredType uncapturedType = (AnnotatedDeclaredType) type;
      DeclaredType capturedTypeMirror = (DeclaredType) typeMirror;
      for (int i = 0; i < capturedTypeMirror.getTypeArguments().size(); i++) {
        AnnotatedTypeMirror uncapturedTypeArg = uncapturedType.getTypeArguments().get(i);
        TypeMirror capturedTypeArgTM = capturedTypeMirror.getTypeArguments().get(i);
        if (uncapturedTypeArg.getKind() == TypeKind.WILDCARD
            && (TypesUtils.isCapturedTypeVariable(capturedTypeArgTM)
                || capturedTypeArgTM.getKind() != TypeKind.WILDCARD)) {
          ((AnnotatedWildcardType) uncapturedTypeArg).setUninferredTypeArgument();
        }
      }
      return type;
    }

    if (!shouldCapture(type, typeMirror)) {
      return type;
    }

    AnnotatedDeclaredType uncapturedType = (AnnotatedDeclaredType) type;
    DeclaredType capturedTypeMirror = (DeclaredType) typeMirror;
    // `capturedType` is the return value of this method.
    AnnotatedDeclaredType capturedType =
        (AnnotatedDeclaredType) AnnotatedTypeMirror.createType(capturedTypeMirror, this, false);

    nonWildcardTypeArgCopier.copy(uncapturedType, capturedType);

    AnnotatedDeclaredType typeDeclaration =
        (AnnotatedDeclaredType) getAnnotatedType(uncapturedType.getUnderlyingType().asElement());

    // A mapping from type variable to its type argument in the captured type.
    Map<TypeVariable, AnnotatedTypeMirror> typeVarToAnnotatedTypeArg = new HashMap<>();
    // A mapping from a captured type variable to the annotated captured type variable.
    Map<TypeVariable, AnnotatedTypeVariable> capturedTypeVarToAnnotatedTypeVar = new HashMap<>();
    // `newTypeArgs` will be the type arguments of the result of this method.
    List<AnnotatedTypeMirror> newTypeArgs = new ArrayList<>();
    for (int i = 0; i < typeDeclaration.getTypeArguments().size(); i++) {
      TypeVariable typeVarTypeMirror =
          (TypeVariable) typeDeclaration.getTypeArguments().get(i).getUnderlyingType();
      AnnotatedTypeMirror uncapturedTypeArg = uncapturedType.getTypeArguments().get(i);
      AnnotatedTypeMirror capturedTypeArg = capturedType.getTypeArguments().get(i);
      if (uncapturedTypeArg.getKind() == TypeKind.WILDCARD) {
        // The type argument is a captured type variable. Use the type argument from the newly
        // created and yet-to-be annotated capturedType. (The annotations are added by
        // #annotateCapturedTypeVar, which is called at the end of this method.)
        typeVarToAnnotatedTypeArg.put(typeVarTypeMirror, capturedTypeArg);
        newTypeArgs.add(capturedTypeArg);
        if (TypesUtils.isCapturedTypeVariable(capturedTypeArg.getUnderlyingType())) {
          // Also, add a mapping from the captured type variable to the annotated captured
          // type variable, so that if one captured type variable refers to another, the same
          // AnnotatedTypeVariable object is used.
          capturedTypeVarToAnnotatedTypeVar.put(
              ((AnnotatedTypeVariable) capturedTypeArg).getUnderlyingType(),
              (AnnotatedTypeVariable) capturedTypeArg);
        } else {
          // Javac used a declared type instead of a captured type variable.  This seems to happen
          // when the bounds of the captured type variable would have been identical. This seems to
          // be a violation of the JLS, but javac does this, so the Checker Framework must handle
          // that case. (See https://bugs.openjdk.java.net/browse/JDK-8054309.)
          replaceAnnotations(
              ((AnnotatedWildcardType) uncapturedTypeArg).getSuperBound(), capturedTypeArg);
        }
      } else {
        // The type argument is not a wildcard.
        // typeVarTypeMirror is the type parameter for which uncapturedTypeArg is a type argument.
        typeVarToAnnotatedTypeArg.put(typeVarTypeMirror, uncapturedTypeArg);
        if (uncapturedTypeArg.getKind() == TypeKind.TYPEVAR) {
          // If the type arg is a type variable also add it to the typeVarToAnnotatedTypeArg map, so
          // that references to the type variable are substituted.
          AnnotatedTypeVariable typeVar = (AnnotatedTypeVariable) uncapturedTypeArg;
          typeVarToAnnotatedTypeArg.put(typeVar.getUnderlyingType(), typeVar);
        }
        newTypeArgs.add(uncapturedTypeArg);
      }
    }

    // Set the annotations of each captured type variable.
    List<AnnotatedTypeVariable> orderToCapture = order(capturedTypeVarToAnnotatedTypeVar.values());
    for (AnnotatedTypeVariable capturedTypeArg : orderToCapture) {
      int i = capturedTypeMirror.getTypeArguments().indexOf(capturedTypeArg.getUnderlyingType());
      AnnotatedTypeMirror uncapturedTypeArg = uncapturedType.getTypeArguments().get(i);
      AnnotatedTypeVariable typeVariable =
          (AnnotatedTypeVariable) typeDeclaration.getTypeArguments().get(i);
      annotateCapturedTypeVar(
          typeVarToAnnotatedTypeArg,
          capturedTypeVarToAnnotatedTypeVar,
          (AnnotatedWildcardType) uncapturedTypeArg,
          typeVariable,
          capturedTypeArg);
      newTypeArgs.set(i, capturedTypeArg);
    }

    capturedType.setTypeArguments(newTypeArgs);
    capturedType.addAnnotations(uncapturedType.getAnnotations());
    return capturedType;
  }

  /**
   * Copy the non-wildcard type args from a uncapturedType to its capturedType. Also, ensure that
   * type variables in capturedType are the same object when they are refer to the same type
   * variable.
   *
   * <p>To use, call {@link NonWildcardTypeArgCopier#copy} rather than a visit method.
   */
  private final NonWildcardTypeArgCopier nonWildcardTypeArgCopier = new NonWildcardTypeArgCopier();

  /**
   * Copy the non-wildcard type args from {@code uncapturedType} to {@code capturedType}. Also,
   * ensure that type variables in {@code capturedType} are the same object when they refer to the
   * same type variable.
   *
   * <p>To use, call {@link NonWildcardTypeArgCopier#copy} rather than a visit method.
   */
  private class NonWildcardTypeArgCopier extends AnnotatedTypeCopier {

    /**
     * Copy the non-wildcard type args from {@code uncapturedType} to {@code capturedType}. Also,
     * ensure that type variables {@code capturedType} are the same object when they are refer to
     * the same type variable.
     *
     * @param uncapturedType a declared type that has not under gone capture conversion
     * @param capturedType the captured version of {@code uncapturedType} before it has been
     *     annotated
     */
    private void copy(AnnotatedDeclaredType uncapturedType, AnnotatedDeclaredType capturedType) {

      // The name "originalToCopy" means a mapping from the original to the copy, not an original
      // that needs to be copied.
      IdentityHashMap<AnnotatedTypeMirror, AnnotatedTypeMirror> originalToCopy =
          new IdentityHashMap<>();
      originalToCopy.put(uncapturedType, capturedType);
      int numTypeArgs = uncapturedType.getTypeArguments().size();

      AnnotatedTypeMirror[] newTypeArgs = new AnnotatedTypeMirror[numTypeArgs];
      // Mapping from type var to it's AnnotatedTypeVariable.  These are type variables
      // that are type arguments of the uncaptured type.
      Map<TypeVariable, AnnotatedTypeMirror> typeVarToAnnotatedTypeVar = new HashMap<>(numTypeArgs);
      // Copy the non-wildcard type args from uncapturedType to newTypeArgs.
      // If the non-wildcard type arg is a type var, add it to typeVarToAnnotatedTypeVar.
      for (int i = 0; i < numTypeArgs; i++) {
        AnnotatedTypeMirror uncapturedArg = uncapturedType.getTypeArguments().get(i);
        if (uncapturedArg.getKind() != TypeKind.WILDCARD) {
          AnnotatedTypeMirror copyOfArg = visit(uncapturedArg, originalToCopy);
          newTypeArgs[i] = copyOfArg;
          if (copyOfArg.getKind() == TypeKind.TYPEVAR) {
            typeVarToAnnotatedTypeVar.put(
                ((AnnotatedTypeVariable) copyOfArg).getUnderlyingType(), copyOfArg);
          }
        }
      }

      // Substitute the type variables in each type argument of capturedType using
      // typeVarToAnnotatedTypeVar.
      // This makes type variables in capturedType the same object when they are the same type
      // variable.
      for (int i = 0; i < numTypeArgs; i++) {
        AnnotatedTypeMirror uncapturedArg = uncapturedType.getTypeArguments().get(i);
        AnnotatedTypeMirror capturedArg = capturedType.getTypeArguments().get(i);
        // Note: This `if` statement can't be replaced with
        //   if (TypesUtils.isCapturedTypeVariable(capturedArg))
        // because if the bounds of the captured wildcard are equal, then instead of a captured
        // wildcard, the type of the bound is used.
        if (uncapturedArg.getKind() == TypeKind.WILDCARD) {
          AnnotatedTypeMirror newCapArg =
              typeVarSubstitutor.substituteWithoutCopyingTypeArguments(
                  typeVarToAnnotatedTypeVar, capturedArg);
          newTypeArgs[i] = newCapArg;
        }
      }
      // Set capturedType type args to newTypeArgs.
      capturedType.setTypeArguments(Arrays.asList(newTypeArgs));

      // Visit the enclosing type.
      if (uncapturedType.getEnclosingType() != null) {
        capturedType.setEnclosingType(
            (AnnotatedDeclaredType) visit(uncapturedType.getEnclosingType(), originalToCopy));
      }
    }
  }

  /**
   * Returns the list of type variables such that a type variable in the list only references type
   * variables at a lower index than itself.
   *
   * @param collection a collection of type variables
   * @return the type variables ordered so that each type variable only references earlier type
   *     variables
   */
  public List<AnnotatedTypeVariable> order(Collection<AnnotatedTypeVariable> collection) {
    List<AnnotatedTypeVariable> list = new ArrayList<>(collection);
    List<AnnotatedTypeVariable> ordered = new ArrayList<>();
    while (!list.isEmpty()) {
      AnnotatedTypeVariable free = doesNotContainOthers(list);
      list.remove(free);
      ordered.add(free);
    }
    return ordered;
  }

  /**
   * Returns the first TypeVariable in {@code collection} that does not lexically contain any other
   * type in the collection. Or if all the TypeVariables contain another, then it returns the first
   * TypeVariable in {@code collection}.
   *
   * @param collection a collection of type variables
   * @return the first TypeVariable in {@code collection} that does not contain any other type in
   *     the collection, except possibly itself
   */
  @SuppressWarnings("interning:not.interned") // must be the same object from collection
  private AnnotatedTypeVariable doesNotContainOthers(
      Collection<? extends AnnotatedTypeVariable> collection) {
    AnnotatedTypeVariable first = null;
    for (AnnotatedTypeVariable candidate : collection) {
      if (first == null) {
        first = candidate;
      }
      boolean doesNotContain = true;
      for (AnnotatedTypeVariable other : collection) {
        if (candidate != other && captureScanner.visit(candidate, other.getUnderlyingType())) {
          doesNotContain = false;
          break;
        }
      }
      if (doesNotContain) {
        return candidate;
      }
    }
    return first;
  }

  /**
   * Scanner that returns true if the underlying type of any part of an {@link AnnotatedTypeMirror}
   * is the passed captured type variable.
   *
   * <p>The second argument to visit must be a captured type variable.
   */
  @SuppressWarnings("interning:not.interned") // Captured type vars can be compared with ==.
  private final SimpleAnnotatedTypeScanner<Boolean, TypeVariable> captureScanner =
      new SimpleAnnotatedTypeScanner<>(
          (type, other) -> type.getUnderlyingType() == other, Boolean::logicalOr, false);

  /**
   * Set the annotated bounds for fresh type variable {@code capturedTypeVar}, so that it is the
   * capture of {@code wildcard}. Also, sets {@code capturedTypeVar} primary annotation if the
   * annotation on the bounds is identical.
   *
   * @param typeVarToAnnotatedTypeArg mapping from a (type mirror) type variable to its (annotated
   *     type mirror) type argument
   * @param capturedTypeVarToAnnotatedTypeVar mapping from a captured type variable to its {@link
   *     AnnotatedTypeMirror}
   * @param wildcard wildcard which is converted to {@code capturedTypeVar}
   * @param typeVariable type variable for which {@code wildcard} is a type argument
   * @param capturedTypeVar the fresh type variable which is side-effected by this method
   */
  private void annotateCapturedTypeVar(
      Map<TypeVariable, AnnotatedTypeMirror> typeVarToAnnotatedTypeArg,
      Map<TypeVariable, AnnotatedTypeVariable> capturedTypeVarToAnnotatedTypeVar,
      AnnotatedWildcardType wildcard,
      AnnotatedTypeVariable typeVariable,
      AnnotatedTypeVariable capturedTypeVar) {

    AnnotatedTypeMirror typeVarUpperBound =
        typeVarSubstitutor.substituteWithoutCopyingTypeArguments(
            typeVarToAnnotatedTypeArg, typeVariable.getUpperBound());
    AnnotatedTypeMirror upperBound =
        AnnotatedTypes.annotatedGLB(this, typeVarUpperBound, wildcard.getExtendsBound());
    // There is a bug in javac such that the upper bound of the captured type variable is not the
    // greatest lower bound. So the captureTypeVar.getUnderlyingType().getUpperBound() may not
    // be the same type as upperbound.getUnderlyingType().  See
    // framework/tests/all-systems/Issue4890Interfaces.java,
    // framework/tests/all-systems/Issue4890.java and framework/tests/all-systems/Issue4877.java.
    capturedTypeVar.setUpperBound(upperBound);

    // typeVariable's lower bound is a NullType, so there's nothing to substitute.
    AnnotatedTypeMirror lowerBound =
        AnnotatedTypes.leastUpperBound(
            this, typeVariable.getLowerBound(), wildcard.getSuperBound());
    capturedTypeVar.setLowerBound(lowerBound);

    // Add as a primary annotation any qualifiers that are the same on the upper and lower bound.
    AnnotationMirrorSet p =
        new AnnotationMirrorSet(capturedTypeVar.getUpperBound().getAnnotations());
    p.retainAll(capturedTypeVar.getLowerBound().getAnnotations());
    capturedTypeVar.replaceAnnotations(p);

    capturedTypeVarSubstitutor.substitute(capturedTypeVar, capturedTypeVarToAnnotatedTypeVar);
  }

  /**
   * Substitutes references to captured type variables.
   *
   * <p>Unlike {@link #typeVarSubstitutor}, this class does not copy the type. Call {@code
   * substitute} to use.
   */
  private final CapturedTypeVarSubstitutor capturedTypeVarSubstitutor =
      new CapturedTypeVarSubstitutor();

  /**
   * Substitutes references to captured types in {@code type} using {@code
   * capturedTypeVarToAnnotatedTypeVar}.
   *
   * <p>Unlike {@link #typeVarSubstitutor}, this class does not copy the type. Call {@code
   * substitute} to use.
   */
  private static class CapturedTypeVarSubstitutor extends AnnotatedTypeCopier {

    /** A mapping from a captured type variable to its AnnotatedTypeVariable. */
    private Map<TypeVariable, AnnotatedTypeVariable> capturedTypeVarToAnnotatedTypeVar;

    /**
     * Substitutes references to captured type variable in {@code type} using {@code
     * capturedTypeVarToAnnotatedTypeVar}.
     *
     * <p>Unlike {@link #typeVarSubstitutor}, this method does not copy the type.
     *
     * @param type AnnotatedTypeMirror whose captured type variables are substituted with those in
     *     {@code capturedTypeVarToAnnotatedTypeVar}
     * @param capturedTypeVarToAnnotatedTypeVar mapping from TypeVariable, that is a captured type
     *     variable, to an AnnotatedTypeVariable
     */
    private void substitute(
        AnnotatedTypeVariable type,
        Map<TypeVariable, AnnotatedTypeVariable> capturedTypeVarToAnnotatedTypeVar) {
      this.capturedTypeVarToAnnotatedTypeVar = capturedTypeVarToAnnotatedTypeVar;
      IdentityHashMap<AnnotatedTypeMirror, AnnotatedTypeMirror> mapping = new IdentityHashMap<>();
      visit(type.getLowerBound(), mapping);
      visit(type.getUpperBound(), mapping);
    }

    @Override
    public AnnotatedTypeMirror visitTypeVariable(
        AnnotatedTypeVariable original,
        IdentityHashMap<AnnotatedTypeMirror, AnnotatedTypeMirror> originalToCopy) {
      AnnotatedTypeMirror cap = capturedTypeVarToAnnotatedTypeVar.get(original.getUnderlyingType());
      if (cap != null) {
        return cap;
      }
      return super.visitTypeVariable(original, originalToCopy);
    }

    @Override
    protected <T extends AnnotatedTypeMirror> T makeOrReturnCopy(
        T original, IdentityHashMap<AnnotatedTypeMirror, AnnotatedTypeMirror> originalToCopy) {
      AnnotatedTypeMirror copy = originalToCopy.get(original);
      if (copy != null) {
        @SuppressWarnings(
            "unchecked" // the key-value pairs in originalToCopy are always the same kind of
        // AnnotatedTypeMirror.
        )
        T copyCasted = (T) copy;
        return copyCasted;
      }

      if (original.getKind() == TypeKind.TYPEVAR) {
        AnnotatedTypeMirror captureType =
            capturedTypeVarToAnnotatedTypeVar.get(
                ((AnnotatedTypeVariable) original).getUnderlyingType());
        if (captureType != null) {
          originalToCopy.put(original, captureType);
          @SuppressWarnings(
              "unchecked" // the key-value pairs in originalToCopy are always the same kind of
          // AnnotatedTypeMirror.
          )
          T captureTypeCasted = (T) captureType;
          return captureTypeCasted;
        }
      }
      originalToCopy.put(original, original);
      return original;
    }
  }

  /**
   * Check that a wildcard is an extends wildcard.
   *
   * @param awt the wildcard type
   * @return true if awt is an extends wildcard
   */
  private boolean isExtendsWildcard(AnnotatedWildcardType awt) {
    return awt.getUnderlyingType().getSuperBound() == null;
  }

  /** Accessor for the element utilities. */
  public Elements getElementUtils() {
    return this.elements;
  }

  /** Accessor for the tree utilities. */
  public Trees getTreeUtils() {
    return this.trees;
  }

  /** Accessor for the processing environment. */
  public ProcessingEnvironment getProcessingEnv() {
    return this.processingEnv;
  }

  /** Matches addition of a constant. */
  static final Pattern plusConstant = Pattern.compile(" *\\+ *(-?[0-9]+)$");
  /** Matches subtraction of a constant. */
  static final Pattern minusConstant = Pattern.compile(" *- *(-?[0-9]+)$");

  /** Matches a string whose only parens are at the beginning and end of the string. */
  private static Pattern surroundingParensPattern = Pattern.compile("^\\([^()]\\)");

  /**
   * Given an expression, split it into a subexpression and a constant offset. For example:
   *
   * <pre>{@code
   * "a" => <"a", "0">
   * "a + 5" => <"a", "5">
   * "a + -5" => <"a", "-5">
   * "a - 5" => <"a", "-5">
   * }</pre>
   *
   * There are methods that can only take as input an expression that represents a JavaExpression.
   * The purpose of this is to pre-process expressions to make those methods more likely to succeed.
   *
   * @param expression an expression to remove a constant offset from
   * @return a sub-expression and a constant offset. The offset is "0" if this routine is unable to
   *     splite the given expression
   */
  // TODO: generalize.  There is no reason this couldn't handle arbitrary addition and subtraction
  // expressions, given the Index Checker's support for OffsetEquation.  That might even make its
  // implementation simpler.
  public static Pair<String, String> getExpressionAndOffset(String expression) {
    String expr = expression;
    String offset = "0";

    // Is this normalization necessary?
    // Remove surrounding whitespace.
    expr = expr.trim();
    // Remove surrounding parentheses.
    if (surroundingParensPattern.matcher(expr).matches()) {
      expr = expr.substring(1, expr.length() - 2).trim();
    }

    Matcher mPlus = plusConstant.matcher(expr);
    Matcher mMinus = minusConstant.matcher(expr);
    if (mPlus.find()) {
      expr = expr.substring(0, mPlus.start());
      offset = mPlus.group(1);
    } else if (mMinus.find()) {
      expr = expr.substring(0, mMinus.start());
      offset = negateConstant(mMinus.group(1));
    }

    if (offset.equals("-0")) {
      offset = "0";
    }

    expr = expr.intern();
    offset = offset.intern();

    return Pair.of(expr, offset);
  }

  /**
   * Given an expression string, returns its negation.
   *
   * @param constantExpression a string representing an integer constant
   * @return the negation of constantExpression
   */
  // Also see Subsequence.negateString which is similar but more sophisticated.
  public static String negateConstant(String constantExpression) {
    if (constantExpression.startsWith("-")) {
      return constantExpression.substring(1);
    } else {
      if (constantExpression.startsWith("+")) {
        constantExpression = constantExpression.substring(1);
      }
      return "-" + constantExpression;
    }
  }

  /**
   * Returns {@code null} or an annotated type mirror that type argument inference should assume
   * {@code expressionTree} is assigned to.
   *
   * <p>If {@code null} is returned, inference proceeds normally.
   *
   * <p>If a type is returned, then inference assumes that {@code expressionTree} was asigned to it.
   * This biases the inference algorithm toward the annotations in the returned type. In particular,
   * if the annotations on type variables in invariant positions are a super type of the annotations
   * inferred, the super type annotations are chosen.
   *
   * <p>This implementation returns null, but subclasses may override this method to return a type.
   *
   * @param expressionTree an expression which has no assignment context and for which type
   *     arguments need to be inferred
   * @return {@code null} or an annotated type mirror that inferrence should pretend {@code
   *     expressionTree} is assigned to
   */
  public @Nullable AnnotatedTypeMirror getDummyAssignedTo(ExpressionTree expressionTree) {
    return null;
  }

  /**
   * Checks that the annotation {@code am} has the name of {@code annoClass}. Values are ignored.
   *
   * <p>This method is faster than {@link AnnotationUtils#areSameByClass(AnnotationMirror, Class)}
   * because it caches the name of the class rather than computing it each time.
   *
   * @param am the AnnotationMirror whose class to compare
   * @param annoClass the class to compare
   * @return true if annoclass is the class of am
   */
  public boolean areSameByClass(AnnotationMirror am, Class<? extends Annotation> annoClass) {
    if (!shouldCache) {
      return AnnotationUtils.areSameByName(am, annoClass.getCanonicalName());
    }
    @SuppressWarnings("nullness") // assume getCanonicalName returns non-null
    String canonicalName = annotationClassNames.computeIfAbsent(annoClass, Class::getCanonicalName);
    return AnnotationUtils.areSameByName(am, canonicalName);
  }

  /**
   * Checks that the collection contains the annotation. Using Collection.contains does not always
   * work, because it does not use areSame for comparison.
   *
   * <p>This method is faster than {@link AnnotationUtils#containsSameByClass(Collection, Class)}
   * because is caches the name of the class rather than computing it each time.
   *
   * @param c a collection of AnnotationMirrors
   * @param anno the annotation class to search for in c
   * @return true iff c contains anno, according to areSameByClass
   */
  public boolean containsSameByClass(
      Collection<? extends AnnotationMirror> c, Class<? extends Annotation> anno) {
    return getAnnotationByClass(c, anno) != null;
  }

  /**
   * Returns the AnnotationMirror in {@code c} that has the same class as {@code anno}.
   *
   * <p>This method is faster than {@link AnnotationUtils#getAnnotationByClass(Collection, Class)}
   * because is caches the name of the class rather than computing it each time.
   *
   * @param c a collection of AnnotationMirrors
   * @param anno the class to search for in c
   * @return AnnotationMirror with the same class as {@code anno} iff c contains anno, according to
   *     areSameByClass; otherwise, {@code null}
   */
  public @Nullable AnnotationMirror getAnnotationByClass(
      Collection<? extends AnnotationMirror> c, Class<? extends Annotation> anno) {
    for (AnnotationMirror an : c) {
      if (areSameByClass(an, anno)) {
        return an;
      }
    }
    return null;
  }

  /**
   * Changes the type of {@code rhsATM} when being assigned to a field, for use by whole-program
   * inference. The default implementation does nothing.
   *
   * @param lhsTree the tree for the field whose type will be changed
   * @param element the element for the field whose type will be changed
   * @param fieldName the name of the field whose type will be changed
   * @param rhsATM the type of the expression being assigned to the field, which is side-effected by
   *     this method
   */
  public void wpiAdjustForUpdateField(
      Tree lhsTree, Element element, String fieldName, AnnotatedTypeMirror rhsATM) {}

  /**
   * Changes the type of {@code rhsATM} when being assigned to anything other than a field, for use
   * by whole-program inference. The default implementation does nothing.
   *
   * @param rhsATM the type of the rhs of the pseudo-assignment, which is side-effected by this
   *     method
   */
  public void wpiAdjustForUpdateNonField(AnnotatedTypeMirror rhsATM) {}

  /**
   * Side-effects the method or constructor annotations to make any desired changes before writing
   * to an annotation file.
   *
   * @param methodAnnos the method or constructor annotations to modify
   */
  public void prepareMethodForWriting(AMethod methodAnnos) {
    // This implementation does nothing.
  }

  /**
   * Side-effects the method or constructor annotations to make any desired changes before writing
   * to an ajava file.
   *
   * @param methodAnnos the method or constructor annotations to modify
   */
  public void prepareMethodForWriting(
      WholeProgramInferenceJavaParserStorage.CallableDeclarationAnnos methodAnnos) {
    // This implementation does nothing.
  }

  /**
   * Does {@code anno}, which is an {@link org.checkerframework.framework.qual.AnnotatedFor}
   * annotation, apply to this checker?
   *
   * @param annotatedForAnno an {@link AnnotatedFor} annotation
   * @return whether {@code anno} applies to this checker
   */
  public boolean doesAnnotatedForApplyToThisChecker(AnnotationMirror annotatedForAnno) {
    List<String> annotatedForCheckers =
        AnnotationUtils.getElementValueArray(
            annotatedForAnno, annotatedForValueElement, String.class);
    for (String annoForChecker : annotatedForCheckers) {
      if (checker.getUpstreamCheckerNames().contains(annoForChecker)
          || CheckerMain.matchesFullyQualifiedProcessor(
              annoForChecker, checker.getUpstreamCheckerNames(), true)) {
        return true;
      }
    }
    return false;
  }

  /**
   * Get the {@code expression} field/element of the given contract annotation.
   *
   * @param contractAnno a {@link RequiresQualifier}, {@link EnsuresQualifier}, or {@link
   *     EnsuresQualifier}
   * @return the {@code expression} field/element of the given annotation
   */
  public List<String> getContractExpressions(AnnotationMirror contractAnno) {
    DeclaredType annoType = contractAnno.getAnnotationType();
    if (types.isSameType(annoType, requiresQualifierTM)) {
      return AnnotationUtils.getElementValueArray(
          contractAnno, requiresQualifierExpressionElement, String.class);
    } else if (types.isSameType(annoType, ensuresQualifierTM)) {
      return AnnotationUtils.getElementValueArray(
          contractAnno, ensuresQualifierExpressionElement, String.class);
    } else if (types.isSameType(annoType, ensuresQualifierIfTM)) {
      return AnnotationUtils.getElementValueArray(
          contractAnno, ensuresQualifierIfExpressionElement, String.class);
    } else {
      throw new BugInCF("Not a contract annotation: " + contractAnno);
    }
  }

  /**
   * Get the {@code value} field/element of the given contract list annotation.
   *
   * @param contractListAnno a {@link RequiresQualifier.List}, {@link EnsuresQualifier.List}, or
   *     {@link EnsuresQualifier.List}
   * @return the {@code value} field/element of the given annotation
   */
  public List<AnnotationMirror> getContractListValues(AnnotationMirror contractListAnno) {
    DeclaredType annoType = contractListAnno.getAnnotationType();
    if (types.isSameType(annoType, requiresQualifierListTM)) {
      return AnnotationUtils.getElementValueArray(
          contractListAnno, requiresQualifierListValueElement, AnnotationMirror.class);
    } else if (types.isSameType(annoType, ensuresQualifierListTM)) {
      return AnnotationUtils.getElementValueArray(
          contractListAnno, ensuresQualifierListValueElement, AnnotationMirror.class);
    } else if (types.isSameType(annoType, ensuresQualifierIfListTM)) {
      return AnnotationUtils.getElementValueArray(
          contractListAnno, ensuresQualifierIfListValueElement, AnnotationMirror.class);
    } else {
      throw new BugInCF("Not a contract list annotation: " + contractListAnno);
    }
  }

  /**
   * Returns true if the type is immutable. Subclasses can override this method to add types that
   * are mutable, but the annotated type of an object is immutable.
   *
   * @param type type to test.
   * @return true if the type is immutable
   */
  public boolean isImmutable(TypeMirror type) {
    if (type.getKind().isPrimitive()) {
      return true;
    }
    return ImmutableTypes.isImmutable(TypeAnnotationUtils.unannotatedType(type).toString());
  }
}<|MERGE_RESOLUTION|>--- conflicted
+++ resolved
@@ -581,18 +581,7 @@
                   + inferArg
                   + " should be one of: -Ainfer=jaifs, -Ainfer=stubs, -Ainfer=ajava");
       }
-<<<<<<< HEAD
-      boolean showFailedInferences = checker.hasOption("showWPIFailedInferences");
-      if (wpiOutputFormat == WholeProgramInference.OutputFormat.AJAVA) {
-        wholeProgramInference =
-            new WholeProgramInferenceImplementation<AnnotatedTypeMirror>(
-                this, new WholeProgramInferenceJavaParserStorage(this), showFailedInferences);
-      } else {
-        wholeProgramInference =
-            new WholeProgramInferenceImplementation<ATypeElement>(
-                this, new WholeProgramInferenceScenesStorage(this), showFailedInferences);
-=======
-      boolean showWpiFailedInferences = checker.hasOption("showWpiFailedInferences");
+      boolean showWpiFailedInferences = checker.hasOption("showWPIFailedInferences");
       if (wpiOutputFormat == WholeProgramInference.OutputFormat.AJAVA) {
         wholeProgramInference =
             new WholeProgramInferenceImplementation<AnnotatedTypeMirror>(
@@ -601,7 +590,6 @@
         wholeProgramInference =
             new WholeProgramInferenceImplementation<ATypeElement>(
                 this, new WholeProgramInferenceScenesStorage(this), showWpiFailedInferences);
->>>>>>> 066ff802
       }
       if (!checker.hasOption("warns")) {
         // Without -Awarns, the inference output may be incomplete, because javac halts
