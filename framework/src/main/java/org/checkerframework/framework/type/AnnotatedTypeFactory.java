package org.checkerframework.framework.type;

// The imports from com.sun are all @jdk.Exported and therefore somewhat safe to use.
// Try to avoid using non-@jdk.Exported classes.

import com.sun.source.tree.AnnotationTree;
import com.sun.source.tree.AssignmentTree;
import com.sun.source.tree.BinaryTree;
import com.sun.source.tree.ClassTree;
import com.sun.source.tree.CompilationUnitTree;
import com.sun.source.tree.CompoundAssignmentTree;
import com.sun.source.tree.ConditionalExpressionTree;
import com.sun.source.tree.ExpressionTree;
import com.sun.source.tree.LambdaExpressionTree;
import com.sun.source.tree.MemberReferenceTree;
import com.sun.source.tree.MethodInvocationTree;
import com.sun.source.tree.MethodTree;
import com.sun.source.tree.NewArrayTree;
import com.sun.source.tree.NewClassTree;
import com.sun.source.tree.ReturnTree;
import com.sun.source.tree.Tree;
import com.sun.source.tree.Tree.Kind;
import com.sun.source.tree.TypeCastTree;
import com.sun.source.tree.VariableTree;
import com.sun.source.util.TreePath;
import com.sun.source.util.Trees;
import com.sun.tools.javac.code.Type;
import com.sun.tools.javac.tree.JCTree.JCNewClass;
import java.io.File;
import java.lang.annotation.Annotation;
import java.lang.annotation.ElementType;
import java.lang.annotation.Inherited;
import java.lang.annotation.Target;
import java.util.ArrayList;
import java.util.Arrays;
import java.util.Collection;
import java.util.Collections;
import java.util.EnumSet;
import java.util.HashMap;
import java.util.HashSet;
import java.util.List;
import java.util.Map;
import java.util.Set;
import java.util.StringJoiner;
import java.util.regex.Matcher;
import java.util.regex.Pattern;
import javax.annotation.processing.ProcessingEnvironment;
import javax.lang.model.element.AnnotationMirror;
import javax.lang.model.element.Element;
import javax.lang.model.element.ElementKind;
import javax.lang.model.element.ExecutableElement;
import javax.lang.model.element.Name;
import javax.lang.model.element.PackageElement;
import javax.lang.model.element.TypeElement;
import javax.lang.model.element.VariableElement;
import javax.lang.model.type.DeclaredType;
import javax.lang.model.type.IntersectionType;
import javax.lang.model.type.PrimitiveType;
import javax.lang.model.type.TypeKind;
import javax.lang.model.type.TypeMirror;
import javax.lang.model.type.TypeVariable;
import javax.lang.model.type.WildcardType;
import javax.lang.model.util.Elements;
import javax.lang.model.util.Types;
import javax.tools.Diagnostic;
import org.checkerframework.checker.interning.qual.FindDistinct;
import org.checkerframework.checker.interning.qual.InternedDistinct;
import org.checkerframework.checker.nullness.qual.Nullable;
import org.checkerframework.checker.signature.qual.CanonicalName;
import org.checkerframework.checker.signature.qual.FullyQualifiedName;
import org.checkerframework.common.basetype.BaseTypeChecker;
import org.checkerframework.common.basetype.BaseTypeVisitor;
import org.checkerframework.common.reflection.DefaultReflectionResolver;
import org.checkerframework.common.reflection.MethodValAnnotatedTypeFactory;
import org.checkerframework.common.reflection.MethodValChecker;
import org.checkerframework.common.reflection.ReflectionResolver;
import org.checkerframework.common.reflection.qual.MethodVal;
import org.checkerframework.common.wholeprograminference.WholeProgramInference;
import org.checkerframework.common.wholeprograminference.WholeProgramInferenceImplementation;
import org.checkerframework.common.wholeprograminference.WholeProgramInferenceJavaParserStorage;
import org.checkerframework.common.wholeprograminference.WholeProgramInferenceScenesStorage;
import org.checkerframework.dataflow.qual.SideEffectFree;
import org.checkerframework.framework.qual.AnnotatedFor;
import org.checkerframework.framework.qual.FieldInvariant;
import org.checkerframework.framework.qual.FromStubFile;
import org.checkerframework.framework.qual.HasQualifierParameter;
import org.checkerframework.framework.qual.InheritedAnnotation;
import org.checkerframework.framework.qual.NoQualifierParameter;
import org.checkerframework.framework.source.SourceChecker;
import org.checkerframework.framework.stub.AnnotationFileElementTypes;
import org.checkerframework.framework.type.AnnotatedTypeMirror.AnnotatedArrayType;
import org.checkerframework.framework.type.AnnotatedTypeMirror.AnnotatedDeclaredType;
import org.checkerframework.framework.type.AnnotatedTypeMirror.AnnotatedExecutableType;
import org.checkerframework.framework.type.AnnotatedTypeMirror.AnnotatedIntersectionType;
import org.checkerframework.framework.type.AnnotatedTypeMirror.AnnotatedNullType;
import org.checkerframework.framework.type.AnnotatedTypeMirror.AnnotatedPrimitiveType;
import org.checkerframework.framework.type.AnnotatedTypeMirror.AnnotatedTypeVariable;
import org.checkerframework.framework.type.AnnotatedTypeMirror.AnnotatedWildcardType;
import org.checkerframework.framework.type.visitor.AnnotatedTypeCombiner;
import org.checkerframework.framework.type.visitor.SimpleAnnotatedTypeScanner;
import org.checkerframework.framework.util.AnnotatedTypes;
import org.checkerframework.framework.util.AnnotationFormatter;
import org.checkerframework.framework.util.CheckerMain;
import org.checkerframework.framework.util.DefaultAnnotationFormatter;
import org.checkerframework.framework.util.FieldInvariants;
import org.checkerframework.framework.util.TreePathCacher;
import org.checkerframework.framework.util.typeinference.DefaultTypeArgumentInference;
import org.checkerframework.framework.util.typeinference.TypeArgInferenceUtil;
import org.checkerframework.framework.util.typeinference.TypeArgumentInference;
import org.checkerframework.javacutil.AnnotationBuilder;
import org.checkerframework.javacutil.AnnotationProvider;
import org.checkerframework.javacutil.AnnotationUtils;
import org.checkerframework.javacutil.BugInCF;
import org.checkerframework.javacutil.CollectionUtils;
import org.checkerframework.javacutil.ElementUtils;
import org.checkerframework.javacutil.Pair;
import org.checkerframework.javacutil.SystemUtil;
import org.checkerframework.javacutil.TreePathUtil;
import org.checkerframework.javacutil.TreeUtils;
import org.checkerframework.javacutil.TypeKindUtils;
import org.checkerframework.javacutil.TypeSystemError;
import org.checkerframework.javacutil.TypesUtils;
import org.checkerframework.javacutil.UserError;
import org.checkerframework.javacutil.trees.DetachedVarSymbol;
import scenelib.annotations.el.AMethod;
import scenelib.annotations.el.ATypeElement;

/**
 * The methods of this class take an element or AST node, and return the annotated type as an {@link
 * AnnotatedTypeMirror}. The methods are:
 *
 * <ul>
 *   <li>{@link #getAnnotatedType(ClassTree)}
 *   <li>{@link #getAnnotatedType(MethodTree)}
 *   <li>{@link #getAnnotatedType(Tree)}
 *   <li>{@link #getAnnotatedTypeFromTypeTree(Tree)}
 *   <li>{@link #getAnnotatedType(TypeElement)}
 *   <li>{@link #getAnnotatedType(ExecutableElement)}
 *   <li>{@link #getAnnotatedType(Element)}
 * </ul>
 *
 * This implementation only adds qualifiers explicitly specified by the programmer. Subclasses
 * override {@link #addComputedTypeAnnotations} to add defaults, flow-sensitive refinement, and
 * type-system-specific rules.
 *
 * <p>Unless otherwise indicated, each public method in this class returns a "fully annotated" type,
 * which is one that has an annotation in all positions.
 *
 * <p>Type system checker writers may need to subclass this class, to add default qualifiers
 * according to the type system semantics. Subclasses should especially override {@link
 * #addComputedTypeAnnotations(Element, AnnotatedTypeMirror)} and {@link
 * #addComputedTypeAnnotations(Tree, AnnotatedTypeMirror)} to handle default annotations. (Also,
 * {@link #addDefaultAnnotations(AnnotatedTypeMirror)} adds annotations, but that method is a
 * workaround for <a href="https://github.com/typetools/checker-framework/issues/979">Issue
 * 979</a>.)
 *
 * @checker_framework.manual #creating-a-checker How to write a checker plug-in
 */
public class AnnotatedTypeFactory implements AnnotationProvider {

    /** Whether to print verbose debugging messages about stub files. */
    private final boolean debugStubParser;

    /** The {@link Trees} instance to use for tree node path finding. */
    protected final Trees trees;

    /** Optional! The AST of the source file being operated on. */
    // TODO: when should root be null? What are the use cases?
    // None of the existing test checkers has a null root.
    // Should not be modified between calls to "visit".
    protected @Nullable CompilationUnitTree root;

    /** The processing environment to use for accessing compiler internals. */
    protected final ProcessingEnvironment processingEnv;

    /** Utility class for working with {@link Element}s. */
    protected final Elements elements;

    /** Utility class for working with {@link TypeMirror}s. */
    public final Types types;

    /** The state of the visitor. */
    protected final VisitorState visitorState;

    /** The FieldInvariant.field argument/element. */
    private final ExecutableElement fieldInvariantFieldElement =
            TreeUtils.getMethod(FieldInvariant.class, "field", 0, processingEnv);
    /** The FieldInvariant.qualifier argument/element. */
    @SuppressWarnings("UnusedVariable") // TEMPORARY
<<<<<<< HEAD
    private final ExecutableElement fieldInvariantQualifierElement =
            TreeUtils.getMethod(FieldInvariant.class, "qualifier", 0, processingEnv);
    /** The AnnotatedFor.value argument/element. */
    private final ExecutableElement annotatedForValueElement =
            TreeUtils.getMethod(AnnotatedFor.class, "value", 0, processingEnv);
=======
    private final ExecutableElement fieldInvariantQualifierElement;
    /** The MethodVal.className argument/element. */
    public final ExecutableElement methodValClassNameElement;
    /** The MethodVal.methodName argument/element. */
    public final ExecutableElement methodValMethodNameElement;
    /** The MethodVal.params argument/element. */
    public final ExecutableElement methodValParamsElement;
>>>>>>> c655c9cb

    /**
     * ===== postInit initialized fields ==== Note: qualHierarchy and typeHierarchy are both
     * initialized in the postInit.
     *
     * @see #postInit() This means, they cannot be final and cannot be referred to in any subclass
     *     constructor or method until after postInit is called
     */

    /** Represent the annotation relations. */
    protected QualifierHierarchy qualHierarchy;

    /** Represent the type relations. */
    protected TypeHierarchy typeHierarchy;

    /** Performs whole-program inference. If null, whole-program inference is disabled. */
    private final @Nullable WholeProgramInference wholeProgramInference;

    /**
     * This formatter is used for converting AnnotatedTypeMirrors to Strings. This formatter will be
     * used by all AnnotatedTypeMirrors created by this factory in their toString methods.
     */
    protected final AnnotatedTypeFormatter typeFormatter;

    /**
     * Annotation formatter is used to format AnnotationMirrors. It is primarily used by
     * SourceChecker when generating error messages.
     */
    private final AnnotationFormatter annotationFormatter;

    /** Holds the qualifier upper bounds for type uses. */
    protected QualifierUpperBounds qualifierUpperBounds;

    /**
     * Provides utility method to substitute arguments for their type variables. Field should be
     * final, but can only be set in postInit, because subtypes might need other state to be
     * initialized first.
     */
    protected TypeVariableSubstitutor typeVarSubstitutor;

    /** Provides utility method to infer type arguments. */
    protected TypeArgumentInference typeArgumentInference;

    /**
     * Caches the supported type qualifier classes. Call {@link #getSupportedTypeQualifiers()}
     * instead of using this field directly, as it may not have been initialized.
     */
    private final Set<Class<? extends Annotation>> supportedQuals;

    /**
     * Caches the fully-qualified names of the classes in {@link #supportedQuals}. Call {@link
     * #getSupportedTypeQualifierNames()} instead of using this field directly, as it may not have
     * been initialized.
     */
    private final Set<@CanonicalName String> supportedQualNames;

    /** Parses stub files and stores annotations on public elements from stub files. */
    public final AnnotationFileElementTypes stubTypes;

    /** Parses ajava files and stores annotations on public elements from ajava files. */
    public final AnnotationFileElementTypes ajavaTypes;

    /**
     * If type checking a Java file, stores annotations read from an ajava file for that class if
     * one exists. Unlike {@link #ajavaTypes}, which only stores annotations on public elements,
     * this stores annotations on all element locations such as in anonymous class bodies.
     */
    public @Nullable AnnotationFileElementTypes currentFileAjavaTypes;

    /**
     * A cache used to store elements whose declaration annotations have already been stored by
     * calling the method {@link #getDeclAnnotations(Element)}.
     */
    private final Map<Element, Set<AnnotationMirror>> cacheDeclAnnos;

    /**
     * A set containing declaration annotations that should be inherited. A declaration annotation
     * will be inherited if it is in this set, or if it has the
     * meta-annotation @InheritedAnnotation.
     */
    private final Set<AnnotationMirror> inheritedAnnotations =
            AnnotationUtils.createAnnotationSet();

    /** The checker to use for option handling and resource management. */
    protected final BaseTypeChecker checker;

    /** Map keys are canonical names of aliased annotations. */
    private final Map<@FullyQualifiedName String, Alias> aliases = new HashMap<>();

    /**
     * Information about one annotation alias.
     *
     * <p>The information is either an AnotationMirror that can be used directly, or information for
     * a builder (name and fields not to copy); see checkRep.
     */
    private static class Alias {
        /** The canonical annotation (or null if copyElements == true). */
        AnnotationMirror canonical;
        /** Whether elements should be copied over when translating to the canonical annotation. */
        boolean copyElements;
        /** The canonical annotation name (or null if copyElements == false). */
        @CanonicalName String canonicalName;
        /** Which elements should not be copied over (or null if copyElements == false). */
        String[] ignorableElements;

        /**
         * Create an Alias with the given components.
         *
         * @param aliasName the alias name; only used for debugging
         * @param canonical the canonical annotation
         * @param copyElements whether elements should be copied over when translating to the
         *     canonical annotation
         * @param canonicalName the canonical annotation name (or null if copyElements == false)
         * @param ignorableElements elements that should not be copied over
         */
        Alias(
                String aliasName,
                AnnotationMirror canonical,
                boolean copyElements,
                @CanonicalName String canonicalName,
                String[] ignorableElements) {
            this.canonical = canonical;
            this.copyElements = copyElements;
            this.canonicalName = canonicalName;
            this.ignorableElements = ignorableElements;
            checkRep(aliasName);
        }

        /**
         * Throw an exception if this object is malformed.
         *
         * @param aliasName the alias name; only used for diagnostic messages
         */
        void checkRep(String aliasName) {
            if (copyElements) {
                if (!(canonical == null && canonicalName != null && ignorableElements != null)) {
                    throw new BugInCF(
                            "Bad Alias for %s: [canonical=%s] copyElements=%s canonicalName=%s ignorableElements=%s",
                            aliasName, canonical, copyElements, canonicalName, ignorableElements);
                }
            } else {
                if (!(canonical != null && canonicalName == null && ignorableElements == null)) {
                    throw new BugInCF(
                            "Bad Alias for %s: canonical=%s copyElements=%s [canonicalName=%s ignorableElements=%s]",
                            aliasName, canonical, copyElements, canonicalName, ignorableElements);
                }
            }
        }
    }

    /**
     * A map from the class of an annotation to the set of classes for annotations with the same
     * meaning, as well as the annotation mirror that should be used.
     */
    private final Map<
                    Class<? extends Annotation>,
                    Pair<AnnotationMirror, Set<Class<? extends Annotation>>>>
            declAliases = new HashMap<>();

    /** Unique ID counter; for debugging purposes. */
    private static int uidCounter = 0;

    /** Unique ID of the current object; for debugging purposes. */
    public final int uid;

    /**
     * Object that is used to resolve reflective method calls, if reflection resolution is turned
     * on.
     */
    protected ReflectionResolver reflectionResolver;

    /** AnnotationClassLoader used to load type annotation classes via reflective lookup. */
    protected AnnotationClassLoader loader;

    /**
     * Which whole-program inference output format to use, if doing whole-program inference. This
     * variable would be final, but it is not set unless WPI is enabled.
     */
    protected WholeProgramInference.OutputFormat wpiOutputFormat;

    /**
     * Should results be cached? This means that ATM.deepCopy() will be called. ATM.deepCopy() used
     * to (and perhaps still does) side effect the ATM being copied. So setting this to false is not
     * equivalent to setting shouldReadCache to false.
     */
    public boolean shouldCache;

    /** Size of LRU cache if one isn't specified using the atfCacheSize option. */
    private static final int DEFAULT_CACHE_SIZE = 300;

    /** Mapping from a Tree to its annotated type; defaults have been applied. */
    private final Map<Tree, AnnotatedTypeMirror> classAndMethodTreeCache;

    /**
     * Mapping from an expression tree to its annotated type; before defaults are applied, just what
     * the programmer wrote.
     */
    protected final Map<Tree, AnnotatedTypeMirror> fromExpressionTreeCache;

    /**
     * Mapping from a member tree to its annotated type; before defaults are applied, just what the
     * programmer wrote.
     */
    protected final Map<Tree, AnnotatedTypeMirror> fromMemberTreeCache;

    /**
     * Mapping from a type tree to its annotated type; before defaults are applied, just what the
     * programmer wrote.
     */
    protected final Map<Tree, AnnotatedTypeMirror> fromTypeTreeCache;

    /**
     * Mapping from an Element to its annotated type; before defaults are applied, just what the
     * programmer wrote.
     */
    private final Map<Element, AnnotatedTypeMirror> elementCache;

    /** Mapping from an Element to the source Tree of the declaration. */
    private final Map<Element, Tree> elementToTreeCache;

    /** Mapping from a Tree to its TreePath. Shared between all instances. */
    private final TreePathCacher treePathCache;

    /** Mapping from CFG-generated trees to their enclosing elements. */
    protected final Map<Tree, Element> artificialTreeToEnclosingElementMap;

    /**
     * Whether to ignore uninferred type arguments. This is a temporary flag to work around Issue
     * 979.
     */
    public final boolean ignoreUninferredTypeArguments;

    /** The Object.getClass method. */
    protected final ExecutableElement objectGetClass;

    /** Size of the annotationClassNames cache. */
    private static final int ANNOTATION_CACHE_SIZE = 500;

    /** Maps classes representing AnnotationMirrors to their canonical names. */
    private final Map<Class<? extends Annotation>, @CanonicalName String> annotationClassNames;

    /** An annotated type of the declaration of {@link Iterable} without any annotations. */
    private AnnotatedDeclaredType iterableDeclType;

    /**
     * Constructs a factory from the given {@link ProcessingEnvironment} instance and syntax tree
     * root. (These parameters are required so that the factory may conduct the appropriate
     * annotation-gathering analyses on certain tree types.)
     *
     * <p>Root can be {@code null} if the factory does not operate on trees.
     *
     * <p>A subclass must call postInit at the end of its constructor. postInit must be the last
     * call in the constructor or else types from stub files may not be created as expected.
     *
     * @param checker the {@link SourceChecker} to which this factory belongs
     * @throws IllegalArgumentException if either argument is {@code null}
     */
    public AnnotatedTypeFactory(BaseTypeChecker checker) {
        uid = ++uidCounter;
        this.processingEnv = checker.getProcessingEnvironment();
        // this.root = root;
        this.checker = checker;
        this.trees = Trees.instance(processingEnv);
        this.elements = processingEnv.getElementUtils();
        this.types = processingEnv.getTypeUtils();
        this.visitorState = new VisitorState();

        this.supportedQuals = new HashSet<>();
        this.supportedQualNames = new HashSet<>();
        this.stubTypes = new AnnotationFileElementTypes(this);
        this.ajavaTypes = new AnnotationFileElementTypes(this);
        this.currentFileAjavaTypes = null;

        this.cacheDeclAnnos = new HashMap<>();

        this.artificialTreeToEnclosingElementMap = new HashMap<>();
        // get the shared instance from the checker
        this.treePathCache = checker.getTreePathCacher();

        this.shouldCache = !checker.hasOption("atfDoNotCache");
        if (shouldCache) {
            int cacheSize = getCacheSize();
            this.classAndMethodTreeCache = CollectionUtils.createLRUCache(cacheSize);
            this.fromExpressionTreeCache = CollectionUtils.createLRUCache(cacheSize);
            this.fromMemberTreeCache = CollectionUtils.createLRUCache(cacheSize);
            this.fromTypeTreeCache = CollectionUtils.createLRUCache(cacheSize);
            this.elementCache = CollectionUtils.createLRUCache(cacheSize);
            this.elementToTreeCache = CollectionUtils.createLRUCache(cacheSize);
            this.annotationClassNames =
                    Collections.synchronizedMap(
                            CollectionUtils.createLRUCache(ANNOTATION_CACHE_SIZE));
        } else {
            this.classAndMethodTreeCache = null;
            this.fromExpressionTreeCache = null;
            this.fromMemberTreeCache = null;
            this.fromTypeTreeCache = null;
            this.elementCache = null;
            this.elementToTreeCache = null;
            this.annotationClassNames = null;
        }

        this.typeFormatter = createAnnotatedTypeFormatter();
        this.annotationFormatter = createAnnotationFormatter();

        if (checker.hasOption("infer")) {
            checkInvalidOptionsInferSignatures();
            String inferArg = checker.getOption("infer");
            // No argument means "jaifs", for (temporary) backwards compatibility.
            if (inferArg == null) {
                inferArg = "jaifs";
            }
            switch (inferArg) {
                case "stubs":
                    wpiOutputFormat = WholeProgramInference.OutputFormat.STUB;
                    break;
                case "jaifs":
                    wpiOutputFormat = WholeProgramInference.OutputFormat.JAIF;
                    break;
                case "ajava":
                    wpiOutputFormat = WholeProgramInference.OutputFormat.AJAVA;
                    break;
                default:
                    throw new UserError(
                            "Bad argument -Ainfer="
                                    + inferArg
                                    + " should be one of: -Ainfer=jaifs, -Ainfer=stubs, -Ainfer=ajava");
            }
            if (wpiOutputFormat == WholeProgramInference.OutputFormat.AJAVA) {
                wholeProgramInference =
                        new WholeProgramInferenceImplementation<AnnotatedTypeMirror>(
                                this, new WholeProgramInferenceJavaParserStorage(this));
            } else {
                wholeProgramInference =
                        new WholeProgramInferenceImplementation<ATypeElement>(
                                this, new WholeProgramInferenceScenesStorage(this));
            }
            if (!checker.hasOption("warns")) {
                // Without -Awarns, the inference output may be incomplete, because javac halts
                // after issuing an error.
                checker.message(Diagnostic.Kind.ERROR, "Do not supply -Ainfer without -Awarns");
            }
        } else {
            wholeProgramInference = null;
        }
        ignoreUninferredTypeArguments = !checker.hasOption("conservativeUninferredTypeArguments");

        objectGetClass = TreeUtils.getMethod("java.lang.Object", "getClass", 0, processingEnv);

        this.debugStubParser = checker.hasOption("stubDebug");
<<<<<<< HEAD
=======

        fieldInvariantFieldElement =
                TreeUtils.getMethod(FieldInvariant.class, "field", 0, processingEnv);
        fieldInvariantQualifierElement =
                TreeUtils.getMethod(FieldInvariant.class, "qualifier", 0, processingEnv);
        methodValClassNameElement =
                TreeUtils.getMethod(MethodVal.class, "className", 0, processingEnv);
        methodValMethodNameElement =
                TreeUtils.getMethod(MethodVal.class, "methodName", 0, processingEnv);
        methodValParamsElement = TreeUtils.getMethod(MethodVal.class, "params", 0, processingEnv);
>>>>>>> c655c9cb
    }

    /**
     * @throws BugInCF If supportedQuals is empty or if any of the support qualifiers has a @Target
     *     meta-annotation that contain something besides TYPE_USE or TYPE_PARAMETER. (@Target({})
     *     is allowed.)
     */
    private void checkSupportedQuals() {
        if (supportedQuals.isEmpty()) {
            throw new TypeSystemError("Found no supported qualifiers.");
        }
        for (Class<? extends Annotation> annotationClass : supportedQuals) {
            // Check @Target values
            ElementType[] targetValues = annotationClass.getAnnotation(Target.class).value();
            List<ElementType> badTargetValues = new ArrayList<>();
            for (ElementType element : targetValues) {
                if (!(element == ElementType.TYPE_USE || element == ElementType.TYPE_PARAMETER)) {
                    // if there's an ElementType with an enumerated value of something other
                    // than TYPE_USE or TYPE_PARAMETER then it isn't a valid qualifier
                    badTargetValues.add(element);
                }
            }
            if (!badTargetValues.isEmpty()) {
                String msg =
                        "The @Target meta-annotation on type qualifier "
                                + annotationClass.toString()
                                + " must not contain "
                                + SystemUtil.conjunction("or", badTargetValues)
                                + ".";
                throw new TypeSystemError(msg);
            }
        }
    }

    /**
     * This method is called only when {@code -Ainfer} is passed as an option. It checks if another
     * option that should not occur simultaneously with the whole-program inference is also passed
     * as argument, and aborts the process if that is the case. For example, the whole-program
     * inference process was not designed to work with conservative defaults.
     *
     * <p>Subclasses may override this method to add more options.
     */
    protected void checkInvalidOptionsInferSignatures() {
        // See Issue 683
        // https://github.com/typetools/checker-framework/issues/683
        if (checker.useConservativeDefault("source")
                || checker.useConservativeDefault("bytecode")) {
            throw new UserError(
                    "The option -Ainfer=... cannot be used together with conservative defaults.");
        }
    }

    /**
     * Actions that logically belong in the constructor, but need to run after the subclass
     * constructor has completed. In particular, parseStubFiles() may try to do type resolution with
     * this AnnotatedTypeFactory.
     */
    protected void postInit() {
        this.qualHierarchy = createQualifierHierarchy();
        if (qualHierarchy == null) {
            throw new TypeSystemError(
                    "AnnotatedTypeFactory with null qualifier hierarchy not supported.");
        } else if (!qualHierarchy.isValid()) {
            throw new TypeSystemError(
                    "AnnotatedTypeFactory: invalid qualifier hierarchy: %s %s ",
                    qualHierarchy.getClass(), qualHierarchy);
        }
        this.typeHierarchy = createTypeHierarchy();
        this.typeVarSubstitutor = createTypeVariableSubstitutor();
        this.typeArgumentInference = createTypeArgumentInference();
        this.qualifierUpperBounds = createQualifierUpperBounds();

        // TODO: is this the best location for declaring this alias?
        addAliasedDeclAnnotation(
                org.jmlspecs.annotation.Pure.class,
                org.checkerframework.dataflow.qual.Pure.class,
                AnnotationBuilder.fromClass(
                        elements, org.checkerframework.dataflow.qual.Pure.class));

        // Accommodate the inability to write @InheritedAnnotation on these annotations.
        addInheritedAnnotation(
                AnnotationBuilder.fromClass(
                        elements, org.checkerframework.dataflow.qual.Pure.class));
        addInheritedAnnotation(
                AnnotationBuilder.fromClass(
                        elements, org.checkerframework.dataflow.qual.SideEffectFree.class));
        addInheritedAnnotation(
                AnnotationBuilder.fromClass(
                        elements, org.checkerframework.dataflow.qual.Deterministic.class));
        addInheritedAnnotation(
                AnnotationBuilder.fromClass(
                        elements, org.checkerframework.dataflow.qual.TerminatesExecution.class));

        initializeReflectionResolution();

        if (this.getClass() == AnnotatedTypeFactory.class) {
            this.parseAnnotationFiles();
        }
        TypeMirror iterableTypeMirror =
                ElementUtils.getTypeElement(processingEnv, Iterable.class).asType();
        this.iterableDeclType =
                (AnnotatedDeclaredType)
                        AnnotatedTypeMirror.createType(iterableTypeMirror, this, true);
    }

    /**
     * Returns the checker associated with this factory.
     *
     * @return the checker associated with this factory
     */
    public BaseTypeChecker getChecker() {
        return checker;
    }

    /**
     * Creates {@link QualifierUpperBounds} for this type factory.
     *
     * @return a new {@link QualifierUpperBounds} for this type factory
     */
    protected QualifierUpperBounds createQualifierUpperBounds() {
        return new QualifierUpperBounds(this);
    }

    /**
     * Return {@link QualifierUpperBounds} for this type factory.
     *
     * @return {@link QualifierUpperBounds} for this type factory
     */
    public QualifierUpperBounds getQualifierUpperBounds() {
        return qualifierUpperBounds;
    }

    /**
     * Returns the WholeProgramInference instance (may be null).
     *
     * @return the WholeProgramInference instance, or null
     */
    public WholeProgramInference getWholeProgramInference() {
        return wholeProgramInference;
    }

    protected void initializeReflectionResolution() {
        if (checker.shouldResolveReflection()) {
            boolean debug = "debug".equals(checker.getOption("resolveReflection"));

            MethodValChecker methodValChecker = checker.getSubchecker(MethodValChecker.class);
            assert methodValChecker != null
                    : "AnnotatedTypeFactory: reflection resolution was requested, but MethodValChecker isn't a subchecker.";
            MethodValAnnotatedTypeFactory methodValATF =
                    (MethodValAnnotatedTypeFactory) methodValChecker.getAnnotationProvider();

            reflectionResolver = new DefaultReflectionResolver(checker, methodValATF, debug);
        }
    }

    /**
     * Set the CompilationUnitTree that should be used.
     *
     * @param root the new compilation unit to use
     */
    public void setRoot(@Nullable CompilationUnitTree root) {
        if (root != null && wholeProgramInference != null) {
            for (Tree typeDecl : root.getTypeDecls()) {
                if (typeDecl.getKind() == Kind.CLASS) {
                    ClassTree classTree = (ClassTree) typeDecl;
                    wholeProgramInference.preprocessClassTree(classTree);
                }
            }
        }

        this.root = root;
        // Do not clear here. Only the primary checker should clear this cache.
        // treePathCache.clear();

        // setRoot in a GenericAnnotatedTypeFactory will clear this;
        // if this isn't a GenericATF, then it must clear it itself.
        if (!(this instanceof GenericAnnotatedTypeFactory)) {
            artificialTreeToEnclosingElementMap.clear();
        }

        if (shouldCache) {
            // Clear the caches with trees because once the compilation unit changes,
            // the trees may be modified and lose type arguments.
            elementToTreeCache.clear();
            fromExpressionTreeCache.clear();
            fromMemberTreeCache.clear();
            fromTypeTreeCache.clear();
            classAndMethodTreeCache.clear();

            // There is no need to clear the following cache, it is limited by cache size and it
            // contents won't change between compilation units.
            // elementCache.clear();
        }

        if (root != null && checker.hasOption("ajava")) {
            // Search for an ajava file with annotations for the current source file and the current
            // checker. It will be in a directory specified by the "ajava" option in a
            // subdirectory corresponding to this file's package. For example, a file in package
            // a.b would be in a subdirectory a/b. The filename is
            // ClassName-checker.qualified.name.ajava. If such a file exists, read its detailed
            // annotation data, including annotations on private elements.

            String packagePrefix =
                    root.getPackageName() != null
                            ? TreeUtils.nameExpressionToString(root.getPackageName()) + "."
                            : "";

            // The method getName() returns a path.
            String className = root.getSourceFile().getName();
            // Extract the basename.
            int lastSeparator = className.lastIndexOf(File.separator);
            if (lastSeparator != -1) {
                className = className.substring(lastSeparator + 1);
            }
            // Drop the ".java" extension.
            if (className.endsWith(".java")) {
                className = className.substring(0, className.length() - ".java".length());
            }

            String qualifiedName = packagePrefix + className;

            for (String ajavaLocation : checker.getOption("ajava").split(File.pathSeparator)) {
                String ajavaPath =
                        ajavaLocation
                                + File.separator
                                + qualifiedName.replaceAll("\\.", "/")
                                + "-"
                                + checker.getClass().getCanonicalName()
                                + ".ajava";
                File ajavaFile = new File(ajavaPath);
                if (ajavaFile.exists()) {
                    currentFileAjavaTypes = new AnnotationFileElementTypes(this);
                    currentFileAjavaTypes.parseAjavaFileWithTree(ajavaPath, root);
                    break;
                }
            }
        } else {
            currentFileAjavaTypes = null;
        }
    }

    @SideEffectFree
    @Override
    public String toString() {
        return getClass().getSimpleName() + "#" + uid;
    }

    /**
     * Returns the {@link QualifierHierarchy} to be used by this checker.
     *
     * <p>The implementation builds the type qualifier hierarchy for the {@link
     * #getSupportedTypeQualifiers()} using the meta-annotations found in them. The current
     * implementation returns an instance of {@code NoElementQualifierHierarchy}.
     *
     * <p>Subclasses must override this method if their qualifiers have elements; the method must
     * return an implementation of {@link QualifierHierarchy}, such as {@link
     * ElementQualifierHierarchy}.
     *
     * @return a QualifierHierarchy for this type system
     */
    protected QualifierHierarchy createQualifierHierarchy() {
        return new NoElementQualifierHierarchy(this.getSupportedTypeQualifiers(), elements);
    }

    /**
     * Returns the type qualifier hierarchy graph to be used by this processor.
     *
     * @see #createQualifierHierarchy()
     * @return the {@link QualifierHierarchy} for this checker
     */
    public final QualifierHierarchy getQualifierHierarchy() {
        return qualHierarchy;
    }

    /**
     * To continue to use a subclass of {@link
     * org.checkerframework.framework.util.MultiGraphQualifierHierarchy} or {@link
     * org.checkerframework.framework.util.GraphQualifierHierarchy}, override this method so that it
     * returns a new instance of the subclass. Then override {@link #createQualifierHierarchy()} so
     * that it returns the result of a call to {@link
     * org.checkerframework.framework.util.MultiGraphQualifierHierarchy#createMultiGraphQualifierHierarchy(AnnotatedTypeFactory)}.
     *
     * @param factory MultiGraphFactory
     * @return QualifierHierarchy
     * @deprecated Use either {@link ElementQualifierHierarchy}, {@link
     *     NoElementQualifierHierarchy}, or {@link MostlyNoElementQualifierHierarchy} instead. This
     *     method will be removed in a future release.
     */
    @Deprecated
    public QualifierHierarchy createQualifierHierarchyWithMultiGraphFactory(
            org.checkerframework.framework.util.MultiGraphQualifierHierarchy.MultiGraphFactory
                    factory) {
        throw new TypeSystemError(
                "Checker must override AnnotatedTypeFactory#createQualifierHierarchyWithMultiGraphFactory when using AnnotatedTypeFactory#createMultiGraphQualifierHierarchy.");
    }

    /**
     * Creates the type hierarchy to be used by this factory.
     *
     * <p>Subclasses may override this method to specify new type-checking rules beyond the typical
     * Java subtyping rules.
     *
     * @return the type relations class to check type subtyping
     */
    protected TypeHierarchy createTypeHierarchy() {
        return new DefaultTypeHierarchy(
                checker,
                getQualifierHierarchy(),
                checker.getBooleanOption("ignoreRawTypeArguments", true),
                checker.hasOption("invariantArrays"));
    }

    public final TypeHierarchy getTypeHierarchy() {
        return typeHierarchy;
    }

    /**
     * TypeVariableSubstitutor provides a method to replace type parameters with their arguments.
     */
    protected TypeVariableSubstitutor createTypeVariableSubstitutor() {
        return new TypeVariableSubstitutor();
    }

    public TypeVariableSubstitutor getTypeVarSubstitutor() {
        return typeVarSubstitutor;
    }

    /**
     * TypeArgumentInference infers the method type arguments when they are not explicitly written.
     */
    protected TypeArgumentInference createTypeArgumentInference() {
        return new DefaultTypeArgumentInference(this);
    }

    public TypeArgumentInference getTypeArgumentInference() {
        return typeArgumentInference;
    }

    /**
     * Factory method to easily change what {@link AnnotationClassLoader} is created to load type
     * annotation classes. Subclasses can override this method and return a custom
     * AnnotationClassLoader subclass to customize loading logic.
     */
    protected AnnotationClassLoader createAnnotationClassLoader() {
        return new AnnotationClassLoader(checker);
    }

    /**
     * Returns a mutable set of annotation classes that are supported by a checker.
     *
     * <p>Subclasses may override this method to return a mutable set of their supported type
     * qualifiers through one of the 5 approaches shown below.
     *
     * <p>Subclasses should not call this method; they should call {@link
     * #getSupportedTypeQualifiers} instead.
     *
     * <p>By default, a checker supports all annotations located in a subdirectory called {@literal
     * qual} that's located in the same directory as the checker. Note that only annotations defined
     * with the {@code @Target({ElementType.TYPE_USE})} meta-annotation (and optionally with the
     * additional value of {@code ElementType.TYPE_PARAMETER}, but no other {@code ElementType}
     * values) are automatically considered as supported annotations.
     *
     * <p>To support a different set of annotations than those in the {@literal qual} subdirectory,
     * or that have other {@code ElementType} values, see examples below.
     *
     * <p>In total, there are 5 ways to indicate annotations that are supported by a checker:
     *
     * <ol>
     *   <li>Only support annotations located in a checker's {@literal qual} directory:
     *       <p>This is the default behavior. Simply place those annotations within the {@literal
     *       qual} directory.
     *   <li>Support annotations located in a checker's {@literal qual} directory and a list of
     *       other annotations:
     *       <p>Place those annotations within the {@literal qual} directory, and override {@link
     *       #createSupportedTypeQualifiers()} by calling {@link
     *       #getBundledTypeQualifiers(Class...)} with a varargs parameter list of the other
     *       annotations. Code example:
     *       <pre>
     * {@code @Override protected Set<Class<? extends Annotation>> createSupportedTypeQualifiers() {
     *      return getBundledTypeQualifiers(Regex.class, PartialRegex.class, RegexBottom.class, UnknownRegex.class);
     *  } }
     * </pre>
     *   <li>Supporting only annotations that are explicitly listed: Override {@link
     *       #createSupportedTypeQualifiers()} and return a mutable set of the supported
     *       annotations. Code example:
     *       <pre>
     * {@code @Override protected Set<Class<? extends Annotation>> createSupportedTypeQualifiers() {
     *      return new HashSet<Class<? extends Annotation>>(
     *              Arrays.asList(A.class, B.class));
     *  } }
     * </pre>
     *       The set of qualifiers returned by {@link #createSupportedTypeQualifiers()} must be a
     *       fresh, mutable set. The methods {@link #getBundledTypeQualifiers(Class...)} must return
     *       a fresh, mutable set
     * </ol>
     *
     * @return the type qualifiers supported this processor, or an empty set if none
     */
    protected Set<Class<? extends Annotation>> createSupportedTypeQualifiers() {
        return getBundledTypeQualifiers();
    }

    /**
     * Loads all annotations contained in the qual directory of a checker via reflection; if a
     * polymorphic type qualifier exists, and an explicit array of annotations to the set of
     * annotation classes.
     *
     * <p>This method can be called in the overridden versions of {@link
     * #createSupportedTypeQualifiers()} in each checker.
     *
     * @param explicitlyListedAnnotations a varargs array of explicitly listed annotation classes to
     *     be added to the returned set. For example, it is used frequently to add Bottom
     *     qualifiers.
     * @return a mutable set of the loaded and listed annotation classes
     */
    @SafeVarargs
    protected final Set<Class<? extends Annotation>> getBundledTypeQualifiers(
            Class<? extends Annotation>... explicitlyListedAnnotations) {
        return loadTypeAnnotationsFromQualDir(explicitlyListedAnnotations);
    }

    /**
     * Instantiates the AnnotationClassLoader and loads all annotations contained in the qual
     * directory of a checker via reflection, and has the option to include an explicitly stated
     * list of annotations (eg ones found in a different directory than qual).
     *
     * <p>The annotations that are automatically loaded must have the {@link
     * java.lang.annotation.Target Target} meta-annotation with the value of {@link
     * ElementType#TYPE_USE} (and optionally {@link ElementType#TYPE_PARAMETER}). If it has other
     * {@link ElementType} values, it won't be loaded. Other annotation classes must be explicitly
     * listed even if they are in the same directory as the checker's qual directory.
     *
     * @param explicitlyListedAnnotations a set of explicitly listed annotation classes to be added
     *     to the returned set, for example, it is used frequently to add Bottom qualifiers
     * @return a set of annotation class instances
     */
    @SafeVarargs
    @SuppressWarnings("varargs")
    private final Set<Class<? extends Annotation>> loadTypeAnnotationsFromQualDir(
            Class<? extends Annotation>... explicitlyListedAnnotations) {
        loader = createAnnotationClassLoader();

        Set<Class<? extends Annotation>> annotations = loader.getBundledAnnotationClasses();

        // add in all explicitly Listed qualifiers
        if (explicitlyListedAnnotations != null) {
            annotations.addAll(Arrays.asList(explicitlyListedAnnotations));
        }

        return annotations;
    }

    /**
     * Creates the AnnotatedTypeFormatter used by this type factory and all AnnotatedTypeMirrors it
     * creates. The AnnotatedTypeFormatter is used in AnnotatedTypeMirror.toString and will affect
     * the error messages printed for checkers that use this type factory.
     *
     * @return the AnnotatedTypeFormatter to pass to all instantiated AnnotatedTypeMirrors
     */
    protected AnnotatedTypeFormatter createAnnotatedTypeFormatter() {
        boolean printVerboseGenerics = checker.hasOption("printVerboseGenerics");
        return new DefaultAnnotatedTypeFormatter(
                printVerboseGenerics,
                // -AprintVerboseGenerics implies -AprintAllQualifiers
                printVerboseGenerics || checker.hasOption("printAllQualifiers"));
    }

    public AnnotatedTypeFormatter getAnnotatedTypeFormatter() {
        return typeFormatter;
    }

    protected AnnotationFormatter createAnnotationFormatter() {
        return new DefaultAnnotationFormatter();
    }

    public AnnotationFormatter getAnnotationFormatter() {
        return annotationFormatter;
    }

    /**
     * Returns an immutable set of the classes corresponding to the type qualifiers supported by
     * this checker.
     *
     * <p>Subclasses cannot override this method; they should override {@link
     * #createSupportedTypeQualifiers createSupportedTypeQualifiers} instead.
     *
     * @see #createSupportedTypeQualifiers()
     * @return an immutable set of the supported type qualifiers, or an empty set if no qualifiers
     *     are supported
     */
    public final Set<Class<? extends Annotation>> getSupportedTypeQualifiers() {
        if (this.supportedQuals.isEmpty()) {
            supportedQuals.addAll(createSupportedTypeQualifiers());
            checkSupportedQuals();
        }
        return Collections.unmodifiableSet(supportedQuals);
    }

    /**
     * Returns an immutable set of the fully qualified names of the type qualifiers supported by
     * this checker.
     *
     * <p>Subclasses cannot override this method; they should override {@link
     * #createSupportedTypeQualifiers createSupportedTypeQualifiers} instead.
     *
     * @see #createSupportedTypeQualifiers()
     * @return an immutable set of the supported type qualifiers, or an empty set if no qualifiers
     *     are supported
     */
    public final Set<@CanonicalName String> getSupportedTypeQualifierNames() {
        if (this.supportedQualNames.isEmpty()) {
            for (Class<?> clazz : getSupportedTypeQualifiers()) {
                supportedQualNames.add(clazz.getCanonicalName());
            }
        }
        return Collections.unmodifiableSet(supportedQualNames);
    }

    // **********************************************************************
    // Factories for annotated types that account for default qualifiers
    // **********************************************************************

    /**
     * Returns the int supplied to the checker via the atfCacheSize option or the default cache
     * size.
     *
     * @return cache size passed as argument to checker or DEFAULT_CACHE_SIZE
     */
    protected int getCacheSize() {
        String option = checker.getOption("atfCacheSize");
        if (option == null) {
            return DEFAULT_CACHE_SIZE;
        }
        try {
            return Integer.valueOf(option);
        } catch (NumberFormatException ex) {
            throw new UserError("atfCacheSize was not an integer: " + option);
        }
    }

    /**
     * Returns an AnnotatedTypeMirror representing the annotated type of {@code elt}.
     *
     * @param elt the element
     * @return the annotated type of {@code elt}
     */
    public AnnotatedTypeMirror getAnnotatedType(Element elt) {
        if (elt == null) {
            throw new BugInCF("AnnotatedTypeFactory.getAnnotatedType: null element");
        }
        // Annotations explicitly written in the source code,
        // or obtained from bytecode.
        AnnotatedTypeMirror type = fromElement(elt);
        addComputedTypeAnnotations(elt, type);
        return type;
    }

    /**
     * Returns an AnnotatedTypeMirror representing the annotated type of {@code clazz}.
     *
     * @param clazz a class
     * @return the annotated type of {@code clazz}
     */
    public AnnotatedTypeMirror getAnnotatedType(Class<?> clazz) {
        return getAnnotatedType(elements.getTypeElement(clazz.getCanonicalName()));
    }

    @Override
    public @Nullable AnnotationMirror getAnnotationMirror(
            Tree tree, Class<? extends Annotation> target) {
        if (isSupportedQualifier(target)) {
            AnnotatedTypeMirror atm = getAnnotatedType(tree);
            return atm.getAnnotation(target);
        }
        return null;
    }

    /**
     * Returns an AnnotatedTypeMirror representing the annotated type of {@code tree}.
     *
     * @param tree the AST node
     * @return the annotated type of {@code tree}
     */
    public AnnotatedTypeMirror getAnnotatedType(Tree tree) {

        if (tree == null) {
            throw new BugInCF("AnnotatedTypeFactory.getAnnotatedType: null tree");
        }
        if (shouldCache && classAndMethodTreeCache.containsKey(tree)) {
            return classAndMethodTreeCache.get(tree).deepCopy();
        }

        AnnotatedTypeMirror type;
        if (TreeUtils.isClassTree(tree)) {
            type = fromClass((ClassTree) tree);
        } else if (tree.getKind() == Tree.Kind.METHOD || tree.getKind() == Tree.Kind.VARIABLE) {
            type = fromMember(tree);
        } else if (TreeUtils.isExpressionTree(tree)) {
            tree = TreeUtils.withoutParens((ExpressionTree) tree);
            type = fromExpression((ExpressionTree) tree);
        } else {
            throw new BugInCF(
                    "AnnotatedTypeFactory.getAnnotatedType: query of annotated type for tree "
                            + tree.getKind());
        }

        addComputedTypeAnnotations(tree, type);

        if (TreeUtils.isClassTree(tree) || tree.getKind() == Tree.Kind.METHOD) {
            // Don't cache VARIABLE
            if (shouldCache) {
                classAndMethodTreeCache.put(tree, type.deepCopy());
            }
        } else {
            // No caching otherwise
        }

        return type;
    }

    /**
     * Called by {@link BaseTypeVisitor#visitClass(ClassTree, Void)} before the classTree is type
     * checked.
     *
     * @param classTree ClassTree on which to perform preprocessing
     */
    public void preProcessClassTree(ClassTree classTree) {}

    /**
     * Called by {@link BaseTypeVisitor#visitClass(ClassTree, Void)} after the ClassTree has been
     * type checked.
     *
     * <p>The default implementation uses this to store the defaulted AnnotatedTypeMirrors and
     * inherited declaration annotations back into the corresponding Elements. Subclasses might want
     * to override this method if storing defaulted types is not desirable.
     */
    public void postProcessClassTree(ClassTree tree) {
        TypesIntoElements.store(processingEnv, this, tree);
        DeclarationsIntoElements.store(processingEnv, this, tree);
        if (wholeProgramInference != null) {
            // Write out the results of whole-program inference, just once for each class.
            // As soon as any class is finished processing, all modified scenes are written to
            // files, in case this was the last class to be processed.  Post-processing of
            // subsequent classes might result in re-writing some of the scenes if new information
            // has been written to them.
            wholeProgramInference.writeResultsToFile(wpiOutputFormat, this.checker);
        }
    }

    /**
     * Determines the annotated type from a type in tree form.
     *
     * <p>Note that we cannot decide from a Tree whether it is a type use or an expression.
     * TreeUtils.isTypeTree is only an under-approximation. For example, an identifier can be either
     * a type or an expression.
     *
     * @param tree the type tree
     * @return the annotated type of the type in the AST
     */
    public AnnotatedTypeMirror getAnnotatedTypeFromTypeTree(Tree tree) {
        if (tree == null) {
            throw new BugInCF("AnnotatedTypeFactory.getAnnotatedTypeFromTypeTree: null tree");
        }
        AnnotatedTypeMirror type = fromTypeTree(tree);
        addComputedTypeAnnotations(tree, type);
        return type;
    }

    /**
     * Returns the set of qualifiers that are the upper bounds for a use of the type.
     *
     * @param type a type whose upper bounds to obtain
     */
    public Set<AnnotationMirror> getTypeDeclarationBounds(TypeMirror type) {
        return qualifierUpperBounds.getBoundQualifiers(type);
    }

    /**
     * Returns the set of qualifiers that are the upper bound for a type use if no other bound is
     * specified for the type.
     *
     * <p>This implementation returns the top qualifiers by default. Subclass may override to return
     * different qualifiers.
     *
     * @return the set of qualifiers that are the upper bound for a type use if no other bound is
     *     specified for the type
     */
    protected Set<? extends AnnotationMirror> getDefaultTypeDeclarationBounds() {
        return qualHierarchy.getTopAnnotations();
    }

    /**
     * Returns the type of the extends or implements clause.
     *
     * <p>The primary qualifier is either an explicit annotation on {@code clause}, or it is the
     * qualifier upper bounds for uses of the type of the clause.
     *
     * @param clause tree that represents an extends or implements clause
     * @return the type of the extends or implements clause
     */
    public AnnotatedTypeMirror getTypeOfExtendsImplements(Tree clause) {
        AnnotatedTypeMirror fromTypeTree = fromTypeTree(clause);
        Set<AnnotationMirror> bound = getTypeDeclarationBounds(fromTypeTree.getUnderlyingType());
        fromTypeTree.addMissingAnnotations(bound);
        return fromTypeTree;
    }

    // **********************************************************************
    // Factories for annotated types that do not account for default qualifiers.
    // They only include qualifiers explicitly inserted by the user.
    // **********************************************************************

    /**
     * Creates an AnnotatedTypeMirror for {@code elt} that includes: annotations explicitly written
     * on the element and annotations from stub files.
     *
     * <p>Does not include default qualifiers. To obtain them, use {@link
     * #getAnnotatedType(Element)}.
     *
     * <p>Does not include fake overrides from the stub file.
     *
     * @param elt the element
     * @return AnnotatedTypeMirror of the element with explicitly-written and stub file annotations
     */
    public AnnotatedTypeMirror fromElement(Element elt) {
        if (shouldCache && elementCache.containsKey(elt)) {
            return elementCache.get(elt).deepCopy();
        }
        if (elt.getKind() == ElementKind.PACKAGE) {
            return toAnnotatedType(elt.asType(), false);
        }
        AnnotatedTypeMirror type;

        // Because of a bug in Java 8, annotations on type parameters are not stored in elements,
        // so get explicit annotations from the tree. (This bug has been fixed in Java 9.)
        // Also, since annotations computed by the AnnotatedTypeFactory are stored in the element,
        // the annotations have to be retrieved from the tree so that only explicit annotations are
        // returned.
        Tree decl = declarationFromElement(elt);

        if (decl == null) {
            type = stubTypes.getAnnotatedTypeMirror(elt);
            if (type == null) {
                type = toAnnotatedType(elt.asType(), ElementUtils.isTypeDeclaration(elt));
                ElementAnnotationApplier.apply(type, elt, this);
            }
        } else if (decl instanceof ClassTree) {
            type = fromClass((ClassTree) decl);
        } else if (decl instanceof VariableTree) {
            type = fromMember(decl);
        } else if (decl instanceof MethodTree) {
            type = fromMember(decl);
        } else if (decl.getKind() == Tree.Kind.TYPE_PARAMETER) {
            type = fromTypeTree(decl);
        } else {
            throw new BugInCF(
                    "AnnotatedTypeFactory.fromElement: cannot be here. decl: "
                            + decl.getKind()
                            + " elt: "
                            + elt);
        }

        type = mergeAnnotationFileAnnosIntoType(type, elt, ajavaTypes);
        if (currentFileAjavaTypes != null) {
            type = mergeAnnotationFileAnnosIntoType(type, elt, currentFileAjavaTypes);
        }

        if (checker.hasOption("mergeStubsWithSource")) {
            if (debugStubParser) {
                System.out.printf("fromElement: mergeStubsIntoType(%s, %s)", type, elt);
            }
            type = mergeAnnotationFileAnnosIntoType(type, elt, stubTypes);
            if (debugStubParser) {
                System.out.printf(" => %s%n", type);
            }
        }
        // Caching is disabled if annotation files are being parsed, because calls to this
        // method before the annotation files are fully read can return incorrect results.
        if (shouldCache
                && !stubTypes.isParsing()
                && !ajavaTypes.isParsing()
                && (currentFileAjavaTypes == null || !currentFileAjavaTypes.isParsing())) {
            elementCache.put(elt, type.deepCopy());
        }
        return type;
    }

    /**
     * Returns an AnnotatedDeclaredType with explicit annotations from the ClassTree {@code tree}.
     *
     * @param tree the class declaration
     * @return AnnotatedDeclaredType with explicit annotations from {@code tree}
     */
    private AnnotatedDeclaredType fromClass(ClassTree tree) {
        return TypeFromTree.fromClassTree(this, tree);
    }

    /**
     * Creates an AnnotatedTypeMirror for a variable or method declaration tree. The
     * AnnotatedTypeMirror contains annotations explicitly written on the tree.
     *
     * <p>If a VariableTree is a parameter to a lambda, this method also adds annotations from the
     * declared type of the functional interface and the executable type of its method.
     *
     * <p>The returned AnnotatedTypeMirror also contains explicitly written annotations from any
     * ajava file and if {@code -AmergeStubsWithSource} is passed, it also merges any explicitly
     * written annotations from stub files.
     *
     * @param tree MethodTree or VariableTree
     * @return AnnotatedTypeMirror with explicit annotations from {@code tree}
     */
    private final AnnotatedTypeMirror fromMember(Tree tree) {
        if (!(tree instanceof MethodTree || tree instanceof VariableTree)) {
            throw new BugInCF(
                    "AnnotatedTypeFactory.fromMember: not a method or variable declaration: "
                            + tree);
        }
        if (shouldCache && fromMemberTreeCache.containsKey(tree)) {
            return fromMemberTreeCache.get(tree).deepCopy();
        }
        AnnotatedTypeMirror result = TypeFromTree.fromMember(this, tree);

        result = mergeAnnotationFileAnnosIntoType(result, tree, ajavaTypes);
        if (currentFileAjavaTypes != null) {
            result = mergeAnnotationFileAnnosIntoType(result, tree, currentFileAjavaTypes);
        }

        if (checker.hasOption("mergeStubsWithSource")) {
            if (debugStubParser) {
                System.out.printf("fromClass: mergeStubsIntoType(%s, %s)", result, tree);
            }
            result = mergeAnnotationFileAnnosIntoType(result, tree, stubTypes);
            if (debugStubParser) {
                System.out.printf(" => %s%n", result);
            }
        }

        if (shouldCache) {
            fromMemberTreeCache.put(tree, result.deepCopy());
        }

        return result;
    }

    /**
     * Merges types from annotation files for {@code tree} into {@code type} by taking the greatest
     * lower bound of the annotations in both.
     *
     * @param type the type to apply annotation file types to
     * @param tree the tree from which to read annotation file types
     * @param source storage for current annotation file annotations
     * @return the given type, side-effected to add the annotation file types
     */
    private AnnotatedTypeMirror mergeAnnotationFileAnnosIntoType(
            @Nullable AnnotatedTypeMirror type, Tree tree, AnnotationFileElementTypes source) {
        Element elt = TreeUtils.elementFromTree(tree);
        return mergeAnnotationFileAnnosIntoType(type, elt, source);
    }

    /**
     * Merges types from annotation files for {@code elt} into {@code type} by taking the greatest
     * lower bound of the annotations in both.
     *
     * @param type the type to apply annotation file types to
     * @param elt the element from which to read annotation file types
     * @param source storage for current annotation file annotations
     * @return the type, side-effected to add the annotation file types
     */
    protected AnnotatedTypeMirror mergeAnnotationFileAnnosIntoType(
            @Nullable AnnotatedTypeMirror type, Element elt, AnnotationFileElementTypes source) {
        AnnotatedTypeMirror typeFromFile = source.getAnnotatedTypeMirror(elt);
        if (typeFromFile == null) {
            return type;
        }
        if (type == null) {
            return typeFromFile;
        }
        // Must merge (rather than only take the annotation file type if it is a subtype)
        // to support WPI.
        AnnotatedTypeCombiner.combine(typeFromFile, type, this.getQualifierHierarchy());
        return type;
    }

    /**
     * Creates an AnnotatedTypeMirror for an ExpressionTree. The AnnotatedTypeMirror contains
     * explicit annotations written on the expression and for some expressions, annotations from
     * sub-expressions that could have been explicitly written, defaulted, refined, or otherwise
     * computed. (Expression whose type include annotations from sub-expressions are:
     * ArrayAccessTree, ConditionalExpressionTree, IdentifierTree, MemberSelectTree, and
     * MethodInvocationTree.)
     *
     * <p>For example, the AnnotatedTypeMirror returned for an array access expression is the fully
     * annotated type of the array component of the array being accessed.
     *
     * @param tree an expression
     * @return AnnotatedTypeMirror of the expressions either fully-annotated or partially annotated
     *     depending on the kind of expression
     * @see TypeFromExpressionVisitor
     */
    private AnnotatedTypeMirror fromExpression(ExpressionTree tree) {
        if (shouldCache && fromExpressionTreeCache.containsKey(tree)) {
            return fromExpressionTreeCache.get(tree).deepCopy();
        }

        AnnotatedTypeMirror result = TypeFromTree.fromExpression(this, tree);

        if (shouldCache
                && tree.getKind() != Tree.Kind.NEW_CLASS
                && tree.getKind() != Kind.NEW_ARRAY
                && tree.getKind() != Kind.CONDITIONAL_EXPRESSION) {
            // Don't cache the type of some expressions, because incorrect annotations would be
            // cached during dataflow analysis. See Issue #602.
            fromExpressionTreeCache.put(tree, result.deepCopy());
        }
        return result;
    }

    /**
     * Creates an AnnotatedTypeMirror for the tree. The AnnotatedTypeMirror contains annotations
     * explicitly written on the tree. It also adds type arguments to raw types that include
     * annotations from the element declaration of the type {@link #fromElement(Element)}.
     *
     * <p>Called on the following trees: AnnotatedTypeTree, ArrayTypeTree, ParameterizedTypeTree,
     * PrimitiveTypeTree, TypeParameterTree, WildcardTree, UnionType, IntersectionTypeTree, and
     * IdentifierTree, MemberSelectTree.
     *
     * @param tree the type tree
     * @return the (partially) annotated type of the type in the AST
     */
    /*package private*/ final AnnotatedTypeMirror fromTypeTree(Tree tree) {
        if (shouldCache && fromTypeTreeCache.containsKey(tree)) {
            return fromTypeTreeCache.get(tree).deepCopy();
        }

        AnnotatedTypeMirror result = TypeFromTree.fromTypeTree(this, tree);

        if (shouldCache) {
            fromTypeTreeCache.put(tree, result.deepCopy());
        }
        return result;
    }

    // **********************************************************************
    // Customization methods meant to be overridden by subclasses to include
    // defaulted annotations
    // **********************************************************************

    /**
     * Changes annotations on a type obtained from a {@link Tree}. By default, this method does
     * nothing. GenericAnnotatedTypeFactory uses this method to implement defaulting and inference
     * (flow-sensitive type refinement). Its subclasses usually override it only to customize
     * default annotations.
     *
     * <p>Subclasses that override this method should also override {@link
     * #addComputedTypeAnnotations(Element, AnnotatedTypeMirror)}.
     *
     * <p>In classes that extend {@link GenericAnnotatedTypeFactory}, override {@link
     * GenericAnnotatedTypeFactory#addComputedTypeAnnotations(Tree, AnnotatedTypeMirror, boolean)}
     * instead of this method.
     *
     * @param tree an AST node
     * @param type the type obtained from {@code tree}
     */
    protected void addComputedTypeAnnotations(Tree tree, AnnotatedTypeMirror type) {
        // Pass.
    }

    /**
     * Changes annotations on a type obtained from an {@link Element}. By default, this method does
     * nothing. GenericAnnotatedTypeFactory uses this method to implement defaulting.
     *
     * <p>Subclasses that override this method should also override {@link
     * #addComputedTypeAnnotations(Tree, AnnotatedTypeMirror)}.
     *
     * @param elt an element
     * @param type the type obtained from {@code elt}
     */
    protected void addComputedTypeAnnotations(Element elt, AnnotatedTypeMirror type) {
        // Pass.
    }

    /**
     * Adds default annotations to {@code type}. This method should only be used in places where the
     * correct annotations cannot be computed because of uninferred type arguments. (See {@link
     * AnnotatedWildcardType#isUninferredTypeArgument()}.)
     *
     * @param type annotated type to which default annotations are added
     */
    public void addDefaultAnnotations(AnnotatedTypeMirror type) {
        // Pass.
    }

    /**
     * A callback method for the AnnotatedTypeFactory subtypes to customize directSupertypes().
     * Overriding methods should merely change the annotations on the supertypes, without adding or
     * removing new types.
     *
     * <p>The default provided implementation adds {@code type} annotations to {@code supertypes}.
     * This allows the {@code type} and its supertypes to have the qualifiers.
     *
     * @param type the type whose supertypes are desired
     * @param supertypes the supertypes as specified by the base AnnotatedTypeFactory
     */
    protected void postDirectSuperTypes(
            AnnotatedTypeMirror type, List<? extends AnnotatedTypeMirror> supertypes) {
        // Use the effective annotations here to get the correct annotations
        // for type variables and wildcards.
        Set<AnnotationMirror> annotations = type.getEffectiveAnnotations();
        for (AnnotatedTypeMirror supertype : supertypes) {
            if (!annotations.equals(supertype.getEffectiveAnnotations())) {
                supertype.clearAnnotations();
                // TODO: is this correct for type variables and wildcards?
                supertype.addAnnotations(annotations);
            }
        }
    }

    /**
     * A callback method for the AnnotatedTypeFactory subtypes to customize
     * AnnotatedTypes.asMemberOf(). Overriding methods should merely change the annotations on the
     * subtypes, without changing the types.
     *
     * @param type the annotated type of the element
     * @param owner the annotated type of the receiver of the accessing tree
     * @param element the element of the field or method
     */
    public void postAsMemberOf(
            AnnotatedTypeMirror type, AnnotatedTypeMirror owner, Element element) {
        if (element.getKind() == ElementKind.FIELD) {
            addAnnotationFromFieldInvariant(type, owner, (VariableElement) element);
        }
        addComputedTypeAnnotations(element, type);
    }

    /**
     * Adds the qualifier specified by a field invariant for {@code field} to {@code type}.
     *
     * @param type annotated type to which the annotation is added
     * @param accessedVia the annotated type of the receiver of the accessing tree. (Only used to
     *     get the type element of the underling type.)
     * @param field element representing the field
     */
    protected void addAnnotationFromFieldInvariant(
            AnnotatedTypeMirror type, AnnotatedTypeMirror accessedVia, VariableElement field) {
        TypeMirror declaringType = accessedVia.getUnderlyingType();
        // Find the first upper bound that isn't a wildcard or type variable
        while (declaringType.getKind() == TypeKind.WILDCARD
                || declaringType.getKind() == TypeKind.TYPEVAR) {
            if (declaringType.getKind() == TypeKind.WILDCARD) {
                declaringType = TypesUtils.wildUpperBound(declaringType, processingEnv);
            } else if (declaringType.getKind() == TypeKind.TYPEVAR) {
                declaringType = ((TypeVariable) declaringType).getUpperBound();
            }
        }
        TypeElement typeElement = TypesUtils.getTypeElement(declaringType);
        if (ElementUtils.enclosingTypeElement(field).equals(typeElement)) {
            // If the field is declared in the accessedVia class, then the field in the invariant
            // cannot be this field, even if the field has the same name.
            return;
        }

        FieldInvariants invariants = getFieldInvariants(typeElement);
        if (invariants == null) {
            return;
        }
        List<AnnotationMirror> invariantAnnos = invariants.getQualifiersFor(field.getSimpleName());
        type.replaceAnnotations(invariantAnnos);
    }

    /**
     * Returns the field invariants for the given class, as expressed by the user in {@link
     * FieldInvariant @FieldInvariant} method annotations.
     *
     * <p>Subclasses may implement their own field invariant annotations if {@link
     * FieldInvariant @FieldInvariant} is not expressive enough. They must override this method to
     * properly create AnnotationMirror and also override {@link
     * #getFieldInvariantDeclarationAnnotations()} to return their field invariants.
     *
     * @param element class for which to get invariants
     * @return fields invariants for {@code element}
     */
    public FieldInvariants getFieldInvariants(TypeElement element) {
        if (element == null) {
            return null;
        }
        AnnotationMirror fieldInvarAnno = getDeclAnnotation(element, FieldInvariant.class);
        if (fieldInvarAnno == null) {
            return null;
        }
        List<String> fields =
                AnnotationUtils.getElementValueArray(
                        fieldInvarAnno, fieldInvariantFieldElement, String.class);
        List<@CanonicalName Name> classes =
                AnnotationUtils.getElementValueClassNames(fieldInvarAnno, "qualifier", false);
        List<AnnotationMirror> qualifiers =
                SystemUtil.mapList(
                        (Name name) ->
                                // Calling AnnotationBuilder.fromName (which ignores
                                // elements/fields) is acceptable because @FieldInvariant does not
                                // handle classes with elements/fields.
                                AnnotationBuilder.fromName(elements, name),
                        classes);
        if (qualifiers.size() == 1) {
            while (fields.size() > qualifiers.size()) {
                qualifiers.add(qualifiers.get(0));
            }
        }
        if (fields.size() != qualifiers.size()) {
            // The user wrote a malformed @FieldInvariant annotation, so just return a malformed
            // FieldInvariants object.  The BaseTypeVisitor will issue an error.
            return new FieldInvariants(fields, qualifiers);
        }

        // Only keep qualifiers that are supported by this checker.  (The other qualifiers cannot
        // be checked by this checker, so they must be ignored.)
        List<String> annotatedFields = new ArrayList<>();
        List<AnnotationMirror> supportedQualifiers = new ArrayList<>();
        for (int i = 0; i < fields.size(); i++) {
            if (isSupportedQualifier(qualifiers.get(i))) {
                annotatedFields.add(fields.get(i));
                supportedQualifiers.add(qualifiers.get(i));
            }
        }
        if (annotatedFields.isEmpty()) {
            return null;
        }

        return new FieldInvariants(annotatedFields, supportedQualifiers);
    }

    /**
     * Returns the AnnotationTree which is a use of one of the field invariant annotations (as
     * specified via {@link #getFieldInvariantDeclarationAnnotations()}. If one isn't found, null is
     * returned.
     *
     * @param annoTrees list of trees to search; the result is one of the list elements, or null
     * @return the AnnotationTree that is a use of one of the field invariant annotations, or null
     *     if one isn't found
     */
    public AnnotationTree getFieldInvariantAnnotationTree(
            List<? extends AnnotationTree> annoTrees) {
        List<AnnotationMirror> annos = TreeUtils.annotationsFromTypeAnnotationTrees(annoTrees);
        for (int i = 0; i < annos.size(); i++) {
            for (Class<? extends Annotation> clazz : getFieldInvariantDeclarationAnnotations()) {
                if (areSameByClass(annos.get(i), clazz)) {
                    return annoTrees.get(i);
                }
            }
        }
        return null;
    }

    /** Returns the set of classes of field invariant annotations. */
    protected Set<Class<? extends Annotation>> getFieldInvariantDeclarationAnnotations() {
        return Collections.singleton(FieldInvariant.class);
    }

    /**
     * A callback method for the AnnotatedTypeFactory subtypes to customize
     * AnnotatedTypeMirror.substitute().
     *
     * @param varDecl a declaration of a type variable
     * @param varUse a use of the same type variable
     * @param value the new type to substitute in for the type variable
     */
    public void postTypeVarSubstitution(
            AnnotatedTypeVariable varDecl,
            AnnotatedTypeVariable varUse,
            AnnotatedTypeMirror value) {
        if (!varUse.getAnnotationsField().isEmpty()
                && !AnnotationUtils.areSame(
                        varUse.getAnnotationsField(), varDecl.getAnnotationsField())) {
            value.replaceAnnotations(varUse.getAnnotationsField());
        }
    }

    /**
     * Adapt the upper bounds of the type variables of a class relative to the type instantiation.
     * In some type systems, the upper bounds depend on the instantiation of the class. For example,
     * in the Generic Universe Type system, consider a class declaration
     *
     * <pre>{@code   class C<X extends @Peer Object> }</pre>
     *
     * then the instantiation
     *
     * <pre>{@code   @Rep C<@Rep Object> }</pre>
     *
     * is legal. The upper bounds of class C have to be adapted by the main modifier.
     *
     * <p>An example of an adaptation follows. Suppose, I have a declaration:
     *
     * <pre>{@code  class MyClass<E extends List<E>>}</pre>
     *
     * And an instantiation:
     *
     * <pre>{@code  new MyClass<@NonNull String>()}</pre>
     *
     * <p>The upper bound of E adapted to the argument String, would be {@code List<@NonNull
     * String>} and the lower bound would be an AnnotatedNullType.
     *
     * <p>TODO: ensure that this method is consistently used instead of directly querying the type
     * variables.
     *
     * @param type the use of the type
     * @param element the corresponding element
     * @return the adapted bounds of the type parameters
     */
    public List<AnnotatedTypeParameterBounds> typeVariablesFromUse(
            AnnotatedDeclaredType type, TypeElement element) {

        AnnotatedDeclaredType generic = getAnnotatedType(element);
        List<AnnotatedTypeMirror> targs = type.getTypeArguments();
        List<AnnotatedTypeMirror> tvars = generic.getTypeArguments();

        assert targs.size() == tvars.size()
                : "Mismatch in type argument size between " + type + " and " + generic;

        // System.err.printf("TVFU%n  type: %s%n  generic: %s%n", type, generic);

        Map<TypeVariable, AnnotatedTypeMirror> mapping = new HashMap<>();

        AnnotatedDeclaredType enclosing = type;
        while (enclosing != null) {
            List<AnnotatedTypeMirror> enclosingTArgs = enclosing.getTypeArguments();
            AnnotatedDeclaredType declaredType =
                    getAnnotatedType((TypeElement) enclosing.getUnderlyingType().asElement());
            List<AnnotatedTypeMirror> enclosingTVars = declaredType.getTypeArguments();
            for (int i = 0; i < enclosingTArgs.size(); i++) {
                AnnotatedTypeVariable enclosingTVar = (AnnotatedTypeVariable) enclosingTVars.get(i);
                mapping.put(enclosingTVar.getUnderlyingType(), enclosingTArgs.get(i));
            }
            enclosing = enclosing.getEnclosingType();
        }

        List<AnnotatedTypeParameterBounds> res = new ArrayList<>(tvars.size());

        for (AnnotatedTypeMirror atm : tvars) {
            AnnotatedTypeVariable atv = (AnnotatedTypeVariable) atm;
            AnnotatedTypeMirror upper = typeVarSubstitutor.substitute(mapping, atv.getUpperBound());
            AnnotatedTypeMirror lower = typeVarSubstitutor.substitute(mapping, atv.getLowerBound());
            res.add(new AnnotatedTypeParameterBounds(upper, lower));
        }
        return res;
    }

    /**
     * Creates and returns an AnnotatedNullType qualified with {@code annotations}.
     *
     * @param annotations set of AnnotationMirrors to qualify the returned type with
     * @return AnnotatedNullType qualified with {@code annotations}
     */
    public AnnotatedNullType getAnnotatedNullType(Set<? extends AnnotationMirror> annotations) {
        final AnnotatedTypeMirror.AnnotatedNullType nullType =
                (AnnotatedNullType)
                        toAnnotatedType(processingEnv.getTypeUtils().getNullType(), false);
        nullType.addAnnotations(annotations);
        return nullType;
    }

    // **********************************************************************
    // Utilities method for getting specific types from trees or elements
    // **********************************************************************

    /**
     * Return the implicit receiver type of an expression tree.
     *
     * <p>The result is null for expressions that don't have a receiver, e.g. for a local variable
     * or method parameter access. The result is also null for expressions that have an explicit
     * receiver.
     *
     * <p>Clients should generally call {@link #getReceiverType}.
     *
     * @param tree the expression that might have an implicit receiver
     * @return the type of the implicit receiver
     */
    protected @Nullable AnnotatedDeclaredType getImplicitReceiverType(ExpressionTree tree) {
        assert (tree.getKind() == Tree.Kind.IDENTIFIER
                        || tree.getKind() == Tree.Kind.MEMBER_SELECT
                        || tree.getKind() == Tree.Kind.METHOD_INVOCATION
                        || tree.getKind() == Tree.Kind.NEW_CLASS)
                : "Unexpected tree kind: " + tree.getKind();

        // Return null if the element kind has no receiver.
        Element element = TreeUtils.elementFromTree(tree);
        assert element != null : "Unexpected null element for tree: " + tree;
        if (!ElementUtils.hasReceiver(element)) {
            return null;
        }

        // Return null if the receiver is explicit.
        if (TreeUtils.getReceiverTree(tree) != null) {
            return null;
        }

        TypeElement elementOfImplicitReceiver = ElementUtils.enclosingTypeElement(element);
        if (tree.getKind() == Kind.NEW_CLASS) {
            if (elementOfImplicitReceiver.getEnclosingElement() != null) {
                elementOfImplicitReceiver =
                        ElementUtils.enclosingTypeElement(
                                elementOfImplicitReceiver.getEnclosingElement());
            } else {
                elementOfImplicitReceiver = null;
            }
            if (elementOfImplicitReceiver == null) {
                // If the typeElt does not have an enclosing class, then the NewClassTree
                // does not have an implicit receiver.
                return null;
            }
        }

        TypeMirror typeOfImplicitReceiver = elementOfImplicitReceiver.asType();
        AnnotatedDeclaredType thisType = getSelfType(tree);
        if (thisType == null) {
            return null;
        }
        // An implicit receiver is the first enclosing type that is a subtype of the type where
        // element is declared.
        while (!isSubtype(thisType.getUnderlyingType(), typeOfImplicitReceiver)) {
            thisType = thisType.getEnclosingType();
        }
        return thisType;
    }

    /**
     * Returns the type of {@code this} at the location of {@code tree}. Returns {@code null} if
     * {@code tree} is in a location where {@code this} has no meaning, such as the body of a static
     * method.
     *
     * <p>The parameter is an arbitrary tree and does not have to mention "this", neither explicitly
     * nor implicitly. This method can be overridden for type-system specific behavior.
     *
     * @param tree location used to decide the type of {@code this}
     * @return the type of {@code this} at the location of {@code tree}
     */
    public @Nullable AnnotatedDeclaredType getSelfType(Tree tree) {
        if (TreeUtils.isClassTree(tree)) {
            return getAnnotatedType(TreeUtils.elementFromDeclaration((ClassTree) tree));
        }

        Tree enclosingTree = getEnclosingClassOrMethod(tree);
        if (enclosingTree == null) {
            // tree is inside an annotation, where "this" is not allowed. So, no self type exists.
            return null;
        } else if (enclosingTree.getKind() == Kind.METHOD) {
            MethodTree enclosingMethod = (MethodTree) enclosingTree;
            if (TreeUtils.isConstructor(enclosingMethod)) {
                return (AnnotatedDeclaredType) getAnnotatedType(enclosingMethod).getReturnType();
            } else {
                return getAnnotatedType(enclosingMethod).getReceiverType();
            }
        } else if (TreeUtils.isClassTree(enclosingTree)) {
            return (AnnotatedDeclaredType) getAnnotatedType(enclosingTree);
        }
        return null;
    }

    /** A set containing class, method, and annotation tree kinds. */
    private static final Set<Tree.Kind> classMethodAnnotationKinds =
            EnumSet.copyOf(TreeUtils.classTreeKinds());

    static {
        classMethodAnnotationKinds.add(Kind.METHOD);
        classMethodAnnotationKinds.add(Kind.TYPE_ANNOTATION);
        classMethodAnnotationKinds.add(Kind.ANNOTATION);
    }

    /**
     * Returns the innermost enclosing method or class tree of {@code tree}. If {@code tree} is
     * artificial (that is, created by dataflow), then {@link #artificialTreeToEnclosingElementMap}
     * is used to find the enclosing tree.
     *
     * <p>If the tree is inside an annotation, then {@code null} is returned.
     *
     * @param tree tree to whose innermost enclosing method or class to return
     * @return the innermost enclosing method or class tree of {@code tree}, or {@code null} if
     *     {@code tree} is inside an annotation
     */
    protected @Nullable Tree getEnclosingClassOrMethod(Tree tree) {
        TreePath path = getPath(tree);
        Tree enclosing = TreePathUtil.enclosingOfKind(path, classMethodAnnotationKinds);
        if (enclosing != null) {
            if (enclosing.getKind() == Kind.ANNOTATION
                    || enclosing.getKind() == Kind.TYPE_ANNOTATION) {
                return null;
            }
            return enclosing;
        }
        Element e = getEnclosingElementForArtificialTree(tree);
        if (e != null) {
            Element enclosingMethodOrClass = e;
            while (enclosingMethodOrClass != null
                    && enclosingMethodOrClass.getKind() != ElementKind.METHOD
                    && !enclosingMethodOrClass.getKind().isClass()
                    && !enclosingMethodOrClass.getKind().isInterface()) {
                enclosingMethodOrClass = enclosingMethodOrClass.getEnclosingElement();
            }
            return declarationFromElement(enclosingMethodOrClass);
        }
        return getCurrentClassTree(tree);
    }

    /**
     * Returns the {@link AnnotatedTypeMirror} of the enclosing type at the location of {@code tree}
     * that is the same type as {@code typeElement}.
     *
     * @param typeElement type of the enclosing type to return
     * @param tree location to use
     * @return the enclosing type at the location of {@code tree} that is the same type as {@code
     *     typeElement}
     */
    public AnnotatedDeclaredType getEnclosingType(TypeElement typeElement, Tree tree) {
        AnnotatedDeclaredType thisType = getSelfType(tree);
        while (!isSameType(thisType.getUnderlyingType(), typeElement.asType())) {
            thisType = thisType.getEnclosingType();
        }
        return thisType;
    }

    /**
     * Returns true if the erasure of {@code type1} is a subtype of the erasure of {@code type2}.
     *
     * @param type1 a type
     * @param type2 a type
     * @return true if the erasure of {@code type1} is a subtype of the erasure of {@code type2}
     */
    private boolean isSubtype(TypeMirror type1, TypeMirror type2) {
        return types.isSubtype(types.erasure(type1), types.erasure(type2));
    }

    /**
     * Returns true if the erasure of {@code type1} is the same type as the erasure of {@code
     * type2}.
     *
     * @param type1 a type
     * @param type2 a type
     * @return true if the erasure of {@code type1} is the same type as the erasure of {@code type2}
     */
    private boolean isSameType(TypeMirror type1, TypeMirror type2) {
        return types.isSameType(types.erasure(type1), types.erasure(type2));
    }

    /**
     * Returns the receiver type of the expression tree, which might be the type of an implicit
     * {@code this}. Returns null if the expression has no explicit or implicit receiver.
     *
     * @param expression the expression for which to determine the receiver type
     * @return the type of the receiver of expression
     */
    public final AnnotatedTypeMirror getReceiverType(ExpressionTree expression) {
        ExpressionTree receiver = TreeUtils.getReceiverTree(expression);
        if (receiver != null) {
            return getAnnotatedType(receiver);
        }

        Element element = TreeUtils.elementFromUse(expression);
        if (element != null && ElementUtils.hasReceiver(element)) {
            // The tree references an element that has a receiver, but the tree does not have an
            // explicit receiver. So, the tree must have an implicit receiver of "this" or
            // "Outer.this".
            return getImplicitReceiverType(expression);
        } else {
            return null;
        }
    }

    /** The type for an instantiated generic method or constructor. */
    public static class ParameterizedExecutableType {
        /** The method's/constructor's type. */
        public final AnnotatedExecutableType executableType;
        /** The types of the generic type arguments. */
        public final List<AnnotatedTypeMirror> typeArgs;
        /** Create a ParameterizedExecutableType. */
        public ParameterizedExecutableType(
                AnnotatedExecutableType executableType, List<AnnotatedTypeMirror> typeArgs) {
            this.executableType = executableType;
            this.typeArgs = typeArgs;
        }

        @Override
        public String toString() {
            if (typeArgs.isEmpty()) {
                return executableType.toString();
            } else {
                StringJoiner typeArgsString = new StringJoiner(",", "<", ">");
                for (AnnotatedTypeMirror atm : typeArgs) {
                    typeArgsString.add(atm.toString());
                }
                return typeArgsString + " " + executableType.toString();
            }
        }
    }

    /**
     * Determines the type of the invoked method based on the passed method invocation tree.
     *
     * <p>The returned method type has all type variables resolved, whether based on receiver type,
     * passed type parameters if any, and method invocation parameter.
     *
     * <p>Subclasses may override this method to customize inference of types or qualifiers based on
     * method invocation parameters.
     *
     * <p>As an implementation detail, this method depends on {@link
     * AnnotatedTypes#asMemberOf(Types, AnnotatedTypeFactory, AnnotatedTypeMirror, Element)}, and
     * customization based on receiver type should be in accordance to its specification.
     *
     * <p>The return type is a pair of the type of the invoked method and the (inferred) type
     * arguments. Note that neither the explicitly passed nor the inferred type arguments are
     * guaranteed to be subtypes of the corresponding upper bounds. See method {@link
     * org.checkerframework.common.basetype.BaseTypeVisitor#checkTypeArguments} for the checks of
     * type argument well-formedness.
     *
     * <p>Note that "this" and "super" constructor invocations are also handled by this method
     * (explicit or implicit ones, at the beginning of a constructor). Method {@link
     * #constructorFromUse(NewClassTree)} is only used for a constructor invocation in a "new"
     * expression.
     *
     * @param tree the method invocation tree
     * @return the method type being invoked with tree and the (inferred) type arguments
     */
    public ParameterizedExecutableType methodFromUse(MethodInvocationTree tree) {
        ExecutableElement methodElt = TreeUtils.elementFromUse(tree);
        AnnotatedTypeMirror receiverType = getReceiverType(tree);
        if (receiverType == null && TreeUtils.isSuperConstructorCall(tree)) {
            // super() calls don't have a receiver, but they should be view-point adapted as if
            // "this" is the receiver.
            receiverType = getSelfType(tree);
        }

        ParameterizedExecutableType result = methodFromUse(tree, methodElt, receiverType);
        if (checker.shouldResolveReflection()
                && reflectionResolver.isReflectiveMethodInvocation(tree)) {
            result = reflectionResolver.resolveReflectiveCall(this, tree, result);
        }

        AnnotatedExecutableType method = result.executableType;
        if (method.getReturnType().getKind() == TypeKind.WILDCARD
                && ((AnnotatedWildcardType) method.getReturnType()).isUninferredTypeArgument()) {
            // Get the correct Java type from the tree and use it as the upper bound of the
            // wildcard.
            TypeMirror tm = TreeUtils.typeOf(tree);
            AnnotatedTypeMirror t = toAnnotatedType(tm, false);

            AnnotatedWildcardType wildcard = (AnnotatedWildcardType) method.getReturnType();
            if (ignoreUninferredTypeArguments) {
                // Remove the annotations so that default annotations are used instead.
                // (See call to addDefaultAnnotations below.)
                t.clearAnnotations();
            } else {
                t.replaceAnnotations(wildcard.getExtendsBound().getAnnotations());
            }
            wildcard.setExtendsBound(t);
            addDefaultAnnotations(wildcard);
        }

        return result;
    }

    /**
     * Determines the type of the invoked method based on the passed expression tree, executable
     * element, and receiver type.
     *
     * @param tree either a MethodInvocationTree or a MemberReferenceTree
     * @param methodElt the element of the referenced method
     * @param receiverType the type of the receiver
     * @return the method type being invoked with tree and the (inferred) type arguments
     * @see #methodFromUse(MethodInvocationTree)
     */
    public ParameterizedExecutableType methodFromUse(
            ExpressionTree tree, ExecutableElement methodElt, AnnotatedTypeMirror receiverType) {

        AnnotatedExecutableType memberTypeWithoutOverrides =
                getAnnotatedType(methodElt); // get unsubstituted type
        AnnotatedExecutableType memberTypeWithOverrides =
                (AnnotatedExecutableType)
                        applyFakeOverrides(receiverType, methodElt, memberTypeWithoutOverrides);
        methodFromUsePreSubstitution(tree, memberTypeWithOverrides);

        AnnotatedExecutableType methodType =
                AnnotatedTypes.asMemberOf(
                        types, this, receiverType, methodElt, memberTypeWithOverrides);
        List<AnnotatedTypeMirror> typeargs = new ArrayList<>(methodType.getTypeVariables().size());

        Map<TypeVariable, AnnotatedTypeMirror> typeVarMapping =
                AnnotatedTypes.findTypeArguments(processingEnv, this, tree, methodElt, methodType);

        if (!typeVarMapping.isEmpty()) {
            for (AnnotatedTypeVariable tv : methodType.getTypeVariables()) {
                if (typeVarMapping.get(tv.getUnderlyingType()) == null) {
                    throw new BugInCF(
                            "AnnotatedTypeFactory.methodFromUse:"
                                    + "mismatch between declared method type variables and the inferred method type arguments. "
                                    + "Method type variables: "
                                    + methodType.getTypeVariables()
                                    + "; "
                                    + "Inferred method type arguments: "
                                    + typeVarMapping);
                }
                typeargs.add(typeVarMapping.get(tv.getUnderlyingType()));
            }
            methodType =
                    (AnnotatedExecutableType)
                            typeVarSubstitutor.substitute(typeVarMapping, methodType);
        }

        if (tree.getKind() == Tree.Kind.METHOD_INVOCATION
                && TreeUtils.isMethodInvocation(tree, objectGetClass, processingEnv)) {
            adaptGetClassReturnTypeToReceiver(methodType, receiverType);
        }

        return new ParameterizedExecutableType(methodType, typeargs);
    }

    /**
     * Given a member and its type, returns the type with fake overrides applied to it.
     *
     * @param receiverType the type of the class that contains member (or a subtype of it)
     * @param member a type member, such as a method or field
     * @param memberType the type of {@code member}
     * @return {@code memberType}, adjusted according to fake overrides
     */
    private AnnotatedTypeMirror applyFakeOverrides(
            AnnotatedTypeMirror receiverType, Element member, AnnotatedTypeMirror memberType) {
        // Currently, handle only methods, not fields.  TODO: Handle fields.
        if (memberType.getKind() != TypeKind.EXECUTABLE) {
            return memberType;
        }

        AnnotationFileElementTypes afet = stubTypes;
        AnnotatedExecutableType methodType =
                (AnnotatedExecutableType) afet.getFakeOverride(member, receiverType);
        if (methodType == null) {
            methodType = (AnnotatedExecutableType) memberType;
        }
        return methodType;
    }

    /**
     * A callback method for the AnnotatedTypeFactory subtypes to customize the handling of the
     * declared method type before type variable substitution.
     *
     * @param tree either a method invocation or a member reference tree
     * @param type declared method type before type variable substitution
     */
    protected void methodFromUsePreSubstitution(ExpressionTree tree, AnnotatedExecutableType type) {
        assert tree instanceof MethodInvocationTree || tree instanceof MemberReferenceTree;
    }

    /**
     * Java special-cases the return type of {@link java.lang.Class#getClass() getClass()}. Though
     * the method has a return type of {@code Class<?>}, the compiler special cases this return-type
     * and changes the bound of the type argument to the erasure of the receiver type. For example:
     *
     * <ul>
     *   <li>{@code x.getClass()} has the type {@code Class< ? extends erasure_of_x >}
     *   <li>{@code someInteger.getClass()} has the type {@code Class< ? extends Integer >}
     * </ul>
     *
     * @param getClassType this must be a type representing a call to Object.getClass otherwise a
     *     runtime exception will be thrown. It is modified by side effect.
     * @param receiverType the receiver type of the method invocation (not the declared receiver
     *     type)
     */
    protected void adaptGetClassReturnTypeToReceiver(
            final AnnotatedExecutableType getClassType, final AnnotatedTypeMirror receiverType) {
        // TODO: should the receiver type ever be a declaration??
        // Work on removing the asUse() call.
        final AnnotatedTypeMirror newBound = receiverType.getErased().asUse();

        final AnnotatedTypeMirror returnType = getClassType.getReturnType();
        if (returnType == null
                || !(returnType.getKind() == TypeKind.DECLARED)
                || ((AnnotatedDeclaredType) returnType).getTypeArguments().size() != 1) {
            throw new BugInCF(
                    "Unexpected type passed to AnnotatedTypes.adaptGetClassReturnTypeToReceiver%n"
                            + "getClassType=%s%nreceiverType=%s",
                    getClassType, receiverType);
        }

        final AnnotatedDeclaredType returnAdt =
                (AnnotatedDeclaredType) getClassType.getReturnType();
        final List<AnnotatedTypeMirror> typeArgs = returnAdt.getTypeArguments();

        // Usually, the only locations that will add annotations to the return type are getClass in
        // stub files defaults and propagation tree annotator.  Since getClass is final they cannot
        // come from source code.  Also, since the newBound is an erased type we have no type
        // arguments.  So, we just copy the annotations from the bound of the declared type to the
        // new bound.
        final AnnotatedWildcardType classWildcardArg = (AnnotatedWildcardType) typeArgs.get(0);
        Set<AnnotationMirror> newAnnos = AnnotationUtils.createAnnotationSet();
        Set<AnnotationMirror> typeBoundAnnos =
                getTypeDeclarationBounds(newBound.getUnderlyingType());
        Set<AnnotationMirror> wildcardBoundAnnos =
                classWildcardArg.getExtendsBound().getAnnotations();
        for (AnnotationMirror typeBoundAnno : typeBoundAnnos) {
            AnnotationMirror wildcardAnno =
                    qualHierarchy.findAnnotationInSameHierarchy(wildcardBoundAnnos, typeBoundAnno);
            if (qualHierarchy.isSubtype(typeBoundAnno, wildcardAnno)) {
                newAnnos.add(typeBoundAnno);
            } else {
                newAnnos.add(wildcardAnno);
            }
        }
        newBound.replaceAnnotations(newAnnos);

        classWildcardArg.setExtendsBound(newBound);
    }

    /**
     * Return the element type of {@code expression}. This is usually the type of {@code
     * expression.itertor().next()}. If {@code expression} is an array, it is the component type of
     * the array.
     *
     * @param expression an expression whose type is an array or implements {@link Iterable}
     * @return the type of {@code expression.itertor().next()} or if {@code expression} is an array,
     *     the component type of the array.
     */
    public AnnotatedTypeMirror getIterableElementType(ExpressionTree expression) {
        return getIterableElementType(expression, getAnnotatedType(expression));
    }

    /**
     * Return the element type of {@code iterableType}. This is usually the type of {@code
     * expression.itertor().next()}. If {@code expression} is an array, it is the component type of
     * the array.
     *
     * @param expression an expression whose type is an array or implements {@link Iterable}
     * @param iterableType the type of the expression
     * @return the type of {@code expression.itertor().next()} or if {@code expression} is an array,
     *     the component type of the array.
     */
    protected AnnotatedTypeMirror getIterableElementType(
            ExpressionTree expression, AnnotatedTypeMirror iterableType) {
        switch (iterableType.getKind()) {
            case ARRAY:
                return ((AnnotatedArrayType) iterableType).getComponentType();
            case WILDCARD:
                return getIterableElementType(
                        expression,
                        ((AnnotatedWildcardType) iterableType).getExtendsBound().deepCopy());
            case TYPEVAR:
                return getIterableElementType(
                        expression, ((AnnotatedTypeVariable) iterableType).getUpperBound());
            case DECLARED:
                AnnotatedDeclaredType dt =
                        AnnotatedTypes.asSuper(this, iterableType, this.iterableDeclType);
                if (dt.getTypeArguments().isEmpty()) {
                    TypeElement e = ElementUtils.getTypeElement(processingEnv, Object.class);
                    return getAnnotatedType(e);
                } else {
                    return dt.getTypeArguments().get(0);
                }

                // TODO: Properly desugar Iterator.next(), which is needed if an annotated JDK has
                // annotations on Iterator#next.
                // The below doesn't work because methodFromUse() assumes that the expression tree
                // matches the method element.
                // TypeElement iteratorElement =
                //         ElementUtils.getTypeElement(processingEnv, Iterator.class);
                // AnnotatedTypeMirror iteratorType =
                //         AnnotatedTypeMirror.createType(iteratorElement.asType(), this, false);
                // Map<TypeVariable, AnnotatedTypeMirror> mapping = new HashMap<>();
                // mapping.put(
                //         (TypeVariable) iteratorElement.getTypeParameters().get(0).asType(),
                //          typeArg);
                // iteratorType = typeVarSubstitutor.substitute(mapping, iteratorType);
                // ExecutableElement next =
                //         TreeUtils.getMethod("java.util.Iterator", "next", 0, processingEnv);
                // ParameterizedExecutableType m = methodFromUse(expression, next, iteratorType);
                // return m.executableType.getReturnType();
            default:
                throw new BugInCF(
                        "AnnotatedTypeFactory.getIterableElementType: not iterable type: "
                                + iterableType);
        }
    }

    /**
     * Determines the type of the invoked constructor based on the passed new class tree.
     *
     * <p>The returned method type has all type variables resolved, whether based on receiver type,
     * passed type parameters if any, and constructor invocation parameter.
     *
     * <p>Subclasses may override this method to customize inference of types or qualifiers based on
     * constructor invocation parameters.
     *
     * <p>As an implementation detail, this method depends on {@link
     * AnnotatedTypes#asMemberOf(Types, AnnotatedTypeFactory, AnnotatedTypeMirror, Element)}, and
     * customization based on receiver type should be in accordance with its specification.
     *
     * <p>The return type is a pair of the type of the invoked constructor and the (inferred) type
     * arguments. Note that neither the explicitly passed nor the inferred type arguments are
     * guaranteed to be subtypes of the corresponding upper bounds. See method {@link
     * org.checkerframework.common.basetype.BaseTypeVisitor#checkTypeArguments} for the checks of
     * type argument well-formedness.
     *
     * <p>Note that "this" and "super" constructor invocations are handled by method {@link
     * #methodFromUse}. This method only handles constructor invocations in a "new" expression.
     *
     * @param tree the constructor invocation tree
     * @return the annotated type of the invoked constructor (as an executable type) and the
     *     (inferred) type arguments
     */
    public ParameterizedExecutableType constructorFromUse(NewClassTree tree) {
        AnnotatedTypeMirror type = fromNewClass(tree);
        addComputedTypeAnnotations(tree, type);

        ExecutableElement ctor = TreeUtils.constructor(tree);
        AnnotatedExecutableType con = getAnnotatedType(ctor); // get unsubstituted type
        if (TreeUtils.hasSyntheticArgument(tree)) {
            AnnotatedExecutableType t =
                    (AnnotatedExecutableType) getAnnotatedType(((JCNewClass) tree).constructor);
            List<AnnotatedTypeMirror> p = new ArrayList<>(con.getParameterTypes().size() + 1);
            p.add(t.getParameterTypes().get(0));
            p.addAll(1, con.getParameterTypes());
            t.setParameterTypes(p);
            con = t;
        }

        constructorFromUsePreSubstitution(tree, con);

        con = AnnotatedTypes.asMemberOf(types, this, type, ctor, con);

        Map<TypeVariable, AnnotatedTypeMirror> typeVarMapping =
                AnnotatedTypes.findTypeArguments(processingEnv, this, tree, ctor, con);

        List<AnnotatedTypeMirror> typeargs = new ArrayList<>(con.getTypeVariables().size());
        if (typeVarMapping.isEmpty()) {
            typeargs = Collections.emptyList();
        } else {
            typeargs =
                    SystemUtil.mapList(
                            (AnnotatedTypeVariable tv) ->
                                    typeVarMapping.get(tv.getUnderlyingType()),
                            con.getTypeVariables());
            con = (AnnotatedExecutableType) typeVarSubstitutor.substitute(typeVarMapping, con);
        }

        return new ParameterizedExecutableType(con, typeargs);
    }

    /**
     * A callback method for the AnnotatedTypeFactory subtypes to customize the handling of the
     * declared constructor type before type variable substitution.
     *
     * @param tree a NewClassTree from constructorFromUse()
     * @param type declared method type before type variable substitution
     */
    protected void constructorFromUsePreSubstitution(
            NewClassTree tree, AnnotatedExecutableType type) {}

    /**
     * Returns the return type of the method {@code m}.
     *
     * @param m tree of a method declaration
     * @return the return type of the method
     */
    public AnnotatedTypeMirror getMethodReturnType(MethodTree m) {
        AnnotatedExecutableType methodType = getAnnotatedType(m);
        AnnotatedTypeMirror ret = methodType.getReturnType();
        return ret;
    }

    /**
     * Returns the return type of the method {@code m} at the return statement {@code r}. This
     * implementation just calls {@link #getMethodReturnType(MethodTree)}, but subclasses may
     * override this method to change the type based on the return statement.
     *
     * @param m tree of a method declaration
     * @param r a return statement within method {@code m}
     * @return the return type of the method {@code m} at the return statement {@code r}
     */
    public AnnotatedTypeMirror getMethodReturnType(MethodTree m, ReturnTree r) {
        return getMethodReturnType(m);
    }

    /**
     * Creates an AnnotatedDeclaredType for a NewClassTree. Only adds explicit annotations, unless
     * newClassTree has a diamond operator. In that case, the annotations on the type arguments are
     * inferred using the assignment context and contain defaults.
     *
     * <p>Also, fully annotates the enclosing type of the returned declared type.
     *
     * <p>(Subclass beside {@link GenericAnnotatedTypeFactory} should not override this method.)
     *
     * @param newClassTree NewClassTree
     * @return AnnotatedDeclaredType
     */
    public AnnotatedDeclaredType fromNewClass(NewClassTree newClassTree) {

        AnnotatedDeclaredType enclosingType = (AnnotatedDeclaredType) getReceiverType(newClassTree);

        // Diamond trees that are not anonymous classes.
        if (TreeUtils.isDiamondTree(newClassTree) && newClassTree.getClassBody() == null) {
            AnnotatedDeclaredType type =
                    (AnnotatedDeclaredType) toAnnotatedType(TreeUtils.typeOf(newClassTree), false);
            if (((com.sun.tools.javac.code.Type) type.underlyingType)
                    .tsym
                    .getTypeParameters()
                    .nonEmpty()) {
                Pair<Tree, AnnotatedTypeMirror> ctx = this.visitorState.getAssignmentContext();
                if (ctx != null) {
                    AnnotatedTypeMirror ctxtype = ctx.second;
                    fromNewClassContextHelper(type, ctxtype);
                } else {
                    TreePath p = getPath(newClassTree);
                    AnnotatedTypeMirror ctxtype = TypeArgInferenceUtil.assignedTo(this, p);
                    if (ctxtype != null) {
                        fromNewClassContextHelper(type, ctxtype);
                    } else {
                        // give up trying and set to raw.
                        type.setWasRaw();
                    }
                }
            }
            AnnotatedDeclaredType fromTypeTree =
                    (AnnotatedDeclaredType)
                            TypeFromTree.fromTypeTree(this, newClassTree.getIdentifier());
            type.replaceAnnotations(fromTypeTree.getAnnotations());
            type.setEnclosingType(enclosingType);
            return type;
        } else if (newClassTree.getClassBody() != null) {
            AnnotatedDeclaredType type =
                    (AnnotatedDeclaredType) toAnnotatedType(TreeUtils.typeOf(newClassTree), false);
            // If newClassTree creates an anonymous class, then annotations in this location:
            //   new @HERE Class() {}
            // are on not on the identifier newClassTree, but rather on the modifier newClassTree.
            List<? extends AnnotationTree> annos =
                    newClassTree.getClassBody().getModifiers().getAnnotations();
            type.addAnnotations(TreeUtils.annotationsFromTypeAnnotationTrees(annos));
            type.setEnclosingType(enclosingType);
            return type;
        } else {
            // If newClassTree does not create anonymous class,
            // newClassTree.getIdentifier includes the explicit annotations in this location:
            //   new @HERE Class()
            AnnotatedDeclaredType type =
                    (AnnotatedDeclaredType)
                            TypeFromTree.fromTypeTree(this, newClassTree.getIdentifier());
            type.setEnclosingType(enclosingType);
            return type;
        }
    }

    // This method extracts the ugly hacky parts.
    // This method should be rewritten and in particular diamonds should be
    // implemented cleanly.
    // See Issue 289.
    private void fromNewClassContextHelper(
            AnnotatedDeclaredType type, AnnotatedTypeMirror ctxtype) {
        switch (ctxtype.getKind()) {
            case DECLARED:
                AnnotatedDeclaredType adctx = (AnnotatedDeclaredType) ctxtype;

                if (type.getTypeArguments().size() == adctx.getTypeArguments().size()) {
                    // Try to simply take the type arguments from LHS.
                    List<AnnotatedTypeMirror> oldArgs = type.getTypeArguments();
                    List<AnnotatedTypeMirror> newArgs = adctx.getTypeArguments();
                    for (int i = 0; i < type.getTypeArguments().size(); ++i) {
                        if (!types.isSubtype(
                                newArgs.get(i).underlyingType, oldArgs.get(i).underlyingType)) {
                            // One of the underlying types doesn't match. Give up.
                            return;
                        }
                    }

                    type.setTypeArguments(newArgs);

                    /* It would be nice to call isSubtype for a basic sanity check.
                     * However, the type might not have been completely initialized yet,
                     * so isSubtype might fail.
                     *
                    if (!typeHierarchy.isSubtype(type, ctxtype)) {
                        // Simply taking the newArgs didn't result in a valid subtype.
                        // Give up and simply use the inferred types.
                        type.setTypeArguments(oldArgs);
                    }
                    */
                } else {
                    // TODO: Find a way to determine annotated type arguments.
                    // Look at what Attr and Resolve are doing and rework this whole method.
                }
                break;

            case ARRAY:
                // This new class is in the initializer of an array.
                // The array being created can't have a generic component type,
                // so nothing to be done.
                break;
            case TYPEVAR:
                // TODO: this should NOT be necessary.
                // org.checkerframework.dataflow.cfg.node.MethodAccessNode.MethodAccessNode(ExpressionTree, Node)
                // Uses an ExecutableElement, which did not substitute type variables.
                break;
            case WILDCARD:
                // TODO: look at bounds of wildcard and see whether we can improve.
                break;
            default:
                if (ctxtype.getKind().isPrimitive()) {
                    // See Issue 438. Ignore primitive types for diamond inference - a primitive
                    // type is never a suitable context anyway.
                } else {
                    throw new BugInCF(
                            "AnnotatedTypeFactory.fromNewClassContextHelper: unexpected context: "
                                    + ctxtype
                                    + " ("
                                    + ctxtype.getKind()
                                    + ")");
                }
        }
    }

    /**
     * Returns the annotated boxed type of the given primitive type. The returned type would only
     * have the annotations on the given type.
     *
     * <p>Subclasses may override this method safely to override this behavior.
     *
     * @param type the primitive type
     * @return the boxed declared type of the passed primitive type
     */
    public AnnotatedDeclaredType getBoxedType(AnnotatedPrimitiveType type) {
        TypeElement typeElt = types.boxedClass(type.getUnderlyingType());
        AnnotatedDeclaredType dt = fromElement(typeElt);
        dt.addAnnotations(type.getAnnotations());
        return dt;
    }

    /**
     * Return a primitive type: either the argument, or the result of unboxing it (which might
     * affect its annotations).
     *
     * <p>Subclasses should override {@link #getUnboxedType} rather than this method.
     *
     * @param type a type: a primitive or boxed primitive
     * @return the unboxed variant of the type
     */
    public final AnnotatedPrimitiveType applyUnboxing(AnnotatedTypeMirror type) {
        TypeMirror underlying = type.getUnderlyingType();
        if (TypesUtils.isPrimitive(underlying)) {
            return (AnnotatedPrimitiveType) type;
        } else if (TypesUtils.isBoxedPrimitive(underlying)) {
            return getUnboxedType((AnnotatedDeclaredType) type);
        } else {
            throw new BugInCF("Bad argument to applyUnboxing: " + type);
        }
    }

    /**
     * Returns the annotated primitive type of the given declared type if it is a boxed declared
     * type. Otherwise, it throws <i>IllegalArgumentException</i> exception.
     *
     * <p>In the {@code AnnotatedTypeFactory} implementation, the returned type has the same primary
     * annotations as the given type. Subclasses may override this behavior.
     *
     * @param type the declared type
     * @return the unboxed primitive type
     * @throws IllegalArgumentException if the type given has no unbox conversion
     */
    public AnnotatedPrimitiveType getUnboxedType(AnnotatedDeclaredType type)
            throws IllegalArgumentException {
        PrimitiveType primitiveType = types.unboxedType(type.getUnderlyingType());
        AnnotatedPrimitiveType pt =
                (AnnotatedPrimitiveType) AnnotatedTypeMirror.createType(primitiveType, this, false);
        pt.addAnnotations(type.getAnnotations());
        return pt;
    }

    /**
     * Returns AnnotatedDeclaredType with underlying type String and annotations copied from type.
     * Subclasses may change the annotations.
     *
     * @param type type to convert to String
     * @return AnnotatedTypeMirror that results from converting type to a String type
     */
    // TODO: Test that this is called in all the correct locations
    // See Issue #715
    // https://github.com/typetools/checker-framework/issues/715
    public AnnotatedDeclaredType getStringType(AnnotatedTypeMirror type) {
        TypeMirror stringTypeMirror = TypesUtils.typeFromClass(String.class, types, elements);
        AnnotatedDeclaredType stringATM =
                (AnnotatedDeclaredType)
                        AnnotatedTypeMirror.createType(
                                stringTypeMirror, this, type.isDeclaration());
        stringATM.addAnnotations(type.getEffectiveAnnotations());
        return stringATM;
    }

    /**
     * Returns a widened type if applicable, otherwise returns its first argument.
     *
     * <p>Subclasses should override {@link #getWidenedAnnotations} rather than this method.
     *
     * @param exprType type to possibly widen
     * @param widenedType type to possibly widen to; its annotations are ignored
     * @return if widening is applicable, the result of converting {@code type} to the underlying
     *     type of {@code widenedType}; otherwise {@code type}
     */
    public final AnnotatedTypeMirror getWidenedType(
            AnnotatedTypeMirror exprType, AnnotatedTypeMirror widenedType) {
        TypeKind exprKind = exprType.getKind();
        TypeKind widenedKind = widenedType.getKind();

        if (!TypeKindUtils.isNumeric(widenedKind)) {
            // The target type is not a numeric primitive, so primitive widening is not applicable.
            return exprType;
        }

        AnnotatedPrimitiveType exprPrimitiveType;
        if (TypeKindUtils.isNumeric(exprKind)) {
            exprPrimitiveType = (AnnotatedPrimitiveType) exprType;
        } else if (TypesUtils.isNumericBoxed(exprType.getUnderlyingType())) {
            exprPrimitiveType = getUnboxedType((AnnotatedDeclaredType) exprType);
        } else {
            return exprType;
        }

        switch (TypeKindUtils.getPrimitiveConversionKind(
                exprPrimitiveType.getKind(), widenedType.getKind())) {
            case WIDENING:
                return getWidenedPrimitive(exprPrimitiveType, widenedType.getUnderlyingType());
            case NARROWING:
                return getNarrowedPrimitive(exprPrimitiveType, widenedType.getUnderlyingType());
            case SAME:
                return exprType;
            default:
                throw new Error("unhandled PrimitiveConversionKind");
        }
    }

    /**
     * Applies widening if applicable, otherwise returns its first argument.
     *
     * <p>Subclasses should override {@link #getWidenedAnnotations} rather than this method.
     *
     * @param exprAnnos annotations to possibly widen
     * @param exprTypeMirror type to possibly widen
     * @param widenedType type to possibly widen to; its annotations are ignored
     * @return if widening is applicable, the result of converting {@code type} to the underlying
     *     type of {@code widenedType}; otherwise {@code type}
     */
    public final AnnotatedTypeMirror getWidenedType(
            Set<AnnotationMirror> exprAnnos,
            TypeMirror exprTypeMirror,
            AnnotatedTypeMirror widenedType) {
        AnnotatedTypeMirror exprType = toAnnotatedType(exprTypeMirror, false);
        exprType.replaceAnnotations(exprAnnos);
        return getWidenedType(exprType, widenedType);
    }

    /**
     * Returns an AnnotatedPrimitiveType with underlying type {@code widenedTypeMirror} and with
     * annotations copied or adapted from {@code type}.
     *
     * @param type type to widen; a primitive or boxed primitive
     * @param widenedTypeMirror underlying type for the returned type mirror; a primitive or boxed
     *     primitive (same boxing as {@code type})
     * @return result of converting {@code type} to {@code widenedTypeMirror}
     */
    private AnnotatedPrimitiveType getWidenedPrimitive(
            AnnotatedPrimitiveType type, TypeMirror widenedTypeMirror) {
        AnnotatedPrimitiveType result =
                (AnnotatedPrimitiveType)
                        AnnotatedTypeMirror.createType(
                                widenedTypeMirror, this, type.isDeclaration());
        result.addAnnotations(
                getWidenedAnnotations(type.getAnnotations(), type.getKind(), result.getKind()));
        return result;
    }

    /**
     * Returns annotations applicable to type {@code narrowedTypeKind}, that are copied or adapted
     * from {@code annos}.
     *
     * @param annos annotations to narrow, from a primitive or boxed primitive
     * @param typeKind primitive type to narrow
     * @param narrowedTypeKind target for the returned annotations; a primitive type that is
     *     narrower than {@code typeKind} (in the sense of JLS 5.1.3).
     * @return result of converting {@code annos} from {@code typeKind} to {@code narrowedTypeKind}
     */
    public Set<AnnotationMirror> getNarrowedAnnotations(
            Set<AnnotationMirror> annos, TypeKind typeKind, TypeKind narrowedTypeKind) {
        return annos;
    }

    /**
     * Returns annotations applicable to type {@code widenedTypeKind}, that are copied or adapted
     * from {@code annos}.
     *
     * @param annos annotations to widen, from a primitive or boxed primitive
     * @param typeKind primitive type to widen
     * @param widenedTypeKind target for the returned annotations; a primitive type that is wider
     *     than {@code typeKind} (in the sense of JLS 5.1.2)
     * @return result of converting {@code annos} from {@code typeKind} to {@code widenedTypeKind}
     */
    public Set<AnnotationMirror> getWidenedAnnotations(
            Set<AnnotationMirror> annos, TypeKind typeKind, TypeKind widenedTypeKind) {
        return annos;
    }

    /**
     * Returns the types of the two arguments to the BinaryTree, accounting for widening and
     * unboxing if applicable.
     *
     * @param node a binary tree
     * @return the types of the two arguments
     */
    public Pair<AnnotatedTypeMirror, AnnotatedTypeMirror> binaryTreeArgTypes(BinaryTree node) {
        return binaryTreeArgTypes(
                getAnnotatedType(node.getLeftOperand()), getAnnotatedType(node.getRightOperand()));
    }

    /**
     * Returns the types of the two arguments to the CompoundAssignmentTree, accounting for widening
     * and unboxing if applicable.
     *
     * @param node a compound assignment tree
     * @return the types of the two arguments
     */
    public Pair<AnnotatedTypeMirror, AnnotatedTypeMirror> compoundAssignmentTreeArgTypes(
            CompoundAssignmentTree node) {
        return binaryTreeArgTypes(
                getAnnotatedType(node.getVariable()), getAnnotatedType(node.getExpression()));
    }

    /**
     * Returns the types of the two arguments to a binarya operation, accounting for widening and
     * unboxing if applicable.
     *
     * @param left the type of the left argument of a binary operation
     * @param right the type of the right argument of a binary operation
     * @return the types of the two arguments
     */
    public Pair<AnnotatedTypeMirror, AnnotatedTypeMirror> binaryTreeArgTypes(
            AnnotatedTypeMirror left, AnnotatedTypeMirror right) {
        TypeKind resultTypeKind =
                TypeKindUtils.widenedNumericType(
                        left.getUnderlyingType(), right.getUnderlyingType());
        if (TypeKindUtils.isNumeric(resultTypeKind)) {
            TypeMirror resultTypeMirror = types.getPrimitiveType(resultTypeKind);
            AnnotatedPrimitiveType leftUnboxed = applyUnboxing(left);
            AnnotatedPrimitiveType rightUnboxed = applyUnboxing(right);
            AnnotatedPrimitiveType leftWidened =
                    (leftUnboxed.getKind() == resultTypeKind
                            ? leftUnboxed
                            : getWidenedPrimitive(leftUnboxed, resultTypeMirror));
            AnnotatedPrimitiveType rightWidened =
                    (rightUnboxed.getKind() == resultTypeKind
                            ? rightUnboxed
                            : getWidenedPrimitive(rightUnboxed, resultTypeMirror));
            return Pair.of(leftWidened, rightWidened);
        } else {
            return Pair.of(left, right);
        }
    }

    /**
     * Returns AnnotatedPrimitiveType with underlying type {@code narrowedTypeMirror} and with
     * annotations copied or adapted from {@code type}.
     *
     * <p>Currently this method is called only for primitives that are narrowed at assignments from
     * literal ints, for example, {@code byte b = 1;}. All other narrowing conversions happen at
     * typecasts.
     *
     * @param type type to narrow
     * @param narrowedTypeMirror underlying type for the returned type mirror
     * @return result of converting {@code type} to {@code narrowedTypeMirror}
     */
    public AnnotatedPrimitiveType getNarrowedPrimitive(
            AnnotatedPrimitiveType type, TypeMirror narrowedTypeMirror) {
        AnnotatedPrimitiveType narrowed =
                (AnnotatedPrimitiveType)
                        AnnotatedTypeMirror.createType(
                                narrowedTypeMirror, this, type.isDeclaration());
        narrowed.addAnnotations(type.getAnnotations());
        return narrowed;
    }

    /**
     * Returns the VisitorState instance used by the factory to infer types.
     *
     * @return the VisitorState instance used by the factory to infer types
     */
    public VisitorState getVisitorState() {
        return this.visitorState;
    }

    // **********************************************************************
    // random methods wrapping #getAnnotatedType(Tree) and #fromElement(Tree)
    // with appropriate casts to reduce casts on the client side
    // **********************************************************************

    /**
     * See {@link #getAnnotatedType(Tree)}.
     *
     * @see #getAnnotatedType(Tree)
     */
    public final AnnotatedDeclaredType getAnnotatedType(ClassTree tree) {
        return (AnnotatedDeclaredType) getAnnotatedType((Tree) tree);
    }

    /**
     * See {@link #getAnnotatedType(Tree)}.
     *
     * @see #getAnnotatedType(Tree)
     */
    public final AnnotatedDeclaredType getAnnotatedType(NewClassTree tree) {
        return (AnnotatedDeclaredType) getAnnotatedType((Tree) tree);
    }

    /**
     * See {@link #getAnnotatedType(Tree)}.
     *
     * @see #getAnnotatedType(Tree)
     */
    public final AnnotatedArrayType getAnnotatedType(NewArrayTree tree) {
        return (AnnotatedArrayType) getAnnotatedType((Tree) tree);
    }

    /**
     * See {@link #getAnnotatedType(Tree)}.
     *
     * @see #getAnnotatedType(Tree)
     */
    public final AnnotatedExecutableType getAnnotatedType(MethodTree tree) {
        return (AnnotatedExecutableType) getAnnotatedType((Tree) tree);
    }

    /**
     * See {@link #getAnnotatedType(Element)}.
     *
     * @see #getAnnotatedType(Element)
     */
    public final AnnotatedDeclaredType getAnnotatedType(TypeElement elt) {
        return (AnnotatedDeclaredType) getAnnotatedType((Element) elt);
    }

    /**
     * See {@link #getAnnotatedType(Element)}.
     *
     * @see #getAnnotatedType(Element)
     */
    public final AnnotatedExecutableType getAnnotatedType(ExecutableElement elt) {
        return (AnnotatedExecutableType) getAnnotatedType((Element) elt);
    }

    /**
     * See {@link #fromElement(Element)}.
     *
     * @see #fromElement(Element)
     */
    public final AnnotatedDeclaredType fromElement(TypeElement elt) {
        return (AnnotatedDeclaredType) fromElement((Element) elt);
    }

    /**
     * See {@link #fromElement(Element)}.
     *
     * @see #fromElement(Element)
     */
    public final AnnotatedExecutableType fromElement(ExecutableElement elt) {
        return (AnnotatedExecutableType) fromElement((Element) elt);
    }

    // **********************************************************************
    // Helper methods for this classes
    // **********************************************************************

    /**
     * Determines whether the given annotation is a part of the type system under which this type
     * factory operates. Null is never a supported qualifier; the parameter is nullable to allow the
     * result of canonicalAnnotation to be passed in directly.
     *
     * @param a any annotation
     * @return true if that annotation is part of the type system under which this type factory
     *     operates, false otherwise
     */
    public boolean isSupportedQualifier(@Nullable AnnotationMirror a) {
        if (a == null) {
            return false;
        }
        return isSupportedQualifier(AnnotationUtils.annotationName(a));
    }

    /**
     * Determines whether the given class is a part of the type system under which this type factory
     * operates.
     *
     * @param clazz annotation class
     * @return true if that class is a type qualifier in the type system under which this type
     *     factory operates, false otherwise
     */
    public boolean isSupportedQualifier(Class<? extends Annotation> clazz) {
        return getSupportedTypeQualifiers().contains(clazz);
    }

    /**
     * Determines whether the given class name is a part of the type system under which this type
     * factory operates.
     *
     * @param className fully-qualified annotation class name
     * @return true if that class name is a type qualifier in the type system under which this type
     *     factory operates, false otherwise
     */
    public boolean isSupportedQualifier(String className) {
        return getSupportedTypeQualifierNames().contains(className);
    }

    /**
     * Adds the annotation {@code aliasClass} as an alias for the canonical annotation {@code type}
     * that will be used by the Checker Framework in the alias's place.
     *
     * <p>By specifying the alias/canonical relationship using this method, the elements of the
     * alias are not preserved when the canonical annotation to use is constructed from the alias.
     * If you want the elements to be copied over as well, use {@link
     * #addAliasedTypeAnnotation(Class, Class, boolean, String...)}.
     *
     * @param aliasClass the class of the aliased annotation
     * @param type the canonical annotation
     * @deprecated use {@code addAliasedTypeAnnotation}
     */
    @Deprecated // use addAliasedTypeAnnotation
    protected void addAliasedAnnotation(Class<?> aliasClass, AnnotationMirror type) {
        addAliasedTypeAnnotation(aliasClass, type);
    }

    /**
     * Adds the annotation {@code aliasClass} as an alias for the canonical annotation {@code
     * canonicalAnno} that will be used by the Checker Framework in the alias's place.
     *
     * <p>By specifying the alias/canonical relationship using this method, the elements of the
     * alias are not preserved when the canonical annotation to use is constructed from the alias.
     * If you want the elements to be copied over as well, use {@link
     * #addAliasedTypeAnnotation(Class, Class, boolean, String...)}.
     *
     * @param aliasClass the class of the aliased annotation
     * @param canonicalAnno the canonical annotation
     */
    protected void addAliasedTypeAnnotation(Class<?> aliasClass, AnnotationMirror canonicalAnno) {
        if (getSupportedTypeQualifiers().contains(aliasClass)) {
            throw new BugInCF(
                    "AnnotatedTypeFactory: alias %s should not be in type hierarchy for %s",
                    aliasClass, this.getClass().getSimpleName());
        }
        addAliasedTypeAnnotation(aliasClass.getCanonicalName(), canonicalAnno);
    }

    /**
     * Adds the annotation, whose fully-qualified name is given by {@code aliasName}, as an alias
     * for the canonical annotation {@code canonicalAnno} that will be used by the Checker Framework
     * in the alias's place.
     *
     * <p>Use this method if the alias class is not necessarily on the classpath at Checker
     * Framework compile and run time. Otherwise, use {@link #addAliasedTypeAnnotation(Class,
     * AnnotationMirror)} which prevents the possibility of a typo in the class name.
     *
     * @param aliasName the canonical name of the aliased annotation
     * @param canonicalAnno the canonical annotation
     * @deprecated use {@code addAliasedTypeAnnotation}
     */
    // aliasName is annotated as @FullyQualifiedName because there is no way to confirm that the
    // name of an external annotation is a canoncal name.
    @Deprecated // use addAliasedTypeAnnotation
    protected void addAliasedAnnotation(
            @FullyQualifiedName String aliasName, AnnotationMirror canonicalAnno) {
        addAliasedTypeAnnotation(aliasName, canonicalAnno);
    }

    /**
     * Adds the annotation, whose fully-qualified name is given by {@code aliasName}, as an alias
     * for the canonical annotation {@code canonicalAnno} that will be used by the Checker Framework
     * in the alias's place.
     *
     * <p>Use this method if the alias class is not necessarily on the classpath at Checker
     * Framework compile and run time. Otherwise, use {@link #addAliasedTypeAnnotation(Class,
     * AnnotationMirror)} which prevents the possibility of a typo in the class name.
     *
     * @param aliasName the canonical name of the aliased annotation
     * @param canonicalAnno the canonical annotation
     */
    // aliasName is annotated as @FullyQualifiedName because there is no way to confirm that the
    // name of an external annotation is a canoncal name.
    protected void addAliasedTypeAnnotation(
            @FullyQualifiedName String aliasName, AnnotationMirror canonicalAnno) {

        aliases.put(aliasName, new Alias(aliasName, canonicalAnno, false, null, null));
    }

    /**
     * Adds the annotation {@code aliasClass} as an alias for the canonical annotation {@code
     * canonicalAnno} that will be used by the Checker Framework in the alias's place.
     *
     * <p>You may specify the copyElements flag to indicate whether you want the elements of the
     * alias to be copied over when the canonical annotation is constructed as a copy of {@code
     * canonicalAnno}. Be careful that the framework will try to copy the elements by name matching,
     * so make sure that names and types of the elements to be copied over are exactly the same as
     * the ones in the canonical annotation. Otherwise, an 'Couldn't find element in annotation'
     * error is raised.
     *
     * <p>To facilitate the cases where some of the elements are ignored on purpose when
     * constructing the canonical annotation, this method also provides a varargs {@code
     * ignorableElements} for you to explicitly specify the ignoring rules. For example, {@code
     * org.checkerframework.checker.index.qual.IndexFor} is an alias of {@code
     * org.checkerframework.checker.index.qual.NonNegative}, but the element "value" of
     * {@code @IndexFor} should be ignored when constructing {@code @NonNegative}. In the cases
     * where all elements are ignored, we can simply use {@link #addAliasedTypeAnnotation(Class,
     * AnnotationMirror)} instead.
     *
     * @param aliasClass the class of the aliased annotation
     * @param canonical the canonical annotation
     * @param copyElements a flag that indicates whether you want to copy the elements over when
     *     getting the alias from the canonical annotation
     * @param ignorableElements a list of elements that can be safely dropped when the elements are
     *     being copied over
     * @deprecated use {@code addAliasedTypeAnnotation}
     */
    @Deprecated // use addAliasedTypeAnnotation
    protected void addAliasedAnnotation(
            Class<?> aliasClass,
            Class<?> canonical,
            boolean copyElements,
            String... ignorableElements) {
        addAliasedTypeAnnotation(aliasClass, canonical, copyElements, ignorableElements);
    }

    /**
     * Adds the annotation {@code aliasClass} as an alias for the canonical annotation {@code
     * canonicalClass} that will be used by the Checker Framework in the alias's place.
     *
     * <p>You may specify the copyElements flag to indicate whether you want the elements of the
     * alias to be copied over when the canonical annotation is constructed as a copy of {@code
     * canonicalClass}. Be careful that the framework will try to copy the elements by name
     * matching, so make sure that names and types of the elements to be copied over are exactly the
     * same as the ones in the canonical annotation. Otherwise, an 'Couldn't find element in
     * annotation' error is raised.
     *
     * <p>To facilitate the cases where some of the elements are ignored on purpose when
     * constructing the canonical annotation, this method also provides a varargs {@code
     * ignorableElements} for you to explicitly specify the ignoring rules. For example, {@code
     * org.checkerframework.checker.index.qual.IndexFor} is an alias of {@code
     * org.checkerframework.checker.index.qual.NonNegative}, but the element "value" of
     * {@code @IndexFor} should be ignored when constructing {@code @NonNegative}. In the cases
     * where all elements are ignored, we can simply use {@link #addAliasedTypeAnnotation(Class,
     * AnnotationMirror)} instead.
     *
     * @param aliasClass the class of the aliased annotation
     * @param canonicalClass the class of the canonical annotation
     * @param copyElements a flag that indicates whether you want to copy the elements over when
     *     getting the alias from the canonical annotation
     * @param ignorableElements a list of elements that can be safely dropped when the elements are
     *     being copied over
     */
    protected void addAliasedTypeAnnotation(
            Class<?> aliasClass,
            Class<?> canonicalClass,
            boolean copyElements,
            String... ignorableElements) {
        if (getSupportedTypeQualifiers().contains(aliasClass)) {
            throw new BugInCF(
                    "AnnotatedTypeFactory: alias %s should not be in type hierarchy for %s",
                    aliasClass, this.getClass().getSimpleName());
        }
        addAliasedTypeAnnotation(
                aliasClass.getCanonicalName(), canonicalClass, copyElements, ignorableElements);
    }

    /**
     * Adds the annotation, whose fully-qualified name is given by {@code aliasName}, as an alias
     * for the canonical annotation {@code canonicalAnno} that will be used by the Checker Framework
     * in the alias's place.
     *
     * <p>Use this method if the alias class is not necessarily on the classpath at Checker
     * Framework compile and run time. Otherwise, use {@link #addAliasedTypeAnnotation(Class, Class,
     * boolean, String[])} which prevents the possibility of a typo in the class name.
     *
     * @param aliasName the canonical name of the aliased class
     * @param canonicalAnno the canonical annotation
     * @param copyElements a flag that indicates whether we want to copy the elements over when
     *     getting the alias from the canonical annotation
     * @param ignorableElements a list of elements that can be safely dropped when the elements are
     *     being copied over
     */
    // aliasName is annotated as @FullyQualifiedName because there is no way to confirm that the
    // name of an external annotation is a canoncal name.
    protected void addAliasedTypeAnnotation(
            @FullyQualifiedName String aliasName,
            Class<?> canonicalAnno,
            boolean copyElements,
            String... ignorableElements) {
        // The copyElements argument disambiguates overloading.
        if (!copyElements) {
            throw new BugInCF("Do not call with false");
        }
        aliases.put(
                aliasName,
                new Alias(
                        aliasName,
                        null,
                        copyElements,
                        canonicalAnno.getCanonicalName(),
                        ignorableElements));
    }

    /**
     * Returns the canonical annotation for the passed annotation. Returns null if the passed
     * annotation is not an alias of a canonical one in the framework.
     *
     * <p>A canonical annotation is the internal annotation that will be used by the Checker
     * Framework in the aliased annotation's place.
     *
     * @param a the qualifier to check for an alias
     * @return the canonical annotation, or null if none exists
     */
    public @Nullable AnnotationMirror canonicalAnnotation(AnnotationMirror a) {
        TypeElement elem = (TypeElement) a.getAnnotationType().asElement();
        String qualName = elem.getQualifiedName().toString();
        Alias alias = aliases.get(qualName);
        if (alias == null) {
            return null;
        }
        if (alias.copyElements) {
            AnnotationBuilder builder = new AnnotationBuilder(processingEnv, alias.canonicalName);
            builder.copyElementValuesFromAnnotation(a, alias.ignorableElements);
            return builder.build();
        } else {
            return alias.canonical;
        }
    }

    /**
     * Add the annotation {@code alias} as an alias for the declaration annotation {@code
     * annotation}, where the annotation mirror {@code annotationToUse} will be used instead. If
     * multiple calls are made with the same {@code annotation}, then the {@code annotationToUse}
     * must be the same.
     *
     * <p>The point of {@code annotationToUse} is that it may include elements/fields.
     */
    protected void addAliasedDeclAnnotation(
            Class<? extends Annotation> alias,
            Class<? extends Annotation> annotation,
            AnnotationMirror annotationToUse) {
        Pair<AnnotationMirror, Set<Class<? extends Annotation>>> pair = declAliases.get(annotation);
        if (pair != null) {
            if (!AnnotationUtils.areSame(annotationToUse, pair.first)) {
                throw new BugInCF(
                        "annotationToUse should be the same: %s %s", pair.first, annotationToUse);
            }
        } else {
            pair = Pair.of(annotationToUse, new HashSet<>());
            declAliases.put(annotation, pair);
        }
        Set<Class<? extends Annotation>> aliases = pair.second;
        aliases.add(alias);
    }

    /**
     * Adds the annotation {@code annotation} in the set of declaration annotations that should be
     * inherited. A declaration annotation will be inherited if it is in this list, or if it has the
     * meta-annotation @InheritedAnnotation. The meta-annotation @InheritedAnnotation should be used
     * instead of this method, if possible.
     */
    protected void addInheritedAnnotation(AnnotationMirror annotation) {
        inheritedAnnotations.add(annotation);
    }

    /**
     * A convenience method that converts a {@link TypeMirror} to an empty {@link
     * AnnotatedTypeMirror} using {@link AnnotatedTypeMirror#createType}.
     *
     * @param t the {@link TypeMirror}
     * @param declaration true if the result should be marked as a type declaration
     * @return an {@link AnnotatedTypeMirror} that has {@code t} as its underlying type
     */
    protected final AnnotatedTypeMirror toAnnotatedType(TypeMirror t, boolean declaration) {
        return AnnotatedTypeMirror.createType(t, this, declaration);
    }

    /**
     * Determines an empty annotated type of the given tree. In other words, finds the {@link
     * TypeMirror} for the tree and converts that into an {@link AnnotatedTypeMirror}, but does not
     * add any annotations to the result.
     *
     * <p>Most users will want to use {@link #getAnnotatedType(Tree)} instead; this method is mostly
     * for internal use.
     *
     * @param node the tree to analyze
     * @return the type of {@code node}, without any annotations
     */
    protected final AnnotatedTypeMirror type(Tree node) {
        boolean isDeclaration = TreeUtils.isTypeDeclaration(node);

        // Attempt to obtain the type via JCTree.
        if (TreeUtils.typeOf(node) != null) {
            AnnotatedTypeMirror result = toAnnotatedType(TreeUtils.typeOf(node), isDeclaration);
            return result;
        }

        // Attempt to obtain the type via TreePath (slower).
        TreePath path = this.getPath(node);
        assert path != null
                : "No path or type in tree: " + node + " [" + node.getClass().getSimpleName() + "]";

        TypeMirror t = trees.getTypeMirror(path);
        assert validType(t) : "Invalid type " + t + " for node " + t;

        AnnotatedTypeMirror result = toAnnotatedType(t, isDeclaration);
        return result;
    }

    /**
     * Gets the declaration tree for the element, if the source is available.
     *
     * <p>TODO: would be nice to move this to InternalUtils/TreeUtils.
     *
     * @param elt an element
     * @return the tree declaration of the element if found
     */
    public final Tree declarationFromElement(Element elt) {
        // if root is null, we cannot find any declaration
        if (root == null) {
            return null;
        }
        if (shouldCache && elementToTreeCache.containsKey(elt)) {
            return elementToTreeCache.get(elt);
        }

        // Check for new declarations, outside of the AST.
        if (elt instanceof DetachedVarSymbol) {
            return ((DetachedVarSymbol) elt).getDeclaration();
        }

        // TODO: handle type parameter declarations?
        Tree fromElt;
        // Prevent calling declarationFor on elements we know we don't have
        // the tree for.

        switch (elt.getKind()) {
            case CLASS:
            case ENUM:
            case INTERFACE:
            case ANNOTATION_TYPE:
            case FIELD:
            case ENUM_CONSTANT:
            case METHOD:
            case CONSTRUCTOR:
                fromElt = trees.getTree(elt);
                break;
            default:
                fromElt =
                        com.sun.tools.javac.tree.TreeInfo.declarationFor(
                                (com.sun.tools.javac.code.Symbol) elt,
                                (com.sun.tools.javac.tree.JCTree) root);
                break;
        }
        if (shouldCache) {
            elementToTreeCache.put(elt, fromElt);
        }
        return fromElt;
    }

    /**
     * Returns the current class type being visited by the visitor. The method uses the parameter
     * only if the most enclosing class cannot be found directly.
     *
     * @return type of the most enclosing class being visited
     */
    // This method is used to wrap access to visitorState
    protected final ClassTree getCurrentClassTree(Tree tree) {
        if (visitorState.getClassTree() != null) {
            return visitorState.getClassTree();
        }
        return TreePathUtil.enclosingClass(getPath(tree));
    }

    protected final AnnotatedDeclaredType getCurrentClassType(Tree tree) {
        return getAnnotatedType(getCurrentClassTree(tree));
    }

    /**
     * Returns the receiver type of the current method being visited, and returns null if the
     * visited tree is not within a method or if that method has no receiver (e.g. a static method).
     *
     * <p>The method uses the parameter only if the most enclosing method cannot be found directly.
     *
     * @return receiver type of the most enclosing method being visited
     */
    protected final @Nullable AnnotatedDeclaredType getCurrentMethodReceiver(Tree tree) {
        AnnotatedDeclaredType res = visitorState.getMethodReceiver();
        if (res == null) {
            TreePath path = getPath(tree);
            if (path != null) {
                @SuppressWarnings("interning:assignment.type.incompatible") // used for == test
                @InternedDistinct MethodTree enclosingMethod = TreePathUtil.enclosingMethod(path);
                ClassTree enclosingClass = TreePathUtil.enclosingClass(path);

                boolean found = false;

                for (Tree member : enclosingClass.getMembers()) {
                    if (member.getKind() == Tree.Kind.METHOD) {
                        if (member == enclosingMethod) {
                            found = true;
                        }
                    }
                }

                if (found && enclosingMethod != null) {
                    AnnotatedExecutableType method = getAnnotatedType(enclosingMethod);
                    res = method.getReceiverType();
                    // TODO: three tests fail if one adds the following, which would make
                    // sense, or not?
                    // visitorState.setMethodReceiver(res);
                } else {
                    // We are within an anonymous class or field initializer
                    res = this.getAnnotatedType(enclosingClass);
                }
            }
        }
        return res;
    }

    protected final boolean isWithinConstructor(Tree tree) {
        if (visitorState.getClassType() != null) {
            return visitorState.getMethodTree() != null
                    && TreeUtils.isConstructor(visitorState.getMethodTree());
        }

        MethodTree enclosingMethod = TreePathUtil.enclosingMethod(getPath(tree));
        return enclosingMethod != null && TreeUtils.isConstructor(enclosingMethod);
    }

    /**
     * Gets the path for the given {@link Tree} under the current root by checking from the
     * visitor's current path, and using {@link Trees#getPath(CompilationUnitTree, Tree)} (which is
     * much slower) only if {@code node} is not found on the current path.
     *
     * <p>Note that the given Tree has to be within the current compilation unit, otherwise null
     * will be returned.
     *
     * @param node the {@link Tree} to get the path for
     * @return the path for {@code node} under the current root. Returns null if {@code node} is not
     *     within the current compilation unit.
     */
    public final @Nullable TreePath getPath(@FindDistinct Tree node) {
        assert root != null
                : "AnnotatedTypeFactory.getPath("
                        + node.getKind()
                        + "): root needs to be set when used on trees; factory: "
                        + this.getClass().getSimpleName();

        if (node == null) {
            return null;
        }

        if (artificialTreeToEnclosingElementMap.containsKey(node)) {
            return null;
        }

        if (treePathCache.isCached(node)) {
            return treePathCache.getPath(root, node);
        }

        TreePath currentPath = visitorState.getPath();
        if (currentPath == null) {
            TreePath path = TreePath.getPath(root, node);
            treePathCache.addPath(node, path);
            return path;
        }

        // This method uses multiple heuristics to avoid calling
        // TreePath.getPath()

        // If the current path you are visiting is for this node we are done
        if (currentPath.getLeaf() == node) {
            treePathCache.addPath(node, currentPath);
            return currentPath;
        }

        // When running on Daikon, we noticed that a lot of calls happened
        // within a small subtree containing the node we are currently visiting

        // When testing on Daikon, two steps resulted in the best performance
        if (currentPath.getParentPath() != null) {
            currentPath = currentPath.getParentPath();
            treePathCache.addPath(currentPath.getLeaf(), currentPath);
            if (currentPath.getLeaf() == node) {
                return currentPath;
            }
            if (currentPath.getParentPath() != null) {
                currentPath = currentPath.getParentPath();
                treePathCache.addPath(currentPath.getLeaf(), currentPath);
                if (currentPath.getLeaf() == node) {
                    return currentPath;
                }
            }
        }

        final TreePath pathWithinSubtree = TreePath.getPath(currentPath, node);
        if (pathWithinSubtree != null) {
            treePathCache.addPath(node, pathWithinSubtree);
            return pathWithinSubtree;
        }

        // climb the current path till we see that
        // Works when getPath called on the enclosing method, enclosing
        // class
        TreePath current = currentPath;
        while (current != null) {
            treePathCache.addPath(current.getLeaf(), current);
            if (current.getLeaf() == node) {
                return current;
            }
            current = current.getParentPath();
        }

        // OK, we give up. Use the cache to look up.
        return treePathCache.getPath(root, node);
    }

    /**
     * Gets the {@link Element} representing the declaration of the method enclosing a tree node.
     * This feature is used to record the enclosing methods of {@link Tree}s that are created
     * internally by the checker.
     *
     * <p>TODO: Find a better way to store information about enclosing Trees.
     *
     * @param node the {@link Tree} to get the enclosing method for
     * @return the method {@link Element} enclosing the argument, or null if none has been recorded
     */
    public final Element getEnclosingElementForArtificialTree(Tree node) {
        return artificialTreeToEnclosingElementMap.get(node);
    }

    /**
     * Adds the given mapping from a synthetic (generated) tree to its enclosing element.
     *
     * <p>See {@code
     * org.checkerframework.framework.flow.CFCFGBuilder.CFCFGTranslationPhaseOne.handleArtificialTree(Tree)}.
     *
     * @param tree artifical tree
     * @param enclosing element that encloses {@code tree}
     */
    public final void setEnclosingElementForArtificialTree(Tree tree, Element enclosing) {
        artificialTreeToEnclosingElementMap.put(tree, enclosing);
    }

    /**
     * Assert that the type is a type of valid type mirror, i.e. not an ERROR or OTHER type.
     *
     * @param type an annotated type
     * @return true if the type is a valid annotated type, false otherwise
     */
    static final boolean validAnnotatedType(AnnotatedTypeMirror type) {
        if (type == null) {
            return false;
        }
        return validType(type.getUnderlyingType());
    }

    /**
     * Used for asserting that a type is valid for converting to an annotated type.
     *
     * @return true if {@code type} can be converted to an annotated type, false otherwise
     */
    private static final boolean validType(TypeMirror type) {
        if (type == null) {
            return false;
        }
        switch (type.getKind()) {
            case ERROR:
            case OTHER:
            case PACKAGE:
                return false;
            default:
                return true;
        }
    }

    /**
     * Parses all annotation files in the following order:
     *
     * <ol>
     *   <li>jdk.astub in the same directory as the checker, if it exists and ignorejdkastub option
     *       is not supplied <br>
     *   <li>jdkN.astub, where N is the Java version in the same directory as the checker, if it
     *       exists and ignorejdkastub option is not supplied <br>
     *   <li>Stub files listed in @StubFiles annotation on the checker; must be in same directory as
     *       the checker<br>
     *   <li>Stub files provide via stubs system property <br>
     *   <li>Stub files provide via stubs environment variable <br>
     *   <li>Stub files provide via stubs compiler option
     *   <li>Ajava files provided via ajava compiler option
     * </ol>
     *
     * <p>If a type is annotated with a qualifier from the same hierarchy in more than one stub
     * file, the qualifier in the last stub file is applied.
     *
     * <p>The annotations are stored by side-effecting {@link #stubTypes} and {@link #ajavaTypes}.
     */
    protected void parseAnnotationFiles() {
        stubTypes.parseStubFiles();
        ajavaTypes.parseAjavaFiles();
    }

    /**
     * Returns all of the declaration annotations whose name equals the passed annotation class (or
     * is an alias for it) including annotations:
     *
     * <ul>
     *   <li>on the element
     *   <li>written in stubfiles
     *   <li>inherited from overriden methods, (see {@link InheritedAnnotation})
     *   <li>inherited from superclasses or super interfaces (see {@link Inherited})
     * </ul>
     *
     * @see #getDeclAnnotationNoAliases
     * @param elt the element to retrieve the declaration annotation from
     * @param anno annotation class
     * @return the annotation mirror for anno
     */
    @Override
    public final AnnotationMirror getDeclAnnotation(Element elt, Class<? extends Annotation> anno) {
        return getDeclAnnotation(elt, anno, true);
    }

    /**
     * Returns the actual annotation mirror used to annotate this element, whose name equals the
     * passed annotation class. Returns null if none exists. Does not check for aliases of the
     * annotation class.
     *
     * <p>Call this method from a checker that needs to alias annotations for one purpose and not
     * for another. For example, in the Lock Checker, {@code @LockingFree} and
     * {@code @ReleasesNoLocks} are both aliases of {@code @SideEffectFree} since they are all
     * considered side-effect-free with regard to the set of locks held before and after the method
     * call. However, a {@code synchronized} block is permitted inside a {@code @ReleasesNoLocks}
     * method but not inside a {@code @LockingFree} or {@code @SideEffectFree} method.
     *
     * @see #getDeclAnnotation
     * @param elt the element to retrieve the declaration annotation from
     * @param anno annotation class
     * @return the annotation mirror for anno
     */
    public final AnnotationMirror getDeclAnnotationNoAliases(
            Element elt, Class<? extends Annotation> anno) {
        return getDeclAnnotation(elt, anno, false);
    }

    /**
     * Returns true if the element appears in a stub file (Currently only works for methods,
     * constructors, and fields).
     */
    public boolean isFromStubFile(Element element) {
        return this.getDeclAnnotation(element, FromStubFile.class) != null;
    }

    /**
     * Returns true if the element is from bytecode and the if the element did not appear in a stub
     * file. Currently only works for methods, constructors, and fields.
     */
    public boolean isFromByteCode(Element element) {
        if (isFromStubFile(element)) {
            return false;
        }
        return ElementUtils.isElementFromByteCode(element);
    }

    /**
     * Returns true if redundancy between a stub file and bytecode should be reported.
     *
     * <p>For most type systems the default behavior of returning true is correct. For subcheckers,
     * redundancy in one of the type hierarchies can be ok. Such implementations should return
     * false.
     *
     * @return whether to warn about redundancy between a stub file and bytecode
     */
    public boolean shouldWarnIfStubRedundantWithBytecode() {
        return true;
    }

    /**
     * Returns the actual annotation mirror used to annotate this element, whose name equals the
     * passed annotation class (or is an alias for it). Returns null if none exists. May return the
     * canonical annotation that annotationName is an alias for.
     *
     * <p>This is the private implementation of the same-named, public method.
     *
     * <p>An option is provided to not to check for aliases of annotations. For example, an
     * annotated type factory may use aliasing for a pair of annotations for convenience while
     * needing in some cases to determine a strict ordering between them, such as when determining
     * whether the annotations on an overrider method are more specific than the annotations of an
     * overridden method.
     *
     * @param elt the element to retrieve the annotation from
     * @param annoClass the class the annotation to retrieve
     * @param checkAliases whether to return an annotation mirror for an alias of the requested
     *     annotation class name
     * @return the annotation mirror for the requested annotation, or null if not found
     */
    private AnnotationMirror getDeclAnnotation(
            Element elt, Class<? extends Annotation> annoClass, boolean checkAliases) {
        Set<AnnotationMirror> declAnnos = getDeclAnnotations(elt);

        for (AnnotationMirror am : declAnnos) {
            if (areSameByClass(am, annoClass)) {
                return am;
            }
        }
        // Look through aliases.
        if (checkAliases) {
            Pair<AnnotationMirror, Set<Class<? extends Annotation>>> aliases =
                    declAliases.get(annoClass);
            if (aliases != null) {
                for (Class<? extends Annotation> alias : aliases.second) {
                    for (AnnotationMirror am : declAnnos) {
                        if (areSameByClass(am, alias)) {
                            // TODO: need to copy over elements/fields
                            return aliases.first;
                        }
                    }
                }
            }
        }
        // Not found.
        return null;
    }

    /**
     * Returns all of the declaration annotations on this element including annotations:
     *
     * <ul>
     *   <li>on the element
     *   <li>written in stubfiles
     *   <li>inherited from overriden methods, (see {@link InheritedAnnotation})
     *   <li>inherited from superclasses or super interfaces (see {@link Inherited})
     * </ul>
     *
     * <p>This method returns the actual annotations not their aliases. {@link
     * #getDeclAnnotation(Element, Class)} returns aliases.
     *
     * @param elt the element for which to determine annotations
     * @return all of the declaration annotations on this element, written in stub files, or
     *     inherited
     */
    public Set<AnnotationMirror> getDeclAnnotations(Element elt) {
        Set<AnnotationMirror> cachedValue = cacheDeclAnnos.get(elt);
        if (cachedValue != null) {
            // Found in cache, return result.
            return cachedValue;
        }

        Set<AnnotationMirror> results = AnnotationUtils.createAnnotationSet();
        // Retrieving the annotations from the element.
        // This includes annotations inherited from superclasses, but not superinterfaces or
        // overriden methods.
        List<? extends AnnotationMirror> fromEle = elements.getAllAnnotationMirrors(elt);
        for (AnnotationMirror annotation : fromEle) {
            try {
                results.add(annotation);
            } catch (com.sun.tools.javac.code.Symbol.CompletionFailure cf) {
                // If a CompletionFailure occurs, issue a warning.
                checker.reportWarning(
                        annotation.getAnnotationType().asElement(),
                        "annotation.not.completed",
                        ElementUtils.getQualifiedName(elt),
                        annotation);
            }
        }

        // If parsing annotation files, return only the annotations in the element.
        if (stubTypes.isParsing()
                || ajavaTypes.isParsing()
                || (currentFileAjavaTypes != null && currentFileAjavaTypes.isParsing())) {
            return results;
        }

        // Add annotations from annotation files.
        results.addAll(stubTypes.getDeclAnnotation(elt));
        results.addAll(ajavaTypes.getDeclAnnotation(elt));
        if (currentFileAjavaTypes != null) {
            results.addAll(currentFileAjavaTypes.getDeclAnnotation(elt));
        }

        if (elt.getKind() == ElementKind.METHOD) {
            // Retrieve the annotations from the overridden method's element.
            inheritOverriddenDeclAnnos((ExecutableElement) elt, results);
        } else if (ElementUtils.isTypeDeclaration(elt)) {
            inheritOverriddenDeclAnnosFromTypeDecl(elt.asType(), results);
        }

        // Add the element and its annotations to the cache.
        cacheDeclAnnos.put(elt, results);
        return results;
    }

    /**
     * Adds into {@code results} the inherited declaration annotations found in all elements of the
     * super types of {@code typeMirror}. (Both superclasses and superinterfaces.)
     *
     * @param typeMirror type
     * @param results set of AnnotationMirrors to which this method adds declarations annotations
     */
    private void inheritOverriddenDeclAnnosFromTypeDecl(
            TypeMirror typeMirror, Set<AnnotationMirror> results) {
        List<? extends TypeMirror> superTypes = types.directSupertypes(typeMirror);
        for (TypeMirror superType : superTypes) {
            TypeElement elt = TypesUtils.getTypeElement(superType);
            if (elt == null) {
                continue;
            }
            Set<AnnotationMirror> superAnnos = getDeclAnnotations(elt);
            for (AnnotationMirror annotation : superAnnos) {
                List<? extends AnnotationMirror> annotationsOnAnnotation;
                try {
                    annotationsOnAnnotation =
                            annotation.getAnnotationType().asElement().getAnnotationMirrors();
                } catch (com.sun.tools.javac.code.Symbol.CompletionFailure cf) {
                    // Fix for Issue 348: If a CompletionFailure occurs, issue a warning.
                    checker.reportWarning(
                            annotation.getAnnotationType().asElement(),
                            "annotation.not.completed",
                            ElementUtils.getQualifiedName(elt),
                            annotation);
                    continue;
                }
                if (containsSameByClass(annotationsOnAnnotation, Inherited.class)
                        || AnnotationUtils.containsSameByName(inheritedAnnotations, annotation)) {
                    addOrMerge(results, annotation);
                }
            }
        }
    }

    /**
     * Adds into {@code results} the declaration annotations found in all elements that the method
     * element {@code elt} overrides.
     *
     * @param elt method element
     * @param results {@code elt} local declaration annotations. The ones found in stub files and in
     *     the element itself.
     */
    private void inheritOverriddenDeclAnnos(ExecutableElement elt, Set<AnnotationMirror> results) {
        Map<AnnotatedDeclaredType, ExecutableElement> overriddenMethods =
                AnnotatedTypes.overriddenMethods(elements, this, elt);

        if (overriddenMethods != null) {
            for (ExecutableElement superElt : overriddenMethods.values()) {
                Set<AnnotationMirror> superAnnos = getDeclAnnotations(superElt);

                for (AnnotationMirror annotation : superAnnos) {
                    List<? extends AnnotationMirror> annotationsOnAnnotation;
                    try {
                        annotationsOnAnnotation =
                                annotation.getAnnotationType().asElement().getAnnotationMirrors();
                    } catch (com.sun.tools.javac.code.Symbol.CompletionFailure cf) {
                        // Fix for Issue 348: If a CompletionFailure occurs,
                        // issue a warning.
                        checker.reportWarning(
                                annotation.getAnnotationType().asElement(),
                                "annotation.not.completed",
                                ElementUtils.getQualifiedName(elt),
                                annotation);
                        continue;
                    }
                    if (containsSameByClass(annotationsOnAnnotation, InheritedAnnotation.class)
                            || AnnotationUtils.containsSameByName(
                                    inheritedAnnotations, annotation)) {
                        addOrMerge(results, annotation);
                    }
                }
            }
        }
    }

    private void addOrMerge(Set<AnnotationMirror> results, AnnotationMirror annotation) {
        if (AnnotationUtils.containsSameByName(results, annotation)) {
            /*
             * TODO: feature request: figure out a way to merge multiple annotations
             * of the same kind. For some annotations this might mean merging some
             * arrays, for others it might mean converting a single annotation into a
             * container annotation. We should define a protected method for subclasses
             * to adapt the behavior.
             * For now, do nothing and just take the first, most concrete, annotation.
            AnnotationMirror prev = null;
            for (AnnotationMirror an : results) {
                if (AnnotationUtils.areSameByName(an, annotation)) {
                    prev = an;
                    break;
                }
            }
            results.remove(prev);
            AnnotationMirror merged = ...;
            results.add(merged);
            */
        } else {
            results.add(annotation);
        }
    }

    /**
     * Returns a list of all declaration annotations used to annotate the element, which have a
     * meta-annotation (i.e., an annotation on that annotation) with class {@code
     * metaAnnotationClass}.
     *
     * @param element the element for which to determine annotations
     * @param metaAnnotationClass the class of the meta-annotation that needs to be present
     * @return a list of pairs {@code (anno, metaAnno)} where {@code anno} is the annotation mirror
     *     at {@code element}, and {@code metaAnno} is the annotation mirror (of type {@code
     *     metaAnnotationClass}) used to meta-annotate the declaration of {@code anno}
     */
    public List<Pair<AnnotationMirror, AnnotationMirror>> getDeclAnnotationWithMetaAnnotation(
            Element element, Class<? extends Annotation> metaAnnotationClass) {
        List<Pair<AnnotationMirror, AnnotationMirror>> result = new ArrayList<>();
        Set<AnnotationMirror> annotationMirrors = getDeclAnnotations(element);

        for (AnnotationMirror candidate : annotationMirrors) {
            List<? extends AnnotationMirror> metaAnnotationsOnAnnotation;
            try {
                metaAnnotationsOnAnnotation =
                        candidate.getAnnotationType().asElement().getAnnotationMirrors();
            } catch (com.sun.tools.javac.code.Symbol.CompletionFailure cf) {
                // Fix for Issue 309: If a CompletionFailure occurs, issue a warning.
                // I didn't find a nicer alternative to check whether the Symbol can be completed.
                // The completer field of a Symbol might be non-null also in successful cases.
                // Issue a warning (exception only happens once) and continue.
                checker.reportWarning(
                        candidate.getAnnotationType().asElement(),
                        "annotation.not.completed",
                        ElementUtils.getQualifiedName(element),
                        candidate);
                continue;
            }
            // First call copier, if exception, continue normal modula laws.
            for (AnnotationMirror ma : metaAnnotationsOnAnnotation) {
                if (areSameByClass(ma, metaAnnotationClass)) {
                    // This candidate has the right kind of meta-annotation.
                    // It might be a real contract, or a list of contracts.
                    if (isListForRepeatedAnnotation(candidate)) {
                        List<AnnotationMirror> wrappedCandidates =
                                AnnotationUtils.getElementValueArray(
                                        candidate, "value", AnnotationMirror.class, false);
                        for (AnnotationMirror wrappedCandidate : wrappedCandidates) {
                            result.add(Pair.of(wrappedCandidate, ma));
                        }
                    } else {
                        result.add(Pair.of(candidate, ma));
                    }
                }
            }
        }
        return result;
    }

    /** Cache for {@link #isListForRepeatedAnnotation}. */
    private final Map<DeclaredType, Boolean> isListForRepeatedAnnotationCache = new HashMap<>();

    /**
     * Returns true if the given annotation is a wrapper for multiple repeated annotations.
     *
     * @param a an annotation that might be a wrapper
     * @return true if the argument is a wrapper for multiple repeated annotations
     */
    private boolean isListForRepeatedAnnotation(AnnotationMirror a) {
        DeclaredType annotationType = a.getAnnotationType();
        Boolean resultObject = isListForRepeatedAnnotationCache.get(annotationType);
        if (resultObject != null) {
            return resultObject;
        }
        boolean result = isListForRepeatedAnnotationImplementation(annotationType);
        isListForRepeatedAnnotationCache.put(annotationType, result);
        return result;
    }

    /**
     * Returns true if the annotation is a wrapper for multiple repeated annotations.
     *
     * @param annotationType the declaration of the annotation to test
     * @return true if the annotation is a wrapper for multiple repeated annotations
     */
    private boolean isListForRepeatedAnnotationImplementation(DeclaredType annotationType) {
        TypeMirror enclosingType = annotationType.getEnclosingType();
        if (enclosingType == null) {
            return false;
        }
        if (!annotationType.asElement().getSimpleName().contentEquals("List")) {
            return false;
        }
        List<? extends Element> annoElements = annotationType.asElement().getEnclosedElements();
        if (annoElements.size() != 1) {
            return false;
        }
        // TODO: should check that the type of the single element is: "array of enclosingType".
        return true;
    }

    /**
     * Returns a list of all annotations used to annotate this element, which have a meta-annotation
     * (i.e., an annotation on that annotation) with class {@code metaAnnotationClass}.
     *
     * @param element the element at which to look for annotations
     * @param metaAnnotationClass the class of the meta-annotation that needs to be present
     * @return a list of pairs {@code (anno, metaAnno)} where {@code anno} is the annotation mirror
     *     at {@code element}, and {@code metaAnno} is the annotation mirror used to annotate {@code
     *     anno}.
     */
    public List<Pair<AnnotationMirror, AnnotationMirror>> getAnnotationWithMetaAnnotation(
            Element element, Class<? extends Annotation> metaAnnotationClass) {

        Set<AnnotationMirror> annotationMirrors = AnnotationUtils.createAnnotationSet();
        // Consider real annotations.
        annotationMirrors.addAll(getAnnotatedType(element).getAnnotations());
        // Consider declaration annotations
        annotationMirrors.addAll(getDeclAnnotations(element));

        List<Pair<AnnotationMirror, AnnotationMirror>> result = new ArrayList<>();

        // Go through all annotations found.
        for (AnnotationMirror annotation : annotationMirrors) {
            List<? extends AnnotationMirror> annotationsOnAnnotation =
                    annotation.getAnnotationType().asElement().getAnnotationMirrors();
            for (AnnotationMirror a : annotationsOnAnnotation) {
                if (areSameByClass(a, metaAnnotationClass)) {
                    result.add(Pair.of(annotation, a));
                }
            }
        }
        return result;
    }

    /**
     * Whether or not the {@code annotatedTypeMirror} has a qualifier parameter.
     *
     * @param annotatedTypeMirror AnnotatedTypeMirror to check
     * @param top the top of the hierarchy to check
     * @return true if the type has a qualifier parameter
     */
    public boolean hasQualifierParameterInHierarchy(
            AnnotatedTypeMirror annotatedTypeMirror, AnnotationMirror top) {
        return AnnotationUtils.containsSame(
                getQualifierParameterHierarchies(annotatedTypeMirror), top);
    }

    /**
     * Whether or not the {@code element} has a qualifier parameter.
     *
     * @param element element to check
     * @param top the top of the hierarchy to check
     * @return true if the type has a qualifier parameter
     */
    public boolean hasQualifierParameterInHierarchy(
            @Nullable Element element, AnnotationMirror top) {
        if (element == null) {
            return false;
        }
        return AnnotationUtils.containsSame(getQualifierParameterHierarchies(element), top);
    }

    /**
     * Returns whether the {@code HasQualifierParameter} annotation was explicitly written on {@code
     * element} for the hierarchy given by {@code top}.
     *
     * @param element the Element to check
     * @param top the top qualifier for the hierarchy to check
     * @return whether the class given by {@code element} has been explicitly annotated with {@code
     *     HasQualifierParameter} for the given hierarchy
     */
    public boolean hasExplicitQualifierParameterInHierarchy(Element element, AnnotationMirror top) {
        return AnnotationUtils.containsSame(
                getSupportedAnnotationsInElementAnnotation(element, HasQualifierParameter.class),
                top);
    }

    /**
     * Returns whether the {@code NoQualifierParameter} annotation was explicitly written on {@code
     * element} for the hierarchy given by {@code top}.
     *
     * @param element the Element to check
     * @param top the top qualifier for the hierarchy to check
     * @return whether the class given by {@code element} has been explicitly annotated with {@code
     *     NoQualifierParameter} for the given hierarchy
     */
    public boolean hasExplicitNoQualifierParameterInHierarchy(
            Element element, AnnotationMirror top) {
        return AnnotationUtils.containsSame(
                getSupportedAnnotationsInElementAnnotation(element, NoQualifierParameter.class),
                top);
    }

    /**
     * Returns the set of top annotations representing all the hierarchies for which this type has a
     * qualifier parameter.
     *
     * @param annotatedType AnnotatedTypeMirror to check
     * @return the set of top annotations representing all the hierarchies for which this type has a
     *     qualifier parameter
     */
    public Set<AnnotationMirror> getQualifierParameterHierarchies(
            AnnotatedTypeMirror annotatedType) {
        while (annotatedType.getKind() == TypeKind.TYPEVAR
                || annotatedType.getKind() == TypeKind.WILDCARD) {
            if (annotatedType.getKind() == TypeKind.TYPEVAR) {
                annotatedType = ((AnnotatedTypeVariable) annotatedType).getUpperBound();
            } else if (annotatedType.getKind() == TypeKind.WILDCARD) {
                annotatedType = ((AnnotatedWildcardType) annotatedType).getSuperBound();
            }
        }

        if (annotatedType.getKind() != TypeKind.DECLARED) {
            return Collections.emptySet();
        }

        AnnotatedDeclaredType declaredType = (AnnotatedDeclaredType) annotatedType;
        Element element = declaredType.getUnderlyingType().asElement();
        if (element == null) {
            return Collections.emptySet();
        }
        return getQualifierParameterHierarchies(element);
    }

    /**
     * Returns the set of top annotations representing all the hierarchies for which this element
     * has a qualifier parameter.
     *
     * @param element the Element to check
     * @return the set of top annotations representing all the hierarchies for which this element
     *     has a qualifier parameter
     */
    public Set<AnnotationMirror> getQualifierParameterHierarchies(Element element) {
        if (!ElementUtils.isTypeDeclaration(element)) {
            return Collections.emptySet();
        }

        Set<AnnotationMirror> found = AnnotationUtils.createAnnotationSet();
        found.addAll(
                getSupportedAnnotationsInElementAnnotation(element, HasQualifierParameter.class));
        Set<AnnotationMirror> hasQualifierParameterTops = AnnotationUtils.createAnnotationSet();
        PackageElement packageElement = ElementUtils.enclosingPackage(element);

        // Traverse all packages containing this element.
        while (packageElement != null) {
            Set<AnnotationMirror> packageDefaultTops =
                    getSupportedAnnotationsInElementAnnotation(
                            packageElement, HasQualifierParameter.class);
            hasQualifierParameterTops.addAll(packageDefaultTops);

            packageElement = ElementUtils.parentPackage(packageElement, elements);
        }

        Set<AnnotationMirror> noQualifierParamClasses =
                getSupportedAnnotationsInElementAnnotation(element, NoQualifierParameter.class);
        for (AnnotationMirror anno : hasQualifierParameterTops) {
            if (!AnnotationUtils.containsSame(noQualifierParamClasses, anno)) {
                found.add(anno);
            }
        }

        return found;
    }

    /**
     * Returns a set of supported annotation mirrors corresponding to the annotation classes listed
     * in the value element of an annotation with class {@code annoClass} on {@code element}.
     *
     * @param element the Element to check
     * @param annoClass the class for an annotation that's written on elements, whose value element
     *     is a list of annotation classes
     * @return the set of supported annotations with classes listed in the value element of an
     *     annotation with class {@code annoClass} on the {@code element}. Returns an empty set if
     *     {@code annoClass} is not written on {@code element} or {@code element} is null.
     */
    private Set<AnnotationMirror> getSupportedAnnotationsInElementAnnotation(
            @Nullable Element element, Class<? extends Annotation> annoClass) {
        if (element == null) {
            return Collections.emptySet();
        }
        // TODO: caching
        AnnotationMirror annotation = getDeclAnnotation(element, annoClass);
        if (annotation == null) {
            return Collections.emptySet();
        }

        Set<AnnotationMirror> found = AnnotationUtils.createAnnotationSet();
        List<@CanonicalName Name> qualClasses =
                AnnotationUtils.getElementValueClassNames(annotation, "value", true);
        for (Name qual : qualClasses) {
            AnnotationMirror annotationMirror = AnnotationBuilder.fromName(elements, qual);
            if (isSupportedQualifier(annotationMirror)) {
                found.add(annotationMirror);
            }
        }
        return found;
    }

    /** The implementation of the visitor for #containsUninferredTypeArguments. */
    private final SimpleAnnotatedTypeScanner<Boolean, Void> uninferredTypeArgumentScanner =
            new SimpleAnnotatedTypeScanner<>(
                    (type, p) ->
                            type.getKind() == TypeKind.WILDCARD
                                    && ((AnnotatedWildcardType) type).isUninferredTypeArgument(),
                    Boolean::logicalOr,
                    false);

    /**
     * Returns whether this type or any component type is a wildcard type for which Java 7 type
     * inference is insufficient. See issue 979, or the documentation on AnnotatedWildcardType.
     *
     * @param type type to check
     * @return whether this type or any component type is a wildcard type for which Java 7 type
     *     inference is insufficient
     */
    public boolean containsUninferredTypeArguments(AnnotatedTypeMirror type) {
        return uninferredTypeArgumentScanner.visit(type);
    }

    /**
     * Returns a wildcard type to be used as a type argument when the correct type could not be
     * inferred. The wildcard will be marked as an uninferred wildcard so that {@link
     * AnnotatedWildcardType#isUninferredTypeArgument()} returns true.
     *
     * <p>This method should only be used by type argument inference.
     * org.checkerframework.framework.util.AnnotatedTypes.inferTypeArguments(ProcessingEnvironment,
     * AnnotatedTypeFactory, ExpressionTree, ExecutableElement)
     *
     * @param typeVar TypeVariable which could not be inferred
     * @return a wildcard that is marked as an uninferred type argument
     */
    public AnnotatedWildcardType getUninferredWildcardType(AnnotatedTypeVariable typeVar) {
        final boolean intersectionType;
        final TypeMirror boundType;
        if (typeVar.getUpperBound().getKind() == TypeKind.INTERSECTION) {
            boundType = typeVar.getUpperBound().directSupertypes().get(0).getUnderlyingType();
            intersectionType = true;
        } else {
            boundType = typeVar.getUnderlyingType().getUpperBound();
            intersectionType = false;
        }

        WildcardType wc = types.getWildcardType(boundType, null);
        AnnotatedWildcardType wctype =
                (AnnotatedWildcardType) AnnotatedTypeMirror.createType(wc, this, false);
        wctype.setTypeVariable(typeVar.getUnderlyingType());
        if (!intersectionType) {
            wctype.setExtendsBound(typeVar.getUpperBound().deepCopy());
        } else {
            wctype.getExtendsBound().addAnnotations(typeVar.getUpperBound().getAnnotations());
        }
        wctype.setSuperBound(typeVar.getLowerBound().deepCopy());
        wctype.addAnnotations(typeVar.getAnnotations());
        addDefaultAnnotations(wctype);
        wctype.setUninferredTypeArgument();
        return wctype;
    }

    /**
     * If {@code wildcard}'s upper bound is a super type of {@code annotatedTypeMirror}, this method
     * returns an AnnotatedTypeMirror with the same qualifiers as {@code annotatedTypeMirror}, but
     * the underlying Java type is the most specific base type of {@code annotatedTypeMirror} whose
     * erasure type is equivalent to the upper bound of {@code wildcard}.
     *
     * <p>Otherwise, returns {@code annotatedTypeMirror} unmodified.
     *
     * <p>For example:
     *
     * <pre>
     * wildcard := @NonNull ? extends @NonNull Object
     * annotatedTypeMirror := @Nullable String
     *
     * widenToUpperBound(annotatedTypeMirror, wildcard) returns @Nullable Object
     * </pre>
     *
     * This method is needed because, the Java compiler allows wildcards to have upper bounds above
     * the type variable upper bounds for which they are type arguments. For example, given the
     * following parametric type:
     *
     * <pre>
     * {@code class MyClass<T extends Number>}
     * </pre>
     *
     * the following is legal:
     *
     * <pre>
     * {@code MyClass<? extends Object>}
     * </pre>
     *
     * This is sound because in Java the wildcard is capture converted to: {@code CAP#1 extends
     * Number from capture of ? extends Object}.
     *
     * <p>Because the Checker Framework does not implement capture conversion, wildcard upper bounds
     * may cause spurious errors in subtyping checks. This method prevents those errors by widening
     * the upper bound of the type parameter.
     *
     * <p>This method widens the underlying Java type of the upper bound of the type parameter
     * rather than narrowing the bound of the wildcard in order to avoid issuing an error with an
     * upper bound that is not in source code.
     *
     * <p>The widened type should only be used for typing checks that require it. Using the widened
     * type elsewhere would cause confusing error messages with types not in the source code.
     *
     * @param annotatedTypeMirror AnnotatedTypeMirror to widen
     * @param wildcard AnnotatedWildcardType whose upper bound is used to widen
     * @return {@code annotatedTypeMirror} widen to the upper bound of {@code wildcard}
     */
    public AnnotatedTypeMirror widenToUpperBound(
            final AnnotatedTypeMirror annotatedTypeMirror, final AnnotatedWildcardType wildcard) {
        final TypeMirror toModifyTypeMirror = annotatedTypeMirror.getUnderlyingType();
        final TypeMirror wildcardUBTypeMirror = wildcard.getExtendsBound().getUnderlyingType();
        if (TypesUtils.isErasedSubtype(wildcardUBTypeMirror, toModifyTypeMirror, types)) {
            return annotatedTypeMirror;
        } else if (TypesUtils.isErasedSubtype(toModifyTypeMirror, wildcardUBTypeMirror, types)) {
            return AnnotatedTypes.asSuper(this, annotatedTypeMirror, wildcard);
        } else if (wildcardUBTypeMirror.getKind() == TypeKind.DECLARED
                && TypesUtils.getTypeElement(wildcardUBTypeMirror).getKind().isInterface()) {
            // If the Checker Framework implemented capture conversion, then in this case, then
            // the upper bound of the capture converted wildcard would be an intersection type.
            // See JLS 15.1.10
            // (https://docs.oracle.com/javase/specs/jls/se11/html/jls-5.html#jls-5.1.10)

            // For example:
            // class MyClass<@A T extends @B Number> {}
            // MyClass<@C ? extends @D Serializable>
            // The upper bound of the captured wildcard:
            // glb(@B Number, @D Serializable) = @B Number & @D Serializable
            // The about upper bound must be a subtype of the declared upper bound:
            // @B Number & @D Serializable <: @B Number, which is always true.

            // So, replace the upper bound at the declaration with the wildcard's upper bound so
            // that the rest of the subtyping test pass.
            return wildcard.getExtendsBound();
        }

        return annotatedTypeMirror;
    }

    /**
     * Returns the function type that this member reference targets.
     *
     * <p>The function type is the type of the single method declared in the functional interface
     * adapted as if it were invoked using the functional interface as the receiver expression.
     *
     * <p>The target type of a member reference is the type to which it is assigned or casted.
     *
     * @param tree member reference tree
     * @return the function type that this method reference targets
     */
    public AnnotatedExecutableType getFunctionTypeFromTree(MemberReferenceTree tree) {
        return getFnInterfaceFromTree(tree).second;
    }

    /**
     * Returns the function type that this lambda targets.
     *
     * <p>The function type is the type of the single method declared in the functional interface
     * adapted as if it were invoked using the functional interface as the receiver expression.
     *
     * <p>The target type of a lambda is the type to which it is assigned or casted.
     *
     * @param tree lambda expression tree
     * @return the function type that this lambda targets
     */
    public AnnotatedExecutableType getFunctionTypeFromTree(LambdaExpressionTree tree) {
        return getFnInterfaceFromTree(tree).second;
    }

    /**
     * Returns the functional interface and the function type that this lambda or member references
     * targets.
     *
     * <p>The function type is the type of the single method declared in the functional interface
     * adapted as if it were invoked using the functional interface as the receiver expression.
     *
     * <p>The target type of a lambda or a method reference is the type to which it is assigned or
     * casted.
     *
     * @param tree lambda expression tree or member reference tree
     * @return the functional interface and the function type that this method reference or lambda
     *     targets
     */
    public Pair<AnnotatedTypeMirror, AnnotatedExecutableType> getFnInterfaceFromTree(Tree tree) {

        // Functional interface
        AnnotatedTypeMirror functionalInterfaceType = getFunctionalInterfaceType(tree);
        if (functionalInterfaceType.getKind() == TypeKind.DECLARED) {
            makeGroundTargetType(
                    (AnnotatedDeclaredType) functionalInterfaceType,
                    (DeclaredType) TreeUtils.typeOf(tree));
        }

        // Functional method
        Element fnElement = TreeUtils.findFunction(tree, processingEnv);

        // Function type
        AnnotatedExecutableType functionType =
                (AnnotatedExecutableType)
                        AnnotatedTypes.asMemberOf(types, this, functionalInterfaceType, fnElement);

        return Pair.of(functionalInterfaceType, functionType);
    }

    /**
     * Get the AnnotatedDeclaredType for the FunctionalInterface from assignment context of the
     * method reference or lambda expression which may be a variable assignment, a method call, or a
     * cast.
     *
     * <p>The assignment context is not always correct, so we must search up the AST. It will
     * recursively search for lambdas nested in lambdas.
     *
     * @param tree the tree of the lambda or method reference
     * @return the functional interface type or an uninferred type argument
     */
    private AnnotatedTypeMirror getFunctionalInterfaceType(Tree tree) {

        Tree parentTree = getPath(tree).getParentPath().getLeaf();
        switch (parentTree.getKind()) {
            case PARENTHESIZED:
                return getFunctionalInterfaceType(parentTree);

            case TYPE_CAST:
                TypeCastTree cast = (TypeCastTree) parentTree;
                assert isFunctionalInterface(
                        trees.getTypeMirror(getPath(cast.getType())), parentTree, tree);
                AnnotatedTypeMirror castATM = getAnnotatedType(cast.getType());
                if (castATM.getKind() == TypeKind.INTERSECTION) {
                    AnnotatedIntersectionType itype = (AnnotatedIntersectionType) castATM;
                    for (AnnotatedTypeMirror t : itype.directSupertypes()) {
                        if (TypesUtils.isFunctionalInterface(
                                t.getUnderlyingType(), getProcessingEnv())) {
                            return t;
                        }
                    }
                    // We should never reach here: isFunctionalInterface performs the same check
                    // and would have raised an error already.
                    throw new BugInCF(
                            "Expected the type of a cast tree in an assignment context to contain a functional interface bound. "
                                    + "Found type: %s for tree: %s in lambda tree: %s",
                            castATM, cast, tree);
                }
                return castATM;

            case NEW_CLASS:
                NewClassTree newClass = (NewClassTree) parentTree;
                int indexOfLambda = newClass.getArguments().indexOf(tree);
                ParameterizedExecutableType con = this.constructorFromUse(newClass);
                AnnotatedTypeMirror constructorParam =
                        AnnotatedTypes.getAnnotatedTypeMirrorOfParameter(
                                con.executableType, indexOfLambda);
                assert isFunctionalInterface(
                        constructorParam.getUnderlyingType(), parentTree, tree);
                return constructorParam;

            case NEW_ARRAY:
                NewArrayTree newArray = (NewArrayTree) parentTree;
                AnnotatedArrayType newArrayATM = getAnnotatedType(newArray);
                AnnotatedTypeMirror elementATM = newArrayATM.getComponentType();
                assert isFunctionalInterface(elementATM.getUnderlyingType(), parentTree, tree);
                return elementATM;

            case METHOD_INVOCATION:
                MethodInvocationTree method = (MethodInvocationTree) parentTree;
                int index = method.getArguments().indexOf(tree);
                ParameterizedExecutableType exe = this.methodFromUse(method);
                AnnotatedTypeMirror param =
                        AnnotatedTypes.getAnnotatedTypeMirrorOfParameter(exe.executableType, index);
                if (param.getKind() == TypeKind.WILDCARD) {
                    // param is an uninferred wildcard.
                    TypeMirror typeMirror = TreeUtils.typeOf(tree);
                    param = AnnotatedTypeMirror.createType(typeMirror, this, false);
                    addDefaultAnnotations(param);
                }
                assert isFunctionalInterface(param.getUnderlyingType(), parentTree, tree);
                return param;

            case VARIABLE:
                VariableTree varTree = (VariableTree) parentTree;
                assert isFunctionalInterface(TreeUtils.typeOf(varTree), parentTree, tree);
                return getAnnotatedType(varTree.getType());

            case ASSIGNMENT:
                AssignmentTree assignmentTree = (AssignmentTree) parentTree;
                assert isFunctionalInterface(TreeUtils.typeOf(assignmentTree), parentTree, tree);
                return getAnnotatedType(assignmentTree.getVariable());

            case RETURN:
                Tree enclosing =
                        TreePathUtil.enclosingOfKind(
                                getPath(parentTree),
                                new HashSet<>(
                                        Arrays.asList(
                                                Tree.Kind.METHOD, Tree.Kind.LAMBDA_EXPRESSION)));

                if (enclosing.getKind() == Tree.Kind.METHOD) {
                    MethodTree enclosingMethod = (MethodTree) enclosing;
                    return getAnnotatedType(enclosingMethod.getReturnType());
                } else {
                    LambdaExpressionTree enclosingLambda = (LambdaExpressionTree) enclosing;
                    AnnotatedExecutableType methodExe = getFunctionTypeFromTree(enclosingLambda);
                    return methodExe.getReturnType();
                }

            case LAMBDA_EXPRESSION:
                LambdaExpressionTree enclosingLambda = (LambdaExpressionTree) parentTree;
                AnnotatedExecutableType methodExe = getFunctionTypeFromTree(enclosingLambda);
                return methodExe.getReturnType();

            case CONDITIONAL_EXPRESSION:
                ConditionalExpressionTree conditionalExpressionTree =
                        (ConditionalExpressionTree) parentTree;
                final AnnotatedTypeMirror falseType =
                        getAnnotatedType(conditionalExpressionTree.getFalseExpression());
                final AnnotatedTypeMirror trueType =
                        getAnnotatedType(conditionalExpressionTree.getTrueExpression());

                // Known cases where we must use LUB because falseType/trueType will not be equal:
                // a) when one of the types is a type variable that extends a functional interface
                //    or extends a type variable that extends a functional interface
                // b) When one of the two sides of the expression is a reference to a sub-interface.
                //   e.g.   interface ConsumeStr {
                //              public void consume(String s)
                //          }
                //          interface SubConsumer extends ConsumeStr {
                //              default void someOtherMethod() { ... }
                //          }
                //   SubConsumer s = ...;
                //   ConsumeStr stringConsumer = (someCondition) ? s : System.out::println;
                AnnotatedTypeMirror conditionalType =
                        AnnotatedTypes.leastUpperBound(this, trueType, falseType);
                assert isFunctionalInterface(conditionalType.getUnderlyingType(), parentTree, tree);
                return conditionalType;

            default:
                throw new BugInCF(
                        "Could not find functional interface from assignment context. "
                                + "Unexpected tree type: "
                                + parentTree.getKind()
                                + " For lambda tree: "
                                + tree);
        }
    }

    private boolean isFunctionalInterface(TypeMirror typeMirror, Tree contextTree, Tree tree) {
        if (typeMirror.getKind() == TypeKind.WILDCARD) {
            // Ignore wildcards, because they are uninferred type arguments.
            return true;
        }
        Type type = (Type) typeMirror;

        if (!TypesUtils.isFunctionalInterface(type, processingEnv)) {
            if (type.getKind() == TypeKind.INTERSECTION) {
                IntersectionType itype = (IntersectionType) type;
                for (TypeMirror t : itype.getBounds()) {
                    if (TypesUtils.isFunctionalInterface(t, processingEnv)) {
                        // As long as any of the bounds is a functional interface
                        // we should be fine.
                        return true;
                    }
                }
            }
            throw new BugInCF(
                    "Expected the type of %s tree in assignment context to be a functional interface. "
                            + "Found type: %s for tree: %s in lambda tree: %s",
                    contextTree.getKind(), type, contextTree, tree);
        }
        return true;
    }

    /**
     * Create the ground target type of the functional interface.
     *
     * <p>Basically, it replaces the wildcards with their bounds doing a capture conversion like glb
     * for extends bounds.
     *
     * @see "JLS 9.9"
     * @param functionalType the functional interface type
     * @param groundTargetJavaType the Java type as found by javac
     */
    private void makeGroundTargetType(
            AnnotatedDeclaredType functionalType, DeclaredType groundTargetJavaType) {
        if (functionalType.getTypeArguments().isEmpty()) {
            return;
        }

        List<AnnotatedTypeParameterBounds> bounds =
                this.typeVariablesFromUse(
                        functionalType,
                        (TypeElement) functionalType.getUnderlyingType().asElement());

        List<AnnotatedTypeMirror> newTypeArguments =
                new ArrayList<>(functionalType.getTypeArguments());
        boolean sizesDiffer =
                functionalType.getTypeArguments().size()
                        != groundTargetJavaType.getTypeArguments().size();

        for (int i = 0; i < functionalType.getTypeArguments().size(); i++) {
            AnnotatedTypeMirror argType = functionalType.getTypeArguments().get(i);
            if (argType.getKind() == TypeKind.WILDCARD) {
                AnnotatedWildcardType wildcardType = (AnnotatedWildcardType) argType;

                TypeMirror wildcardUbType = wildcardType.getExtendsBound().getUnderlyingType();

                if (wildcardType.isUninferredTypeArgument()) {
                    // Keep the uninferred type so that it is ignored by later subtyping and
                    // containment checks.
                    newTypeArguments.set(i, wildcardType);
                } else if (isExtendsWildcard(wildcardType)) {
                    TypeMirror correctArgType;
                    if (sizesDiffer) {
                        // The java type is raw.
                        TypeMirror typeParamUbType =
                                bounds.get(i).getUpperBound().getUnderlyingType();
                        correctArgType =
                                TypesUtils.greatestLowerBound(
                                        typeParamUbType,
                                        wildcardUbType,
                                        this.checker.getProcessingEnvironment());
                    } else {
                        correctArgType = groundTargetJavaType.getTypeArguments().get(i);
                    }

                    final AnnotatedTypeMirror newArg;
                    if (types.isSameType(wildcardUbType, correctArgType)) {
                        newArg = wildcardType.getExtendsBound().deepCopy();
                    } else if (correctArgType.getKind() == TypeKind.TYPEVAR) {
                        newArg = this.toAnnotatedType(correctArgType, false);
                        AnnotatedTypeVariable newArgAsTypeVar = (AnnotatedTypeVariable) newArg;
                        newArgAsTypeVar
                                .getUpperBound()
                                .replaceAnnotations(
                                        wildcardType.getExtendsBound().getAnnotations());
                        newArgAsTypeVar
                                .getLowerBound()
                                .replaceAnnotations(wildcardType.getSuperBound().getAnnotations());
                    } else {
                        newArg = this.toAnnotatedType(correctArgType, false);
                        newArg.replaceAnnotations(wildcardType.getExtendsBound().getAnnotations());
                    }
                    newTypeArguments.set(i, newArg);
                } else {
                    newTypeArguments.set(i, wildcardType.getSuperBound());
                }
            }
        }
        functionalType.setTypeArguments(newTypeArguments);

        // When the groundTargetJavaType is different from the underlying type of functionalType,
        // only the main annotations are copied.  Add default annotations in places without
        // annotations.
        addDefaultAnnotations(functionalType);
    }

    /**
     * Check that a wildcard is an extends wildcard.
     *
     * @param awt the wildcard type
     * @return true if awt is an extends wildcard
     */
    private boolean isExtendsWildcard(AnnotatedWildcardType awt) {
        return awt.getUnderlyingType().getSuperBound() == null;
    }

    /** Accessor for the element utilities. */
    public Elements getElementUtils() {
        return this.elements;
    }

    /** Accessor for the tree utilities. */
    public Trees getTreeUtils() {
        return this.trees;
    }

    /** Accessor for the processing environment. */
    public ProcessingEnvironment getProcessingEnv() {
        return this.processingEnv;
    }

    /** Matches addition of a constant. */
    static final Pattern plusConstant = Pattern.compile(" *\\+ *(-?[0-9]+)$");
    /** Matches subtraction of a constant. */
    static final Pattern minusConstant = Pattern.compile(" *- *(-?[0-9]+)$");

    /**
     * Given an expression, split it into a subexpression and a constant offset. For example:
     *
     * <pre>{@code
     * "a" => <"a", "0">
     * "a + 5" => <"a", "5">
     * "a + -5" => <"a", "-5">
     * "a - 5" => <"a", "-5">
     * }</pre>
     *
     * There are methods that can only take as input an expression that represents a JavaExpression.
     * The purpose of this is to pre-process expressions to make those methods more likely to
     * succeed.
     *
     * @param expression an expression to remove a constant offset from
     * @return a sub-expression and a constant offset. The offset is "0" if this routine is unable
     *     to splite the given expression
     */
    // TODO: generalize.  There is no reason this couldn't handle arbitrary addition and subtraction
    // expressions, given the Index Checker's support for OffsetEquation.  That might even make its
    // implementation simpler.
    public static Pair<String, String> getExpressionAndOffset(String expression) {
        String expr = expression;
        String offset = "0";

        // Is this normalization necessary?
        // Remove surrrounding whitespace.
        expr = expr.trim();
        // Remove surrounding parentheses.
        if (expr.matches("^\\([^()]\\)")) {
            expr = expr.substring(1, expr.length() - 2).trim();
        }

        Matcher mPlus = plusConstant.matcher(expr);
        Matcher mMinus = minusConstant.matcher(expr);
        if (mPlus.find()) {
            expr = expr.substring(0, mPlus.start());
            offset = mPlus.group(1);
        } else if (mMinus.find()) {
            expr = expr.substring(0, mMinus.start());
            offset = negateConstant(mMinus.group(1));
        }

        if (offset.equals("-0")) {
            offset = "0";
        }

        expr = expr.intern();
        offset = offset.intern();

        return Pair.of(expr, offset);
    }

    /**
     * Given an expression string, returns its negation.
     *
     * @param constantExpression a string representing an integer constant
     * @return the negation of constantExpression
     */
    // Also see Subsequence.negateString which is similar but more sophisticated.
    public static String negateConstant(String constantExpression) {
        if (constantExpression.startsWith("-")) {
            return constantExpression.substring(1);
        } else {
            if (constantExpression.startsWith("+")) {
                constantExpression = constantExpression.substring(1);
            }
            return "-" + constantExpression;
        }
    }

    /**
     * Returns {@code null} or an annotated type mirror that type argument inference should assume
     * {@code expressionTree} is assigned to.
     *
     * <p>If {@code null} is returned, inference proceeds normally.
     *
     * <p>If a type is returned, then inference assumes that {@code expressionTree} was asigned to
     * it. This biases the inference algorithm toward the annotations in the returned type. In
     * particular, if the annotations on type variables in invariant positions are a super type of
     * the annotations inferred, the super type annotations are chosen.
     *
     * <p>This implementation returns null, but subclasses may override this method to return a
     * type.
     *
     * @param expressionTree an expression which has no assignment context and for which type
     *     arguments need to be inferred
     * @return {@code null} or an annotated type mirror that inferrence should pretend {@code
     *     expressionTree} is assigned to
     */
    public @Nullable AnnotatedTypeMirror getDummyAssignedTo(ExpressionTree expressionTree) {
        return null;
    }

    /**
     * Checks that the annotation {@code am} has the name of {@code annoClass}. Values are ignored.
     *
     * <p>This method is faster than {@link AnnotationUtils#areSameByClass(AnnotationMirror, Class)}
     * because it caches the name of the class rather than computing it each time.
     *
     * @param am the AnnotationMirror whose class to compare
     * @param annoClass the class to compare
     * @return true if annoclass is the class of am
     */
    public boolean areSameByClass(AnnotationMirror am, Class<? extends Annotation> annoClass) {
        if (!shouldCache) {
            return AnnotationUtils.areSameByName(am, annoClass.getCanonicalName());
        }
        String canonicalName = annotationClassNames.get(annoClass);
        if (canonicalName == null) {
            canonicalName = annoClass.getCanonicalName();
            assert canonicalName != null : "@AssumeAssertion(nullness): assumption";
            annotationClassNames.put(annoClass, canonicalName);
        }
        return AnnotationUtils.areSameByName(am, canonicalName);
    }

    /**
     * Checks that the collection contains the annotation. Using Collection.contains does not always
     * work, because it does not use areSame for comparison.
     *
     * <p>This method is faster than {@link AnnotationUtils#containsSameByClass(Collection, Class)}
     * because is caches the name of the class rather than computing it each time.
     *
     * @param c a collection of AnnotationMirrors
     * @param anno the annotation class to search for in c
     * @return true iff c contains anno, according to areSameByClass
     */
    public boolean containsSameByClass(
            Collection<? extends AnnotationMirror> c, Class<? extends Annotation> anno) {
        return getAnnotationByClass(c, anno) != null;
    }

    /**
     * Returns the AnnotationMirror in {@code c} that has the same class as {@code anno}.
     *
     * <p>This method is faster than {@link AnnotationUtils#getAnnotationByClass(Collection, Class)}
     * because is caches the name of the class rather than computing it each time.
     *
     * @param c a collection of AnnotationMirrors
     * @param anno the class to search for in c
     * @return AnnotationMirror with the same class as {@code anno} iff c contains anno, according
     *     to areSameByClass; otherwise, {@code null}
     */
    public @Nullable AnnotationMirror getAnnotationByClass(
            Collection<? extends AnnotationMirror> c, Class<? extends Annotation> anno) {
        for (AnnotationMirror an : c) {
            if (areSameByClass(an, anno)) {
                return an;
            }
        }
        return null;
    }

    /**
     * Changes the type of {@code rhsATM} when being assigned to a field, for use by whole-program
     * inference. The default implementation does nothing.
     *
     * @param lhsTree the tree for the field whose type will be changed
     * @param element the element for the field whose type will be changed
     * @param fieldName the name of the field whose type will be changed
     * @param rhsATM the type of the expression being assigned to the field, which is side-effected
     *     by this method
     */
    public void wpiAdjustForUpdateField(
            Tree lhsTree, Element element, String fieldName, AnnotatedTypeMirror rhsATM) {}

    /**
     * Changes the type of {@code rhsATM} when being assigned to anything other than a field, for
     * use by whole-program inference. The default implementation does nothing.
     *
     * @param rhsATM the type of the rhs of the pseudo-assignment, which is side-effected by this
     *     method
     */
    public void wpiAdjustForUpdateNonField(AnnotatedTypeMirror rhsATM) {}

    /**
     * Side-effects the method or constructor annotations to make any desired changes before writing
     * to an annotation file.
     *
     * @param methodAnnos the method or constructor annotations to modify
     */
    public void prepareMethodForWriting(AMethod methodAnnos) {
        // This implementation does nothing.
    }

    /**
     * Side-effects the method or constructor annotations to make any desired changes before writing
     * to an ajava file.
     *
     * @param methodAnnos the method or constructor annotations to modify
     */
    public void prepareMethodForWriting(
            WholeProgramInferenceJavaParserStorage.CallableDeclarationAnnos methodAnnos) {
        // This implementation does nothing.
    }

    /**
     * Does {@code anno}, which is an {@link org.checkerframework.framework.qual.AnnotatedFor}
     * annotation, apply to this checker?
     *
     * @param annotatedForAnno an {@link AnnotatedFor} annotation
     * @return whether {@code anno} applies to this checker
     */
    public boolean doesAnnotatedForApplyToThisChecker(AnnotationMirror annotatedForAnno) {
        List<String> annotatedForCheckers =
                AnnotationUtils.getElementValueArray(
                        annotatedForAnno, annotatedForValueElement, String.class);
        for (String annoForChecker : annotatedForCheckers) {
            if (checker.getUpstreamCheckerNames().contains(annoForChecker)
                    || CheckerMain.matchesFullyQualifiedProcessor(
                            annoForChecker, checker.getUpstreamCheckerNames(), true)) {
                return true;
            }
        }
        return false;
    }
}<|MERGE_RESOLUTION|>--- conflicted
+++ resolved
@@ -182,18 +182,12 @@
     /** The state of the visitor. */
     protected final VisitorState visitorState;
 
+    /** The AnnotatedFor.value argument/element. */
+    private final ExecutableElement annotatedForValueElement;
     /** The FieldInvariant.field argument/element. */
-    private final ExecutableElement fieldInvariantFieldElement =
-            TreeUtils.getMethod(FieldInvariant.class, "field", 0, processingEnv);
+    private final ExecutableElement fieldInvariantFieldElement;
     /** The FieldInvariant.qualifier argument/element. */
     @SuppressWarnings("UnusedVariable") // TEMPORARY
-<<<<<<< HEAD
-    private final ExecutableElement fieldInvariantQualifierElement =
-            TreeUtils.getMethod(FieldInvariant.class, "qualifier", 0, processingEnv);
-    /** The AnnotatedFor.value argument/element. */
-    private final ExecutableElement annotatedForValueElement =
-            TreeUtils.getMethod(AnnotatedFor.class, "value", 0, processingEnv);
-=======
     private final ExecutableElement fieldInvariantQualifierElement;
     /** The MethodVal.className argument/element. */
     public final ExecutableElement methodValClassNameElement;
@@ -201,7 +195,6 @@
     public final ExecutableElement methodValMethodNameElement;
     /** The MethodVal.params argument/element. */
     public final ExecutableElement methodValParamsElement;
->>>>>>> c655c9cb
 
     /**
      * ===== postInit initialized fields ==== Note: qualHierarchy and typeHierarchy are both
@@ -551,9 +544,9 @@
         objectGetClass = TreeUtils.getMethod("java.lang.Object", "getClass", 0, processingEnv);
 
         this.debugStubParser = checker.hasOption("stubDebug");
-<<<<<<< HEAD
-=======
-
+
+        annotatedForValueElement =
+                TreeUtils.getMethod(AnnotatedFor.class, "value", 0, processingEnv);
         fieldInvariantFieldElement =
                 TreeUtils.getMethod(FieldInvariant.class, "field", 0, processingEnv);
         fieldInvariantQualifierElement =
@@ -563,7 +556,6 @@
         methodValMethodNameElement =
                 TreeUtils.getMethod(MethodVal.class, "methodName", 0, processingEnv);
         methodValParamsElement = TreeUtils.getMethod(MethodVal.class, "params", 0, processingEnv);
->>>>>>> c655c9cb
     }
 
     /**
