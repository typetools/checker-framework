--- conflicted
+++ resolved
@@ -2192,13 +2192,9 @@
     Map<TypeVariable, AnnotatedTypeMirror> typeParamToTypeArg =
         AnnotatedTypes.findTypeArguments(processingEnv, this, tree, methodElt, methodType);
 
-<<<<<<< HEAD
-    if (!typeVarMapping.isEmpty()) {
-      typeVarMapping =
-          captureMethodTypeArgs(typeVarMapping, memberTypeWithOverrides.getTypeVariables());
-=======
     if (!typeParamToTypeArg.isEmpty()) {
->>>>>>> 94609874
+      typeParamToTypeArg =
+          captureMethodTypeArgs(typeParamToTypeArg, memberTypeWithOverrides.getTypeVariables());
       for (AnnotatedTypeVariable tv : methodType.getTypeVariables()) {
         if (typeParamToTypeArg.get(tv.getUnderlyingType()) == null) {
           throw new BugInCF(
@@ -2209,12 +2205,7 @@
                   + "Inferred method type arguments: "
                   + typeParamToTypeArg);
         }
-<<<<<<< HEAD
-
-        typeargs.add(typeVarMapping.get(tv.getUnderlyingType()));
-=======
         typeargs.add(typeParamToTypeArg.get(tv.getUnderlyingType()));
->>>>>>> 94609874
       }
       methodType =
           (AnnotatedExecutableType) typeVarSubstitutor.substitute(typeParamToTypeArg, methodType);
