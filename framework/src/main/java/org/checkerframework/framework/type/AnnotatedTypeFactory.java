package org.checkerframework.framework.type;

// The imports from com.sun are all @jdk.Exported and therefore somewhat safe to use.
// Try to avoid using non-@jdk.Exported classes.

import com.sun.source.tree.AnnotationTree;
import com.sun.source.tree.AssignmentTree;
import com.sun.source.tree.BinaryTree;
import com.sun.source.tree.ClassTree;
import com.sun.source.tree.CompilationUnitTree;
import com.sun.source.tree.CompoundAssignmentTree;
import com.sun.source.tree.ConditionalExpressionTree;
import com.sun.source.tree.ExpressionTree;
import com.sun.source.tree.LambdaExpressionTree;
import com.sun.source.tree.MemberReferenceTree;
import com.sun.source.tree.MethodInvocationTree;
import com.sun.source.tree.MethodTree;
import com.sun.source.tree.NewArrayTree;
import com.sun.source.tree.NewClassTree;
import com.sun.source.tree.ReturnTree;
import com.sun.source.tree.Tree;
import com.sun.source.tree.TypeCastTree;
import com.sun.source.tree.VariableTree;
import com.sun.source.util.TreePath;
import com.sun.source.util.Trees;
import com.sun.tools.javac.code.Type;
import com.sun.tools.javac.processing.JavacProcessingEnvironment;
import com.sun.tools.javac.util.Options;
import java.io.BufferedReader;
import java.io.File;
import java.io.IOException;
import java.io.InputStreamReader;
import java.lang.annotation.Annotation;
import java.lang.annotation.ElementType;
import java.lang.annotation.Inherited;
import java.lang.annotation.Target;
import java.net.URL;
import java.util.ArrayList;
import java.util.Arrays;
import java.util.Collection;
import java.util.Collections;
import java.util.EnumSet;
import java.util.Enumeration;
import java.util.HashMap;
import java.util.HashSet;
import java.util.IdentityHashMap;
import java.util.List;
import java.util.Map;
import java.util.Set;
import java.util.StringJoiner;
import java.util.regex.Matcher;
import java.util.regex.Pattern;
import java.util.stream.Collectors;
import javax.annotation.processing.ProcessingEnvironment;
import javax.lang.model.element.AnnotationMirror;
import javax.lang.model.element.Element;
import javax.lang.model.element.ElementKind;
import javax.lang.model.element.ExecutableElement;
import javax.lang.model.element.Name;
import javax.lang.model.element.PackageElement;
import javax.lang.model.element.TypeElement;
import javax.lang.model.element.VariableElement;
import javax.lang.model.type.DeclaredType;
import javax.lang.model.type.IntersectionType;
import javax.lang.model.type.PrimitiveType;
import javax.lang.model.type.TypeKind;
import javax.lang.model.type.TypeMirror;
import javax.lang.model.type.TypeVariable;
import javax.lang.model.type.WildcardType;
import javax.lang.model.util.Elements;
import javax.lang.model.util.Types;
import javax.tools.Diagnostic;
import org.checkerframework.checker.interning.qual.FindDistinct;
import org.checkerframework.checker.interning.qual.InternedDistinct;
import org.checkerframework.checker.mustcall.qual.Owning;
import org.checkerframework.checker.nullness.qual.MonotonicNonNull;
import org.checkerframework.checker.nullness.qual.Nullable;
import org.checkerframework.checker.signature.qual.CanonicalName;
import org.checkerframework.checker.signature.qual.FullyQualifiedName;
import org.checkerframework.common.basetype.BaseTypeChecker;
import org.checkerframework.common.basetype.BaseTypeVisitor;
import org.checkerframework.common.reflection.DefaultReflectionResolver;
import org.checkerframework.common.reflection.MethodValAnnotatedTypeFactory;
import org.checkerframework.common.reflection.MethodValChecker;
import org.checkerframework.common.reflection.ReflectionResolver;
import org.checkerframework.common.reflection.qual.MethodVal;
import org.checkerframework.common.wholeprograminference.WholeProgramInference;
import org.checkerframework.common.wholeprograminference.WholeProgramInferenceImplementation;
import org.checkerframework.common.wholeprograminference.WholeProgramInferenceJavaParserStorage;
import org.checkerframework.common.wholeprograminference.WholeProgramInferenceScenesStorage;
import org.checkerframework.dataflow.qual.SideEffectFree;
import org.checkerframework.framework.qual.AnnotatedFor;
import org.checkerframework.framework.qual.EnsuresQualifier;
import org.checkerframework.framework.qual.EnsuresQualifierIf;
import org.checkerframework.framework.qual.FieldInvariant;
import org.checkerframework.framework.qual.FromStubFile;
import org.checkerframework.framework.qual.HasQualifierParameter;
import org.checkerframework.framework.qual.InheritedAnnotation;
import org.checkerframework.framework.qual.NoQualifierParameter;
import org.checkerframework.framework.qual.RequiresQualifier;
import org.checkerframework.framework.source.SourceChecker;
import org.checkerframework.framework.stub.AnnotationFileElementTypes;
import org.checkerframework.framework.type.AnnotatedTypeMirror.AnnotatedArrayType;
import org.checkerframework.framework.type.AnnotatedTypeMirror.AnnotatedDeclaredType;
import org.checkerframework.framework.type.AnnotatedTypeMirror.AnnotatedExecutableType;
import org.checkerframework.framework.type.AnnotatedTypeMirror.AnnotatedIntersectionType;
import org.checkerframework.framework.type.AnnotatedTypeMirror.AnnotatedNullType;
import org.checkerframework.framework.type.AnnotatedTypeMirror.AnnotatedPrimitiveType;
import org.checkerframework.framework.type.AnnotatedTypeMirror.AnnotatedTypeVariable;
import org.checkerframework.framework.type.AnnotatedTypeMirror.AnnotatedWildcardType;
import org.checkerframework.framework.type.visitor.AnnotatedTypeCombiner;
import org.checkerframework.framework.type.visitor.SimpleAnnotatedTypeScanner;
import org.checkerframework.framework.util.AnnotatedTypes;
import org.checkerframework.framework.util.AnnotationFormatter;
import org.checkerframework.framework.util.AnnotationMirrorSet;
import org.checkerframework.framework.util.CheckerMain;
import org.checkerframework.framework.util.DefaultAnnotationFormatter;
import org.checkerframework.framework.util.FieldInvariants;
import org.checkerframework.framework.util.TreePathCacher;
import org.checkerframework.framework.util.typeinference.DefaultTypeArgumentInference;
import org.checkerframework.framework.util.typeinference.TypeArgInferenceUtil;
import org.checkerframework.framework.util.typeinference.TypeArgumentInference;
import org.checkerframework.javacutil.AnnotationBuilder;
import org.checkerframework.javacutil.AnnotationProvider;
import org.checkerframework.javacutil.AnnotationUtils;
import org.checkerframework.javacutil.BugInCF;
import org.checkerframework.javacutil.CollectionUtils;
import org.checkerframework.javacutil.ElementUtils;
import org.checkerframework.javacutil.Pair;
import org.checkerframework.javacutil.TreePathUtil;
import org.checkerframework.javacutil.TreeUtils;
import org.checkerframework.javacutil.TypeAnnotationUtils;
import org.checkerframework.javacutil.TypeKindUtils;
import org.checkerframework.javacutil.TypeSystemError;
import org.checkerframework.javacutil.TypesUtils;
import org.checkerframework.javacutil.UserError;
import org.checkerframework.javacutil.trees.DetachedVarSymbol;
import org.plumelib.util.CollectionsPlume;
import org.plumelib.util.ImmutableTypes;
import org.plumelib.util.StringsPlume;
import scenelib.annotations.el.AMethod;
import scenelib.annotations.el.ATypeElement;

/**
 * The methods of this class take an element or AST node, and return the annotated type as an {@link
 * AnnotatedTypeMirror}. The methods are:
 *
 * <ul>
 *   <li>{@link #getAnnotatedType(ClassTree)}
 *   <li>{@link #getAnnotatedType(MethodTree)}
 *   <li>{@link #getAnnotatedType(Tree)}
 *   <li>{@link #getAnnotatedTypeFromTypeTree(Tree)}
 *   <li>{@link #getAnnotatedType(TypeElement)}
 *   <li>{@link #getAnnotatedType(ExecutableElement)}
 *   <li>{@link #getAnnotatedType(Element)}
 * </ul>
 *
 * This implementation only adds qualifiers explicitly specified by the programmer. Subclasses
 * override {@link #addComputedTypeAnnotations} to add defaults, flow-sensitive refinement, and
 * type-system-specific rules.
 *
 * <p>Unless otherwise indicated, each public method in this class returns a "fully annotated" type,
 * which is one that has an annotation in all positions.
 *
 * <p>Type system checker writers may need to subclass this class, to add default qualifiers
 * according to the type system semantics. Subclasses should especially override {@link
 * #addComputedTypeAnnotations(Element, AnnotatedTypeMirror)} and {@link
 * #addComputedTypeAnnotations(Tree, AnnotatedTypeMirror)} to handle default annotations. (Also,
 * {@link #addDefaultAnnotations(AnnotatedTypeMirror)} adds annotations, but that method is a
 * workaround for <a href="https://github.com/typetools/checker-framework/issues/979">Issue
 * 979</a>.)
 *
 * @checker_framework.manual #creating-a-checker How to write a checker plug-in
 */
public class AnnotatedTypeFactory implements AnnotationProvider {

  /** Whether to print verbose debugging messages about stub files. */
  private final boolean debugStubParser;

  /** The {@link Trees} instance to use for tree node path finding. */
  protected final Trees trees;

  /** Optional! The AST of the source file being operated on. */
  // TODO: when should root be null? What are the use cases?
  // None of the existing test checkers has a null root.
  // Should not be modified between calls to "visit".
  protected @Nullable CompilationUnitTree root;

  /** The processing environment to use for accessing compiler internals. */
  protected final ProcessingEnvironment processingEnv;

  /** Utility class for working with {@link Element}s. */
  protected final Elements elements;

  /** Utility class for working with {@link TypeMirror}s. */
  public final Types types;

  /**
   * A TreePath to the current tree that an external "visitor" is visiting. The visitor is either a
   * subclass of {@link BaseTypeVisitor} or {@link
   * org.checkerframework.framework.flow.CFAbstractTransfer}.
   */
  private @Nullable TreePath visitorTreePath;

  /** The AnnotatedFor.value argument/element. */
  private final ExecutableElement annotatedForValueElement;
  /** The EnsuresQualifier.expression field/element. */
  final ExecutableElement ensuresQualifierExpressionElement;
  /** The EnsuresQualifier.List.value field/element. */
  final ExecutableElement ensuresQualifierListValueElement;
  /** The EnsuresQualifierIf.expression field/element. */
  final ExecutableElement ensuresQualifierIfExpressionElement;
  /** The EnsuresQualifierIf.result argument/element. */
  final ExecutableElement ensuresQualifierIfResultElement;
  /** The EnsuresQualifierIf.List.value field/element. */
  final ExecutableElement ensuresQualifierIfListValueElement;
  /** The FieldInvariant.field argument/element. */
  private final ExecutableElement fieldInvariantFieldElement;
  /** The FieldInvariant.qualifier argument/element. */
  private final ExecutableElement fieldInvariantQualifierElement;
  /** The HasQualifierParameter.value field/element. */
  private final ExecutableElement hasQualifierParameterValueElement;
  /** The MethodVal.className argument/element. */
  public final ExecutableElement methodValClassNameElement;
  /** The MethodVal.methodName argument/element. */
  public final ExecutableElement methodValMethodNameElement;
  /** The MethodVal.params argument/element. */
  public final ExecutableElement methodValParamsElement;
  /** The NoQualifierParameter.value field/element. */
  private final ExecutableElement noQualifierParameterValueElement;
  /** The RequiresQualifier.expression field/element. */
  final ExecutableElement requiresQualifierExpressionElement;
  /** The RequiresQualifier.List.value field/element. */
  final ExecutableElement requiresQualifierListValueElement;

  /** The RequiresQualifier type. */
  TypeMirror requiresQualifierTM;
  /** The RequiresQualifier.List type. */
  TypeMirror requiresQualifierListTM;
  /** The EnsuresQualifier type. */
  TypeMirror ensuresQualifierTM;
  /** The EnsuresQualifier.List type. */
  TypeMirror ensuresQualifierListTM;
  /** The EnsuresQualifierIf type. */
  TypeMirror ensuresQualifierIfTM;
  /** The EnsuresQualifierIf.List type. */
  TypeMirror ensuresQualifierIfListTM;

  /**
   * ===== postInit initialized fields ==== Note: qualHierarchy and typeHierarchy are both
   * initialized in the postInit.
   *
   * @see #postInit() This means, they cannot be final and cannot be referred to in any subclass
   *     constructor or method until after postInit is called
   */

  /** Represent the annotation relations. */
  protected QualifierHierarchy qualHierarchy;

  /** Represent the type relations. */
  protected TypeHierarchy typeHierarchy;

  /** Performs whole-program inference. If null, whole-program inference is disabled. */
  private final @Nullable WholeProgramInference wholeProgramInference;

  /**
   * This formatter is used for converting AnnotatedTypeMirrors to Strings. This formatter will be
   * used by all AnnotatedTypeMirrors created by this factory in their toString methods.
   */
  protected final AnnotatedTypeFormatter typeFormatter;

  /**
   * Annotation formatter is used to format AnnotationMirrors. It is primarily used by SourceChecker
   * when generating error messages.
   */
  private final AnnotationFormatter annotationFormatter;

  /** Holds the qualifier upper bounds for type uses. */
  protected QualifierUpperBounds qualifierUpperBounds;

  /**
   * Provides utility method to substitute arguments for their type variables. Field should be
   * final, but can only be set in postInit, because subtypes might need other state to be
   * initialized first.
   */
  protected TypeVariableSubstitutor typeVarSubstitutor;

  /** Provides utility method to infer type arguments. */
  protected TypeArgumentInference typeArgumentInference;

  /**
   * Caches the supported type qualifier classes. Call {@link #getSupportedTypeQualifiers()} instead
   * of using this field directly, as it may not have been initialized.
   */
  private final Set<Class<? extends Annotation>> supportedQuals;

  /**
   * Caches the fully-qualified names of the classes in {@link #supportedQuals}. Call {@link
   * #getSupportedTypeQualifierNames()} instead of using this field directly, as it may not have
   * been initialized.
   */
  private final Set<@CanonicalName String> supportedQualNames;

  /** Parses stub files and stores annotations on public elements from stub files. */
  public final AnnotationFileElementTypes stubTypes;

  /** Parses ajava files and stores annotations on public elements from ajava files. */
  public final AnnotationFileElementTypes ajavaTypes;

  /**
   * If type checking a Java file, stores annotations read from an ajava file for that class if one
   * exists. Unlike {@link #ajavaTypes}, which only stores annotations on public elements, this
   * stores annotations on all element locations such as in anonymous class bodies.
   */
  public @Nullable AnnotationFileElementTypes currentFileAjavaTypes;

  /**
   * A cache used to store elements whose declaration annotations have already been stored by
   * calling the method {@link #getDeclAnnotations(Element)}.
   */
  private final Map<Element, Set<AnnotationMirror>> cacheDeclAnnos;

  /**
   * A set containing declaration annotations that should be inherited. A declaration annotation
   * will be inherited if it is in this set, or if it has the meta-annotation @InheritedAnnotation.
   */
  private final Set<AnnotationMirror> inheritedAnnotations = AnnotationUtils.createAnnotationSet();

  /** The checker to use for option handling and resource management. */
  protected final BaseTypeChecker checker;

  /** Map keys are canonical names of aliased annotations. */
  private final Map<@FullyQualifiedName String, Alias> aliases = new HashMap<>();
  /**
   * Scans all parts of the {@link AnnotatedTypeMirror} so that all of its fields are initialized.
   */
  private SimpleAnnotatedTypeScanner<Void, Void> atmInitializer =
      new SimpleAnnotatedTypeScanner<>((type1, q) -> null);

  /**
   * Initializes all fields of {@code type}.
   *
   * @param type annotated type mirror
   */
  public void initializeAtm(AnnotatedTypeMirror type) {
    atmInitializer.visit(type);
  }

  /**
   * Information about one annotation alias.
   *
   * <p>The information is either an AnotationMirror that can be used directly, or information for a
   * builder (name and fields not to copy); see checkRep.
   */
  private static class Alias {
    /** The canonical annotation (or null if copyElements == true). */
    AnnotationMirror canonical;
    /** Whether elements should be copied over when translating to the canonical annotation. */
    boolean copyElements;
    /** The canonical annotation name (or null if copyElements == false). */
    @CanonicalName String canonicalName;
    /** Which elements should not be copied over (or null if copyElements == false). */
    String[] ignorableElements;

    /**
     * Create an Alias with the given components.
     *
     * @param aliasName the alias name; only used for debugging
     * @param canonical the canonical annotation
     * @param copyElements whether elements should be copied over when translating to the canonical
     *     annotation
     * @param canonicalName the canonical annotation name (or null if copyElements == false)
     * @param ignorableElements elements that should not be copied over
     */
    Alias(
        String aliasName,
        AnnotationMirror canonical,
        boolean copyElements,
        @CanonicalName String canonicalName,
        String[] ignorableElements) {
      this.canonical = canonical;
      this.copyElements = copyElements;
      this.canonicalName = canonicalName;
      this.ignorableElements = ignorableElements;
      checkRep(aliasName);
    }

    /**
     * Throw an exception if this object is malformed.
     *
     * @param aliasName the alias name; only used for diagnostic messages
     */
    void checkRep(String aliasName) {
      if (copyElements) {
        if (!(canonical == null && canonicalName != null && ignorableElements != null)) {
          throw new BugInCF(
              "Bad Alias for %s: [canonical=%s] copyElements=%s canonicalName=%s"
                  + " ignorableElements=%s",
              aliasName, canonical, copyElements, canonicalName, ignorableElements);
        }
      } else {
        if (!(canonical != null && canonicalName == null && ignorableElements == null)) {
          throw new BugInCF(
              "Bad Alias for %s: canonical=%s copyElements=%s [canonicalName=%s"
                  + " ignorableElements=%s]",
              aliasName, canonical, copyElements, canonicalName, ignorableElements);
        }
      }
    }
  }

  /**
   * A map from the class of an annotation to the set of classes for annotations with the same
   * meaning, as well as the annotation mirror that should be used.
   */
  private final Map<
          Class<? extends Annotation>, Pair<AnnotationMirror, Set<Class<? extends Annotation>>>>
      declAliases = new HashMap<>();

  /** Unique ID counter; for debugging purposes. */
  private static int uidCounter = 0;

  /** Unique ID of the current object; for debugging purposes. */
  public final int uid;

  /**
   * Object that is used to resolve reflective method calls, if reflection resolution is turned on.
   */
  protected ReflectionResolver reflectionResolver;

<<<<<<< HEAD
  /** AnnotationClassLoader used to load type annotation classes via reflective lookup. */
  @SuppressWarnings("builder:required.method.not.called"
  // Class loaders are not closed.  This is @Owning to prevent a warning at each assignment.
  )
  protected @Owning AnnotationClassLoader loader;
=======
  /** This loads type annotation classes via reflective lookup. */
  protected AnnotationClassLoader loader;
>>>>>>> 696e1d7c

  /**
   * Which whole-program inference output format to use, if doing whole-program inference. This
   * variable would be final, but it is not set unless WPI is enabled.
   */
  public WholeProgramInference.OutputFormat wpiOutputFormat;

  /**
   * Should results be cached? This means that ATM.deepCopy() will be called. ATM.deepCopy() used to
   * (and perhaps still does) side effect the ATM being copied. So setting this to false is not
   * equivalent to setting shouldReadCache to false.
   */
  public boolean shouldCache;

  /** Size of LRU cache if one isn't specified using the atfCacheSize option. */
  private static final int DEFAULT_CACHE_SIZE = 300;

  /** Mapping from a Tree to its annotated type; defaults have been applied. */
  private final Map<Tree, AnnotatedTypeMirror> classAndMethodTreeCache;

  /**
   * Mapping from an expression tree to its annotated type; before defaults are applied, just what
   * the programmer wrote.
   */
  protected final Map<Tree, AnnotatedTypeMirror> fromExpressionTreeCache;

  /**
   * Mapping from a member tree to its annotated type; before defaults are applied, just what the
   * programmer wrote.
   */
  protected final Map<Tree, AnnotatedTypeMirror> fromMemberTreeCache;

  /**
   * Mapping from a type tree to its annotated type; before defaults are applied, just what the
   * programmer wrote.
   */
  protected final Map<Tree, AnnotatedTypeMirror> fromTypeTreeCache;

  /**
   * Mapping from an Element to its annotated type; before defaults are applied, just what the
   * programmer wrote.
   */
  private final Map<Element, AnnotatedTypeMirror> elementCache;

  /** Mapping from an Element to the source Tree of the declaration. */
  private final Map<Element, Tree> elementToTreeCache;

  /** Mapping from a Tree to its TreePath. Shared between all instances. */
  private final TreePathCacher treePathCache;

  /** Mapping from CFG-generated trees to their enclosing elements. */
  protected final Map<Tree, Element> artificialTreeToEnclosingElementMap;

  /**
   * Whether to ignore uninferred type arguments. This is a temporary flag to work around Issue 979.
   */
  public final boolean ignoreUninferredTypeArguments;

  /** The Object.getClass method. */
  protected final ExecutableElement objectGetClass;

  /** Size of the annotationClassNames cache. */
  private static final int ANNOTATION_CACHE_SIZE = 500;

  /** Maps classes representing AnnotationMirrors to their canonical names. */
  private final Map<Class<? extends Annotation>, @CanonicalName String> annotationClassNames;

  /** An annotated type of the declaration of {@link Iterable} without any annotations. */
  private AnnotatedDeclaredType iterableDeclType;

  /**
   * Constructs a factory from the given {@link ProcessingEnvironment} instance and syntax tree
   * root. (These parameters are required so that the factory may conduct the appropriate
   * annotation-gathering analyses on certain tree types.)
   *
   * <p>Root can be {@code null} if the factory does not operate on trees.
   *
   * <p>A subclass must call postInit at the end of its constructor. postInit must be the last call
   * in the constructor or else types from stub files may not be created as expected.
   *
   * @param checker the {@link SourceChecker} to which this factory belongs
   * @throws IllegalArgumentException if either argument is {@code null}
   */
  public AnnotatedTypeFactory(BaseTypeChecker checker) {
    uid = ++uidCounter;
    this.processingEnv = checker.getProcessingEnvironment();
    // this.root = root;
    this.checker = checker;
    this.trees = Trees.instance(processingEnv);
    this.elements = processingEnv.getElementUtils();
    this.types = processingEnv.getTypeUtils();

    this.supportedQuals = new HashSet<>();
    this.supportedQualNames = new HashSet<>();
    this.stubTypes = new AnnotationFileElementTypes(this);
    this.ajavaTypes = new AnnotationFileElementTypes(this);
    this.currentFileAjavaTypes = null;

    this.cacheDeclAnnos = new HashMap<>();

    this.artificialTreeToEnclosingElementMap = new HashMap<>();
    // get the shared instance from the checker
    this.treePathCache = checker.getTreePathCacher();

    this.shouldCache = !checker.hasOption("atfDoNotCache");
    if (shouldCache) {
      int cacheSize = getCacheSize();
      this.classAndMethodTreeCache = CollectionUtils.createLRUCache(cacheSize);
      this.fromExpressionTreeCache = CollectionUtils.createLRUCache(cacheSize);
      this.fromMemberTreeCache = CollectionUtils.createLRUCache(cacheSize);
      this.fromTypeTreeCache = CollectionUtils.createLRUCache(cacheSize);
      this.elementCache = CollectionUtils.createLRUCache(cacheSize);
      this.elementToTreeCache = CollectionUtils.createLRUCache(cacheSize);
      this.annotationClassNames =
          Collections.synchronizedMap(CollectionUtils.createLRUCache(ANNOTATION_CACHE_SIZE));
    } else {
      this.classAndMethodTreeCache = null;
      this.fromExpressionTreeCache = null;
      this.fromMemberTreeCache = null;
      this.fromTypeTreeCache = null;
      this.elementCache = null;
      this.elementToTreeCache = null;
      this.annotationClassNames = null;
    }

    this.typeFormatter = createAnnotatedTypeFormatter();
    this.annotationFormatter = createAnnotationFormatter();

    if (checker.hasOption("infer")) {
      checkInvalidOptionsInferSignatures();
      String inferArg = checker.getOption("infer");
      // No argument means "jaifs", for (temporary) backwards compatibility.
      if (inferArg == null) {
        inferArg = "jaifs";
      }
      switch (inferArg) {
        case "stubs":
          wpiOutputFormat = WholeProgramInference.OutputFormat.STUB;
          break;
        case "jaifs":
          wpiOutputFormat = WholeProgramInference.OutputFormat.JAIF;
          break;
        case "ajava":
          wpiOutputFormat = WholeProgramInference.OutputFormat.AJAVA;
          break;
        default:
          throw new UserError(
              "Bad argument -Ainfer="
                  + inferArg
                  + " should be one of: -Ainfer=jaifs, -Ainfer=stubs, -Ainfer=ajava");
      }
      boolean showWpiFailedInferences = checker.hasOption("showWpiFailedInferences");
      boolean inferOutputOriginal = checker.hasOption("inferOutputOriginal");
      if (inferOutputOriginal && wpiOutputFormat != WholeProgramInference.OutputFormat.AJAVA) {
        checker.message(
            Diagnostic.Kind.WARNING,
            "-AinferOutputOriginal only works with -Ainfer=ajava, so it is being ignored.");
      }
      if (wpiOutputFormat == WholeProgramInference.OutputFormat.AJAVA) {
        wholeProgramInference =
            new WholeProgramInferenceImplementation<AnnotatedTypeMirror>(
                this,
                new WholeProgramInferenceJavaParserStorage(this, inferOutputOriginal),
                showWpiFailedInferences);
      } else {
        wholeProgramInference =
            new WholeProgramInferenceImplementation<ATypeElement>(
                this, new WholeProgramInferenceScenesStorage(this), showWpiFailedInferences);
      }
      if (!checker.hasOption("warns")) {
        // Without -Awarns, the inference output may be incomplete, because javac halts
        // after issuing an error.
        checker.message(Diagnostic.Kind.ERROR, "Do not supply -Ainfer without -Awarns");
      }
    } else {
      wholeProgramInference = null;
    }
    ignoreUninferredTypeArguments = !checker.hasOption("conservativeUninferredTypeArguments");

    objectGetClass = TreeUtils.getMethod("java.lang.Object", "getClass", 0, processingEnv);

    this.debugStubParser = checker.hasOption("stubDebug");

    annotatedForValueElement = TreeUtils.getMethod(AnnotatedFor.class, "value", 0, processingEnv);
    ensuresQualifierExpressionElement =
        TreeUtils.getMethod(EnsuresQualifier.class, "expression", 0, processingEnv);
    ensuresQualifierListValueElement =
        TreeUtils.getMethod(EnsuresQualifier.List.class, "value", 0, processingEnv);
    ensuresQualifierIfExpressionElement =
        TreeUtils.getMethod(EnsuresQualifierIf.class, "expression", 0, processingEnv);
    ensuresQualifierIfResultElement =
        TreeUtils.getMethod(EnsuresQualifierIf.class, "result", 0, processingEnv);
    ensuresQualifierIfListValueElement =
        TreeUtils.getMethod(EnsuresQualifierIf.List.class, "value", 0, processingEnv);
    fieldInvariantFieldElement =
        TreeUtils.getMethod(FieldInvariant.class, "field", 0, processingEnv);
    fieldInvariantQualifierElement =
        TreeUtils.getMethod(FieldInvariant.class, "qualifier", 0, processingEnv);
    hasQualifierParameterValueElement =
        TreeUtils.getMethod(HasQualifierParameter.class, "value", 0, processingEnv);
    methodValClassNameElement = TreeUtils.getMethod(MethodVal.class, "className", 0, processingEnv);
    methodValMethodNameElement =
        TreeUtils.getMethod(MethodVal.class, "methodName", 0, processingEnv);
    methodValParamsElement = TreeUtils.getMethod(MethodVal.class, "params", 0, processingEnv);
    noQualifierParameterValueElement =
        TreeUtils.getMethod(NoQualifierParameter.class, "value", 0, processingEnv);
    requiresQualifierExpressionElement =
        TreeUtils.getMethod(RequiresQualifier.class, "expression", 0, processingEnv);
    requiresQualifierListValueElement =
        TreeUtils.getMethod(RequiresQualifier.List.class, "value", 0, processingEnv);

    requiresQualifierTM =
        ElementUtils.getTypeElement(processingEnv, RequiresQualifier.class).asType();
    requiresQualifierListTM =
        ElementUtils.getTypeElement(processingEnv, RequiresQualifier.List.class).asType();
    ensuresQualifierTM =
        ElementUtils.getTypeElement(processingEnv, EnsuresQualifier.class).asType();
    ensuresQualifierListTM =
        ElementUtils.getTypeElement(processingEnv, EnsuresQualifier.List.class).asType();
    ensuresQualifierIfTM =
        ElementUtils.getTypeElement(processingEnv, EnsuresQualifierIf.class).asType();
    ensuresQualifierIfListTM =
        ElementUtils.getTypeElement(processingEnv, EnsuresQualifierIf.List.class).asType();
  }

  /**
   * @throws BugInCF If supportedQuals is empty or if any of the support qualifiers has a @Target
   *     meta-annotation that contain something besides TYPE_USE or TYPE_PARAMETER. (@Target({}) is
   *     allowed.)
   */
  private void checkSupportedQuals() {
    if (supportedQuals.isEmpty()) {
      throw new TypeSystemError("Found no supported qualifiers.");
    }
    for (Class<? extends Annotation> annotationClass : supportedQuals) {
      // Check @Target values
      ElementType[] targetValues = annotationClass.getAnnotation(Target.class).value();
      List<ElementType> badTargetValues = new ArrayList<>();
      for (ElementType element : targetValues) {
        if (!(element == ElementType.TYPE_USE || element == ElementType.TYPE_PARAMETER)) {
          // if there's an ElementType with an enumerated value of something other
          // than TYPE_USE or TYPE_PARAMETER then it isn't a valid qualifier
          badTargetValues.add(element);
        }
      }
      if (!badTargetValues.isEmpty()) {
        String msg =
            "The @Target meta-annotation on type qualifier "
                + annotationClass.toString()
                + " must not contain "
                + StringsPlume.conjunction("or", badTargetValues)
                + ".";
        throw new TypeSystemError(msg);
      }
    }
  }

  /**
   * This method is called only when {@code -Ainfer} is passed as an option. It checks if another
   * option that should not occur simultaneously with the whole-program inference is also passed as
   * argument, and aborts the process if that is the case. For example, the whole-program inference
   * process was not designed to work with conservative defaults.
   *
   * <p>Subclasses may override this method to add more options.
   */
  protected void checkInvalidOptionsInferSignatures() {
    // See Issue 683
    // https://github.com/typetools/checker-framework/issues/683
    if (checker.useConservativeDefault("source") || checker.useConservativeDefault("bytecode")) {
      throw new UserError(
          "The option -Ainfer=... cannot be used together with conservative defaults.");
    }
  }

  /**
   * Actions that logically belong in the constructor, but need to run after the subclass
   * constructor has completed. In particular, parseStubFiles() may try to do type resolution with
   * this AnnotatedTypeFactory.
   */
  protected void postInit() {
    this.qualHierarchy = createQualifierHierarchy();
    if (qualHierarchy == null) {
      throw new TypeSystemError(
          "AnnotatedTypeFactory with null qualifier hierarchy not supported.");
    } else if (!qualHierarchy.isValid()) {
      throw new TypeSystemError(
          "AnnotatedTypeFactory: invalid qualifier hierarchy: %s %s ",
          qualHierarchy.getClass(), qualHierarchy);
    }
    this.typeHierarchy = createTypeHierarchy();
    this.typeVarSubstitutor = createTypeVariableSubstitutor();
    this.typeArgumentInference = createTypeArgumentInference();
    this.qualifierUpperBounds = createQualifierUpperBounds();

    // TODO: is this the best location for declaring this alias?
    addAliasedDeclAnnotation(
        org.jmlspecs.annotation.Pure.class,
        org.checkerframework.dataflow.qual.Pure.class,
        AnnotationBuilder.fromClass(elements, org.checkerframework.dataflow.qual.Pure.class));

    // Accommodate the inability to write @InheritedAnnotation on these annotations.
    addInheritedAnnotation(
        AnnotationBuilder.fromClass(elements, org.checkerframework.dataflow.qual.Pure.class));
    addInheritedAnnotation(
        AnnotationBuilder.fromClass(
            elements, org.checkerframework.dataflow.qual.SideEffectFree.class));
    addInheritedAnnotation(
        AnnotationBuilder.fromClass(
            elements, org.checkerframework.dataflow.qual.Deterministic.class));
    addInheritedAnnotation(
        AnnotationBuilder.fromClass(
            elements, org.checkerframework.dataflow.qual.TerminatesExecution.class));

    initializeReflectionResolution();

    if (this.getClass() == AnnotatedTypeFactory.class) {
      this.parseAnnotationFiles();
    }
    TypeMirror iterableTypeMirror =
        ElementUtils.getTypeElement(processingEnv, Iterable.class).asType();
    this.iterableDeclType =
        (AnnotatedDeclaredType) AnnotatedTypeMirror.createType(iterableTypeMirror, this, true);
  }

  /**
   * Returns the checker associated with this factory.
   *
   * @return the checker associated with this factory
   */
  public BaseTypeChecker getChecker() {
    return checker;
  }

  /**
   * Returns the names of the annotation processors that are being run.
   *
   * @return the names of the annotation processors that are being run
   */
  @SuppressWarnings("JdkObsolete") // ClassLoader.getResources returns an Enumeration
  public String[] getCheckerNames() {
    com.sun.tools.javac.util.Context context =
        ((JavacProcessingEnvironment) processingEnv).getContext();
    String processorArg = Options.instance(context).get("-processor");
    if (processorArg != null) {
      return processorArg.split(",");
    }
    try {
      String filename = "META-INF/services/javax.annotation.processing.Processor";
      List<String> lines = new ArrayList<>();
      Enumeration<URL> urls = getClass().getClassLoader().getResources(filename);
      while (urls.hasMoreElements()) {
        URL url = urls.nextElement();
        try (BufferedReader in = new BufferedReader(new InputStreamReader(url.openStream()))) {
          lines.addAll(in.lines().collect(Collectors.toList()));
        }
      }
      String[] result = lines.toArray(new String[0]);
      return result;
    } catch (IOException e) {
      throw new BugInCF(e);
    }
  }

  /**
   * Creates {@link QualifierUpperBounds} for this type factory.
   *
   * @return a new {@link QualifierUpperBounds} for this type factory
   */
  protected QualifierUpperBounds createQualifierUpperBounds() {
    return new QualifierUpperBounds(this);
  }

  /**
   * Return {@link QualifierUpperBounds} for this type factory.
   *
   * @return {@link QualifierUpperBounds} for this type factory
   */
  public QualifierUpperBounds getQualifierUpperBounds() {
    return qualifierUpperBounds;
  }

  /**
   * Returns the WholeProgramInference instance (may be null).
   *
   * @return the WholeProgramInference instance, or null
   */
  public WholeProgramInference getWholeProgramInference() {
    return wholeProgramInference;
  }

  protected void initializeReflectionResolution() {
    if (checker.shouldResolveReflection()) {
      boolean debug = "debug".equals(checker.getOption("resolveReflection"));

      MethodValChecker methodValChecker = checker.getSubchecker(MethodValChecker.class);
      assert methodValChecker != null
          : "AnnotatedTypeFactory: reflection resolution was requested, but MethodValChecker isn't"
              + " a subchecker.";
      MethodValAnnotatedTypeFactory methodValATF =
          (MethodValAnnotatedTypeFactory) methodValChecker.getAnnotationProvider();

      reflectionResolver = new DefaultReflectionResolver(checker, methodValATF, debug);
    }
  }

  /**
   * Set the CompilationUnitTree that should be used.
   *
   * @param root the new compilation unit to use
   */
  public void setRoot(@Nullable CompilationUnitTree root) {
    if (root != null && wholeProgramInference != null) {
      for (Tree typeDecl : root.getTypeDecls()) {
        if (typeDecl.getKind() == Tree.Kind.CLASS) {
          ClassTree classTree = (ClassTree) typeDecl;
          wholeProgramInference.preprocessClassTree(classTree);
        }
      }
    }

    this.root = root;
    // Do not clear here. Only the primary checker should clear this cache.
    // treePathCache.clear();

    // setRoot in a GenericAnnotatedTypeFactory will clear this;
    // if this isn't a GenericATF, then it must clear it itself.
    if (!(this instanceof GenericAnnotatedTypeFactory)) {
      artificialTreeToEnclosingElementMap.clear();
    }

    if (shouldCache) {
      // Clear the caches with trees because once the compilation unit changes,
      // the trees may be modified and lose type arguments.
      elementToTreeCache.clear();
      fromExpressionTreeCache.clear();
      fromMemberTreeCache.clear();
      fromTypeTreeCache.clear();
      classAndMethodTreeCache.clear();

      // There is no need to clear the following cache, it is limited by cache size and it
      // contents won't change between compilation units.
      // elementCache.clear();
    }

    if (root != null && checker.hasOption("ajava")) {
      // Search for an ajava file with annotations for the current source file and the current
      // checker. It will be in a directory specified by the "ajava" option in a subdirectory
      // corresponding to this file's package. For example, a file in package a.b would be in a
      // subdirectory a/b. The filename is ClassName-checker.qualified.name.ajava. If such a file
      // exists, read its detailed annotation data, including annotations on private elements.

      String packagePrefix =
          root.getPackageName() != null
              ? TreeUtils.nameExpressionToString(root.getPackageName()) + "."
              : "";

      // The method getName() returns a path.
      String className = root.getSourceFile().getName();
      // Extract the basename.
      int lastSeparator = className.lastIndexOf(File.separator);
      if (lastSeparator != -1) {
        className = className.substring(lastSeparator + 1);
      }
      // Drop the ".java" extension.
      if (className.endsWith(".java")) {
        className = className.substring(0, className.length() - ".java".length());
      }

      String qualifiedName = packagePrefix + className;

      // If the set candidateAjavaFiles has exactly one element after the loop, a specific .ajava
      // file was supplied, with no ambiguity, and can be parsed. For an explanation, see the
      // comment below about possible ambiguity.
      Set<String> candidateAjavaFiles = new HashSet<>(1);
      // All .ajava files for this class + checker combo end in this string.
      String ajavaEnding =
          qualifiedName.replaceAll("\\.", "/")
              + "-"
              + checker.getClass().getCanonicalName()
              + ".ajava";
      for (String ajavaLocation : checker.getOption("ajava").split(File.pathSeparator)) {
        // ajavaLocation might either be (1) a directory, or (2) the name of a specific
        // ajava file. This code must handle both possible cases.
        // Case (1): ajavaPath is a directory
        String ajavaPath = ajavaLocation + File.separator + ajavaEnding;
        File ajavaFileInDir = new File(ajavaPath);
        if (ajavaFileInDir.exists()) {
          // There is a candidate ajava file in one of the root directories.
          candidateAjavaFiles.add(ajavaPath);
        } else {
          // Check case (2): ajavaPath might be a specific .ajava file. The tricky thing about this
          // is that the "root" is not known, so the correct .ajava file might be
          // ambiguous. Consider the following: there are two ajava files:
          // ~/foo/foo/Bar-checker.ajava and ~/baz/foo/Bar-checker.ajava. Which is the correct one
          // for class foo.Bar? It depends on whether there is a foo.foo.Bar or a baz.foo.Bar
          // elsewhere in the project. For that reason, parsing using a specific file is done at the
          // **end** of the loop, and if there is more than one match no file is parsed for this
          // class and a warning is issued instead. The user can disambiguate by supplying a root
          // directory, instead of specific files.
          if (ajavaLocation.endsWith(File.separator + ajavaEnding)) {
            // This is a candidate ajava file. If it is the only candidate, then it might be
            // unambiguous. If not, issue a warning.
            candidateAjavaFiles.add(ajavaLocation);
          }
        }
      }
      if (candidateAjavaFiles.size() == 1) {
        currentFileAjavaTypes = new AnnotationFileElementTypes(this);
        currentFileAjavaTypes.parseAjavaFileWithTree(
            candidateAjavaFiles.toArray(new String[1])[0], root);
      } else if (candidateAjavaFiles.size() > 1) {
        checker.reportWarning(root, "ambiguous.ajava", String.join(", ", candidateAjavaFiles));
      }
    } else {
      currentFileAjavaTypes = null;
    }
  }

  @SideEffectFree
  @Override
  public String toString() {
    return getClass().getSimpleName() + "#" + uid;
  }

  /**
   * Returns the {@link QualifierHierarchy} to be used by this checker.
   *
   * <p>The implementation builds the type qualifier hierarchy for the {@link
   * #getSupportedTypeQualifiers()} using the meta-annotations found in them. The current
   * implementation returns an instance of {@code NoElementQualifierHierarchy}.
   *
   * <p>Subclasses must override this method if their qualifiers have elements; the method must
   * return an implementation of {@link QualifierHierarchy}, such as {@link
   * ElementQualifierHierarchy}.
   *
   * @return a QualifierHierarchy for this type system
   */
  protected QualifierHierarchy createQualifierHierarchy() {
    return new NoElementQualifierHierarchy(this.getSupportedTypeQualifiers(), elements);
  }

  /**
   * Returns the type qualifier hierarchy graph to be used by this processor.
   *
   * @see #createQualifierHierarchy()
   * @return the {@link QualifierHierarchy} for this checker
   */
  public final QualifierHierarchy getQualifierHierarchy() {
    return qualHierarchy;
  }

  /**
   * Creates the type hierarchy to be used by this factory.
   *
   * <p>Subclasses may override this method to specify new type-checking rules beyond the typical
   * Java subtyping rules.
   *
   * @return the type relations class to check type subtyping
   */
  protected TypeHierarchy createTypeHierarchy() {
    return new DefaultTypeHierarchy(
        checker,
        getQualifierHierarchy(),
        checker.getBooleanOption("ignoreRawTypeArguments", true),
        checker.hasOption("invariantArrays"));
  }

  public final TypeHierarchy getTypeHierarchy() {
    return typeHierarchy;
  }

  /** TypeVariableSubstitutor provides a method to replace type parameters with their arguments. */
  protected TypeVariableSubstitutor createTypeVariableSubstitutor() {
    return new TypeVariableSubstitutor();
  }

  public TypeVariableSubstitutor getTypeVarSubstitutor() {
    return typeVarSubstitutor;
  }

  /**
   * TypeArgumentInference infers the method type arguments when they are not explicitly written.
   */
  protected TypeArgumentInference createTypeArgumentInference() {
    return new DefaultTypeArgumentInference(this);
  }

  public TypeArgumentInference getTypeArgumentInference() {
    return typeArgumentInference;
  }

  /**
   * Factory method to easily change what {@link AnnotationClassLoader} is created to load type
   * annotation classes. Subclasses can override this method and return a custom
   * AnnotationClassLoader subclass to customize loading logic.
   */
  protected AnnotationClassLoader createAnnotationClassLoader() {
    return new AnnotationClassLoader(checker);
  }

  /**
   * Returns a mutable set of annotation classes that are supported by a checker.
   *
   * <p>Subclasses may override this method to return a mutable set of their supported type
   * qualifiers through one of the 5 approaches shown below.
   *
   * <p>Subclasses should not call this method; they should call {@link #getSupportedTypeQualifiers}
   * instead.
   *
   * <p>By default, a checker supports all annotations located in a subdirectory called {@literal
   * qual} that's located in the same directory as the checker. Note that only annotations defined
   * with the {@code @Target({ElementType.TYPE_USE})} meta-annotation (and optionally with the
   * additional value of {@code ElementType.TYPE_PARAMETER}, but no other {@code ElementType}
   * values) are automatically considered as supported annotations.
   *
   * <p>To support a different set of annotations than those in the {@literal qual} subdirectory, or
   * that have other {@code ElementType} values, see examples below.
   *
   * <p>In total, there are 5 ways to indicate annotations that are supported by a checker:
   *
   * <ol>
   *   <li>Only support annotations located in a checker's {@literal qual} directory:
   *       <p>This is the default behavior. Simply place those annotations within the {@literal
   *       qual} directory.
   *   <li>Support annotations located in a checker's {@literal qual} directory and a list of other
   *       annotations:
   *       <p>Place those annotations within the {@literal qual} directory, and override {@link
   *       #createSupportedTypeQualifiers()} by calling {@link #getBundledTypeQualifiers(Class...)}
   *       with a varargs parameter list of the other annotations. Code example:
   *       <pre>
   * {@code @Override protected Set<Class<? extends Annotation>> createSupportedTypeQualifiers() {
   *      return getBundledTypeQualifiers(Regex.class, PartialRegex.class, RegexBottom.class, UnknownRegex.class);
   *  } }
   * </pre>
   *   <li>Supporting only annotations that are explicitly listed: Override {@link
   *       #createSupportedTypeQualifiers()} and return a mutable set of the supported annotations.
   *       Code example:
   *       <pre>
   * {@code @Override protected Set<Class<? extends Annotation>> createSupportedTypeQualifiers() {
   *      return new HashSet<Class<? extends Annotation>>(
   *              Arrays.asList(A.class, B.class));
   *  } }
   * </pre>
   *       The set of qualifiers returned by {@link #createSupportedTypeQualifiers()} must be a
   *       fresh, mutable set. The methods {@link #getBundledTypeQualifiers(Class...)} must return a
   *       fresh, mutable set
   * </ol>
   *
   * @return the type qualifiers supported this processor, or an empty set if none
   */
  protected Set<Class<? extends Annotation>> createSupportedTypeQualifiers() {
    return getBundledTypeQualifiers();
  }

  /**
   * Loads all annotations contained in the qual directory of a checker via reflection; if a
   * polymorphic type qualifier exists, and an explicit array of annotations to the set of
   * annotation classes.
   *
   * <p>This method can be called in the overridden versions of {@link
   * #createSupportedTypeQualifiers()} in each checker.
   *
   * @param explicitlyListedAnnotations a varargs array of explicitly listed annotation classes to
   *     be added to the returned set. For example, it is used frequently to add Bottom qualifiers.
   * @return a mutable set of the loaded and listed annotation classes
   */
  @SafeVarargs
  protected final Set<Class<? extends Annotation>> getBundledTypeQualifiers(
      Class<? extends Annotation>... explicitlyListedAnnotations) {
    return loadTypeAnnotationsFromQualDir(explicitlyListedAnnotations);
  }

  /**
   * Instantiates the AnnotationClassLoader and loads all annotations contained in the qual
   * directory of a checker via reflection, and has the option to include an explicitly stated list
   * of annotations (eg ones found in a different directory than qual).
   *
   * <p>The annotations that are automatically loaded must have the {@link
   * java.lang.annotation.Target Target} meta-annotation with the value of {@link
   * ElementType#TYPE_USE} (and optionally {@link ElementType#TYPE_PARAMETER}). If it has other
   * {@link ElementType} values, it won't be loaded. Other annotation classes must be explicitly
   * listed even if they are in the same directory as the checker's qual directory.
   *
   * @param explicitlyListedAnnotations a set of explicitly listed annotation classes to be added to
   *     the returned set, for example, it is used frequently to add Bottom qualifiers
   * @return a set of annotation class instances
   */
  @SuppressWarnings({"varargs", "unchecked"}) // @SafeVarargs is only applicable to static methods
  private final Set<Class<? extends Annotation>> loadTypeAnnotationsFromQualDir(
      Class<? extends Annotation>... explicitlyListedAnnotations) {
    if (loader != null) {
      loader.close();
    }
    loader = createAnnotationClassLoader();

    Set<Class<? extends Annotation>> annotations = loader.getBundledAnnotationClasses();

    // add in all explicitly Listed qualifiers
    if (explicitlyListedAnnotations != null) {
      annotations.addAll(Arrays.asList(explicitlyListedAnnotations));
    }

    return annotations;
  }

  /**
   * Creates the AnnotatedTypeFormatter used by this type factory and all AnnotatedTypeMirrors it
   * creates. The AnnotatedTypeFormatter is used in AnnotatedTypeMirror.toString and will affect the
   * error messages printed for checkers that use this type factory.
   *
   * @return the AnnotatedTypeFormatter to pass to all instantiated AnnotatedTypeMirrors
   */
  protected AnnotatedTypeFormatter createAnnotatedTypeFormatter() {
    boolean printVerboseGenerics = checker.hasOption("printVerboseGenerics");
    return new DefaultAnnotatedTypeFormatter(
        printVerboseGenerics,
        // -AprintVerboseGenerics implies -AprintAllQualifiers
        printVerboseGenerics || checker.hasOption("printAllQualifiers"));
  }

  public AnnotatedTypeFormatter getAnnotatedTypeFormatter() {
    return typeFormatter;
  }

  protected AnnotationFormatter createAnnotationFormatter() {
    return new DefaultAnnotationFormatter();
  }

  public AnnotationFormatter getAnnotationFormatter() {
    return annotationFormatter;
  }

  /**
   * Returns an immutable set of the classes corresponding to the type qualifiers supported by this
   * checker.
   *
   * <p>Subclasses cannot override this method; they should override {@link
   * #createSupportedTypeQualifiers createSupportedTypeQualifiers} instead.
   *
   * @see #createSupportedTypeQualifiers()
   * @return an immutable set of the supported type qualifiers, or an empty set if no qualifiers are
   *     supported
   */
  public final Set<Class<? extends Annotation>> getSupportedTypeQualifiers() {
    if (this.supportedQuals.isEmpty()) {
      supportedQuals.addAll(createSupportedTypeQualifiers());
      checkSupportedQuals();
    }
    return Collections.unmodifiableSet(supportedQuals);
  }

  /**
   * Returns an immutable set of the fully qualified names of the type qualifiers supported by this
   * checker.
   *
   * <p>Subclasses cannot override this method; they should override {@link
   * #createSupportedTypeQualifiers createSupportedTypeQualifiers} instead.
   *
   * @see #createSupportedTypeQualifiers()
   * @return an immutable set of the supported type qualifiers, or an empty set if no qualifiers are
   *     supported
   */
  public final Set<@CanonicalName String> getSupportedTypeQualifierNames() {
    if (this.supportedQualNames.isEmpty()) {
      for (Class<?> clazz : getSupportedTypeQualifiers()) {
        supportedQualNames.add(clazz.getCanonicalName());
      }
    }
    return Collections.unmodifiableSet(supportedQualNames);
  }

  // **********************************************************************
  // Factories for annotated types that account for default qualifiers
  // **********************************************************************

  /**
   * Returns the size for LRU caches. It is either the value supplied via the {@code -AatfCacheSize}
   * option or the default cache size.
   *
   * @return cache size passed as argument to checker or DEFAULT_CACHE_SIZE
   */
  protected int getCacheSize() {
    String option = checker.getOption("atfCacheSize");
    if (option == null) {
      return DEFAULT_CACHE_SIZE;
    }
    try {
      return Integer.valueOf(option);
    } catch (NumberFormatException ex) {
      throw new UserError("atfCacheSize was not an integer: " + option);
    }
  }

  /**
   * Returns an AnnotatedTypeMirror representing the annotated type of {@code elt}.
   *
   * @param elt the element
   * @return the annotated type of {@code elt}
   */
  public AnnotatedTypeMirror getAnnotatedType(Element elt) {
    if (elt == null) {
      throw new BugInCF("AnnotatedTypeFactory.getAnnotatedType: null element");
    }
    // Annotations explicitly written in the source code,
    // or obtained from bytecode.
    AnnotatedTypeMirror type = fromElement(elt);
    addComputedTypeAnnotations(elt, type);
    return type;
  }

  /**
   * Returns an AnnotatedTypeMirror representing the annotated type of {@code clazz}.
   *
   * @param clazz a class
   * @return the annotated type of {@code clazz}
   */
  public AnnotatedTypeMirror getAnnotatedType(Class<?> clazz) {
    return getAnnotatedType(elements.getTypeElement(clazz.getCanonicalName()));
  }

  @Override
  public @Nullable AnnotationMirror getAnnotationMirror(
      Tree tree, Class<? extends Annotation> target) {
    if (isSupportedQualifier(target)) {
      AnnotatedTypeMirror atm = getAnnotatedType(tree);
      return atm.getAnnotation(target);
    }
    return null;
  }

  /**
   * Returns an AnnotatedTypeMirror representing the annotated type of {@code tree}.
   *
   * @param tree the AST node
   * @return the annotated type of {@code tree}
   */
  public AnnotatedTypeMirror getAnnotatedType(Tree tree) {

    if (tree == null) {
      throw new BugInCF("AnnotatedTypeFactory.getAnnotatedType: null tree");
    }
    if (shouldCache && classAndMethodTreeCache.containsKey(tree)) {
      return classAndMethodTreeCache.get(tree).deepCopy();
    }

    AnnotatedTypeMirror type;
    if (TreeUtils.isClassTree(tree)) {
      type = fromClass((ClassTree) tree);
    } else if (tree.getKind() == Tree.Kind.METHOD || tree.getKind() == Tree.Kind.VARIABLE) {
      type = fromMember(tree);
    } else if (TreeUtils.isExpressionTree(tree)) {
      tree = TreeUtils.withoutParens((ExpressionTree) tree);
      type = fromExpression((ExpressionTree) tree);
    } else {
      throw new BugInCF(
          "AnnotatedTypeFactory.getAnnotatedType: query of annotated type for tree "
              + tree.getKind());
    }

    addComputedTypeAnnotations(tree, type);

    if (TreeUtils.isClassTree(tree) || tree.getKind() == Tree.Kind.METHOD) {
      // Don't cache VARIABLE
      if (shouldCache) {
        classAndMethodTreeCache.put(tree, type.deepCopy());
      }
    } else {
      // No caching otherwise
    }

    return type;
  }

  /**
   * Called by {@link BaseTypeVisitor#visitClass(ClassTree, Void)} before the classTree is type
   * checked.
   *
   * @param classTree ClassTree on which to perform preprocessing
   */
  public void preProcessClassTree(ClassTree classTree) {}

  /**
   * Called by {@link BaseTypeVisitor#visitClass(ClassTree, Void)} after the ClassTree has been type
   * checked.
   *
   * <p>The default implementation uses this to store the defaulted AnnotatedTypeMirrors and
   * inherited declaration annotations back into the corresponding Elements. Subclasses might want
   * to override this method if storing defaulted types is not desirable.
   */
  public void postProcessClassTree(ClassTree tree) {
    TypesIntoElements.store(processingEnv, this, tree);
    DeclarationsIntoElements.store(processingEnv, this, tree);
    if (wholeProgramInference != null) {
      // Write out the results of whole-program inference, just once for each class.  As soon as any
      // class is finished processing, all modified scenes are written to files, in case this was
      // the last class to be processed.  Post-processing of subsequent classes might result in
      // re-writing some of the scenes if new information has been written to them.
      wholeProgramInference.writeResultsToFile(wpiOutputFormat, this.checker);
    }
  }

  /**
   * Determines the annotated type from a type in tree form.
   *
   * <p>Note that we cannot decide from a Tree whether it is a type use or an expression.
   * TreeUtils.isTypeTree is only an under-approximation. For example, an identifier can be either a
   * type or an expression.
   *
   * @param tree the type tree
   * @return the annotated type of the type in the AST
   */
  public AnnotatedTypeMirror getAnnotatedTypeFromTypeTree(Tree tree) {
    if (tree == null) {
      throw new BugInCF("AnnotatedTypeFactory.getAnnotatedTypeFromTypeTree: null tree");
    }
    AnnotatedTypeMirror type = fromTypeTree(tree);
    addComputedTypeAnnotations(tree, type);
    return type;
  }

  /**
   * Returns the set of qualifiers that are the upper bounds for a use of the type.
   *
   * @param type a type whose upper bounds to obtain
   */
  public Set<AnnotationMirror> getTypeDeclarationBounds(TypeMirror type) {
    return qualifierUpperBounds.getBoundQualifiers(type);
  }

  /**
   * Returns the set of qualifiers that are the upper bound for a type use if no other bound is
   * specified for the type.
   *
   * <p>This implementation returns the top qualifiers by default. Subclass may override to return
   * different qualifiers.
   *
   * @return the set of qualifiers that are the upper bound for a type use if no other bound is
   *     specified for the type
   */
  protected Set<? extends AnnotationMirror> getDefaultTypeDeclarationBounds() {
    return qualHierarchy.getTopAnnotations();
  }

  /**
   * Returns the type of the extends or implements clause.
   *
   * <p>The primary qualifier is either an explicit annotation on {@code clause}, or it is the
   * qualifier upper bounds for uses of the type of the clause.
   *
   * @param clause tree that represents an extends or implements clause
   * @return the type of the extends or implements clause
   */
  public AnnotatedTypeMirror getTypeOfExtendsImplements(Tree clause) {
    AnnotatedTypeMirror fromTypeTree = fromTypeTree(clause);
    Set<AnnotationMirror> bound = getTypeDeclarationBounds(fromTypeTree.getUnderlyingType());
    fromTypeTree.addMissingAnnotations(bound);
    return fromTypeTree;
  }

  // **********************************************************************
  // Factories for annotated types that do not account for default qualifiers.
  // They only include qualifiers explicitly inserted by the user.
  // **********************************************************************

  /**
   * Creates an AnnotatedTypeMirror for {@code elt} that includes: annotations explicitly written on
   * the element and annotations from stub files.
   *
   * <p>Does not include default qualifiers. To obtain them, use {@link #getAnnotatedType(Element)}.
   *
   * <p>Does not include fake overrides from the stub file.
   *
   * @param elt the element
   * @return AnnotatedTypeMirror of the element with explicitly-written and stub file annotations
   */
  public AnnotatedTypeMirror fromElement(Element elt) {
    if (shouldCache && elementCache.containsKey(elt)) {
      return elementCache.get(elt).deepCopy();
    }
    if (elt.getKind() == ElementKind.PACKAGE) {
      return toAnnotatedType(elt.asType(), false);
    }
    AnnotatedTypeMirror type;

    // Because of a bug in Java 8, annotations on type parameters are not stored in elements, so get
    // explicit annotations from the tree. (This bug has been fixed in Java 9.)  Also, since
    // annotations computed by the AnnotatedTypeFactory are stored in the element, the annotations
    // have to be retrieved from the tree so that only explicit annotations are returned.
    Tree decl = declarationFromElement(elt);

    if (decl == null) {
      type = stubTypes.getAnnotatedTypeMirror(elt);
      if (type == null) {
        type = toAnnotatedType(elt.asType(), ElementUtils.isTypeDeclaration(elt));
        ElementAnnotationApplier.apply(type, elt, this);
      }
    } else if (decl instanceof ClassTree) {
      type = fromClass((ClassTree) decl);
    } else if (decl instanceof VariableTree) {
      type = fromMember(decl);
    } else if (decl instanceof MethodTree) {
      type = fromMember(decl);
    } else if (decl.getKind() == Tree.Kind.TYPE_PARAMETER) {
      type = fromTypeTree(decl);
    } else {
      throw new BugInCF(
          "AnnotatedTypeFactory.fromElement: cannot be here. decl: "
              + decl.getKind()
              + " elt: "
              + elt);
    }

    type = mergeAnnotationFileAnnosIntoType(type, elt, ajavaTypes);
    if (currentFileAjavaTypes != null) {
      type = mergeAnnotationFileAnnosIntoType(type, elt, currentFileAjavaTypes);
    }

    if (checker.hasOption("mergeStubsWithSource")) {
      if (debugStubParser) {
        System.out.printf("fromElement: mergeStubsIntoType(%s, %s)", type, elt);
      }
      type = mergeAnnotationFileAnnosIntoType(type, elt, stubTypes);
      if (debugStubParser) {
        System.out.printf(" => %s%n", type);
      }
    }
    // Caching is disabled if annotation files are being parsed, because calls to this
    // method before the annotation files are fully read can return incorrect results.
    if (shouldCache
        && !stubTypes.isParsing()
        && !ajavaTypes.isParsing()
        && (currentFileAjavaTypes == null || !currentFileAjavaTypes.isParsing())) {
      elementCache.put(elt, type.deepCopy());
    }
    return type;
  }

  /**
   * Returns an AnnotatedDeclaredType with explicit annotations from the ClassTree {@code tree}.
   *
   * @param tree the class declaration
   * @return AnnotatedDeclaredType with explicit annotations from {@code tree}
   */
  private AnnotatedDeclaredType fromClass(ClassTree tree) {
    return TypeFromTree.fromClassTree(this, tree);
  }

  /**
   * Creates an AnnotatedTypeMirror for a variable or method declaration tree. The
   * AnnotatedTypeMirror contains annotations explicitly written on the tree.
   *
   * <p>If a VariableTree is a parameter to a lambda, this method also adds annotations from the
   * declared type of the functional interface and the executable type of its method.
   *
   * <p>The returned AnnotatedTypeMirror also contains explicitly written annotations from any ajava
   * file and if {@code -AmergeStubsWithSource} is passed, it also merges any explicitly written
   * annotations from stub files.
   *
   * @param tree MethodTree or VariableTree
   * @return AnnotatedTypeMirror with explicit annotations from {@code tree}
   */
  private final AnnotatedTypeMirror fromMember(Tree tree) {
    if (!(tree instanceof MethodTree || tree instanceof VariableTree)) {
      throw new BugInCF(
          "AnnotatedTypeFactory.fromMember: not a method or variable declaration: " + tree);
    }
    if (shouldCache && fromMemberTreeCache.containsKey(tree)) {
      return fromMemberTreeCache.get(tree).deepCopy();
    }
    AnnotatedTypeMirror result = TypeFromTree.fromMember(this, tree);

    result = mergeAnnotationFileAnnosIntoType(result, tree, ajavaTypes);
    if (currentFileAjavaTypes != null) {
      result = mergeAnnotationFileAnnosIntoType(result, tree, currentFileAjavaTypes);
    }

    if (checker.hasOption("mergeStubsWithSource")) {
      if (debugStubParser) {
        System.out.printf("fromClass: mergeStubsIntoType(%s, %s)", result, tree);
      }
      result = mergeAnnotationFileAnnosIntoType(result, tree, stubTypes);
      if (debugStubParser) {
        System.out.printf(" => %s%n", result);
      }
    }

    if (shouldCache) {
      fromMemberTreeCache.put(tree, result.deepCopy());
    }

    return result;
  }

  /**
   * Merges types from annotation files for {@code tree} into {@code type} by taking the greatest
   * lower bound of the annotations in both.
   *
   * @param type the type to apply annotation file types to
   * @param tree the tree from which to read annotation file types
   * @param source storage for current annotation file annotations
   * @return the given type, side-effected to add the annotation file types
   */
  private AnnotatedTypeMirror mergeAnnotationFileAnnosIntoType(
      @Nullable AnnotatedTypeMirror type, Tree tree, AnnotationFileElementTypes source) {
    Element elt = TreeUtils.elementFromTree(tree);
    return mergeAnnotationFileAnnosIntoType(type, elt, source);
  }

  /**
   * A scanner used to combine annotations from two AnnotatedTypeMirrors. The scanner requires
   * {@link #qualHierarchy}, which is set in {@link #postInit()} rather than the construtor, so
   * lazily initialize this field before use.
   */
  private @MonotonicNonNull AnnotatedTypeCombiner annotatedTypeCombiner = null;

  /**
   * Merges types from annotation files for {@code elt} into {@code type} by taking the greatest
   * lower bound of the annotations in both.
   *
   * @param type the type to apply annotation file types to
   * @param elt the element from which to read annotation file types
   * @param source storage for current annotation file annotations
   * @return the type, side-effected to add the annotation file types
   */
  protected AnnotatedTypeMirror mergeAnnotationFileAnnosIntoType(
      @Nullable AnnotatedTypeMirror type, Element elt, AnnotationFileElementTypes source) {
    AnnotatedTypeMirror typeFromFile = source.getAnnotatedTypeMirror(elt);
    if (typeFromFile == null) {
      return type;
    }
    if (type == null) {
      return typeFromFile;
    }
    if (annotatedTypeCombiner == null) {
      annotatedTypeCombiner = new AnnotatedTypeCombiner(qualHierarchy);
    }
    // Must merge (rather than only take the annotation file type if it is a subtype) to support
    // WPI.
    annotatedTypeCombiner.visit(typeFromFile, type);
    return type;
  }

  /**
   * Creates an AnnotatedTypeMirror for an ExpressionTree. The AnnotatedTypeMirror contains explicit
   * annotations written on the expression and for some expressions, annotations from
   * sub-expressions that could have been explicitly written, defaulted, refined, or otherwise
   * computed. (Expression whose type include annotations from sub-expressions are: ArrayAccessTree,
   * ConditionalExpressionTree, IdentifierTree, MemberSelectTree, and MethodInvocationTree.)
   *
   * <p>For example, the AnnotatedTypeMirror returned for an array access expression is the fully
   * annotated type of the array component of the array being accessed.
   *
   * @param tree an expression
   * @return AnnotatedTypeMirror of the expressions either fully-annotated or partially annotated
   *     depending on the kind of expression
   * @see TypeFromExpressionVisitor
   */
  private AnnotatedTypeMirror fromExpression(ExpressionTree tree) {
    if (shouldCache && fromExpressionTreeCache.containsKey(tree)) {
      return fromExpressionTreeCache.get(tree).deepCopy();
    }

    AnnotatedTypeMirror result = TypeFromTree.fromExpression(this, tree);

    if (shouldCache
        && tree.getKind() != Tree.Kind.NEW_CLASS
        && tree.getKind() != Tree.Kind.NEW_ARRAY
        && tree.getKind() != Tree.Kind.CONDITIONAL_EXPRESSION) {
      // Don't cache the type of some expressions, because incorrect annotations would be
      // cached during dataflow analysis. See Issue #602.
      fromExpressionTreeCache.put(tree, result.deepCopy());
    }
    return result;
  }

  /**
   * Creates an AnnotatedTypeMirror for the tree. The AnnotatedTypeMirror contains annotations
   * explicitly written on the tree. It also adds type arguments to raw types that include
   * annotations from the element declaration of the type {@link #fromElement(Element)}.
   *
   * <p>Called on the following trees: AnnotatedTypeTree, ArrayTypeTree, ParameterizedTypeTree,
   * PrimitiveTypeTree, TypeParameterTree, WildcardTree, UnionType, IntersectionTypeTree, and
   * IdentifierTree, MemberSelectTree.
   *
   * @param tree the type tree
   * @return the (partially) annotated type of the type in the AST
   */
  /*package private*/ final AnnotatedTypeMirror fromTypeTree(Tree tree) {
    if (shouldCache && fromTypeTreeCache.containsKey(tree)) {
      return fromTypeTreeCache.get(tree).deepCopy();
    }

    AnnotatedTypeMirror result = TypeFromTree.fromTypeTree(this, tree);

    if (shouldCache) {
      fromTypeTreeCache.put(tree, result.deepCopy());
    }
    return result;
  }

  // **********************************************************************
  // Customization methods meant to be overridden by subclasses to include
  // defaulted annotations
  // **********************************************************************

  /**
   * Changes annotations on a type obtained from a {@link Tree}. By default, this method does
   * nothing. GenericAnnotatedTypeFactory uses this method to implement defaulting and inference
   * (flow-sensitive type refinement). Its subclasses usually override it only to customize default
   * annotations.
   *
   * <p>Subclasses that override this method should also override {@link
   * #addComputedTypeAnnotations(Element, AnnotatedTypeMirror)}.
   *
   * <p>In classes that extend {@link GenericAnnotatedTypeFactory}, override {@link
   * GenericAnnotatedTypeFactory#addComputedTypeAnnotations(Tree, AnnotatedTypeMirror, boolean)}
   * instead of this method.
   *
   * @param tree an AST node
   * @param type the type obtained from {@code tree}
   */
  protected void addComputedTypeAnnotations(Tree tree, AnnotatedTypeMirror type) {
    // Pass.
  }

  /**
   * Changes annotations on a type obtained from an {@link Element}. By default, this method does
   * nothing. GenericAnnotatedTypeFactory uses this method to implement defaulting.
   *
   * <p>Subclasses that override this method should also override {@link
   * #addComputedTypeAnnotations(Tree, AnnotatedTypeMirror)}.
   *
   * @param elt an element
   * @param type the type obtained from {@code elt}
   */
  protected void addComputedTypeAnnotations(Element elt, AnnotatedTypeMirror type) {
    // Pass.
  }

  /**
   * Adds default annotations to {@code type}. This method should only be used in places where the
   * correct annotations cannot be computed because of uninferred type arguments. (See {@link
   * AnnotatedWildcardType#isUninferredTypeArgument()}.)
   *
   * @param type annotated type to which default annotations are added
   */
  public void addDefaultAnnotations(AnnotatedTypeMirror type) {
    // Pass.
  }

  /**
   * A callback method for the AnnotatedTypeFactory subtypes to customize directSupertypes().
   * Overriding methods should merely change the annotations on the supertypes, without adding or
   * removing new types.
   *
   * <p>The default provided implementation adds {@code type} annotations to {@code supertypes}.
   * This allows the {@code type} and its supertypes to have the qualifiers.
   *
   * @param type the type whose supertypes are desired
   * @param supertypes the supertypes as specified by the base AnnotatedTypeFactory
   */
  protected void postDirectSuperTypes(
      AnnotatedTypeMirror type, List<? extends AnnotatedTypeMirror> supertypes) {
    // Use the effective annotations here to get the correct annotations
    // for type variables and wildcards.
    Set<AnnotationMirror> annotations = type.getEffectiveAnnotations();
    for (AnnotatedTypeMirror supertype : supertypes) {
      if (!annotations.equals(supertype.getEffectiveAnnotations())) {
        supertype.clearPrimaryAnnotations();
        // TODO: is this correct for type variables and wildcards?
        supertype.addAnnotations(annotations);
      }
    }
  }

  /**
   * A callback method for the AnnotatedTypeFactory subtypes to customize
   * AnnotatedTypes.asMemberOf(). Overriding methods should merely change the annotations on the
   * subtypes, without changing the types.
   *
   * @param type the annotated type of the element
   * @param owner the annotated type of the receiver of the accessing tree
   * @param element the element of the field or method
   */
  public void postAsMemberOf(AnnotatedTypeMirror type, AnnotatedTypeMirror owner, Element element) {
    if (element.getKind() == ElementKind.FIELD) {
      addAnnotationFromFieldInvariant(type, owner, (VariableElement) element);
    }
    addComputedTypeAnnotations(element, type);
  }

  /**
   * Adds the qualifier specified by a field invariant for {@code field} to {@code type}.
   *
   * @param type annotated type to which the annotation is added
   * @param accessedVia the annotated type of the receiver of the accessing tree. (Only used to get
   *     the type element of the underling type.)
   * @param field element representing the field
   */
  protected void addAnnotationFromFieldInvariant(
      AnnotatedTypeMirror type, AnnotatedTypeMirror accessedVia, VariableElement field) {
    TypeMirror declaringType = accessedVia.getUnderlyingType();
    // Find the first upper bound that isn't a wildcard or type variable
    while (declaringType.getKind() == TypeKind.WILDCARD
        || declaringType.getKind() == TypeKind.TYPEVAR) {
      if (declaringType.getKind() == TypeKind.WILDCARD) {
        declaringType = TypesUtils.wildUpperBound(declaringType, processingEnv);
      } else if (declaringType.getKind() == TypeKind.TYPEVAR) {
        declaringType = ((TypeVariable) declaringType).getUpperBound();
      }
    }
    TypeElement typeElement = TypesUtils.getTypeElement(declaringType);
    if (ElementUtils.enclosingTypeElement(field).equals(typeElement)) {
      // If the field is declared in the accessedVia class, then the field in the invariant
      // cannot be this field, even if the field has the same name.
      return;
    }

    FieldInvariants invariants = getFieldInvariants(typeElement);
    if (invariants == null) {
      return;
    }
    List<AnnotationMirror> invariantAnnos = invariants.getQualifiersFor(field.getSimpleName());
    type.replaceAnnotations(invariantAnnos);
  }

  /**
   * Returns the field invariants for the given class, as expressed by the user in {@link
   * FieldInvariant @FieldInvariant} method annotations.
   *
   * <p>Subclasses may implement their own field invariant annotations if {@link
   * FieldInvariant @FieldInvariant} is not expressive enough. They must override this method to
   * properly create AnnotationMirror and also override {@link
   * #getFieldInvariantDeclarationAnnotations()} to return their field invariants.
   *
   * @param element class for which to get invariants
   * @return field invariants for {@code element}
   */
  public FieldInvariants getFieldInvariants(TypeElement element) {
    if (element == null) {
      return null;
    }
    AnnotationMirror fieldInvarAnno = getDeclAnnotation(element, FieldInvariant.class);
    if (fieldInvarAnno == null) {
      return null;
    }
    List<String> fields =
        AnnotationUtils.getElementValueArray(
            fieldInvarAnno, fieldInvariantFieldElement, String.class);
    List<@CanonicalName Name> classes =
        AnnotationUtils.getElementValueClassNames(fieldInvarAnno, fieldInvariantQualifierElement);
    List<AnnotationMirror> qualifiers =
        CollectionsPlume.mapList(
            (Name name) ->
                // Calling AnnotationBuilder.fromName (which ignores elements/fields) is acceptable
                // because @FieldInvariant does not handle classes with elements/fields.
                AnnotationBuilder.fromName(elements, name),
            classes);
    if (qualifiers.size() == 1) {
      while (fields.size() > qualifiers.size()) {
        qualifiers.add(qualifiers.get(0));
      }
    }
    if (fields.size() != qualifiers.size()) {
      // The user wrote a malformed @FieldInvariant annotation, so just return a malformed
      // FieldInvariants object.  The BaseTypeVisitor will issue an error.
      return new FieldInvariants(fields, qualifiers);
    }

    // Only keep qualifiers that are supported by this checker.  (The other qualifiers cannot
    // be checked by this checker, so they must be ignored.)
    List<String> annotatedFields = new ArrayList<>();
    List<AnnotationMirror> supportedQualifiers = new ArrayList<>();
    for (int i = 0; i < fields.size(); i++) {
      if (isSupportedQualifier(qualifiers.get(i))) {
        annotatedFields.add(fields.get(i));
        supportedQualifiers.add(qualifiers.get(i));
      }
    }
    if (annotatedFields.isEmpty()) {
      return null;
    }

    return new FieldInvariants(annotatedFields, supportedQualifiers);
  }

  /**
   * Returns the AnnotationTree which is a use of one of the field invariant annotations (as
   * specified via {@link #getFieldInvariantDeclarationAnnotations()}. If one isn't found, null is
   * returned.
   *
   * @param annoTrees list of trees to search; the result is one of the list elements, or null
   * @return the AnnotationTree that is a use of one of the field invariant annotations, or null if
   *     one isn't found
   */
  public AnnotationTree getFieldInvariantAnnotationTree(List<? extends AnnotationTree> annoTrees) {
    List<AnnotationMirror> annos = TreeUtils.annotationsFromTypeAnnotationTrees(annoTrees);
    for (int i = 0; i < annos.size(); i++) {
      for (Class<? extends Annotation> clazz : getFieldInvariantDeclarationAnnotations()) {
        if (areSameByClass(annos.get(i), clazz)) {
          return annoTrees.get(i);
        }
      }
    }
    return null;
  }

  /** Returns the set of classes of field invariant annotations. */
  protected Set<Class<? extends Annotation>> getFieldInvariantDeclarationAnnotations() {
    return Collections.singleton(FieldInvariant.class);
  }

  /**
   * Adapt the upper bounds of the type variables of a class relative to the type instantiation. In
   * some type systems, the upper bounds depend on the instantiation of the class. For example, in
   * the Generic Universe Type system, consider a class declaration
   *
   * <pre>{@code   class C<X extends @Peer Object> }</pre>
   *
   * then the instantiation
   *
   * <pre>{@code   @Rep C<@Rep Object> }</pre>
   *
   * is legal. The upper bounds of class C have to be adapted by the main modifier.
   *
   * <p>An example of an adaptation follows. Suppose, I have a declaration:
   *
   * <pre>{@code  class MyClass<E extends List<E>>}</pre>
   *
   * And an instantiation:
   *
   * <pre>{@code  new MyClass<@NonNull String>()}</pre>
   *
   * <p>The upper bound of E adapted to the argument String, would be {@code List<@NonNull String>}
   * and the lower bound would be an AnnotatedNullType.
   *
   * <p>TODO: ensure that this method is consistently used instead of directly querying the type
   * variables.
   *
   * @param type the use of the type
   * @param element the corresponding element
   * @return the adapted bounds of the type parameters
   */
  public List<AnnotatedTypeParameterBounds> typeVariablesFromUse(
      AnnotatedDeclaredType type, TypeElement element) {

    AnnotatedDeclaredType generic = getAnnotatedType(element);
    List<AnnotatedTypeMirror> targs = type.getTypeArguments();
    List<AnnotatedTypeMirror> tvars = generic.getTypeArguments();

    assert targs.size() == tvars.size()
        : "Mismatch in type argument size between " + type + " and " + generic;

    // System.err.printf("TVFU%n  type: %s%n  generic: %s%n", type, generic);

    Map<TypeVariable, AnnotatedTypeMirror> typeParamToTypeArg = new HashMap<>();

    AnnotatedDeclaredType enclosing = type;
    while (enclosing != null) {
      List<AnnotatedTypeMirror> enclosingTArgs = enclosing.getTypeArguments();
      AnnotatedDeclaredType declaredType =
          getAnnotatedType((TypeElement) enclosing.getUnderlyingType().asElement());
      List<AnnotatedTypeMirror> enclosingTVars = declaredType.getTypeArguments();
      for (int i = 0; i < enclosingTArgs.size(); i++) {
        AnnotatedTypeVariable enclosingTVar = (AnnotatedTypeVariable) enclosingTVars.get(i);
        typeParamToTypeArg.put(enclosingTVar.getUnderlyingType(), enclosingTArgs.get(i));
      }
      enclosing = enclosing.getEnclosingType();
    }

    List<AnnotatedTypeParameterBounds> res = new ArrayList<>(tvars.size());

    for (AnnotatedTypeMirror atm : tvars) {
      AnnotatedTypeVariable atv = (AnnotatedTypeVariable) atm;
      AnnotatedTypeMirror upper =
          typeVarSubstitutor.substitute(typeParamToTypeArg, atv.getUpperBound());
      AnnotatedTypeMirror lower =
          typeVarSubstitutor.substitute(typeParamToTypeArg, atv.getLowerBound());
      res.add(new AnnotatedTypeParameterBounds(upper, lower));
    }
    return res;
  }

  /**
   * Creates and returns an AnnotatedNullType qualified with {@code annotations}.
   *
   * @param annotations set of AnnotationMirrors to qualify the returned type with
   * @return AnnotatedNullType qualified with {@code annotations}
   */
  public AnnotatedNullType getAnnotatedNullType(Set<? extends AnnotationMirror> annotations) {
    final AnnotatedTypeMirror.AnnotatedNullType nullType =
        (AnnotatedNullType) toAnnotatedType(processingEnv.getTypeUtils().getNullType(), false);
    nullType.addAnnotations(annotations);
    return nullType;
  }

  // **********************************************************************
  // Utilities method for getting specific types from trees or elements
  // **********************************************************************

  /**
   * Return the implicit receiver type of an expression tree.
   *
   * <p>The result is null for expressions that don't have a receiver, e.g. for a local variable or
   * method parameter access. The result is also null for expressions that have an explicit
   * receiver.
   *
   * <p>Clients should generally call {@link #getReceiverType}.
   *
   * @param tree the expression that might have an implicit receiver
   * @return the type of the implicit receiver. Returns null if the expression has an explicit
   *     receiver or doesn't have a receiver.
   */
  protected @Nullable AnnotatedDeclaredType getImplicitReceiverType(ExpressionTree tree) {
    assert (tree.getKind() == Tree.Kind.IDENTIFIER
            || tree.getKind() == Tree.Kind.MEMBER_SELECT
            || tree.getKind() == Tree.Kind.METHOD_INVOCATION
            || tree.getKind() == Tree.Kind.NEW_CLASS)
        : "Unexpected tree kind: " + tree.getKind();

    // Return null if the element kind has no receiver.
    Element element = TreeUtils.elementFromTree(tree);
    assert element != null : "Unexpected null element for tree: " + tree;
    if (!ElementUtils.hasReceiver(element)) {
      return null;
    }

    // Return null if the receiver is explicit.
    if (TreeUtils.getReceiverTree(tree) != null) {
      return null;
    }

    TypeElement elementOfImplicitReceiver = ElementUtils.enclosingTypeElement(element);
    if (tree.getKind() == Tree.Kind.NEW_CLASS) {
      if (elementOfImplicitReceiver.getEnclosingElement() != null) {
        elementOfImplicitReceiver =
            ElementUtils.enclosingTypeElement(elementOfImplicitReceiver.getEnclosingElement());
      } else {
        elementOfImplicitReceiver = null;
      }
      if (elementOfImplicitReceiver == null) {
        // If the typeElt does not have an enclosing class, then the NewClassTree
        // does not have an implicit receiver.
        return null;
      }
    }

    TypeMirror typeOfImplicitReceiver = elementOfImplicitReceiver.asType();
    AnnotatedDeclaredType thisType = getSelfType(tree);
    if (thisType == null) {
      return null;
    }
    // An implicit receiver is the first enclosing type that is a subtype of the type where the
    // element is declared.
    while (!isSubtype(thisType.getUnderlyingType(), typeOfImplicitReceiver)) {
      thisType = thisType.getEnclosingType();
    }
    return thisType;
  }

  /**
   * Returns the type of {@code this} at the location of {@code tree}. Returns {@code null} if
   * {@code tree} is in a location where {@code this} has no meaning, such as the body of a static
   * method.
   *
   * <p>The parameter is an arbitrary tree and does not have to mention "this", neither explicitly
   * nor implicitly. This method can be overridden for type-system specific behavior.
   *
   * @param tree location used to decide the type of {@code this}
   * @return the type of {@code this} at the location of {@code tree}
   */
  public @Nullable AnnotatedDeclaredType getSelfType(Tree tree) {
    if (TreeUtils.isClassTree(tree)) {
      return getAnnotatedType(TreeUtils.elementFromDeclaration((ClassTree) tree));
    }

    Tree enclosingTree = getEnclosingClassOrMethod(tree);
    if (enclosingTree == null) {
      // tree is inside an annotation, where "this" is not allowed. So, no self type exists.
      return null;
    } else if (enclosingTree.getKind() == Tree.Kind.METHOD) {
      MethodTree enclosingMethod = (MethodTree) enclosingTree;
      if (TreeUtils.isConstructor(enclosingMethod)) {
        return (AnnotatedDeclaredType) getAnnotatedType(enclosingMethod).getReturnType();
      } else {
        return getAnnotatedType(enclosingMethod).getReceiverType();
      }
    } else if (TreeUtils.isClassTree(enclosingTree)) {
      return (AnnotatedDeclaredType) getAnnotatedType(enclosingTree);
    }
    return null;
  }

  /** A set containing class, method, and annotation tree kinds. */
  private static final Set<Tree.Kind> classMethodAnnotationKinds =
      EnumSet.copyOf(TreeUtils.classTreeKinds());

  static {
    classMethodAnnotationKinds.add(Tree.Kind.METHOD);
    classMethodAnnotationKinds.add(Tree.Kind.TYPE_ANNOTATION);
    classMethodAnnotationKinds.add(Tree.Kind.ANNOTATION);
  }

  /**
   * Returns the innermost enclosing method or class tree of {@code tree}. If {@code tree} is
   * artificial (that is, created by dataflow), then {@link #artificialTreeToEnclosingElementMap} is
   * used to find the enclosing tree.
   *
   * <p>If the tree is inside an annotation, then {@code null} is returned.
   *
   * @param tree tree to whose innermost enclosing method or class to return
   * @return the innermost enclosing method or class tree of {@code tree}, or {@code null} if {@code
   *     tree} is inside an annotation
   */
  public @Nullable Tree getEnclosingClassOrMethod(Tree tree) {
    TreePath path = getPath(tree);
    Tree enclosing = TreePathUtil.enclosingOfKind(path, classMethodAnnotationKinds);
    if (enclosing != null) {
      if (enclosing.getKind() == Tree.Kind.ANNOTATION
          || enclosing.getKind() == Tree.Kind.TYPE_ANNOTATION) {
        return null;
      }
      return enclosing;
    }
    Element e = getEnclosingElementForArtificialTree(tree);
    if (e != null) {
      Element enclosingMethodOrClass = e;
      while (enclosingMethodOrClass != null
          && enclosingMethodOrClass.getKind() != ElementKind.METHOD
          && !enclosingMethodOrClass.getKind().isClass()
          && !enclosingMethodOrClass.getKind().isInterface()) {
        enclosingMethodOrClass = enclosingMethodOrClass.getEnclosingElement();
      }
      return declarationFromElement(enclosingMethodOrClass);
    }
    return TreePathUtil.enclosingClass(path);
  }

  /**
   * Returns the {@link AnnotatedTypeMirror} of the enclosing type at the location of {@code tree}
   * that is the same type as {@code typeElement}.
   *
   * @param typeElement type of the enclosing type to return
   * @param tree location to use
   * @return the enclosing type at the location of {@code tree} that is the same type as {@code
   *     typeElement}
   */
  public AnnotatedDeclaredType getEnclosingType(TypeElement typeElement, Tree tree) {
    AnnotatedDeclaredType thisType = getSelfType(tree);
    while (!isSameType(thisType.getUnderlyingType(), typeElement.asType())) {
      thisType = thisType.getEnclosingType();
    }
    return thisType;
  }

  /**
   * Returns true if the erasure of {@code type1} is a subtype of the erasure of {@code type2}.
   *
   * @param type1 a type
   * @param type2 a type
   * @return true if the erasure of {@code type1} is a subtype of the erasure of {@code type2}
   */
  private boolean isSubtype(TypeMirror type1, TypeMirror type2) {
    return types.isSubtype(types.erasure(type1), types.erasure(type2));
  }

  /**
   * Returns true if the erasure of {@code type1} is the same type as the erasure of {@code type2}.
   *
   * @param type1 a type
   * @param type2 a type
   * @return true if the erasure of {@code type1} is the same type as the erasure of {@code type2}
   */
  private boolean isSameType(TypeMirror type1, TypeMirror type2) {
    return types.isSameType(types.erasure(type1), types.erasure(type2));
  }

  /**
   * Returns the receiver type of the expression tree, which might be the type of an implicit {@code
   * this}. Returns null if the expression has no explicit or implicit receiver.
   *
   * @param expression the expression for which to determine the receiver type
   * @return the type of the receiver of expression
   */
  public final AnnotatedTypeMirror getReceiverType(ExpressionTree expression) {
    ExpressionTree receiver = TreeUtils.getReceiverTree(expression);
    if (receiver != null) {
      return getAnnotatedType(receiver);
    }

    Element element = TreeUtils.elementFromUse(expression);
    if (element != null && ElementUtils.hasReceiver(element)) {
      // The tree references an element that has a receiver, but the tree does not have an explicit
      // receiver. So, the tree must have an implicit receiver of "this" or "Outer.this".
      return getImplicitReceiverType(expression);
    } else {
      return null;
    }
  }

  /** The type for an instantiated generic method or constructor. */
  public static class ParameterizedExecutableType {
    /** The method's/constructor's type. */
    public final AnnotatedExecutableType executableType;
    /** The types of the generic type arguments. */
    public final List<AnnotatedTypeMirror> typeArgs;
    /** Create a ParameterizedExecutableType. */
    public ParameterizedExecutableType(
        AnnotatedExecutableType executableType, List<AnnotatedTypeMirror> typeArgs) {
      this.executableType = executableType;
      this.typeArgs = typeArgs;
    }

    @Override
    public String toString() {
      if (typeArgs.isEmpty()) {
        return executableType.toString();
      } else {
        StringJoiner typeArgsString = new StringJoiner(",", "<", ">");
        for (AnnotatedTypeMirror atm : typeArgs) {
          typeArgsString.add(atm.toString());
        }
        return typeArgsString + " " + executableType.toString();
      }
    }
  }

  /**
   * Determines the type of the invoked method based on the passed method invocation tree.
   *
   * <p>The returned method type has all type variables resolved, whether based on receiver type,
   * passed type parameters if any, and method invocation parameter.
   *
   * <p>Subclasses may override this method to customize inference of types or qualifiers based on
   * method invocation parameters.
   *
   * <p>As an implementation detail, this method depends on {@link AnnotatedTypes#asMemberOf(Types,
   * AnnotatedTypeFactory, AnnotatedTypeMirror, Element)}, and customization based on receiver type
   * should be in accordance to its specification.
   *
   * <p>The return type is a pair of the type of the invoked method and the (inferred) type
   * arguments. Note that neither the explicitly passed nor the inferred type arguments are
   * guaranteed to be subtypes of the corresponding upper bounds. See method {@link
   * org.checkerframework.common.basetype.BaseTypeVisitor#checkTypeArguments} for the checks of type
   * argument well-formedness.
   *
   * <p>Note that "this" and "super" constructor invocations are also handled by this method
   * (explicit or implicit ones, at the beginning of a constructor). Method {@link
   * #constructorFromUse(NewClassTree)} is only used for a constructor invocation in a "new"
   * expression.
   *
   * @param tree the method invocation tree
   * @return the method type being invoked with tree and the (inferred) type arguments
   */
  public ParameterizedExecutableType methodFromUse(MethodInvocationTree tree) {
    ExecutableElement methodElt = TreeUtils.elementFromUse(tree);
    AnnotatedTypeMirror receiverType = getReceiverType(tree);
    if (receiverType == null && TreeUtils.isSuperConstructorCall(tree)) {
      // super() calls don't have a receiver, but they should be view-point adapted as if
      // "this" is the receiver.
      receiverType = getSelfType(tree);
    }
    if (receiverType != null && receiverType.getKind() == TypeKind.DECLARED) {
      receiverType = applyCaptureConversion(receiverType);
    }

    ParameterizedExecutableType result = methodFromUse(tree, methodElt, receiverType);
    if (checker.shouldResolveReflection()
        && reflectionResolver.isReflectiveMethodInvocation(tree)) {
      result = reflectionResolver.resolveReflectiveCall(this, tree, result);
    }

    AnnotatedExecutableType method = result.executableType;
    if (method.getReturnType().getKind() == TypeKind.WILDCARD
        && ((AnnotatedWildcardType) method.getReturnType()).isUninferredTypeArgument()) {
      // Get the correct Java type from the tree and use it as the upper bound of the wildcard.
      TypeMirror tm = TreeUtils.typeOf(tree);
      AnnotatedTypeMirror t = toAnnotatedType(tm, false);

      AnnotatedWildcardType wildcard = (AnnotatedWildcardType) method.getReturnType();
      if (ignoreUninferredTypeArguments) {
        // Remove the annotations so that default annotations are used instead.
        // (See call to addDefaultAnnotations below.)
        t.clearPrimaryAnnotations();
      } else {
        t.replaceAnnotations(wildcard.getExtendsBound().getAnnotations());
      }
      wildcard.setExtendsBound(t);
      addDefaultAnnotations(wildcard);
    }

    return result;
  }

  /**
   * Determines the type of the invoked method based on the passed expression tree, executable
   * element, and receiver type.
   *
   * @param tree either a MethodInvocationTree or a MemberReferenceTree
   * @param methodElt the element of the referenced method
   * @param receiverType the type of the receiver
   * @return the method type being invoked with tree and the (inferred) type arguments
   * @see #methodFromUse(MethodInvocationTree)
   */
  public ParameterizedExecutableType methodFromUse(
      ExpressionTree tree, ExecutableElement methodElt, AnnotatedTypeMirror receiverType) {

    AnnotatedExecutableType memberTypeWithoutOverrides =
        getAnnotatedType(methodElt); // get unsubstituted type
    AnnotatedExecutableType memberTypeWithOverrides =
        applyFakeOverrides(receiverType, methodElt, memberTypeWithoutOverrides);
    memberTypeWithOverrides = applyRecordTypesToAccessors(methodElt, memberTypeWithOverrides);
    methodFromUsePreSubstitution(tree, memberTypeWithOverrides);

    AnnotatedExecutableType methodType =
        AnnotatedTypes.asMemberOf(types, this, receiverType, methodElt, memberTypeWithOverrides);
    List<AnnotatedTypeMirror> typeargs = new ArrayList<>(methodType.getTypeVariables().size());

    Map<TypeVariable, AnnotatedTypeMirror> typeParamToTypeArg =
        AnnotatedTypes.findTypeArguments(processingEnv, this, tree, methodElt, methodType);

    if (!typeParamToTypeArg.isEmpty()) {
      typeParamToTypeArg =
          captureMethodTypeArgs(typeParamToTypeArg, memberTypeWithOverrides.getTypeVariables());
      for (AnnotatedTypeVariable tv : methodType.getTypeVariables()) {
        if (typeParamToTypeArg.get(tv.getUnderlyingType()) == null) {
          throw new BugInCF(
              "AnnotatedTypeFactory.methodFromUse:mismatch between declared method type variables"
                  + " and the inferred method type arguments. Method type variables: "
                  + methodType.getTypeVariables()
                  + "; "
                  + "Inferred method type arguments: "
                  + typeParamToTypeArg);
        }
        typeargs.add(typeParamToTypeArg.get(tv.getUnderlyingType()));
      }
      methodType =
          (AnnotatedExecutableType) typeVarSubstitutor.substitute(typeParamToTypeArg, methodType);
    }

    if (tree.getKind() == Tree.Kind.METHOD_INVOCATION
        && TreeUtils.isMethodInvocation(tree, objectGetClass, processingEnv)) {
      adaptGetClassReturnTypeToReceiver(methodType, receiverType, tree);
    }

    return new ParameterizedExecutableType(methodType, typeargs);
  }

  /**
   * Apply capture conversion to the type arguments of a method invocation.
   *
   * @param typeVarToAnnotatedTypeArg mapping from type variable in the method declaration to the
   *     corresponding (annotated) type argument at the method invocation
   * @param declTypeVar list of the (annotated) type variable declarations in the method
   * @return a mapping from type variable in the method declaration to its captured type argument.
   *     Its keys are the same as in {@code typeVarToAnnotatedTypeArg}, and the values are their
   *     captures (for a non-wildcard, capture conversion is the identity).
   */
  // TODO: This should happen as part of Java 8 inference and this method should be removed when
  // #979 is fixed.
  private Map<TypeVariable, AnnotatedTypeMirror> captureMethodTypeArgs(
      Map<TypeVariable, AnnotatedTypeMirror> typeVarToAnnotatedTypeArg,
      List<AnnotatedTypeVariable> declTypeVar) {
    Map<TypeVariable, AnnotatedTypeVariable> typeParameter = new HashMap<>();
    for (AnnotatedTypeVariable t : declTypeVar) {
      typeParameter.put(t.getUnderlyingType(), t);
    }
    // `newTypeVarToAnnotatedTypeArg` is the result of this method.
    Map<TypeVariable, AnnotatedTypeMirror> newTypeVarToAnnotatedTypeArg = new HashMap<>();
    Map<TypeVariable, AnnotatedTypeVariable> capturedTypeVarToAnnotatedTypeVar = new HashMap<>();

    // The first loop replaces each wildcard by a fresh type variable.
    for (Map.Entry<TypeVariable, AnnotatedTypeMirror> entry :
        typeVarToAnnotatedTypeArg.entrySet()) {
      TypeVariable typeVariable = entry.getKey();
      AnnotatedTypeMirror originalTypeArg = entry.getValue();
      if (originalTypeArg.containsUninferredTypeArguments()) {
        // Don't capture uninferred type arguments; return the argument.
        return typeVarToAnnotatedTypeArg;
      }
      if (originalTypeArg.getKind() == TypeKind.WILDCARD) {
        TypeMirror cap =
            TypesUtils.freshTypeVariable(originalTypeArg.getUnderlyingType(), processingEnv);
        AnnotatedTypeMirror capturedArg = AnnotatedTypeMirror.createType(cap, this, false);
        newTypeVarToAnnotatedTypeArg.put(typeVariable, capturedArg);
        capturedTypeVarToAnnotatedTypeVar.put(
            (TypeVariable) cap, (AnnotatedTypeVariable) capturedArg);
      } else {
        newTypeVarToAnnotatedTypeArg.put(typeVariable, originalTypeArg);
      }
    }

    // The second loop captures: it side-effects the new type variables.
    List<TypeVariable> order = TypesUtils.order(typeVarToAnnotatedTypeArg.keySet(), types);
    for (TypeVariable typeVariable : order) {
      AnnotatedTypeMirror originalTypeArg = typeVarToAnnotatedTypeArg.get(typeVariable);
      AnnotatedTypeMirror newTypeArg = newTypeVarToAnnotatedTypeArg.get(typeVariable);
      if (TypesUtils.isCapturedTypeVariable(newTypeArg.getUnderlyingType())
          && originalTypeArg.getKind() == TypeKind.WILDCARD) {
        annotateCapturedTypeVar(
            newTypeVarToAnnotatedTypeArg,
            capturedTypeVarToAnnotatedTypeVar,
            (AnnotatedWildcardType) originalTypeArg,
            typeParameter.get(typeVariable),
            (AnnotatedTypeVariable) newTypeArg);
      }
    }
    return newTypeVarToAnnotatedTypeArg;
  }

  /**
   * Given a member and its type, returns the type with fake overrides applied to it.
   *
   * @param receiverType the type of the class that contains member (or a subtype of it)
   * @param member a type member, such as a method or field
   * @param memberType the type of {@code member}
   * @return {@code memberType}, adjusted according to fake overrides
   */
  private AnnotatedExecutableType applyFakeOverrides(
      AnnotatedTypeMirror receiverType, Element member, AnnotatedExecutableType memberType) {
    // Currently, handle only methods, not fields.  TODO: Handle fields.
    if (memberType.getKind() != TypeKind.EXECUTABLE) {
      return memberType;
    }

    AnnotationFileElementTypes afet = stubTypes;
    AnnotatedExecutableType methodType = afet.getFakeOverride(member, receiverType);
    if (methodType == null) {
      methodType = memberType;
    }
    return methodType;
  }

  /**
   * Given a method, checks if there is: a record component with the same name AND the record
   * component has an annotation AND the method has no-arguments. If so, replaces the annotations on
   * the method return type with those from the record type in the same hierarchy.
   *
   * @param member a method or constructor
   * @param memberType the type of the method/constructor; side-effected by this method
   * @return {@code memberType} with annotations replaced if applicable
   */
  private AnnotatedExecutableType applyRecordTypesToAccessors(
      ExecutableElement member, AnnotatedExecutableType memberType) {
    if (memberType.getKind() != TypeKind.EXECUTABLE) {
      throw new BugInCF(
          "member %s has type %s of kind %s", member, memberType, memberType.getKind());
    }

    stubTypes.injectRecordComponentType(types, member, memberType);

    return memberType;
  }

  /**
   * A callback method for the AnnotatedTypeFactory subtypes to customize the handling of the
   * declared method type before type variable substitution.
   *
   * @param tree either a method invocation or a member reference tree
   * @param type declared method type before type variable substitution
   */
  protected void methodFromUsePreSubstitution(ExpressionTree tree, AnnotatedExecutableType type) {
    assert tree instanceof MethodInvocationTree || tree instanceof MemberReferenceTree;
  }

  /**
   * Java special-cases the return type of {@link java.lang.Class#getClass() getClass()}. Though the
   * method has a return type of {@code Class<?>}, the compiler special cases this return-type and
   * changes the bound of the type argument to the erasure of the receiver type. For example:
   *
   * <ul>
   *   <li>{@code x.getClass()} has the type {@code Class< ? extends erasure_of_x >}
   *   <li>{@code someInteger.getClass()} has the type {@code Class< ? extends Integer >}
   * </ul>
   *
   * @param getClassType this must be a type representing a call to Object.getClass otherwise a
   *     runtime exception will be thrown. It is modified by side effect.
   * @param receiverType the receiver type of the method invocation (not the declared receiver type)
   * @param tree getClass method invocation tree
   */
  protected void adaptGetClassReturnTypeToReceiver(
      AnnotatedExecutableType getClassType, AnnotatedTypeMirror receiverType, ExpressionTree tree) {

    TypeMirror type = TreeUtils.typeOf(tree);
    AnnotatedTypeMirror returnType = AnnotatedTypeMirror.createType(type, this, false);

    if (returnType == null
        || !(returnType.getKind() == TypeKind.DECLARED)
        || ((AnnotatedDeclaredType) returnType).getTypeArguments().size() != 1) {
      throw new BugInCF(
          "Unexpected type passed to AnnotatedTypes.adaptGetClassReturnTypeToReceiver%n"
              + "getClassType=%s%nreceiverType=%s",
          getClassType, receiverType);
    }

    AnnotatedWildcardType classWildcardArg =
        (AnnotatedWildcardType)
            ((AnnotatedDeclaredType) getClassType.getReturnType()).getTypeArguments().get(0);
    getClassType.setReturnType(returnType);

    // Usually, the only locations that will add annotations to the return type are getClass in stub
    // files defaults and propagation tree annotator.  Since getClass is final they cannot come from
    // source code.  Also, since the newBound is an erased type we have no type arguments.  So, we
    // just copy the annotations from the bound of the declared type to the new bound.
    Set<AnnotationMirror> newAnnos = AnnotationUtils.createAnnotationSet();
    Set<AnnotationMirror> typeBoundAnnos =
        getTypeDeclarationBounds(receiverType.getErased().getUnderlyingType());
    Set<AnnotationMirror> wildcardBoundAnnos = classWildcardArg.getExtendsBound().getAnnotations();
    for (AnnotationMirror typeBoundAnno : typeBoundAnnos) {
      AnnotationMirror wildcardAnno =
          qualHierarchy.findAnnotationInSameHierarchy(wildcardBoundAnnos, typeBoundAnno);
      if (qualHierarchy.isSubtype(typeBoundAnno, wildcardAnno)) {
        newAnnos.add(typeBoundAnno);
      } else {
        newAnnos.add(wildcardAnno);
      }
    }
    AnnotatedTypeMirror newTypeArg =
        ((AnnotatedDeclaredType) getClassType.getReturnType()).getTypeArguments().get(0);
    ((AnnotatedTypeVariable) newTypeArg).getUpperBound().replaceAnnotations(newAnnos);
  }

  /**
   * Return the element type of {@code expression}. This is usually the type of {@code
   * expression.itertor().next()}. If {@code expression} is an array, it is the component type of
   * the array.
   *
   * @param expression an expression whose type is an array or implements {@link Iterable}
   * @return the type of {@code expression.itertor().next()} or if {@code expression} is an array,
   *     the component type of the array.
   */
  public AnnotatedTypeMirror getIterableElementType(ExpressionTree expression) {
    return getIterableElementType(expression, getAnnotatedType(expression));
  }

  /**
   * Return the element type of {@code iterableType}. This is usually the type of {@code
   * expression.itertor().next()}. If {@code expression} is an array, it is the component type of
   * the array.
   *
   * @param expression an expression whose type is an array or implements {@link Iterable}
   * @param iterableType the type of the expression
   * @return the type of {@code expression.itertor().next()} or if {@code expression} is an array,
   *     the component type of the array.
   */
  protected AnnotatedTypeMirror getIterableElementType(
      ExpressionTree expression, AnnotatedTypeMirror iterableType) {
    switch (iterableType.getKind()) {
      case ARRAY:
        return ((AnnotatedArrayType) iterableType).getComponentType();
      case WILDCARD:
        return getIterableElementType(
            expression, ((AnnotatedWildcardType) iterableType).getExtendsBound().deepCopy());
      case TYPEVAR:
        return getIterableElementType(
            expression, ((AnnotatedTypeVariable) iterableType).getUpperBound());
      case DECLARED:
        AnnotatedDeclaredType dt =
            AnnotatedTypes.asSuper(this, iterableType, this.iterableDeclType);
        if (dt.getTypeArguments().isEmpty()) {
          TypeElement e = ElementUtils.getTypeElement(processingEnv, Object.class);
          return getAnnotatedType(e);
        } else {
          return dt.getTypeArguments().get(0);
        }

        // TODO: Properly desugar Iterator.next(), which is needed if an annotated JDK has
        // annotations on Iterator#next.
        // The below doesn't work because methodFromUse() assumes that the expression tree
        // matches the method element.
        // TypeElement iteratorElement =
        //         ElementUtils.getTypeElement(processingEnv, Iterator.class);
        // AnnotatedTypeMirror iteratorType =
        //         AnnotatedTypeMirror.createType(iteratorElement.asType(), this, false);
        // Map<TypeVariable, AnnotatedTypeMirror> mapping = new HashMap<>();
        // mapping.put(
        //         (TypeVariable) iteratorElement.getTypeParameters().get(0).asType(),
        //          typeArg);
        // iteratorType = typeVarSubstitutor.substitute(mapping, iteratorType);
        // ExecutableElement next =
        //         TreeUtils.getMethod("java.util.Iterator", "next", 0, processingEnv);
        // ParameterizedExecutableType m = methodFromUse(expression, next, iteratorType);
        // return m.executableType.getReturnType();
      default:
        throw new BugInCF(
            "AnnotatedTypeFactory.getIterableElementType: not iterable type: " + iterableType);
    }
  }

  /**
   * Determines the type of the invoked constructor based on the passed new class tree.
   *
   * <p>The returned method type has all type variables resolved, whether based on receiver type,
   * passed type parameters if any, and constructor invocation parameter.
   *
   * <p>Subclasses may override this method to customize inference of types or qualifiers based on
   * constructor invocation parameters.
   *
   * <p>As an implementation detail, this method depends on {@link AnnotatedTypes#asMemberOf(Types,
   * AnnotatedTypeFactory, AnnotatedTypeMirror, Element)}, and customization based on receiver type
   * should be in accordance with its specification.
   *
   * <p>The return type is a pair of the type of the invoked constructor and the (inferred) type
   * arguments. Note that neither the explicitly passed nor the inferred type arguments are
   * guaranteed to be subtypes of the corresponding upper bounds. See method {@link
   * org.checkerframework.common.basetype.BaseTypeVisitor#checkTypeArguments} for the checks of type
   * argument well-formedness.
   *
   * <p>Note that "this" and "super" constructor invocations are handled by method {@link
   * #methodFromUse}. This method only handles constructor invocations in a "new" expression.
   *
   * @param tree the constructor invocation tree
   * @return the annotated type of the invoked constructor (as an executable type) and the
   *     (inferred) type arguments
   */
  public ParameterizedExecutableType constructorFromUse(NewClassTree tree) {

    // Get the annotations written on the new class tree.
    AnnotatedDeclaredType type =
        (AnnotatedDeclaredType) toAnnotatedType(TreeUtils.typeOf(tree), false);
    if (!TreeUtils.isDiamondTree(tree)) {
      if (tree.getClassBody() == null) {
        type.setTypeArguments(getExplicitNewClassClassTypeArgs(tree));
      }
    } else {
      type = getAnnotatedType(TypesUtils.getTypeElement(type.underlyingType));
      // Add explicit annotations below.
      type.clearPrimaryAnnotations();
    }

    Set<AnnotationMirror> explicitAnnos = getExplicitNewClassAnnos(tree);
    type.addAnnotations(explicitAnnos);

    // Get the enclosing type of the constructor, if one exists.
    // this.new InnerClass()
    AnnotatedDeclaredType enclosingType = (AnnotatedDeclaredType) getReceiverType(tree);
    type.setEnclosingType(enclosingType);

    // Add computed annotations to the type.
    addComputedTypeAnnotations(tree, type);

    ExecutableElement ctor = TreeUtils.constructor(tree);
    AnnotatedExecutableType con = getAnnotatedType(ctor); // get unsubstituted type
    constructorFromUsePreSubstitution(tree, con);

    if (tree.getClassBody() != null) {
      // Because the anonymous constructor can't have explicit annotations on its parameters, they
      // are copied from the super constructor invoked in the anonymous constructor. To do this:
      // 1. get unsubstituted type of the super constructor.
      // 2. adapt it to this call site.
      // 3. copy the parameters to the anonymous constructor, `con`.
      // 4. copy annotations on the return type to `con`.
      AnnotatedExecutableType superCon = getAnnotatedType(TreeUtils.getSuperConstructor(tree));
      constructorFromUsePreSubstitution(tree, superCon);
      superCon = AnnotatedTypes.asMemberOf(types, this, type, superCon.getElement(), superCon);
      if (superCon.getParameterTypes().size() == con.getParameterTypes().size()) {
        con.setParameterTypes(superCon.getParameterTypes());
      } else {
        // If the super class of the anonymous class has an enclosing type, then it is the first
        // parameter of the anonymous constructor. For example,
        // class Outer { class Inner {} }
        //  new Inner(){};
        // Then javac creates the following constructor:
        //  (.Outer x0) {
        //   x0.super();
        //   }
        // So the code below deals with this.
        List<AnnotatedTypeMirror> p = new ArrayList<>(superCon.getParameterTypes().size() + 1);
        if (TreeUtils.hasSyntheticArgument(tree)) {
          p.add(con.getParameterTypes().get(0));
        } else if (con.receiverType != null) {
          p.add(con.receiverType);
        } else {
          p.add(con.paramTypes.get(0));
        }
        p.addAll(1, superCon.getParameterTypes());
        con.setParameterTypes(p);
      }
      con.getReturnType().replaceAnnotations(superCon.getReturnType().getAnnotations());
    } else {
      con = AnnotatedTypes.asMemberOf(types, this, type, ctor, con);
    }

    Map<TypeVariable, AnnotatedTypeMirror> typeParamToTypeArg =
        new HashMap<>(AnnotatedTypes.findTypeArguments(processingEnv, this, tree, ctor, con));
    List<AnnotatedTypeMirror> typeargs;
    if (typeParamToTypeArg.isEmpty()) {
      typeargs = Collections.emptyList();
    } else {
      typeargs =
          CollectionsPlume.mapList(
              (AnnotatedTypeVariable tv) -> typeParamToTypeArg.get(tv.getUnderlyingType()),
              con.getTypeVariables());
    }
    if (TreeUtils.isDiamondTree(tree)) {
      // TODO: This should be done at the same time as type argument inference.
      List<AnnotatedTypeMirror> classTypeArgs = inferDiamondType(tree);
      int i = 0;
      for (AnnotatedTypeMirror typeParam : type.getTypeArguments()) {
        typeParamToTypeArg.put((TypeVariable) typeParam.getUnderlyingType(), classTypeArgs.get(i));
        i++;
      }
    }
    con = (AnnotatedExecutableType) typeVarSubstitutor.substitute(typeParamToTypeArg, con);

    stubTypes.injectRecordComponentType(types, ctor, con);
    if (enclosingType != null) {
      // Reset the enclosing type because it can be substituted incorrectly.
      ((AnnotatedDeclaredType) con.getReturnType()).setEnclosingType(enclosingType);
    }
    return new ParameterizedExecutableType(con, typeargs);
  }

  /**
   * Creates an AnnotatedDeclaredType for a NewClassTree. Only adds explicit annotations, unless
   * newClassTree has a diamond operator. In that case, the annotations on the type arguments are
   * inferred using the assignment context and contain defaults.
   *
   * <p>(Subclass beside {@link GenericAnnotatedTypeFactory} should not override this method.)
   *
   * @param newClassTree NewClassTree
   * @return AnnotatedDeclaredType
   * @deprecated Use {@link #getExplicitNewClassAnnos(NewClassTree)}, {@link
   *     #getExplicitNewClassClassTypeArgs(NewClassTree)}, or {@link #getAnnotatedType(ClassTree)}
   *     instead.
   */
  @Deprecated // This should be removed when the #979 is fixed and the remain use is removed.
  public AnnotatedDeclaredType fromNewClass(NewClassTree newClassTree) {
    AnnotatedDeclaredType type =
        (AnnotatedDeclaredType) toAnnotatedType(TreeUtils.typeOf(newClassTree), false);
    if (!TreeUtils.isDiamondTree(newClassTree)) {
      if (newClassTree.getClassBody() == null) {
        type.setTypeArguments(getExplicitNewClassClassTypeArgs(newClassTree));
      }
    } else {
      assert TreeUtils.isDiamondTree(newClassTree) : "Expected diamond new class tree";
      TreePath p = getPath(newClassTree);
      AnnotatedTypeMirror ctxtype = TypeArgInferenceUtil.assignedTo(this, p);
      if (ctxtype != null && ctxtype.getKind() == TypeKind.DECLARED) {
        AnnotatedDeclaredType adctx = (AnnotatedDeclaredType) ctxtype;
        if (type.getTypeArguments().size() == adctx.getTypeArguments().size()) {
          // Try to simply take the type arguments from LHS.
          List<AnnotatedTypeMirror> oldArgs = type.getTypeArguments();
          List<AnnotatedTypeMirror> newArgs = adctx.getTypeArguments();
          for (int i = 0; i < type.getTypeArguments().size(); ++i) {
            if (!types.isSubtype(newArgs.get(i).underlyingType, oldArgs.get(i).underlyingType)) {
              // One of the underlying types doesn't match. Give up.
              newArgs = oldArgs;
              break;
            }
          }
          type.setTypeArguments(newArgs);
        }
      }
    }

    Set<AnnotationMirror> explicitAnnos = getExplicitNewClassAnnos(newClassTree);
    // Type may already have explicit dependent type annotations that have not yet been vpa.
    type.clearPrimaryAnnotations();
    type.addAnnotations(explicitAnnos);
    return type;
  }

  /**
   * Returns the annotations explicitly written on a NewClassTree.
   *
   * <p>{@code new @HERE Class()}
   *
   * @param newClassTree a constructor invocation
   * @return the annotations explicitly written on a NewClassTree
   */
  public Set<AnnotationMirror> getExplicitNewClassAnnos(NewClassTree newClassTree) {
    if (newClassTree.getClassBody() != null) {
      // In Java 17+, the annotations are on the identifier, so copy them.
      AnnotatedTypeMirror identifierType = fromTypeTree(newClassTree.getIdentifier());
      // In Java 11 and lower, if newClassTree creates an anonymous class, then annotations in this
      // location:
      //   new @HERE Class() {}
      // are on not on the identifier newClassTree, but rather on the modifier newClassTree.
      List<? extends AnnotationTree> annoTrees =
          newClassTree.getClassBody().getModifiers().getAnnotations();
      // Add the annotations to an AnnotatedTypeMirror removes the annotations that are not
      // supported by this type system.
      identifierType.addAnnotations(TreeUtils.annotationsFromTypeAnnotationTrees(annoTrees));
      return identifierType.getAnnotations();
    } else {
      return fromTypeTree(newClassTree.getIdentifier()).getAnnotations();
    }
  }

  /**
   * Returns the partially-annotated explicit class type arguments of the new class tree. The {@code
   * AnnotatedTypeMirror} only include the annotations explicitly written on the explict type
   * arguments. (If {@code newClass} use a diamond operator, this method returns the empty list.)
   * For example, when called with {@code new MyClass<@HERE String>()} this method would return a
   * list containing {@code @HERE String}.
   *
   * @param newClass a new class tree
   * @return the partially annotated {@code AnnotatedTypeMirror}s for the (explicit) class type
   *     arguments of the new class tree
   */
  protected List<AnnotatedTypeMirror> getExplicitNewClassClassTypeArgs(NewClassTree newClass) {
    if (!TreeUtils.isDiamondTree(newClass)) {
      return ((AnnotatedDeclaredType) fromTypeTree(newClass.getIdentifier())).getTypeArguments();
    }
    return Collections.emptyList();
  }

  /**
   * Infer the class type arguments for the diamond operator.
   *
   * <p>If {@code newClassTree} is assigned to the same type (not a supertype), then the type
   * arguments are inferred to be the same as the assignment. Otherwise, the type arguments are
   * annotated by {@link #addComputedTypeAnnotations(Tree, AnnotatedTypeMirror)}.
   *
   * @param newClassTree a diamond new class tree
   * @return the class type arguments for {@code newClassTree}
   */
  private List<AnnotatedTypeMirror> inferDiamondType(NewClassTree newClassTree) {
    assert TreeUtils.isDiamondTree(newClassTree) : "Expected diamond new class tree";
    AnnotatedDeclaredType diamondType =
        (AnnotatedDeclaredType) toAnnotatedType(TreeUtils.typeOf(newClassTree), false);

    TreePath p = getPath(newClassTree);
    AnnotatedTypeMirror ctxtype = TypeArgInferenceUtil.assignedTo(this, p);
    if (ctxtype != null && ctxtype.getKind() == TypeKind.DECLARED) {
      AnnotatedDeclaredType adctx = (AnnotatedDeclaredType) ctxtype;
      if (diamondType.getTypeArguments().size() == adctx.getTypeArguments().size()) {
        // Try to simply take the type arguments from LHS.
        List<AnnotatedTypeMirror> oldArgs = diamondType.getTypeArguments();
        List<AnnotatedTypeMirror> newArgs = adctx.getTypeArguments();
        boolean useLhs = true;
        for (int i = 0; i < diamondType.getTypeArguments().size(); ++i) {
          if (!types.isSubtype(newArgs.get(i).underlyingType, oldArgs.get(i).underlyingType)) {
            // One of the underlying types doesn't match. Give up.
            useLhs = false;
            break;
          }
        }
        if (useLhs) {
          return newArgs;
        }
      }
    }
    addComputedTypeAnnotations(newClassTree, diamondType);
    return diamondType.getTypeArguments();
  }

  /**
   * A callback method for the AnnotatedTypeFactory subtypes to customize the handling of the
   * declared constructor type before type variable substitution.
   *
   * @param tree a NewClassTree from constructorFromUse()
   * @param type declared method type before type variable substitution
   */
  protected void constructorFromUsePreSubstitution(
      NewClassTree tree, AnnotatedExecutableType type) {}

  /**
   * Returns the return type of the method {@code m}.
   *
   * @param m tree of a method declaration
   * @return the return type of the method
   */
  public AnnotatedTypeMirror getMethodReturnType(MethodTree m) {
    AnnotatedExecutableType methodType = getAnnotatedType(m);
    AnnotatedTypeMirror ret = methodType.getReturnType();
    return ret;
  }

  /**
   * Returns the return type of the method {@code m} at the return statement {@code r}. This
   * implementation just calls {@link #getMethodReturnType(MethodTree)}, but subclasses may override
   * this method to change the type based on the return statement.
   *
   * @param m tree of a method declaration
   * @param r a return statement within method {@code m}
   * @return the return type of the method {@code m} at the return statement {@code r}
   */
  public AnnotatedTypeMirror getMethodReturnType(MethodTree m, ReturnTree r) {
    return getMethodReturnType(m);
  }

  /**
   * Returns the annotated boxed type of the given primitive type. The returned type would only have
   * the annotations on the given type.
   *
   * <p>Subclasses may override this method safely to override this behavior.
   *
   * @param type the primitive type
   * @return the boxed declared type of the passed primitive type
   */
  public AnnotatedDeclaredType getBoxedType(AnnotatedPrimitiveType type) {
    TypeElement typeElt = types.boxedClass(type.getUnderlyingType());
    AnnotatedDeclaredType dt = fromElement(typeElt).asUse();
    dt.addAnnotations(type.getAnnotations());
    return dt;
  }

  /**
   * Return a primitive type: either the argument, or the result of unboxing it (which might affect
   * its annotations).
   *
   * <p>Subclasses should override {@link #getUnboxedType} rather than this method.
   *
   * @param type a type: a primitive or boxed primitive
   * @return the unboxed variant of the type
   */
  public final AnnotatedPrimitiveType applyUnboxing(AnnotatedTypeMirror type) {
    TypeMirror underlying = type.getUnderlyingType();
    if (TypesUtils.isPrimitive(underlying)) {
      return (AnnotatedPrimitiveType) type;
    } else if (TypesUtils.isBoxedPrimitive(underlying)) {
      return getUnboxedType((AnnotatedDeclaredType) type);
    } else {
      throw new BugInCF("Bad argument to applyUnboxing: " + type);
    }
  }

  /**
   * Returns the annotated primitive type of the given declared type if it is a boxed declared type.
   * Otherwise, it throws <i>IllegalArgumentException</i> exception.
   *
   * <p>In the {@code AnnotatedTypeFactory} implementation, the returned type has the same primary
   * annotations as the given type. Subclasses may override this behavior.
   *
   * @param type the declared type
   * @return the unboxed primitive type
   * @throws IllegalArgumentException if the type given has no unbox conversion
   */
  public AnnotatedPrimitiveType getUnboxedType(AnnotatedDeclaredType type)
      throws IllegalArgumentException {
    PrimitiveType primitiveType = types.unboxedType(type.getUnderlyingType());
    AnnotatedPrimitiveType pt =
        (AnnotatedPrimitiveType) AnnotatedTypeMirror.createType(primitiveType, this, false);
    pt.addAnnotations(type.getAnnotations());
    return pt;
  }

  /**
   * Returns AnnotatedDeclaredType with underlying type String and annotations copied from type.
   * Subclasses may change the annotations.
   *
   * @param type type to convert to String
   * @return AnnotatedTypeMirror that results from converting type to a String type
   */
  // TODO: Test that this is called in all the correct locations
  // See Issue #715
  // https://github.com/typetools/checker-framework/issues/715
  public AnnotatedDeclaredType getStringType(AnnotatedTypeMirror type) {
    TypeMirror stringTypeMirror = TypesUtils.typeFromClass(String.class, types, elements);
    AnnotatedDeclaredType stringATM =
        (AnnotatedDeclaredType)
            AnnotatedTypeMirror.createType(stringTypeMirror, this, type.isDeclaration());
    stringATM.addAnnotations(type.getEffectiveAnnotations());
    return stringATM;
  }

  /**
   * Returns a widened type if applicable, otherwise returns its first argument.
   *
   * <p>Subclasses should override {@link #getWidenedAnnotations} rather than this method.
   *
   * @param exprType type to possibly widen
   * @param widenedType type to possibly widen to; its annotations are ignored
   * @return if widening is applicable, the result of converting {@code type} to the underlying type
   *     of {@code widenedType}; otherwise {@code type}
   */
  public final AnnotatedTypeMirror getWidenedType(
      AnnotatedTypeMirror exprType, AnnotatedTypeMirror widenedType) {
    TypeKind exprKind = exprType.getKind();
    TypeKind widenedKind = widenedType.getKind();

    if (!TypeKindUtils.isNumeric(widenedKind)) {
      // The target type is not a numeric primitive, so primitive widening is not applicable.
      return exprType;
    }

    AnnotatedPrimitiveType exprPrimitiveType;
    if (TypeKindUtils.isNumeric(exprKind)) {
      exprPrimitiveType = (AnnotatedPrimitiveType) exprType;
    } else if (TypesUtils.isNumericBoxed(exprType.getUnderlyingType())) {
      exprPrimitiveType = getUnboxedType((AnnotatedDeclaredType) exprType);
    } else {
      return exprType;
    }

    switch (TypeKindUtils.getPrimitiveConversionKind(
        exprPrimitiveType.getKind(), widenedType.getKind())) {
      case WIDENING:
        return getWidenedPrimitive(exprPrimitiveType, widenedType.getUnderlyingType());
      case NARROWING:
        return getNarrowedPrimitive(exprPrimitiveType, widenedType.getUnderlyingType());
      case SAME:
        return exprType;
      default:
        throw new BugInCF("unhandled PrimitiveConversionKind");
    }
  }

  /**
   * Applies widening if applicable, otherwise returns its first argument.
   *
   * <p>Subclasses should override {@link #getWidenedAnnotations} rather than this method.
   *
   * @param exprAnnos annotations to possibly widen
   * @param exprTypeMirror type to possibly widen
   * @param widenedType type to possibly widen to; its annotations are ignored
   * @return if widening is applicable, the result of converting {@code type} to the underlying type
   *     of {@code widenedType}; otherwise {@code type}
   */
  public final AnnotatedTypeMirror getWidenedType(
      Set<AnnotationMirror> exprAnnos, TypeMirror exprTypeMirror, AnnotatedTypeMirror widenedType) {
    AnnotatedTypeMirror exprType = toAnnotatedType(exprTypeMirror, false);
    exprType.replaceAnnotations(exprAnnos);
    return getWidenedType(exprType, widenedType);
  }

  /**
   * Returns an AnnotatedPrimitiveType with underlying type {@code widenedTypeMirror} and with
   * annotations copied or adapted from {@code type}.
   *
   * @param type type to widen; a primitive or boxed primitive
   * @param widenedTypeMirror underlying type for the returned type mirror; a primitive or boxed
   *     primitive (same boxing as {@code type})
   * @return result of converting {@code type} to {@code widenedTypeMirror}
   */
  private AnnotatedPrimitiveType getWidenedPrimitive(
      AnnotatedPrimitiveType type, TypeMirror widenedTypeMirror) {
    AnnotatedPrimitiveType result =
        (AnnotatedPrimitiveType)
            AnnotatedTypeMirror.createType(widenedTypeMirror, this, type.isDeclaration());
    result.addAnnotations(
        getWidenedAnnotations(type.getAnnotations(), type.getKind(), result.getKind()));
    return result;
  }

  /**
   * Returns annotations applicable to type {@code narrowedTypeKind}, that are copied or adapted
   * from {@code annos}.
   *
   * @param annos annotations to narrow, from a primitive or boxed primitive
   * @param typeKind primitive type to narrow
   * @param narrowedTypeKind target for the returned annotations; a primitive type that is narrower
   *     than {@code typeKind} (in the sense of JLS 5.1.3).
   * @return result of converting {@code annos} from {@code typeKind} to {@code narrowedTypeKind}
   */
  public Set<AnnotationMirror> getNarrowedAnnotations(
      Set<AnnotationMirror> annos, TypeKind typeKind, TypeKind narrowedTypeKind) {
    return annos;
  }

  /**
   * Returns annotations applicable to type {@code widenedTypeKind}, that are copied or adapted from
   * {@code annos}.
   *
   * @param annos annotations to widen, from a primitive or boxed primitive
   * @param typeKind primitive type to widen
   * @param widenedTypeKind target for the returned annotations; a primitive type that is wider than
   *     {@code typeKind} (in the sense of JLS 5.1.2)
   * @return result of converting {@code annos} from {@code typeKind} to {@code widenedTypeKind}
   */
  public Set<AnnotationMirror> getWidenedAnnotations(
      Set<AnnotationMirror> annos, TypeKind typeKind, TypeKind widenedTypeKind) {
    return annos;
  }

  /**
   * Returns the types of the two arguments to the BinaryTree, accounting for widening and unboxing
   * if applicable.
   *
   * @param node a binary tree
   * @return the types of the two arguments
   */
  public Pair<AnnotatedTypeMirror, AnnotatedTypeMirror> binaryTreeArgTypes(BinaryTree node) {
    return binaryTreeArgTypes(
        getAnnotatedType(node.getLeftOperand()), getAnnotatedType(node.getRightOperand()));
  }

  /**
   * Returns the types of the two arguments to the CompoundAssignmentTree, accounting for widening
   * and unboxing if applicable.
   *
   * @param node a compound assignment tree
   * @return the types of the two arguments
   */
  public Pair<AnnotatedTypeMirror, AnnotatedTypeMirror> compoundAssignmentTreeArgTypes(
      CompoundAssignmentTree node) {
    return binaryTreeArgTypes(
        getAnnotatedType(node.getVariable()), getAnnotatedType(node.getExpression()));
  }

  /**
   * Returns the types of the two arguments to a binary operation, accounting for widening and
   * unboxing if applicable.
   *
   * @param left the type of the left argument of a binary operation
   * @param right the type of the right argument of a binary operation
   * @return the types of the two arguments
   */
  public Pair<AnnotatedTypeMirror, AnnotatedTypeMirror> binaryTreeArgTypes(
      AnnotatedTypeMirror left, AnnotatedTypeMirror right) {
    TypeKind resultTypeKind =
        TypeKindUtils.widenedNumericType(left.getUnderlyingType(), right.getUnderlyingType());
    if (TypeKindUtils.isNumeric(resultTypeKind)) {
      TypeMirror resultTypeMirror = types.getPrimitiveType(resultTypeKind);
      AnnotatedPrimitiveType leftUnboxed = applyUnboxing(left);
      AnnotatedPrimitiveType rightUnboxed = applyUnboxing(right);
      AnnotatedPrimitiveType leftWidened =
          (leftUnboxed.getKind() == resultTypeKind
              ? leftUnboxed
              : getWidenedPrimitive(leftUnboxed, resultTypeMirror));
      AnnotatedPrimitiveType rightWidened =
          (rightUnboxed.getKind() == resultTypeKind
              ? rightUnboxed
              : getWidenedPrimitive(rightUnboxed, resultTypeMirror));
      return Pair.of(leftWidened, rightWidened);
    } else {
      return Pair.of(left, right);
    }
  }

  /**
   * Returns AnnotatedPrimitiveType with underlying type {@code narrowedTypeMirror} and with
   * annotations copied or adapted from {@code type}.
   *
   * <p>Currently this method is called only for primitives that are narrowed at assignments from
   * literal ints, for example, {@code byte b = 1;}. All other narrowing conversions happen at
   * typecasts.
   *
   * @param type type to narrow
   * @param narrowedTypeMirror underlying type for the returned type mirror
   * @return result of converting {@code type} to {@code narrowedTypeMirror}
   */
  public AnnotatedPrimitiveType getNarrowedPrimitive(
      AnnotatedPrimitiveType type, TypeMirror narrowedTypeMirror) {
    AnnotatedPrimitiveType narrowed =
        (AnnotatedPrimitiveType)
            AnnotatedTypeMirror.createType(narrowedTypeMirror, this, type.isDeclaration());
    narrowed.addAnnotations(type.getAnnotations());
    return narrowed;
  }

  // **********************************************************************
  // random methods wrapping #getAnnotatedType(Tree) and #fromElement(Tree)
  // with appropriate casts to reduce casts on the client side
  // **********************************************************************

  /**
   * See {@link #getAnnotatedType(Tree)}.
   *
   * @see #getAnnotatedType(Tree)
   */
  public final AnnotatedDeclaredType getAnnotatedType(ClassTree tree) {
    return (AnnotatedDeclaredType) getAnnotatedType((Tree) tree);
  }

  /**
   * See {@link #getAnnotatedType(Tree)}.
   *
   * @see #getAnnotatedType(Tree)
   */
  public final AnnotatedDeclaredType getAnnotatedType(NewClassTree tree) {
    return (AnnotatedDeclaredType) getAnnotatedType((Tree) tree);
  }

  /**
   * See {@link #getAnnotatedType(Tree)}.
   *
   * @see #getAnnotatedType(Tree)
   */
  public final AnnotatedArrayType getAnnotatedType(NewArrayTree tree) {
    return (AnnotatedArrayType) getAnnotatedType((Tree) tree);
  }

  /**
   * See {@link #getAnnotatedType(Tree)}.
   *
   * @see #getAnnotatedType(Tree)
   */
  public final AnnotatedExecutableType getAnnotatedType(MethodTree tree) {
    return (AnnotatedExecutableType) getAnnotatedType((Tree) tree);
  }

  /**
   * See {@link #getAnnotatedType(Element)}.
   *
   * @see #getAnnotatedType(Element)
   */
  public final AnnotatedDeclaredType getAnnotatedType(TypeElement elt) {
    return (AnnotatedDeclaredType) getAnnotatedType((Element) elt);
  }

  /**
   * See {@link #getAnnotatedType(Element)}.
   *
   * @see #getAnnotatedType(Element)
   */
  public final AnnotatedExecutableType getAnnotatedType(ExecutableElement elt) {
    return (AnnotatedExecutableType) getAnnotatedType((Element) elt);
  }

  /**
   * See {@link #fromElement(Element)}.
   *
   * @see #fromElement(Element)
   */
  public final AnnotatedDeclaredType fromElement(TypeElement elt) {
    return (AnnotatedDeclaredType) fromElement((Element) elt);
  }

  /**
   * See {@link #fromElement(Element)}.
   *
   * @see #fromElement(Element)
   */
  public final AnnotatedExecutableType fromElement(ExecutableElement elt) {
    return (AnnotatedExecutableType) fromElement((Element) elt);
  }

  // **********************************************************************
  // Helper methods for this classes
  // **********************************************************************

  /**
   * Determines whether the given annotation is a part of the type system under which this type
   * factory operates. Null is never a supported qualifier; the parameter is nullable to allow the
   * result of canonicalAnnotation to be passed in directly.
   *
   * @param a any annotation
   * @return true if that annotation is part of the type system under which this type factory
   *     operates, false otherwise
   */
  public boolean isSupportedQualifier(@Nullable AnnotationMirror a) {
    if (a == null) {
      return false;
    }
    return isSupportedQualifier(AnnotationUtils.annotationName(a));
  }

  /**
   * Determines whether the given class is a part of the type system under which this type factory
   * operates.
   *
   * @param clazz annotation class
   * @return true if that class is a type qualifier in the type system under which this type factory
   *     operates, false otherwise
   */
  public boolean isSupportedQualifier(Class<? extends Annotation> clazz) {
    return getSupportedTypeQualifiers().contains(clazz);
  }

  /**
   * Determines whether the given class name is a part of the type system under which this type
   * factory operates.
   *
   * @param className fully-qualified annotation class name
   * @return true if that class name is a type qualifier in the type system under which this type
   *     factory operates, false otherwise
   */
  public boolean isSupportedQualifier(String className) {
    return getSupportedTypeQualifierNames().contains(className);
  }

  /**
   * Adds the annotation {@code aliasClass} as an alias for the canonical annotation {@code type}
   * that will be used by the Checker Framework in the alias's place.
   *
   * <p>By specifying the alias/canonical relationship using this method, the elements of the alias
   * are not preserved when the canonical annotation to use is constructed from the alias. If you
   * want the elements to be copied over as well, use {@link #addAliasedTypeAnnotation(Class, Class,
   * boolean, String...)}.
   *
   * @param aliasClass the class of the aliased annotation
   * @param type the canonical annotation
   * @deprecated use {@code addAliasedTypeAnnotation}
   */
  @Deprecated // 2020-12-15
  protected void addAliasedAnnotation(Class<?> aliasClass, AnnotationMirror type) {
    addAliasedTypeAnnotation(aliasClass, type);
  }

  /**
   * Adds the annotation {@code aliasClass} as an alias for the canonical annotation {@code
   * canonicalAnno} that will be used by the Checker Framework in the alias's place.
   *
   * <p>By specifying the alias/canonical relationship using this method, the elements of the alias
   * are not preserved when the canonical annotation to use is constructed from the alias. If you
   * want the elements to be copied over as well, use {@link #addAliasedTypeAnnotation(Class, Class,
   * boolean, String...)}.
   *
   * @param aliasClass the class of the aliased annotation
   * @param canonicalAnno the canonical annotation
   */
  protected void addAliasedTypeAnnotation(Class<?> aliasClass, AnnotationMirror canonicalAnno) {
    if (getSupportedTypeQualifiers().contains(aliasClass)) {
      throw new BugInCF(
          "AnnotatedTypeFactory: alias %s should not be in type hierarchy for %s",
          aliasClass, this.getClass().getSimpleName());
    }
    addAliasedTypeAnnotation(aliasClass.getCanonicalName(), canonicalAnno);
  }

  /**
   * Adds the annotation, whose fully-qualified name is given by {@code aliasName}, as an alias for
   * the canonical annotation {@code canonicalAnno} that will be used by the Checker Framework in
   * the alias's place.
   *
   * <p>Use this method if the alias class is not necessarily on the classpath at Checker Framework
   * compile and run time. Otherwise, use {@link #addAliasedTypeAnnotation(Class, AnnotationMirror)}
   * which prevents the possibility of a typo in the class name.
   *
   * @param aliasName the canonical name of the aliased annotation
   * @param canonicalAnno the canonical annotation
   * @deprecated use {@link #addAliasedTypeAnnotation}
   */
  // aliasName is annotated as @FullyQualifiedName because there is no way to confirm that the
  // name of an external annotation is a canoncal name.
  @Deprecated // 2020-12-15
  protected void addAliasedAnnotation(
      @FullyQualifiedName String aliasName, AnnotationMirror canonicalAnno) {
    addAliasedTypeAnnotation(aliasName, canonicalAnno);
  }

  /**
   * Adds the annotation, whose fully-qualified name is given by {@code aliasName}, as an alias for
   * the canonical annotation {@code canonicalAnno} that will be used by the Checker Framework in
   * the alias's place.
   *
   * <p>Use this method if the alias class is not necessarily on the classpath at Checker Framework
   * compile and run time. Otherwise, use {@link #addAliasedTypeAnnotation(Class, AnnotationMirror)}
   * which prevents the possibility of a typo in the class name.
   *
   * @param aliasName the canonical name of the aliased annotation
   * @param canonicalAnno the canonical annotation
   */
  // aliasName is annotated as @FullyQualifiedName because there is no way to confirm that the
  // name of an external annotation is a canoncal name.
  protected void addAliasedTypeAnnotation(
      @FullyQualifiedName String aliasName, AnnotationMirror canonicalAnno) {

    aliases.put(aliasName, new Alias(aliasName, canonicalAnno, false, null, null));
  }

  /**
   * Adds the annotation {@code aliasClass} as an alias for the canonical annotation {@code
   * canonicalAnno} that will be used by the Checker Framework in the alias's place.
   *
   * <p>You may specify the copyElements flag to indicate whether you want the elements of the alias
   * to be copied over when the canonical annotation is constructed as a copy of {@code
   * canonicalAnno}. Be careful that the framework will try to copy the elements by name matching,
   * so make sure that names and types of the elements to be copied over are exactly the same as the
   * ones in the canonical annotation. Otherwise, an 'Couldn't find element in annotation' error is
   * raised.
   *
   * <p>To facilitate the cases where some of the elements are ignored on purpose when constructing
   * the canonical annotation, this method also provides a varargs {@code ignorableElements} for you
   * to explicitly specify the ignoring rules. For example, {@code
   * org.checkerframework.checker.index.qual.IndexFor} is an alias of {@code
   * org.checkerframework.checker.index.qual.NonNegative}, but the element "value" of
   * {@code @IndexFor} should be ignored when constructing {@code @NonNegative}. In the cases where
   * all elements are ignored, we can simply use {@link #addAliasedTypeAnnotation(Class,
   * AnnotationMirror)} instead.
   *
   * @param aliasClass the class of the aliased annotation
   * @param canonical the canonical annotation
   * @param copyElements a flag that indicates whether you want to copy the elements over when
   *     getting the alias from the canonical annotation
   * @param ignorableElements a list of elements that can be safely dropped when the elements are
   *     being copied over
   * @deprecated use {@code addAliasedTypeAnnotation}
   */
  @Deprecated // 2020-12-15
  protected void addAliasedAnnotation(
      Class<?> aliasClass, Class<?> canonical, boolean copyElements, String... ignorableElements) {
    addAliasedTypeAnnotation(aliasClass, canonical, copyElements, ignorableElements);
  }

  /**
   * Adds the annotation {@code aliasClass} as an alias for the canonical annotation {@code
   * canonicalClass} that will be used by the Checker Framework in the alias's place.
   *
   * <p>You may specify the copyElements flag to indicate whether you want the elements of the alias
   * to be copied over when the canonical annotation is constructed as a copy of {@code
   * canonicalClass}. Be careful that the framework will try to copy the elements by name matching,
   * so make sure that names and types of the elements to be copied over are exactly the same as the
   * ones in the canonical annotation. Otherwise, an 'Couldn't find element in annotation' error is
   * raised.
   *
   * <p>To facilitate the cases where some of the elements are ignored on purpose when constructing
   * the canonical annotation, this method also provides a varargs {@code ignorableElements} for you
   * to explicitly specify the ignoring rules. For example, {@code
   * org.checkerframework.checker.index.qual.IndexFor} is an alias of {@code
   * org.checkerframework.checker.index.qual.NonNegative}, but the element "value" of
   * {@code @IndexFor} should be ignored when constructing {@code @NonNegative}. In the cases where
   * all elements are ignored, we can simply use {@link #addAliasedTypeAnnotation(Class,
   * AnnotationMirror)} instead.
   *
   * @param aliasClass the class of the aliased annotation
   * @param canonicalClass the class of the canonical annotation
   * @param copyElements a flag that indicates whether you want to copy the elements over when
   *     getting the alias from the canonical annotation
   * @param ignorableElements a list of elements that can be safely dropped when the elements are
   *     being copied over
   */
  protected void addAliasedTypeAnnotation(
      Class<?> aliasClass,
      Class<?> canonicalClass,
      boolean copyElements,
      String... ignorableElements) {
    if (getSupportedTypeQualifiers().contains(aliasClass)) {
      throw new BugInCF(
          "AnnotatedTypeFactory: alias %s should not be in type hierarchy for %s",
          aliasClass, this.getClass().getSimpleName());
    }
    addAliasedTypeAnnotation(
        aliasClass.getCanonicalName(), canonicalClass, copyElements, ignorableElements);
  }

  /**
   * Adds the annotation, whose fully-qualified name is given by {@code aliasName}, as an alias for
   * the canonical annotation {@code canonicalAnno} that will be used by the Checker Framework in
   * the alias's place.
   *
   * <p>Use this method if the alias class is not necessarily on the classpath at Checker Framework
   * compile and run time. Otherwise, use {@link #addAliasedTypeAnnotation(Class, Class, boolean,
   * String[])} which prevents the possibility of a typo in the class name.
   *
   * @param aliasName the canonical name of the aliased class
   * @param canonicalAnno the canonical annotation
   * @param copyElements a flag that indicates whether we want to copy the elements over when
   *     getting the alias from the canonical annotation
   * @param ignorableElements a list of elements that can be safely dropped when the elements are
   *     being copied over
   */
  // aliasName is annotated as @FullyQualifiedName because there is no way to confirm that the
  // name of an external annotation is a canoncal name.
  protected void addAliasedTypeAnnotation(
      @FullyQualifiedName String aliasName,
      Class<?> canonicalAnno,
      boolean copyElements,
      String... ignorableElements) {
    // The copyElements argument disambiguates overloading.
    if (!copyElements) {
      throw new BugInCF("Do not call with false");
    }
    aliases.put(
        aliasName,
        new Alias(
            aliasName, null, copyElements, canonicalAnno.getCanonicalName(), ignorableElements));
  }

  /**
   * Returns the canonical annotation for the passed annotation. Returns null if the passed
   * annotation is not an alias of a canonical one in the framework.
   *
   * <p>A canonical annotation is the internal annotation that will be used by the Checker Framework
   * in the aliased annotation's place.
   *
   * @param a the qualifier to check for an alias
   * @return the canonical annotation, or null if none exists
   */
  public @Nullable AnnotationMirror canonicalAnnotation(AnnotationMirror a) {
    TypeElement elem = (TypeElement) a.getAnnotationType().asElement();
    String qualName = elem.getQualifiedName().toString();
    Alias alias = aliases.get(qualName);
    if (alias == null) {
      return null;
    }
    if (alias.copyElements) {
      AnnotationBuilder builder = new AnnotationBuilder(processingEnv, alias.canonicalName);
      builder.copyElementValuesFromAnnotation(a, alias.ignorableElements);
      return builder.build();
    } else {
      return alias.canonical;
    }
  }

  /**
   * Add the annotation {@code alias} as an alias for the declaration annotation {@code annotation},
   * where the annotation mirror {@code annotationToUse} will be used instead. If multiple calls are
   * made with the same {@code annotation}, then the {@code annotationToUse} must be the same.
   *
   * <p>The point of {@code annotationToUse} is that it may include elements/fields.
   */
  protected void addAliasedDeclAnnotation(
      Class<? extends Annotation> alias,
      Class<? extends Annotation> annotation,
      AnnotationMirror annotationToUse) {
    Pair<AnnotationMirror, Set<Class<? extends Annotation>>> pair = declAliases.get(annotation);
    if (pair != null) {
      if (!AnnotationUtils.areSame(annotationToUse, pair.first)) {
        throw new BugInCF("annotationToUse should be the same: %s %s", pair.first, annotationToUse);
      }
    } else {
      pair = Pair.of(annotationToUse, new HashSet<>());
      declAliases.put(annotation, pair);
    }
    Set<Class<? extends Annotation>> aliases = pair.second;
    aliases.add(alias);
  }

  /**
   * Adds the annotation {@code annotation} in the set of declaration annotations that should be
   * inherited. A declaration annotation will be inherited if it is in this list, or if it has the
   * meta-annotation @InheritedAnnotation. The meta-annotation @InheritedAnnotation should be used
   * instead of this method, if possible.
   */
  protected void addInheritedAnnotation(AnnotationMirror annotation) {
    inheritedAnnotations.add(annotation);
  }

  /**
   * A convenience method that converts a {@link TypeMirror} to an empty {@link AnnotatedTypeMirror}
   * using {@link AnnotatedTypeMirror#createType}.
   *
   * @param t the {@link TypeMirror}
   * @param declaration true if the result should be marked as a type declaration
   * @return an {@link AnnotatedTypeMirror} that has {@code t} as its underlying type
   */
  protected final AnnotatedTypeMirror toAnnotatedType(TypeMirror t, boolean declaration) {
    return AnnotatedTypeMirror.createType(t, this, declaration);
  }

  /**
   * Determines an empty annotated type of the given tree. In other words, finds the {@link
   * TypeMirror} for the tree and converts that into an {@link AnnotatedTypeMirror}, but does not
   * add any annotations to the result.
   *
   * <p>Most users will want to use {@link #getAnnotatedType(Tree)} instead; this method is mostly
   * for internal use.
   *
   * @param node the tree to analyze
   * @return the type of {@code node}, without any annotations
   */
  protected final AnnotatedTypeMirror type(Tree node) {
    boolean isDeclaration = TreeUtils.isTypeDeclaration(node);

    // Attempt to obtain the type via JCTree.
    if (TreeUtils.typeOf(node) != null) {
      AnnotatedTypeMirror result = toAnnotatedType(TreeUtils.typeOf(node), isDeclaration);
      return result;
    }

    // Attempt to obtain the type via TreePath (slower).
    TreePath path = this.getPath(node);
    assert path != null
        : "No path or type in tree: " + node + " [" + node.getClass().getSimpleName() + "]";

    TypeMirror t = trees.getTypeMirror(path);
    assert validType(t) : "Invalid type " + t + " for node " + t;

    AnnotatedTypeMirror result = toAnnotatedType(t, isDeclaration);
    return result;
  }

  /**
   * Gets the declaration tree for the element, if the source is available.
   *
   * <p>TODO: would be nice to move this to InternalUtils/TreeUtils.
   *
   * @param elt an element
   * @return the tree declaration of the element if found
   */
  public final Tree declarationFromElement(Element elt) {
    // if root is null, we cannot find any declaration
    if (root == null) {
      return null;
    }
    if (shouldCache && elementToTreeCache.containsKey(elt)) {
      return elementToTreeCache.get(elt);
    }

    // Check for new declarations, outside of the AST.
    if (elt instanceof DetachedVarSymbol) {
      return ((DetachedVarSymbol) elt).getDeclaration();
    }

    // TODO: handle type parameter declarations?
    Tree fromElt;
    // Prevent calling declarationFor on elements we know we don't have the tree for.

    switch (ElementUtils.getKindRecordAsClass(elt)) {
      case CLASS: // Including RECORD
      case ENUM:
      case INTERFACE:
      case ANNOTATION_TYPE:
      case FIELD:
      case ENUM_CONSTANT:
      case METHOD:
      case CONSTRUCTOR:
        fromElt = trees.getTree(elt);
        break;
      default:
        fromElt =
            com.sun.tools.javac.tree.TreeInfo.declarationFor(
                (com.sun.tools.javac.code.Symbol) elt, (com.sun.tools.javac.tree.JCTree) root);
        break;
    }
    if (shouldCache) {
      elementToTreeCache.put(elt, fromElt);
    }
    return fromElt;
  }

  /**
   * Returns the class tree enclosing {@code tree}.
   *
   * @param tree the tree whose enclosing class is returned
   * @return the class tree enclosing {@code tree}
   * @deprecated Use {@code TreePathUtil.enclosingClass(getPath(tree))} instead.
   */
  @Deprecated
  protected final ClassTree getCurrentClassTree(Tree tree) {
    return TreePathUtil.enclosingClass(getPath(tree));
  }

  /**
   * Returns the receiver type of the method enclosing {@code tree}.
   *
   * <p>The method uses the parameter only if the most enclosing method cannot be found directly.
   *
   * @param tree the tree used to find the enclosing method
   * @return receiver type of the most enclosing method being visited
   * @deprecated Use {@link #getSelfType(Tree)} instead
   */
  @Deprecated
  protected final @Nullable AnnotatedDeclaredType getCurrentMethodReceiver(Tree tree) {
    TreePath path = getPath(tree);
    if (path == null) {
      return null;
    }
    @SuppressWarnings("interning:assignment") // used for == test
    @InternedDistinct MethodTree enclosingMethod = TreePathUtil.enclosingMethod(path);
    ClassTree enclosingClass = TreePathUtil.enclosingClass(path);

    boolean found = false;

    for (Tree member : enclosingClass.getMembers()) {
      if (member.getKind() == Tree.Kind.METHOD) {
        if (member == enclosingMethod) {
          found = true;
        }
      }
    }

    if (found && enclosingMethod != null) {
      AnnotatedExecutableType method = getAnnotatedType(enclosingMethod);
      return method.getReceiverType();
    } else {
      // We are within an anonymous class or field initializer
      return this.getAnnotatedType(enclosingClass);
    }
  }

  /**
   * Returns true if {@code tree} is within a constructor.
   *
   * @param tree the tree that might be within a constructor
   * @return true if {@code tree} is within a constructor
   */
  protected final boolean isWithinConstructor(Tree tree) {
    MethodTree enclosingMethod = TreePathUtil.enclosingMethod(getPath(tree));
    return enclosingMethod != null && TreeUtils.isConstructor(enclosingMethod);
  }

  /**
   * Sets the path to the tree that an external "visitor" is visiting. The visitor is either a
   * subclass of {@link BaseTypeVisitor} or {@link
   * org.checkerframework.framework.flow.CFAbstractTransfer}.
   *
   * @param visitorTreePath path to the current tree that an external "visitor" is visiting
   */
  public void setVisitorTreePath(@Nullable TreePath visitorTreePath) {
    this.visitorTreePath = visitorTreePath;
  }

  /**
   * Returns the path to the tree that an external "visitor" is visiting. The type factory does not
   * update this value as it computes the types of any tree or element needed compute the type of
   * the tree being visited. Therefore this path may not be the path to the tree whose type is being
   * computed. This method should not be used directly. Use {@link #getPath(Tree)} instead.
   *
   * <p>This method is used to save the previous tree path and to give a hint to {@link
   * #getPath(Tree)} on where to look for a tree rather than searching starting at the root.
   *
   * @return the path to the tree that an external "visitor" is visiting
   */
  public @Nullable TreePath getVisitorTreePath() {
    return visitorTreePath;
  }

  /**
   * Gets the path for the given {@link Tree} under the current root by checking from the visitor's
   * current path, and using {@link Trees#getPath(CompilationUnitTree, Tree)} (which is much slower)
   * only if {@code node} is not found on the current path.
   *
   * <p>Note that the given Tree has to be within the current compilation unit, otherwise null will
   * be returned.
   *
   * @param node the {@link Tree} to get the path for
   * @return the path for {@code node} under the current root. Returns null if {@code node} is not
   *     within the current compilation unit.
   */
  public final @Nullable TreePath getPath(@FindDistinct Tree node) {
    assert root != null
        : "AnnotatedTypeFactory.getPath("
            + node.getKind()
            + "): root needs to be set when used on trees; factory: "
            + this.getClass().getSimpleName();

    if (node == null) {
      return null;
    }

    if (artificialTreeToEnclosingElementMap.containsKey(node)) {
      return null;
    }

    if (treePathCache.isCached(node)) {
      return treePathCache.getPath(root, node);
    }

    TreePath currentPath = visitorTreePath;
    if (currentPath == null) {
      TreePath path = TreePath.getPath(root, node);
      treePathCache.addPath(node, path);
      return path;
    }

    // This method uses multiple heuristics to avoid calling
    // TreePath.getPath()

    // If the current path you are visiting is for this node we are done
    if (currentPath.getLeaf() == node) {
      treePathCache.addPath(node, currentPath);
      return currentPath;
    }

    // When running on Daikon, we noticed that a lot of calls happened
    // within a small subtree containing the node we are currently visiting

    // When testing on Daikon, two steps resulted in the best performance
    if (currentPath.getParentPath() != null) {
      currentPath = currentPath.getParentPath();
      treePathCache.addPath(currentPath.getLeaf(), currentPath);
      if (currentPath.getLeaf() == node) {
        return currentPath;
      }
      if (currentPath.getParentPath() != null) {
        currentPath = currentPath.getParentPath();
        treePathCache.addPath(currentPath.getLeaf(), currentPath);
        if (currentPath.getLeaf() == node) {
          return currentPath;
        }
      }
    }

    final TreePath pathWithinSubtree = TreePath.getPath(currentPath, node);
    if (pathWithinSubtree != null) {
      treePathCache.addPath(node, pathWithinSubtree);
      return pathWithinSubtree;
    }

    // climb the current path till we see that
    // Works when getPath called on the enclosing method, enclosing class.
    TreePath current = currentPath;
    while (current != null) {
      treePathCache.addPath(current.getLeaf(), current);
      if (current.getLeaf() == node) {
        return current;
      }
      current = current.getParentPath();
    }

    // OK, we give up. Use the cache to look up.
    return treePathCache.getPath(root, node);
  }

  /**
   * Gets the {@link Element} representing the declaration of the method enclosing a tree node. This
   * feature is used to record the enclosing methods of {@link Tree}s that are created internally by
   * the checker.
   *
   * <p>TODO: Find a better way to store information about enclosing Trees.
   *
   * @param node the {@link Tree} to get the enclosing method for
   * @return the method {@link Element} enclosing the argument, or null if none has been recorded
   */
  public final Element getEnclosingElementForArtificialTree(Tree node) {
    return artificialTreeToEnclosingElementMap.get(node);
  }

  /**
   * Adds the given mapping from a synthetic (generated) tree to its enclosing element.
   *
   * <p>See {@code
   * org.checkerframework.framework.flow.CFCFGBuilder.CFCFGTranslationPhaseOne.handleArtificialTree(Tree)}.
   *
   * @param tree artifical tree
   * @param enclosing element that encloses {@code tree}
   */
  public final void setEnclosingElementForArtificialTree(Tree tree, Element enclosing) {
    artificialTreeToEnclosingElementMap.put(tree, enclosing);
  }

  /**
   * Assert that the type is a type of valid type mirror, i.e. not an ERROR or OTHER type.
   *
   * @param type an annotated type
   * @return true if the type is a valid annotated type, false otherwise
   */
  static final boolean validAnnotatedType(AnnotatedTypeMirror type) {
    if (type == null) {
      return false;
    }
    return validType(type.getUnderlyingType());
  }

  /**
   * Used for asserting that a type is valid for converting to an annotated type.
   *
   * @return true if {@code type} can be converted to an annotated type, false otherwise
   */
  private static final boolean validType(TypeMirror type) {
    if (type == null) {
      return false;
    }
    switch (type.getKind()) {
      case ERROR:
      case OTHER:
      case PACKAGE:
        return false;
      default:
        return true;
    }
  }

  /**
   * Parses all annotation files in the following order:
   *
   * <ol>
   *   <li>jdk.astub in the same directory as the checker, if it exists and ignorejdkastub option is
   *       not supplied <br>
   *   <li>jdkN.astub, where N is the Java version in the same directory as the checker, if it
   *       exists and ignorejdkastub option is not supplied <br>
   *   <li>Stub files listed in @StubFiles annotation on the checker; must be in same directory as
   *       the checker<br>
   *   <li>Stub files provided via -Astubs compiler option
   *   <li>Ajava files provided via -Aajava compiler option
   * </ol>
   *
   * <p>If a type is annotated with a qualifier from the same hierarchy in more than one stub file,
   * the qualifier in the last stub file is applied.
   *
   * <p>The annotations are stored by side-effecting {@link #stubTypes} and {@link #ajavaTypes}.
   */
  protected void parseAnnotationFiles() {
    stubTypes.parseStubFiles();
    ajavaTypes.parseAjavaFiles();
  }

  /**
   * Returns all of the declaration annotations whose name equals the passed annotation class (or is
   * an alias for it) including annotations:
   *
   * <ul>
   *   <li>on the element
   *   <li>written in stubfiles
   *   <li>inherited from overriden methods, (see {@link InheritedAnnotation})
   *   <li>inherited from superclasses or super interfaces (see {@link Inherited})
   * </ul>
   *
   * @see #getDeclAnnotationNoAliases
   * @param elt the element to retrieve the declaration annotation from
   * @param anno annotation class
   * @return the annotation mirror for anno
   */
  @Override
  public final AnnotationMirror getDeclAnnotation(Element elt, Class<? extends Annotation> anno) {
    return getDeclAnnotation(elt, anno, true);
  }

  /**
   * Returns the actual annotation mirror used to annotate this element, whose name equals the
   * passed annotation class. Returns null if none exists. Does not check for aliases of the
   * annotation class.
   *
   * <p>Call this method from a checker that needs to alias annotations for one purpose and not for
   * another. For example, in the Lock Checker, {@code @LockingFree} and {@code @ReleasesNoLocks}
   * are both aliases of {@code @SideEffectFree} since they are all considered side-effect-free with
   * regard to the set of locks held before and after the method call. However, a {@code
   * synchronized} block is permitted inside a {@code @ReleasesNoLocks} method but not inside a
   * {@code @LockingFree} or {@code @SideEffectFree} method.
   *
   * @see #getDeclAnnotation
   * @param elt the element to retrieve the declaration annotation from
   * @param anno annotation class
   * @return the annotation mirror for anno
   */
  public final AnnotationMirror getDeclAnnotationNoAliases(
      Element elt, Class<? extends Annotation> anno) {
    return getDeclAnnotation(elt, anno, false);
  }

  /**
   * Returns true if the element appears in a stub file (Currently only works for methods,
   * constructors, and fields).
   */
  public boolean isFromStubFile(Element element) {
    return this.getDeclAnnotation(element, FromStubFile.class) != null;
  }

  /**
   * Returns true if the element is from bytecode and the if the element did not appear in a stub
   * file. Currently only works for methods, constructors, and fields.
   */
  public boolean isFromByteCode(Element element) {
    if (isFromStubFile(element)) {
      return false;
    }
    return ElementUtils.isElementFromByteCode(element);
  }

  /**
   * Returns true if redundancy between a stub file and bytecode should be reported.
   *
   * <p>For most type systems the default behavior of returning true is correct. For subcheckers,
   * redundancy in one of the type hierarchies can be ok. Such implementations should return false.
   *
   * @return whether to warn about redundancy between a stub file and bytecode
   */
  public boolean shouldWarnIfStubRedundantWithBytecode() {
    return true;
  }

  /**
   * Returns the actual annotation mirror used to annotate this element, whose name equals the
   * passed annotation class (or is an alias for it). Returns null if none exists. May return the
   * canonical annotation that annotationName is an alias for.
   *
   * <p>This is the private implementation of the same-named, public method.
   *
   * <p>An option is provided to not to check for aliases of annotations. For example, an annotated
   * type factory may use aliasing for a pair of annotations for convenience while needing in some
   * cases to determine a strict ordering between them, such as when determining whether the
   * annotations on an overrider method are more specific than the annotations of an overridden
   * method.
   *
   * @param elt the element to retrieve the annotation from
   * @param annoClass the class the annotation to retrieve
   * @param checkAliases whether to return an annotation mirror for an alias of the requested
   *     annotation class name
   * @return the annotation mirror for the requested annotation, or null if not found
   */
  private AnnotationMirror getDeclAnnotation(
      Element elt, Class<? extends Annotation> annoClass, boolean checkAliases) {
    Set<AnnotationMirror> declAnnos = getDeclAnnotations(elt);

    for (AnnotationMirror am : declAnnos) {
      if (areSameByClass(am, annoClass)) {
        return am;
      }
    }
    // Look through aliases.
    if (checkAliases) {
      Pair<AnnotationMirror, Set<Class<? extends Annotation>>> aliases = declAliases.get(annoClass);
      if (aliases != null) {
        for (Class<? extends Annotation> alias : aliases.second) {
          for (AnnotationMirror am : declAnnos) {
            if (areSameByClass(am, alias)) {
              // TODO: need to copy over elements/fields
              return aliases.first;
            }
          }
        }
      }
    }
    // Not found.
    return null;
  }

  /**
   * Returns all of the declaration annotations on this element including annotations:
   *
   * <ul>
   *   <li>on the element
   *   <li>written in stubfiles
   *   <li>inherited from overriden methods, (see {@link InheritedAnnotation})
   *   <li>inherited from superclasses or super interfaces (see {@link Inherited})
   * </ul>
   *
   * <p>This method returns the actual annotations not their aliases. {@link
   * #getDeclAnnotation(Element, Class)} returns aliases.
   *
   * @param elt the element for which to determine annotations
   * @return all of the declaration annotations on this element, written in stub files, or inherited
   */
  public Set<AnnotationMirror> getDeclAnnotations(Element elt) {
    Set<AnnotationMirror> cachedValue = cacheDeclAnnos.get(elt);
    if (cachedValue != null) {
      // Found in cache, return result.
      return cachedValue;
    }

    Set<AnnotationMirror> results = AnnotationUtils.createAnnotationSet();
    // Retrieving the annotations from the element.
    // This includes annotations inherited from superclasses, but not superinterfaces or
    // overriden methods.
    List<? extends AnnotationMirror> fromEle = elements.getAllAnnotationMirrors(elt);
    for (AnnotationMirror annotation : fromEle) {
      try {
        results.add(annotation);
      } catch (com.sun.tools.javac.code.Symbol.CompletionFailure cf) {
        // If a CompletionFailure occurs, issue a warning.
        checker.reportWarning(
            annotation.getAnnotationType().asElement(),
            "annotation.not.completed",
            ElementUtils.getQualifiedName(elt),
            annotation);
      }
    }

    // If parsing annotation files, return only the annotations in the element.
    if (stubTypes.isParsing()
        || ajavaTypes.isParsing()
        || (currentFileAjavaTypes != null && currentFileAjavaTypes.isParsing())) {
      return results;
    }

    // Add annotations from annotation files.
    results.addAll(stubTypes.getDeclAnnotations(elt));
    results.addAll(ajavaTypes.getDeclAnnotations(elt));
    if (currentFileAjavaTypes != null) {
      results.addAll(currentFileAjavaTypes.getDeclAnnotations(elt));
    }

    if (elt.getKind() == ElementKind.METHOD) {
      // Retrieve the annotations from the overridden method's element.
      inheritOverriddenDeclAnnos((ExecutableElement) elt, results);
    } else if (ElementUtils.isTypeDeclaration(elt)) {
      inheritOverriddenDeclAnnosFromTypeDecl(elt.asType(), results);
    }

    // Add the element and its annotations to the cache.
    cacheDeclAnnos.put(elt, results);
    return results;
  }

  /**
   * Adds into {@code results} the inherited declaration annotations found in all elements of the
   * super types of {@code typeMirror}. (Both superclasses and superinterfaces.)
   *
   * @param typeMirror type
   * @param results set of AnnotationMirrors to which this method adds declarations annotations
   */
  private void inheritOverriddenDeclAnnosFromTypeDecl(
      TypeMirror typeMirror, Set<AnnotationMirror> results) {
    List<? extends TypeMirror> superTypes = types.directSupertypes(typeMirror);
    for (TypeMirror superType : superTypes) {
      TypeElement elt = TypesUtils.getTypeElement(superType);
      if (elt == null) {
        continue;
      }
      Set<AnnotationMirror> superAnnos = getDeclAnnotations(elt);
      for (AnnotationMirror annotation : superAnnos) {
        List<? extends AnnotationMirror> annotationsOnAnnotation;
        try {
          annotationsOnAnnotation =
              annotation.getAnnotationType().asElement().getAnnotationMirrors();
        } catch (com.sun.tools.javac.code.Symbol.CompletionFailure cf) {
          // Fix for Issue 348: If a CompletionFailure occurs, issue a warning.
          checker.reportWarning(
              annotation.getAnnotationType().asElement(),
              "annotation.not.completed",
              ElementUtils.getQualifiedName(elt),
              annotation);
          continue;
        }
        if (containsSameByClass(annotationsOnAnnotation, Inherited.class)
            || AnnotationUtils.containsSameByName(inheritedAnnotations, annotation)) {
          addOrMerge(results, annotation);
        }
      }
    }
  }

  /**
   * Adds into {@code results} the declaration annotations found in all elements that the method
   * element {@code elt} overrides.
   *
   * @param elt method element
   * @param results {@code elt} local declaration annotations. The ones found in stub files and in
   *     the element itself.
   */
  private void inheritOverriddenDeclAnnos(ExecutableElement elt, Set<AnnotationMirror> results) {
    Map<AnnotatedDeclaredType, ExecutableElement> overriddenMethods =
        AnnotatedTypes.overriddenMethods(elements, this, elt);

    if (overriddenMethods != null) {
      for (ExecutableElement superElt : overriddenMethods.values()) {
        Set<AnnotationMirror> superAnnos = getDeclAnnotations(superElt);

        for (AnnotationMirror annotation : superAnnos) {
          List<? extends AnnotationMirror> annotationsOnAnnotation;
          try {
            annotationsOnAnnotation =
                annotation.getAnnotationType().asElement().getAnnotationMirrors();
          } catch (com.sun.tools.javac.code.Symbol.CompletionFailure cf) {
            // Fix for Issue 348: If a CompletionFailure occurs, issue a warning.
            checker.reportWarning(
                annotation.getAnnotationType().asElement(),
                "annotation.not.completed",
                ElementUtils.getQualifiedName(elt),
                annotation);
            continue;
          }
          if (containsSameByClass(annotationsOnAnnotation, InheritedAnnotation.class)
              || AnnotationUtils.containsSameByName(inheritedAnnotations, annotation)) {
            addOrMerge(results, annotation);
          }
        }
      }
    }
  }

  private void addOrMerge(Set<AnnotationMirror> results, AnnotationMirror annotation) {
    if (AnnotationUtils.containsSameByName(results, annotation)) {
      /*
       * TODO: feature request: figure out a way to merge multiple annotations
       * of the same kind. For some annotations this might mean merging some
       * arrays, for others it might mean converting a single annotation into a
       * container annotation. We should define a protected method for subclasses
       * to adapt the behavior.
       * For now, do nothing and just take the first, most concrete, annotation.
      AnnotationMirror prev = null;
      for (AnnotationMirror an : results) {
          if (AnnotationUtils.areSameByName(an, annotation)) {
              prev = an;
              break;
          }
      }
      results.remove(prev);
      AnnotationMirror merged = ...;
      results.add(merged);
      */
    } else {
      results.add(annotation);
    }
  }

  /**
   * Returns a list of all declaration annotations used to annotate the element, which have a
   * meta-annotation (i.e., an annotation on that annotation) with class {@code
   * metaAnnotationClass}.
   *
   * @param element the element for which to determine annotations
   * @param metaAnnotationClass the class of the meta-annotation that needs to be present
   * @return a list of pairs {@code (anno, metaAnno)} where {@code anno} is the annotation mirror at
   *     {@code element}, and {@code metaAnno} is the annotation mirror (of type {@code
   *     metaAnnotationClass}) used to meta-annotate the declaration of {@code anno}
   */
  public List<Pair<AnnotationMirror, AnnotationMirror>> getDeclAnnotationWithMetaAnnotation(
      Element element, Class<? extends Annotation> metaAnnotationClass) {
    List<Pair<AnnotationMirror, AnnotationMirror>> result = new ArrayList<>();
    Set<AnnotationMirror> annotationMirrors = getDeclAnnotations(element);

    for (AnnotationMirror candidate : annotationMirrors) {
      List<? extends AnnotationMirror> metaAnnotationsOnAnnotation;
      try {
        metaAnnotationsOnAnnotation =
            candidate.getAnnotationType().asElement().getAnnotationMirrors();
      } catch (com.sun.tools.javac.code.Symbol.CompletionFailure cf) {
        // Fix for Issue 309: If a CompletionFailure occurs, issue a warning.
        // I didn't find a nicer alternative to check whether the Symbol can be completed.
        // The completer field of a Symbol might be non-null also in successful cases.
        // Issue a warning (exception only happens once) and continue.
        checker.reportWarning(
            candidate.getAnnotationType().asElement(),
            "annotation.not.completed",
            ElementUtils.getQualifiedName(element),
            candidate);
        continue;
      }
      // First call copier, if exception, continue normal modula laws.
      for (AnnotationMirror ma : metaAnnotationsOnAnnotation) {
        if (areSameByClass(ma, metaAnnotationClass)) {
          // This candidate has the right kind of meta-annotation.
          // It might be a real contract, or a list of contracts.
          if (isListForRepeatedAnnotation(candidate)) {
            @SuppressWarnings("deprecation") // concrete annotation class is not known
            List<AnnotationMirror> wrappedCandidates =
                AnnotationUtils.getElementValueArray(
                    candidate, "value", AnnotationMirror.class, false);
            for (AnnotationMirror wrappedCandidate : wrappedCandidates) {
              result.add(Pair.of(wrappedCandidate, ma));
            }
          } else {
            result.add(Pair.of(candidate, ma));
          }
        }
      }
    }
    return result;
  }

  /** Cache for {@link #isListForRepeatedAnnotation}. */
  private final Map<DeclaredType, Boolean> isListForRepeatedAnnotationCache = new HashMap<>();

  /**
   * Returns true if the given annotation is a wrapper for multiple repeated annotations.
   *
   * @param a an annotation that might be a wrapper
   * @return true if the argument is a wrapper for multiple repeated annotations
   */
  private boolean isListForRepeatedAnnotation(AnnotationMirror a) {
    DeclaredType annotationType = a.getAnnotationType();
    Boolean resultObject = isListForRepeatedAnnotationCache.get(annotationType);
    if (resultObject != null) {
      return resultObject;
    }
    boolean result = isListForRepeatedAnnotationImplementation(annotationType);
    isListForRepeatedAnnotationCache.put(annotationType, result);
    return result;
  }

  /**
   * Returns true if the annotation is a wrapper for multiple repeated annotations.
   *
   * @param annotationType the declaration of the annotation to test
   * @return true if the annotation is a wrapper for multiple repeated annotations
   */
  private boolean isListForRepeatedAnnotationImplementation(DeclaredType annotationType) {
    TypeMirror enclosingType = annotationType.getEnclosingType();
    if (enclosingType == null) {
      return false;
    }
    if (!annotationType.asElement().getSimpleName().contentEquals("List")) {
      return false;
    }
    List<? extends Element> annoElements = annotationType.asElement().getEnclosedElements();
    if (annoElements.size() != 1) {
      return false;
    }
    // TODO: should check that the type of the single element is: "array of enclosingType".
    return true;
  }

  /**
   * Returns a list of all annotations used to annotate this element, which have a meta-annotation
   * (i.e., an annotation on that annotation) with class {@code metaAnnotationClass}.
   *
   * @param element the element at which to look for annotations
   * @param metaAnnotationClass the class of the meta-annotation that needs to be present
   * @return a list of pairs {@code (anno, metaAnno)} where {@code anno} is the annotation mirror at
   *     {@code element}, and {@code metaAnno} is the annotation mirror used to annotate {@code
   *     anno}.
   */
  public List<Pair<AnnotationMirror, AnnotationMirror>> getAnnotationWithMetaAnnotation(
      Element element, Class<? extends Annotation> metaAnnotationClass) {

    Set<AnnotationMirror> annotationMirrors = AnnotationUtils.createAnnotationSet();
    // Consider real annotations.
    annotationMirrors.addAll(getAnnotatedType(element).getAnnotations());
    // Consider declaration annotations
    annotationMirrors.addAll(getDeclAnnotations(element));

    List<Pair<AnnotationMirror, AnnotationMirror>> result = new ArrayList<>();

    // Go through all annotations found.
    for (AnnotationMirror annotation : annotationMirrors) {
      List<? extends AnnotationMirror> annotationsOnAnnotation =
          annotation.getAnnotationType().asElement().getAnnotationMirrors();
      for (AnnotationMirror a : annotationsOnAnnotation) {
        if (areSameByClass(a, metaAnnotationClass)) {
          result.add(Pair.of(annotation, a));
        }
      }
    }
    return result;
  }

  /**
   * Whether or not the {@code annotatedTypeMirror} has a qualifier parameter.
   *
   * @param annotatedTypeMirror AnnotatedTypeMirror to check
   * @param top the top of the hierarchy to check
   * @return true if the type has a qualifier parameter
   */
  public boolean hasQualifierParameterInHierarchy(
      AnnotatedTypeMirror annotatedTypeMirror, AnnotationMirror top) {
    return AnnotationUtils.containsSame(getQualifierParameterHierarchies(annotatedTypeMirror), top);
  }

  /**
   * Whether or not the {@code element} has a qualifier parameter.
   *
   * @param element element to check
   * @param top the top of the hierarchy to check
   * @return true if the type has a qualifier parameter
   */
  public boolean hasQualifierParameterInHierarchy(@Nullable Element element, AnnotationMirror top) {
    if (element == null) {
      return false;
    }
    return AnnotationUtils.containsSame(getQualifierParameterHierarchies(element), top);
  }

  /**
   * Returns whether the {@code HasQualifierParameter} annotation was explicitly written on {@code
   * element} for the hierarchy given by {@code top}.
   *
   * @param element the Element to check
   * @param top the top qualifier for the hierarchy to check
   * @return whether the class given by {@code element} has been explicitly annotated with {@code
   *     HasQualifierParameter} for the given hierarchy
   */
  public boolean hasExplicitQualifierParameterInHierarchy(Element element, AnnotationMirror top) {
    return AnnotationUtils.containsSame(
        getSupportedAnnotationsInElementAnnotation(
            element, HasQualifierParameter.class, hasQualifierParameterValueElement),
        top);
  }

  /**
   * Returns whether the {@code NoQualifierParameter} annotation was explicitly written on {@code
   * element} for the hierarchy given by {@code top}.
   *
   * @param element the Element to check
   * @param top the top qualifier for the hierarchy to check
   * @return whether the class given by {@code element} has been explicitly annotated with {@code
   *     NoQualifierParameter} for the given hierarchy
   */
  public boolean hasExplicitNoQualifierParameterInHierarchy(Element element, AnnotationMirror top) {
    return AnnotationUtils.containsSame(
        getSupportedAnnotationsInElementAnnotation(
            element, NoQualifierParameter.class, noQualifierParameterValueElement),
        top);
  }

  /**
   * Returns the set of top annotations representing all the hierarchies for which this type has a
   * qualifier parameter.
   *
   * @param annotatedType AnnotatedTypeMirror to check
   * @return the set of top annotations representing all the hierarchies for which this type has a
   *     qualifier parameter
   */
  public Set<AnnotationMirror> getQualifierParameterHierarchies(AnnotatedTypeMirror annotatedType) {
    while (annotatedType.getKind() == TypeKind.TYPEVAR
        || annotatedType.getKind() == TypeKind.WILDCARD) {
      if (annotatedType.getKind() == TypeKind.TYPEVAR) {
        annotatedType = ((AnnotatedTypeVariable) annotatedType).getUpperBound();
      } else if (annotatedType.getKind() == TypeKind.WILDCARD) {
        annotatedType = ((AnnotatedWildcardType) annotatedType).getSuperBound();
      }
    }

    if (annotatedType.getKind() != TypeKind.DECLARED) {
      return Collections.emptySet();
    }

    AnnotatedDeclaredType declaredType = (AnnotatedDeclaredType) annotatedType;
    Element element = declaredType.getUnderlyingType().asElement();
    if (element == null) {
      return Collections.emptySet();
    }
    return getQualifierParameterHierarchies(element);
  }

  /**
   * Returns the set of top annotations representing all the hierarchies for which this element has
   * a qualifier parameter.
   *
   * @param element the Element to check
   * @return the set of top annotations representing all the hierarchies for which this element has
   *     a qualifier parameter
   */
  public Set<AnnotationMirror> getQualifierParameterHierarchies(Element element) {
    if (!ElementUtils.isTypeDeclaration(element)) {
      return Collections.emptySet();
    }

    Set<AnnotationMirror> found = AnnotationUtils.createAnnotationSet();
    found.addAll(
        getSupportedAnnotationsInElementAnnotation(
            element, HasQualifierParameter.class, hasQualifierParameterValueElement));
    Set<AnnotationMirror> hasQualifierParameterTops = AnnotationUtils.createAnnotationSet();
    PackageElement packageElement = ElementUtils.enclosingPackage(element);

    // Traverse all packages containing this element.
    while (packageElement != null) {
      Set<AnnotationMirror> packageDefaultTops =
          getSupportedAnnotationsInElementAnnotation(
              packageElement, HasQualifierParameter.class, hasQualifierParameterValueElement);
      hasQualifierParameterTops.addAll(packageDefaultTops);

      packageElement = ElementUtils.parentPackage(packageElement, elements);
    }

    Set<AnnotationMirror> noQualifierParamClasses =
        getSupportedAnnotationsInElementAnnotation(
            element, NoQualifierParameter.class, noQualifierParameterValueElement);
    for (AnnotationMirror anno : hasQualifierParameterTops) {
      if (!AnnotationUtils.containsSame(noQualifierParamClasses, anno)) {
        found.add(anno);
      }
    }

    return found;
  }

  /**
   * Returns a set of supported annotation mirrors corresponding to the annotation classes listed in
   * the value element of an annotation with class {@code annoClass} on {@code element}.
   *
   * @param element the Element to check
   * @param annoClass the class for an annotation that's written on elements, whose value element is
   *     a list of annotation classes. It is always HasQualifierParameter or NoQualifierParameter
   * @param valueElement the {@code value} field/element of an annotation with class {@code
   *     annoClass}
   * @return the set of supported annotations with classes listed in the value element of an
   *     annotation with class {@code annoClass} on the {@code element}. Returns an empty set if
   *     {@code annoClass} is not written on {@code element} or {@code element} is null.
   */
  private Set<AnnotationMirror> getSupportedAnnotationsInElementAnnotation(
      @Nullable Element element,
      Class<? extends Annotation> annoClass,
      ExecutableElement valueElement) {
    if (element == null) {
      return Collections.emptySet();
    }
    // TODO: caching
    AnnotationMirror annotation = getDeclAnnotation(element, annoClass);
    if (annotation == null) {
      return Collections.emptySet();
    }

    Set<AnnotationMirror> found = AnnotationUtils.createAnnotationSet();
    List<@CanonicalName Name> qualClasses =
        AnnotationUtils.getElementValueClassNames(annotation, valueElement);
    for (Name qual : qualClasses) {
      AnnotationMirror annotationMirror = AnnotationBuilder.fromName(elements, qual);
      if (isSupportedQualifier(annotationMirror)) {
        found.add(annotationMirror);
      }
    }
    return found;
  }

  /**
   * A scanner that replaces annotations in one type with annotations from another. Used by {@link
   * #replaceAnnotations(AnnotatedTypeMirror, AnnotatedTypeMirror)} and {@link
   * #replaceAnnotations(AnnotatedTypeMirror, AnnotatedTypeMirror, AnnotationMirror)}.
   */
  private final AnnotatedTypeReplacer annotatedTypeReplacer = new AnnotatedTypeReplacer();

  /**
   * Replaces or adds all annotations from {@code from} to {@code to}. Annotations from {@code from}
   * will be used everywhere they exist, but annotations in {@code to} will be kept anywhere that
   * {@code from} is unannotated.
   *
   * @param from the annotated type mirror from which to take new annotations
   * @param to the annotated type mirror to which the annotations will be added
   */
  public void replaceAnnotations(final AnnotatedTypeMirror from, final AnnotatedTypeMirror to) {
    annotatedTypeReplacer.visit(from, to);
  }

  /**
   * Replaces or adds annotations in {@code top}'s hierarchy from {@code from} to {@code to}.
   * Annotations from {@code from} will be used everywhere they exist, but annotations in {@code to}
   * will be kept anywhere that {@code from} is unannotated.
   *
   * @param from the annotated type mirror from which to take new annotations
   * @param to the annotated type mirror to which the annotations will be added
   * @param top the top type of the hierarchy whose annotations will be added
   */
  public void replaceAnnotations(
      final AnnotatedTypeMirror from, final AnnotatedTypeMirror to, final AnnotationMirror top) {
    annotatedTypeReplacer.setTop(top);
    annotatedTypeReplacer.visit(from, to);
    annotatedTypeReplacer.setTop(null);
  }

  /** The implementation of the visitor for #containsUninferredTypeArguments. */
  private final SimpleAnnotatedTypeScanner<Boolean, Void> uninferredTypeArgumentScanner =
      new SimpleAnnotatedTypeScanner<>(
          (type, p) ->
              type.getKind() == TypeKind.WILDCARD
                  && ((AnnotatedWildcardType) type).isUninferredTypeArgument(),
          Boolean::logicalOr,
          false);

  /**
   * Returns whether this type or any component type is a wildcard type for which Java 7 type
   * inference is insufficient. See issue 979, or the documentation on AnnotatedWildcardType.
   *
   * @param type type to check
   * @return whether this type or any component type is a wildcard type for which Java 7 type
   *     inference is insufficient
   */
  public boolean containsUninferredTypeArguments(AnnotatedTypeMirror type) {
    return uninferredTypeArgumentScanner.visit(type);
  }

  /**
   * Returns a wildcard type to be used as a type argument when the correct type could not be
   * inferred. The wildcard will be marked as an uninferred wildcard so that {@link
   * AnnotatedWildcardType#isUninferredTypeArgument()} returns true.
   *
   * <p>This method should only be used by type argument inference.
   * org.checkerframework.framework.util.AnnotatedTypes.inferTypeArguments(ProcessingEnvironment,
   * AnnotatedTypeFactory, ExpressionTree, ExecutableElement)
   *
   * @param typeVar TypeVariable which could not be inferred
   * @return a wildcard that is marked as an uninferred type argument
   */
  public AnnotatedWildcardType getUninferredWildcardType(AnnotatedTypeVariable typeVar) {
    final boolean intersectionType;
    final TypeMirror boundType;
    if (typeVar.getUpperBound().getKind() == TypeKind.INTERSECTION) {
      boundType = typeVar.getUpperBound().directSupertypes().get(0).getUnderlyingType();
      intersectionType = true;
    } else {
      boundType = typeVar.getUnderlyingType().getUpperBound();
      intersectionType = false;
    }

    WildcardType wc = types.getWildcardType(boundType, null);
    AnnotatedWildcardType wctype =
        (AnnotatedWildcardType) AnnotatedTypeMirror.createType(wc, this, false);
    wctype.setTypeVariable(typeVar.getUnderlyingType());
    if (!intersectionType) {
      wctype.setExtendsBound(typeVar.getUpperBound().deepCopy());
    } else {
      wctype.getExtendsBound().addAnnotations(typeVar.getUpperBound().getAnnotations());
    }
    wctype.setSuperBound(typeVar.getLowerBound().deepCopy());
    wctype.addAnnotations(typeVar.getAnnotations());
    addDefaultAnnotations(wctype);
    wctype.setUninferredTypeArgument();
    return wctype;
  }

  /**
   * Returns the function type that this member reference targets.
   *
   * <p>The function type is the type of the single method declared in the functional interface
   * adapted as if it were invoked using the functional interface as the receiver expression.
   *
   * <p>The target type of a member reference is the type to which it is assigned or casted.
   *
   * @param tree member reference tree
   * @return the function type that this method reference targets
   */
  public AnnotatedExecutableType getFunctionTypeFromTree(MemberReferenceTree tree) {
    return getFnInterfaceFromTree(tree).second;
  }

  /**
   * Returns the function type that this lambda targets.
   *
   * <p>The function type is the type of the single method declared in the functional interface
   * adapted as if it were invoked using the functional interface as the receiver expression.
   *
   * <p>The target type of a lambda is the type to which it is assigned or casted.
   *
   * @param tree lambda expression tree
   * @return the function type that this lambda targets
   */
  public AnnotatedExecutableType getFunctionTypeFromTree(LambdaExpressionTree tree) {
    return getFnInterfaceFromTree(tree).second;
  }

  /**
   * Returns the functional interface and the function type that this lambda or member references
   * targets.
   *
   * <p>The function type is the type of the single method declared in the functional interface
   * adapted as if it were invoked using the functional interface as the receiver expression.
   *
   * <p>The target type of a lambda or a method reference is the type to which it is assigned or
   * casted.
   *
   * @param tree lambda expression tree or member reference tree
   * @return the functional interface and the function type that this method reference or lambda
   *     targets
   */
  public Pair<AnnotatedTypeMirror, AnnotatedExecutableType> getFnInterfaceFromTree(Tree tree) {

    // Functional interface
    AnnotatedTypeMirror functionalInterfaceType = getFunctionalInterfaceType(tree);
    if (functionalInterfaceType.getKind() == TypeKind.DECLARED) {
      functionalInterfaceType =
          makeGroundTargetType(
              (AnnotatedDeclaredType) functionalInterfaceType,
              (DeclaredType) TreeUtils.typeOf(tree));
    }

    // Functional method
    Element fnElement = TreeUtils.findFunction(tree, processingEnv);

    // Function type
    AnnotatedExecutableType functionType =
        (AnnotatedExecutableType)
            AnnotatedTypes.asMemberOf(types, this, functionalInterfaceType, fnElement);

    return Pair.of(functionalInterfaceType, functionType);
  }

  /**
   * Get the AnnotatedDeclaredType for the FunctionalInterface from assignment context of the method
   * reference or lambda expression which may be a variable assignment, a method call, or a cast.
   *
   * <p>The assignment context is not always correct, so we must search up the AST. It will
   * recursively search for lambdas nested in lambdas.
   *
   * @param tree the tree of the lambda or method reference
   * @return the functional interface type or an uninferred type argument
   */
  private AnnotatedTypeMirror getFunctionalInterfaceType(Tree tree) {

    Tree parentTree = getPath(tree).getParentPath().getLeaf();
    switch (parentTree.getKind()) {
      case PARENTHESIZED:
        return getFunctionalInterfaceType(parentTree);

      case TYPE_CAST:
        TypeCastTree cast = (TypeCastTree) parentTree;
        assert isFunctionalInterface(
            trees.getTypeMirror(getPath(cast.getType())), parentTree, tree);
        AnnotatedTypeMirror castATM = getAnnotatedType(cast.getType());
        if (castATM.getKind() == TypeKind.INTERSECTION) {
          AnnotatedIntersectionType itype = (AnnotatedIntersectionType) castATM;
          for (AnnotatedTypeMirror t : itype.directSupertypes()) {
            if (TypesUtils.isFunctionalInterface(t.getUnderlyingType(), getProcessingEnv())) {
              return t;
            }
          }
          // We should never reach here: isFunctionalInterface performs the same check
          // and would have raised an error already.
          throw new BugInCF(
              "Expected the type of a cast tree in an assignment context to contain a functional"
                  + " interface bound. Found type: %s for tree: %s in lambda tree: %s",
              castATM, cast, tree);
        }
        return castATM;

      case NEW_CLASS:
        NewClassTree newClass = (NewClassTree) parentTree;
        int indexOfLambda = newClass.getArguments().indexOf(tree);
        ParameterizedExecutableType con = this.constructorFromUse(newClass);
        AnnotatedTypeMirror constructorParam =
            AnnotatedTypes.getAnnotatedTypeMirrorOfParameter(con.executableType, indexOfLambda);
        assert isFunctionalInterface(constructorParam.getUnderlyingType(), parentTree, tree);
        return constructorParam;

      case NEW_ARRAY:
        NewArrayTree newArray = (NewArrayTree) parentTree;
        AnnotatedArrayType newArrayATM = getAnnotatedType(newArray);
        AnnotatedTypeMirror elementATM = newArrayATM.getComponentType();
        assert isFunctionalInterface(elementATM.getUnderlyingType(), parentTree, tree);
        return elementATM;

      case METHOD_INVOCATION:
        MethodInvocationTree method = (MethodInvocationTree) parentTree;
        int index = method.getArguments().indexOf(tree);
        ParameterizedExecutableType exe = this.methodFromUse(method);
        AnnotatedTypeMirror param =
            AnnotatedTypes.getAnnotatedTypeMirrorOfParameter(exe.executableType, index);
        if (param.getKind() == TypeKind.WILDCARD) {
          // param is an uninferred wildcard.
          TypeMirror typeMirror = TreeUtils.typeOf(tree);
          param = AnnotatedTypeMirror.createType(typeMirror, this, false);
          addDefaultAnnotations(param);
        }
        assert isFunctionalInterface(param.getUnderlyingType(), parentTree, tree);
        return param;

      case VARIABLE:
        VariableTree varTree = (VariableTree) parentTree;
        assert isFunctionalInterface(TreeUtils.typeOf(varTree), parentTree, tree);
        return getAnnotatedType(varTree.getType());

      case ASSIGNMENT:
        AssignmentTree assignmentTree = (AssignmentTree) parentTree;
        assert isFunctionalInterface(TreeUtils.typeOf(assignmentTree), parentTree, tree);
        return getAnnotatedType(assignmentTree.getVariable());

      case RETURN:
        Tree enclosing =
            TreePathUtil.enclosingOfKind(
                getPath(parentTree),
                new HashSet<>(Arrays.asList(Tree.Kind.METHOD, Tree.Kind.LAMBDA_EXPRESSION)));

        if (enclosing.getKind() == Tree.Kind.METHOD) {
          MethodTree enclosingMethod = (MethodTree) enclosing;
          return getAnnotatedType(enclosingMethod.getReturnType());
        } else {
          LambdaExpressionTree enclosingLambda = (LambdaExpressionTree) enclosing;
          AnnotatedExecutableType methodExe = getFunctionTypeFromTree(enclosingLambda);
          return methodExe.getReturnType();
        }

      case LAMBDA_EXPRESSION:
        LambdaExpressionTree enclosingLambda = (LambdaExpressionTree) parentTree;
        AnnotatedExecutableType methodExe = getFunctionTypeFromTree(enclosingLambda);
        return methodExe.getReturnType();

      case CONDITIONAL_EXPRESSION:
        ConditionalExpressionTree conditionalExpressionTree =
            (ConditionalExpressionTree) parentTree;
        final AnnotatedTypeMirror falseType =
            getAnnotatedType(conditionalExpressionTree.getFalseExpression());
        final AnnotatedTypeMirror trueType =
            getAnnotatedType(conditionalExpressionTree.getTrueExpression());

        // Known cases where we must use LUB because falseType/trueType will not be equal:
        // a) when one of the types is a type variable that extends a functional interface
        //    or extends a type variable that extends a functional interface
        // b) When one of the two sides of the expression is a reference to a sub-interface.
        //   e.g.   interface ConsumeStr {
        //              public void consume(String s)
        //          }
        //          interface SubConsumer extends ConsumeStr {
        //              default void someOtherMethod() { ... }
        //          }
        //   SubConsumer s = ...;
        //   ConsumeStr stringConsumer = (someCondition) ? s : System.out::println;
        AnnotatedTypeMirror conditionalType =
            AnnotatedTypes.leastUpperBound(this, trueType, falseType);
        assert isFunctionalInterface(conditionalType.getUnderlyingType(), parentTree, tree);
        return conditionalType;

      default:
        throw new BugInCF(
            "Could not find functional interface from assignment context. "
                + "Unexpected tree type: "
                + parentTree.getKind()
                + " For lambda tree: "
                + tree);
    }
  }

  private boolean isFunctionalInterface(TypeMirror typeMirror, Tree contextTree, Tree tree) {
    if (typeMirror.getKind() == TypeKind.WILDCARD) {
      // Ignore wildcards, because they are uninferred type arguments.
      return true;
    }
    Type type = (Type) typeMirror;

    if (!TypesUtils.isFunctionalInterface(type, processingEnv)) {
      if (type.getKind() == TypeKind.INTERSECTION) {
        IntersectionType itype = (IntersectionType) type;
        for (TypeMirror t : itype.getBounds()) {
          if (TypesUtils.isFunctionalInterface(t, processingEnv)) {
            // As long as any of the bounds is a functional interface
            // we should be fine.
            return true;
          }
        }
      }
      throw new BugInCF(
          "Expected the type of %s tree in assignment context to be a functional interface. "
              + "Found type: %s for tree: %s in lambda tree: %s",
          contextTree.getKind(), type, contextTree, tree);
    }
    return true;
  }

  /**
   * Create the ground target type of the functional interface.
   *
   * <p>Basically, it replaces the wildcards with their bounds doing a capture conversion like glb
   * for extends bounds.
   *
   * @see "JLS 9.9"
   * @param functionalType the functional interface type
   * @param groundTargetJavaType the Java type as found by javac
   * @return the grounded functional type
   */
  private AnnotatedDeclaredType makeGroundTargetType(
      AnnotatedDeclaredType functionalType, DeclaredType groundTargetJavaType) {
    if (functionalType.getTypeArguments().isEmpty()) {
      return functionalType;
    }

    List<AnnotatedTypeParameterBounds> bounds =
        this.typeVariablesFromUse(
            functionalType, (TypeElement) functionalType.getUnderlyingType().asElement());

    boolean sizesDiffer =
        functionalType.getTypeArguments().size() != groundTargetJavaType.getTypeArguments().size();

    // This is the declared type of the functional type meaning that the type arguments are the
    // type parameters.
    DeclaredType declaredType =
        (DeclaredType) functionalType.getUnderlyingType().asElement().asType();
    Map<TypeVariable, AnnotatedTypeMirror> typeVarToTypeArg =
        new HashMap<>(functionalType.getTypeArguments().size());
    for (int i = 0; i < functionalType.getTypeArguments().size(); i++) {
      TypeVariable typeVariable = (TypeVariable) declaredType.getTypeArguments().get(i);
      AnnotatedTypeMirror argType = functionalType.getTypeArguments().get(i);
      if (argType.getKind() == TypeKind.WILDCARD) {
        AnnotatedWildcardType wildcardType = (AnnotatedWildcardType) argType;

        TypeMirror wildcardUbType = wildcardType.getExtendsBound().getUnderlyingType();

        if (wildcardType.isUninferredTypeArgument()) {
          // Keep the uninferred type so that it is ignored by later subtyping and containment
          // checks.
          typeVarToTypeArg.put(typeVariable, wildcardType);
        } else if (isExtendsWildcard(wildcardType)) {
          TypeMirror correctArgType;
          if (sizesDiffer) {
            // The Java type is raw.
            TypeMirror typeParamUbType = bounds.get(i).getUpperBound().getUnderlyingType();
            correctArgType =
                TypesUtils.greatestLowerBound(
                    typeParamUbType, wildcardUbType, this.checker.getProcessingEnvironment());
          } else {
            correctArgType = groundTargetJavaType.getTypeArguments().get(i);
          }

          final AnnotatedTypeMirror newArg;
          if (types.isSameType(wildcardUbType, correctArgType)) {
            newArg = wildcardType.getExtendsBound().deepCopy();
          } else if (correctArgType.getKind() == TypeKind.TYPEVAR) {
            newArg = this.toAnnotatedType(correctArgType, false);
            AnnotatedTypeVariable newArgAsTypeVar = (AnnotatedTypeVariable) newArg;
            newArgAsTypeVar
                .getUpperBound()
                .replaceAnnotations(wildcardType.getExtendsBound().getAnnotations());
            newArgAsTypeVar
                .getLowerBound()
                .replaceAnnotations(wildcardType.getSuperBound().getAnnotations());
          } else {
            newArg = this.toAnnotatedType(correctArgType, false);
            newArg.replaceAnnotations(wildcardType.getExtendsBound().getAnnotations());
          }

          typeVarToTypeArg.put(typeVariable, newArg);
        } else {
          typeVarToTypeArg.put(typeVariable, wildcardType.getSuperBound());
        }
      } else {
        typeVarToTypeArg.put(typeVariable, argType);
      }
    }

    // The ground functional type must be created using type variable substitution or else the
    // underlying type will not match the annotated type.
    AnnotatedDeclaredType groundFunctionalType =
        (AnnotatedDeclaredType)
            AnnotatedTypeMirror.createType(declaredType, this, functionalType.isDeclaration());
    initializeAtm(groundFunctionalType);
    groundFunctionalType =
        (AnnotatedDeclaredType)
            getTypeVarSubstitutor().substitute(typeVarToTypeArg, groundFunctionalType);
    groundFunctionalType.addAnnotations(functionalType.getAnnotations());

    // When the groundTargetJavaType is different from the underlying type of functionalType, only
    // the main annotations are copied.  Add default annotations in places without annotations.
    addDefaultAnnotations(groundFunctionalType);
    return groundFunctionalType;
  }

  /**
   * Return true if {@code type} should be captured.
   *
   * <p>{@code type} should be captured if all of the following are true:
   *
   * <ul>
   *   <li>{@code type} and {@code typeMirror} are both declared types.
   *   <li>{@code type} does not have an uninferred type argument and its underlying type is not
   *       raw.
   *   <li>{@code type} has a wildcard as a type argument and {@code typeMirror} has a captured type
   *       variable as the corresponding type argument.
   * </ul>
   *
   * @param type annotated type that might need to be captured
   * @param typeMirror the capture of the underlying type of {@code type}
   * @return true if {@code type} should be captured
   */
  private boolean shouldCapture(AnnotatedTypeMirror type, TypeMirror typeMirror) {
    if (type.getKind() != TypeKind.DECLARED || typeMirror.getKind() != TypeKind.DECLARED) {
      return false;
    }

    AnnotatedDeclaredType uncapturedType = (AnnotatedDeclaredType) type;
    DeclaredType capturedTypeMirror = (DeclaredType) typeMirror;
    if (capturedTypeMirror.getTypeArguments().isEmpty()) {
      return false;
    }

    if (uncapturedType.isUnderlyingTypeRaw() || uncapturedType.containsUninferredTypeArguments()) {
      return false;
    }

    if (capturedTypeMirror.getTypeArguments().size() != uncapturedType.getTypeArguments().size()) {
      throw new BugInCF(
          "Not the same number of type arguments: capturedTypeMirror: %s uncapturedType: %s",
          capturedTypeMirror, uncapturedType);
    }

    for (int i = 0; i < capturedTypeMirror.getTypeArguments().size(); i++) {
      TypeMirror capturedTypeArgTM = capturedTypeMirror.getTypeArguments().get(i);
      AnnotatedTypeMirror uncapturedTypeArg = uncapturedType.getTypeArguments().get(i);
      if (uncapturedTypeArg.getKind() == TypeKind.WILDCARD
          && (TypesUtils.isCapturedTypeVariable(capturedTypeArgTM)
              || capturedTypeArgTM.getKind() != TypeKind.WILDCARD)) {
        return true;
      }
    }
    return false;
  }

  /**
   * Apply capture conversion to {@code typeToCapture}.
   *
   * <p>Capture conversion is the process of converting wildcards in a parameterized type to fresh
   * type variables. See <a
   * href="https://docs.oracle.com/javase/specs/jls/se11/html/jls-5.html#jls-5.1.10">JLS 5.1.10</a>
   * for details.
   *
   * <p>If {@code type} is not a declared type or if it does not have any wildcard type arguments,
   * this method returns {@code type}.
   *
   * @param typeToCapture type to capture
   * @return the result of applying capture conversion to {@code typeToCapture}
   */
  public AnnotatedTypeMirror applyCaptureConversion(AnnotatedTypeMirror typeToCapture) {
    TypeMirror capturedTypeMirror = types.capture(typeToCapture.getUnderlyingType());
    return applyCaptureConversion(typeToCapture, capturedTypeMirror);
  }

  /**
   * Apply capture conversion to {@code type}.
   *
   * <p>Capture conversion is the process of converting wildcards in a parameterized type to fresh
   * type variables. See <a
   * href="https://docs.oracle.com/javase/specs/jls/se11/html/jls-5.html#jls-5.1.10">JLS 5.1.10</a>
   * for details.
   *
   * <p>If {@code type} is not a declared type or if it does not have any wildcard type arguments,
   * this method returns {@code type}.
   *
   * @param type type to capture
   * @param typeMirror the result of applying capture conversion to the underlying type of {@code
   *     type}; it is used as the underlying type of the returned type
   * @return the result of applying capture conversion to {@code type}
   */
  public AnnotatedTypeMirror applyCaptureConversion(
      AnnotatedTypeMirror type, TypeMirror typeMirror) {

    // If the type contains uninferred type arguments, don't capture, but mark all wildcards that
    // shuuld have been captured as "uninferred" before it is returned.
    if (type.containsUninferredTypeArguments()
        && typeMirror.getKind() == TypeKind.DECLARED
        && type.getKind() == TypeKind.DECLARED) {
      AnnotatedDeclaredType uncapturedType = (AnnotatedDeclaredType) type;
      DeclaredType capturedTypeMirror = (DeclaredType) typeMirror;
      for (int i = 0; i < capturedTypeMirror.getTypeArguments().size(); i++) {
        AnnotatedTypeMirror uncapturedTypeArg = uncapturedType.getTypeArguments().get(i);
        TypeMirror capturedTypeArgTM = capturedTypeMirror.getTypeArguments().get(i);
        if (uncapturedTypeArg.getKind() == TypeKind.WILDCARD
            && (TypesUtils.isCapturedTypeVariable(capturedTypeArgTM)
                || capturedTypeArgTM.getKind() != TypeKind.WILDCARD)) {
          ((AnnotatedWildcardType) uncapturedTypeArg).setUninferredTypeArgument();
        }
      }
      return type;
    }

    if (!shouldCapture(type, typeMirror)) {
      return type;
    }

    AnnotatedDeclaredType uncapturedType = (AnnotatedDeclaredType) type;
    DeclaredType capturedTypeMirror = (DeclaredType) typeMirror;
    // `capturedType` is the return value of this method.
    AnnotatedDeclaredType capturedType =
        (AnnotatedDeclaredType) AnnotatedTypeMirror.createType(capturedTypeMirror, this, false);

    nonWildcardTypeArgCopier.copy(uncapturedType, capturedType);

    AnnotatedDeclaredType typeDeclaration =
        (AnnotatedDeclaredType) getAnnotatedType(uncapturedType.getUnderlyingType().asElement());

    // A mapping from type variable to its type argument in the captured type.
    Map<TypeVariable, AnnotatedTypeMirror> typeVarToAnnotatedTypeArg = new HashMap<>();
    // A mapping from a captured type variable to the annotated captured type variable.
    Map<TypeVariable, AnnotatedTypeVariable> capturedTypeVarToAnnotatedTypeVar = new HashMap<>();
    // `newTypeArgs` will be the type arguments of the result of this method.
    List<AnnotatedTypeMirror> newTypeArgs = new ArrayList<>();
    for (int i = 0; i < typeDeclaration.getTypeArguments().size(); i++) {
      TypeVariable typeVarTypeMirror =
          (TypeVariable) typeDeclaration.getTypeArguments().get(i).getUnderlyingType();
      AnnotatedTypeMirror uncapturedTypeArg = uncapturedType.getTypeArguments().get(i);
      AnnotatedTypeMirror capturedTypeArg = capturedType.getTypeArguments().get(i);
      if (uncapturedTypeArg.getKind() == TypeKind.WILDCARD) {
        // The type argument is a captured type variable. Use the type argument from the newly
        // created and yet-to-be annotated capturedType. (The annotations are added by
        // #annotateCapturedTypeVar, which is called at the end of this method.)
        typeVarToAnnotatedTypeArg.put(typeVarTypeMirror, capturedTypeArg);
        newTypeArgs.add(capturedTypeArg);
        if (TypesUtils.isCapturedTypeVariable(capturedTypeArg.getUnderlyingType())) {
          // Also, add a mapping from the captured type variable to the annotated captured
          // type variable, so that if one captured type variable refers to another, the same
          // AnnotatedTypeVariable object is used.
          capturedTypeVarToAnnotatedTypeVar.put(
              ((AnnotatedTypeVariable) capturedTypeArg).getUnderlyingType(),
              (AnnotatedTypeVariable) capturedTypeArg);
        } else {
          // Javac used a declared type instead of a captured type variable.  This seems to happen
          // when the bounds of the captured type variable would have been identical. This seems to
          // be a violation of the JLS, but javac does this, so the Checker Framework must handle
          // that case. (See https://bugs.openjdk.java.net/browse/JDK-8054309.)
          replaceAnnotations(
              ((AnnotatedWildcardType) uncapturedTypeArg).getSuperBound(), capturedTypeArg);
        }
      } else {
        // The type argument is not a wildcard.
        // typeVarTypeMirror is the type parameter for which uncapturedTypeArg is a type argument.
        typeVarToAnnotatedTypeArg.put(typeVarTypeMirror, uncapturedTypeArg);
        if (uncapturedTypeArg.getKind() == TypeKind.TYPEVAR) {
          // If the type arg is a type variable also add it to the typeVarToAnnotatedTypeArg map, so
          // that references to the type variable are substituted.
          AnnotatedTypeVariable typeVar = (AnnotatedTypeVariable) uncapturedTypeArg;
          typeVarToAnnotatedTypeArg.put(typeVar.getUnderlyingType(), typeVar);
        }
        newTypeArgs.add(uncapturedTypeArg);
      }
    }

    // Set the annotations of each captured type variable.
    List<AnnotatedTypeVariable> orderToCapture = order(capturedTypeVarToAnnotatedTypeVar.values());
    for (AnnotatedTypeVariable capturedTypeArg : orderToCapture) {
      int i = capturedTypeMirror.getTypeArguments().indexOf(capturedTypeArg.getUnderlyingType());
      AnnotatedTypeMirror uncapturedTypeArg = uncapturedType.getTypeArguments().get(i);
      AnnotatedTypeVariable typeVariable =
          (AnnotatedTypeVariable) typeDeclaration.getTypeArguments().get(i);
      annotateCapturedTypeVar(
          typeVarToAnnotatedTypeArg,
          capturedTypeVarToAnnotatedTypeVar,
          (AnnotatedWildcardType) uncapturedTypeArg,
          typeVariable,
          capturedTypeArg);
      newTypeArgs.set(i, capturedTypeArg);
    }

    capturedType.setTypeArguments(newTypeArgs);
    capturedType.addAnnotations(uncapturedType.getAnnotations());
    return capturedType;
  }

  /**
   * Copy the non-wildcard type args from a uncapturedType to its capturedType. Also, ensure that
   * type variables in capturedType are the same object when they are refer to the same type
   * variable.
   *
   * <p>To use, call {@link NonWildcardTypeArgCopier#copy} rather than a visit method.
   */
  private final NonWildcardTypeArgCopier nonWildcardTypeArgCopier = new NonWildcardTypeArgCopier();

  /**
   * Copy the non-wildcard type args from {@code uncapturedType} to {@code capturedType}. Also,
   * ensure that type variables in {@code capturedType} are the same object when they refer to the
   * same type variable.
   *
   * <p>To use, call {@link NonWildcardTypeArgCopier#copy} rather than a visit method.
   */
  private class NonWildcardTypeArgCopier extends AnnotatedTypeCopier {

    /**
     * Copy the non-wildcard type args from {@code uncapturedType} to {@code capturedType}. Also,
     * ensure that type variables {@code capturedType} are the same object when they are refer to
     * the same type variable.
     *
     * @param uncapturedType a declared type that has not under gone capture conversion
     * @param capturedType the captured version of {@code uncapturedType} before it has been
     *     annotated
     */
    private void copy(AnnotatedDeclaredType uncapturedType, AnnotatedDeclaredType capturedType) {

      // The name "originalToCopy" means a mapping from the original to the copy, not an original
      // that needs to be copied.
      IdentityHashMap<AnnotatedTypeMirror, AnnotatedTypeMirror> originalToCopy =
          new IdentityHashMap<>();
      originalToCopy.put(uncapturedType, capturedType);
      int numTypeArgs = uncapturedType.getTypeArguments().size();

      AnnotatedTypeMirror[] newTypeArgs = new AnnotatedTypeMirror[numTypeArgs];
      // Mapping from type var to it's AnnotatedTypeVariable.  These are type variables
      // that are type arguments of the uncaptured type.
      Map<TypeVariable, AnnotatedTypeMirror> typeVarToAnnotatedTypeVar = new HashMap<>(numTypeArgs);
      // Copy the non-wildcard type args from uncapturedType to newTypeArgs.
      // If the non-wildcard type arg is a type var, add it to typeVarToAnnotatedTypeVar.
      for (int i = 0; i < numTypeArgs; i++) {
        AnnotatedTypeMirror uncapturedArg = uncapturedType.getTypeArguments().get(i);
        if (uncapturedArg.getKind() != TypeKind.WILDCARD) {
          AnnotatedTypeMirror copyOfArg = visit(uncapturedArg, originalToCopy);
          newTypeArgs[i] = copyOfArg;
          if (copyOfArg.getKind() == TypeKind.TYPEVAR) {
            typeVarToAnnotatedTypeVar.put(
                ((AnnotatedTypeVariable) copyOfArg).getUnderlyingType(), copyOfArg);
          }
        }
      }

      // Substitute the type variables in each type argument of capturedType using
      // typeVarToAnnotatedTypeVar.
      // This makes type variables in capturedType the same object when they are the same type
      // variable.
      for (int i = 0; i < numTypeArgs; i++) {
        AnnotatedTypeMirror uncapturedArg = uncapturedType.getTypeArguments().get(i);
        AnnotatedTypeMirror capturedArg = capturedType.getTypeArguments().get(i);
        // Note: This `if` statement can't be replaced with
        //   if (TypesUtils.isCapturedTypeVariable(capturedArg))
        // because if the bounds of the captured wildcard are equal, then instead of a captured
        // wildcard, the type of the bound is used.
        if (uncapturedArg.getKind() == TypeKind.WILDCARD) {
          AnnotatedTypeMirror newCapArg =
              typeVarSubstitutor.substituteWithoutCopyingTypeArguments(
                  typeVarToAnnotatedTypeVar, capturedArg);
          newTypeArgs[i] = newCapArg;
        }
      }
      // Set capturedType type args to newTypeArgs.
      capturedType.setTypeArguments(Arrays.asList(newTypeArgs));

      // Visit the enclosing type.
      if (uncapturedType.getEnclosingType() != null) {
        capturedType.setEnclosingType(
            (AnnotatedDeclaredType) visit(uncapturedType.getEnclosingType(), originalToCopy));
      }
    }
  }

  /**
   * Returns the list of type variables such that a type variable in the list only references type
   * variables at a lower index than itself.
   *
   * @param collection a collection of type variables
   * @return the type variables ordered so that each type variable only references earlier type
   *     variables
   */
  public List<AnnotatedTypeVariable> order(Collection<AnnotatedTypeVariable> collection) {
    List<AnnotatedTypeVariable> list = new ArrayList<>(collection);
    List<AnnotatedTypeVariable> ordered = new ArrayList<>();
    while (!list.isEmpty()) {
      AnnotatedTypeVariable free = doesNotContainOthers(list);
      list.remove(free);
      ordered.add(free);
    }
    return ordered;
  }

  /**
   * Returns the first TypeVariable in {@code collection} that does not lexically contain any other
   * type in the collection. Or if all the TypeVariables contain another, then it returns the first
   * TypeVariable in {@code collection}.
   *
   * @param collection a collection of type variables
   * @return the first TypeVariable in {@code collection} that does not contain any other type in
   *     the collection, except possibly itself
   */
  @SuppressWarnings("interning:not.interned") // must be the same object from collection
  private AnnotatedTypeVariable doesNotContainOthers(
      Collection<? extends AnnotatedTypeVariable> collection) {
    AnnotatedTypeVariable first = null;
    for (AnnotatedTypeVariable candidate : collection) {
      if (first == null) {
        first = candidate;
      }
      boolean doesNotContain = true;
      for (AnnotatedTypeVariable other : collection) {
        if (candidate != other && captureScanner.visit(candidate, other.getUnderlyingType())) {
          doesNotContain = false;
          break;
        }
      }
      if (doesNotContain) {
        return candidate;
      }
    }
    return first;
  }

  /**
   * Scanner that returns true if the underlying type of any part of an {@link AnnotatedTypeMirror}
   * is the passed captured type variable.
   *
   * <p>The second argument to visit must be a captured type variable.
   */
  @SuppressWarnings("interning:not.interned") // Captured type vars can be compared with ==.
  private final SimpleAnnotatedTypeScanner<Boolean, TypeVariable> captureScanner =
      new SimpleAnnotatedTypeScanner<>(
          (type, other) -> type.getUnderlyingType() == other, Boolean::logicalOr, false);

  /**
   * Set the annotated bounds for fresh type variable {@code capturedTypeVar}, so that it is the
   * capture of {@code wildcard}. Also, sets {@code capturedTypeVar} primary annotation if the
   * annotation on the bounds is identical.
   *
   * @param typeVarToAnnotatedTypeArg mapping from a (type mirror) type variable to its (annotated
   *     type mirror) type argument
   * @param capturedTypeVarToAnnotatedTypeVar mapping from a captured type variable to its {@link
   *     AnnotatedTypeMirror}
   * @param wildcard wildcard which is converted to {@code capturedTypeVar}
   * @param typeVariable type variable for which {@code wildcard} is a type argument
   * @param capturedTypeVar the fresh type variable which is side-effected by this method
   */
  private void annotateCapturedTypeVar(
      Map<TypeVariable, AnnotatedTypeMirror> typeVarToAnnotatedTypeArg,
      Map<TypeVariable, AnnotatedTypeVariable> capturedTypeVarToAnnotatedTypeVar,
      AnnotatedWildcardType wildcard,
      AnnotatedTypeVariable typeVariable,
      AnnotatedTypeVariable capturedTypeVar) {

    AnnotatedTypeMirror typeVarUpperBound =
        typeVarSubstitutor.substituteWithoutCopyingTypeArguments(
            typeVarToAnnotatedTypeArg, typeVariable.getUpperBound());
    AnnotatedTypeMirror upperBound =
        AnnotatedTypes.annotatedGLB(this, typeVarUpperBound, wildcard.getExtendsBound());
    if (upperBound.getKind() == TypeKind.INTERSECTION
        && capturedTypeVar.getUpperBound().getKind() != TypeKind.INTERSECTION) {
      // There is a bug in javac such that the upper bound of the captured type variable is not the
      // greatest lower bound. So the captureTypeVar.getUnderlyingType().getUpperBound() may not
      // be the same type as upperbound.getUnderlyingType().  See
      // framework/tests/all-systems/Issue4890Interfaces.java,
      // framework/tests/all-systems/Issue4890.java and framework/tests/all-systems/Issue4877.java.
      // (I think this is  https://bugs.openjdk.java.net/browse/JDK-8039222.)
      for (AnnotatedTypeMirror bound : ((AnnotatedIntersectionType) upperBound).getBounds()) {
        if (types.isSameType(
            bound.underlyingType, capturedTypeVar.getUpperBound().getUnderlyingType())) {
          upperBound = bound;
        }
      }
    }

    capturedTypeVar.setUpperBound(upperBound);

    // typeVariable's lower bound is a NullType, so there's nothing to substitute.
    AnnotatedTypeMirror lowerBound =
        AnnotatedTypes.leastUpperBound(
            this, typeVariable.getLowerBound(), wildcard.getSuperBound());
    capturedTypeVar.setLowerBound(lowerBound);

    // Add as a primary annotation any qualifiers that are the same on the upper and lower bound.
    AnnotationMirrorSet p =
        new AnnotationMirrorSet(capturedTypeVar.getUpperBound().getAnnotations());
    p.retainAll(capturedTypeVar.getLowerBound().getAnnotations());
    capturedTypeVar.replaceAnnotations(p);

    capturedTypeVarSubstitutor.substitute(capturedTypeVar, capturedTypeVarToAnnotatedTypeVar);
  }

  /**
   * Substitutes references to captured type variables.
   *
   * <p>Unlike {@link #typeVarSubstitutor}, this class does not copy the type. Call {@code
   * substitute} to use.
   */
  private final CapturedTypeVarSubstitutor capturedTypeVarSubstitutor =
      new CapturedTypeVarSubstitutor();

  /**
   * Substitutes references to captured types in {@code type} using {@code
   * capturedTypeVarToAnnotatedTypeVar}.
   *
   * <p>Unlike {@link #typeVarSubstitutor}, this class does not copy the type. Call {@code
   * substitute} to use.
   */
  private static class CapturedTypeVarSubstitutor extends AnnotatedTypeCopier {

    /** A mapping from a captured type variable to its AnnotatedTypeVariable. */
    private Map<TypeVariable, AnnotatedTypeVariable> capturedTypeVarToAnnotatedTypeVar;

    /**
     * Substitutes references to captured type variable in {@code type} using {@code
     * capturedTypeVarToAnnotatedTypeVar}.
     *
     * <p>Unlike {@link #typeVarSubstitutor}, this method does not copy the type.
     *
     * @param type AnnotatedTypeMirror whose captured type variables are substituted with those in
     *     {@code capturedTypeVarToAnnotatedTypeVar}
     * @param capturedTypeVarToAnnotatedTypeVar mapping from TypeVariable, that is a captured type
     *     variable, to an AnnotatedTypeVariable
     */
    private void substitute(
        AnnotatedTypeVariable type,
        Map<TypeVariable, AnnotatedTypeVariable> capturedTypeVarToAnnotatedTypeVar) {
      this.capturedTypeVarToAnnotatedTypeVar = capturedTypeVarToAnnotatedTypeVar;
      IdentityHashMap<AnnotatedTypeMirror, AnnotatedTypeMirror> mapping = new IdentityHashMap<>();
      visit(type.getLowerBound(), mapping);
      visit(type.getUpperBound(), mapping);
    }

    @Override
    public AnnotatedTypeMirror visitTypeVariable(
        AnnotatedTypeVariable original,
        IdentityHashMap<AnnotatedTypeMirror, AnnotatedTypeMirror> originalToCopy) {
      AnnotatedTypeMirror cap = capturedTypeVarToAnnotatedTypeVar.get(original.getUnderlyingType());
      if (cap != null) {
        return cap;
      }
      return super.visitTypeVariable(original, originalToCopy);
    }

    @Override
    protected <T extends AnnotatedTypeMirror> T makeOrReturnCopy(
        T original, IdentityHashMap<AnnotatedTypeMirror, AnnotatedTypeMirror> originalToCopy) {
      AnnotatedTypeMirror copy = originalToCopy.get(original);
      if (copy != null) {
        @SuppressWarnings(
            "unchecked" // the key-value pairs in originalToCopy are always the same kind of
        // AnnotatedTypeMirror.
        )
        T copyCasted = (T) copy;
        return copyCasted;
      }

      if (original.getKind() == TypeKind.TYPEVAR) {
        AnnotatedTypeMirror captureType =
            capturedTypeVarToAnnotatedTypeVar.get(
                ((AnnotatedTypeVariable) original).getUnderlyingType());
        if (captureType != null) {
          originalToCopy.put(original, captureType);
          @SuppressWarnings(
              "unchecked" // the key-value pairs in originalToCopy are always the same kind of
          // AnnotatedTypeMirror.
          )
          T captureTypeCasted = (T) captureType;
          return captureTypeCasted;
        }
      }
      originalToCopy.put(original, original);
      return original;
    }
  }

  /**
   * Check that a wildcard is an extends wildcard.
   *
   * @param awt the wildcard type
   * @return true if awt is an extends wildcard
   */
  private boolean isExtendsWildcard(AnnotatedWildcardType awt) {
    return awt.getUnderlyingType().getSuperBound() == null;
  }

  /** Accessor for the element utilities. */
  public Elements getElementUtils() {
    return this.elements;
  }

  /** Accessor for the tree utilities. */
  public Trees getTreeUtils() {
    return this.trees;
  }

  /** Accessor for the processing environment. */
  public ProcessingEnvironment getProcessingEnv() {
    return this.processingEnv;
  }

  /** Matches addition of a constant. */
  static final Pattern plusConstant = Pattern.compile(" *\\+ *(-?[0-9]+)$");
  /** Matches subtraction of a constant. */
  static final Pattern minusConstant = Pattern.compile(" *- *(-?[0-9]+)$");

  /** Matches a string whose only parens are at the beginning and end of the string. */
  private static Pattern surroundingParensPattern = Pattern.compile("^\\([^()]\\)");

  /**
   * Given an expression, split it into a subexpression and a constant offset. For example:
   *
   * <pre>{@code
   * "a" => <"a", "0">
   * "a + 5" => <"a", "5">
   * "a + -5" => <"a", "-5">
   * "a - 5" => <"a", "-5">
   * }</pre>
   *
   * There are methods that can only take as input an expression that represents a JavaExpression.
   * The purpose of this is to pre-process expressions to make those methods more likely to succeed.
   *
   * @param expression an expression to remove a constant offset from
   * @return a sub-expression and a constant offset. The offset is "0" if this routine is unable to
   *     splite the given expression
   */
  // TODO: generalize.  There is no reason this couldn't handle arbitrary addition and subtraction
  // expressions, given the Index Checker's support for OffsetEquation.  That might even make its
  // implementation simpler.
  public static Pair<String, String> getExpressionAndOffset(String expression) {
    String expr = expression;
    String offset = "0";

    // Is this normalization necessary?
    // Remove surrounding whitespace.
    expr = expr.trim();
    // Remove surrounding parentheses.
    if (surroundingParensPattern.matcher(expr).matches()) {
      expr = expr.substring(1, expr.length() - 2).trim();
    }

    Matcher mPlus = plusConstant.matcher(expr);
    Matcher mMinus = minusConstant.matcher(expr);
    if (mPlus.find()) {
      expr = expr.substring(0, mPlus.start());
      offset = mPlus.group(1);
    } else if (mMinus.find()) {
      expr = expr.substring(0, mMinus.start());
      offset = negateConstant(mMinus.group(1));
    }

    if (offset.equals("-0")) {
      offset = "0";
    }

    expr = expr.intern();
    offset = offset.intern();

    return Pair.of(expr, offset);
  }

  /**
   * Given an expression string, returns its negation.
   *
   * @param constantExpression a string representing an integer constant
   * @return the negation of constantExpression
   */
  // Also see Subsequence.negateString which is similar but more sophisticated.
  public static String negateConstant(String constantExpression) {
    if (constantExpression.startsWith("-")) {
      return constantExpression.substring(1);
    } else {
      if (constantExpression.startsWith("+")) {
        constantExpression = constantExpression.substring(1);
      }
      return "-" + constantExpression;
    }
  }

  /**
   * Returns {@code null} or an annotated type mirror that type argument inference should assume
   * {@code expressionTree} is assigned to.
   *
   * <p>If {@code null} is returned, inference proceeds normally.
   *
   * <p>If a type is returned, then inference assumes that {@code expressionTree} was asigned to it.
   * This biases the inference algorithm toward the annotations in the returned type. In particular,
   * if the annotations on type variables in invariant positions are a super type of the annotations
   * inferred, the super type annotations are chosen.
   *
   * <p>This implementation returns null, but subclasses may override this method to return a type.
   *
   * @param expressionTree an expression which has no assignment context and for which type
   *     arguments need to be inferred
   * @return {@code null} or an annotated type mirror that inferrence should pretend {@code
   *     expressionTree} is assigned to
   */
  public @Nullable AnnotatedTypeMirror getDummyAssignedTo(ExpressionTree expressionTree) {
    return null;
  }

  /**
   * Checks that the annotation {@code am} has the name of {@code annoClass}. Values are ignored.
   *
   * <p>This method is faster than {@link AnnotationUtils#areSameByClass(AnnotationMirror, Class)}
   * because it caches the name of the class rather than computing it each time.
   *
   * @param am the AnnotationMirror whose class to compare
   * @param annoClass the class to compare
   * @return true if annoclass is the class of am
   */
  public boolean areSameByClass(AnnotationMirror am, Class<? extends Annotation> annoClass) {
    if (!shouldCache) {
      return AnnotationUtils.areSameByName(am, annoClass.getCanonicalName());
    }
    @SuppressWarnings("nullness") // assume getCanonicalName returns non-null
    String canonicalName = annotationClassNames.computeIfAbsent(annoClass, Class::getCanonicalName);
    return AnnotationUtils.areSameByName(am, canonicalName);
  }

  /**
   * Checks that the collection contains the annotation. Using Collection.contains does not always
   * work, because it does not use areSame for comparison.
   *
   * <p>This method is faster than {@link AnnotationUtils#containsSameByClass(Collection, Class)}
   * because is caches the name of the class rather than computing it each time.
   *
   * @param c a collection of AnnotationMirrors
   * @param anno the annotation class to search for in c
   * @return true iff c contains anno, according to areSameByClass
   */
  public boolean containsSameByClass(
      Collection<? extends AnnotationMirror> c, Class<? extends Annotation> anno) {
    return getAnnotationByClass(c, anno) != null;
  }

  /**
   * Returns the AnnotationMirror in {@code c} that has the same class as {@code anno}.
   *
   * <p>This method is faster than {@link AnnotationUtils#getAnnotationByClass(Collection, Class)}
   * because is caches the name of the class rather than computing it each time.
   *
   * @param c a collection of AnnotationMirrors
   * @param anno the class to search for in c
   * @return AnnotationMirror with the same class as {@code anno} iff c contains anno, according to
   *     areSameByClass; otherwise, {@code null}
   */
  public @Nullable AnnotationMirror getAnnotationByClass(
      Collection<? extends AnnotationMirror> c, Class<? extends Annotation> anno) {
    for (AnnotationMirror an : c) {
      if (areSameByClass(an, anno)) {
        return an;
      }
    }
    return null;
  }

  /**
   * Changes the type of {@code rhsATM} when being assigned to a field, for use by whole-program
   * inference. The default implementation does nothing.
   *
   * @param lhsTree the tree for the field whose type will be changed
   * @param element the element for the field whose type will be changed
   * @param fieldName the name of the field whose type will be changed
   * @param rhsATM the type of the expression being assigned to the field, which is side-effected by
   *     this method
   */
  public void wpiAdjustForUpdateField(
      Tree lhsTree, Element element, String fieldName, AnnotatedTypeMirror rhsATM) {}

  /**
   * Changes the type of {@code rhsATM} when being assigned to anything other than a field, for use
   * by whole-program inference. The default implementation does nothing.
   *
   * @param rhsATM the type of the rhs of the pseudo-assignment, which is side-effected by this
   *     method
   */
  public void wpiAdjustForUpdateNonField(AnnotatedTypeMirror rhsATM) {}

  /**
   * Side-effects the method or constructor annotations to make any desired changes before writing
   * to an annotation file.
   *
   * @param methodAnnos the method or constructor annotations to modify
   */
  public void prepareMethodForWriting(AMethod methodAnnos) {
    // This implementation does nothing.
  }

  /**
   * Side-effects the method or constructor annotations to make any desired changes before writing
   * to an ajava file.
   *
   * @param methodAnnos the method or constructor annotations to modify
   */
  public void prepareMethodForWriting(
      WholeProgramInferenceJavaParserStorage.CallableDeclarationAnnos methodAnnos) {
    // This implementation does nothing.
  }

  /**
   * Does {@code anno}, which is an {@link org.checkerframework.framework.qual.AnnotatedFor}
   * annotation, apply to this checker?
   *
   * @param annotatedForAnno an {@link AnnotatedFor} annotation
   * @return whether {@code anno} applies to this checker
   */
  public boolean doesAnnotatedForApplyToThisChecker(AnnotationMirror annotatedForAnno) {
    List<String> annotatedForCheckers =
        AnnotationUtils.getElementValueArray(
            annotatedForAnno, annotatedForValueElement, String.class);
    for (String annoForChecker : annotatedForCheckers) {
      if (checker.getUpstreamCheckerNames().contains(annoForChecker)
          || CheckerMain.matchesFullyQualifiedProcessor(
              annoForChecker, checker.getUpstreamCheckerNames(), true)) {
        return true;
      }
    }
    return false;
  }

  /**
   * Get the {@code expression} field/element of the given contract annotation.
   *
   * @param contractAnno a {@link RequiresQualifier}, {@link EnsuresQualifier}, or {@link
   *     EnsuresQualifier}
   * @return the {@code expression} field/element of the given annotation
   */
  public List<String> getContractExpressions(AnnotationMirror contractAnno) {
    DeclaredType annoType = contractAnno.getAnnotationType();
    if (types.isSameType(annoType, requiresQualifierTM)) {
      return AnnotationUtils.getElementValueArray(
          contractAnno, requiresQualifierExpressionElement, String.class);
    } else if (types.isSameType(annoType, ensuresQualifierTM)) {
      return AnnotationUtils.getElementValueArray(
          contractAnno, ensuresQualifierExpressionElement, String.class);
    } else if (types.isSameType(annoType, ensuresQualifierIfTM)) {
      return AnnotationUtils.getElementValueArray(
          contractAnno, ensuresQualifierIfExpressionElement, String.class);
    } else {
      throw new BugInCF("Not a contract annotation: " + contractAnno);
    }
  }

  /**
   * Get the {@code value} field/element of the given contract list annotation.
   *
   * @param contractListAnno a {@link RequiresQualifier.List}, {@link EnsuresQualifier.List}, or
   *     {@link EnsuresQualifier.List}
   * @return the {@code value} field/element of the given annotation
   */
  public List<AnnotationMirror> getContractListValues(AnnotationMirror contractListAnno) {
    DeclaredType annoType = contractListAnno.getAnnotationType();
    if (types.isSameType(annoType, requiresQualifierListTM)) {
      return AnnotationUtils.getElementValueArray(
          contractListAnno, requiresQualifierListValueElement, AnnotationMirror.class);
    } else if (types.isSameType(annoType, ensuresQualifierListTM)) {
      return AnnotationUtils.getElementValueArray(
          contractListAnno, ensuresQualifierListValueElement, AnnotationMirror.class);
    } else if (types.isSameType(annoType, ensuresQualifierIfListTM)) {
      return AnnotationUtils.getElementValueArray(
          contractListAnno, ensuresQualifierIfListValueElement, AnnotationMirror.class);
    } else {
      throw new BugInCF("Not a contract list annotation: " + contractListAnno);
    }
  }

  /**
   * Returns true if the type is immutable. Subclasses can override this method to add types that
   * are mutable, but the annotated type of an object is immutable.
   *
   * @param type type to test
   * @return true if the type is immutable
   */
  public boolean isImmutable(TypeMirror type) {
    if (type.getKind().isPrimitive()) {
      return true;
    }
    return ImmutableTypes.isImmutable(TypeAnnotationUtils.unannotatedType(type).toString());
  }
}<|MERGE_RESOLUTION|>--- conflicted
+++ resolved
@@ -428,16 +428,11 @@
    */
   protected ReflectionResolver reflectionResolver;
 
-<<<<<<< HEAD
-  /** AnnotationClassLoader used to load type annotation classes via reflective lookup. */
+  /** This loads type annotation classes via reflective lookup. */
   @SuppressWarnings("builder:required.method.not.called"
   // Class loaders are not closed.  This is @Owning to prevent a warning at each assignment.
   )
   protected @Owning AnnotationClassLoader loader;
-=======
-  /** This loads type annotation classes via reflective lookup. */
-  protected AnnotationClassLoader loader;
->>>>>>> 696e1d7c
 
   /**
    * Which whole-program inference output format to use, if doing whole-program inference. This
