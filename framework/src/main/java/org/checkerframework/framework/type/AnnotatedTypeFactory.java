--- conflicted
+++ resolved
@@ -35,7 +35,6 @@
 import java.util.List;
 import java.util.Map;
 import java.util.Set;
-import java.util.TreeSet;
 import java.util.regex.Matcher;
 import java.util.regex.Pattern;
 import javax.annotation.processing.ProcessingEnvironment;
@@ -209,14 +208,9 @@
     private final Set<Class<? extends Annotation>> supportedQuals;
 
     /**
-<<<<<<< HEAD
-     * To cache the supported type qualifier names. call {@link #getSupportedTypeQualifierNames()}
-     * instead of using this field directly, as it may not have been initialized.
-=======
      * Caches the fully-qualified names of the classes in {@link #supportedQuals}. Call {@link
      * #getSupportedTypeQualifierNames()} instead of using this field directly, as it may not have
      * been initialized.
->>>>>>> 5036f33c
      */
     private final Set<String> supportedQualNames;
 
@@ -415,11 +409,7 @@
         this.visitorState = new VisitorState();
 
         this.supportedQuals = new HashSet<>();
-<<<<<<< HEAD
-        this.supportedQualNames = new TreeSet<>();
-=======
         this.supportedQualNames = new HashSet<>();
->>>>>>> 5036f33c
         this.stubTypes = new StubTypes(this);
 
         this.cacheDeclAnnos = new HashMap<>();
@@ -948,12 +938,8 @@
     }
 
     /**
-<<<<<<< HEAD
-     * Returns an immutable set of the type qualifiers supported by this checker.
-=======
      * Returns an immutable set of the fully qualified names of the type qualifiers supported by
      * this checker.
->>>>>>> 5036f33c
      *
      * <p>Subclasses cannot override this method; they should override {@link
      * #createSupportedTypeQualifiers createSupportedTypeQualifiers} instead.
@@ -2464,21 +2450,12 @@
      * Determines whether the given class is a part of the type system under which this type factory
      * operates.
      *
-<<<<<<< HEAD
-     * @param className annotation class
-     * @return true if that class is a type qualifier in the type system under which this type
-     *     factory operates, false otherwise
-     */
-    public boolean isSupportedQualifier(Class<? extends Annotation> className) {
-        return isSupportedQualifier(className.getCanonicalName());
-=======
      * @param clazz annotation class
      * @return true if that class is a type qualifier in the type system under which this type
      *     factory operates, false otherwise
      */
     public boolean isSupportedQualifier(Class<? extends Annotation> clazz) {
         return getSupportedTypeQualifiers().contains(clazz);
->>>>>>> 5036f33c
     }
 
     /**
