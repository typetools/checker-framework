package org.checkerframework.framework.type;

// The imports from com.sun, but they are all
// @jdk.Exported and therefore somewhat safe to use.
// Try to avoid using non-@jdk.Exported classes.
import com.sun.source.tree.AnnotationTree;
import com.sun.source.tree.AssignmentTree;
import com.sun.source.tree.ClassTree;
import com.sun.source.tree.CompilationUnitTree;
import com.sun.source.tree.ConditionalExpressionTree;
import com.sun.source.tree.ExpressionTree;
import com.sun.source.tree.IdentifierTree;
import com.sun.source.tree.LambdaExpressionTree;
import com.sun.source.tree.MemberReferenceTree;
import com.sun.source.tree.MethodInvocationTree;
import com.sun.source.tree.MethodTree;
import com.sun.source.tree.NewArrayTree;
import com.sun.source.tree.NewClassTree;
import com.sun.source.tree.ReturnTree;
import com.sun.source.tree.Tree;
import com.sun.source.tree.TypeCastTree;
import com.sun.source.tree.VariableTree;
import com.sun.source.util.TreePath;
import com.sun.source.util.Trees;
import com.sun.tools.javac.code.Symbol.MethodSymbol;
import com.sun.tools.javac.code.Type;
import java.io.File;
import java.io.IOException;
import java.io.InputStream;
import java.lang.annotation.Annotation;
import java.lang.annotation.ElementType;
import java.lang.annotation.Target;
import java.util.ArrayList;
import java.util.Arrays;
import java.util.Collections;
import java.util.HashMap;
import java.util.HashSet;
import java.util.List;
import java.util.Map;
import java.util.Set;
import javax.annotation.processing.ProcessingEnvironment;
import javax.lang.model.element.AnnotationMirror;
import javax.lang.model.element.Element;
import javax.lang.model.element.ElementKind;
import javax.lang.model.element.ExecutableElement;
import javax.lang.model.element.Name;
import javax.lang.model.element.TypeElement;
import javax.lang.model.element.TypeParameterElement;
import javax.lang.model.element.VariableElement;
import javax.lang.model.type.DeclaredType;
import javax.lang.model.type.IntersectionType;
import javax.lang.model.type.PrimitiveType;
import javax.lang.model.type.TypeKind;
import javax.lang.model.type.TypeMirror;
import javax.lang.model.type.TypeVariable;
import javax.lang.model.type.WildcardType;
import javax.lang.model.util.Elements;
import javax.lang.model.util.Types;
import javax.tools.Diagnostic.Kind;
import org.checkerframework.checker.nullness.qual.Nullable;
import org.checkerframework.common.basetype.BaseTypeChecker;
import org.checkerframework.common.basetype.BaseTypeVisitor;
import org.checkerframework.common.reflection.DefaultReflectionResolver;
import org.checkerframework.common.reflection.MethodValAnnotatedTypeFactory;
import org.checkerframework.common.reflection.MethodValChecker;
import org.checkerframework.common.reflection.ReflectionResolver;
import org.checkerframework.common.wholeprograminference.WholeProgramInference;
import org.checkerframework.common.wholeprograminference.WholeProgramInferenceScenes;
import org.checkerframework.dataflow.qual.SideEffectFree;
import org.checkerframework.framework.qual.FieldInvariant;
import org.checkerframework.framework.qual.FromByteCode;
import org.checkerframework.framework.qual.FromStubFile;
import org.checkerframework.framework.qual.InheritedAnnotation;
import org.checkerframework.framework.qual.PolyAll;
import org.checkerframework.framework.qual.PolymorphicQualifier;
import org.checkerframework.framework.qual.StubFiles;
import org.checkerframework.framework.qual.SubtypeOf;
import org.checkerframework.framework.source.Result;
import org.checkerframework.framework.source.SourceChecker;
import org.checkerframework.framework.stub.StubParser;
import org.checkerframework.framework.stub.StubResource;
import org.checkerframework.framework.stub.StubUtil;
import org.checkerframework.framework.type.AnnotatedTypeMirror.AnnotatedArrayType;
import org.checkerframework.framework.type.AnnotatedTypeMirror.AnnotatedDeclaredType;
import org.checkerframework.framework.type.AnnotatedTypeMirror.AnnotatedExecutableType;
import org.checkerframework.framework.type.AnnotatedTypeMirror.AnnotatedIntersectionType;
import org.checkerframework.framework.type.AnnotatedTypeMirror.AnnotatedNullType;
import org.checkerframework.framework.type.AnnotatedTypeMirror.AnnotatedPrimitiveType;
import org.checkerframework.framework.type.AnnotatedTypeMirror.AnnotatedTypeVariable;
import org.checkerframework.framework.type.AnnotatedTypeMirror.AnnotatedWildcardType;
import org.checkerframework.framework.type.visitor.AnnotatedTypeScanner;
import org.checkerframework.framework.util.AnnotatedTypes;
import org.checkerframework.framework.util.AnnotationFormatter;
import org.checkerframework.framework.util.CFContext;
import org.checkerframework.framework.util.DefaultAnnotationFormatter;
import org.checkerframework.framework.util.FieldInvariants;
import org.checkerframework.framework.util.GraphQualifierHierarchy;
import org.checkerframework.framework.util.MultiGraphQualifierHierarchy;
import org.checkerframework.framework.util.MultiGraphQualifierHierarchy.MultiGraphFactory;
import org.checkerframework.framework.util.TreePathCacher;
import org.checkerframework.framework.util.typeinference.DefaultTypeArgumentInference;
import org.checkerframework.framework.util.typeinference.TypeArgumentInference;
import org.checkerframework.javacutil.AnnotationBuilder;
import org.checkerframework.javacutil.AnnotationProvider;
import org.checkerframework.javacutil.AnnotationUtils;
import org.checkerframework.javacutil.BugInCF;
import org.checkerframework.javacutil.CollectionUtils;
import org.checkerframework.javacutil.ElementUtils;
import org.checkerframework.javacutil.Pair;
import org.checkerframework.javacutil.TreeUtils;
import org.checkerframework.javacutil.TypesUtils;
import org.checkerframework.javacutil.UserError;
import org.checkerframework.javacutil.trees.DetachedVarSymbol;

/**
 * The methods of this class take an element or AST node, and return the annotated type as an {@link
 * AnnotatedTypeMirror}. The methods are:
 *
 * <ul>
 *   <li>{@link #getAnnotatedType(ClassTree)}
 *   <li>{@link #getAnnotatedType(MethodTree)}
 *   <li>{@link #getAnnotatedType(Tree)}
 *   <li>{@link #getAnnotatedTypeFromTypeTree(Tree)}
 *   <li>{@link #getAnnotatedType(TypeElement)}
 *   <li>{@link #getAnnotatedType(ExecutableElement)}
 *   <li>{@link #getAnnotatedType(Element)}
 * </ul>
 *
 * This implementation only adds qualifiers explicitly specified by the programmer. Subclasses
 * override {@link #addComputedTypeAnnotations} to add defaults, implicits, flow-sensitive
 * refinemont, and type-system-specific rules.
 *
 * <p>Unless otherwise indicated, each public method in this class returns a "fully annotated" type,
 * which is one that has an annotation in all positions.
 *
 * <p>Type system checker writers may need to subclass this class, to add implicit and default
 * qualifiers according to the type system semantics. Subclasses should especially override {@link
 * #addComputedTypeAnnotations(Element, AnnotatedTypeMirror)} and {@link
 * #addComputedTypeAnnotations(Tree, AnnotatedTypeMirror)} to handle implicit annotations. (Also,
 * {@link #addDefaultAnnotations(AnnotatedTypeMirror)} adds annotations, but that method is a
 * workaround for <a href="https://github.com/typetools/checker-framework/issues/979">Issue
 * 979</a>.)
 *
 * @checker_framework.manual #creating-a-checker How to write a checker plug-in
 */
public class AnnotatedTypeFactory implements AnnotationProvider {

    /** The {@link Trees} instance to use for tree node path finding. */
    protected final Trees trees;

    /** Optional! The AST of the source file being operated on. */
    // TODO: when should root be null? What are the use cases?
    // None of the existing test checkers has a null root.
    // Should not be modified between calls to "visit".
    protected @Nullable CompilationUnitTree root;

    /** The processing environment to use for accessing compiler internals. */
    protected final ProcessingEnvironment processingEnv;

    /** Utility class for working with {@link Element}s. */
    protected final Elements elements;

    /** Utility class for working with {@link TypeMirror}s. */
    protected final Types types;

    /** The state of the visitor. */
    protected final VisitorState visitorState;

    /**
     * ===== postInit initialized fields ==== Note: qualHierarchy and typeHierarchy are both
     * initialized in the postInit.
     *
     * @see #postInit() This means, they cannot be final and cannot be referred to in any subclass
     *     constructor or method until after postInit is called
     */

    /** Represent the annotation relations. */
    protected QualifierHierarchy qualHierarchy;

    /** Represent the type relations. */
    protected TypeHierarchy typeHierarchy;

    /** performs whole program inference. */
    private WholeProgramInference wholeProgramInference;

    /**
     * This formatter is used for converting AnnotatedTypeMirrors to Strings. This formatter will be
     * used by all AnnotatedTypeMirrors created by this factory in their toString methods.
     */
    protected final AnnotatedTypeFormatter typeFormatter;

    /**
     * Annotation formatter is used to format AnnotationMirrors. It is primarily used by
     * SourceChecker when generating error messages.
     */
    private final AnnotationFormatter annotationFormatter;

    /**
     * Provides utility method to substitute arguments for their type variables. Field should be
     * final, but can only be set in postInit, because subtypes might need other state to be
     * initialized first.
     */
    protected TypeVariableSubstitutor typeVarSubstitutor;

    /** Provides utility method to infer type arguments. */
    protected TypeArgumentInference typeArgumentInference;

    /**
     * To cache the supported type qualifiers. call {@link #getSupportedTypeQualifiers()} instead of
     * using this field directly, as it may not have been initialized.
     */
    private final Set<Class<? extends Annotation>> supportedQuals;

    /** Types read from stub files (but not those from the annotated JDK jar file). */
    // Initially null, then assigned in postInit().  Caching is enabled as
    // soon as this is non-null, so it should be first set to its final
    // value, not initialized to an empty map that is incrementally filled.
    private Map<Element, AnnotatedTypeMirror> typesFromStubFiles;

    /**
     * Declaration annotations read from stub files (but not those from the annotated JDK jar file).
     * Map keys cannot be Element, because a different Element appears in the stub files than in the
     * real files. So, map keys are the verbose element name, as returned by
     * ElementUtils.getVerboseName.
     */
    // Not final, because it is assigned in postInit().
    private Map<String, Set<AnnotationMirror>> declAnnosFromStubFiles;

    /**
     * A cache used to store elements whose declaration annotations have already been stored by
     * calling the method {@link #getDeclAnnotations(Element)}.
     */
    private final Map<Element, Set<AnnotationMirror>> cacheDeclAnnos;

    /**
     * A set containing declaration annotations that should be inherited. A declaration annotation
     * will be inherited if it is in this set, or if it has the
     * meta-annotation @InheritedAnnotation.
     */
    private final Set<AnnotationMirror> inheritedAnnotations =
            AnnotationUtils.createAnnotationSet();

    /** The checker to use for option handling and resource management. */
    protected final BaseTypeChecker checker;

    /**
<<<<<<< HEAD
     * Map from the fully-qualified names of an aliased annotations, to the annotation in the
     * Checker Framework that will be used in its place.
=======
     * Map from the fully-qualified names of the aliased annotations, to the annotations in the
     * Checker Framework that will be used in its place (possibly with some of the alias's
     * elements/fields copied over).
>>>>>>> e1a1740d
     */
    private final Map<String, AnnotationMirror> aliases = new HashMap<>();

    /**
     * A set that contains the fully-qualified class names of the aliased annotations whose elements
     * need to be copied over.
     */
    private final Set<String> aliasesCopyElements = new HashSet<>();

    /**
     * Map from the fully-qualified names of aliased class, to the ignorable elements that the
     * framework should drop when copying over the elements.
     */
    private final Map<String, String[]> aliasesIgnorableElements = new HashMap<>();

    /**
     * A map from the class of an annotation to the set of classes for annotations with the same
     * meaning, as well as the annotation mirror that should be used.
     */
    private final Map<
                    Class<? extends Annotation>,
                    Pair<AnnotationMirror, Set<Class<? extends Annotation>>>>
            declAliases = new HashMap<>();

    /** Unique ID counter; for debugging purposes. */
    private static int uidCounter = 0;

    /** Unique ID of the current object; for debugging purposes. */
    public final int uid;

    /** Annotation added to every method defined in a class file that is not in a stub file. */
    private final AnnotationMirror fromByteCode;

    /** Annotation added to every method defined in a stub file. */
    private final AnnotationMirror fromStubFile;

    /**
     * Object that is used to resolve reflective method calls, if reflection resolution is turned
     * on.
     */
    protected ReflectionResolver reflectionResolver;

    /** AnnotationClassLoader used to load type annotation classes via reflective lookup. */
    protected AnnotationClassLoader loader;

    /** Indicates that the whole-program inference is on. */
    private final boolean infer;

    /**
     * Should results be cached? This means that ATM.deepCopy() will be called. ATM.deepCopy() used
     * to (and perhaps still does) side effect the ATM being copied. So setting this to false is not
     * equivalent to setting shouldReadCache to false.
     */
    public boolean shouldCache;

    /** Size of LRU cache if one isn't specified using the atfCacheSize option. */
    private static final int DEFAULT_CACHE_SIZE = 300;

    /** Mapping from a Tree to its annotated type; implicits have been applied. */
    private final Map<Tree, AnnotatedTypeMirror> classAndMethodTreeCache;

    /**
     * Mapping from an expression tree to its annotated type; before implicits are applied, just
     * what the programmer wrote.
     */
    protected final Map<Tree, AnnotatedTypeMirror> fromExpressionTreeCache;

    /**
     * Mapping from a member tree to its annotated type; before implicits are applied, just what the
     * programmer wrote.
     */
    protected final Map<Tree, AnnotatedTypeMirror> fromMemberTreeCache;

    /**
     * Mapping from a type tree to its annotated type; before implicits are applied, just what the
     * programmer wrote.
     */
    protected final Map<Tree, AnnotatedTypeMirror> fromTypeTreeCache;

    /**
     * Mapping from an Element to its annotated type; before implicits are applied, just what the
     * programmer wrote.
     */
    private final Map<Element, AnnotatedTypeMirror> elementCache;

    /** Mapping from an Element to the source Tree of the declaration. */
    private final Map<Element, Tree> elementToTreeCache;

    /**
     * Whether to ignore uninferred type arguments. This is a temporary flag to work around Issue
     * 979.
     */
    public final boolean ignoreUninferredTypeArguments;

    /**
     * Constructs a factory from the given {@link ProcessingEnvironment} instance and syntax tree
     * root. (These parameters are required so that the factory may conduct the appropriate
     * annotation-gathering analyses on certain tree types.)
     *
     * <p>Root can be {@code null} if the factory does not operate on trees.
     *
     * <p>A subclass must call postInit at the end of its constructor. postInit must be the last
     * call in the constructor or else types from stub files may not be created as expected.
     *
     * @param checker the {@link SourceChecker} to which this factory belongs
     * @throws IllegalArgumentException if either argument is {@code null}
     */
    public AnnotatedTypeFactory(BaseTypeChecker checker) {
        uid = ++uidCounter;
        this.processingEnv = checker.getProcessingEnvironment();
        // this.root = root;
        this.checker = checker;
        this.trees = Trees.instance(processingEnv);
        this.elements = processingEnv.getElementUtils();
        this.types = processingEnv.getTypeUtils();
        this.visitorState = new VisitorState();

        this.supportedQuals = new HashSet<>();

        this.fromByteCode = AnnotationBuilder.fromClass(elements, FromByteCode.class);
        this.fromStubFile = AnnotationBuilder.fromClass(elements, FromStubFile.class);

        this.cacheDeclAnnos = new HashMap<>();

        this.shouldCache = !checker.hasOption("atfDoNotCache");
        if (shouldCache) {
            int cacheSize = getCacheSize();
            this.classAndMethodTreeCache = CollectionUtils.createLRUCache(cacheSize);
            this.fromExpressionTreeCache = CollectionUtils.createLRUCache(cacheSize);
            this.fromMemberTreeCache = CollectionUtils.createLRUCache(cacheSize);
            this.fromTypeTreeCache = CollectionUtils.createLRUCache(cacheSize);
            this.elementCache = CollectionUtils.createLRUCache(cacheSize);
            this.elementToTreeCache = CollectionUtils.createLRUCache(cacheSize);
        } else {
            this.classAndMethodTreeCache = null;
            this.fromExpressionTreeCache = null;
            this.fromMemberTreeCache = null;
            this.fromTypeTreeCache = null;
            this.elementCache = null;
            this.elementToTreeCache = null;
        }

        this.typeFormatter = createAnnotatedTypeFormatter();
        this.annotationFormatter = createAnnotationFormatter();

        infer = checker.hasOption("infer");
        if (infer) {
            checkInvalidOptionsInferSignatures();
            wholeProgramInference =
                    new WholeProgramInferenceScenes(
                            !"NullnessAnnotatedTypeFactory"
                                    .equals(this.getClass().getSimpleName()));
        }
        ignoreUninferredTypeArguments = !checker.hasOption("conservativeUninferredTypeArguments");
    }

    /**
     * Issue an error and abort if any of the support qualifiers has a @Target meta-annotation that
     * contain something besides TYPE_USE or TYPE_PARAMETER. (@Target({}) is allowed)
     */
    private void checkSupportedQuals() {
        boolean hasPolyAll = false;
        boolean hasPolymorphicQualifier = false;
        for (Class<? extends Annotation> annotationClass : supportedQuals) {
            // Check @Target values
            ElementType[] elements = annotationClass.getAnnotation(Target.class).value();
            List<ElementType> otherElementTypes = new ArrayList<>();
            for (ElementType element : elements) {
                if (!(element.equals(ElementType.TYPE_USE)
                        || element.equals(ElementType.TYPE_PARAMETER))) {
                    // if there's an ElementType with an enumerated value of something other
                    // than TYPE_USE or TYPE_PARAMETER then it isn't a valid qualifier
                    otherElementTypes.add(element);
                }
            }
            if (!otherElementTypes.isEmpty()) {
                StringBuilder buf =
                        new StringBuilder("The @Target meta-annotation on type qualifier ");
                buf.append(annotationClass.toString());
                buf.append(" must not contain ");
                for (int i = 0; i < otherElementTypes.size(); i++) {
                    if (i == 1 && otherElementTypes.size() == 2) {
                        buf.append(" or ");
                    } else if (i == otherElementTypes.size() - 1) {
                        buf.append(", or ");
                    } else if (i != 0) {
                        buf.append(", ");
                    }
                    buf.append(otherElementTypes.get(i));
                }
                buf.append(".");
                throw new BugInCF(buf.toString());
            }
            // Check for PolyAll
            if (annotationClass.equals(PolyAll.class)) {
                hasPolyAll = true;
            } else if (annotationClass.getAnnotation(PolymorphicQualifier.class) != null) {
                hasPolymorphicQualifier = true;
            }
        }

        if (hasPolyAll && !hasPolymorphicQualifier) {
            throw new BugInCF(
                    "Checker added @PolyAll to list of supported qualifiers, but "
                            + "the checker does not have a polymorphic qualifier.  Either remove "
                            + "@PolyAll from the list of supported qualifiers or add a polymorphic "
                            + "qualifier.");
        }
    }

    /**
     * This method is called only when {@code -Ainfer} is passed as an option. It checks if another
     * option that should not occur simultaneously with the whole-program inference is also passed
     * as argument, and aborts the process if that is the case. For example, the whole-program
     * inference process was not designed to work with unchecked code defaults.
     *
     * <p>Subclasses may override this method to add more options.
     */
    protected void checkInvalidOptionsInferSignatures() {
        // See Issue 683
        // https://github.com/typetools/checker-framework/issues/683
        if (checker.useUncheckedCodeDefault("source")
                || checker.useUncheckedCodeDefault("bytecode")) {
            throw new UserError(
                    "The option -Ainfer cannot be"
                            + " used together with unchecked code defaults.");
        }
    }

    /**
     * Actions that logically belong in the constructor, but need to run after the subclass
     * constructor has completed. In particular, parseStubFiles() may try to do type resolution with
     * this AnnotatedTypeFactory.
     */
    protected void postInit() {
        this.qualHierarchy = createQualifierHierarchy();
        if (qualHierarchy == null) {
            throw new BugInCF("AnnotatedTypeFactory with null qualifier hierarchy not supported.");
        }
        this.typeHierarchy = createTypeHierarchy();
        this.typeVarSubstitutor = createTypeVariableSubstitutor();
        this.typeArgumentInference = createTypeArgumentInference();

        // TODO: is this the best location for declaring this alias?
        addAliasedDeclAnnotation(
                org.jmlspecs.annotation.Pure.class,
                org.checkerframework.dataflow.qual.Pure.class,
                AnnotationBuilder.fromClass(
                        elements, org.checkerframework.dataflow.qual.Pure.class));

        addInheritedAnnotation(
                AnnotationBuilder.fromClass(
                        elements, org.checkerframework.dataflow.qual.Pure.class));
        addInheritedAnnotation(
                AnnotationBuilder.fromClass(
                        elements, org.checkerframework.dataflow.qual.SideEffectFree.class));
        addInheritedAnnotation(
                AnnotationBuilder.fromClass(
                        elements, org.checkerframework.dataflow.qual.Deterministic.class));
        addInheritedAnnotation(
                AnnotationBuilder.fromClass(
                        elements, org.checkerframework.dataflow.qual.TerminatesExecution.class));

        initializeReflectionResolution();

        if (this.getClass().equals(AnnotatedTypeFactory.class)) {
            this.parseStubFiles();
        }
    }

    /** Returns the WholeProgramInference instance. */
    public WholeProgramInference getWholeProgramInference() {
        return wholeProgramInference;
    }

    protected void initializeReflectionResolution() {
        if (checker.shouldResolveReflection()) {
            boolean debug = "debug".equals(checker.getOption("resolveReflection"));

            MethodValChecker methodValChecker = checker.getSubchecker(MethodValChecker.class);
            assert methodValChecker != null
                    : "AnnotatedTypeFactory: reflection resolution was requested, but MethodValChecker isn't a subchecker.";
            MethodValAnnotatedTypeFactory methodValATF =
                    (MethodValAnnotatedTypeFactory) methodValChecker.getAnnotationProvider();

            reflectionResolver = new DefaultReflectionResolver(checker, methodValATF, debug);
        }
    }

    // TODO: document
    // Set the CompilationUnitTree that should be used.
    // What's a better name? Maybe "reset" or "start"?
    public void setRoot(@Nullable CompilationUnitTree root) {
        this.root = root;
        treePathCache.clear();
        pathHack.clear();

        if (shouldCache) {
            // Clear the caches with trees because once the compilation unit changes,
            // the trees may be modified and lose type arguments.
            elementToTreeCache.clear();
            fromExpressionTreeCache.clear();
            fromMemberTreeCache.clear();
            fromTypeTreeCache.clear();
            classAndMethodTreeCache.clear();

            // There is no need to clear the following cache, it is limited by cache size and it
            // contents won't change between compilation units.
            // elementCache.clear();
        }
    }

    @SideEffectFree
    @Override
    public String toString() {
        return getClass().getSimpleName() + "#" + uid;
    }

    /** Factory method to easily change what Factory is used to create a QualifierHierarchy. */
    protected MultiGraphQualifierHierarchy.MultiGraphFactory createQualifierHierarchyFactory() {
        return new MultiGraphQualifierHierarchy.MultiGraphFactory(this);
    }

    /**
     * Factory method to easily change what QualifierHierarchy is created. Needs to be public only
     * because the GraphFactory must be able to call this method. No external use of this method is
     * necessary.
     */
    public QualifierHierarchy createQualifierHierarchy(MultiGraphFactory factory) {
        return new GraphQualifierHierarchy(factory, null);
    }

    /**
     * Returns the type qualifier hierarchy graph to be used by this processor.
     *
     * <p>The implementation builds the type qualifier hierarchy for the {@link
     * #getSupportedTypeQualifiers()} using the meta-annotations found in them. The current
     * implementation returns an instance of {@code GraphQualifierHierarchy}.
     *
     * <p>Subclasses may override this method to express any relationships that cannot be inferred
     * using meta-annotations (e.g. due to lack of meta-annotations).
     *
     * @return an annotation relation tree representing the supported qualifiers
     */
    protected QualifierHierarchy createQualifierHierarchy() {
        Set<Class<? extends Annotation>> supportedTypeQualifiers = getSupportedTypeQualifiers();
        MultiGraphQualifierHierarchy.MultiGraphFactory factory =
                this.createQualifierHierarchyFactory();

        return createQualifierHierarchy(elements, supportedTypeQualifiers, factory);
    }

    /**
     * Returns the type qualifier hierarchy graph for a given set of type qualifiers and a factory.
     *
     * <p>The implementation builds the type qualifier hierarchy for the {@code
     * supportedTypeQualifiers}. The current implementation returns an instance of {@code
     * GraphQualifierHierarchy}.
     *
     * @return an annotation relation tree representing the supported qualifiers
     */
    protected static QualifierHierarchy createQualifierHierarchy(
            Elements elements,
            Set<Class<? extends Annotation>> supportedTypeQualifiers,
            MultiGraphFactory factory) {

        for (Class<? extends Annotation> typeQualifier : supportedTypeQualifiers) {
            AnnotationMirror typeQualifierAnno =
                    AnnotationBuilder.fromClass(elements, typeQualifier);
            if (typeQualifierAnno == null) {
                throw new BugInCF("Cannot load annotation " + typeQualifier);
            }
            factory.addQualifier(typeQualifierAnno);
            // Polymorphic qualifiers can't declare their supertypes.
            // An error is raised if one is present.
            if (typeQualifier.getAnnotation(PolymorphicQualifier.class) != null) {
                if (typeQualifier.getAnnotation(SubtypeOf.class) != null) {
                    // This is currently not supported. At some point we might add
                    // polymorphic qualifiers with upper and lower bounds.
                    throw new BugInCF(
                            "AnnotatedTypeFactory: "
                                    + typeQualifier
                                    + " is polymorphic and specifies super qualifiers. "
                                    + "Remove the @org.checkerframework.framework.qual.SubtypeOf or @org.checkerframework.framework.qual.PolymorphicQualifier annotation from it.");
                }
                continue;
            }
            if (typeQualifier.getAnnotation(SubtypeOf.class) == null) {
                throw new BugInCF(
                        "AnnotatedTypeFactory: "
                                + typeQualifier
                                + " does not specify its super qualifiers. "
                                + "Add an @org.checkerframework.framework.qual.SubtypeOf annotation to it.");
            }
            Class<? extends Annotation>[] superQualifiers =
                    typeQualifier.getAnnotation(SubtypeOf.class).value();
            for (Class<? extends Annotation> superQualifier : superQualifiers) {
                if (!supportedTypeQualifiers.contains(superQualifier)) {
                    continue;
                }
                AnnotationMirror superAnno = AnnotationBuilder.fromClass(elements, superQualifier);
                factory.addSubtype(typeQualifierAnno, superAnno);
            }
        }

        QualifierHierarchy hierarchy = factory.build();

        if (!hierarchy.isValid()) {
            throw new BugInCF(
                    "AnnotatedTypeFactory: invalid qualifier hierarchy: "
                            + hierarchy.getClass()
                            + " "
                            + hierarchy);
        }

        return hierarchy;
    }

    /**
     * Returns the type qualifier hierarchy graph to be used by this processor.
     *
     * @see #createQualifierHierarchy()
     * @return the {@link QualifierHierarchy} for this checker
     */
    public final QualifierHierarchy getQualifierHierarchy() {
        // if (qualHierarchy == null)
        //    qualHierarchy = createQualifierHierarchy();
        return qualHierarchy;
    }

    /**
     * Creates the type subtyping checker using the current type qualifier hierarchy.
     *
     * <p>Subclasses may override this method to specify new type-checking rules beyond the typical
     * java subtyping rules.
     *
     * @return the type relations class to check type subtyping
     */
    protected TypeHierarchy createTypeHierarchy() {
        return new DefaultTypeHierarchy(
                checker,
                getQualifierHierarchy(),
                checker.getBooleanOption("ignoreRawTypeArguments", true),
                checker.hasOption("invariantArrays"));
    }

    public final TypeHierarchy getTypeHierarchy() {
        return typeHierarchy;
    }

    /**
     * TypeVariableSubstitutor provides a method to replace type parameters with their arguments.
     */
    protected TypeVariableSubstitutor createTypeVariableSubstitutor() {
        return new TypeVariableSubstitutor();
    }

    public TypeVariableSubstitutor getTypeVarSubstitutor() {
        return typeVarSubstitutor;
    }

    /**
     * TypeArgumentInference infers the method type arguments when they are not explicitly written.
     */
    protected TypeArgumentInference createTypeArgumentInference() {
        return new DefaultTypeArgumentInference(this);
    }

    public TypeArgumentInference getTypeArgumentInference() {
        return typeArgumentInference;
    }

    /**
     * Factory method to easily change what {@link AnnotationClassLoader} is created to load type
     * annotation classes. Subclasses can override this method and return a custom
     * AnnotationClassLoader subclass to customize loading logic.
     */
    protected AnnotationClassLoader createAnnotationClassLoader() {
        return new AnnotationClassLoader(checker);
    }

    /**
     * Returns a mutable set of annotation classes that are supported by a checker.
     *
     * <p>Subclasses may override this method and to return a mutable set of their supported type
     * qualifiers through one of the 5 approaches shown below.
     *
     * <p>Subclasses should not call this method; they should call {@link
     * #getSupportedTypeQualifiers} instead.
     *
     * <p>By default, a checker supports {@link PolyAll}, and all annotations located in a
     * subdirectory called {@literal qual} that's located in the same directory as the checker. Note
     * that only annotations defined with the {@code @Target({ElementType.TYPE_USE})}
     * meta-annotation (and optionally with the additional value of {@code
     * ElementType.TYPE_PARAMETER}, but no other {@code ElementType} values) are automatically
     * considered as supported annotations.
     *
     * <p>Annotations located outside the {@literal qual} subdirectory, or has other {@code
     * ElementType} values must be explicitly listed in code by overriding the {@link
     * #createSupportedTypeQualifiers()} method, as shown below.
     *
     * <p>Lastly, for checkers that do not want to support {@link PolyAll}, it must also be
     * explicitly written in code, as shown below.
     *
     * <p>In total, there are 5 ways to indicate annotations that are supported by a checker:
     *
     * <ol>
     *   <li>Only support annotations located in a checker's {@literal qual} directory, and {@link
     *       PolyAll}:
     *       <p>This is the default behavior. Simply place those annotations within the {@literal
     *       qual} directory.
     *   <li>Support annotations located in a checker's {@literal qual} directory, but without
     *       {@link PolyAll}:
     *       <p>Place those annotations within the {@literal qual} directory, and override {@link
     *       #createSupportedTypeQualifiers()} by calling {@link
     *       #getBundledTypeQualifiersWithPolyAll(Class...)} with no parameters passed in. Code
     *       example:
     *       <pre>
     * {@code @Override protected Set<Class<? extends Annotation>> createSupportedTypeQualifiers() {
     *      return getBundledTypeQualifiersWithoutPolyAll();
     *  } }
     * </pre>
     *   <li>Support annotations located in a checker's {@literal qual} directory, {@link PolyAll},
     *       and a list of other annotations:
     *       <p>Place those annotations within the {@literal qual} directory, and override {@link
     *       #createSupportedTypeQualifiers()} by calling {@link
     *       #getBundledTypeQualifiersWithPolyAll(Class...)} with a varargs parameter list of the
     *       other annotations. Code example:
     *       <pre>
     * {@code @Override protected Set<Class<? extends Annotation>> createSupportedTypeQualifiers() {
     *      return getBundledTypeQualifiersWithPolyAll(Regex.class, PartialRegex.class, RegexBottom.class, UnknownRegex.class);
     *  } }
     * </pre>
     *   <li>Support annotations located in a checker's {@literal qual} directory and a list of
     *       other annotations, but without supporting {@link PolyAll}:
     *       <p>Place those annotations within the {@literal qual} directory, and override {@link
     *       #createSupportedTypeQualifiers()} by calling {@link
     *       #getBundledTypeQualifiersWithoutPolyAll(Class...)} with a varargs parameter list of the
     *       other annotations. Code example:
     *       <pre>
     * {@code @Override protected Set<Class<? extends Annotation>> createSupportedTypeQualifiers() {
     *      return getBundledTypeQualifiersWithoutPolyAll(UnknownFormat.class, FormatBottom.class);
     *  } }
     * </pre>
     *   <li>Supporting only annotations that are explicitly listed: Override {@link
     *       #createSupportedTypeQualifiers()} and return a mutable set of the supported
     *       annotations. Code example:
     *       <pre>
     * {@code @Override protected Set<Class<? extends Annotation>> createSupportedTypeQualifiers() {
     *      return new HashSet<Class<? extends Annotation>>(
     *              Arrays.asList(A.class, B.class));
     *  } }
     * </pre>
     *       The set of qualifiers returned by {@link #createSupportedTypeQualifiers()} must be a
     *       fresh, mutable set. The methods {@link
     *       #getBundledTypeQualifiersWithoutPolyAll(Class...)} and {@link
     *       #getBundledTypeQualifiersWithPolyAll(Class...)} each must return a fresh, mutable set
     * </ol>
     *
     * @return the type qualifiers supported this processor, or an empty set if none
     */
    protected Set<Class<? extends Annotation>> createSupportedTypeQualifiers() {
        return getBundledTypeQualifiersWithPolyAll();
    }

    /**
     * Loads all annotations contained in the qual directory of a checker via reflection, and adds
     * {@link PolyAll}, if a polymorphic type qualifier exists, and an explicit array of annotations
     * to the set of annotation classes.
     *
     * <p>This method can be called in the overridden versions of {@link
     * #createSupportedTypeQualifiers()} in each checker.
     *
     * @param explicitlyListedAnnotations a varargs array of explicitly listed annotation classes to
     *     be added to the returned set. For example, it is used frequently to add Bottom
     *     qualifiers.
     * @return a mutable set of the loaded and listed annotation classes, as well as {@link
     *     PolyAll}.
     */
    @SafeVarargs
    protected final Set<Class<? extends Annotation>> getBundledTypeQualifiersWithPolyAll(
            Class<? extends Annotation>... explicitlyListedAnnotations) {
        Set<Class<? extends Annotation>> annotations =
                getBundledTypeQualifiersWithoutPolyAll(explicitlyListedAnnotations);
        boolean addPolyAll = false;
        for (Class<? extends Annotation> annotationClass : annotations) {
            if (annotationClass.getAnnotation(PolymorphicQualifier.class) != null) {
                addPolyAll = true;
                break;
            }
        }
        if (addPolyAll) {
            annotations.add(PolyAll.class);
        }
        return annotations;
    }

    /**
     * Loads all annotations contained in the qual directory of a checker via reflection, and an
     * explicit list of annotations to the set of annotation classes.
     *
     * <p>This method can be called in the overridden versions of {@link
     * #createSupportedTypeQualifiers()} in each checker.
     *
     * @param explicitlyListedAnnotations a varargs array of explicitly listed annotation classes to
     *     be added to the returned set. For example, it is used frequently to add Bottom
     *     qualifiers.
     * @return a mutable set of the loaded, and listed annotation classes
     */
    @SafeVarargs
    protected final Set<Class<? extends Annotation>> getBundledTypeQualifiersWithoutPolyAll(
            Class<? extends Annotation>... explicitlyListedAnnotations) {
        return loadTypeAnnotationsFromQualDir(explicitlyListedAnnotations);
    }

    /**
     * Instantiates the AnnotationClassLoader and loads all annotations contained in the qual
     * directory of a checker via reflection, and has the option to include an explicitly stated
     * list of annotations (eg ones found in a different directory than qual).
     *
     * <p>The annotations that are automatically loaded must have the {@link
     * java.lang.annotation.Target Target} meta-annotation with the value of {@link
     * ElementType#TYPE_USE} (and optionally {@link ElementType#TYPE_PARAMETER}). If it has other
     * {@link ElementType} values, it won't be loaded. Other annotation classes must be explicitly
     * listed even if they are in the same directory as the checker's qual directory.
     *
     * @param explicitlyListedAnnotations a set of explicitly listed annotation classes to be added
     *     to the returned set, for example, it is used frequently to add Bottom qualifiers
     * @return a set of annotation class instances
     */
    @SafeVarargs
    @SuppressWarnings("varargs")
    private final Set<Class<? extends Annotation>> loadTypeAnnotationsFromQualDir(
            Class<? extends Annotation>... explicitlyListedAnnotations) {
        loader = createAnnotationClassLoader();

        Set<Class<? extends Annotation>> annotations = loader.getBundledAnnotationClasses();

        // add in all explicitly Listed qualifiers
        if (explicitlyListedAnnotations != null) {
            annotations.addAll(Arrays.asList(explicitlyListedAnnotations));
        }

        return annotations;
    }

    /**
     * Creates the AnnotatedTypeFormatter used by this type factory and all AnnotatedTypeMirrors it
     * creates. The AnnotatedTypeFormatter is used in AnnotatedTypeMirror.toString and will affect
     * the error messages printed for checkers that use this type factory.
     *
     * @return the AnnotatedTypeFormatter to pass to all instantiated AnnotatedTypeMirrors
     */
    protected AnnotatedTypeFormatter createAnnotatedTypeFormatter() {
        boolean printVerboseGenerics = checker.hasOption("printVerboseGenerics");
        return new DefaultAnnotatedTypeFormatter(
                printVerboseGenerics,
                // -AprintVerboseGenerics implies -AprintAllQualifiers
                printVerboseGenerics || checker.hasOption("printAllQualifiers"));
    }

    public AnnotatedTypeFormatter getAnnotatedTypeFormatter() {
        return typeFormatter;
    }

    protected AnnotationFormatter createAnnotationFormatter() {
        return new DefaultAnnotationFormatter();
    }

    public AnnotationFormatter getAnnotationFormatter() {
        return annotationFormatter;
    }

    /**
     * Returns an immutable set of the type qualifiers supported by this checker.
     *
     * <p>Subclasses cannot override this method; they should override {@link
     * #createSupportedTypeQualifiers createSupportedTypeQualifiers} instead.
     *
     * @see #createSupportedTypeQualifiers()
     * @return an immutable set of the supported type qualifiers, or an empty set if no qualifiers
     *     are supported
     */
    public final Set<Class<? extends Annotation>> getSupportedTypeQualifiers() {
        if (this.supportedQuals.isEmpty()) {
            supportedQuals.addAll(createSupportedTypeQualifiers());
            checkSupportedQuals();
        }
        return Collections.unmodifiableSet(supportedQuals);
    }

    // **********************************************************************
    // Factories for annotated types that account for implicit qualifiers
    // **********************************************************************

    /** Mapping from a Tree to its TreePath. */
    private final TreePathCacher treePathCache = new TreePathCacher();

    /**
     * Returns the int supplied to the checker via the atfCacheSize option or the default cache
     * size.
     *
     * @return cache size passed as argument to checker or DEFAULT_CACHE_SIZE
     */
    protected int getCacheSize() {
        String option = checker.getOption("atfCacheSize");
        if (option == null) {
            return DEFAULT_CACHE_SIZE;
        }
        try {
            return Integer.valueOf(option);
        } catch (NumberFormatException ex) {
            throw new UserError("atfCacheSize was not an integer: " + option);
        }
    }

    /**
     * Returns an AnnotatedTypeMirror representing the annotated type of {@code elt}.
     *
     * @param elt the element
     * @return the annotated type of {@code elt}
     */
    public AnnotatedTypeMirror getAnnotatedType(Element elt) {
        if (elt == null) {
            throw new BugInCF("AnnotatedTypeFactory.getAnnotatedType: null element");
        }
        // Annotations explicitly written in the source code,
        // or obtained from bytecode.
        AnnotatedTypeMirror type = fromElement(elt);
        // Implicits due to writing annotation on the class declaration.
        annotateInheritedFromClass(type);
        addComputedTypeAnnotations(elt, type);
        return type;
    }

    @Override
    public AnnotationMirror getAnnotationMirror(Tree tree, Class<? extends Annotation> target) {
        AnnotationMirror mirror = AnnotationBuilder.fromClass(elements, target);
        if (isSupportedQualifier(mirror)) {
            AnnotatedTypeMirror atm = getAnnotatedType(tree);
            return atm.getAnnotation(target);
        }
        return null;
    }

    /**
     * Returns an AnnotatedTypeMirror representing the annotated type of {@code tree}.
     *
     * @param tree the AST node
     * @return the annotated type of {@code tree}
     */
    public AnnotatedTypeMirror getAnnotatedType(Tree tree) {
        if (tree == null) {
            throw new BugInCF("AnnotatedTypeFactory.getAnnotatedType: null tree");
        }
        if (shouldCache && classAndMethodTreeCache.containsKey(tree)) {
            return classAndMethodTreeCache.get(tree).deepCopy();
        }

        AnnotatedTypeMirror type;
        if (TreeUtils.isClassTree(tree)) {
            type = fromClass((ClassTree) tree);
        } else if (tree.getKind() == Tree.Kind.METHOD || tree.getKind() == Tree.Kind.VARIABLE) {
            type = fromMember(tree);
        } else if (TreeUtils.isExpressionTree(tree)) {
            tree = TreeUtils.skipParens((ExpressionTree) tree);
            type = fromExpression((ExpressionTree) tree);
        } else {
            throw new BugInCF(
                    "AnnotatedTypeFactory.getAnnotatedType: query of annotated type for tree "
                            + tree.getKind());
        }

        addComputedTypeAnnotations(tree, type);

        if (TreeUtils.isClassTree(tree) || tree.getKind() == Tree.Kind.METHOD) {
            // Don't cache VARIABLE
            if (shouldCache) {
                classAndMethodTreeCache.put(tree, type.deepCopy());
            }
        } else {
            // No caching otherwise
        }

        // System.out.println("AnnotatedTypeFactory::getAnnotatedType(Tree) result: " + type);
        return type;
    }

    /**
     * Called by {@link BaseTypeVisitor#visitClass(ClassTree, Void)} before the classTree is type
     * checked.
     *
     * @param classTree ClassTree on which to perfrom preprocessing
     */
    public void preProcessClassTree(ClassTree classTree) {}

    /**
     * Called by {@link BaseTypeVisitor#visitClass(ClassTree, Void)} after the ClassTree has been
     * type checked.
     *
     * <p>The default implementation uses this to store the defaulted AnnotatedTypeMirrors and
     * inherited declaration annotations back into the corresponding Elements. Subclasses might want
     * to override this method if storing defaulted types is not desirable.
     */
    public void postProcessClassTree(ClassTree tree) {
        TypesIntoElements.store(processingEnv, this, tree);
        DeclarationsIntoElements.store(processingEnv, this, tree);
        if (checker.hasOption("infer") && wholeProgramInference != null) {
            // Write scenes into .jaif files. In order to perform the write
            // operation only once for each .jaif file, the best location to
            // do so is here.
            wholeProgramInference.saveResults();
        }
    }

    /**
     * Determines the annotated type from a type in tree form.
     *
     * <p>Note that we cannot decide from a Tree whether it is a type use or an expression.
     * TreeUtils.isTypeTree is only an under-approximation. For example, an identifier can be either
     * a type or an expression.
     *
     * @param tree the type tree
     * @return the annotated type of the type in the AST
     */
    public AnnotatedTypeMirror getAnnotatedTypeFromTypeTree(Tree tree) {
        if (tree == null) {
            throw new BugInCF("AnnotatedTypeFactory.getAnnotatedTypeFromTypeTree: null tree");
        }
        AnnotatedTypeMirror type = fromTypeTree(tree);
        addComputedTypeAnnotations(tree, type);
        return type;
    }

    // **********************************************************************
    // Factories for annotated types that do not account for implicit qualifiers.
    // They only include qualifiers explicitly inserted by the user.
    // **********************************************************************

    /**
     * Creates an AnnotatedTypeMirror for {@code elt} that includes: annotations explicitly written
     * on the element and annotations from stub files.
     *
     * @param elt the element
     * @return AnnotatedTypeMirror of the element with explicitly-written and stub file annotations
     */
    public AnnotatedTypeMirror fromElement(Element elt) {
        if (shouldCache && elementCache.containsKey(elt)) {
            return elementCache.get(elt).deepCopy();
        }
        if (elt.getKind() == ElementKind.PACKAGE) {
            return toAnnotatedType(elt.asType(), false);
        }
        AnnotatedTypeMirror type;

        // Because of a bug in Java 8, annotations on type parameters are not stored in elements,
        // so get explicit annotations from the tree. (This bug has been fixed in Java 9.)
        // Also, since annotations computed by the AnnotatedTypeFactory are stored in the element,
        // the annotations have to be retrived from the tree so that only explicit annotations are
        // returned.
        Tree decl = declarationFromElement(elt);

        if (decl == null && typesFromStubFiles != null && typesFromStubFiles.containsKey(elt)) {
            type = typesFromStubFiles.get(elt).deepCopy();
        } else if (decl == null
                && (typesFromStubFiles == null || !typesFromStubFiles.containsKey(elt))) {
            type = toAnnotatedType(elt.asType(), ElementUtils.isTypeDeclaration(elt));
            ElementAnnotationApplier.apply(type, elt, this);

            if (elt instanceof ExecutableElement || elt instanceof VariableElement) {
                annotateInheritedFromClass(type);
            }
        } else if (decl instanceof ClassTree) {
            type = fromClass((ClassTree) decl);
        } else if (decl instanceof VariableTree) {
            type = fromMember(decl);
        } else if (decl instanceof MethodTree) {
            type = fromMember(decl);
        } else if (decl.getKind() == Tree.Kind.TYPE_PARAMETER) {
            type = fromTypeTree(decl);
        } else {
            throw new BugInCF(
                    "AnnotatedTypeFactory.fromElement: cannot be here. decl: "
                            + decl.getKind()
                            + " elt: "
                            + elt);
        }

        // Caching is disabled if typesFromStubFiles == null, because calls to this
        // method before the stub files are fully read can return incorrect
        // results.
        if (shouldCache && typesFromStubFiles != null) {
            elementCache.put(elt, type.deepCopy());
        }
        return type;
    }

    /**
     * Adds @FromByteCode to methods, constructors, and fields declared in class files that are not
     * already annotated with @FromStubFile.
     */
    private void addFromByteCode(Element elt) {
        if (declAnnosFromStubFiles == null) { // || trees.getTree(elt) != null) {
            // Parsing stub files, don't add @FromByteCode
            return;
        }

        if (elt.getKind() == ElementKind.CONSTRUCTOR
                || elt.getKind() == ElementKind.METHOD
                || elt.getKind() == ElementKind.FIELD) {
            // Only add @FromByteCode to methods, constructors, and fields
            if (ElementUtils.isElementFromByteCode(elt)) {
                Set<AnnotationMirror> annos =
                        declAnnosFromStubFiles.get(ElementUtils.getVerboseName(elt));
                if (annos == null) {
                    annos = AnnotationUtils.createAnnotationSet();
                    declAnnosFromStubFiles.put(ElementUtils.getVerboseName(elt), annos);
                }
                if (!AnnotationUtils.containsSameByName(annos, fromStubFile)) {
                    annos.add(fromByteCode);
                }
            }
        }
    }

    /**
     * Returns an AnnotatedDeclaredType with explicit annotations from the ClassTree {@code tree}.
     *
     * @param tree the class declaration
     * @return AnnotatedDeclaredType with explicit annotations from {@code tree}
     */
    private AnnotatedDeclaredType fromClass(ClassTree tree) {
        return TypeFromTree.fromClassTree(this, tree);
    }

    /**
     * Creates an AnnotatedTypeMirror for a variable or method declaration tree. The
     * AnnotatedTypeMirror contains annotations explicitly written on the tree and annotations
     * inherited from the class declarations {@link
     * #annotateInheritedFromClass(AnnotatedTypeMirror)}.
     *
     * <p>If a VariableTree is a parameter to a lambda, this method also adds annotations from the
     * declared type of the functional interface and the executable type of its method.
     *
     * @param tree MethodTree or VariableTree
     * @return AnnotatedTypeMirror with explicit annotations from {@code tree} and annotations
     *     inherited from class declarations
     */
    private final AnnotatedTypeMirror fromMember(Tree tree) {
        if (!(tree instanceof MethodTree || tree instanceof VariableTree)) {
            throw new BugInCF(
                    "AnnotatedTypeFactory.fromMember: not a method or variable declaration: "
                            + tree);
        }
        if (shouldCache && fromMemberTreeCache.containsKey(tree)) {
            return fromMemberTreeCache.get(tree).deepCopy();
        }
        AnnotatedTypeMirror result = TypeFromTree.fromMember(this, tree);
        annotateInheritedFromClass(result);
        if (shouldCache) {
            fromMemberTreeCache.put(tree, result.deepCopy());
        }
        return result;
    }

    /**
     * Creates an AnnotatedTypeMirror for an ExpressionTree. The AnnotatedTypeMirror contains
     * explicit annotations written with on the expression, annotations inherited from class
     * declarations, and for some expressions, annotations from sub-expressions that could have been
     * explicitly written, implicited, defaulted, refined, or otherwise computed. (Expression whose
     * type include annotations from sub- expressions are: ArrayAccessTree,
     * ConditionalExpressionTree, IdentifierTree, MemberSelectTree, and MethodInvocationTree.)
     *
     * <p>For example, the AnnotatedTypeMirror returned for an array access expression is the fully
     * annotated type of the array component of the array being accessed.
     *
     * @param tree an expression
     * @return AnnotatedTypeMirror of the expressions either fully-annotated or partially annotated
     *     depending on the kind of expression
     * @see TypeFromExpressionVisitor
     */
    private AnnotatedTypeMirror fromExpression(ExpressionTree tree) {
        if (shouldCache && fromExpressionTreeCache.containsKey(tree)) {
            return fromExpressionTreeCache.get(tree).deepCopy();
        }

        AnnotatedTypeMirror result = TypeFromTree.fromExpression(this, tree);

        annotateInheritedFromClass(result);

        if (shouldCache) {
            fromExpressionTreeCache.put(tree, result.deepCopy());
        }
        return result;
    }

    /**
     * Creates an AnnotatedTypeMirror for the tree. The AnnotatedTypeMirror contains annotations
     * explicitly written on the tree and annotations inherited from class declarations {@link
     * #annotateInheritedFromClass(AnnotatedTypeMirror)}. It also adds type arguments to raw types
     * that include annotations from the element declaration of the type {@link
     * #fromElement(Element)}.
     *
     * <p>Called on the following trees: AnnotatedTypeTree, ArrayTypeTree, ParameterizedTypeTree,
     * PrimitiveTypeTree, TypeParameterTree, WildcardTree, UnionType, IntersectionTypeTree, and
     * IdentifierTree, MemberSelectTree.
     *
     * @param tree the type tree
     * @return the (partially) annotated type of the type in the AST
     */
    /*package private*/ final AnnotatedTypeMirror fromTypeTree(Tree tree) {
        if (shouldCache && fromTypeTreeCache.containsKey(tree)) {
            return fromTypeTreeCache.get(tree).deepCopy();
        }

        AnnotatedTypeMirror result = TypeFromTree.fromTypeTree(this, tree);

        annotateInheritedFromClass(result);
        if (shouldCache) {
            fromTypeTreeCache.put(tree, result.deepCopy());
        }
        return result;
    }

    // **********************************************************************
    // Customization methods meant to be overridden by subclasses to include
    // implicit annotations
    // **********************************************************************

    /**
     * Changes annotations on a type obtained from a {@link Tree}. By default, this method does
     * nothing. GenericAnnotatedTypeFactory uses this method to implement implicit annotations,
     * defaulting, and inference (flow-sensitive type refinement). Its subclasses usually override
     * it only to customize implicit annotations.
     *
     * <p>Subclasses that override this method should also override {@link
     * #addComputedTypeAnnotations(Element, AnnotatedTypeMirror)}.
     *
     * @param tree an AST node
     * @param type the type obtained from {@code tree}
     */
    protected void addComputedTypeAnnotations(Tree tree, AnnotatedTypeMirror type) {
        // Pass.
    }

    /**
     * Changes annotations on a type obtained from an {@link Element}. By default, this method does
     * nothing. GenericAnnotatedTypeFactory uses this method to implement defaulting.
     *
     * <p>Subclasses that override this method should also override {@link
     * #addComputedTypeAnnotations(Tree, AnnotatedTypeMirror)}.
     *
     * @param elt an element
     * @param type the type obtained from {@code elt}
     */
    protected void addComputedTypeAnnotations(Element elt, AnnotatedTypeMirror type) {
        // Pass.
    }

    /**
     * Adds default annotations to {@code type}. This method should only be used in places where the
     * correct annotations cannot be computed because of uninferred type arguments. (See {@link
     * AnnotatedWildcardType#isUninferredTypeArgument()}.)
     *
     * @param type annotated type to which default annotations are added
     */
    protected void addDefaultAnnotations(AnnotatedTypeMirror type) {
        // Pass.
    }

    /**
     * A callback method for the AnnotatedTypeFactory subtypes to customize directSuperTypes().
     * Overriding methods should merely change the annotations on the supertypes, without adding or
     * removing new types.
     *
     * <p>The default provided implementation adds {@code type} annotations to {@code supertypes}.
     * This allows the {@code type} and its supertypes to have the qualifiers.
     *
     * @param type the type whose supertypes are desired
     * @param supertypes the supertypes as specified by the base AnnotatedTypeFactory
     */
    protected void postDirectSuperTypes(
            AnnotatedTypeMirror type, List<? extends AnnotatedTypeMirror> supertypes) {
        // Use the effective annotations here to get the correct annotations
        // for type variables and wildcards.
        Set<AnnotationMirror> annotations = type.getEffectiveAnnotations();
        for (AnnotatedTypeMirror supertype : supertypes) {
            if (!annotations.equals(supertype.getEffectiveAnnotations())) {
                supertype.clearAnnotations();
                // TODO: is this correct for type variables and wildcards?
                supertype.addAnnotations(annotations);
            }
        }
    }

    /**
     * A callback method for the AnnotatedTypeFactory subtypes to customize
     * AnnotatedTypes.asMemberOf(). Overriding methods should merely change the annotations on the
     * subtypes, without changing the types.
     *
     * @param type the annotated type of the element
     * @param owner the annotated type of the receiver of the accessing tree
     * @param element the element of the field or method
     */
    public void postAsMemberOf(
            AnnotatedTypeMirror type, AnnotatedTypeMirror owner, Element element) {
        if (element.getKind() == ElementKind.FIELD) {
            addAnnotationFromFieldInvariant(type, owner, (VariableElement) element);
        }
        addComputedTypeAnnotations(element, type);
    }

    /**
     * Adds the qualifier specified by a field invariant for {@code field} to {@code type}.
     *
     * @param type annotated type to which the annotation is added
     * @param accessedVia the annotated type of the receiver of the accessing tree. (Only used to
     *     get the type element of the underling type.)
     * @param field element representing the field
     */
    protected void addAnnotationFromFieldInvariant(
            AnnotatedTypeMirror type, AnnotatedTypeMirror accessedVia, VariableElement field) {
        TypeMirror declaringType = accessedVia.getUnderlyingType();
        // Find the first upper bound that isn't a wildcard or type variable
        while (declaringType.getKind() == TypeKind.WILDCARD
                || declaringType.getKind() == TypeKind.TYPEVAR) {
            if (declaringType.getKind() == TypeKind.WILDCARD) {
                declaringType = ((WildcardType) declaringType).getExtendsBound();
            } else if (declaringType.getKind() == TypeKind.TYPEVAR) {
                declaringType = ((TypeVariable) declaringType).getUpperBound();
            }
        }
        TypeElement typeElement = TypesUtils.getTypeElement(declaringType);
        if (ElementUtils.enclosingClass(field).equals(typeElement)) {
            // If the field is declared in the accessedVia class, then the field in the invariant
            // cannot be this field, even if the field has the same name.
            return;
        }

        FieldInvariants invariants = getFieldInvariants(typeElement);
        if (invariants == null) {
            return;
        }
        List<AnnotationMirror> invariantAnnos = invariants.getQualifiersFor(field.getSimpleName());
        type.replaceAnnotations(invariantAnnos);
    }

    /**
     * Returns the field invariants for the given class, as expressed by the user in {@link
     * FieldInvariant @FieldInvariant} method annotations.
     *
     * <p>Subclasses may implement their own field invariant annotations if {@link
     * FieldInvariant @FieldInvariant} is not expressive enough. They must override this method to
     * properly create AnnotationMirror and also override {@link
     * #getFieldInvariantDeclarationAnnotations()} to return their field invariants.
     *
     * @param element class for which to get invariants
     * @return fields invariants for {@code element}
     */
    public FieldInvariants getFieldInvariants(TypeElement element) {
        if (element == null) {
            return null;
        }
        AnnotationMirror fieldInvarAnno = getDeclAnnotation(element, FieldInvariant.class);
        if (fieldInvarAnno == null) {
            return null;
        }
        List<String> fields =
                AnnotationUtils.getElementValueArray(fieldInvarAnno, "field", String.class, true);
        List<Name> classes =
                AnnotationUtils.getElementValueClassNames(fieldInvarAnno, "qualifier", true);
        List<AnnotationMirror> qualifiers = new ArrayList<>();
        for (Name name : classes) {
            // Calling AnnotationBuilder.fromName (which ignores elements/fields) is acceptable
            // because @FieldInvariant does not handle classes with elements/fields.
            qualifiers.add(AnnotationBuilder.fromName(elements, name));
        }
        if (qualifiers.size() == 1) {
            while (fields.size() > qualifiers.size()) {
                qualifiers.add(qualifiers.get(0));
            }
        }
        if (fields.size() != qualifiers.size()) {
            // The user wrote a malformed @FieldInvariant annotation, so just return a malformed
            // FieldInvariants object.  The BaseTypeVisitor will issue an error.
            return new FieldInvariants(fields, qualifiers);
        }

        // Only keep qualifiers that are supported by this checker.  (The other qualifiers cannot
        // be checked by this checker, so they must be ignored.)
        List<String> supportFields = new ArrayList<>();
        List<AnnotationMirror> supportedQualifiers = new ArrayList<>();
        for (int i = 0; i < fields.size(); i++) {
            if (isSupportedQualifier(qualifiers.get(i))) {
                supportedQualifiers.add(qualifiers.get(i));
                supportFields.add(fields.get(i));
            }
        }
        if (supportFields.isEmpty() && qualifiers.isEmpty()) {
            return null;
        }

        return new FieldInvariants(supportFields, supportedQualifiers);
    }

    /**
     * Returns the AnnotationTree which is a use of one of the field invariant annotations (as
     * specified via {@link #getFieldInvariantDeclarationAnnotations()}. If one isn't found, null is
     * returned.
     *
     * @param annoTrees trees to look
     * @return returns the AnnotationTree which is a use of one of the field invariant annotations
     *     or null if one isn't found
     */
    public AnnotationTree getFieldInvariantAnnotationTree(
            List<? extends AnnotationTree> annoTrees) {
        List<AnnotationMirror> annos = TreeUtils.annotationsFromTypeAnnotationTrees(annoTrees);
        for (int i = 0; i < annos.size(); i++) {
            for (Class<? extends Annotation> clazz : getFieldInvariantDeclarationAnnotations()) {
                if (AnnotationUtils.areSameByClass(annos.get(i), clazz)) {
                    return annoTrees.get(i);
                }
            }
        }
        return null;
    }

    /** Returns the set of classes of field invariant annotations. */
    protected Set<Class<? extends Annotation>> getFieldInvariantDeclarationAnnotations() {
        return Collections.singleton(FieldInvariant.class);
    }

    /**
     * A callback method for the AnnotatedTypeFactory subtypes to customize
     * AnnotatedTypeMirror.substitute().
     *
     * @param varDecl a declaration of a type variable
     * @param varUse a use of the same type variable
     * @param value the new type to substitute in for the type variable
     */
    public void postTypeVarSubstitution(
            AnnotatedTypeVariable varDecl,
            AnnotatedTypeVariable varUse,
            AnnotatedTypeMirror value) {
        if (!varUse.getAnnotationsField().isEmpty()
                && !AnnotationUtils.areSame(
                        varUse.getAnnotationsField(), varDecl.getAnnotationsField())) {
            value.replaceAnnotations(varUse.getAnnotationsField());
        }
    }

    /**
     * Adapt the upper bounds of the type variables of a class relative to the type instantiation.
     * In some type systems, the upper bounds depend on the instantiation of the class. For example,
     * in the Generic Universe Type system, consider a class declaration
     *
     * <pre>{@code   class C<X extends @Peer Object> }</pre>
     *
     * then the instantiation
     *
     * <pre>{@code   @Rep C<@Rep Object> }</pre>
     *
     * is legal. The upper bounds of class C have to be adapted by the main modifier.
     *
     * <p>An example of an adaptation follows. Suppose, I have a declaration:
     *
     * <pre>{@code  class MyClass<E extends List<E>>}</pre>
     *
     * And an instantiation:
     *
     * <pre>{@code  new MyClass<@NonNull String>()}</pre>
     *
     * <p>The upper bound of E adapted to the argument String, would be {@code List<@NonNull
     * String>} and the lower bound would be an AnnotatedNullType.
     *
     * <p>TODO: ensure that this method is consistently used instead of directly querying the type
     * variables.
     *
     * @param type the use of the type
     * @param element the corresponding element
     * @return the adapted bounds of the type parameters
     */
    public List<AnnotatedTypeParameterBounds> typeVariablesFromUse(
            AnnotatedDeclaredType type, TypeElement element) {

        AnnotatedDeclaredType generic = getAnnotatedType(element);
        List<AnnotatedTypeMirror> targs = type.getTypeArguments();
        List<AnnotatedTypeMirror> tvars = generic.getTypeArguments();

        assert targs.size() == tvars.size()
                : "Mismatch in type argument size between " + type + " and " + generic;

        // System.err.printf("TVFU\n  type: %s\n  generic: %s\n", type, generic);

        Map<TypeVariable, AnnotatedTypeMirror> mapping = new HashMap<>();

        AnnotatedDeclaredType enclosing = type;
        while (enclosing != null) {
            List<AnnotatedTypeMirror> enclosingTArgs = enclosing.getTypeArguments();
            AnnotatedDeclaredType declaredType =
                    getAnnotatedType((TypeElement) enclosing.getUnderlyingType().asElement());
            List<AnnotatedTypeMirror> enclosingTVars = declaredType.getTypeArguments();
            for (int i = 0; i < enclosingTArgs.size(); i++) {
                AnnotatedTypeVariable enclosingTVar = (AnnotatedTypeVariable) enclosingTVars.get(i);
                mapping.put(enclosingTVar.getUnderlyingType(), enclosingTArgs.get(i));
            }
            enclosing = enclosing.getEnclosingType();
        }

        List<AnnotatedTypeParameterBounds> res = new ArrayList<>(tvars.size());

        for (AnnotatedTypeMirror atm : tvars) {
            AnnotatedTypeVariable atv = (AnnotatedTypeVariable) atm;
            AnnotatedTypeMirror upper = typeVarSubstitutor.substitute(mapping, atv.getUpperBound());
            AnnotatedTypeMirror lower = typeVarSubstitutor.substitute(mapping, atv.getLowerBound());
            res.add(new AnnotatedTypeParameterBounds(upper, lower));
        }
        return res;
    }

    /**
     * Adds implicit annotations to the type based on the annotations on the class declaration.
     * Makes no changes if annotations are already present on the type.
     *
     * <p>The class type is found using {@link #fromElement(Element)}
     *
     * @param type the type for which class annotations will be inherited if there are no
     *     annotations already present
     */
    protected void annotateInheritedFromClass(AnnotatedTypeMirror type) {
        InheritedFromClassAnnotator.INSTANCE.visit(type, this);
    }

    /** Callback to determine what to do with the annotations from a class declaration. */
    protected void annotateInheritedFromClass(
            AnnotatedTypeMirror type, Set<AnnotationMirror> fromClass) {
        type.addMissingAnnotations(fromClass);
    }

    /**
     * Creates and returns an AnnotatedNullType qualified with {@code annotations}.
     *
     * @param annotations set of AnnotationMirrors to qualify the returned type with
     * @return AnnotatedNullType qualified with {@code annotations}
     */
    public AnnotatedNullType getAnnotatedNullType(Set<? extends AnnotationMirror> annotations) {
        final AnnotatedTypeMirror.AnnotatedNullType nullType =
                (AnnotatedNullType)
                        toAnnotatedType(processingEnv.getTypeUtils().getNullType(), false);
        nullType.addAnnotations(annotations);
        return nullType;
    }

    /**
     * A singleton utility class for pulling annotations down from a class type.
     *
     * @see #annotateInheritedFromClass
     */
    protected static class InheritedFromClassAnnotator
            extends AnnotatedTypeScanner<Void, AnnotatedTypeFactory> {

        /** The singleton instance. */
        public static final InheritedFromClassAnnotator INSTANCE =
                new InheritedFromClassAnnotator();

        private InheritedFromClassAnnotator() {}

        @Override
        public Void visitExecutable(AnnotatedExecutableType type, AnnotatedTypeFactory p) {

            // When visiting an executable type, skip the receiver so we
            // never inherit class annotations there.

            // Also skip constructor return types (which somewhat act like
            // the receiver).
            MethodSymbol methodElt = (MethodSymbol) type.getElement();
            if (methodElt == null || !methodElt.isConstructor()) {
                scan(type.getReturnType(), p);
            }

            scanAndReduce(type.getParameterTypes(), p, null);
            scanAndReduce(type.getThrownTypes(), p, null);
            scanAndReduce(type.getTypeVariables(), p, null);
            return null;
        }

        @Override
        public Void visitDeclared(AnnotatedDeclaredType type, AnnotatedTypeFactory p) {
            Element classElt = type.getUnderlyingType().asElement();

            // Only add annotations from the class declaration if there
            // are no annotations from that hierarchy already on the type.

            if (classElt != null) {
                AnnotatedTypeMirror classType = p.fromElement(classElt);
                assert classType != null : "Unexpected null type for class element: " + classElt;

                p.annotateInheritedFromClass(type, classType.getAnnotations());
            }

            return super.visitDeclared(type, p);
        }

        private final Map<TypeParameterElement, AnnotatedTypeVariable> visited = new HashMap<>();

        @Override
        public Void visitTypeVariable(AnnotatedTypeVariable type, AnnotatedTypeFactory p) {
            TypeParameterElement tpelt =
                    (TypeParameterElement) type.getUnderlyingType().asElement();
            if (!visited.containsKey(tpelt)) {
                visited.put(tpelt, type);
                if (type.getAnnotations().isEmpty()
                        && type.getUpperBound().getAnnotations().isEmpty()
                        && tpelt.getEnclosingElement().getKind() != ElementKind.TYPE_PARAMETER) {
                    ElementAnnotationApplier.apply(type, tpelt, p);
                }
                super.visitTypeVariable(type, p);
                visited.remove(tpelt);
            }
            return null;
        }

        @Override
        public void reset() {
            visited.clear();
            super.reset();
        }
    }

    // **********************************************************************
    // Utilities method for getting specific types from trees or elements
    // **********************************************************************

    /**
     * Return the implicit receiver type of an expression tree.
     *
     * <p>The result is null for expressions that don't have a receiver, e.g. for a local variable
     * or method parameter access.
     *
     * @param tree the expression that might have an implicit receiver
     * @return the type of the receiver
     */
    /*
     * TODO: receiver annotations on outer this.
     * TODO: Better document the difference between getImplicitReceiverType and getSelfType?
     * TODO: this method assumes that the tree is within the current
     * Compilation Unit. This assumption fails in testcase Bug109_A/B, where
     * a chain of dependencies leads into a different compilation unit.
     * I didn't find a way how to handle this better and conservatively
     * return null. See TODO comment below.
     *
     */
    protected AnnotatedDeclaredType getImplicitReceiverType(ExpressionTree tree) {
        assert (tree.getKind() == Tree.Kind.IDENTIFIER
                        || tree.getKind() == Tree.Kind.MEMBER_SELECT
                        || tree.getKind() == Tree.Kind.METHOD_INVOCATION
                        || tree.getKind() == Tree.Kind.NEW_CLASS)
                : "Unexpected tree kind: " + tree.getKind();

        Element element = TreeUtils.elementFromTree(tree);
        assert element != null : "Unexpected null element for tree: " + tree;
        // Return null if the element kind has no receiver.
        if (!ElementUtils.hasReceiver(element)) {
            return null;
        }

        ExpressionTree receiver = TreeUtils.getReceiverTree(tree);
        if (receiver == null) {
            if (isMostEnclosingThisDeref(tree)) {
                // TODO: problem with ambiguity with implicit receivers.
                // We need a way to find the correct class. We cannot use the
                // element, as generics might have to be substituted in a subclass.
                // See GenericsEnclosing test case.
                // TODO: is this fixed?
                return getSelfType(tree);
            } else {
                TreePath path = getPath(tree);
                if (path == null) {
                    // The path is null if the field is in a compilation unit we haven't
                    // processed yet. TODO: is there a better way?
                    // This only arises in the Nullness Checker when substituting rawness.
                    return null;
                }
                TypeElement typeElt = ElementUtils.enclosingClass(element);
                if (typeElt == null) {
                    throw new BugInCF(
                            "AnnotatedTypeFactory.getImplicitReceiver: enclosingClass()==null for element: "
                                    + element);
                }
                // TODO: method receiver annotations on outer this
                return getEnclosingType(typeElt, tree);
            }
        }

        Element rcvelem = TreeUtils.elementFromTree(receiver);
        assert rcvelem != null : "Unexpected null element for receiver: " + receiver;

        if (!ElementUtils.hasReceiver(rcvelem)) {
            return null;
        }

        if (receiver.getKind() == Tree.Kind.IDENTIFIER
                && ((IdentifierTree) receiver).getName().contentEquals("this")) {
            // TODO: also "super"?
            return this.getSelfType(tree);
        }

        TypeElement typeElt = ElementUtils.enclosingClass(rcvelem);
        if (typeElt == null) {
            throw new BugInCF(
                    "AnnotatedTypeFactory.getImplicitReceiver: enclosingClass()==null for element: "
                            + rcvelem);
        }

        AnnotatedDeclaredType type = getAnnotatedType(typeElt);

        // TODO: go through _all_ enclosing methods to see whether any of them has a
        // receiver annotation of the correct type.
        // TODO: Can we reuse getSelfType for outer this accesses?

        AnnotatedDeclaredType methodReceiver = getCurrentMethodReceiver(tree);
        if (shouldTakeFromReceiver(methodReceiver)) {
            // TODO: this only takes the main annotations.
            // What about other annotations (annotations on the type argument, outer types, ...)
            type.clearAnnotations();
            type.addAnnotations(methodReceiver.getAnnotations());
        }

        return type;
    }

    // Determine whether we should take annotations from the given method receiver.
    private boolean shouldTakeFromReceiver(AnnotatedDeclaredType methodReceiver) {
        return methodReceiver != null;
    }

    /**
     * Determine whether the tree dereferences the most enclosing "this" object. That is, we have an
     * expression like "f.g" and want to know whether it is an access "this.f.g" or whether e.g. f
     * is a field of an outer class or e.g. f is a local variable.
     *
     * @param tree the tree to check
     * @return true, iff the tree is an explicit or implicit reference to the most enclosing "this"
     */
    public final boolean isMostEnclosingThisDeref(ExpressionTree tree) {
        if (!isAnyEnclosingThisDeref(tree)) {
            return false;
        }

        Element element = TreeUtils.elementFromUse(tree);
        TypeElement typeElt = ElementUtils.enclosingClass(element);

        ClassTree enclosingClass = getCurrentClassTree(tree);
        if (enclosingClass != null
                && isSubtype(TreeUtils.elementFromDeclaration(enclosingClass), typeElt)) {
            return true;
        }

        // ran out of options
        return false;
    }

    /**
     * Does this expression have (the innermost or an outer) "this" as receiver? Note that the
     * receiver can be either explicit or implicit.
     *
     * @param tree the tree to test
     * @return true, iff the expression uses (the innermost or an outer) "this" as receiver
     */
    public final boolean isAnyEnclosingThisDeref(ExpressionTree tree) {
        if (!TreeUtils.isUseOfElement(tree)) {
            return false;
        }
        ExpressionTree recv = TreeUtils.getReceiverTree(tree);

        if (recv == null) {
            Element element = TreeUtils.elementFromUse(tree);

            if (!ElementUtils.hasReceiver(element)) {
                return false;
            }

            tree = TreeUtils.skipParens(tree);

            if (tree.getKind() == Tree.Kind.IDENTIFIER) {
                Name n = ((IdentifierTree) tree).getName();
                if ("this".contentEquals(n) || "super".contentEquals(n)) {
                    // An explicit reference to "this"/"super" has no receiver.
                    return false;
                }
            }
            // Must be some access through this.
            return true;
        } else if (!TreeUtils.isUseOfElement(recv)) {
            // The receiver is e.g. a String literal.
            return false;
            // TODO: I think this:
            //  (i==9 ? this : this).toString();
            // is not a use of an element, as the receiver is an
            // expression. How should this be handled?
        }

        Element element = TreeUtils.elementFromUse(recv);

        if (!ElementUtils.hasReceiver(element)) {
            return false;
        }

        return TreeUtils.isExplicitThisDereference(recv);
    }

    /**
     * Returns the type of {@code this} in the given location, which can be used if {@code this} has
     * a special semantics (e.g. {@code this} is non-null).
     *
     * <p>The parameter is an arbitrary tree and does not have to mention "this", neither explicitly
     * nor implicitly. This method should be overridden for type-system specific behavior.
     *
     * <p>TODO: in 1.8.2, handle all receiver type annotations. TODO: handle enclosing classes
     * correctly.
     */
    public AnnotatedDeclaredType getSelfType(Tree tree) {
        if (TreeUtils.isClassTree(tree)) {
            return getAnnotatedType(TreeUtils.elementFromDeclaration((ClassTree) tree));
        }
        TreePath path = getPath(tree);
        ClassTree enclosingClass = TreeUtils.enclosingClass(path);
        if (enclosingClass == null) {
            // I hope this only happens when tree is a fake tree that
            // we created, e.g. when desugaring enhanced-for-loops.
            enclosingClass = getCurrentClassTree(tree);
        }
        AnnotatedDeclaredType type = getAnnotatedType(enclosingClass);

        MethodTree enclosingMethod = TreeUtils.enclosingMethod(path);
        if (enclosingClass.getSimpleName().length() != 0 && enclosingMethod != null) {
            AnnotatedDeclaredType methodReceiver;
            if (TreeUtils.isConstructor(enclosingMethod)) {
                // The type of `this` in a constructor is usually the constructor return type.
                // Certain type systems, in particular the Initialization Checker, need custom
                // logic.
                methodReceiver =
                        (AnnotatedDeclaredType) getAnnotatedType(enclosingMethod).getReturnType();
            } else {
                methodReceiver = getAnnotatedType(enclosingMethod).getReceiverType();
            }
            if (shouldTakeFromReceiver(methodReceiver)) {
                // TODO  what about all annotations on the receiver?
                // Code is also duplicated above.
                type.clearAnnotations();
                type.addAnnotations(methodReceiver.getAnnotations());
            }
        }
        return type;
    }

    /**
     * Determine the type of the most enclosing class of the given tree that is a subtype of the
     * given element. Receiver type annotations of an enclosing method are considered, similarly
     * return type annotations of an enclosing constructor.
     */
    public AnnotatedDeclaredType getEnclosingType(TypeElement element, Tree tree) {
        Element enclosingElt = getMostInnerClassOrMethod(tree);

        while (enclosingElt != null) {
            if (enclosingElt instanceof ExecutableElement) {
                ExecutableElement method = (ExecutableElement) enclosingElt;
                if (method.asType() != null // XXX: hack due to a compiler bug
                        && isSubtype((TypeElement) method.getEnclosingElement(), element)) {
                    if (ElementUtils.isStatic(method)) {
                        // Static methods should use type of enclosing class,
                        // by simply taking another turn in the loop.
                    } else if (method.getKind() == ElementKind.CONSTRUCTOR) {
                        // return getSelfType(this.declarationFromElement(method));
                        return (AnnotatedDeclaredType) getAnnotatedType(method).getReturnType();
                    } else {
                        return getAnnotatedType(method).getReceiverType();
                    }
                }
            } else if (enclosingElt instanceof TypeElement) {
                if (isSubtype((TypeElement) enclosingElt, element)) {
                    return (AnnotatedDeclaredType) getAnnotatedType(enclosingElt);
                }
            }
            enclosingElt = enclosingElt.getEnclosingElement();
        }
        return null;
    }

    private boolean isSubtype(TypeElement a1, TypeElement a2) {
        return (a1.equals(a2)
                || types.isSubtype(types.erasure(a1.asType()), types.erasure(a2.asType())));
    }

    /**
     * Returns the receiver type of the expression tree, or null if it does not exist.
     *
     * <p>The only trees that could potentially have a receiver are:
     *
     * <ul>
     *   <li>Array Access
     *   <li>Identifiers (whose receivers are usually self type)
     *   <li>Method Invocation Trees
     *   <li>Member Select Trees
     * </ul>
     *
     * @param expression the expression for which to determine the receiver type
     * @return the type of the receiver of this expression
     */
    public final AnnotatedTypeMirror getReceiverType(ExpressionTree expression) {
        if (this.isAnyEnclosingThisDeref(expression)) {
            return getImplicitReceiverType(expression);
        }

        ExpressionTree receiver = TreeUtils.getReceiverTree(expression);
        if (receiver != null) {
            return getAnnotatedType(receiver);
        } else {
            // E.g. local variables
            return null;
        }
    }

    /** The type for an instantiated generic method. */
    public static class ParameterizedMethodType {
        /** The method's type. */
        public final AnnotatedExecutableType methodType;
        /** The types of the generic type arguments. */
        public final List<AnnotatedTypeMirror> typeArgs;
        /** Create a ParameterizedMethodType. */
        public ParameterizedMethodType(
                AnnotatedExecutableType methodType, List<AnnotatedTypeMirror> typeArgs) {
            this.methodType = methodType;
            this.typeArgs = typeArgs;
        }
    }

    /**
     * Determines the type of the invoked method based on the passed method invocation tree.
     *
     * <p>The returned method type has all type variables resolved, whether based on receiver type,
     * passed type parameters if any, and method invocation parameter.
     *
     * <p>Subclasses may override this method to customize inference of types or qualifiers based on
     * method invocation parameters.
     *
     * <p>As an implementation detail, this method depends on {@link
     * AnnotatedTypes#asMemberOf(Types, AnnotatedTypeFactory, AnnotatedTypeMirror, Element)}, and
     * customization based on receiver type should be in accordance to its specification.
     *
     * <p>The return type is a pair of the type of the invoked method and the (inferred) type
     * arguments. Note that neither the explicitly passed nor the inferred type arguments are
     * guaranteed to be subtypes of the corresponding upper bounds. See method {@link
     * org.checkerframework.common.basetype.BaseTypeVisitor#checkTypeArguments(Tree, List, List,
     * List)} for the checks of type argument well-formedness.
     *
     * <p>Note that "this" and "super" constructor invocations are also handled by this method
     * (explicit or implicit ones, at the beginning of a constructor). Method {@link
     * #constructorFromUse(NewClassTree)} is only used for a constructor invocation in a "new"
     * expression.
     *
     * @param tree the method invocation tree
     * @return the method type being invoked with tree and the (inferred) type arguments
     */
    public ParameterizedMethodType methodFromUse(MethodInvocationTree tree) {
        ExecutableElement methodElt = TreeUtils.elementFromUse(tree);
        AnnotatedTypeMirror receiverType = getReceiverType(tree);

        ParameterizedMethodType mType = methodFromUse(tree, methodElt, receiverType);
        if (checker.shouldResolveReflection()
                && reflectionResolver.isReflectiveMethodInvocation(tree)) {
            mType = reflectionResolver.resolveReflectiveCall(this, tree, mType);
        }

        AnnotatedExecutableType method = mType.methodType;
        if (method.getReturnType().getKind() == TypeKind.WILDCARD
                && ((AnnotatedWildcardType) method.getReturnType()).isUninferredTypeArgument()) {
            // Get the correct Java type from the tree and use it as the upper bound of the
            // wildcard.
            TypeMirror tm = TreeUtils.typeOf(tree);
            AnnotatedTypeMirror t = toAnnotatedType(tm, false);

            AnnotatedWildcardType wildcard = (AnnotatedWildcardType) method.getReturnType();
            if (ignoreUninferredTypeArguments) {
                // remove the annotations so that default annotations are used instead.
                // (See call to addDefaultAnnotations below.)
                t.clearAnnotations();
            } else {
                t.replaceAnnotations(wildcard.getExtendsBound().getAnnotations());
            }
            wildcard.setExtendsBound(t);
            addDefaultAnnotations(wildcard);
        }

        return mType;
    }

    public ParameterizedMethodType methodFromUse(
            ExpressionTree tree, ExecutableElement methodElt, AnnotatedTypeMirror receiverType) {

        AnnotatedExecutableType methodType =
                AnnotatedTypes.asMemberOf(types, this, receiverType, methodElt);
        List<AnnotatedTypeMirror> typeargs = new ArrayList<>(methodType.getTypeVariables().size());

        Map<TypeVariable, AnnotatedTypeMirror> typeVarMapping =
                AnnotatedTypes.findTypeArguments(processingEnv, this, tree, methodElt, methodType);

        if (!typeVarMapping.isEmpty()) {
            for (AnnotatedTypeVariable tv : methodType.getTypeVariables()) {
                if (typeVarMapping.get(tv.getUnderlyingType()) == null) {
                    throw new BugInCF(
                            "AnnotatedTypeFactory.methodFromUse:"
                                    + "mismatch between declared method type variables and the inferred method type arguments. "
                                    + "Method type variables: "
                                    + methodType.getTypeVariables()
                                    + "; "
                                    + "Inferred method type arguments: "
                                    + typeVarMapping);
                }
                typeargs.add(typeVarMapping.get(tv.getUnderlyingType()));
            }
            methodType =
                    (AnnotatedExecutableType)
                            typeVarSubstitutor.substitute(typeVarMapping, methodType);
        }

        if (tree.getKind() == Tree.Kind.METHOD_INVOCATION
                && TreeUtils.isGetClassInvocation((MethodInvocationTree) tree)) {
            adaptGetClassReturnTypeToReceiver(methodType, receiverType);
        }

        return new ParameterizedMethodType(methodType, typeargs);
    }

    /**
     * Java special-cases the return type of {@link java.lang.Class#getClass() getClass()}. Though
     * the method has a return type of {@code Class<?>}, the compiler special cases this return-type
     * and changes the bound of the type argument to the erasure of the receiver type. For example:
     *
     * <ul>
     *   <li>{@code x.getClass()} has the type {@code Class< ? extends erasure_of_x >}
     *   <li>{@code someInteger.getClass()} has the type {@code Class< ? extends Integer >}
     * </ul>
     *
     * @param getClassType this must be a type representing a call to Object.getClass otherwise a
     *     runtime exception will be thrown. It is modified by side effect.
     * @param receiverType the receiver type of the method invocation (not the declared receiver
     *     type)
     */
    protected void adaptGetClassReturnTypeToReceiver(
            final AnnotatedExecutableType getClassType, final AnnotatedTypeMirror receiverType) {
        // TODO: should the receiver type ever be a declaration??
        // Work on removing the asUse() call.
        final AnnotatedTypeMirror newBound = receiverType.getErased().asUse();

        final AnnotatedTypeMirror returnType = getClassType.getReturnType();
        if (returnType == null
                || !(returnType.getKind() == TypeKind.DECLARED)
                || ((AnnotatedDeclaredType) returnType).getTypeArguments().size() != 1) {
            throw new BugInCF(
                    "Unexpected type passed to AnnotatedTypes.adaptGetClassReturnTypeToReceiver\n"
                            + "getClassType="
                            + getClassType
                            + "\n"
                            + "receiverType="
                            + receiverType);
        }

        final AnnotatedDeclaredType returnAdt =
                (AnnotatedDeclaredType) getClassType.getReturnType();
        final List<AnnotatedTypeMirror> typeArgs = returnAdt.getTypeArguments();

        // Usually, the only locations that will add annotations to the return type are getClass in
        // stub files defaults and propagation tree annotator.  Since getClass is final they cannot
        // come from source code.  Also, since the newBound is an erased type we have no type
        // arguments.  So, we just copy the annotations from the bound of the declared type to the
        // new bound.
        final AnnotatedWildcardType classWildcardArg = (AnnotatedWildcardType) typeArgs.get(0);
        newBound.replaceAnnotations(classWildcardArg.getExtendsBound().getAnnotations());

        classWildcardArg.setExtendsBound(newBound);
    }

    /**
     * Determines the type of the invoked constructor based on the passed new class tree.
     *
     * <p>The returned method type has all type variables resolved, whether based on receiver type,
     * passed type parameters if any, and constructor invocation parameter.
     *
     * <p>Subclasses may override this method to customize inference of types or qualifiers based on
     * constructor invocation parameters.
     *
     * <p>As an implementation detail, this method depends on {@link
     * AnnotatedTypes#asMemberOf(Types, AnnotatedTypeFactory, AnnotatedTypeMirror, Element)}, and
     * customization based on receiver type should be in accordance with its specification.
     *
     * <p>The return type is a pair of the type of the invoked constructor and the (inferred) type
     * arguments. Note that neither the explicitly passed nor the inferred type arguments are
     * guaranteed to be subtypes of the corresponding upper bounds. See method {@link
     * org.checkerframework.common.basetype.BaseTypeVisitor#checkTypeArguments(Tree, List, List,
     * List)} for the checks of type argument well-formedness.
     *
     * <p>Note that "this" and "super" constructor invocations are handled by method {@link
     * #methodFromUse}. This method only handles constructor invocations in a "new" expression.
     *
     * @param tree the constructor invocation tree
     * @return the annotated type of the invoked constructor (as an executable type) and the
     *     (inferred) type arguments
     */
    public ParameterizedMethodType constructorFromUse(NewClassTree tree) {
        ExecutableElement ctor = TreeUtils.constructor(tree);
        AnnotatedTypeMirror type = fromNewClass(tree);
        addComputedTypeAnnotations(tree.getIdentifier(), type);
        AnnotatedExecutableType con = AnnotatedTypes.asMemberOf(types, this, type, ctor);

        if (tree.getArguments().size() == con.getParameterTypes().size() + 1
                && isSyntheticArgument(tree.getArguments().get(0))) {
            // happens for anonymous constructors of inner classes
            List<AnnotatedTypeMirror> actualParams = new ArrayList<>();
            actualParams.add(getAnnotatedType(tree.getArguments().get(0)));
            actualParams.addAll(con.getParameterTypes());
            con.setParameterTypes(actualParams);
        }

        List<AnnotatedTypeMirror> typeargs = new ArrayList<>(con.getTypeVariables().size());

        Map<TypeVariable, AnnotatedTypeMirror> typeVarMapping =
                AnnotatedTypes.findTypeArguments(processingEnv, this, tree, ctor, con);

        if (!typeVarMapping.isEmpty()) {
            for (AnnotatedTypeVariable tv : con.getTypeVariables()) {
                typeargs.add(typeVarMapping.get(tv.getUnderlyingType()));
            }
            con = (AnnotatedExecutableType) typeVarSubstitutor.substitute(typeVarMapping, con);
        }

        return new ParameterizedMethodType(con, typeargs);
    }

    /** Returns the return type of the method {@code m}. */
    public AnnotatedTypeMirror getMethodReturnType(MethodTree m) {
        AnnotatedExecutableType methodType = getAnnotatedType(m);
        AnnotatedTypeMirror ret = methodType.getReturnType();
        return ret;
    }

    /** Returns the return type of the method {@code m} at the return statement {@code r}. */
    public AnnotatedTypeMirror getMethodReturnType(MethodTree m, ReturnTree r) {
        AnnotatedExecutableType methodType = getAnnotatedType(m);
        AnnotatedTypeMirror ret = methodType.getReturnType();
        return ret;
    }

    private boolean isSyntheticArgument(Tree tree) {
        return tree.toString().contains("<*nullchk*>");
    }

    /**
     * Creates an AnnotatedDeclaredType for a NewClassTree. Adds explicit annotations and
     * annotations inherited from class declarations {@link
     * #annotateInheritedFromClass(AnnotatedTypeMirror)}.
     *
     * <p>If the NewClassTree has type arguments, then any explicit (or inherited from class)
     * annotations on those type arguments are included. If the NewClassTree has a diamond operator,
     * then the annotations on the type arguments are inferred using the assignment context.
     *
     * <p>(Subclass beside {@link GenericAnnotatedTypeFactory} should not override this method.)
     *
     * @param newClassTree NewClassTree
     * @return AnnotatedDeclaredType
     */
    public AnnotatedDeclaredType fromNewClass(NewClassTree newClassTree) {
        AnnotatedDeclaredType type;
        if (newClassTree.getClassBody() != null) {
            type = (AnnotatedDeclaredType) toAnnotatedType(TreeUtils.typeOf(newClassTree), false);
            // If newClassTree creates an anonymous class, then annotations in this location:
            //   new @HERE Class() {}
            // are on not on the identifier newClassTree, but rather on the modifier newClassTree.
            List<? extends AnnotationTree> annos =
                    newClassTree.getClassBody().getModifiers().getAnnotations();
            type.addAnnotations(TreeUtils.annotationsFromTypeAnnotationTrees(annos));
        } else {
            // If newClassTree does not create anonymous class,
            // newClassTree.getIdentifier includes the explicit annotations in this location:
            //   new @HERE Class()
            type = (AnnotatedDeclaredType) fromTypeTree(newClassTree.getIdentifier());
            // TODO: why is newClassTree.getTypeArguments not used?
        }

        if (TreeUtils.isDiamondTree(newClassTree)) {
            // When the diamond operator is used, fromTypeTree() above does not appropriately
            // populate the type arguments on the type. To do this, we need to create the type
            // mirror again, using toAnnotatedType(). However, this does not populate any
            // annotations -- so we need to take these from the fromTypeTree() mirror.
            AnnotatedDeclaredType typeWithInferences =
                    (AnnotatedDeclaredType) toAnnotatedType(TreeUtils.typeOf(newClassTree), false);
            typeWithInferences.addAnnotations(type.getAnnotations());

            if (((com.sun.tools.javac.code.Type) typeWithInferences.actualType)
                    .tsym
                    .getTypeParameters()
                    .nonEmpty()) {
                Pair<Tree, AnnotatedTypeMirror> ctx = this.visitorState.getAssignmentContext();
                if (ctx != null) {
                    AnnotatedTypeMirror ctxtype = ctx.second;
                    fromNewClassContextHelper(typeWithInferences, ctxtype);
                }
            }

            return typeWithInferences;
        }
        return type;
    }

    // This method extracts the ugly hacky parts.
    // This method should be rewritten and in particular diamonds should be
    // implemented cleanly.
    // See Issue 289.
    private void fromNewClassContextHelper(
            AnnotatedDeclaredType type, AnnotatedTypeMirror ctxtype) {
        switch (ctxtype.getKind()) {
            case DECLARED:
                AnnotatedDeclaredType adctx = (AnnotatedDeclaredType) ctxtype;

                if (type.getTypeArguments().size() == adctx.getTypeArguments().size()) {
                    // Try to simply take the type arguments from LHS.
                    List<AnnotatedTypeMirror> oldArgs = type.getTypeArguments();
                    List<AnnotatedTypeMirror> newArgs = adctx.getTypeArguments();
                    for (int i = 0; i < type.getTypeArguments().size(); ++i) {
                        if (!types.isSubtype(
                                newArgs.get(i).actualType, oldArgs.get(i).actualType)) {
                            // One of the underlying types doesn't match. Give up.
                            return;
                        }
                    }

                    type.setTypeArguments(newArgs);

                    /* It would be nice to call isSubtype for a basic sanity check.
                     * However, the type might not have been completely initialized yet,
                     * so isSubtype might fail.
                     *
                    if (!typeHierarchy.isSubtype(type, ctxtype)) {
                        // Simply taking the newArgs didn't result in a valid subtype.
                        // Give up and simply use the inferred types.
                        type.setTypeArguments(oldArgs);
                    }
                    */
                } else {
                    // TODO: Find a way to determine annotated type arguments.
                    // Look at what Attr and Resolve are doing and rework this whole method.
                }
                break;

            case ARRAY:
                // This new class is in the initializer of an array.
                // The array being created can't have a generic component type,
                // so nothing to be done.
                break;
            case TYPEVAR:
                // TODO: this should NOT be necessary.
                // org.checkerframework.dataflow.cfg.node.MethodAccessNode.MethodAccessNode(ExpressionTree, Node)
                // Uses an ExecutableElement, which did not substitute type variables.
                break;
            case WILDCARD:
                // TODO: look at bounds of wildcard and see whether we can improve.
                break;
            default:
                if (ctxtype.getKind().isPrimitive()) {
                    // See Issue 438. Ignore primitive types for diamond inference - a primitive
                    // type
                    // is never a suitable context anyways.
                } else {
                    throw new BugInCF(
                            "AnnotatedTypeFactory.fromNewClassContextHelper: unexpected context: "
                                    + ctxtype
                                    + " ("
                                    + ctxtype.getKind()
                                    + ")");
                }
        }
    }

    /**
     * Returns the annotated boxed type of the given primitive type. The returned type would only
     * have the annotations on the given type.
     *
     * <p>Subclasses may override this method safely to override this behavior.
     *
     * @param type the primitive type
     * @return the boxed declared type of the passed primitive type
     */
    public AnnotatedDeclaredType getBoxedType(AnnotatedPrimitiveType type) {
        TypeElement typeElt = types.boxedClass(type.getUnderlyingType());
        AnnotatedDeclaredType dt = fromElement(typeElt);
        dt.addAnnotations(type.getAnnotations());
        return dt;
    }

    /**
     * returns the annotated primitive type of the given declared type if it is a boxed declared
     * type. Otherwise, it throws <i>IllegalArgumentException</i> exception.
     *
     * <p>The returned type would have the annotations on the given type and nothing else.
     *
     * @param type the declared type
     * @return the unboxed primitive type
     * @throws IllegalArgumentException if the type given has no unbox conversion
     */
    public AnnotatedPrimitiveType getUnboxedType(AnnotatedDeclaredType type)
            throws IllegalArgumentException {
        PrimitiveType primitiveType = types.unboxedType(type.getUnderlyingType());
        AnnotatedPrimitiveType pt =
                (AnnotatedPrimitiveType) AnnotatedTypeMirror.createType(primitiveType, this, false);
        pt.addAnnotations(type.getAnnotations());
        return pt;
    }

    /**
     * Returns AnnotatedDeclaredType with underlying type String and annotations copied from type.
     * Subclasses may change the annotations.
     *
     * @param type type to convert to String
     * @return AnnotatedTypeMirror that results from converting type to a String type
     */
    // TODO: Test that this is called in all the correct locations
    // See Issue #715
    // https://github.com/typetools/checker-framework/issues/715
    public AnnotatedDeclaredType getStringType(AnnotatedTypeMirror type) {
        TypeMirror stringTypeMirror = TypesUtils.typeFromClass(String.class, types, elements);
        AnnotatedDeclaredType stringATM =
                (AnnotatedDeclaredType)
                        AnnotatedTypeMirror.createType(
                                stringTypeMirror, this, type.isDeclaration());
        stringATM.addAnnotations(type.getEffectiveAnnotations());
        return stringATM;
    }

    /**
     * Returns AnnotatedPrimitiveType with underlying type {@code narrowedTypeMirror} and
     * annotations copied from {@code type}.
     *
     * <p>Currently this method is called only for primitives that are narrowed at assignments from
     * literal ints, for example, {@code byte b = 1;}. All other narrowing conversions happen at
     * typecasts.
     *
     * @param type type to narrow
     * @param narrowedTypeMirror underlying type for the returned type mirror
     * @return result of converting {@code type} to {@code narrowedTypeMirror}
     */
    public AnnotatedPrimitiveType getNarrowedPrimitive(
            AnnotatedPrimitiveType type, TypeMirror narrowedTypeMirror) {
        AnnotatedPrimitiveType narrowed =
                (AnnotatedPrimitiveType)
                        AnnotatedTypeMirror.createType(
                                narrowedTypeMirror, this, type.isDeclaration());
        narrowed.addAnnotations(type.getAnnotations());
        return narrowed;
    }

    /** Returns the VisitorState instance used by the factory to infer types. */
    public VisitorState getVisitorState() {
        return this.visitorState;
    }

    // **********************************************************************
    // random methods wrapping #getAnnotatedType(Tree) and #fromElement(Tree)
    // with appropriate casts to reduce casts on the client side
    // **********************************************************************

    /** @see #getAnnotatedType(Tree) */
    public final AnnotatedDeclaredType getAnnotatedType(ClassTree tree) {
        return (AnnotatedDeclaredType) getAnnotatedType((Tree) tree);
    }

    /** @see #getAnnotatedType(Tree) */
    public final AnnotatedDeclaredType getAnnotatedType(NewClassTree tree) {
        return (AnnotatedDeclaredType) getAnnotatedType((Tree) tree);
    }

    /** @see #getAnnotatedType(Tree) */
    public final AnnotatedArrayType getAnnotatedType(NewArrayTree tree) {
        return (AnnotatedArrayType) getAnnotatedType((Tree) tree);
    }

    /** @see #getAnnotatedType(Tree) */
    public final AnnotatedExecutableType getAnnotatedType(MethodTree tree) {
        return (AnnotatedExecutableType) getAnnotatedType((Tree) tree);
    }

    /** @see #getAnnotatedType(Element) */
    public final AnnotatedDeclaredType getAnnotatedType(TypeElement elt) {
        return (AnnotatedDeclaredType) getAnnotatedType((Element) elt);
    }

    /** @see #getAnnotatedType(Element) */
    public final AnnotatedExecutableType getAnnotatedType(ExecutableElement elt) {
        return (AnnotatedExecutableType) getAnnotatedType((Element) elt);
    }

    /** @see #fromElement(Element) */
    public final AnnotatedDeclaredType fromElement(TypeElement elt) {
        return (AnnotatedDeclaredType) fromElement((Element) elt);
    }

    /** @see #fromElement(Element) */
    public final AnnotatedExecutableType fromElement(ExecutableElement elt) {
        return (AnnotatedExecutableType) fromElement((Element) elt);
    }

    // **********************************************************************
    // Helper methods for this classes
    // **********************************************************************

    /**
     * Determines whether the given annotation is a part of the type system under which this type
     * factory operates. Null is never a supported qualifier; the parameter is nullable to allow the
     * result of aliasedAnnotation to be passed in directly.
     *
     * @param a any annotation
     * @return true if that annotation is part of the type system under which this type factory
     *     operates, false otherwise
     */
    public boolean isSupportedQualifier(@Nullable AnnotationMirror a) {
        if (a == null) {
            return false;
        }
        return AnnotationUtils.containsSameByName(
                this.getQualifierHierarchy().getTypeQualifiers(), a);
    }

    /**
     * Adds the annotation {@code aliasClass} as an alias for the canonical annotation {@code type}
     * that will be used by the Checker Framework in the alias's place.
     *
     * <p>By specifying the alias/canonical relationship using this method, the elements of the
     * alias are not preserved when the canonical annotation to use is constructed from the alias.
     * If you want the elements to be copied over as well, use {@link #addAliasedAnnotation(Class,
     * AnnotationMirror, boolean, String...)}.
     *
     * @param aliasClass the class of the aliased annotation
     * @param type the canonical annotation
     */
    protected void addAliasedAnnotation(Class<?> aliasClass, AnnotationMirror type) {
        addAliasedAnnotation(aliasClass.getCanonicalName(), type);
    }

    /**
     * Adds the annotation, whose fully-qualified name is given by {@code aliasName}, as an alias
     * for the canonical annotation {@code type} that will be used by the Checker Framework in the
     * alias's place.
     *
     * <p>Use this method if the alias class is not necessary on the classpath at Checker Framework
     * compile and run time. Otherwise, use {@link #addAliasedAnnotation(Class, AnnotationMirror)}
     * which prevents the possibility of a typo in the class name.
     *
     * @param aliasName the fully-qualified name of the aliased annotation
     * @param type the canonical annotation
     */
    protected void addAliasedAnnotation(String aliasName, AnnotationMirror type) {
        aliases.put(aliasName, type);
    }

    /**
     * Adds the annotation {@code aliasClass} as an alias for the canonical annotation {@code type}
     * that will be used by the Checker Framework in the alias's place.
     *
     * <p>You may specify the copyElements flag to indicate whether you want the elements of the
     * alias to be copied over when the canonical annotation is constructed. Be careful that the
     * framework will try to copy the elements by name matching, so make sure that names and types
     * of the elements to be copied over are exactly the same as the ones in the canonical
     * annotation. Otherwise, an 'Couldn't find element in annotation' error is raised.
     *
     * <p>To facilitate the cases where some of the elements is ignored on purpose when constructing
     * the canonical annotation, this method also provides a varargs {@code ignorableElements} for
     * you to explicitly specify the ignoring rules. For example, {@link
     * org.checkerframework.checker.index.qual.IndexFor @IndexFor} is an alias of {@link
     * org.checkerframework.checker.index.qual.NonNegative @NonNegative}, but the element "value" of
     * {@code @IndexFor} should be ignored when constructing {@code @NonNegative}. In the cases
     * where all elements are ignored, we can simply use {@link #addAliasedAnnotation(Class,
     * AnnotationMirror)} instead.
     *
     * @param aliasClass the class of the aliased annotation
     * @param type the canonical annotation
     * @param copyElements a flag that indicates whether you want to copy the elements over when
     *     getting the alias from the canonical annotation
     * @param ignorableElements a list of elements that can be safely dropped when the elements are
     *     being copied over
     */
    protected void addAliasedAnnotation(
            Class<?> aliasClass,
            AnnotationMirror type,
            boolean copyElements,
            String... ignorableElements) {
        addAliasedAnnotation(aliasClass.getCanonicalName(), type, copyElements, ignorableElements);
    }

    /**
     * Adds the annotation, whose fully-qualified name is given by {@code aliasName}, as an alias
     * for the canonical annotation {@code type} that will be used by the Checker Framework in the
     * alias's place.
     *
     * <p>Use this method if the alias class is not necessarily on the classpath at Checker
     * Framework compile and run time. Otherwise, use {@link #addAliasedAnnotation(Class,
     * AnnotationMirror, boolean, String[])} which prevents the possibility of a typo in the class
     * name.
     *
     * @param aliasName the fully-qualified name of the aliased class
     * @param type the canonical annotation
     * @param copyElements a flag that indicates whether we want to copy the elements over when
     *     getting the alias from the canonical annotation
     * @param ignorableElements a list of elements that can be safely dropped when the elements are
     *     being copied over
     */
    protected void addAliasedAnnotation(
            String aliasName,
            AnnotationMirror type,
            boolean copyElements,
            String... ignorableElements) {
        addAliasedAnnotation(aliasName, type);
        if (copyElements) {
            aliasesCopyElements.add(aliasName);
            aliasesIgnorableElements.put(aliasName, ignorableElements);
        } else if (ignorableElements.length > 0) {
            throw new BugInCF("copyElements = false, ignorableElements = " + ignorableElements);
        }
    }

    /**
     * Returns the canonical annotation for the passed annotation. Returns null if the passed
     * annotation is not an alias of a canonical one in the framework.
     *
     * <p>A canonical annotation is the internal annotation that will be used by the Checker
     * Framework in the aliased annotation's place.
     *
     * @param a the qualifier to check for an alias
     * @return the canonical annotation, or null if none exists
     */
    public @Nullable AnnotationMirror aliasedAnnotation(AnnotationMirror a) {
        TypeElement elem = (TypeElement) a.getAnnotationType().asElement();
        String qualName = elem.getQualifiedName().toString();
        AnnotationMirror canonicalAnno = aliases.get(qualName);
        if (canonicalAnno != null && a.getElementValues().size() > 0) {
            AnnotationBuilder builder = new AnnotationBuilder(processingEnv, canonicalAnno);
            if (aliasesCopyElements.contains(qualName)) {
                builder.copyElementValuesFromAnnotation(a, aliasesIgnorableElements.get(qualName));
            }
            return builder.build();
        } else {
            return canonicalAnno;
        }
    }

    /**
     * Add the annotation {@code alias} as an alias for the declaration annotation {@code
     * annotation}, where the annotation mirror {@code annotationToUse} will be used instead. If
     * multiple calls are made with the same {@code annotation}, then the {@code annotationToUse}
     * must be the same.
     *
     * <p>The point of {@code annotationToUse} is that it may include elements/fields.
     */
    protected void addAliasedDeclAnnotation(
            Class<? extends Annotation> alias, Class<? extends Annotation> annotation) {
        Set<Class<? extends Annotation>> aliases = declAliases.get(annotation);
        if (aliases == null) {
            aliases = new HashSet<>();
            declAliases.put(annotation, aliases);
        }
        aliases.add(alias);
    }

    /**
     * Adds the annotation {@code annotation} in the set of declaration annotations that should be
     * inherited. A declaration annotation will be inherited if it is in this list, or if it has the
     * meta-annotation @InheritedAnnotation. The meta-annotation @InheritedAnnotation should be used
     * instead of this method, if possible.
     */
    protected void addInheritedAnnotation(AnnotationMirror annotation) {
        inheritedAnnotations.add(annotation);
    }

    /**
     * A convenience method that converts a {@link TypeMirror} to an empty {@link
     * AnnotatedTypeMirror} using {@link AnnotatedTypeMirror#createType}.
     *
     * @param t the {@link TypeMirror}
     * @param declaration true if the result should be marked as a type declaration
     * @return an {@link AnnotatedTypeMirror} that has {@code t} as its underlying type
     */
    protected final AnnotatedTypeMirror toAnnotatedType(TypeMirror t, boolean declaration) {
        return AnnotatedTypeMirror.createType(t, this, declaration);
    }

    /**
     * Determines an empty annotated type of the given tree. In other words, finds the {@link
     * TypeMirror} for the tree and converts that into an {@link AnnotatedTypeMirror}, but does not
     * add any annotations to the result.
     *
     * <p>Most users will want to use getAnnotatedType instead; this method is mostly for internal
     * use.
     *
     * @param node the tree to analyze
     * @return the type of {@code node}, without any annotations
     */
    protected final AnnotatedTypeMirror type(Tree node) {
        boolean isDeclaration = TreeUtils.isTypeDeclaration(node);

        // Attempt to obtain the type via JCTree.
        if (TreeUtils.typeOf(node) != null) {
            AnnotatedTypeMirror result = toAnnotatedType(TreeUtils.typeOf(node), isDeclaration);
            return result;
        }

        // Attempt to obtain the type via TreePath (slower).
        TreePath path = this.getPath(node);
        assert path != null : "No path or type in tree: " + node;

        TypeMirror t = trees.getTypeMirror(path);
        assert validType(t) : "Invalid type " + t + " for node " + t;

        return toAnnotatedType(t, isDeclaration);
    }

    /**
     * Gets the declaration tree for the element, if the source is available.
     *
     * <p>TODO: would be nice to move this to InternalUtils/TreeUtils.
     *
     * @param elt an element
     * @return the tree declaration of the element if found
     */
    public final Tree declarationFromElement(Element elt) {
        // if root is null, we cannot find any declaration
        if (root == null) {
            return null;
        }
        if (shouldCache && elementToTreeCache.containsKey(elt)) {
            return elementToTreeCache.get(elt);
        }

        // Check for new declarations, outside of the AST.
        if (elt instanceof DetachedVarSymbol) {
            return ((DetachedVarSymbol) elt).getDeclaration();
        }

        // TODO: handle type parameter declarations?
        Tree fromElt;
        // Prevent calling declarationFor on elements we know we don't have
        // the tree for

        switch (elt.getKind()) {
            case CLASS:
            case ENUM:
            case INTERFACE:
            case ANNOTATION_TYPE:
            case FIELD:
            case ENUM_CONSTANT:
            case METHOD:
            case CONSTRUCTOR:
                fromElt = trees.getTree(elt);
                break;
            default:
                fromElt =
                        com.sun.tools.javac.tree.TreeInfo.declarationFor(
                                (com.sun.tools.javac.code.Symbol) elt,
                                (com.sun.tools.javac.tree.JCTree) root);
                break;
        }
        if (shouldCache) {
            elementToTreeCache.put(elt, fromElt);
        }
        return fromElt;
    }

    /**
     * Returns the current class type being visited by the visitor. The method uses the parameter
     * only if the most enclosing class cannot be found directly.
     *
     * @return type of the most enclosing class being visited
     */
    // This method is used to wrap access to visitorState
    protected final ClassTree getCurrentClassTree(Tree tree) {
        if (visitorState.getClassTree() != null) {
            return visitorState.getClassTree();
        }
        return TreeUtils.enclosingClass(getPath(tree));
    }

    protected final AnnotatedDeclaredType getCurrentClassType(Tree tree) {
        return getAnnotatedType(getCurrentClassTree(tree));
    }

    /**
     * Returns the receiver type of the current method being visited, and returns null if the
     * visited tree is not within a method or if that method has no receiver (e.g. a static method).
     *
     * <p>The method uses the parameter only if the most enclosing method cannot be found directly.
     *
     * @return receiver type of the most enclosing method being visited
     */
    protected final @Nullable AnnotatedDeclaredType getCurrentMethodReceiver(Tree tree) {
        AnnotatedDeclaredType res = visitorState.getMethodReceiver();
        if (res == null) {
            TreePath path = getPath(tree);
            if (path != null) {
                MethodTree enclosingMethod = TreeUtils.enclosingMethod(path);
                ClassTree enclosingClass = TreeUtils.enclosingClass(path);

                boolean found = false;

                for (Tree member : enclosingClass.getMembers()) {
                    if (member.getKind() == Tree.Kind.METHOD) {
                        if (member == enclosingMethod) {
                            found = true;
                        }
                    }
                }

                if (found && enclosingMethod != null) {
                    AnnotatedExecutableType method = getAnnotatedType(enclosingMethod);
                    res = method.getReceiverType();
                    // TODO: three tests fail if one adds the following, which would make
                    // sense, or not?
                    // visitorState.setMethodReceiver(res);
                } else {
                    // We are within an anonymous class or field initializer
                    res = this.getAnnotatedType(enclosingClass);
                }
            }
        }
        return res;
    }

    protected final boolean isWithinConstructor(Tree tree) {
        if (visitorState.getClassType() != null) {
            return visitorState.getMethodTree() != null
                    && TreeUtils.isConstructor(visitorState.getMethodTree());
        }

        MethodTree enclosingMethod = TreeUtils.enclosingMethod(getPath(tree));
        return enclosingMethod != null && TreeUtils.isConstructor(enclosingMethod);
    }

    private final Element getMostInnerClassOrMethod(Tree tree) {
        if (visitorState.getMethodTree() != null) {
            return TreeUtils.elementFromDeclaration(visitorState.getMethodTree());
        }
        if (visitorState.getClassTree() != null) {
            return TreeUtils.elementFromDeclaration(visitorState.getClassTree());
        }

        TreePath path = getPath(tree);
        if (path == null) {
            throw new BugInCF(
                    String.format(
                            "AnnotatedTypeFactory.getMostInnerClassOrMethod: getPath(tree)=>null%n  TreePath.getPath(root, tree)=>%s\n  for tree (%s) = %s%n  root=%s",
                            TreePath.getPath(root, tree), tree.getClass(), tree, root));
        }
        for (Tree pathTree : path) {
            if (pathTree instanceof MethodTree) {
                return TreeUtils.elementFromDeclaration((MethodTree) pathTree);
            } else if (pathTree instanceof ClassTree) {
                return TreeUtils.elementFromDeclaration((ClassTree) pathTree);
            }
        }

        throw new BugInCF("AnnotatedTypeFactory.getMostInnerClassOrMethod: cannot be here");
    }

    private final Map<Tree, Element> pathHack = new HashMap<>();

    public final void setPathHack(Tree node, Element enclosing) {
        pathHack.put(node, enclosing);
    }

    /**
     * Gets the path for the given {@link Tree} under the current root by checking from the
     * visitor's current path, and only using {@link Trees#getPath(CompilationUnitTree, Tree)}
     * (which is much slower) only if {@code node} is not found on the current path.
     *
     * <p>Note that the given Tree has to be within the current compilation unit, otherwise null
     * will be returned.
     *
     * @param node the {@link Tree} to get the path for
     * @return the path for {@code node} under the current root
     */
    public final TreePath getPath(Tree node) {
        assert root != null
                : "AnnotatedTypeFactory.getPath: root needs to be set when used on trees; factory: "
                        + this.getClass();

        if (node == null) {
            return null;
        }

        if (treePathCache.isCached(node)) {
            return treePathCache.getPath(root, node);
        }

        TreePath currentPath = visitorState.getPath();
        if (currentPath == null) {
            return TreePath.getPath(root, node);
        }

        // This method uses multiple heuristics to avoid calling
        // TreePath.getPath()

        // If the current path you are visiting is for this node we are done
        if (currentPath.getLeaf() == node) {
            return currentPath;
        }

        // When running on Daikon, we noticed that a lot of calls happened
        // within a small subtree containing the node we are currently visiting

        // When testing on Daikon, two steps resulted in the best performance
        if (currentPath.getParentPath() != null) {
            currentPath = currentPath.getParentPath();
        }
        if (currentPath.getLeaf() == node) {
            return currentPath;
        }
        if (currentPath.getParentPath() != null) {
            currentPath = currentPath.getParentPath();
        }
        if (currentPath.getLeaf() == node) {
            return currentPath;
        }

        final TreePath pathWithinSubtree = TreePath.getPath(currentPath, node);
        if (pathWithinSubtree != null) {
            return pathWithinSubtree;
        }

        // climb the current path till we see that
        // Works when getPath called on the enclosing method, enclosing
        // class
        TreePath current = currentPath;
        while (current != null) {
            if (current.getLeaf() == node) {
                return current;
            }
            current = current.getParentPath();
        }

        // OK, we give up. Use the cache to look up.
        return treePathCache.getPath(root, node);
    }

    /**
     * Gets the {@link Element} representing the declaration of the method enclosing a tree node.
     * This feature is used to record the enclosing methods of {@link Tree}s that are created
     * internally by the checker.
     *
     * <p>TODO: Find a better way to store information about enclosing Trees.
     *
     * @param node the {@link Tree} to get the enclosing method for
     * @return the method {@link Element} enclosing the argument, or null if none has been recorded
     */
    public final Element getEnclosingMethod(Tree node) {
        return pathHack.get(node);
    }

    /**
     * Assert that the type is a type of valid type mirror, i.e. not an ERROR or OTHER type.
     *
     * @param type an annotated type
     * @return true if the type is a valid annotated type, false otherwise
     */
    static final boolean validAnnotatedType(AnnotatedTypeMirror type) {
        if (type == null) {
            return false;
        }
        return validType(type.getUnderlyingType());
    }

    /**
     * Used for asserting that a type is valid for converting to an annotated type.
     *
     * @return true if {@code type} can be converted to an annotated type, false otherwise
     */
    private static final boolean validType(TypeMirror type) {
        if (type == null) {
            return false;
        }
        switch (type.getKind()) {
            case ERROR:
            case OTHER:
            case PACKAGE:
                return false;
            default:
                return true;
        }
    }

    /**
     * Parses the stub files in the following order:
     *
     * <ol>
     *   <li>jdk.astub in the same directory as the checker, if it exists and ignorejdkastub option
     *       is not supplied <br>
     *   <li>Stub files listed in @Stubfiles annotation on the checker; must be in same directory as
     *       the checker<br>
     *   <li>Stub files provide via stubs system property <br>
     *   <li>Stub files provide via stubs environment variable <br>
     *   <li>Stub files provide via stubs compiler option
     * </ol>
     *
     * <p>If a type is annotated with a qualifier from the same hierarchy in more than one stub
     * file, the qualifier in the last stub file is applied.
     *
     * <p>Sets typesFromStubFiles and declAnnosFromStubFiles by side effect, just before returning.
     */
    protected void parseStubFiles() {
        if (this.typesFromStubFiles != null || this.declAnnosFromStubFiles != null) {
            throw new BugInCF("AnnotatedTypeFactory.parseStubFiles called more than once");
        }

        Map<Element, AnnotatedTypeMirror> typesFromStubFiles = new HashMap<>();
        Map<String, Set<AnnotationMirror>> declAnnosFromStubFiles = new HashMap<>();

        // 1. jdk.astub
        if (!checker.hasOption("ignorejdkastub")) {
            InputStream in = checker.getClass().getResourceAsStream("jdk.astub");
            if (in != null) {
                StubParser.parse(
                        checker.getClass().getResource("jdk.astub").toString(),
                        in,
                        this,
                        processingEnv,
                        typesFromStubFiles,
                        declAnnosFromStubFiles);
            }
        }

        // Stub files specified via stubs compiler option, stubs system property,
        // stubs env. variable, or @Stubfiles
        List<String> allStubFiles = new ArrayList<>();

        // 2. Stub files listed in @Stubfiles annotation on the checker
        StubFiles stubFilesAnnotation = checker.getClass().getAnnotation(StubFiles.class);
        if (stubFilesAnnotation != null) {
            Collections.addAll(allStubFiles, stubFilesAnnotation.value());
        }

        // 3. Stub files provided via stubs system property
        String stubsProperty = System.getProperty("stubs");
        if (stubsProperty != null) {
            Collections.addAll(allStubFiles, stubsProperty.split(File.pathSeparator));
        }

        // 4. Stub files provided via stubs environment variable
        String stubEnvVar = System.getenv("stubs");
        if (stubEnvVar != null) {
            Collections.addAll(allStubFiles, stubEnvVar.split(File.pathSeparator));
        }

        // 5. Stub files provided via stubs option
        String stubsOption = checker.getOption("stubs");
        if (stubsOption != null) {
            Collections.addAll(allStubFiles, stubsOption.split(File.pathSeparator));
        }

        if (allStubFiles.isEmpty()) {
            this.typesFromStubFiles = typesFromStubFiles;
            this.declAnnosFromStubFiles = declAnnosFromStubFiles;
            return;
        }

        // Parse stub files specified via stubs compiler option, stubs system property,
        // stubs env. variable, or @Stubfiles
        for (String stubPath : allStubFiles) {
            if (stubPath == null || stubPath.isEmpty()) {
                continue;
            }
            // Handle case when running in jtreg
            String base = System.getProperty("test.src");
            String stubPathFull = stubPath;
            if (base != null) {
                stubPathFull = base + "/" + stubPath;
            }
            List<StubResource> stubs = StubUtil.allStubFiles(stubPathFull);
            if (stubs.isEmpty()) {
                InputStream in = checker.getClass().getResourceAsStream(stubPath);
                if (in != null) {
                    StubParser.parse(
                            stubPath,
                            in,
                            this,
                            processingEnv,
                            typesFromStubFiles,
                            declAnnosFromStubFiles);
                    // We could handle the stubPath -> continue.
                    continue;
                }
                // We couldn't handle the stubPath -> error message.
                checker.message(
                        Kind.NOTE,
                        "Did not find stub file or files within directory: "
                                + stubPath
                                + " "
                                + new File(stubPath).getAbsolutePath()
                                + " "
                                + stubPathFull);
            }
            for (StubResource resource : stubs) {
                InputStream stubStream;
                try {
                    stubStream = resource.getInputStream();
                } catch (IOException e) {
                    checker.message(
                            Kind.NOTE,
                            "Could not read stub resource: " + resource.getDescription());
                    continue;
                }
                StubParser.parse(
                        resource.getDescription(),
                        stubStream,
                        this,
                        processingEnv,
                        typesFromStubFiles,
                        declAnnosFromStubFiles);
            }
        }

        this.typesFromStubFiles = typesFromStubFiles;
        this.declAnnosFromStubFiles = declAnnosFromStubFiles;
    }

    /**
     * Returns the actual annotation mirror used to annotate this element, whose name equals the
     * passed annotation class (or is an alias for it). Returns null if none exists.
     *
     * @see #getDeclAnnotationNoAliases
     * @param elt the element to retrieve the declaration annotation from
     * @param anno annotation class
     * @return the annotation mirror for anno
     */
    @Override
    public final AnnotationMirror getDeclAnnotation(Element elt, Class<? extends Annotation> anno) {
        return getDeclAnnotation(elt, anno, true);
    }

    /**
     * Returns the actual annotation mirror used to annotate this element, whose name equals the
     * passed annotation class. Returns null if none exists. Does not check for aliases of the
     * annotation class.
     *
     * <p>Call this method from a checker that needs to alias annotations for one purpose and not
     * for another. For example, in the Lock Checker, {@code @LockingFree} and
     * {@code @ReleasesNoLocks} are both aliases of {@code @SideEffectFree} since they are all
     * considered side-effect-free with regard to the set of locks held before and after the method
     * call. However, a {@code synchronized} block is permitted inside a {@code @ReleasesNoLocks}
     * method but not inside a {@code @LockingFree} or {@code @SideEffectFree} method.
     *
     * @see #getDeclAnnotation
     * @param elt the element to retrieve the declaration annotation from
     * @param anno annotation class
     * @return the annotation mirror for anno
     */
    public final AnnotationMirror getDeclAnnotationNoAliases(
            Element elt, Class<? extends Annotation> anno) {
        return getDeclAnnotation(elt, anno, false);
    }

    /**
     * Returns true if the element appears in a stub file (Currently only works for methods,
     * constructors, and fields).
     */
    public boolean isFromStubFile(Element element) {
        return this.getDeclAnnotation(element, FromStubFile.class) != null;
    }

    /**
     * Returns true if the element is from bytecode and the if the element did not appear in a stub
     * file. Currently only works for methods, constructors, and fields.
     */
    public boolean isFromByteCode(Element element) {
        if (isFromStubFile(element)) {
            return false;
        }
        return this.getDeclAnnotation(element, FromByteCode.class) != null;
    }

    /**
     * Returns the actual annotation mirror used to annotate this element, whose name equals the
     * passed annotation class (or is an alias for it). Returns null if none exists. May return the
     * canonical annotation that annotationName is an alias for.
     *
     * <p>This is the private implementation of the same-named, public method.
     *
     * <p>An option is provided to not to check for aliases of annotations. For example, an
     * annotated type factory may use aliasing for a pair of annotations for convenience while
     * needing in some cases to determine a strict ordering between them, such as when determining
     * whether the annotations on an overrider method are more specific than the annotations of an
     * overridden method.
     *
     * @param elt the element to retrieve the annotation from
     * @param annoClass the class the annotation to retrieve
     * @param checkAliases whether to return an annotation mirror for an alias of the requested
     *     annotation class name
     * @return the annotation mirror for the requested annotation, or null if not found
     */
    private AnnotationMirror getDeclAnnotation(
            Element elt, Class<? extends Annotation> annoClass, boolean checkAliases) {
        Set<AnnotationMirror> declAnnos = getDeclAnnotations(elt);

        for (AnnotationMirror am : declAnnos) {
            if (AnnotationUtils.areSameByClass(am, annoClass)) {
                return am;
            }
        }
        // Look through aliases.
        if (checkAliases) {
            Pair<AnnotationMirror, Set<Class<? extends Annotation>>> aliases =
                    declAliases.get(annoClass);
            if (aliases != null) {
                for (Class<? extends Annotation> alias : aliases.second) {
                    for (AnnotationMirror am : declAnnos) {
                        if (AnnotationUtils.areSameByClass(am, alias)) {
                            // TODO: need to copy over elements/fields
                            return aliases.first;
                        }
                    }
                }
            }
        }
        // Not found.
        return null;
    }

    /**
     * Returns all of the actual annotation mirrors used to annotate this element (includes stub
     * files and declaration annotations from overridden methods).
     *
     * @param elt the element for which to determine annotations
     */
    public Set<AnnotationMirror> getDeclAnnotations(Element elt) {
        if (cacheDeclAnnos.containsKey(elt)) {
            // Found in cache, return result.
            return cacheDeclAnnos.get(elt);
        }

        Set<AnnotationMirror> results = AnnotationUtils.createAnnotationSet();
        // Retrieving the annotations from the element.
        List<? extends AnnotationMirror> fromEle = elements.getAllAnnotationMirrors(elt);
        for (AnnotationMirror annotation : fromEle) {
            try {
                results.add(annotation);
            } catch (com.sun.tools.javac.code.Symbol.CompletionFailure cf) {
                // If a CompletionFailure occurs, issue a warning.
                checker.report(
                        Result.warning(
                                "annotation.not.completed",
                                ElementUtils.getVerboseName(elt),
                                annotation),
                        annotation.getAnnotationType().asElement());
            }
        }

        // If declAnnosFromStubFiles == null, return the annotations in the element.
        if (declAnnosFromStubFiles != null) {
            // Adding @FromByteCode annotation to declAnnosFromStubFiles entry with key
            // elt, if elt is from bytecode.
            addFromByteCode(elt);

            // Retrieving annotations from stub files.
            String eltName = ElementUtils.getVerboseName(elt);
            Set<AnnotationMirror> stubAnnos = declAnnosFromStubFiles.get(eltName);
            if (stubAnnos != null) {
                results.addAll(stubAnnos);
            }

            if (elt.getKind() == ElementKind.METHOD) {
                // Retrieve the annotations from the overridden method's element.
                inheritOverriddenDeclAnnos((ExecutableElement) elt, results);
            }

            // Add the element and its annotations to the cache.
            cacheDeclAnnos.put(elt, results);
        }

        return results;
    }

    /**
     * Adds into {@code results} the declaration annotations found in all elements that the method
     * element {@code elt} overrides.
     *
     * @param elt method element
     * @param results {@code elt} local declaration annotations. The ones found in stub files and in
     *     the element itself.
     */
    private void inheritOverriddenDeclAnnos(ExecutableElement elt, Set<AnnotationMirror> results) {
        Map<AnnotatedDeclaredType, ExecutableElement> overriddenMethods =
                AnnotatedTypes.overriddenMethods(elements, this, elt);

        if (overriddenMethods != null) {
            for (ExecutableElement superElt : overriddenMethods.values()) {
                Set<AnnotationMirror> superAnnos = getDeclAnnotations(superElt);

                for (AnnotationMirror annotation : superAnnos) {
                    List<? extends AnnotationMirror> annotationsOnAnnotation;
                    try {
                        annotationsOnAnnotation =
                                annotation.getAnnotationType().asElement().getAnnotationMirrors();
                    } catch (com.sun.tools.javac.code.Symbol.CompletionFailure cf) {
                        // Fix for Issue 348: If a CompletionFailure occurs,
                        // issue a warning.
                        checker.report(
                                Result.warning(
                                        "annotation.not.completed",
                                        ElementUtils.getVerboseName(elt),
                                        annotation),
                                annotation.getAnnotationType().asElement());
                        continue;
                    }
                    if (AnnotationUtils.containsSameByClass(
                                    annotationsOnAnnotation, InheritedAnnotation.class)
                            || AnnotationUtils.containsSameByName(
                                    inheritedAnnotations, annotation)) {
                        addOrMerge(results, annotation);
                    }
                }
            }
        }
    }

    private void addOrMerge(Set<AnnotationMirror> results, AnnotationMirror annotation) {
        if (AnnotationUtils.containsSameByName(results, annotation)) {
            /*
             * TODO: feature request: figure out a way to merge multiple annotations
             * of the same kind. For some annotations this might mean merging some
             * arrays, for others it might mean converting a single annotation into a
             * container annotation. We should define a protected method for subclasses
             * to adapt the behavior.
             * For now, do nothing and just take the first, most concrete, annotation.
            AnnotationMirror prev = null;
            for (AnnotationMirror an : results) {
                if (AnnotationUtils.areSameByName(an, annotation)) {
                    prev = an;
                    break;
                }
            }
            results.remove(prev);
            AnnotationMirror merged = ...;
            results.add(merged);
            */
        } else {
            results.add(annotation);
        }
    }

    /**
     * Returns a list of all declaration annotations used to annotate this element, which have a
     * meta-annotation (i.e., an annotation on that annotation) with class {@code metaAnnotation}.
     *
     * @param element the element for which to determine annotations
     * @param metaAnnotation the meta-annotation that needs to be present
     * @return a list of pairs {@code (anno, metaAnno)} where {@code anno} is the annotation mirror
     *     at {@code element}, and {@code metaAnno} is the annotation mirror used to annotate {@code
     *     anno}.
     */
    public List<Pair<AnnotationMirror, AnnotationMirror>> getDeclAnnotationWithMetaAnnotation(
            Element element, Class<? extends Annotation> metaAnnotation) {
        List<Pair<AnnotationMirror, AnnotationMirror>> result = new ArrayList<>();
        Set<AnnotationMirror> annotationMirrors = getDeclAnnotations(element);

        // Go through all annotations found.
        for (AnnotationMirror annotation : annotationMirrors) {
            List<? extends AnnotationMirror> annotationsOnAnnotation;
            try {
                annotationsOnAnnotation =
                        annotation.getAnnotationType().asElement().getAnnotationMirrors();
            } catch (com.sun.tools.javac.code.Symbol.CompletionFailure cf) {
                // Fix for Issue 309: If a CompletionFailure occurs, issue a warning.
                // I didn't find a nicer alternative to check whether the Symbol can be completed.
                // The completer field of a Symbol might be non-null also in successful cases.
                // Issue a warning (exception only happens once) and continue.
                checker.report(
                        Result.warning(
                                "annotation.not.completed",
                                ElementUtils.getVerboseName(element),
                                annotation),
                        annotation.getAnnotationType().asElement());
                continue;
            }
            // First call copier, if exception, continue normal modula laws.
            for (AnnotationMirror a : annotationsOnAnnotation) {
                if (AnnotationUtils.areSameByClass(a, metaAnnotation)) {
                    result.add(Pair.of(annotation, a));
                }
            }
        }
        return result;
    }

    /**
     * Returns a list of all annotations used to annotate this element, which have a meta-annotation
     * (i.e., an annotation on that annotation) with class {@code metaAnnotation}.
     *
     * @param element the element at which to look for annotations
     * @param metaAnnotation the meta-annotation that needs to be present
     * @return a list of pairs {@code (anno, metaAnno)} where {@code anno} is the annotation mirror
     *     at {@code element}, and {@code metaAnno} is the annotation mirror used to annotate {@code
     *     anno}.
     */
    public List<Pair<AnnotationMirror, AnnotationMirror>> getAnnotationWithMetaAnnotation(
            Element element, Class<? extends Annotation> metaAnnotation) {
        List<Pair<AnnotationMirror, AnnotationMirror>> result = new ArrayList<>();
        Set<AnnotationMirror> annotationMirrors = AnnotationUtils.createAnnotationSet();

        // Consider real annotations.
        annotationMirrors.addAll(getAnnotatedType(element).getAnnotations());

        // Consider declaration annotations
        annotationMirrors.addAll(getDeclAnnotations(element));

        // Go through all annotations found.
        for (AnnotationMirror annotation : annotationMirrors) {
            List<? extends AnnotationMirror> annotationsOnAnnotation =
                    annotation.getAnnotationType().asElement().getAnnotationMirrors();
            for (AnnotationMirror a : annotationsOnAnnotation) {
                if (AnnotationUtils.areSameByClass(a, metaAnnotation)) {
                    result.add(Pair.of(annotation, a));
                }
            }
        }
        return result;
    }

    /**
     * Returns a wildcard type to be used as a type argument when the correct type could not be
     * inferred. The wildcard will be marked as an uninferred wildcard so that {@link
     * AnnotatedWildcardType#isUninferredTypeArgument()} returns true.
     *
     * <p>This method should only be used by type argument inference.
     * org.checkerframework.framework.util.AnnotatedTypes.inferTypeArguments(ProcessingEnvironment,
     * AnnotatedTypeFactory, ExpressionTree, ExecutableElement)
     *
     * @param typeVar TypeVariable which could not be inferred
     * @return a wildcard that is marked as an uninferred type argument
     */
    public AnnotatedWildcardType getUninferredWildcardType(AnnotatedTypeVariable typeVar) {
        final boolean intersectionType;
        final TypeMirror boundType;
        if (typeVar.getUpperBound().getKind() == TypeKind.INTERSECTION) {
            boundType = typeVar.getUpperBound().directSuperTypes().get(0).getUnderlyingType();
            intersectionType = true;
        } else {
            boundType = typeVar.getUnderlyingType().getUpperBound();
            intersectionType = false;
        }

        WildcardType wc = types.getWildcardType(boundType, null);
        AnnotatedWildcardType wctype =
                (AnnotatedWildcardType) AnnotatedTypeMirror.createType(wc, this, false);
        wctype.setTypeVariable(typeVar.getUnderlyingType());
        if (!intersectionType) {
            wctype.setExtendsBound(typeVar.getUpperBound().deepCopy());
        } else {
            wctype.getExtendsBound().addAnnotations(typeVar.getUpperBound().getAnnotations());
        }
        wctype.setSuperBound(typeVar.getLowerBound().deepCopy());
        wctype.addAnnotations(typeVar.getAnnotations());
        addDefaultAnnotations(wctype);
        wctype.setUninferredTypeArgument();
        return wctype;
    }

    /**
     * If {@code wildcard}'s upper bound is a super type of {@code annotatedTypeMirror}, this method
     * returns an AnnotatedTypeMirror with the same qualifiers as {@code annotatedTypeMirror}, but
     * the underlying Java type is the most specific base type of {@code annotatedTypeMirror} whose
     * erasure type is equivalent to the upper bound of {@code wildcard}.
     *
     * <p>Otherwise, returns {@code annotatedTypeMirror} unmodified.
     *
     * <p>For example:
     *
     * <pre>
     * wildcard := @NonNull ? extends @NonNull Object
     * annotatedTypeMirror := @Nullable String
     *
     * widenToUpperBound(annotatedTypeMirror, wildcard) returns @Nullable Object
     * </pre>
     *
     * This method is needed because, the Java compiler allows wildcards to have upper bounds above
     * the type variable upper bounds for which they are type arguments. For example, given the
     * following parametric type:
     *
     * <pre>
     * {@code class MyClass<T extends Number>}
     * </pre>
     *
     * the following is legal:
     *
     * <pre>
     * {@code MyClass<? extends Object>}
     * </pre>
     *
     * This is sound because in Java the wildcard is capture converted to: {@code CAP#1 extends
     * Number from capture of ? extends Object}.
     *
     * <p>Because the Checker Framework does not implement capture conversion, wildcard upper bounds
     * may cause spurious errors in subtyping checks. This method prevents those errors by widening
     * the upper bound of the type parameter.
     *
     * <p>This method widens the underlying Java type of the upper bound of the type parameter
     * rather than narrowing the bound of the wildcard in order to avoid issuing an error with an
     * upper bound that is not in source code.
     *
     * <p>The widened type should only be used for typing checks that require it. Using the widened
     * type elsewhere would cause confusing error messages with types not in the source code.
     *
     * @param annotatedTypeMirror AnnotatedTypeMirror to widen
     * @param wildcard AnnotatedWildcardType whose upper bound is used to widen
     * @return {@code annotatedTypeMirror} widen to the upper bound of {@code wildcard}
     */
    public AnnotatedTypeMirror widenToUpperBound(
            final AnnotatedTypeMirror annotatedTypeMirror, final AnnotatedWildcardType wildcard) {
        final TypeMirror toModifyTypeMirror = annotatedTypeMirror.getUnderlyingType();
        final TypeMirror wildcardUBTypeMirror = wildcard.getExtendsBound().getUnderlyingType();
        if (types.isSubtype(wildcardUBTypeMirror, toModifyTypeMirror)) {
            return annotatedTypeMirror;
        } else if (types.isSubtype(toModifyTypeMirror, wildcardUBTypeMirror)) {
            return AnnotatedTypes.asSuper(this, annotatedTypeMirror, wildcard);
        } else if (wildcardUBTypeMirror.getKind() == TypeKind.DECLARED
                && TypesUtils.getTypeElement(wildcardUBTypeMirror).getKind().isInterface()) {
            // If the Checker Framework implemented capture conversion, then in this case, then
            // the upper bound of the capture converted wildcard would be an intersection type.
            // See JLS 15.1.10
            // (https://docs.oracle.com/javase/specs/jls/se10/html/jls-5.html#jls-5.1.10)

            // For example:
            // class MyClass<@A T extends @B Number> { }
            // MyClass<@C ? extends @D Serializable>
            // The upper bound of the captured wildcard:
            // glb(@B Number, @D Serializable) = @B Number & @D Serializable
            // The about upper bound must be a subtype of the declared upper bound:
            // @B Number & @D Serializable <: @B Number, which is always true.

            // So, replace the upper bound at the declaration with the wildcard's upper bound so
            // that the rest of the subtyping test pass.
            return wildcard.getExtendsBound();
        }

        return annotatedTypeMirror;
    }

    /**
     * Returns the functional interface and the function type that this member reference targets.
     *
     * <p>The function type is the type of the single method declared in the functional interface
     * adapted as if it were invoked using the functional interface as the receiver expression.
     *
     * <p>The target type of a member reference is the type to which it is assigned or casted.
     *
     * @param tree member reference tree
     * @return the functional interface and the function type that this method reference targets.
     */
    public Pair<AnnotatedDeclaredType, AnnotatedExecutableType> getFnInterfaceFromTree(
            MemberReferenceTree tree) {
        return getFnInterfaceFromTree((Tree) tree);
    }

    /**
     * Returns the functional interface and the function type that this lambda targets.
     *
     * <p>The function type is the type of the single method declared in the functional interface
     * adapted as if it were invoked using the functional interface as the receiver expression.
     *
     * <p>The target type of a lambda is the type to which it is assigned or casted.
     *
     * @param tree lambda expression tree
     * @return the functional interface and the function type that this lambda targets.
     */
    public Pair<AnnotatedDeclaredType, AnnotatedExecutableType> getFnInterfaceFromTree(
            LambdaExpressionTree tree) {
        return getFnInterfaceFromTree((Tree) tree);
    }

    /**
     * Returns the functional interface and the function type that this lambda or member references
     * targets.
     *
     * <p>The function type is the type of the single method declared in the functional interface
     * adapted as if it were invoked using the functional interface as the receiver expression.
     *
     * <p>The target type of a lambda or a method reference is the type to which it is assigned or
     * casted.
     *
     * @param tree lambda expression tree or member reference tree
     * @return the functional interface and the function type that this method reference or lambda
     *     targets.
     */
    private Pair<AnnotatedDeclaredType, AnnotatedExecutableType> getFnInterfaceFromTree(Tree tree) {

        // Functional interface
        AnnotatedDeclaredType functionalInterfaceType = getFunctionalInterfaceType(tree);
        makeGroundTargetType(functionalInterfaceType, (DeclaredType) TreeUtils.typeOf(tree));

        // Functional method
        Element fnElement = TreeUtils.findFunction(tree, processingEnv);

        // Function type
        AnnotatedExecutableType functionType =
                (AnnotatedExecutableType)
                        AnnotatedTypes.asMemberOf(types, this, functionalInterfaceType, fnElement);

        return Pair.of(functionalInterfaceType, functionType);
    }

    /**
     * Get the AnnotatedDeclaredType for the FunctionalInterface from assignment context of the
     * method reference or lambda expression which may be a variable assignment, a method call, or a
     * cast.
     *
     * <p>The assignment context is not always correct, so we must search up the AST. It will
     * recursively search for lambdas nested in lambdas.
     *
     * @param tree the tree of the lambda or method reference
     * @return the functional interface type
     */
    private AnnotatedDeclaredType getFunctionalInterfaceType(Tree tree) {

        Tree parentTree = getPath(tree).getParentPath().getLeaf();
        switch (parentTree.getKind()) {
            case PARENTHESIZED:
                return getFunctionalInterfaceType(parentTree);

            case TYPE_CAST:
                TypeCastTree cast = (TypeCastTree) parentTree;
                assert isFunctionalInterface(
                        trees.getTypeMirror(getPath(cast.getType())), parentTree, tree);
                AnnotatedTypeMirror castATM = getAnnotatedType(cast.getType());
                if (castATM.getKind() == TypeKind.INTERSECTION) {
                    AnnotatedIntersectionType itype = (AnnotatedIntersectionType) castATM;
                    for (AnnotatedTypeMirror t : itype.directSuperTypes()) {
                        if (TypesUtils.isFunctionalInterface(
                                t.getUnderlyingType(), getProcessingEnv())) {
                            return (AnnotatedDeclaredType) t;
                        }
                    }
                    // We should never reach here: isFunctionalInterface performs the same check
                    // and would have raised an error already.
                    throw new BugInCF(
                            String.format(
                                    "Expected the type of a cast tree in an assignment context to contain a functional interface bound. "
                                            + "Found type: %s for tree: %s in lambda tree: %s",
                                    castATM, cast, tree));
                }
                return (AnnotatedDeclaredType) castATM;

            case NEW_CLASS:
                NewClassTree newClass = (NewClassTree) parentTree;
                int indexOfLambda = newClass.getArguments().indexOf(tree);
                ParameterizedMethodType con = this.constructorFromUse(newClass);
                AnnotatedTypeMirror constructorParam =
                        AnnotatedTypes.getAnnotatedTypeMirrorOfParameter(
                                con.methodType, indexOfLambda);
                assert isFunctionalInterface(
                        constructorParam.getUnderlyingType(), parentTree, tree);
                return (AnnotatedDeclaredType) constructorParam;

            case NEW_ARRAY:
                NewArrayTree newArray = (NewArrayTree) parentTree;
                AnnotatedArrayType newArrayATM = getAnnotatedType(newArray);
                AnnotatedTypeMirror elementATM = newArrayATM.getComponentType();
                assert isFunctionalInterface(elementATM.getUnderlyingType(), parentTree, tree);
                return (AnnotatedDeclaredType) elementATM;

            case METHOD_INVOCATION:
                MethodInvocationTree method = (MethodInvocationTree) parentTree;
                int index = method.getArguments().indexOf(tree);
                ParameterizedMethodType exe = this.methodFromUse(method);
                AnnotatedTypeMirror param =
                        AnnotatedTypes.getAnnotatedTypeMirrorOfParameter(exe.methodType, index);
                if (param.getKind() == TypeKind.WILDCARD) {
                    // param is an uninferred wildcard.
                    TypeMirror typeMirror = TreeUtils.typeOf(tree);
                    param = AnnotatedTypeMirror.createType(typeMirror, this, false);
                    addDefaultAnnotations(param);
                }
                assert isFunctionalInterface(param.getUnderlyingType(), parentTree, tree);
                return (AnnotatedDeclaredType) param;

            case VARIABLE:
                VariableTree varTree = (VariableTree) parentTree;
                assert isFunctionalInterface(TreeUtils.typeOf(varTree), parentTree, tree);
                return (AnnotatedDeclaredType) getAnnotatedType(varTree.getType());

            case ASSIGNMENT:
                AssignmentTree assignmentTree = (AssignmentTree) parentTree;
                assert isFunctionalInterface(TreeUtils.typeOf(assignmentTree), parentTree, tree);
                return (AnnotatedDeclaredType) getAnnotatedType(assignmentTree.getVariable());

            case RETURN:
                Tree enclosing =
                        TreeUtils.enclosingOfKind(
                                getPath(parentTree),
                                new HashSet<>(
                                        Arrays.asList(
                                                Tree.Kind.METHOD, Tree.Kind.LAMBDA_EXPRESSION)));

                if (enclosing.getKind() == Tree.Kind.METHOD) {
                    MethodTree enclosingMethod = (MethodTree) enclosing;
                    return (AnnotatedDeclaredType)
                            getAnnotatedType(enclosingMethod.getReturnType());
                } else {
                    LambdaExpressionTree enclosingLambda = (LambdaExpressionTree) enclosing;
                    Pair<AnnotatedDeclaredType, AnnotatedExecutableType> result =
                            getFnInterfaceFromTree(enclosingLambda);
                    AnnotatedExecutableType methodExe = result.second;
                    return (AnnotatedDeclaredType) methodExe.getReturnType();
                }

            case LAMBDA_EXPRESSION:
                LambdaExpressionTree enclosingLambda = (LambdaExpressionTree) parentTree;
                Pair<AnnotatedDeclaredType, AnnotatedExecutableType> result =
                        getFnInterfaceFromTree(enclosingLambda);
                AnnotatedExecutableType methodExe = result.second;
                return (AnnotatedDeclaredType) methodExe.getReturnType();

            case CONDITIONAL_EXPRESSION:
                ConditionalExpressionTree conditionalExpressionTree =
                        (ConditionalExpressionTree) parentTree;
                final AnnotatedTypeMirror falseType =
                        getAnnotatedType(conditionalExpressionTree.getFalseExpression());
                final AnnotatedTypeMirror trueType =
                        getAnnotatedType(conditionalExpressionTree.getTrueExpression());

                // Known cases where we must use LUB because falseType/trueType will not be equal:
                // a) when one of the types is a type variable that extends a functional interface
                //    or extends a type variable that extends a functional interface
                // b) When one of the two sides of the expression is a reference to a sub-interface.
                //   e.g.   interface ConsumeStr {
                //              public void consume(String s)
                //          }
                //          interface SubConsumer extends ConsumeStr {
                //              default void someOtherMethod() { ... }
                //          }
                //   SubConsumer s = ...;
                //   ConsumeStr stringConsumer = (someCondition) ? s : System.out::println;
                AnnotatedTypeMirror conditionalType =
                        AnnotatedTypes.leastUpperBound(this, trueType, falseType);
                assert isFunctionalInterface(conditionalType.getUnderlyingType(), parentTree, tree);
                return (AnnotatedDeclaredType) conditionalType;

            default:
                throw new BugInCF(
                        "Could not find functional interface from assignment context. "
                                + "Unexpected tree type: "
                                + parentTree.getKind()
                                + " For lambda tree: "
                                + tree);
        }
    }

    private boolean isFunctionalInterface(TypeMirror typeMirror, Tree contextTree, Tree tree) {
        if (typeMirror.getKind() == TypeKind.WILDCARD) {
            // Ignore wildcards, because they are uninferred type arguments.
            return true;
        }
        Type type = (Type) typeMirror;

        if (!TypesUtils.isFunctionalInterface(type, processingEnv)) {
            if (type.getKind() == TypeKind.INTERSECTION) {
                IntersectionType itype = (IntersectionType) type;
                for (TypeMirror t : itype.getBounds()) {
                    if (TypesUtils.isFunctionalInterface(t, processingEnv)) {
                        // As long as any of the bounds is a functional interface
                        // we should be fine.
                        return true;
                    }
                }
            }
            throw new BugInCF(
                    String.format(
                            "Expected the type of %s tree in assignment context to be a functional interface. "
                                    + "Found type: %s for tree: %s in lambda tree: %s",
                            contextTree.getKind(), type, contextTree, tree));
        }
        return true;
    }

    /**
     * Create the ground target type of the functional interface.
     *
     * <p>Basically, it replaces the wildcards with their bounds doing a capture conversion like glb
     * for extends bounds.
     *
     * @see "JLS 9.9"
     * @param functionalType the functional interface type
     * @param groundTargetJavaType the Java type as found by javac
     */
    private void makeGroundTargetType(
            AnnotatedDeclaredType functionalType, DeclaredType groundTargetJavaType) {
        if (functionalType.getTypeArguments().isEmpty()) {
            return;
        }

        List<AnnotatedTypeParameterBounds> bounds =
                this.typeVariablesFromUse(
                        functionalType,
                        (TypeElement) functionalType.getUnderlyingType().asElement());

        List<AnnotatedTypeMirror> newTypeArguments =
                new ArrayList<>(functionalType.getTypeArguments());
        boolean sizesDiffer =
                functionalType.getTypeArguments().size()
                        != groundTargetJavaType.getTypeArguments().size();

        for (int i = 0; i < functionalType.getTypeArguments().size(); i++) {
            AnnotatedTypeMirror argType = functionalType.getTypeArguments().get(i);
            if (argType.getKind() == TypeKind.WILDCARD) {
                AnnotatedWildcardType wildcardType = (AnnotatedWildcardType) argType;

                TypeMirror wildcardUbType = wildcardType.getExtendsBound().getUnderlyingType();

                if (wildcardType.isUninferredTypeArgument()) {
                    // Keep the uninferred type so that it is ignored by later subtyping and
                    // containment checks.
                    newTypeArguments.set(i, wildcardType);
                } else if (isExtendsWildcard(wildcardType)) {
                    TypeMirror correctArgType;
                    if (sizesDiffer) {
                        // The java type is raw.
                        TypeMirror typeParamUbType =
                                bounds.get(i).getUpperBound().getUnderlyingType();
                        correctArgType =
                                TypesUtils.greatestLowerBound(
                                        typeParamUbType,
                                        wildcardUbType,
                                        this.checker.getProcessingEnvironment());
                    } else {
                        correctArgType = groundTargetJavaType.getTypeArguments().get(i);
                    }

                    final AnnotatedTypeMirror newArg;
                    if (types.isSameType(wildcardUbType, correctArgType)) {
                        newArg = wildcardType.getExtendsBound().deepCopy();
                    } else if (correctArgType.getKind() == TypeKind.TYPEVAR) {
                        newArg = this.toAnnotatedType(correctArgType, false);
                        AnnotatedTypeVariable newArgAsTypeVar = (AnnotatedTypeVariable) newArg;
                        newArgAsTypeVar
                                .getUpperBound()
                                .replaceAnnotations(
                                        wildcardType.getExtendsBound().getAnnotations());
                        newArgAsTypeVar
                                .getLowerBound()
                                .replaceAnnotations(wildcardType.getSuperBound().getAnnotations());
                    } else {
                        newArg = this.toAnnotatedType(correctArgType, false);
                        newArg.replaceAnnotations(wildcardType.getExtendsBound().getAnnotations());
                    }
                    newTypeArguments.set(i, newArg);
                } else {
                    newTypeArguments.set(i, wildcardType.getSuperBound());
                }
            }
        }
        functionalType.setTypeArguments(newTypeArguments);

        // When the groundTargetJavaType is different from the underlying type of functionalType,
        // only the main annotations are copied.  Add default annotations in places without
        // annotations.
        addDefaultAnnotations(functionalType);
    }

    /**
     * Check that a wildcard is an extends wildcard.
     *
     * @param awt the wildcard type
     * @return true if awt is an extends wildcard
     */
    private boolean isExtendsWildcard(AnnotatedWildcardType awt) {
        return awt.getUnderlyingType().getSuperBound() == null;
    }

    /** Accessor for the element utilities. */
    public Elements getElementUtils() {
        return this.elements;
    }

    /** Accessor for the tree utilities. */
    public Trees getTreeUtils() {
        return this.trees;
    }

    /** Accessor for the processing environment. */
    public ProcessingEnvironment getProcessingEnv() {
        return this.processingEnv;
    }

    /** Accessor for the {@link CFContext}. */
    public CFContext getContext() {
        return checker;
    }
}<|MERGE_RESOLUTION|>--- conflicted
+++ resolved
@@ -244,14 +244,9 @@
     protected final BaseTypeChecker checker;
 
     /**
-<<<<<<< HEAD
-     * Map from the fully-qualified names of an aliased annotations, to the annotation in the
-     * Checker Framework that will be used in its place.
-=======
-     * Map from the fully-qualified names of the aliased annotations, to the annotations in the
-     * Checker Framework that will be used in its place (possibly with some of the alias's
-     * elements/fields copied over).
->>>>>>> e1a1740d
+     * Map from the fully-qualified name of an aliased annotation, to the annotation in the Checker
+     * Framework that will be used in its place (possibly with some of the alias's elements/fields
+     * copied over).
      */
     private final Map<String, AnnotationMirror> aliases = new HashMap<>();
 
