--- conflicted
+++ resolved
@@ -538,11 +538,7 @@
         if (checker.useConservativeDefault("source")
                 || checker.useConservativeDefault("bytecode")) {
             throw new UserError(
-<<<<<<< HEAD
                     "The option -Ainfer=... cannot be used together with unchecked code defaults.");
-=======
-                    "The option -Ainfer cannot be" + " used together with conservative defaults.");
->>>>>>> 4e34084a
         }
     }
 
