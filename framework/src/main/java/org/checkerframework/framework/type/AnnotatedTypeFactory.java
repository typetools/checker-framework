package org.checkerframework.framework.type;

// The imports from com.sun are all @jdk.Exported and therefore somewhat safe to use.
// Try to avoid using non-@jdk.Exported classes.

import com.sun.source.tree.AnnotationTree;
import com.sun.source.tree.AssignmentTree;
import com.sun.source.tree.ClassTree;
import com.sun.source.tree.CompilationUnitTree;
import com.sun.source.tree.ConditionalExpressionTree;
import com.sun.source.tree.ExpressionTree;
import com.sun.source.tree.IdentifierTree;
import com.sun.source.tree.LambdaExpressionTree;
import com.sun.source.tree.MemberReferenceTree;
import com.sun.source.tree.MethodInvocationTree;
import com.sun.source.tree.MethodTree;
import com.sun.source.tree.NewArrayTree;
import com.sun.source.tree.NewClassTree;
import com.sun.source.tree.ReturnTree;
import com.sun.source.tree.Tree;
import com.sun.source.tree.TypeCastTree;
import com.sun.source.tree.VariableTree;
import com.sun.source.util.TreePath;
import com.sun.source.util.Trees;
import com.sun.tools.javac.code.Type;
import java.lang.annotation.Annotation;
import java.lang.annotation.ElementType;
import java.lang.annotation.Target;
import java.util.ArrayList;
import java.util.Arrays;
import java.util.Collections;
import java.util.HashMap;
import java.util.HashSet;
import java.util.List;
import java.util.Map;
import java.util.Set;
import java.util.regex.Matcher;
import java.util.regex.Pattern;
import javax.annotation.processing.ProcessingEnvironment;
import javax.lang.model.element.AnnotationMirror;
import javax.lang.model.element.Element;
import javax.lang.model.element.ElementKind;
import javax.lang.model.element.ExecutableElement;
import javax.lang.model.element.Name;
import javax.lang.model.element.TypeElement;
import javax.lang.model.element.VariableElement;
import javax.lang.model.type.DeclaredType;
import javax.lang.model.type.IntersectionType;
import javax.lang.model.type.PrimitiveType;
import javax.lang.model.type.TypeKind;
import javax.lang.model.type.TypeMirror;
import javax.lang.model.type.TypeVariable;
import javax.lang.model.type.WildcardType;
import javax.lang.model.util.Elements;
import javax.lang.model.util.Types;
import org.checkerframework.checker.nullness.qual.Nullable;
import org.checkerframework.common.basetype.BaseTypeChecker;
import org.checkerframework.common.basetype.BaseTypeVisitor;
import org.checkerframework.common.reflection.DefaultReflectionResolver;
import org.checkerframework.common.reflection.MethodValAnnotatedTypeFactory;
import org.checkerframework.common.reflection.MethodValChecker;
import org.checkerframework.common.reflection.ReflectionResolver;
import org.checkerframework.common.wholeprograminference.WholeProgramInference;
import org.checkerframework.common.wholeprograminference.WholeProgramInferenceScenes;
import org.checkerframework.dataflow.qual.SideEffectFree;
import org.checkerframework.framework.qual.FieldInvariant;
import org.checkerframework.framework.qual.FromStubFile;
import org.checkerframework.framework.qual.InheritedAnnotation;
import org.checkerframework.framework.qual.PolymorphicQualifier;
import org.checkerframework.framework.qual.SubtypeOf;
import org.checkerframework.framework.source.Result;
import org.checkerframework.framework.source.SourceChecker;
import org.checkerframework.framework.stub.StubTypes;
import org.checkerframework.framework.type.AnnotatedTypeMirror.AnnotatedArrayType;
import org.checkerframework.framework.type.AnnotatedTypeMirror.AnnotatedDeclaredType;
import org.checkerframework.framework.type.AnnotatedTypeMirror.AnnotatedExecutableType;
import org.checkerframework.framework.type.AnnotatedTypeMirror.AnnotatedIntersectionType;
import org.checkerframework.framework.type.AnnotatedTypeMirror.AnnotatedNullType;
import org.checkerframework.framework.type.AnnotatedTypeMirror.AnnotatedPrimitiveType;
import org.checkerframework.framework.type.AnnotatedTypeMirror.AnnotatedTypeVariable;
import org.checkerframework.framework.type.AnnotatedTypeMirror.AnnotatedWildcardType;
import org.checkerframework.framework.util.AnnotatedTypes;
import org.checkerframework.framework.util.AnnotationFormatter;
import org.checkerframework.framework.util.CFContext;
import org.checkerframework.framework.util.DefaultAnnotationFormatter;
import org.checkerframework.framework.util.FieldInvariants;
import org.checkerframework.framework.util.GraphQualifierHierarchy;
import org.checkerframework.framework.util.MultiGraphQualifierHierarchy;
import org.checkerframework.framework.util.MultiGraphQualifierHierarchy.MultiGraphFactory;
import org.checkerframework.framework.util.TreePathCacher;
import org.checkerframework.framework.util.typeinference.DefaultTypeArgumentInference;
import org.checkerframework.framework.util.typeinference.TypeArgInferenceUtil;
import org.checkerframework.framework.util.typeinference.TypeArgumentInference;
import org.checkerframework.javacutil.AnnotationBuilder;
import org.checkerframework.javacutil.AnnotationProvider;
import org.checkerframework.javacutil.AnnotationUtils;
import org.checkerframework.javacutil.BugInCF;
import org.checkerframework.javacutil.CollectionUtils;
import org.checkerframework.javacutil.ElementUtils;
import org.checkerframework.javacutil.Pair;
import org.checkerframework.javacutil.TreeUtils;
import org.checkerframework.javacutil.TypesUtils;
import org.checkerframework.javacutil.UserError;
import org.checkerframework.javacutil.trees.DetachedVarSymbol;

/**
 * The methods of this class take an element or AST node, and return the annotated type as an {@link
 * AnnotatedTypeMirror}. The methods are:
 *
 * <ul>
 *   <li>{@link #getAnnotatedType(ClassTree)}
 *   <li>{@link #getAnnotatedType(MethodTree)}
 *   <li>{@link #getAnnotatedType(Tree)}
 *   <li>{@link #getAnnotatedTypeFromTypeTree(Tree)}
 *   <li>{@link #getAnnotatedType(TypeElement)}
 *   <li>{@link #getAnnotatedType(ExecutableElement)}
 *   <li>{@link #getAnnotatedType(Element)}
 * </ul>
 *
 * This implementation only adds qualifiers explicitly specified by the programmer. Subclasses
 * override {@link #addComputedTypeAnnotations} to add defaults, flow-sensitive refinement, and
 * type-system-specific rules.
 *
 * <p>Unless otherwise indicated, each public method in this class returns a "fully annotated" type,
 * which is one that has an annotation in all positions.
 *
 * <p>Type system checker writers may need to subclass this class, to add default qualifiers
 * according to the type system semantics. Subclasses should especially override {@link
 * #addComputedTypeAnnotations(Element, AnnotatedTypeMirror)} and {@link
 * #addComputedTypeAnnotations(Tree, AnnotatedTypeMirror)} to handle default annotations. (Also,
 * {@link #addDefaultAnnotations(AnnotatedTypeMirror)} adds annotations, but that method is a
 * workaround for <a href="https://github.com/typetools/checker-framework/issues/979">Issue
 * 979</a>.)
 *
 * @checker_framework.manual #creating-a-checker How to write a checker plug-in
 */
public class AnnotatedTypeFactory implements AnnotationProvider {

    /** The {@link Trees} instance to use for tree node path finding. */
    protected final Trees trees;

    /** Optional! The AST of the source file being operated on. */
    // TODO: when should root be null? What are the use cases?
    // None of the existing test checkers has a null root.
    // Should not be modified between calls to "visit".
    protected @Nullable CompilationUnitTree root;

    /** The processing environment to use for accessing compiler internals. */
    protected final ProcessingEnvironment processingEnv;

    /** Utility class for working with {@link Element}s. */
    protected final Elements elements;

    /** Utility class for working with {@link TypeMirror}s. */
    public final Types types;

    /** The state of the visitor. */
    protected final VisitorState visitorState;

    /**
     * ===== postInit initialized fields ==== Note: qualHierarchy and typeHierarchy are both
     * initialized in the postInit.
     *
     * @see #postInit() This means, they cannot be final and cannot be referred to in any subclass
     *     constructor or method until after postInit is called
     */

    /** Represent the annotation relations. */
    protected QualifierHierarchy qualHierarchy;

    /** Represent the type relations. */
    protected TypeHierarchy typeHierarchy;

    /** performs whole program inference. */
    private WholeProgramInference wholeProgramInference;

    /**
     * This formatter is used for converting AnnotatedTypeMirrors to Strings. This formatter will be
     * used by all AnnotatedTypeMirrors created by this factory in their toString methods.
     */
    protected final AnnotatedTypeFormatter typeFormatter;

    /**
     * Annotation formatter is used to format AnnotationMirrors. It is primarily used by
     * SourceChecker when generating error messages.
     */
    private final AnnotationFormatter annotationFormatter;

    /** Holds the qualifier upper bounds for type uses. */
    protected QualifierUpperBounds qualifierUpperBounds;

    /**
     * Provides utility method to substitute arguments for their type variables. Field should be
     * final, but can only be set in postInit, because subtypes might need other state to be
     * initialized first.
     */
    protected TypeVariableSubstitutor typeVarSubstitutor;

    /** Provides utility method to infer type arguments. */
    protected TypeArgumentInference typeArgumentInference;

    /**
     * To cache the supported type qualifiers. call {@link #getSupportedTypeQualifiers()} instead of
     * using this field directly, as it may not have been initialized.
     */
    private final Set<Class<? extends Annotation>> supportedQuals;

    /** Parses stub files and stores annotations from stub files. */
    public final StubTypes stubTypes;

    /**
     * A cache used to store elements whose declaration annotations have already been stored by
     * calling the method {@link #getDeclAnnotations(Element)}.
     */
    private final Map<Element, Set<AnnotationMirror>> cacheDeclAnnos;

    /**
     * A set containing declaration annotations that should be inherited. A declaration annotation
     * will be inherited if it is in this set, or if it has the
     * meta-annotation @InheritedAnnotation.
     */
    private final Set<AnnotationMirror> inheritedAnnotations =
            AnnotationUtils.createAnnotationSet();

    /** The checker to use for option handling and resource management. */
    protected final BaseTypeChecker checker;

    /** Map keys are canonical names of aliased annotations. */
    private final Map<String, Alias> aliases = new HashMap<>();

    /**
     * Information about one annotation alias.
     *
     * <p>The information is either an AnotationMirror that can be used directly, or information for
     * a builder (name and fields not to copy); see checkRep.
     */
    private static class Alias {
        /** The canonical annotation (or null if copyElements == true). */
        AnnotationMirror canonical;
        /** Whether elements should be copied over when translating to the canonical annotation. */
        boolean copyElements;
        /** The canonical annotation name (or null if copyElements == false). */
        String canonicalName;
        /** Which elements should not be copied over (or null if copyElements == false). */
        String[] ignorableElements;

        /**
         * Create an Alias with the given components.
         *
         * @param aliasName the alias name; only used for debugging
         * @param canonical the canonical annotation
         * @param copyElements whether elements should be copied over when translating to the
         *     canonical annotation
         * @param ignorableElements elements that should not be copied over
         */
        Alias(
                String aliasName,
                AnnotationMirror canonical,
                boolean copyElements,
                String canonicalName,
                String[] ignorableElements) {
            this.canonical = canonical;
            this.copyElements = copyElements;
            this.canonicalName = canonicalName;
            this.ignorableElements = ignorableElements;
            checkRep(aliasName);
        }

        /**
         * Throw an exception if this object is malformed.
         *
         * @param aliasName the alias name; only used for diagnostic messages
         */
        void checkRep(String aliasName) {
            if (copyElements) {
                if (!(canonical == null && canonicalName != null && ignorableElements != null)) {
                    throw new BugInCF(
                            "Bad Alias for %s: [canonical=%s] copyElements=%s canonicalName=%s ignorableElements=%s",
                            aliasName, canonical, copyElements, canonicalName, ignorableElements);
                }
            } else {
                if (!(canonical != null && canonicalName == null && ignorableElements == null)) {
                    throw new BugInCF(
                            "Bad Alias for %s: canonical=%s copyElements=%s [canonicalName=%s ignorableElements=%s]",
                            aliasName, canonical, copyElements, canonicalName, ignorableElements);
                }
            }
        }
    }

    /**
     * A map from the class of an annotation to the set of classes for annotations with the same
     * meaning, as well as the annotation mirror that should be used.
     */
    private final Map<
                    Class<? extends Annotation>,
                    Pair<AnnotationMirror, Set<Class<? extends Annotation>>>>
            declAliases = new HashMap<>();

    /** Unique ID counter; for debugging purposes. */
    private static int uidCounter = 0;

    /** Unique ID of the current object; for debugging purposes. */
    public final int uid;

    /**
     * Object that is used to resolve reflective method calls, if reflection resolution is turned
     * on.
     */
    protected ReflectionResolver reflectionResolver;

    /** AnnotationClassLoader used to load type annotation classes via reflective lookup. */
    protected AnnotationClassLoader loader;

    /** Indicates that the whole-program inference is on. */
    private final boolean infer;

    /**
     * Should results be cached? This means that ATM.deepCopy() will be called. ATM.deepCopy() used
     * to (and perhaps still does) side effect the ATM being copied. So setting this to false is not
     * equivalent to setting shouldReadCache to false.
     */
    public boolean shouldCache;

    /** Size of LRU cache if one isn't specified using the atfCacheSize option. */
    private static final int DEFAULT_CACHE_SIZE = 300;

    /** Mapping from a Tree to its annotated type; defaults have been applied. */
    private final Map<Tree, AnnotatedTypeMirror> classAndMethodTreeCache;

    /**
     * Mapping from an expression tree to its annotated type; before defaults are applied, just what
     * the programmer wrote.
     */
    protected final Map<Tree, AnnotatedTypeMirror> fromExpressionTreeCache;

    /**
     * Mapping from a member tree to its annotated type; before defaults are applied, just what the
     * programmer wrote.
     */
    protected final Map<Tree, AnnotatedTypeMirror> fromMemberTreeCache;

    /**
     * Mapping from a type tree to its annotated type; before defaults are applied, just what the
     * programmer wrote.
     */
    protected final Map<Tree, AnnotatedTypeMirror> fromTypeTreeCache;

    /**
     * Mapping from an Element to its annotated type; before defaults are applied, just what the
     * programmer wrote.
     */
    private final Map<Element, AnnotatedTypeMirror> elementCache;

    /** Mapping from an Element to the source Tree of the declaration. */
    private final Map<Element, Tree> elementToTreeCache;

    /** Mapping from a Tree to its TreePath. Shared between all instances. */
    private final TreePathCacher treePathCache;

    /** Mapping from CFG generated trees to their enclosing elements. */
    private final Map<Tree, Element> artificialTreeToEnclosingElementMap;

    /**
     * Whether to ignore uninferred type arguments. This is a temporary flag to work around Issue
     * 979.
     */
    public final boolean ignoreUninferredTypeArguments;

    /** The Object.getClass method. */
    protected final ExecutableElement objectGetClass;

    /**
     * Constructs a factory from the given {@link ProcessingEnvironment} instance and syntax tree
     * root. (These parameters are required so that the factory may conduct the appropriate
     * annotation-gathering analyses on certain tree types.)
     *
     * <p>Root can be {@code null} if the factory does not operate on trees.
     *
     * <p>A subclass must call postInit at the end of its constructor. postInit must be the last
     * call in the constructor or else types from stub files may not be created as expected.
     *
     * @param checker the {@link SourceChecker} to which this factory belongs
     * @throws IllegalArgumentException if either argument is {@code null}
     */
    public AnnotatedTypeFactory(BaseTypeChecker checker) {
        uid = ++uidCounter;
        this.processingEnv = checker.getProcessingEnvironment();
        // this.root = root;
        this.checker = checker;
        this.trees = Trees.instance(processingEnv);
        this.elements = processingEnv.getElementUtils();
        this.types = processingEnv.getTypeUtils();
        this.visitorState = new VisitorState();

        this.supportedQuals = new HashSet<>();
        this.stubTypes = new StubTypes(this);

        this.cacheDeclAnnos = new HashMap<>();

        this.artificialTreeToEnclosingElementMap = new HashMap<>();
        // get the shared instance from the checker
        this.treePathCache = checker.getTreePathCacher();

        this.shouldCache = !checker.hasOption("atfDoNotCache");
        if (shouldCache) {
            int cacheSize = getCacheSize();
            this.classAndMethodTreeCache = CollectionUtils.createLRUCache(cacheSize);
            this.fromExpressionTreeCache = CollectionUtils.createLRUCache(cacheSize);
            this.fromMemberTreeCache = CollectionUtils.createLRUCache(cacheSize);
            this.fromTypeTreeCache = CollectionUtils.createLRUCache(cacheSize);
            this.elementCache = CollectionUtils.createLRUCache(cacheSize);
            this.elementToTreeCache = CollectionUtils.createLRUCache(cacheSize);
        } else {
            this.classAndMethodTreeCache = null;
            this.fromExpressionTreeCache = null;
            this.fromMemberTreeCache = null;
            this.fromTypeTreeCache = null;
            this.elementCache = null;
            this.elementToTreeCache = null;
        }

        this.typeFormatter = createAnnotatedTypeFormatter();
        this.annotationFormatter = createAnnotationFormatter();

        infer = checker.hasOption("infer");
        if (infer) {
            checkInvalidOptionsInferSignatures();
            wholeProgramInference =
                    new WholeProgramInferenceScenes(
                            !"NullnessAnnotatedTypeFactory"
                                    .equals(this.getClass().getSimpleName()));
        }
        ignoreUninferredTypeArguments = !checker.hasOption("conservativeUninferredTypeArguments");

        objectGetClass = TreeUtils.getMethod("java.lang.Object", "getClass", 0, processingEnv);
    }

    /**
     * @throws BugInCF If supportedQuals is empty or if any of the support qualifiers has a @Target
     *     meta-annotation that contain something besides TYPE_USE or TYPE_PARAMETER. (@Target({})
     *     is allowed.)
     */
    private void checkSupportedQuals() {
        if (supportedQuals.isEmpty()) {
            // This is throwing a CF bug, but it could also be a bug in the checker rather than in
            // the framework itself.
            throw new BugInCF("Found no supported qualifiers.");
        }
        for (Class<? extends Annotation> annotationClass : supportedQuals) {
            // Check @Target values
            ElementType[] elements = annotationClass.getAnnotation(Target.class).value();
            List<ElementType> otherElementTypes = new ArrayList<>();
            for (ElementType element : elements) {
                if (!(element == ElementType.TYPE_USE || element == ElementType.TYPE_PARAMETER)) {
                    // if there's an ElementType with an enumerated value of something other
                    // than TYPE_USE or TYPE_PARAMETER then it isn't a valid qualifier
                    otherElementTypes.add(element);
                }
            }
            if (!otherElementTypes.isEmpty()) {
                StringBuilder buf =
                        new StringBuilder("The @Target meta-annotation on type qualifier ");
                buf.append(annotationClass.toString());
                buf.append(" must not contain ");
                for (int i = 0; i < otherElementTypes.size(); i++) {
                    if (i == 1 && otherElementTypes.size() == 2) {
                        buf.append(" or ");
                    } else if (i == otherElementTypes.size() - 1) {
                        buf.append(", or ");
                    } else if (i != 0) {
                        buf.append(", ");
                    }
                    buf.append(otherElementTypes.get(i));
                }
                buf.append(".");
                throw new BugInCF(buf.toString());
            }
        }
    }

    /**
     * This method is called only when {@code -Ainfer} is passed as an option. It checks if another
     * option that should not occur simultaneously with the whole-program inference is also passed
     * as argument, and aborts the process if that is the case. For example, the whole-program
     * inference process was not designed to work with unchecked code defaults.
     *
     * <p>Subclasses may override this method to add more options.
     */
    protected void checkInvalidOptionsInferSignatures() {
        // See Issue 683
        // https://github.com/typetools/checker-framework/issues/683
        if (checker.useUncheckedCodeDefault("source")
                || checker.useUncheckedCodeDefault("bytecode")) {
            throw new UserError(
                    "The option -Ainfer cannot be"
                            + " used together with unchecked code defaults.");
        }
    }

    /**
     * Actions that logically belong in the constructor, but need to run after the subclass
     * constructor has completed. In particular, parseStubFiles() may try to do type resolution with
     * this AnnotatedTypeFactory.
     */
    protected void postInit() {
        this.qualHierarchy = createQualifierHierarchy();
        if (qualHierarchy == null) {
            throw new BugInCF("AnnotatedTypeFactory with null qualifier hierarchy not supported.");
        }
        this.typeHierarchy = createTypeHierarchy();
        this.typeVarSubstitutor = createTypeVariableSubstitutor();
        this.typeArgumentInference = createTypeArgumentInference();
        this.qualifierUpperBounds = createQualifierUpperBounds();

        // TODO: is this the best location for declaring this alias?
        addAliasedDeclAnnotation(
                org.jmlspecs.annotation.Pure.class,
                org.checkerframework.dataflow.qual.Pure.class,
                AnnotationBuilder.fromClass(
                        elements, org.checkerframework.dataflow.qual.Pure.class));

        addInheritedAnnotation(
                AnnotationBuilder.fromClass(
                        elements, org.checkerframework.dataflow.qual.Pure.class));
        addInheritedAnnotation(
                AnnotationBuilder.fromClass(
                        elements, org.checkerframework.dataflow.qual.SideEffectFree.class));
        addInheritedAnnotation(
                AnnotationBuilder.fromClass(
                        elements, org.checkerframework.dataflow.qual.Deterministic.class));
        addInheritedAnnotation(
                AnnotationBuilder.fromClass(
                        elements, org.checkerframework.dataflow.qual.TerminatesExecution.class));

        initializeReflectionResolution();

        if (this.getClass() == AnnotatedTypeFactory.class) {
            this.parseStubFiles();
        }
    }

    /** Creates {@link QualifierUpperBounds} for this type factory. */
    protected QualifierUpperBounds createQualifierUpperBounds() {
        return new QualifierUpperBounds(this);
    }

    /** Returns the WholeProgramInference instance. */
    public WholeProgramInference getWholeProgramInference() {
        return wholeProgramInference;
    }

    protected void initializeReflectionResolution() {
        if (checker.shouldResolveReflection()) {
            boolean debug = "debug".equals(checker.getOption("resolveReflection"));

            MethodValChecker methodValChecker = checker.getSubchecker(MethodValChecker.class);
            assert methodValChecker != null
                    : "AnnotatedTypeFactory: reflection resolution was requested, but MethodValChecker isn't a subchecker.";
            MethodValAnnotatedTypeFactory methodValATF =
                    (MethodValAnnotatedTypeFactory) methodValChecker.getAnnotationProvider();

            reflectionResolver = new DefaultReflectionResolver(checker, methodValATF, debug);
        }
    }

    /**
     * Set the CompilationUnitTree that should be used.
     *
     * @param root the new compilation unit to use
     */
    // What's a better name? Maybe "reset" or "restart"?
    public void setRoot(@Nullable CompilationUnitTree root) {
        this.root = root;
        // Do not clear here. Only the primary checker should clear this cache.
        // treePathCache.clear();
        artificialTreeToEnclosingElementMap.clear();

        if (shouldCache) {
            // Clear the caches with trees because once the compilation unit changes,
            // the trees may be modified and lose type arguments.
            elementToTreeCache.clear();
            fromExpressionTreeCache.clear();
            fromMemberTreeCache.clear();
            fromTypeTreeCache.clear();
            classAndMethodTreeCache.clear();

            // There is no need to clear the following cache, it is limited by cache size and it
            // contents won't change between compilation units.
            // elementCache.clear();
        }
    }

    @SideEffectFree
    @Override
    public String toString() {
        return getClass().getSimpleName() + "#" + uid;
    }

    /** Factory method to easily change what Factory is used to create a QualifierHierarchy. */
    protected MultiGraphQualifierHierarchy.MultiGraphFactory createQualifierHierarchyFactory() {
        return new MultiGraphQualifierHierarchy.MultiGraphFactory(this);
    }

    /**
     * Factory method to easily change what QualifierHierarchy is created. Needs to be public only
     * because the GraphFactory must be able to call this method. No external use of this method is
     * necessary.
     */
    public QualifierHierarchy createQualifierHierarchy(MultiGraphFactory factory) {
        return new GraphQualifierHierarchy(factory, null);
    }

    /**
     * Returns the type qualifier hierarchy graph to be used by this processor.
     *
     * <p>The implementation builds the type qualifier hierarchy for the {@link
     * #getSupportedTypeQualifiers()} using the meta-annotations found in them. The current
     * implementation returns an instance of {@code GraphQualifierHierarchy}.
     *
     * <p>Subclasses may override this method to express any relationships that cannot be inferred
     * using meta-annotations (e.g. due to lack of meta-annotations).
     *
     * @return an annotation relation tree representing the supported qualifiers
     */
    protected QualifierHierarchy createQualifierHierarchy() {
        Set<Class<? extends Annotation>> supportedTypeQualifiers = getSupportedTypeQualifiers();
        MultiGraphQualifierHierarchy.MultiGraphFactory factory =
                this.createQualifierHierarchyFactory();

        return createQualifierHierarchy(elements, supportedTypeQualifiers, factory);
    }

    /**
     * Returns the type qualifier hierarchy graph for a given set of type qualifiers and a factory.
     *
     * <p>The implementation builds the type qualifier hierarchy for the {@code
     * supportedTypeQualifiers}. The current implementation returns an instance of {@code
     * GraphQualifierHierarchy}.
     *
<<<<<<< HEAD
     * @param elementUtils the element utilities to use
=======
     * @param elements the element utilities to use
>>>>>>> 0b0e36a3
     * @param supportedTypeQualifiers the type qualifiers for this type system
     * @param factory the type factory for this type system
     * @return an annotation relation tree representing the supported qualifiers
     */
    protected static QualifierHierarchy createQualifierHierarchy(
            Elements elementUtils,
            Set<Class<? extends Annotation>> supportedTypeQualifiers,
            MultiGraphFactory factory) {

        for (Class<? extends Annotation> typeQualifier : supportedTypeQualifiers) {
            AnnotationMirror typeQualifierAnno =
                    AnnotationBuilder.fromClassNonsense(elementUtils, typeQualifier);
            factory.addQualifier(typeQualifierAnno);
            // Polymorphic qualifiers can't declare their supertypes.
            // An error is raised if one is present.
            if (typeQualifier.getAnnotation(PolymorphicQualifier.class) != null) {
                if (typeQualifier.getAnnotation(SubtypeOf.class) != null) {
                    // This is currently not supported. At some point we might add
                    // polymorphic qualifiers with upper and lower bounds.
                    throw new BugInCF(
                            "AnnotatedTypeFactory: "
                                    + typeQualifier
                                    + " is polymorphic and specifies super qualifiers. "
                                    + "Remove the @org.checkerframework.framework.qual.SubtypeOf or @org.checkerframework.framework.qual.PolymorphicQualifier annotation from it.");
                }
                continue;
            }
            if (typeQualifier.getAnnotation(SubtypeOf.class) == null) {
                throw new BugInCF(
                        "AnnotatedTypeFactory: %s does not specify its super qualifiers.%n"
                                + "Add an @org.checkerframework.framework.qual.SubtypeOf annotation to it,%n"
                                + "or if it is an alias, exclude it from `createSupportedTypeQualifiers()`.%n",
                        typeQualifier);
            }
            Class<? extends Annotation>[] superQualifiers =
                    typeQualifier.getAnnotation(SubtypeOf.class).value();
            for (Class<? extends Annotation> superQualifier : superQualifiers) {
                if (!supportedTypeQualifiers.contains(superQualifier)) {
                    continue;
                }
                AnnotationMirror superAnno =
                        AnnotationBuilder.fromClassNonsense(elementUtils, superQualifier);
                factory.addSubtype(typeQualifierAnno, superAnno);
            }
        }

        QualifierHierarchy hierarchy = factory.build();

        if (!hierarchy.isValid()) {
            throw new BugInCF(
                    "AnnotatedTypeFactory: invalid qualifier hierarchy: "
                            + hierarchy.getClass()
                            + " "
                            + hierarchy);
        }

        return hierarchy;
    }

    /**
     * Returns the type qualifier hierarchy graph to be used by this processor.
     *
     * @see #createQualifierHierarchy()
     * @return the {@link QualifierHierarchy} for this checker
     */
    public final QualifierHierarchy getQualifierHierarchy() {
        // if (qualHierarchy == null)
        //    qualHierarchy = createQualifierHierarchy();
        return qualHierarchy;
    }

    /**
     * Creates the type subtyping checker using the current type qualifier hierarchy.
     *
     * <p>Subclasses may override this method to specify new type-checking rules beyond the typical
     * java subtyping rules.
     *
     * @return the type relations class to check type subtyping
     */
    protected TypeHierarchy createTypeHierarchy() {
        return new DefaultTypeHierarchy(
                checker,
                getQualifierHierarchy(),
                checker.getBooleanOption("ignoreRawTypeArguments", true),
                checker.hasOption("invariantArrays"));
    }

    public final TypeHierarchy getTypeHierarchy() {
        return typeHierarchy;
    }

    /**
     * TypeVariableSubstitutor provides a method to replace type parameters with their arguments.
     */
    protected TypeVariableSubstitutor createTypeVariableSubstitutor() {
        return new TypeVariableSubstitutor();
    }

    public TypeVariableSubstitutor getTypeVarSubstitutor() {
        return typeVarSubstitutor;
    }

    /**
     * TypeArgumentInference infers the method type arguments when they are not explicitly written.
     */
    protected TypeArgumentInference createTypeArgumentInference() {
        return new DefaultTypeArgumentInference(this);
    }

    public TypeArgumentInference getTypeArgumentInference() {
        return typeArgumentInference;
    }

    /**
     * Factory method to easily change what {@link AnnotationClassLoader} is created to load type
     * annotation classes. Subclasses can override this method and return a custom
     * AnnotationClassLoader subclass to customize loading logic.
     */
    protected AnnotationClassLoader createAnnotationClassLoader() {
        return new AnnotationClassLoader(checker);
    }

    /**
     * Returns a mutable set of annotation classes that are supported by a checker.
     *
     * <p>Subclasses may override this method to return a mutable set of their supported type
     * qualifiers through one of the 5 approaches shown below.
     *
     * <p>Subclasses should not call this method; they should call {@link
     * #getSupportedTypeQualifiers} instead.
     *
     * <p>By default, a checker supports all annotations located in a subdirectory called {@literal
     * qual} that's located in the same directory as the checker. Note that only annotations defined
     * with the {@code @Target({ElementType.TYPE_USE})} meta-annotation (and optionally with the
     * additional value of {@code ElementType.TYPE_PARAMETER}, but no other {@code ElementType}
     * values) are automatically considered as supported annotations.
     *
     * <p>To support a different set of annotations than those in the {@literal qual} subdirectory,
     * or that have other {@code ElementType} values, see examples below.
     *
     * <p>In total, there are 5 ways to indicate annotations that are supported by a checker:
     *
     * <ol>
     *   <li>Only support annotations located in a checker's {@literal qual} directory:
     *       <p>This is the default behavior. Simply place those annotations within the {@literal
     *       qual} directory.
     *   <li>Support annotations located in a checker's {@literal qual} directory and a list of
     *       other annotations:
     *       <p>Place those annotations within the {@literal qual} directory, and override {@link
     *       #createSupportedTypeQualifiers()} by calling {@link
     *       #getBundledTypeQualifiers(Class...)} with a varargs parameter list of the other
     *       annotations. Code example:
     *       <pre>
     * {@code @Override protected Set<Class<? extends Annotation>> createSupportedTypeQualifiers() {
     *      return getBundledTypeQualifiers(Regex.class, PartialRegex.class, RegexBottom.class, UnknownRegex.class);
     *  } }
     * </pre>
     *   <li>Supporting only annotations that are explicitly listed: Override {@link
     *       #createSupportedTypeQualifiers()} and return a mutable set of the supported
     *       annotations. Code example:
     *       <pre>
     * {@code @Override protected Set<Class<? extends Annotation>> createSupportedTypeQualifiers() {
     *      return new HashSet<Class<? extends Annotation>>(
     *              Arrays.asList(A.class, B.class));
     *  } }
     * </pre>
     *       The set of qualifiers returned by {@link #createSupportedTypeQualifiers()} must be a
     *       fresh, mutable set. The methods {@link #getBundledTypeQualifiers(Class...)} must return
     *       a fresh, mutable set
     * </ol>
     *
     * @return the type qualifiers supported this processor, or an empty set if none
     */
    protected Set<Class<? extends Annotation>> createSupportedTypeQualifiers() {
        return getBundledTypeQualifiers();
    }

    /**
     * Loads all annotations contained in the qual directory of a checker via reflection; if a
     * polymorphic type qualifier exists, and an explicit array of annotations to the set of
     * annotation classes.
     *
     * <p>This method can be called in the overridden versions of {@link
     * #createSupportedTypeQualifiers()} in each checker.
     *
     * @param explicitlyListedAnnotations a varargs array of explicitly listed annotation classes to
     *     be added to the returned set. For example, it is used frequently to add Bottom
     *     qualifiers.
     * @return a mutable set of the loaded and listed annotation classes
     */
    @SafeVarargs
    protected final Set<Class<? extends Annotation>> getBundledTypeQualifiers(
            Class<? extends Annotation>... explicitlyListedAnnotations) {
        return loadTypeAnnotationsFromQualDir(explicitlyListedAnnotations);
    }

    /**
     * Instantiates the AnnotationClassLoader and loads all annotations contained in the qual
     * directory of a checker via reflection, and has the option to include an explicitly stated
     * list of annotations (eg ones found in a different directory than qual).
     *
     * <p>The annotations that are automatically loaded must have the {@link
     * java.lang.annotation.Target Target} meta-annotation with the value of {@link
     * ElementType#TYPE_USE} (and optionally {@link ElementType#TYPE_PARAMETER}). If it has other
     * {@link ElementType} values, it won't be loaded. Other annotation classes must be explicitly
     * listed even if they are in the same directory as the checker's qual directory.
     *
     * @param explicitlyListedAnnotations a set of explicitly listed annotation classes to be added
     *     to the returned set, for example, it is used frequently to add Bottom qualifiers
     * @return a set of annotation class instances
     */
    @SafeVarargs
    @SuppressWarnings("varargs")
    private final Set<Class<? extends Annotation>> loadTypeAnnotationsFromQualDir(
            Class<? extends Annotation>... explicitlyListedAnnotations) {
        loader = createAnnotationClassLoader();

        Set<Class<? extends Annotation>> annotations = loader.getBundledAnnotationClasses();

        // add in all explicitly Listed qualifiers
        if (explicitlyListedAnnotations != null) {
            annotations.addAll(Arrays.asList(explicitlyListedAnnotations));
        }

        return annotations;
    }

    /**
     * Creates the AnnotatedTypeFormatter used by this type factory and all AnnotatedTypeMirrors it
     * creates. The AnnotatedTypeFormatter is used in AnnotatedTypeMirror.toString and will affect
     * the error messages printed for checkers that use this type factory.
     *
     * @return the AnnotatedTypeFormatter to pass to all instantiated AnnotatedTypeMirrors
     */
    protected AnnotatedTypeFormatter createAnnotatedTypeFormatter() {
        boolean printVerboseGenerics = checker.hasOption("printVerboseGenerics");
        return new DefaultAnnotatedTypeFormatter(
                printVerboseGenerics,
                // -AprintVerboseGenerics implies -AprintAllQualifiers
                printVerboseGenerics || checker.hasOption("printAllQualifiers"));
    }

    public AnnotatedTypeFormatter getAnnotatedTypeFormatter() {
        return typeFormatter;
    }

    protected AnnotationFormatter createAnnotationFormatter() {
        return new DefaultAnnotationFormatter();
    }

    public AnnotationFormatter getAnnotationFormatter() {
        return annotationFormatter;
    }

    /**
     * Returns an immutable set of the type qualifiers supported by this checker.
     *
     * <p>Subclasses cannot override this method; they should override {@link
     * #createSupportedTypeQualifiers createSupportedTypeQualifiers} instead.
     *
     * @see #createSupportedTypeQualifiers()
     * @return an immutable set of the supported type qualifiers, or an empty set if no qualifiers
     *     are supported
     */
    public final Set<Class<? extends Annotation>> getSupportedTypeQualifiers() {
        if (this.supportedQuals.isEmpty()) {
            supportedQuals.addAll(createSupportedTypeQualifiers());
            checkSupportedQuals();
        }
        return Collections.unmodifiableSet(supportedQuals);
    }

    // **********************************************************************
    // Factories for annotated types that account for default qualifiers
    // **********************************************************************

    /**
     * Returns the int supplied to the checker via the atfCacheSize option or the default cache
     * size.
     *
     * @return cache size passed as argument to checker or DEFAULT_CACHE_SIZE
     */
    protected int getCacheSize() {
        String option = checker.getOption("atfCacheSize");
        if (option == null) {
            return DEFAULT_CACHE_SIZE;
        }
        try {
            return Integer.valueOf(option);
        } catch (NumberFormatException ex) {
            throw new UserError("atfCacheSize was not an integer: " + option);
        }
    }

    /**
     * Returns an AnnotatedTypeMirror representing the annotated type of {@code elt}.
     *
     * @param elt the element
     * @return the annotated type of {@code elt}
     */
    public AnnotatedTypeMirror getAnnotatedType(Element elt) {
        if (elt == null) {
            throw new BugInCF("AnnotatedTypeFactory.getAnnotatedType: null element");
        }
        // Annotations explicitly written in the source code,
        // or obtained from bytecode.
        AnnotatedTypeMirror type = fromElement(elt);
        addComputedTypeAnnotations(elt, type);
        return type;
    }

    /**
     * Return the annotation on {@code tree} that is in the hierarchy that contains the qualifier
     * {@code target}. Returns null if none exists, or if {@code target} is not a supported
     * qualifier.
     */
    @Override
    public AnnotationMirror getAnnotationMirror(Tree tree, Class<? extends Annotation> target) {
        AnnotationMirror mirror = AnnotationBuilder.fromClassNonsense(elements, target);
        if (isSupportedQualifier(mirror)) {
            AnnotatedTypeMirror atm = getAnnotatedType(tree);
            return atm.getAnnotation(target);
        }
        return null;
    }

    /**
     * Returns an AnnotatedTypeMirror representing the annotated type of {@code tree}.
     *
     * @param tree the AST node
     * @return the annotated type of {@code tree}
     */
    public AnnotatedTypeMirror getAnnotatedType(Tree tree) {

        /// For debugging
        // String treeString = tree.toString();
        // if (treeString.length() > 63) {
        //     treeString = treeString.substring(0, 60) + "...";
        // }

        if (tree == null) {
            throw new BugInCF("AnnotatedTypeFactory.getAnnotatedType: null tree");
        }
        if (shouldCache && classAndMethodTreeCache.containsKey(tree)) {
            return classAndMethodTreeCache.get(tree).deepCopy();
        }

        AnnotatedTypeMirror type;
        if (TreeUtils.isClassTree(tree)) {
            type = fromClass((ClassTree) tree);
        } else if (tree.getKind() == Tree.Kind.METHOD || tree.getKind() == Tree.Kind.VARIABLE) {
            type = fromMember(tree);
        } else if (TreeUtils.isExpressionTree(tree)) {
            tree = TreeUtils.withoutParens((ExpressionTree) tree);
            type = fromExpression((ExpressionTree) tree);
        } else {
            throw new BugInCF(
                    "AnnotatedTypeFactory.getAnnotatedType: query of annotated type for tree "
                            + tree.getKind());
        }

        addComputedTypeAnnotations(tree, type);

        if (TreeUtils.isClassTree(tree) || tree.getKind() == Tree.Kind.METHOD) {
            // Don't cache VARIABLE
            if (shouldCache) {
                classAndMethodTreeCache.put(tree, type.deepCopy());
            }
        } else {
            // No caching otherwise
        }

        // System.out.println("AnnotatedTypeFactory::getAnnotatedType(Tree) result: " + type);
        return type;
    }

    /**
     * Called by {@link BaseTypeVisitor#visitClass(ClassTree, Void)} before the classTree is type
     * checked.
     *
     * @param classTree ClassTree on which to perform preprocessing
     */
    public void preProcessClassTree(ClassTree classTree) {}

    /**
     * Called by {@link BaseTypeVisitor#visitClass(ClassTree, Void)} after the ClassTree has been
     * type checked.
     *
     * <p>The default implementation uses this to store the defaulted AnnotatedTypeMirrors and
     * inherited declaration annotations back into the corresponding Elements. Subclasses might want
     * to override this method if storing defaulted types is not desirable.
     */
    public void postProcessClassTree(ClassTree tree) {
        TypesIntoElements.store(processingEnv, this, tree);
        DeclarationsIntoElements.store(processingEnv, this, tree);
        if (checker.hasOption("infer") && wholeProgramInference != null) {
            // Write scenes into .jaif files. In order to perform the write
            // operation only once for each .jaif file, the best location to
            // do so is here.
            wholeProgramInference.saveResults();
        }
    }

    /**
     * Determines the annotated type from a type in tree form.
     *
     * <p>Note that we cannot decide from a Tree whether it is a type use or an expression.
     * TreeUtils.isTypeTree is only an under-approximation. For example, an identifier can be either
     * a type or an expression.
     *
     * @param tree the type tree
     * @return the annotated type of the type in the AST
     */
    public AnnotatedTypeMirror getAnnotatedTypeFromTypeTree(Tree tree) {
        if (tree == null) {
            throw new BugInCF("AnnotatedTypeFactory.getAnnotatedTypeFromTypeTree: null tree");
        }
        AnnotatedTypeMirror type = fromTypeTree(tree);
        addComputedTypeAnnotations(tree, type);
        return type;
    }

    /**
     * Returns the set of qualifiers that are the upper bounds for a use of the type.
     *
     * @param type
     */
    public Set<AnnotationMirror> getTypeDeclarationBounds(TypeMirror type) {
        return qualifierUpperBounds.getBoundQualifiers(type);
    }

    /**
     * Returns the set of qualifiers that are the upper bound for a type use if no other bound is
     * specified for the type.
     *
     * <p>This implementation returns the top qualifiers by default. Subclass may override to return
     * different qualifiers.
     *
     * @return the set of qualifiers that are the upper bound for a type use if no other bound is
     *     specified for the type
     */
    protected Set<? extends AnnotationMirror> getDefaultTypeDeclarationBounds() {
        return qualHierarchy.getTopAnnotations();
    }

    /**
     * Returns the type of the extends or implements clause.
     *
     * <p>The primary qualifier is either an explicit annotation on {@code clause}, or it is the
     * qualifier upper bounds for uses of the type of the clause.
     *
     * @param clause tree that represents an extends or implements clause
     * @return the type of the extends or implements clause
     */
    public AnnotatedTypeMirror getTypeOfExtendsImplements(Tree clause) {
        AnnotatedTypeMirror fromTypeTree = fromTypeTree(clause);
        Set<AnnotationMirror> bound = getTypeDeclarationBounds(fromTypeTree.getUnderlyingType());
        fromTypeTree.addMissingAnnotations(bound);
        return fromTypeTree;
    }

    // **********************************************************************
    // Factories for annotated types that do not account for default qualifiers.
    // They only include qualifiers explicitly inserted by the user.
    // **********************************************************************

    /**
     * Creates an AnnotatedTypeMirror for {@code elt} that includes: annotations explicitly written
     * on the element and annotations from stub files.
     *
     * @param elt the element
     * @return AnnotatedTypeMirror of the element with explicitly-written and stub file annotations
     */
    public AnnotatedTypeMirror fromElement(Element elt) {
        if (shouldCache && elementCache.containsKey(elt)) {
            return elementCache.get(elt).deepCopy();
        }
        if (elt.getKind() == ElementKind.PACKAGE) {
            return toAnnotatedType(elt.asType(), false);
        }
        AnnotatedTypeMirror type;

        // Because of a bug in Java 8, annotations on type parameters are not stored in elements,
        // so get explicit annotations from the tree. (This bug has been fixed in Java 9.)
        // Also, since annotations computed by the AnnotatedTypeFactory are stored in the element,
        // the annotations have to be retrieved from the tree so that only explicit annotations are
        // returned.
        Tree decl = declarationFromElement(elt);

        if (decl == null) {
            type = stubTypes.getAnnotatedTypeMirror(elt);
            if (type == null) {
                type = toAnnotatedType(elt.asType(), ElementUtils.isTypeDeclaration(elt));
                ElementAnnotationApplier.apply(type, elt, this);
            }
        } else if (decl instanceof ClassTree) {
            type = fromClass((ClassTree) decl);
        } else if (decl instanceof VariableTree) {
            type = fromMember(decl);
        } else if (decl instanceof MethodTree) {
            type = fromMember(decl);
        } else if (decl.getKind() == Tree.Kind.TYPE_PARAMETER) {
            type = fromTypeTree(decl);
        } else {
            throw new BugInCF(
                    "AnnotatedTypeFactory.fromElement: cannot be here. decl: "
                            + decl.getKind()
                            + " elt: "
                            + elt);
        }

        // Caching is disabled if stub files are being parsed, because calls to this
        // method before the stub files are fully read can return incorrect results.
        if (shouldCache && !stubTypes.isParsing()) {
            elementCache.put(elt, type.deepCopy());
        }
        return type;
    }

    /**
     * Returns an AnnotatedDeclaredType with explicit annotations from the ClassTree {@code tree}.
     *
     * @param tree the class declaration
     * @return AnnotatedDeclaredType with explicit annotations from {@code tree}
     */
    private AnnotatedDeclaredType fromClass(ClassTree tree) {
        return TypeFromTree.fromClassTree(this, tree);
    }

    /**
     * Creates an AnnotatedTypeMirror for a variable or method declaration tree. The
     * AnnotatedTypeMirror contains annotations explicitly written on the tree.
     *
     * <p>If a VariableTree is a parameter to a lambda, this method also adds annotations from the
     * declared type of the functional interface and the executable type of its method.
     *
     * @param tree MethodTree or VariableTree
     * @return AnnotatedTypeMirror with explicit annotations from {@code tree}.
     */
    private final AnnotatedTypeMirror fromMember(Tree tree) {
        if (!(tree instanceof MethodTree || tree instanceof VariableTree)) {
            throw new BugInCF(
                    "AnnotatedTypeFactory.fromMember: not a method or variable declaration: "
                            + tree);
        }
        if (shouldCache && fromMemberTreeCache.containsKey(tree)) {
            return fromMemberTreeCache.get(tree).deepCopy();
        }
        AnnotatedTypeMirror result = TypeFromTree.fromMember(this, tree);
        if (shouldCache) {
            fromMemberTreeCache.put(tree, result.deepCopy());
        }
        return result;
    }

    /**
     * Creates an AnnotatedTypeMirror for an ExpressionTree. The AnnotatedTypeMirror contains
     * explicit annotations written on the expression and for some expressions, annotations from
     * sub-expressions that could have been explicitly written, defaulted, refined, or otherwise
     * computed. (Expression whose type include annotations from sub-expressions are:
     * ArrayAccessTree, ConditionalExpressionTree, IdentifierTree, MemberSelectTree, and
     * MethodInvocationTree.)
     *
     * <p>For example, the AnnotatedTypeMirror returned for an array access expression is the fully
     * annotated type of the array component of the array being accessed.
     *
     * @param tree an expression
     * @return AnnotatedTypeMirror of the expressions either fully-annotated or partially annotated
     *     depending on the kind of expression
     * @see TypeFromExpressionVisitor
     */
    private AnnotatedTypeMirror fromExpression(ExpressionTree tree) {
        if (shouldCache && fromExpressionTreeCache.containsKey(tree)) {
            return fromExpressionTreeCache.get(tree).deepCopy();
        }

        AnnotatedTypeMirror result = TypeFromTree.fromExpression(this, tree);

        if (shouldCache && tree.getKind() != Tree.Kind.NEW_CLASS) {
            // Don't cache the type of object creations, because incorrect
            // annotations would be cached during dataflow analysis.
            // See Issue #602.
            fromExpressionTreeCache.put(tree, result.deepCopy());
        }
        return result;
    }

    /**
     * Creates an AnnotatedTypeMirror for the tree. The AnnotatedTypeMirror contains annotations
     * explicitly written on the tree. It also adds type arguments to raw types that include
     * annotations from the element declaration of the type {@link #fromElement(Element)}.
     *
     * <p>Called on the following trees: AnnotatedTypeTree, ArrayTypeTree, ParameterizedTypeTree,
     * PrimitiveTypeTree, TypeParameterTree, WildcardTree, UnionType, IntersectionTypeTree, and
     * IdentifierTree, MemberSelectTree.
     *
     * @param tree the type tree
     * @return the (partially) annotated type of the type in the AST
     */
    /*package private*/ final AnnotatedTypeMirror fromTypeTree(Tree tree) {
        if (shouldCache && fromTypeTreeCache.containsKey(tree)) {
            return fromTypeTreeCache.get(tree).deepCopy();
        }

        AnnotatedTypeMirror result = TypeFromTree.fromTypeTree(this, tree);

        if (shouldCache) {
            fromTypeTreeCache.put(tree, result.deepCopy());
        }
        return result;
    }

    // **********************************************************************
    // Customization methods meant to be overridden by subclasses to include
    // defaulted annotations
    // **********************************************************************

    /**
     * Changes annotations on a type obtained from a {@link Tree}. By default, this method does
     * nothing. GenericAnnotatedTypeFactory uses this method to implement defaulting and inference
     * (flow-sensitive type refinement). Its subclasses usually override it only to customize
     * default annotations.
     *
     * <p>Subclasses that override this method should also override {@link
     * #addComputedTypeAnnotations(Element, AnnotatedTypeMirror)}.
     *
     * <p>In classes that extend {@link GenericAnnotatedTypeFactory}, override {@link
     * GenericAnnotatedTypeFactory#addComputedTypeAnnotations(Tree, AnnotatedTypeMirror, boolean)}
     * instead of this method.
     *
     * @param tree an AST node
     * @param type the type obtained from {@code tree}
     */
    protected void addComputedTypeAnnotations(Tree tree, AnnotatedTypeMirror type) {
        // Pass.
    }

    /**
     * Changes annotations on a type obtained from an {@link Element}. By default, this method does
     * nothing. GenericAnnotatedTypeFactory uses this method to implement defaulting.
     *
     * <p>Subclasses that override this method should also override {@link
     * #addComputedTypeAnnotations(Tree, AnnotatedTypeMirror)}.
     *
     * @param elt an element
     * @param type the type obtained from {@code elt}
     */
    protected void addComputedTypeAnnotations(Element elt, AnnotatedTypeMirror type) {
        // Pass.
    }

    /**
     * Adds default annotations to {@code type}. This method should only be used in places where the
     * correct annotations cannot be computed because of uninferred type arguments. (See {@link
     * AnnotatedWildcardType#isUninferredTypeArgument()}.)
     *
     * @param type annotated type to which default annotations are added
     */
    protected void addDefaultAnnotations(AnnotatedTypeMirror type) {
        // Pass.
    }

    /**
     * A callback method for the AnnotatedTypeFactory subtypes to customize directSuperTypes().
     * Overriding methods should merely change the annotations on the supertypes, without adding or
     * removing new types.
     *
     * <p>The default provided implementation adds {@code type} annotations to {@code supertypes}.
     * This allows the {@code type} and its supertypes to have the qualifiers.
     *
     * @param type the type whose supertypes are desired
     * @param supertypes the supertypes as specified by the base AnnotatedTypeFactory
     */
    protected void postDirectSuperTypes(
            AnnotatedTypeMirror type, List<? extends AnnotatedTypeMirror> supertypes) {
        // Use the effective annotations here to get the correct annotations
        // for type variables and wildcards.
        Set<AnnotationMirror> annotations = type.getEffectiveAnnotations();
        for (AnnotatedTypeMirror supertype : supertypes) {
            if (!annotations.equals(supertype.getEffectiveAnnotations())) {
                supertype.clearAnnotations();
                // TODO: is this correct for type variables and wildcards?
                supertype.addAnnotations(annotations);
            }
        }
    }

    /**
     * A callback method for the AnnotatedTypeFactory subtypes to customize
     * AnnotatedTypes.asMemberOf(). Overriding methods should merely change the annotations on the
     * subtypes, without changing the types.
     *
     * @param type the annotated type of the element
     * @param owner the annotated type of the receiver of the accessing tree
     * @param element the element of the field or method
     */
    public void postAsMemberOf(
            AnnotatedTypeMirror type, AnnotatedTypeMirror owner, Element element) {
        if (element.getKind() == ElementKind.FIELD) {
            addAnnotationFromFieldInvariant(type, owner, (VariableElement) element);
        }
        addComputedTypeAnnotations(element, type);
    }

    /**
     * Adds the qualifier specified by a field invariant for {@code field} to {@code type}.
     *
     * @param type annotated type to which the annotation is added
     * @param accessedVia the annotated type of the receiver of the accessing tree. (Only used to
     *     get the type element of the underling type.)
     * @param field element representing the field
     */
    protected void addAnnotationFromFieldInvariant(
            AnnotatedTypeMirror type, AnnotatedTypeMirror accessedVia, VariableElement field) {
        TypeMirror declaringType = accessedVia.getUnderlyingType();
        // Find the first upper bound that isn't a wildcard or type variable
        while (declaringType.getKind() == TypeKind.WILDCARD
                || declaringType.getKind() == TypeKind.TYPEVAR) {
            if (declaringType.getKind() == TypeKind.WILDCARD) {
                declaringType = ((WildcardType) declaringType).getExtendsBound();
            } else if (declaringType.getKind() == TypeKind.TYPEVAR) {
                declaringType = ((TypeVariable) declaringType).getUpperBound();
            }
        }
        TypeElement typeElement = TypesUtils.getTypeElement(declaringType);
        if (ElementUtils.enclosingClass(field).equals(typeElement)) {
            // If the field is declared in the accessedVia class, then the field in the invariant
            // cannot be this field, even if the field has the same name.
            return;
        }

        FieldInvariants invariants = getFieldInvariants(typeElement);
        if (invariants == null) {
            return;
        }
        List<AnnotationMirror> invariantAnnos = invariants.getQualifiersFor(field.getSimpleName());
        type.replaceAnnotations(invariantAnnos);
    }

    /**
     * Returns the field invariants for the given class, as expressed by the user in {@link
     * FieldInvariant @FieldInvariant} method annotations.
     *
     * <p>Subclasses may implement their own field invariant annotations if {@link
     * FieldInvariant @FieldInvariant} is not expressive enough. They must override this method to
     * properly create AnnotationMirror and also override {@link
     * #getFieldInvariantDeclarationAnnotations()} to return their field invariants.
     *
     * @param element class for which to get invariants
     * @return fields invariants for {@code element}
     */
    public FieldInvariants getFieldInvariants(TypeElement element) {
        if (element == null) {
            return null;
        }
        AnnotationMirror fieldInvarAnno = getDeclAnnotation(element, FieldInvariant.class);
        if (fieldInvarAnno == null) {
            return null;
        }
        List<String> fields =
                AnnotationUtils.getElementValueArray(fieldInvarAnno, "field", String.class, true);
        List<Name> classes =
                AnnotationUtils.getElementValueClassNames(fieldInvarAnno, "qualifier", true);
        List<AnnotationMirror> qualifiers = new ArrayList<>();
        for (Name name : classes) {
            // Calling AnnotationBuilder.fromName (which ignores elements/fields) is acceptable
            // because @FieldInvariant does not handle classes with elements/fields.
            qualifiers.add(AnnotationBuilder.fromName(elements, name));
        }
        if (qualifiers.size() == 1) {
            while (fields.size() > qualifiers.size()) {
                qualifiers.add(qualifiers.get(0));
            }
        }
        if (fields.size() != qualifiers.size()) {
            // The user wrote a malformed @FieldInvariant annotation, so just return a malformed
            // FieldInvariants object.  The BaseTypeVisitor will issue an error.
            return new FieldInvariants(fields, qualifiers);
        }

        // Only keep qualifiers that are supported by this checker.  (The other qualifiers cannot
        // be checked by this checker, so they must be ignored.)
        List<String> supportFields = new ArrayList<>();
        List<AnnotationMirror> supportedQualifiers = new ArrayList<>();
        for (int i = 0; i < fields.size(); i++) {
            if (isSupportedQualifier(qualifiers.get(i))) {
                supportedQualifiers.add(qualifiers.get(i));
                supportFields.add(fields.get(i));
            }
        }
        if (supportFields.isEmpty() && qualifiers.isEmpty()) {
            return null;
        }

        return new FieldInvariants(supportFields, supportedQualifiers);
    }

    /**
     * Returns the AnnotationTree which is a use of one of the field invariant annotations (as
     * specified via {@link #getFieldInvariantDeclarationAnnotations()}. If one isn't found, null is
     * returned.
     *
     * @param annoTrees trees to look
     * @return returns the AnnotationTree which is a use of one of the field invariant annotations
     *     or null if one isn't found
     */
    public AnnotationTree getFieldInvariantAnnotationTree(
            List<? extends AnnotationTree> annoTrees) {
        List<AnnotationMirror> annos = TreeUtils.annotationsFromTypeAnnotationTrees(annoTrees);
        for (int i = 0; i < annos.size(); i++) {
            for (Class<? extends Annotation> clazz : getFieldInvariantDeclarationAnnotations()) {
                if (AnnotationUtils.areSameByClass(annos.get(i), clazz)) {
                    return annoTrees.get(i);
                }
            }
        }
        return null;
    }

    /** Returns the set of classes of field invariant annotations. */
    protected Set<Class<? extends Annotation>> getFieldInvariantDeclarationAnnotations() {
        return Collections.singleton(FieldInvariant.class);
    }

    /**
     * A callback method for the AnnotatedTypeFactory subtypes to customize
     * AnnotatedTypeMirror.substitute().
     *
     * @param varDecl a declaration of a type variable
     * @param varUse a use of the same type variable
     * @param value the new type to substitute in for the type variable
     */
    public void postTypeVarSubstitution(
            AnnotatedTypeVariable varDecl,
            AnnotatedTypeVariable varUse,
            AnnotatedTypeMirror value) {
        if (!varUse.getAnnotationsField().isEmpty()
                && !AnnotationUtils.areSame(
                        varUse.getAnnotationsField(), varDecl.getAnnotationsField())) {
            value.replaceAnnotations(varUse.getAnnotationsField());
        }
    }

    /**
     * Adapt the upper bounds of the type variables of a class relative to the type instantiation.
     * In some type systems, the upper bounds depend on the instantiation of the class. For example,
     * in the Generic Universe Type system, consider a class declaration
     *
     * <pre>{@code   class C<X extends @Peer Object> }</pre>
     *
     * then the instantiation
     *
     * <pre>{@code   @Rep C<@Rep Object> }</pre>
     *
     * is legal. The upper bounds of class C have to be adapted by the main modifier.
     *
     * <p>An example of an adaptation follows. Suppose, I have a declaration:
     *
     * <pre>{@code  class MyClass<E extends List<E>>}</pre>
     *
     * And an instantiation:
     *
     * <pre>{@code  new MyClass<@NonNull String>()}</pre>
     *
     * <p>The upper bound of E adapted to the argument String, would be {@code List<@NonNull
     * String>} and the lower bound would be an AnnotatedNullType.
     *
     * <p>TODO: ensure that this method is consistently used instead of directly querying the type
     * variables.
     *
     * @param type the use of the type
     * @param element the corresponding element
     * @return the adapted bounds of the type parameters
     */
    public List<AnnotatedTypeParameterBounds> typeVariablesFromUse(
            AnnotatedDeclaredType type, TypeElement element) {

        AnnotatedDeclaredType generic = getAnnotatedType(element);
        List<AnnotatedTypeMirror> targs = type.getTypeArguments();
        List<AnnotatedTypeMirror> tvars = generic.getTypeArguments();

        assert targs.size() == tvars.size()
                : "Mismatch in type argument size between " + type + " and " + generic;

        // System.err.printf("TVFU\n  type: %s\n  generic: %s\n", type, generic);

        Map<TypeVariable, AnnotatedTypeMirror> mapping = new HashMap<>();

        AnnotatedDeclaredType enclosing = type;
        while (enclosing != null) {
            List<AnnotatedTypeMirror> enclosingTArgs = enclosing.getTypeArguments();
            AnnotatedDeclaredType declaredType =
                    getAnnotatedType((TypeElement) enclosing.getUnderlyingType().asElement());
            List<AnnotatedTypeMirror> enclosingTVars = declaredType.getTypeArguments();
            for (int i = 0; i < enclosingTArgs.size(); i++) {
                AnnotatedTypeVariable enclosingTVar = (AnnotatedTypeVariable) enclosingTVars.get(i);
                mapping.put(enclosingTVar.getUnderlyingType(), enclosingTArgs.get(i));
            }
            enclosing = enclosing.getEnclosingType();
        }

        List<AnnotatedTypeParameterBounds> res = new ArrayList<>(tvars.size());

        for (AnnotatedTypeMirror atm : tvars) {
            AnnotatedTypeVariable atv = (AnnotatedTypeVariable) atm;
            AnnotatedTypeMirror upper = typeVarSubstitutor.substitute(mapping, atv.getUpperBound());
            AnnotatedTypeMirror lower = typeVarSubstitutor.substitute(mapping, atv.getLowerBound());
            res.add(new AnnotatedTypeParameterBounds(upper, lower));
        }
        return res;
    }

    /**
     * Creates and returns an AnnotatedNullType qualified with {@code annotations}.
     *
     * @param annotations set of AnnotationMirrors to qualify the returned type with
     * @return AnnotatedNullType qualified with {@code annotations}
     */
    public AnnotatedNullType getAnnotatedNullType(Set<? extends AnnotationMirror> annotations) {
        final AnnotatedTypeMirror.AnnotatedNullType nullType =
                (AnnotatedNullType)
                        toAnnotatedType(processingEnv.getTypeUtils().getNullType(), false);
        nullType.addAnnotations(annotations);
        return nullType;
    }

    // **********************************************************************
    // Utilities method for getting specific types from trees or elements
    // **********************************************************************

    /**
     * Return the implicit receiver type of an expression tree.
     *
     * <p>The result is null for expressions that don't have a receiver, e.g. for a local variable
     * or method parameter access.
     *
     * <p>Clients should generally call {@link #getReceiverType}.
     *
     * @param tree the expression that might have an implicit receiver
     * @return the type of the receiver
     */
    /*
     * TODO: receiver annotations on outer this.
     * TODO: Better document the difference between getImplicitReceiverType and getSelfType?
     * TODO: this method assumes that the tree is within the current
     * Compilation Unit. This assumption fails in testcase Bug109_A/B, where
     * a chain of dependencies leads into a different compilation unit.
     * I didn't find a way how to handle this better and conservatively
     * return null. See TODO comment below.
     *
     */
    protected AnnotatedDeclaredType getImplicitReceiverType(ExpressionTree tree) {
        assert (tree.getKind() == Tree.Kind.IDENTIFIER
                        || tree.getKind() == Tree.Kind.MEMBER_SELECT
                        || tree.getKind() == Tree.Kind.METHOD_INVOCATION
                        || tree.getKind() == Tree.Kind.NEW_CLASS)
                : "Unexpected tree kind: " + tree.getKind();

        Element element = TreeUtils.elementFromTree(tree);
        assert element != null : "Unexpected null element for tree: " + tree;
        // Return null if the element kind has no receiver.
        if (!ElementUtils.hasReceiver(element)) {
            return null;
        }

        ExpressionTree receiver = TreeUtils.getReceiverTree(tree);
        if (receiver == null) {
            if (isMostEnclosingThisDeref(tree)) {
                // TODO: problem with ambiguity with implicit receivers.
                // We need a way to find the correct class. We cannot use the
                // element, as generics might have to be substituted in a subclass.
                // See GenericsEnclosing test case.
                // TODO: is this fixed?
                return getSelfType(tree);
            } else {
                TreePath path = getPath(tree);
                if (path == null) {
                    // The path is null if the field is in a compilation unit we haven't
                    // processed yet. TODO: is there a better way?
                    return null;
                }
                TypeElement typeElt = ElementUtils.enclosingClass(element);
                if (typeElt == null) {
                    throw new BugInCF(
                            "AnnotatedTypeFactory.getImplicitReceiver: enclosingClass()==null for element: "
                                    + element);
                }
                // TODO: method receiver annotations on outer this
                return getEnclosingType(typeElt, tree);
            }
        }

        Element rcvelem = TreeUtils.elementFromTree(receiver);
        assert rcvelem != null : "Unexpected null element for receiver: " + receiver;

        if (!ElementUtils.hasReceiver(rcvelem)) {
            return null;
        }

        if (receiver.getKind() == Tree.Kind.IDENTIFIER
                && ((IdentifierTree) receiver).getName().contentEquals("this")) {
            // TODO: also "super"?
            return this.getSelfType(tree);
        }

        TypeElement typeElt = ElementUtils.enclosingClass(rcvelem);
        if (typeElt == null) {
            throw new BugInCF(
                    "AnnotatedTypeFactory.getImplicitReceiver: enclosingClass()==null for element: "
                            + rcvelem);
        }

        AnnotatedDeclaredType type = getAnnotatedType(typeElt);

        // TODO: go through _all_ enclosing methods to see whether any of them has a
        // receiver annotation of the correct type.
        // TODO: Can we reuse getSelfType for outer this accesses?

        AnnotatedDeclaredType methodReceiver = getCurrentMethodReceiver(tree);
        if (shouldTakeFromReceiver(methodReceiver)) {
            // TODO: this only takes the main annotations.
            // What about other annotations (annotations on the type argument, outer types, ...)
            type.clearAnnotations();
            type.addAnnotations(methodReceiver.getAnnotations());
        }

        return type;
    }

    // Determine whether we should take annotations from the given method receiver.
    private boolean shouldTakeFromReceiver(AnnotatedDeclaredType methodReceiver) {
        return methodReceiver != null;
    }

    /**
     * Determine whether the tree dereferences the most enclosing "this" object. That is, we have an
     * expression like "f.g" and want to know whether it is an access "this.f.g" or whether e.g. f
     * is a field of an outer class or e.g. f is a local variable.
     *
     * @param tree the tree to check
     * @return true, iff the tree is an explicit or implicit reference to the most enclosing "this"
     */
    public final boolean isMostEnclosingThisDeref(ExpressionTree tree) {
        if (!isAnyEnclosingThisDeref(tree)) {
            return false;
        }

        Element element = TreeUtils.elementFromUse(tree);
        TypeElement typeElt = ElementUtils.enclosingClass(element);

        ClassTree enclosingClass = getCurrentClassTree(tree);
        if (enclosingClass != null
                && isSubtype(TreeUtils.elementFromDeclaration(enclosingClass), typeElt)) {
            return true;
        }

        // ran out of options
        return false;
    }

    /**
     * Does this expression have (the innermost or an outer) "this" as receiver? Note that the
     * receiver can be either explicit or implicit.
     *
     * @param tree the tree to test
     * @return true, iff the expression uses (the innermost or an outer) "this" as receiver
     */
    public final boolean isAnyEnclosingThisDeref(ExpressionTree tree) {
        if (!TreeUtils.isUseOfElement(tree)) {
            return false;
        }
        ExpressionTree recv = TreeUtils.getReceiverTree(tree);

        if (recv == null) {
            Element element = TreeUtils.elementFromUse(tree);

            if (!ElementUtils.hasReceiver(element)) {
                return false;
            }

            tree = TreeUtils.withoutParens(tree);

            if (tree.getKind() == Tree.Kind.IDENTIFIER) {
                Name n = ((IdentifierTree) tree).getName();
                if ("this".contentEquals(n) || "super".contentEquals(n)) {
                    // An explicit reference to "this"/"super" has no receiver.
                    return false;
                }
            }
            // Must be some access through this.
            return true;
        } else if (!TreeUtils.isUseOfElement(recv)) {
            // The receiver is e.g. a String literal.
            return false;
            // TODO: I think this:
            //  (i==9 ? this : this).toString();
            // is not a use of an element, as the receiver is an
            // expression. How should this be handled?
        }

        Element element = TreeUtils.elementFromUse(recv);

        if (!ElementUtils.hasReceiver(element)) {
            return false;
        }

        return TreeUtils.isExplicitThisDereference(recv);
    }

    /**
     * Returns the type of {@code this} in the given location, which can be used if {@code this} has
     * a special semantics (e.g. {@code this} is non-null).
     *
     * <p>The parameter is an arbitrary tree and does not have to mention "this", neither explicitly
     * nor implicitly. This method should be overridden for type-system specific behavior.
     *
     * <p>TODO: in 1.8.2, handle all receiver type annotations. TODO: handle enclosing classes
     * correctly.
     */
    public AnnotatedDeclaredType getSelfType(Tree tree) {
        if (TreeUtils.isClassTree(tree)) {
            return getAnnotatedType(TreeUtils.elementFromDeclaration((ClassTree) tree));
        }
        TreePath path = getPath(tree);
        ClassTree enclosingClass = TreeUtils.enclosingClass(path);
        if (enclosingClass == null) {
            // I hope this only happens when tree is a fake tree that
            // we created, e.g. when desugaring enhanced-for-loops.
            enclosingClass = getCurrentClassTree(tree);
        }
        AnnotatedDeclaredType type = getAnnotatedType(enclosingClass);

        MethodTree enclosingMethod = TreeUtils.enclosingMethod(path);
        if (enclosingClass.getSimpleName().length() != 0 && enclosingMethod != null) {
            AnnotatedDeclaredType methodReceiver;
            if (TreeUtils.isConstructor(enclosingMethod)) {
                // The type of `this` in a constructor is usually the constructor return type.
                // Certain type systems, in particular the Initialization Checker, need custom
                // logic.
                methodReceiver =
                        (AnnotatedDeclaredType) getAnnotatedType(enclosingMethod).getReturnType();
            } else {
                methodReceiver = getAnnotatedType(enclosingMethod).getReceiverType();
            }
            if (shouldTakeFromReceiver(methodReceiver)) {
                // TODO  what about all annotations on the receiver?
                // Code is also duplicated above.
                type.clearAnnotations();
                type.addAnnotations(methodReceiver.getAnnotations());
            }
        }
        return type;
    }

    /**
     * Determine the type of the most enclosing class of the given tree that is a subtype of the
     * given element. Receiver type annotations of an enclosing method are considered, similarly
     * return type annotations of an enclosing constructor.
     */
    public AnnotatedDeclaredType getEnclosingType(TypeElement element, Tree tree) {
        Element enclosingElt = getMostInnerClassOrMethod(tree);

        while (enclosingElt != null) {
            if (enclosingElt instanceof ExecutableElement) {
                ExecutableElement method = (ExecutableElement) enclosingElt;
                if (method.asType() != null // XXX: hack due to a compiler bug
                        && isSubtype((TypeElement) method.getEnclosingElement(), element)) {
                    if (ElementUtils.isStatic(method)) {
                        // Static methods should use type of enclosing class,
                        // by simply taking another turn in the loop.
                    } else if (method.getKind() == ElementKind.CONSTRUCTOR) {
                        // return getSelfType(this.declarationFromElement(method));
                        return (AnnotatedDeclaredType) getAnnotatedType(method).getReturnType();
                    } else {
                        return getAnnotatedType(method).getReceiverType();
                    }
                }
            } else if (enclosingElt instanceof TypeElement) {
                if (isSubtype((TypeElement) enclosingElt, element)) {
                    return (AnnotatedDeclaredType) getAnnotatedType(enclosingElt);
                }
            }
            enclosingElt = enclosingElt.getEnclosingElement();
        }
        return null;
    }

    private boolean isSubtype(TypeElement a1, TypeElement a2) {
        return (a1.equals(a2)
                || types.isSubtype(types.erasure(a1.asType()), types.erasure(a2.asType())));
    }

    /**
     * Returns the receiver type of the expression tree, or null if it does not exist.
     *
     * <p>The only trees that could potentially have a receiver are:
     *
     * <ul>
     *   <li>Array Access
     *   <li>Identifiers (whose receivers are usually self type)
     *   <li>Method Invocation Trees
     *   <li>Member Select Trees
     * </ul>
     *
     * @param expression the expression for which to determine the receiver type
     * @return the type of the receiver of this expression
     */
    public final AnnotatedTypeMirror getReceiverType(ExpressionTree expression) {
        if (this.isAnyEnclosingThisDeref(expression)) {
            return getImplicitReceiverType(expression);
        }

        ExpressionTree receiver = TreeUtils.getReceiverTree(expression);
        if (receiver != null) {
            return getAnnotatedType(receiver);
        } else {
            // E.g. local variables
            return null;
        }
    }

    /** The type for an instantiated generic method or constructor. */
    public static class ParameterizedExecutableType {
        /** The method's/constructor's type. */
        public final AnnotatedExecutableType executableType;
        /** The types of the generic type arguments. */
        public final List<AnnotatedTypeMirror> typeArgs;
        /** Create a ParameterizedExecutableType. */
        public ParameterizedExecutableType(
                AnnotatedExecutableType executableType, List<AnnotatedTypeMirror> typeArgs) {
            this.executableType = executableType;
            this.typeArgs = typeArgs;
        }
    }

    /**
     * Determines the type of the invoked method based on the passed method invocation tree.
     *
     * <p>The returned method type has all type variables resolved, whether based on receiver type,
     * passed type parameters if any, and method invocation parameter.
     *
     * <p>Subclasses may override this method to customize inference of types or qualifiers based on
     * method invocation parameters.
     *
     * <p>As an implementation detail, this method depends on {@link
     * AnnotatedTypes#asMemberOf(Types, AnnotatedTypeFactory, AnnotatedTypeMirror, Element)}, and
     * customization based on receiver type should be in accordance to its specification.
     *
     * <p>The return type is a pair of the type of the invoked method and the (inferred) type
     * arguments. Note that neither the explicitly passed nor the inferred type arguments are
     * guaranteed to be subtypes of the corresponding upper bounds. See method {@link
     * org.checkerframework.common.basetype.BaseTypeVisitor#checkTypeArguments(Tree, List, List,
     * List)} for the checks of type argument well-formedness.
     *
     * <p>Note that "this" and "super" constructor invocations are also handled by this method
     * (explicit or implicit ones, at the beginning of a constructor). Method {@link
     * #constructorFromUse(NewClassTree)} is only used for a constructor invocation in a "new"
     * expression.
     *
     * @param tree the method invocation tree
     * @return the method type being invoked with tree and the (inferred) type arguments
     */
    public ParameterizedExecutableType methodFromUse(MethodInvocationTree tree) {
        ExecutableElement methodElt = TreeUtils.elementFromUse(tree);
        AnnotatedTypeMirror receiverType = getReceiverType(tree);

        ParameterizedExecutableType mType = methodFromUse(tree, methodElt, receiverType);
        if (checker.shouldResolveReflection()
                && reflectionResolver.isReflectiveMethodInvocation(tree)) {
            mType = reflectionResolver.resolveReflectiveCall(this, tree, mType);
        }

        AnnotatedExecutableType method = mType.executableType;
        if (method.getReturnType().getKind() == TypeKind.WILDCARD
                && ((AnnotatedWildcardType) method.getReturnType()).isUninferredTypeArgument()) {
            // Get the correct Java type from the tree and use it as the upper bound of the
            // wildcard.
            TypeMirror tm = TreeUtils.typeOf(tree);
            AnnotatedTypeMirror t = toAnnotatedType(tm, false);

            AnnotatedWildcardType wildcard = (AnnotatedWildcardType) method.getReturnType();
            if (ignoreUninferredTypeArguments) {
                // remove the annotations so that default annotations are used instead.
                // (See call to addDefaultAnnotations below.)
                t.clearAnnotations();
            } else {
                t.replaceAnnotations(wildcard.getExtendsBound().getAnnotations());
            }
            wildcard.setExtendsBound(t);
            addDefaultAnnotations(wildcard);
        }

        return mType;
    }

    /**
     * Determines the type of the invoked method based on the passed expression tree, executable
     * element, and receiver type.
     *
     * @param tree either a MethodInvocationTree or a MemberReferenceTree
     * @param methodElt the element of the referenced method
     * @param receiverType the type of the receiver
     * @return the method type being invoked with tree and the (inferred) type arguments
     * @see #methodFromUse(MethodInvocationTree)
     */
    public ParameterizedExecutableType methodFromUse(
            ExpressionTree tree, ExecutableElement methodElt, AnnotatedTypeMirror receiverType) {

        AnnotatedExecutableType methodType =
                AnnotatedTypes.asMemberOf(types, this, receiverType, methodElt);
        List<AnnotatedTypeMirror> typeargs = new ArrayList<>(methodType.getTypeVariables().size());

        Map<TypeVariable, AnnotatedTypeMirror> typeVarMapping =
                AnnotatedTypes.findTypeArguments(processingEnv, this, tree, methodElt, methodType);

        if (!typeVarMapping.isEmpty()) {
            for (AnnotatedTypeVariable tv : methodType.getTypeVariables()) {
                if (typeVarMapping.get(tv.getUnderlyingType()) == null) {
                    throw new BugInCF(
                            "AnnotatedTypeFactory.methodFromUse:"
                                    + "mismatch between declared method type variables and the inferred method type arguments. "
                                    + "Method type variables: "
                                    + methodType.getTypeVariables()
                                    + "; "
                                    + "Inferred method type arguments: "
                                    + typeVarMapping);
                }
                typeargs.add(typeVarMapping.get(tv.getUnderlyingType()));
            }
            methodType =
                    (AnnotatedExecutableType)
                            typeVarSubstitutor.substitute(typeVarMapping, methodType);
        }

        if (tree.getKind() == Tree.Kind.METHOD_INVOCATION
                && TreeUtils.isMethodInvocation(tree, objectGetClass, processingEnv)) {
            adaptGetClassReturnTypeToReceiver(methodType, receiverType);
        }

        return new ParameterizedExecutableType(methodType, typeargs);
    }

    /**
     * Java special-cases the return type of {@link java.lang.Class#getClass() getClass()}. Though
     * the method has a return type of {@code Class<?>}, the compiler special cases this return-type
     * and changes the bound of the type argument to the erasure of the receiver type. For example:
     *
     * <ul>
     *   <li>{@code x.getClass()} has the type {@code Class< ? extends erasure_of_x >}
     *   <li>{@code someInteger.getClass()} has the type {@code Class< ? extends Integer >}
     * </ul>
     *
     * @param getClassType this must be a type representing a call to Object.getClass otherwise a
     *     runtime exception will be thrown. It is modified by side effect.
     * @param receiverType the receiver type of the method invocation (not the declared receiver
     *     type)
     */
    protected void adaptGetClassReturnTypeToReceiver(
            final AnnotatedExecutableType getClassType, final AnnotatedTypeMirror receiverType) {
        // TODO: should the receiver type ever be a declaration??
        // Work on removing the asUse() call.
        final AnnotatedTypeMirror newBound = receiverType.getErased().asUse();

        final AnnotatedTypeMirror returnType = getClassType.getReturnType();
        if (returnType == null
                || !(returnType.getKind() == TypeKind.DECLARED)
                || ((AnnotatedDeclaredType) returnType).getTypeArguments().size() != 1) {
            throw new BugInCF(
                    "Unexpected type passed to AnnotatedTypes.adaptGetClassReturnTypeToReceiver\n"
                            + "getClassType="
                            + getClassType
                            + "\n"
                            + "receiverType="
                            + receiverType);
        }

        final AnnotatedDeclaredType returnAdt =
                (AnnotatedDeclaredType) getClassType.getReturnType();
        final List<AnnotatedTypeMirror> typeArgs = returnAdt.getTypeArguments();

        // Usually, the only locations that will add annotations to the return type are getClass in
        // stub files defaults and propagation tree annotator.  Since getClass is final they cannot
        // come from source code.  Also, since the newBound is an erased type we have no type
        // arguments.  So, we just copy the annotations from the bound of the declared type to the
        // new bound.
        final AnnotatedWildcardType classWildcardArg = (AnnotatedWildcardType) typeArgs.get(0);
        Set<AnnotationMirror> newAnnos = AnnotationUtils.createAnnotationSet();
        Set<AnnotationMirror> typeBoundAnnos =
                getTypeDeclarationBounds(newBound.getUnderlyingType());
        Set<AnnotationMirror> wildcardBoundAnnos =
                classWildcardArg.getExtendsBound().getAnnotations();
        for (AnnotationMirror typeBoundAnno : typeBoundAnnos) {
            AnnotationMirror wildcardAnno =
                    qualHierarchy.findAnnotationInSameHierarchy(wildcardBoundAnnos, typeBoundAnno);
            if (qualHierarchy.isSubtype(typeBoundAnno, wildcardAnno)) {
                newAnnos.add(typeBoundAnno);
            } else {
                newAnnos.add(wildcardAnno);
            }
        }
        newBound.replaceAnnotations(newAnnos);

        classWildcardArg.setExtendsBound(newBound);
    }

    /**
     * Determines the type of the invoked constructor based on the passed new class tree.
     *
     * <p>The returned method type has all type variables resolved, whether based on receiver type,
     * passed type parameters if any, and constructor invocation parameter.
     *
     * <p>Subclasses may override this method to customize inference of types or qualifiers based on
     * constructor invocation parameters.
     *
     * <p>As an implementation detail, this method depends on {@link
     * AnnotatedTypes#asMemberOf(Types, AnnotatedTypeFactory, AnnotatedTypeMirror, Element)}, and
     * customization based on receiver type should be in accordance with its specification.
     *
     * <p>The return type is a pair of the type of the invoked constructor and the (inferred) type
     * arguments. Note that neither the explicitly passed nor the inferred type arguments are
     * guaranteed to be subtypes of the corresponding upper bounds. See method {@link
     * org.checkerframework.common.basetype.BaseTypeVisitor#checkTypeArguments(Tree, List, List,
     * List)} for the checks of type argument well-formedness.
     *
     * <p>Note that "this" and "super" constructor invocations are handled by method {@link
     * #methodFromUse}. This method only handles constructor invocations in a "new" expression.
     *
     * @param tree the constructor invocation tree
     * @return the annotated type of the invoked constructor (as an executable type) and the
     *     (inferred) type arguments
     */
    public ParameterizedExecutableType constructorFromUse(NewClassTree tree) {
        ExecutableElement ctor = TreeUtils.constructor(tree);
        AnnotatedTypeMirror type = fromNewClass(tree);
        addComputedTypeAnnotations(tree, type);
        AnnotatedExecutableType con = AnnotatedTypes.asMemberOf(types, this, type, ctor);

        if (tree.getArguments().size() == con.getParameterTypes().size() + 1
                && isSyntheticArgument(tree.getArguments().get(0))) {
            // happens for anonymous constructors of inner classes
            List<AnnotatedTypeMirror> actualParams = new ArrayList<>();
            actualParams.add(getAnnotatedType(tree.getArguments().get(0)));
            actualParams.addAll(con.getParameterTypes());
            con.setParameterTypes(actualParams);
        }

        List<AnnotatedTypeMirror> typeargs = new ArrayList<>(con.getTypeVariables().size());

        Map<TypeVariable, AnnotatedTypeMirror> typeVarMapping =
                AnnotatedTypes.findTypeArguments(processingEnv, this, tree, ctor, con);

        if (!typeVarMapping.isEmpty()) {
            for (AnnotatedTypeVariable tv : con.getTypeVariables()) {
                typeargs.add(typeVarMapping.get(tv.getUnderlyingType()));
            }
            con = (AnnotatedExecutableType) typeVarSubstitutor.substitute(typeVarMapping, con);
        }

        return new ParameterizedExecutableType(con, typeargs);
    }

    /** Returns the return type of the method {@code m}. */
    public AnnotatedTypeMirror getMethodReturnType(MethodTree m) {
        AnnotatedExecutableType methodType = getAnnotatedType(m);
        AnnotatedTypeMirror ret = methodType.getReturnType();
        return ret;
    }

    /** Returns the return type of the method {@code m} at the return statement {@code r}. */
    public AnnotatedTypeMirror getMethodReturnType(MethodTree m, ReturnTree r) {
        AnnotatedExecutableType methodType = getAnnotatedType(m);
        AnnotatedTypeMirror ret = methodType.getReturnType();
        return ret;
    }

    private boolean isSyntheticArgument(Tree tree) {
        return tree.toString().contains("<*nullchk*>");
    }

    /**
     * Creates an AnnotatedDeclaredType for a NewClassTree. Only adds explicit annotations, unless
     * newClassTree has a diamond operator. In that case, the annotations on the type arguments are
     * inferred using the assignment context and contain defaults.
     *
     * <p>Also, fully annotates the enclosing type of the returned declared type.
     *
     * <p>(Subclass beside {@link GenericAnnotatedTypeFactory} should not override this method.)
     *
     * @param newClassTree NewClassTree
     * @return AnnotatedDeclaredType
     */
    public AnnotatedDeclaredType fromNewClass(NewClassTree newClassTree) {

        AnnotatedDeclaredType enclosingType;
        if (newClassTree.getEnclosingExpression() != null) {
            enclosingType = (AnnotatedDeclaredType) getReceiverType(newClassTree);
        } else {
            enclosingType = null;
        }
        // Diamond trees that are not anonymous classes.
        if (TreeUtils.isDiamondTree(newClassTree) && newClassTree.getClassBody() == null) {
            AnnotatedDeclaredType type =
                    (AnnotatedDeclaredType) toAnnotatedType(TreeUtils.typeOf(newClassTree), false);
            if (((com.sun.tools.javac.code.Type) type.actualType)
                    .tsym
                    .getTypeParameters()
                    .nonEmpty()) {
                Pair<Tree, AnnotatedTypeMirror> ctx = this.visitorState.getAssignmentContext();
                if (ctx != null) {
                    AnnotatedTypeMirror ctxtype = ctx.second;
                    fromNewClassContextHelper(type, ctxtype);
                } else {
                    TreePath p = getPath(newClassTree);
                    AnnotatedTypeMirror ctxtype = TypeArgInferenceUtil.assignedTo(this, p);
                    if (ctxtype != null) {
                        fromNewClassContextHelper(type, ctxtype);
                    } else {
                        // give up trying and set to raw.
                        type.setWasRaw();
                    }
                }
            }
            AnnotatedDeclaredType fromTypeTree =
                    (AnnotatedDeclaredType)
                            TypeFromTree.fromTypeTree(this, newClassTree.getIdentifier());
            type.replaceAnnotations(fromTypeTree.getAnnotations());
            type.setEnclosingType(enclosingType);
            return type;
        } else if (newClassTree.getClassBody() != null) {
            AnnotatedDeclaredType type =
                    (AnnotatedDeclaredType) toAnnotatedType(TreeUtils.typeOf(newClassTree), false);
            // If newClassTree creates an anonymous class, then annotations in this location:
            //   new @HERE Class() {}
            // are on not on the identifier newClassTree, but rather on the modifier newClassTree.
            List<? extends AnnotationTree> annos =
                    newClassTree.getClassBody().getModifiers().getAnnotations();
            type.addAnnotations(TreeUtils.annotationsFromTypeAnnotationTrees(annos));
            type.setEnclosingType(enclosingType);
            return type;
        } else {
            // If newClassTree does not create anonymous class,
            // newClassTree.getIdentifier includes the explicit annotations in this location:
            //   new @HERE Class()
            AnnotatedDeclaredType type =
                    (AnnotatedDeclaredType)
                            TypeFromTree.fromTypeTree(this, newClassTree.getIdentifier());
            type.setEnclosingType(enclosingType);
            return type;
        }
    }

    // This method extracts the ugly hacky parts.
    // This method should be rewritten and in particular diamonds should be
    // implemented cleanly.
    // See Issue 289.
    private void fromNewClassContextHelper(
            AnnotatedDeclaredType type, AnnotatedTypeMirror ctxtype) {
        switch (ctxtype.getKind()) {
            case DECLARED:
                AnnotatedDeclaredType adctx = (AnnotatedDeclaredType) ctxtype;

                if (type.getTypeArguments().size() == adctx.getTypeArguments().size()) {
                    // Try to simply take the type arguments from LHS.
                    List<AnnotatedTypeMirror> oldArgs = type.getTypeArguments();
                    List<AnnotatedTypeMirror> newArgs = adctx.getTypeArguments();
                    for (int i = 0; i < type.getTypeArguments().size(); ++i) {
                        if (!types.isSubtype(
                                newArgs.get(i).actualType, oldArgs.get(i).actualType)) {
                            // One of the underlying types doesn't match. Give up.
                            return;
                        }
                    }

                    type.setTypeArguments(newArgs);

                    /* It would be nice to call isSubtype for a basic sanity check.
                     * However, the type might not have been completely initialized yet,
                     * so isSubtype might fail.
                     *
                    if (!typeHierarchy.isSubtype(type, ctxtype)) {
                        // Simply taking the newArgs didn't result in a valid subtype.
                        // Give up and simply use the inferred types.
                        type.setTypeArguments(oldArgs);
                    }
                    */
                } else {
                    // TODO: Find a way to determine annotated type arguments.
                    // Look at what Attr and Resolve are doing and rework this whole method.
                }
                break;

            case ARRAY:
                // This new class is in the initializer of an array.
                // The array being created can't have a generic component type,
                // so nothing to be done.
                break;
            case TYPEVAR:
                // TODO: this should NOT be necessary.
                // org.checkerframework.dataflow.cfg.node.MethodAccessNode.MethodAccessNode(ExpressionTree, Node)
                // Uses an ExecutableElement, which did not substitute type variables.
                break;
            case WILDCARD:
                // TODO: look at bounds of wildcard and see whether we can improve.
                break;
            default:
                if (ctxtype.getKind().isPrimitive()) {
                    // See Issue 438. Ignore primitive types for diamond inference - a primitive
                    // type is never a suitable context anyway.
                } else {
                    throw new BugInCF(
                            "AnnotatedTypeFactory.fromNewClassContextHelper: unexpected context: "
                                    + ctxtype
                                    + " ("
                                    + ctxtype.getKind()
                                    + ")");
                }
        }
    }

    /**
     * Returns the annotated boxed type of the given primitive type. The returned type would only
     * have the annotations on the given type.
     *
     * <p>Subclasses may override this method safely to override this behavior.
     *
     * @param type the primitive type
     * @return the boxed declared type of the passed primitive type
     */
    public AnnotatedDeclaredType getBoxedType(AnnotatedPrimitiveType type) {
        TypeElement typeElt = types.boxedClass(type.getUnderlyingType());
        AnnotatedDeclaredType dt = fromElement(typeElt);
        dt.addAnnotations(type.getAnnotations());
        return dt;
    }

    /**
     * returns the annotated primitive type of the given declared type if it is a boxed declared
     * type. Otherwise, it throws <i>IllegalArgumentException</i> exception.
     *
     * <p>The returned type would have the annotations on the given type and nothing else.
     *
     * @param type the declared type
     * @return the unboxed primitive type
     * @throws IllegalArgumentException if the type given has no unbox conversion
     */
    public AnnotatedPrimitiveType getUnboxedType(AnnotatedDeclaredType type)
            throws IllegalArgumentException {
        PrimitiveType primitiveType = types.unboxedType(type.getUnderlyingType());
        AnnotatedPrimitiveType pt =
                (AnnotatedPrimitiveType) AnnotatedTypeMirror.createType(primitiveType, this, false);
        pt.addAnnotations(type.getAnnotations());
        return pt;
    }

    /**
     * Returns AnnotatedDeclaredType with underlying type String and annotations copied from type.
     * Subclasses may change the annotations.
     *
     * @param type type to convert to String
     * @return AnnotatedTypeMirror that results from converting type to a String type
     */
    // TODO: Test that this is called in all the correct locations
    // See Issue #715
    // https://github.com/typetools/checker-framework/issues/715
    public AnnotatedDeclaredType getStringType(AnnotatedTypeMirror type) {
        TypeMirror stringTypeMirror = TypesUtils.typeFromClass(String.class, types, elements);
        AnnotatedDeclaredType stringATM =
                (AnnotatedDeclaredType)
                        AnnotatedTypeMirror.createType(
                                stringTypeMirror, this, type.isDeclaration());
        stringATM.addAnnotations(type.getEffectiveAnnotations());
        return stringATM;
    }

    /**
     * Returns AnnotatedPrimitiveType with underlying type {@code narrowedTypeMirror} and
     * annotations copied from {@code type}.
     *
     * <p>Currently this method is called only for primitives that are narrowed at assignments from
     * literal ints, for example, {@code byte b = 1;}. All other narrowing conversions happen at
     * typecasts.
     *
     * @param type type to narrow
     * @param narrowedTypeMirror underlying type for the returned type mirror
     * @return result of converting {@code type} to {@code narrowedTypeMirror}
     */
    public AnnotatedPrimitiveType getNarrowedPrimitive(
            AnnotatedPrimitiveType type, TypeMirror narrowedTypeMirror) {
        AnnotatedPrimitiveType narrowed =
                (AnnotatedPrimitiveType)
                        AnnotatedTypeMirror.createType(
                                narrowedTypeMirror, this, type.isDeclaration());
        narrowed.addAnnotations(type.getAnnotations());
        return narrowed;
    }

    /** Returns the VisitorState instance used by the factory to infer types. */
    public VisitorState getVisitorState() {
        return this.visitorState;
    }

    // **********************************************************************
    // random methods wrapping #getAnnotatedType(Tree) and #fromElement(Tree)
    // with appropriate casts to reduce casts on the client side
    // **********************************************************************

    /** @see #getAnnotatedType(Tree) */
    public final AnnotatedDeclaredType getAnnotatedType(ClassTree tree) {
        return (AnnotatedDeclaredType) getAnnotatedType((Tree) tree);
    }

    /** @see #getAnnotatedType(Tree) */
    public final AnnotatedDeclaredType getAnnotatedType(NewClassTree tree) {
        return (AnnotatedDeclaredType) getAnnotatedType((Tree) tree);
    }

    /** @see #getAnnotatedType(Tree) */
    public final AnnotatedArrayType getAnnotatedType(NewArrayTree tree) {
        return (AnnotatedArrayType) getAnnotatedType((Tree) tree);
    }

    /** @see #getAnnotatedType(Tree) */
    public final AnnotatedExecutableType getAnnotatedType(MethodTree tree) {
        return (AnnotatedExecutableType) getAnnotatedType((Tree) tree);
    }

    /** @see #getAnnotatedType(Element) */
    public final AnnotatedDeclaredType getAnnotatedType(TypeElement elt) {
        return (AnnotatedDeclaredType) getAnnotatedType((Element) elt);
    }

    /** @see #getAnnotatedType(Element) */
    public final AnnotatedExecutableType getAnnotatedType(ExecutableElement elt) {
        return (AnnotatedExecutableType) getAnnotatedType((Element) elt);
    }

    /** @see #fromElement(Element) */
    public final AnnotatedDeclaredType fromElement(TypeElement elt) {
        return (AnnotatedDeclaredType) fromElement((Element) elt);
    }

    /** @see #fromElement(Element) */
    public final AnnotatedExecutableType fromElement(ExecutableElement elt) {
        return (AnnotatedExecutableType) fromElement((Element) elt);
    }

    // **********************************************************************
    // Helper methods for this classes
    // **********************************************************************

    /**
     * Determines whether the given annotation is a part of the type system under which this type
     * factory operates. Null is never a supported qualifier; the parameter is nullable to allow the
     * result of canonicalAnnotation to be passed in directly.
     *
     * @param a any annotation
     * @return true if that annotation is part of the type system under which this type factory
     *     operates, false otherwise
     */
    public boolean isSupportedQualifier(@Nullable AnnotationMirror a) {
        if (a == null) {
            return false;
        }
        return AnnotationUtils.containsSameByName(
                this.getQualifierHierarchy().getTypeQualifiers(), a);
    }

    /**
     * Adds the annotation {@code aliasClass} as an alias for the canonical annotation {@code type}
     * that will be used by the Checker Framework in the alias's place.
     *
     * <p>By specifying the alias/canonical relationship using this method, the elements of the
     * alias are not preserved when the canonical annotation to use is constructed from the alias.
     * If you want the elements to be copied over as well, use {@link #addAliasedAnnotation(Class,
     * Class, boolean, String...)}.
     *
     * @param aliasClass the class of the aliased annotation
     * @param type the canonical annotation
     */
    protected void addAliasedAnnotation(Class<?> aliasClass, AnnotationMirror type) {
        if (getSupportedTypeQualifiers().contains(aliasClass)) {
            throw new BugInCF(
                    "AnnotatedTypeFactory: alias %s should not be in type hierarchy for %s",
                    aliasClass, this.getClass().getSimpleName());
        }
        addAliasedAnnotation(aliasClass.getCanonicalName(), type);
    }

    /**
     * Adds the annotation, whose fully-qualified name is given by {@code aliasName}, as an alias
     * for the canonical annotation {@code type} that will be used by the Checker Framework in the
     * alias's place.
     *
     * <p>Use this method if the alias class is not necessarily on the classpath at Checker
     * Framework compile and run time. Otherwise, use {@link #addAliasedAnnotation(Class,
     * AnnotationMirror)} which prevents the possibility of a typo in the class name.
     *
     * @param aliasName the fully-qualified name of the aliased annotation
     * @param type the canonical annotation
     */
    protected void addAliasedAnnotation(String aliasName, AnnotationMirror type) {
        aliases.put(aliasName, new Alias(aliasName, type, false, null, null));
    }

    /**
     * Adds the annotation {@code aliasClass} as an alias for the canonical annotation {@code type}
     * that will be used by the Checker Framework in the alias's place.
     *
     * <p>You may specify the copyElements flag to indicate whether you want the elements of the
     * alias to be copied over when the canonical annotation is constructed as a copy of {@code
     * type}. Be careful that the framework will try to copy the elements by name matching, so make
     * sure that names and types of the elements to be copied over are exactly the same as the ones
     * in the canonical annotation. Otherwise, an 'Couldn't find element in annotation' error is
     * raised.
     *
     * <p>To facilitate the cases where some of the elements is ignored on purpose when constructing
     * the canonical annotation, this method also provides a varargs {@code ignorableElements} for
     * you to explicitly specify the ignoring rules. For example, {@code
     * org.checkerframework.checker.index.qual.IndexFor} is an alias of {@code
     * org.checkerframework.checker.index.qual.NonNegative}, but the element "value" of
     * {@code @IndexFor} should be ignored when constructing {@code @NonNegative}. In the cases
     * where all elements are ignored, we can simply use {@link #addAliasedAnnotation(Class,
     * AnnotationMirror)} instead.
     *
     * @param aliasClass the class of the aliased annotation
     * @param canonical the canonical annotation
     * @param copyElements a flag that indicates whether you want to copy the elements over when
     *     getting the alias from the canonical annotation
     * @param ignorableElements a list of elements that can be safely dropped when the elements are
     *     being copied over
     */
    protected void addAliasedAnnotation(
            Class<?> aliasClass,
            Class<?> canonical,
            boolean copyElements,
            String... ignorableElements) {
        if (getSupportedTypeQualifiers().contains(aliasClass)) {
            throw new BugInCF(
                    "AnnotatedTypeFactory: alias %s should not be in type hierarchy for %s",
                    aliasClass, this.getClass().getSimpleName());
        }
        addAliasedAnnotation(
                aliasClass.getCanonicalName(), canonical, copyElements, ignorableElements);
    }

    /**
     * Adds the annotation, whose fully-qualified name is given by {@code aliasName}, as an alias
     * for the canonical annotation {@code type} that will be used by the Checker Framework in the
     * alias's place.
     *
     * <p>Use this method if the alias class is not necessarily on the classpath at Checker
     * Framework compile and run time. Otherwise, use {@link #addAliasedAnnotation(Class, Class,
     * boolean, String[])} which prevents the possibility of a typo in the class name.
     *
     * @param aliasName the fully-qualified name of the aliased class
     * @param canonicalName the canonical annotation name
     * @param copyElements a flag that indicates whether we want to copy the elements over when
     *     getting the alias from the canonical annotation
     * @param ignorableElements a list of elements that can be safely dropped when the elements are
     *     being copied over
     */
    protected void addAliasedAnnotation(
            String aliasName,
            Class<?> canonicalName,
            boolean copyElements,
            String... ignorableElements) {
        // The copyElements argument disambiguates overloading.
        if (!copyElements) {
            throw new BugInCF("Do not call with false");
        }
        aliases.put(
                aliasName,
                new Alias(
                        aliasName,
                        null,
                        copyElements,
                        canonicalName.getCanonicalName(),
                        ignorableElements));
    }

    /**
     * Returns the canonical annotation for the passed annotation. Returns null if the passed
     * annotation is not an alias of a canonical one in the framework.
     *
     * <p>A canonical annotation is the internal annotation that will be used by the Checker
     * Framework in the aliased annotation's place.
     *
     * @param a the qualifier to check for an alias
     * @return the canonical annotation, or null if none exists
     */
    public @Nullable AnnotationMirror canonicalAnnotation(AnnotationMirror a) {
        TypeElement elem = (TypeElement) a.getAnnotationType().asElement();
        String qualName = elem.getQualifiedName().toString();
        Alias alias = aliases.get(qualName);
        if (alias == null) {
            return null;
        }
        if (alias.copyElements) {
            AnnotationBuilder builder = new AnnotationBuilder(processingEnv, alias.canonicalName);
            builder.copyElementValuesFromAnnotation(a, alias.ignorableElements);
            return builder.build();
        } else {
            return alias.canonical;
        }
    }

    /**
     * Add the annotation {@code alias} as an alias for the declaration annotation {@code
     * annotation}, where the annotation mirror {@code annotationToUse} will be used instead. If
     * multiple calls are made with the same {@code annotation}, then the {@code annotationToUse}
     * must be the same.
     *
     * <p>The point of {@code annotationToUse} is that it may include elements/fields.
     */
    protected void addAliasedDeclAnnotation(
            Class<? extends Annotation> alias,
            Class<? extends Annotation> annotation,
            AnnotationMirror annotationToUse) {
        Pair<AnnotationMirror, Set<Class<? extends Annotation>>> pair = declAliases.get(annotation);
        if (pair != null) {
            if (!AnnotationUtils.areSame(annotationToUse, pair.first)) {
                throw new BugInCF(
                        "annotationToUse should be the same: %s %s", pair.first, annotationToUse);
            }
        } else {
            pair = Pair.of(annotationToUse, new HashSet<>());
            declAliases.put(annotation, pair);
        }
        Set<Class<? extends Annotation>> aliases = pair.second;
        aliases.add(alias);
    }

    /**
     * Adds the annotation {@code annotation} in the set of declaration annotations that should be
     * inherited. A declaration annotation will be inherited if it is in this list, or if it has the
     * meta-annotation @InheritedAnnotation. The meta-annotation @InheritedAnnotation should be used
     * instead of this method, if possible.
     */
    protected void addInheritedAnnotation(AnnotationMirror annotation) {
        inheritedAnnotations.add(annotation);
    }

    /**
     * A convenience method that converts a {@link TypeMirror} to an empty {@link
     * AnnotatedTypeMirror} using {@link AnnotatedTypeMirror#createType}.
     *
     * @param t the {@link TypeMirror}
     * @param declaration true if the result should be marked as a type declaration
     * @return an {@link AnnotatedTypeMirror} that has {@code t} as its underlying type
     */
    protected final AnnotatedTypeMirror toAnnotatedType(TypeMirror t, boolean declaration) {
        return AnnotatedTypeMirror.createType(t, this, declaration);
    }

    /**
     * Determines an empty annotated type of the given tree. In other words, finds the {@link
     * TypeMirror} for the tree and converts that into an {@link AnnotatedTypeMirror}, but does not
     * add any annotations to the result.
     *
     * <p>Most users will want to use {@link #getAnnotatedType(Tree)} instead; this method is mostly
     * for internal use.
     *
     * @param node the tree to analyze
     * @return the type of {@code node}, without any annotations
     */
    protected final AnnotatedTypeMirror type(Tree node) {
        boolean isDeclaration = TreeUtils.isTypeDeclaration(node);

        // Attempt to obtain the type via JCTree.
        if (TreeUtils.typeOf(node) != null) {
            AnnotatedTypeMirror result = toAnnotatedType(TreeUtils.typeOf(node), isDeclaration);
            return result;
        }

        // Attempt to obtain the type via TreePath (slower).
        TreePath path = this.getPath(node);
        assert path != null : "No path or type in tree: " + node;

        TypeMirror t = trees.getTypeMirror(path);
        assert validType(t) : "Invalid type " + t + " for node " + t;

        return toAnnotatedType(t, isDeclaration);
    }

    /**
     * Gets the declaration tree for the element, if the source is available.
     *
     * <p>TODO: would be nice to move this to InternalUtils/TreeUtils.
     *
     * @param elt an element
     * @return the tree declaration of the element if found
     */
    public final Tree declarationFromElement(Element elt) {
        // if root is null, we cannot find any declaration
        if (root == null) {
            return null;
        }
        if (shouldCache && elementToTreeCache.containsKey(elt)) {
            return elementToTreeCache.get(elt);
        }

        // Check for new declarations, outside of the AST.
        if (elt instanceof DetachedVarSymbol) {
            return ((DetachedVarSymbol) elt).getDeclaration();
        }

        // TODO: handle type parameter declarations?
        Tree fromElt;
        // Prevent calling declarationFor on elements we know we don't have
        // the tree for

        switch (elt.getKind()) {
            case CLASS:
            case ENUM:
            case INTERFACE:
            case ANNOTATION_TYPE:
            case FIELD:
            case ENUM_CONSTANT:
            case METHOD:
            case CONSTRUCTOR:
                fromElt = trees.getTree(elt);
                break;
            default:
                fromElt =
                        com.sun.tools.javac.tree.TreeInfo.declarationFor(
                                (com.sun.tools.javac.code.Symbol) elt,
                                (com.sun.tools.javac.tree.JCTree) root);
                break;
        }
        if (shouldCache) {
            elementToTreeCache.put(elt, fromElt);
        }
        return fromElt;
    }

    /**
     * Returns the current class type being visited by the visitor. The method uses the parameter
     * only if the most enclosing class cannot be found directly.
     *
     * @return type of the most enclosing class being visited
     */
    // This method is used to wrap access to visitorState
    protected final ClassTree getCurrentClassTree(Tree tree) {
        if (visitorState.getClassTree() != null) {
            return visitorState.getClassTree();
        }
        return TreeUtils.enclosingClass(getPath(tree));
    }

    protected final AnnotatedDeclaredType getCurrentClassType(Tree tree) {
        return getAnnotatedType(getCurrentClassTree(tree));
    }

    /**
     * Returns the receiver type of the current method being visited, and returns null if the
     * visited tree is not within a method or if that method has no receiver (e.g. a static method).
     *
     * <p>The method uses the parameter only if the most enclosing method cannot be found directly.
     *
     * @return receiver type of the most enclosing method being visited
     */
    protected final @Nullable AnnotatedDeclaredType getCurrentMethodReceiver(Tree tree) {
        AnnotatedDeclaredType res = visitorState.getMethodReceiver();
        if (res == null) {
            TreePath path = getPath(tree);
            if (path != null) {
                MethodTree enclosingMethod = TreeUtils.enclosingMethod(path);
                ClassTree enclosingClass = TreeUtils.enclosingClass(path);

                boolean found = false;

                for (Tree member : enclosingClass.getMembers()) {
                    if (member.getKind() == Tree.Kind.METHOD) {
                        if (member == enclosingMethod) {
                            found = true;
                        }
                    }
                }

                if (found && enclosingMethod != null) {
                    AnnotatedExecutableType method = getAnnotatedType(enclosingMethod);
                    res = method.getReceiverType();
                    // TODO: three tests fail if one adds the following, which would make
                    // sense, or not?
                    // visitorState.setMethodReceiver(res);
                } else {
                    // We are within an anonymous class or field initializer
                    res = this.getAnnotatedType(enclosingClass);
                }
            }
        }
        return res;
    }

    protected final boolean isWithinConstructor(Tree tree) {
        if (visitorState.getClassType() != null) {
            return visitorState.getMethodTree() != null
                    && TreeUtils.isConstructor(visitorState.getMethodTree());
        }

        MethodTree enclosingMethod = TreeUtils.enclosingMethod(getPath(tree));
        return enclosingMethod != null && TreeUtils.isConstructor(enclosingMethod);
    }

    private final Element getMostInnerClassOrMethod(Tree tree) {
        if (visitorState.getMethodTree() != null) {
            return TreeUtils.elementFromDeclaration(visitorState.getMethodTree());
        }
        if (visitorState.getClassTree() != null) {
            return TreeUtils.elementFromDeclaration(visitorState.getClassTree());
        }

        TreePath path = getPath(tree);
        if (path == null) {
            throw new BugInCF(
                    String.format(
                            "AnnotatedTypeFactory.getMostInnerClassOrMethod: getPath(tree)=>null%n  TreePath.getPath(root, tree)=>%s\n  for tree (%s) = %s%n  root=%s",
                            TreePath.getPath(root, tree), tree.getClass(), tree, root));
        }
        for (Tree pathTree : path) {
            if (pathTree instanceof MethodTree) {
                return TreeUtils.elementFromDeclaration((MethodTree) pathTree);
            } else if (pathTree instanceof ClassTree) {
                return TreeUtils.elementFromDeclaration((ClassTree) pathTree);
            }
        }

        throw new BugInCF("AnnotatedTypeFactory.getMostInnerClassOrMethod: cannot be here");
    }

    /**
     * Gets the path for the given {@link Tree} under the current root by checking from the
     * visitor's current path, and only using {@link Trees#getPath(CompilationUnitTree, Tree)}
     * (which is much slower) only if {@code node} is not found on the current path.
     *
     * <p>Note that the given Tree has to be within the current compilation unit, otherwise null
     * will be returned.
     *
     * @param node the {@link Tree} to get the path for
     * @return the path for {@code node} under the current root
     */
    public final TreePath getPath(Tree node) {
        assert root != null
                : "AnnotatedTypeFactory.getPath: root needs to be set when used on trees; factory: "
                        + this.getClass();

        if (node == null) {
            return null;
        }

        if (treePathCache.isCached(node)) {
            return treePathCache.getPath(root, node);
        }

        TreePath currentPath = visitorState.getPath();
        if (currentPath == null) {
            TreePath path = TreePath.getPath(root, node);
            treePathCache.addPath(node, path);
            return path;
        }

        // This method uses multiple heuristics to avoid calling
        // TreePath.getPath()

        // If the current path you are visiting is for this node we are done
        if (currentPath.getLeaf() == node) {
            treePathCache.addPath(node, currentPath);
            return currentPath;
        }

        // When running on Daikon, we noticed that a lot of calls happened
        // within a small subtree containing the node we are currently visiting

        // When testing on Daikon, two steps resulted in the best performance
        if (currentPath.getParentPath() != null) {
            currentPath = currentPath.getParentPath();
            treePathCache.addPath(currentPath.getLeaf(), currentPath);
            if (currentPath.getLeaf() == node) {
                return currentPath;
            }
            if (currentPath.getParentPath() != null) {
                currentPath = currentPath.getParentPath();
                treePathCache.addPath(currentPath.getLeaf(), currentPath);
                if (currentPath.getLeaf() == node) {
                    return currentPath;
                }
            }
        }

        final TreePath pathWithinSubtree = TreePath.getPath(currentPath, node);
        if (pathWithinSubtree != null) {
            treePathCache.addPath(node, pathWithinSubtree);
            return pathWithinSubtree;
        }

        // climb the current path till we see that
        // Works when getPath called on the enclosing method, enclosing
        // class
        TreePath current = currentPath;
        while (current != null) {
            treePathCache.addPath(current.getLeaf(), current);
            if (current.getLeaf() == node) {
                return current;
            }
            current = current.getParentPath();
        }

        // OK, we give up. Use the cache to look up.
        return treePathCache.getPath(root, node);
    }

    /**
     * Gets the {@link Element} representing the declaration of the method enclosing a tree node.
     * This feature is used to record the enclosing methods of {@link Tree}s that are created
     * internally by the checker.
     *
     * <p>TODO: Find a better way to store information about enclosing Trees.
     *
     * @param node the {@link Tree} to get the enclosing method for
     * @return the method {@link Element} enclosing the argument, or null if none has been recorded
     */
    public final Element getEnclosingElementForArtificialTree(Tree node) {
        return artificialTreeToEnclosingElementMap.get(node);
    }

    /**
     * Handle an artificial tree by mapping it to the enclosing element.
     *
     * <p>See {@code
     * org.checkerframework.framework.flow.CFCFGBuilder.CFCFGTranslationPhaseOne.handleArtificialTree(Tree)}.
     */
    public final void setEnclosingElementForArtificialTree(Tree node, Element enclosing) {
        artificialTreeToEnclosingElementMap.put(node, enclosing);
    }

    /**
     * Assert that the type is a type of valid type mirror, i.e. not an ERROR or OTHER type.
     *
     * @param type an annotated type
     * @return true if the type is a valid annotated type, false otherwise
     */
    static final boolean validAnnotatedType(AnnotatedTypeMirror type) {
        if (type == null) {
            return false;
        }
        return validType(type.getUnderlyingType());
    }

    /**
     * Used for asserting that a type is valid for converting to an annotated type.
     *
     * @return true if {@code type} can be converted to an annotated type, false otherwise
     */
    private static final boolean validType(TypeMirror type) {
        if (type == null) {
            return false;
        }
        switch (type.getKind()) {
            case ERROR:
            case OTHER:
            case PACKAGE:
                return false;
            default:
                return true;
        }
    }

    /**
     * Parses the stub files in the following order:
     *
     * <ol>
     *   <li>jdk.astub in the same directory as the checker, if it exists and ignorejdkastub option
     *       is not supplied <br>
     *   <li>jdkN.astub, where N is the Java version in the same directory as the checker, if it
     *       exists and ignorejdkastub option is not supplied <br>
     *   <li>Stub files listed in @StubFiles annotation on the checker; must be in same directory as
     *       the checker<br>
     *   <li>Stub files provide via stubs system property <br>
     *   <li>Stub files provide via stubs environment variable <br>
     *   <li>Stub files provide via stubs compiler option
     * </ol>
     *
     * <p>If a type is annotated with a qualifier from the same hierarchy in more than one stub
     * file, the qualifier in the last stub file is applied.
     *
     * <p>Sets typesFromStubFiles and declAnnosFromStubFiles by side effect, just before returning.
     */
    protected void parseStubFiles() {
        stubTypes.parseStubFiles();
    }

    /**
     * Returns the actual annotation mirror used to annotate this element, whose name equals the
     * passed annotation class (or is an alias for it). Returns null if none exists.
     *
     * @see #getDeclAnnotationNoAliases
     * @param elt the element to retrieve the declaration annotation from
     * @param anno annotation class
     * @return the annotation mirror for anno
     */
    @Override
    public final AnnotationMirror getDeclAnnotation(Element elt, Class<? extends Annotation> anno) {
        return getDeclAnnotation(elt, anno, true);
    }

    /**
     * Returns the actual annotation mirror used to annotate this element, whose name equals the
     * passed annotation class. Returns null if none exists. Does not check for aliases of the
     * annotation class.
     *
     * <p>Call this method from a checker that needs to alias annotations for one purpose and not
     * for another. For example, in the Lock Checker, {@code @LockingFree} and
     * {@code @ReleasesNoLocks} are both aliases of {@code @SideEffectFree} since they are all
     * considered side-effect-free with regard to the set of locks held before and after the method
     * call. However, a {@code synchronized} block is permitted inside a {@code @ReleasesNoLocks}
     * method but not inside a {@code @LockingFree} or {@code @SideEffectFree} method.
     *
     * @see #getDeclAnnotation
     * @param elt the element to retrieve the declaration annotation from
     * @param anno annotation class
     * @return the annotation mirror for anno
     */
    public final AnnotationMirror getDeclAnnotationNoAliases(
            Element elt, Class<? extends Annotation> anno) {
        return getDeclAnnotation(elt, anno, false);
    }

    /**
     * Returns true if the element appears in a stub file (Currently only works for methods,
     * constructors, and fields).
     */
    public boolean isFromStubFile(Element element) {
        return this.getDeclAnnotation(element, FromStubFile.class) != null;
    }

    /**
     * Returns true if the element is from bytecode and the if the element did not appear in a stub
     * file. Currently only works for methods, constructors, and fields.
     */
    public boolean isFromByteCode(Element element) {
        if (isFromStubFile(element)) {
            return false;
        }
        return ElementUtils.isElementFromByteCode(element);
    }

    /**
     * Returns true if redundancy between a stub file and bytecode should be reported.
     *
     * <p>For most type systems the default behavior of returning true is correct. For subcheckers,
     * redundancy in one of the type hierarchies can be ok. Such implementations should return
     * false.
     *
     * @return whether to warn about redundancy between a stub file and bytecode
     */
    public boolean shouldWarnIfStubRedundantWithBytecode() {
        return true;
    }

    /**
     * Returns the actual annotation mirror used to annotate this element, whose name equals the
     * passed annotation class (or is an alias for it). Returns null if none exists. May return the
     * canonical annotation that annotationName is an alias for.
     *
     * <p>This is the private implementation of the same-named, public method.
     *
     * <p>An option is provided to not to check for aliases of annotations. For example, an
     * annotated type factory may use aliasing for a pair of annotations for convenience while
     * needing in some cases to determine a strict ordering between them, such as when determining
     * whether the annotations on an overrider method are more specific than the annotations of an
     * overridden method.
     *
     * @param elt the element to retrieve the annotation from
     * @param annoClass the class the annotation to retrieve
     * @param checkAliases whether to return an annotation mirror for an alias of the requested
     *     annotation class name
     * @return the annotation mirror for the requested annotation, or null if not found
     */
    private AnnotationMirror getDeclAnnotation(
            Element elt, Class<? extends Annotation> annoClass, boolean checkAliases) {
        Set<AnnotationMirror> declAnnos = getDeclAnnotations(elt);

        for (AnnotationMirror am : declAnnos) {
            if (AnnotationUtils.areSameByClass(am, annoClass)) {
                return am;
            }
        }
        // Look through aliases.
        if (checkAliases) {
            Pair<AnnotationMirror, Set<Class<? extends Annotation>>> aliases =
                    declAliases.get(annoClass);
            if (aliases != null) {
                for (Class<? extends Annotation> alias : aliases.second) {
                    for (AnnotationMirror am : declAnnos) {
                        if (AnnotationUtils.areSameByClass(am, alias)) {
                            // TODO: need to copy over elements/fields
                            return aliases.first;
                        }
                    }
                }
            }
        }
        // Not found.
        return null;
    }

    /**
     * Returns all of the actual annotation mirrors used to annotate this element (includes stub
     * files and declaration annotations from overridden methods).
     *
     * @param elt the element for which to determine annotations
     */
    public Set<AnnotationMirror> getDeclAnnotations(Element elt) {
        if (cacheDeclAnnos.containsKey(elt)) {
            // Found in cache, return result.
            return cacheDeclAnnos.get(elt);
        }

        Set<AnnotationMirror> results = AnnotationUtils.createAnnotationSet();
        // Retrieving the annotations from the element.
        List<? extends AnnotationMirror> fromEle = elements.getAllAnnotationMirrors(elt);
        for (AnnotationMirror annotation : fromEle) {
            try {
                results.add(annotation);
            } catch (com.sun.tools.javac.code.Symbol.CompletionFailure cf) {
                // If a CompletionFailure occurs, issue a warning.
                checker.report(
                        Result.warning(
                                "annotation.not.completed",
                                ElementUtils.getVerboseName(elt),
                                annotation),
                        annotation.getAnnotationType().asElement());
            }
        }

        // If parsing stub files, return the annotations in the element.
        if (!stubTypes.isParsing()) {

            // Retrieving annotations from stub files.
            Set<AnnotationMirror> stubAnnos = stubTypes.getDeclAnnotation(elt);
            results.addAll(stubAnnos);

            if (elt.getKind() == ElementKind.METHOD) {
                // Retrieve the annotations from the overridden method's element.
                inheritOverriddenDeclAnnos((ExecutableElement) elt, results);
            }

            // Add the element and its annotations to the cache.
            cacheDeclAnnos.put(elt, results);
        }

        return results;
    }

    /**
     * Adds into {@code results} the declaration annotations found in all elements that the method
     * element {@code elt} overrides.
     *
     * @param elt method element
     * @param results {@code elt} local declaration annotations. The ones found in stub files and in
     *     the element itself.
     */
    private void inheritOverriddenDeclAnnos(ExecutableElement elt, Set<AnnotationMirror> results) {
        Map<AnnotatedDeclaredType, ExecutableElement> overriddenMethods =
                AnnotatedTypes.overriddenMethods(elements, this, elt);

        if (overriddenMethods != null) {
            for (ExecutableElement superElt : overriddenMethods.values()) {
                Set<AnnotationMirror> superAnnos = getDeclAnnotations(superElt);

                for (AnnotationMirror annotation : superAnnos) {
                    List<? extends AnnotationMirror> annotationsOnAnnotation;
                    try {
                        annotationsOnAnnotation =
                                annotation.getAnnotationType().asElement().getAnnotationMirrors();
                    } catch (com.sun.tools.javac.code.Symbol.CompletionFailure cf) {
                        // Fix for Issue 348: If a CompletionFailure occurs,
                        // issue a warning.
                        checker.report(
                                Result.warning(
                                        "annotation.not.completed",
                                        ElementUtils.getVerboseName(elt),
                                        annotation),
                                annotation.getAnnotationType().asElement());
                        continue;
                    }
                    if (AnnotationUtils.containsSameByClass(
                                    annotationsOnAnnotation, InheritedAnnotation.class)
                            || AnnotationUtils.containsSameByName(
                                    inheritedAnnotations, annotation)) {
                        addOrMerge(results, annotation);
                    }
                }
            }
        }
    }

    private void addOrMerge(Set<AnnotationMirror> results, AnnotationMirror annotation) {
        if (AnnotationUtils.containsSameByName(results, annotation)) {
            /*
             * TODO: feature request: figure out a way to merge multiple annotations
             * of the same kind. For some annotations this might mean merging some
             * arrays, for others it might mean converting a single annotation into a
             * container annotation. We should define a protected method for subclasses
             * to adapt the behavior.
             * For now, do nothing and just take the first, most concrete, annotation.
            AnnotationMirror prev = null;
            for (AnnotationMirror an : results) {
                if (AnnotationUtils.areSameByName(an, annotation)) {
                    prev = an;
                    break;
                }
            }
            results.remove(prev);
            AnnotationMirror merged = ...;
            results.add(merged);
            */
        } else {
            results.add(annotation);
        }
    }

    /**
     * Returns a list of all declaration annotations used to annotate this element, which have a
     * meta-annotation (i.e., an annotation on that annotation) with class {@code
     * metaAnnotationClass}.
     *
     * @param element the element for which to determine annotations
     * @param metaAnnotationClass the class of the meta-annotation that needs to be present
     * @return a list of pairs {@code (anno, metaAnno)} where {@code anno} is the annotation mirror
     *     at {@code element}, and {@code metaAnno} is the annotation mirror (of type {@code
     *     metaAnnotationClass}) used to annotate {@code anno}.
     */
    public List<Pair<AnnotationMirror, AnnotationMirror>> getDeclAnnotationWithMetaAnnotation(
            Element element, Class<? extends Annotation> metaAnnotationClass) {
        List<Pair<AnnotationMirror, AnnotationMirror>> result = new ArrayList<>();
        Set<AnnotationMirror> annotationMirrors = getDeclAnnotations(element);

        // Go through all annotations found.
        for (AnnotationMirror annotation : annotationMirrors) {
            List<? extends AnnotationMirror> annotationsOnAnnotation;
            try {
                annotationsOnAnnotation =
                        annotation.getAnnotationType().asElement().getAnnotationMirrors();
            } catch (com.sun.tools.javac.code.Symbol.CompletionFailure cf) {
                // Fix for Issue 309: If a CompletionFailure occurs, issue a warning.
                // I didn't find a nicer alternative to check whether the Symbol can be completed.
                // The completer field of a Symbol might be non-null also in successful cases.
                // Issue a warning (exception only happens once) and continue.
                checker.report(
                        Result.warning(
                                "annotation.not.completed",
                                ElementUtils.getVerboseName(element),
                                annotation),
                        annotation.getAnnotationType().asElement());
                continue;
            }
            // First call copier, if exception, continue normal modula laws.
            for (AnnotationMirror a : annotationsOnAnnotation) {
                if (AnnotationUtils.areSameByClass(a, metaAnnotationClass)) {
                    result.add(Pair.of(annotation, a));
                }
            }
        }
        return result;
    }

    /**
     * Returns a list of all annotations used to annotate this element, which have a meta-annotation
     * (i.e., an annotation on that annotation) with class {@code metaAnnotationClass}.
     *
     * @param element the element at which to look for annotations
     * @param metaAnnotationClass the class of the meta-annotation that needs to be present
     * @return a list of pairs {@code (anno, metaAnno)} where {@code anno} is the annotation mirror
     *     at {@code element}, and {@code metaAnno} is the annotation mirror used to annotate {@code
     *     anno}.
     */
    public List<Pair<AnnotationMirror, AnnotationMirror>> getAnnotationWithMetaAnnotation(
            Element element, Class<? extends Annotation> metaAnnotationClass) {
        List<Pair<AnnotationMirror, AnnotationMirror>> result = new ArrayList<>();
        Set<AnnotationMirror> annotationMirrors = AnnotationUtils.createAnnotationSet();

        // Consider real annotations.
        annotationMirrors.addAll(getAnnotatedType(element).getAnnotations());

        // Consider declaration annotations
        annotationMirrors.addAll(getDeclAnnotations(element));

        // Go through all annotations found.
        for (AnnotationMirror annotation : annotationMirrors) {
            List<? extends AnnotationMirror> annotationsOnAnnotation =
                    annotation.getAnnotationType().asElement().getAnnotationMirrors();
            for (AnnotationMirror a : annotationsOnAnnotation) {
                if (AnnotationUtils.areSameByClass(a, metaAnnotationClass)) {
                    result.add(Pair.of(annotation, a));
                }
            }
        }
        return result;
    }

    /**
     * Returns a wildcard type to be used as a type argument when the correct type could not be
     * inferred. The wildcard will be marked as an uninferred wildcard so that {@link
     * AnnotatedWildcardType#isUninferredTypeArgument()} returns true.
     *
     * <p>This method should only be used by type argument inference.
     * org.checkerframework.framework.util.AnnotatedTypes.inferTypeArguments(ProcessingEnvironment,
     * AnnotatedTypeFactory, ExpressionTree, ExecutableElement)
     *
     * @param typeVar TypeVariable which could not be inferred
     * @return a wildcard that is marked as an uninferred type argument
     */
    public AnnotatedWildcardType getUninferredWildcardType(AnnotatedTypeVariable typeVar) {
        final boolean intersectionType;
        final TypeMirror boundType;
        if (typeVar.getUpperBound().getKind() == TypeKind.INTERSECTION) {
            boundType = typeVar.getUpperBound().directSuperTypes().get(0).getUnderlyingType();
            intersectionType = true;
        } else {
            boundType = typeVar.getUnderlyingType().getUpperBound();
            intersectionType = false;
        }

        WildcardType wc = types.getWildcardType(boundType, null);
        AnnotatedWildcardType wctype =
                (AnnotatedWildcardType) AnnotatedTypeMirror.createType(wc, this, false);
        wctype.setTypeVariable(typeVar.getUnderlyingType());
        if (!intersectionType) {
            wctype.setExtendsBound(typeVar.getUpperBound().deepCopy());
        } else {
            wctype.getExtendsBound().addAnnotations(typeVar.getUpperBound().getAnnotations());
        }
        wctype.setSuperBound(typeVar.getLowerBound().deepCopy());
        wctype.addAnnotations(typeVar.getAnnotations());
        addDefaultAnnotations(wctype);
        wctype.setUninferredTypeArgument();
        return wctype;
    }

    /**
     * If {@code wildcard}'s upper bound is a super type of {@code annotatedTypeMirror}, this method
     * returns an AnnotatedTypeMirror with the same qualifiers as {@code annotatedTypeMirror}, but
     * the underlying Java type is the most specific base type of {@code annotatedTypeMirror} whose
     * erasure type is equivalent to the upper bound of {@code wildcard}.
     *
     * <p>Otherwise, returns {@code annotatedTypeMirror} unmodified.
     *
     * <p>For example:
     *
     * <pre>
     * wildcard := @NonNull ? extends @NonNull Object
     * annotatedTypeMirror := @Nullable String
     *
     * widenToUpperBound(annotatedTypeMirror, wildcard) returns @Nullable Object
     * </pre>
     *
     * This method is needed because, the Java compiler allows wildcards to have upper bounds above
     * the type variable upper bounds for which they are type arguments. For example, given the
     * following parametric type:
     *
     * <pre>
     * {@code class MyClass<T extends Number>}
     * </pre>
     *
     * the following is legal:
     *
     * <pre>
     * {@code MyClass<? extends Object>}
     * </pre>
     *
     * This is sound because in Java the wildcard is capture converted to: {@code CAP#1 extends
     * Number from capture of ? extends Object}.
     *
     * <p>Because the Checker Framework does not implement capture conversion, wildcard upper bounds
     * may cause spurious errors in subtyping checks. This method prevents those errors by widening
     * the upper bound of the type parameter.
     *
     * <p>This method widens the underlying Java type of the upper bound of the type parameter
     * rather than narrowing the bound of the wildcard in order to avoid issuing an error with an
     * upper bound that is not in source code.
     *
     * <p>The widened type should only be used for typing checks that require it. Using the widened
     * type elsewhere would cause confusing error messages with types not in the source code.
     *
     * @param annotatedTypeMirror AnnotatedTypeMirror to widen
     * @param wildcard AnnotatedWildcardType whose upper bound is used to widen
     * @return {@code annotatedTypeMirror} widen to the upper bound of {@code wildcard}
     */
    public AnnotatedTypeMirror widenToUpperBound(
            final AnnotatedTypeMirror annotatedTypeMirror, final AnnotatedWildcardType wildcard) {
        final TypeMirror toModifyTypeMirror = annotatedTypeMirror.getUnderlyingType();
        final TypeMirror wildcardUBTypeMirror = wildcard.getExtendsBound().getUnderlyingType();
        if (TypesUtils.isErasedSubtype(wildcardUBTypeMirror, toModifyTypeMirror, types)) {
            return annotatedTypeMirror;
        } else if (TypesUtils.isErasedSubtype(toModifyTypeMirror, wildcardUBTypeMirror, types)) {
            return AnnotatedTypes.asSuper(this, annotatedTypeMirror, wildcard);
        } else if (wildcardUBTypeMirror.getKind() == TypeKind.DECLARED
                && TypesUtils.getTypeElement(wildcardUBTypeMirror).getKind().isInterface()) {
            // If the Checker Framework implemented capture conversion, then in this case, then
            // the upper bound of the capture converted wildcard would be an intersection type.
            // See JLS 15.1.10
            // (https://docs.oracle.com/javase/specs/jls/se11/html/jls-5.html#jls-5.1.10)

            // For example:
            // class MyClass<@A T extends @B Number> {}
            // MyClass<@C ? extends @D Serializable>
            // The upper bound of the captured wildcard:
            // glb(@B Number, @D Serializable) = @B Number & @D Serializable
            // The about upper bound must be a subtype of the declared upper bound:
            // @B Number & @D Serializable <: @B Number, which is always true.

            // So, replace the upper bound at the declaration with the wildcard's upper bound so
            // that the rest of the subtyping test pass.
            return wildcard.getExtendsBound();
        }

        return annotatedTypeMirror;
    }

    /**
     * Returns the function type that this member reference targets.
     *
     * <p>The function type is the type of the single method declared in the functional interface
     * adapted as if it were invoked using the functional interface as the receiver expression.
     *
     * <p>The target type of a member reference is the type to which it is assigned or casted.
     *
     * @param tree member reference tree
     * @return the function type that this method reference targets
     */
    public AnnotatedExecutableType getFunctionTypeFromTree(MemberReferenceTree tree) {
        return getFnInterfaceFromTree(tree).second;
    }

    /**
     * Returns the function type that this lambda targets.
     *
     * <p>The function type is the type of the single method declared in the functional interface
     * adapted as if it were invoked using the functional interface as the receiver expression.
     *
     * <p>The target type of a lambda is the type to which it is assigned or casted.
     *
     * @param tree lambda expression tree
     * @return the function type that this lambda targets
     */
    public AnnotatedExecutableType getFunctionTypeFromTree(LambdaExpressionTree tree) {
        return getFnInterfaceFromTree(tree).second;
    }

    /**
     * Returns the functional interface and the function type that this lambda or member references
     * targets.
     *
     * <p>The function type is the type of the single method declared in the functional interface
     * adapted as if it were invoked using the functional interface as the receiver expression.
     *
     * <p>The target type of a lambda or a method reference is the type to which it is assigned or
     * casted.
     *
     * @param tree lambda expression tree or member reference tree
     * @return the functional interface and the function type that this method reference or lambda
     *     targets
     */
    public Pair<AnnotatedTypeMirror, AnnotatedExecutableType> getFnInterfaceFromTree(Tree tree) {

        // Functional interface
        AnnotatedTypeMirror functionalInterfaceType = getFunctionalInterfaceType(tree);
        if (functionalInterfaceType.getKind() == TypeKind.DECLARED) {
            makeGroundTargetType(
                    (AnnotatedDeclaredType) functionalInterfaceType,
                    (DeclaredType) TreeUtils.typeOf(tree));
        }

        // Functional method
        Element fnElement = TreeUtils.findFunction(tree, processingEnv);

        // Function type
        AnnotatedExecutableType functionType =
                (AnnotatedExecutableType)
                        AnnotatedTypes.asMemberOf(types, this, functionalInterfaceType, fnElement);

        return Pair.of(functionalInterfaceType, functionType);
    }

    /**
     * Get the AnnotatedDeclaredType for the FunctionalInterface from assignment context of the
     * method reference or lambda expression which may be a variable assignment, a method call, or a
     * cast.
     *
     * <p>The assignment context is not always correct, so we must search up the AST. It will
     * recursively search for lambdas nested in lambdas.
     *
     * @param tree the tree of the lambda or method reference
     * @return the functional interface type or an uninferred type argument
     */
    private AnnotatedTypeMirror getFunctionalInterfaceType(Tree tree) {

        Tree parentTree = getPath(tree).getParentPath().getLeaf();
        switch (parentTree.getKind()) {
            case PARENTHESIZED:
                return getFunctionalInterfaceType(parentTree);

            case TYPE_CAST:
                TypeCastTree cast = (TypeCastTree) parentTree;
                assert isFunctionalInterface(
                        trees.getTypeMirror(getPath(cast.getType())), parentTree, tree);
                AnnotatedTypeMirror castATM = getAnnotatedType(cast.getType());
                if (castATM.getKind() == TypeKind.INTERSECTION) {
                    AnnotatedIntersectionType itype = (AnnotatedIntersectionType) castATM;
                    for (AnnotatedTypeMirror t : itype.directSuperTypes()) {
                        if (TypesUtils.isFunctionalInterface(
                                t.getUnderlyingType(), getProcessingEnv())) {
                            return t;
                        }
                    }
                    // We should never reach here: isFunctionalInterface performs the same check
                    // and would have raised an error already.
                    throw new BugInCF(
                            String.format(
                                    "Expected the type of a cast tree in an assignment context to contain a functional interface bound. "
                                            + "Found type: %s for tree: %s in lambda tree: %s",
                                    castATM, cast, tree));
                }
                return castATM;

            case NEW_CLASS:
                NewClassTree newClass = (NewClassTree) parentTree;
                int indexOfLambda = newClass.getArguments().indexOf(tree);
                ParameterizedExecutableType con = this.constructorFromUse(newClass);
                AnnotatedTypeMirror constructorParam =
                        AnnotatedTypes.getAnnotatedTypeMirrorOfParameter(
                                con.executableType, indexOfLambda);
                assert isFunctionalInterface(
                        constructorParam.getUnderlyingType(), parentTree, tree);
                return constructorParam;

            case NEW_ARRAY:
                NewArrayTree newArray = (NewArrayTree) parentTree;
                AnnotatedArrayType newArrayATM = getAnnotatedType(newArray);
                AnnotatedTypeMirror elementATM = newArrayATM.getComponentType();
                assert isFunctionalInterface(elementATM.getUnderlyingType(), parentTree, tree);
                return elementATM;

            case METHOD_INVOCATION:
                MethodInvocationTree method = (MethodInvocationTree) parentTree;
                int index = method.getArguments().indexOf(tree);
                ParameterizedExecutableType exe = this.methodFromUse(method);
                AnnotatedTypeMirror param =
                        AnnotatedTypes.getAnnotatedTypeMirrorOfParameter(exe.executableType, index);
                if (param.getKind() == TypeKind.WILDCARD) {
                    // param is an uninferred wildcard.
                    TypeMirror typeMirror = TreeUtils.typeOf(tree);
                    param = AnnotatedTypeMirror.createType(typeMirror, this, false);
                    addDefaultAnnotations(param);
                }
                assert isFunctionalInterface(param.getUnderlyingType(), parentTree, tree);
                return param;

            case VARIABLE:
                VariableTree varTree = (VariableTree) parentTree;
                assert isFunctionalInterface(TreeUtils.typeOf(varTree), parentTree, tree);
                return getAnnotatedType(varTree.getType());

            case ASSIGNMENT:
                AssignmentTree assignmentTree = (AssignmentTree) parentTree;
                assert isFunctionalInterface(TreeUtils.typeOf(assignmentTree), parentTree, tree);
                return getAnnotatedType(assignmentTree.getVariable());

            case RETURN:
                Tree enclosing =
                        TreeUtils.enclosingOfKind(
                                getPath(parentTree),
                                new HashSet<>(
                                        Arrays.asList(
                                                Tree.Kind.METHOD, Tree.Kind.LAMBDA_EXPRESSION)));

                if (enclosing.getKind() == Tree.Kind.METHOD) {
                    MethodTree enclosingMethod = (MethodTree) enclosing;
                    return getAnnotatedType(enclosingMethod.getReturnType());
                } else {
                    LambdaExpressionTree enclosingLambda = (LambdaExpressionTree) enclosing;
                    AnnotatedExecutableType methodExe = getFunctionTypeFromTree(enclosingLambda);
                    return methodExe.getReturnType();
                }

            case LAMBDA_EXPRESSION:
                LambdaExpressionTree enclosingLambda = (LambdaExpressionTree) parentTree;
                AnnotatedExecutableType methodExe = getFunctionTypeFromTree(enclosingLambda);
                return methodExe.getReturnType();

            case CONDITIONAL_EXPRESSION:
                ConditionalExpressionTree conditionalExpressionTree =
                        (ConditionalExpressionTree) parentTree;
                final AnnotatedTypeMirror falseType =
                        getAnnotatedType(conditionalExpressionTree.getFalseExpression());
                final AnnotatedTypeMirror trueType =
                        getAnnotatedType(conditionalExpressionTree.getTrueExpression());

                // Known cases where we must use LUB because falseType/trueType will not be equal:
                // a) when one of the types is a type variable that extends a functional interface
                //    or extends a type variable that extends a functional interface
                // b) When one of the two sides of the expression is a reference to a sub-interface.
                //   e.g.   interface ConsumeStr {
                //              public void consume(String s)
                //          }
                //          interface SubConsumer extends ConsumeStr {
                //              default void someOtherMethod() { ... }
                //          }
                //   SubConsumer s = ...;
                //   ConsumeStr stringConsumer = (someCondition) ? s : System.out::println;
                AnnotatedTypeMirror conditionalType =
                        AnnotatedTypes.leastUpperBound(this, trueType, falseType);
                assert isFunctionalInterface(conditionalType.getUnderlyingType(), parentTree, tree);
                return conditionalType;

            default:
                throw new BugInCF(
                        "Could not find functional interface from assignment context. "
                                + "Unexpected tree type: "
                                + parentTree.getKind()
                                + " For lambda tree: "
                                + tree);
        }
    }

    private boolean isFunctionalInterface(TypeMirror typeMirror, Tree contextTree, Tree tree) {
        if (typeMirror.getKind() == TypeKind.WILDCARD) {
            // Ignore wildcards, because they are uninferred type arguments.
            return true;
        }
        Type type = (Type) typeMirror;

        if (!TypesUtils.isFunctionalInterface(type, processingEnv)) {
            if (type.getKind() == TypeKind.INTERSECTION) {
                IntersectionType itype = (IntersectionType) type;
                for (TypeMirror t : itype.getBounds()) {
                    if (TypesUtils.isFunctionalInterface(t, processingEnv)) {
                        // As long as any of the bounds is a functional interface
                        // we should be fine.
                        return true;
                    }
                }
            }
            throw new BugInCF(
                    String.format(
                            "Expected the type of %s tree in assignment context to be a functional interface. "
                                    + "Found type: %s for tree: %s in lambda tree: %s",
                            contextTree.getKind(), type, contextTree, tree));
        }
        return true;
    }

    /**
     * Create the ground target type of the functional interface.
     *
     * <p>Basically, it replaces the wildcards with their bounds doing a capture conversion like glb
     * for extends bounds.
     *
     * @see "JLS 9.9"
     * @param functionalType the functional interface type
     * @param groundTargetJavaType the Java type as found by javac
     */
    private void makeGroundTargetType(
            AnnotatedDeclaredType functionalType, DeclaredType groundTargetJavaType) {
        if (functionalType.getTypeArguments().isEmpty()) {
            return;
        }

        List<AnnotatedTypeParameterBounds> bounds =
                this.typeVariablesFromUse(
                        functionalType,
                        (TypeElement) functionalType.getUnderlyingType().asElement());

        List<AnnotatedTypeMirror> newTypeArguments =
                new ArrayList<>(functionalType.getTypeArguments());
        boolean sizesDiffer =
                functionalType.getTypeArguments().size()
                        != groundTargetJavaType.getTypeArguments().size();

        for (int i = 0; i < functionalType.getTypeArguments().size(); i++) {
            AnnotatedTypeMirror argType = functionalType.getTypeArguments().get(i);
            if (argType.getKind() == TypeKind.WILDCARD) {
                AnnotatedWildcardType wildcardType = (AnnotatedWildcardType) argType;

                TypeMirror wildcardUbType = wildcardType.getExtendsBound().getUnderlyingType();

                if (wildcardType.isUninferredTypeArgument()) {
                    // Keep the uninferred type so that it is ignored by later subtyping and
                    // containment checks.
                    newTypeArguments.set(i, wildcardType);
                } else if (isExtendsWildcard(wildcardType)) {
                    TypeMirror correctArgType;
                    if (sizesDiffer) {
                        // The java type is raw.
                        TypeMirror typeParamUbType =
                                bounds.get(i).getUpperBound().getUnderlyingType();
                        correctArgType =
                                TypesUtils.greatestLowerBound(
                                        typeParamUbType,
                                        wildcardUbType,
                                        this.checker.getProcessingEnvironment());
                    } else {
                        correctArgType = groundTargetJavaType.getTypeArguments().get(i);
                    }

                    final AnnotatedTypeMirror newArg;
                    if (types.isSameType(wildcardUbType, correctArgType)) {
                        newArg = wildcardType.getExtendsBound().deepCopy();
                    } else if (correctArgType.getKind() == TypeKind.TYPEVAR) {
                        newArg = this.toAnnotatedType(correctArgType, false);
                        AnnotatedTypeVariable newArgAsTypeVar = (AnnotatedTypeVariable) newArg;
                        newArgAsTypeVar
                                .getUpperBound()
                                .replaceAnnotations(
                                        wildcardType.getExtendsBound().getAnnotations());
                        newArgAsTypeVar
                                .getLowerBound()
                                .replaceAnnotations(wildcardType.getSuperBound().getAnnotations());
                    } else {
                        newArg = this.toAnnotatedType(correctArgType, false);
                        newArg.replaceAnnotations(wildcardType.getExtendsBound().getAnnotations());
                    }
                    newTypeArguments.set(i, newArg);
                } else {
                    newTypeArguments.set(i, wildcardType.getSuperBound());
                }
            }
        }
        functionalType.setTypeArguments(newTypeArguments);

        // When the groundTargetJavaType is different from the underlying type of functionalType,
        // only the main annotations are copied.  Add default annotations in places without
        // annotations.
        addDefaultAnnotations(functionalType);
    }

    /**
     * Check that a wildcard is an extends wildcard.
     *
     * @param awt the wildcard type
     * @return true if awt is an extends wildcard
     */
    private boolean isExtendsWildcard(AnnotatedWildcardType awt) {
        return awt.getUnderlyingType().getSuperBound() == null;
    }

    /** Accessor for the element utilities. */
    public Elements getElementUtils() {
        return this.elements;
    }

    /** Accessor for the tree utilities. */
    public Trees getTreeUtils() {
        return this.trees;
    }

    /** Accessor for the processing environment. */
    public ProcessingEnvironment getProcessingEnv() {
        return this.processingEnv;
    }

    /** Accessor for the {@link CFContext}. */
    public CFContext getContext() {
        return checker;
    }

    static final Pattern plusConstant = Pattern.compile(" *\\+ *(-?[0-9]+)$");
    static final Pattern minusConstant = Pattern.compile(" *- *(-?[0-9]+)$");

    /**
     * Given an expression, split it into a subexpression and a constant offset. For example:
     *
     * <pre>{@code
     * "a" => <"a", "0">
     * "a + 5" => <"a", "5">
     * "a + -5" => <"a", "-5">
     * "a - 5" => <"a", "-5">
     * }</pre>
     *
     * There are methods that can only take as input an expression that represents a Receiver. The
     * purpose of this is to pre-process expressions to make those methods more likely to succeed.
     *
     * @param expression an expression to remove a constant offset from
     * @return a sub-expression and a constant offset. The offset is "0" if this routine is unable
     *     to splite the given expression
     */
    // TODO: generalize.  There is no reason this couldn't handle arbitrary addition and subtraction
    // expressions, given the Index Checker's support for OffsetEquation.  That might even make its
    // implementation simpler.
    public static Pair<String, String> getExpressionAndOffset(String expression) {
        String expr = expression;
        String offset = "0";

        // Is this normalization necessary?
        // Remove surrrounding whitespace.
        expr = expr.trim();
        // Remove surrounding parentheses.
        if (expr.matches("^\\([^()]\\)")) {
            expr = expr.substring(1, expr.length() - 2).trim();
        }

        Matcher mPlus = plusConstant.matcher(expr);
        Matcher mMinus = minusConstant.matcher(expr);
        if (mPlus.find()) {
            expr = expr.substring(0, mPlus.start());
            offset = mPlus.group(1);
        } else if (mMinus.find()) {
            expr = expr.substring(0, mMinus.start());
            offset = negateConstant(mMinus.group(1));
        }

        if (offset.equals("-0")) {
            offset = "0";
        }

        expr = expr.intern();
        offset = offset.intern();

        return Pair.of(expr, offset);
    }

    /**
     * Given an expression string, returns its negation.
     *
     * @param constantExpression a string representing an integer constant
     * @return the negation of constantExpression
     */
    // Also see Subsequence.negateString which is similar but more sophisticated.
    public static String negateConstant(String constantExpression) {
        if (constantExpression.startsWith("-")) {
            return constantExpression.substring(1);
        } else {
            if (constantExpression.startsWith("+")) {
                constantExpression = constantExpression.substring(1);
            }
            return "-" + constantExpression;
        }
    }

    /**
     * Returns {@code null} or an annotated type mirror that type argument inference should assume
     * {@code expressionTree} is assigned to.
     *
     * <p>If {@code null} is returned, inference proceeds normally.
     *
     * <p>If a type is returned, then inference assumes that {@code expressionTree} was asigned to
     * it. This biases the inference algorithm toward the annotations in the returned type. In
     * particular, if the annotations on type variables in invariant positions are a super type of
     * the annotations inferred, the super type annotations are chosen.
     *
     * <p>This implementation returns null, but subclasses may override this method to return a
     * type.
     *
     * @param expressionTree an expression which has no assignment context and for which type
     *     arguments need to be inferred
     * @return {@code null} or an annotated type mirror that inferrence should pretend {@code
     *     expressionTree} is assigned to
     */
    public @Nullable AnnotatedTypeMirror getDummyAssignedTo(ExpressionTree expressionTree) {
        return null;
    }
}<|MERGE_RESOLUTION|>--- conflicted
+++ resolved
@@ -638,11 +638,7 @@
      * supportedTypeQualifiers}. The current implementation returns an instance of {@code
      * GraphQualifierHierarchy}.
      *
-<<<<<<< HEAD
-     * @param elementUtils the element utilities to use
-=======
      * @param elements the element utilities to use
->>>>>>> 0b0e36a3
      * @param supportedTypeQualifiers the type qualifiers for this type system
      * @param factory the type factory for this type system
      * @return an annotation relation tree representing the supported qualifiers
