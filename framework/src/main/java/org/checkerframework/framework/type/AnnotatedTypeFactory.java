--- conflicted
+++ resolved
@@ -1343,15 +1343,12 @@
         "getAnnotatedType(%s): before addComputedTypeAnnotations, type=%s%n",
         TreeUtils.toStringTruncated(tree, 60), type);
     addComputedTypeAnnotations(tree, type);
-<<<<<<< HEAD
     if (tree.getKind() == Kind.TYPE_CAST) {
       type = applyCaptureConversion(type);
     }
-=======
     logGat(
         "getAnnotatedType(%s): after addComputedTypeAnnotations, type=%s%n",
         TreeUtils.toStringTruncated(tree, 60), type);
->>>>>>> 639971a1
 
     if (TreeUtils.isClassTree(tree) || tree.getKind() == Tree.Kind.METHOD) {
       // Don't cache VARIABLE
