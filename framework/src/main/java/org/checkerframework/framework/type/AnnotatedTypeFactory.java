package org.checkerframework.framework.type;

// The imports from com.sun, but they are all
// @jdk.Exported and therefore somewhat safe to use.
// Try to avoid using non-@jdk.Exported classes.
import com.sun.source.tree.AnnotationTree;
import com.sun.source.tree.AssignmentTree;
import com.sun.source.tree.ClassTree;
import com.sun.source.tree.CompilationUnitTree;
import com.sun.source.tree.ConditionalExpressionTree;
import com.sun.source.tree.ExpressionTree;
import com.sun.source.tree.IdentifierTree;
import com.sun.source.tree.LambdaExpressionTree;
import com.sun.source.tree.MemberReferenceTree;
import com.sun.source.tree.MethodInvocationTree;
import com.sun.source.tree.MethodTree;
import com.sun.source.tree.NewArrayTree;
import com.sun.source.tree.NewClassTree;
import com.sun.source.tree.ReturnTree;
import com.sun.source.tree.Tree;
import com.sun.source.tree.TypeCastTree;
import com.sun.source.tree.VariableTree;
import com.sun.source.util.TreePath;
import com.sun.source.util.Trees;
import com.sun.tools.javac.code.Symbol.MethodSymbol;
import com.sun.tools.javac.code.Type;
import java.io.File;
import java.io.IOException;
import java.io.InputStream;
import java.lang.annotation.Annotation;
import java.lang.annotation.ElementType;
import java.lang.annotation.Target;
import java.util.ArrayList;
import java.util.Arrays;
import java.util.Collections;
import java.util.HashMap;
import java.util.HashSet;
import java.util.List;
import java.util.Map;
import java.util.Set;
import javax.annotation.processing.ProcessingEnvironment;
import javax.lang.model.element.AnnotationMirror;
import javax.lang.model.element.Element;
import javax.lang.model.element.ElementKind;
import javax.lang.model.element.ExecutableElement;
import javax.lang.model.element.Name;
import javax.lang.model.element.TypeElement;
import javax.lang.model.element.TypeParameterElement;
import javax.lang.model.element.VariableElement;
import javax.lang.model.type.DeclaredType;
import javax.lang.model.type.IntersectionType;
import javax.lang.model.type.PrimitiveType;
import javax.lang.model.type.TypeKind;
import javax.lang.model.type.TypeMirror;
import javax.lang.model.type.TypeVariable;
import javax.lang.model.type.WildcardType;
import javax.lang.model.util.Elements;
import javax.lang.model.util.Types;
import javax.tools.Diagnostic.Kind;
import org.checkerframework.checker.nullness.qual.Nullable;
import org.checkerframework.common.basetype.BaseTypeChecker;
import org.checkerframework.common.basetype.BaseTypeVisitor;
import org.checkerframework.common.reflection.DefaultReflectionResolver;
import org.checkerframework.common.reflection.MethodValAnnotatedTypeFactory;
import org.checkerframework.common.reflection.MethodValChecker;
import org.checkerframework.common.reflection.ReflectionResolver;
import org.checkerframework.common.wholeprograminference.WholeProgramInference;
import org.checkerframework.common.wholeprograminference.WholeProgramInferenceScenes;
import org.checkerframework.dataflow.qual.SideEffectFree;
import org.checkerframework.framework.qual.FieldInvariant;
import org.checkerframework.framework.qual.FromByteCode;
import org.checkerframework.framework.qual.FromStubFile;
import org.checkerframework.framework.qual.InheritedAnnotation;
import org.checkerframework.framework.qual.PolyAll;
import org.checkerframework.framework.qual.PolymorphicQualifier;
import org.checkerframework.framework.qual.StubFiles;
import org.checkerframework.framework.qual.SubtypeOf;
import org.checkerframework.framework.source.Result;
import org.checkerframework.framework.source.SourceChecker;
import org.checkerframework.framework.stub.StubParser;
import org.checkerframework.framework.stub.StubResource;
import org.checkerframework.framework.stub.StubUtil;
import org.checkerframework.framework.type.AnnotatedTypeMirror.AnnotatedArrayType;
import org.checkerframework.framework.type.AnnotatedTypeMirror.AnnotatedDeclaredType;
import org.checkerframework.framework.type.AnnotatedTypeMirror.AnnotatedExecutableType;
import org.checkerframework.framework.type.AnnotatedTypeMirror.AnnotatedIntersectionType;
import org.checkerframework.framework.type.AnnotatedTypeMirror.AnnotatedNullType;
import org.checkerframework.framework.type.AnnotatedTypeMirror.AnnotatedPrimitiveType;
import org.checkerframework.framework.type.AnnotatedTypeMirror.AnnotatedTypeVariable;
import org.checkerframework.framework.type.AnnotatedTypeMirror.AnnotatedWildcardType;
import org.checkerframework.framework.type.visitor.AnnotatedTypeScanner;
import org.checkerframework.framework.util.AnnotatedTypes;
import org.checkerframework.framework.util.AnnotationFormatter;
import org.checkerframework.framework.util.CFContext;
import org.checkerframework.framework.util.DefaultAnnotationFormatter;
import org.checkerframework.framework.util.FieldInvariants;
import org.checkerframework.framework.util.GraphQualifierHierarchy;
import org.checkerframework.framework.util.MultiGraphQualifierHierarchy;
import org.checkerframework.framework.util.MultiGraphQualifierHierarchy.MultiGraphFactory;
import org.checkerframework.framework.util.TreePathCacher;
import org.checkerframework.framework.util.typeinference.DefaultTypeArgumentInference;
import org.checkerframework.framework.util.typeinference.TypeArgumentInference;
import org.checkerframework.javacutil.AnnotationBuilder;
import org.checkerframework.javacutil.AnnotationProvider;
import org.checkerframework.javacutil.AnnotationUtils;
import org.checkerframework.javacutil.BugInCF;
import org.checkerframework.javacutil.CollectionUtils;
import org.checkerframework.javacutil.ElementUtils;
import org.checkerframework.javacutil.Pair;
import org.checkerframework.javacutil.TreeUtils;
import org.checkerframework.javacutil.TypesUtils;
import org.checkerframework.javacutil.UserError;
import org.checkerframework.javacutil.trees.DetachedVarSymbol;

/**
 * The methods of this class take an element or AST node, and return the annotated type as an {@link
 * AnnotatedTypeMirror}. The methods are:
 *
 * <ul>
 *   <li>{@link #getAnnotatedType(ClassTree)}
 *   <li>{@link #getAnnotatedType(MethodTree)}
 *   <li>{@link #getAnnotatedType(Tree)}
 *   <li>{@link #getAnnotatedTypeFromTypeTree(Tree)}
 *   <li>{@link #getAnnotatedType(TypeElement)}
 *   <li>{@link #getAnnotatedType(ExecutableElement)}
 *   <li>{@link #getAnnotatedType(Element)}
 * </ul>
 *
 * This implementation only adds qualifiers explicitly specified by the programmer. Subclasses
 * override {@link #addComputedTypeAnnotations} to add defaults, implicits, flow-sensitive
 * refinemont, and type-system-specific rules.
 *
 * <p>Unless otherwise indicated, each public method in this class returns a "fully annotated" type,
 * which is one that has an annotation in all positions.
 *
 * <p>Type system checker writers may need to subclass this class, to add implicit and default
 * qualifiers according to the type system semantics. Subclasses should especially override {@link
 * #addComputedTypeAnnotations(Element, AnnotatedTypeMirror)} and {@link
 * #addComputedTypeAnnotations(Tree, AnnotatedTypeMirror)} to handle implicit annotations. (Also,
 * {@link #addDefaultAnnotations(AnnotatedTypeMirror)} adds annotations, but that method is a
 * workaround for <a href="https://github.com/typetools/checker-framework/issues/979">Issue
 * 979</a>.)
 *
 * @checker_framework.manual #creating-a-checker How to write a checker plug-in
 */
public class AnnotatedTypeFactory implements AnnotationProvider {

    /** The {@link Trees} instance to use for tree node path finding. */
    protected final Trees trees;

    /** Optional! The AST of the source file being operated on. */
    // TODO: when should root be null? What are the use cases?
    // None of the existing test checkers has a null root.
    // Should not be modified between calls to "visit".
    protected @Nullable CompilationUnitTree root;

    /** The processing environment to use for accessing compiler internals. */
    protected final ProcessingEnvironment processingEnv;

    /** Utility class for working with {@link Element}s. */
    protected final Elements elements;

    /** Utility class for working with {@link TypeMirror}s. */
    protected final Types types;

    /** The state of the visitor. */
    protected final VisitorState visitorState;

    /**
     * ===== postInit initialized fields ==== Note: qualHierarchy and typeHierarchy are both
     * initialized in the postInit.
     *
     * @see #postInit() This means, they cannot be final and cannot be referred to in any subclass
     *     constructor or method until after postInit is called
     */

    /** Represent the annotation relations. */
    protected QualifierHierarchy qualHierarchy;

    /** Represent the type relations. */
    protected TypeHierarchy typeHierarchy;

    /** performs whole program inference. */
    private WholeProgramInference wholeProgramInference;

    /**
     * This formatter is used for converting AnnotatedTypeMirrors to Strings. This formatter will be
     * used by all AnnotatedTypeMirrors created by this factory in their toString methods.
     */
    protected final AnnotatedTypeFormatter typeFormatter;

    /**
     * Annotation formatter is used to format AnnotationMirrors. It is primarily used by
     * SourceChecker when generating error messages.
     */
    private final AnnotationFormatter annotationFormatter;

    /**
     * Provides utility method to substitute arguments for their type variables. Field should be
     * final, but can only be set in postInit, because subtypes might need other state to be
     * initialized first.
     */
    protected TypeVariableSubstitutor typeVarSubstitutor;

    /** Provides utility method to infer type arguments. */
    protected TypeArgumentInference typeArgumentInference;

    /**
     * To cache the supported type qualifiers. call {@link #getSupportedTypeQualifiers()} instead of
     * using this field directly, as it may not have been initialized.
     */
    private final Set<Class<? extends Annotation>> supportedQuals;

    /** Types read from stub files (but not those from the annotated JDK jar file). */
    // Initially null, then assigned in postInit().  Caching is enabled as
    // soon as this is non-null, so it should be first set to its final
    // value, not initialized to an empty map that is incrementally filled.
    private Map<Element, AnnotatedTypeMirror> typesFromStubFiles;

    /**
     * Declaration annotations read from stub files (but not those from the annotated JDK jar file).
     * Map keys cannot be Element, because a different Element appears in the stub files than in the
     * real files. So, map keys are the verbose element name, as returned by
     * ElementUtils.getVerboseName.
     */
    // Not final, because it is assigned in postInit().
    private Map<String, Set<AnnotationMirror>> declAnnosFromStubFiles;

    /**
     * A cache used to store elements whose declaration annotations have already been stored by
     * calling the method {@link #getDeclAnnotations(Element)}.
     */
    private final Map<Element, Set<AnnotationMirror>> cacheDeclAnnos;

    /**
     * A set containing declaration annotations that should be inherited. A declaration annotation
     * will be inherited if it is in this set, or if it has the
     * meta-annotation @InheritedAnnotation.
     */
    private final Set<AnnotationMirror> inheritedAnnotations =
            AnnotationUtils.createAnnotationSet();

    /** The checker to use for option handling and resource management. */
    protected final BaseTypeChecker checker;

    /** Map keys are canonical names of aliased annotations. */
    private final Map<String, Alias> aliases = new HashMap<>();

    /**
     * Information about one annotation alias.
     *
     * <p>The information is either an AnotationMirror that can be used directly, or information for
     * a builder (name and fields not to copy); see checkRep.
     */
    private static class Alias {
        /** The canonical annotation (or null if copyElements == true). */
        AnnotationMirror canonical;
        /** Whether elements should be copied over when translating to the canonical annotation. */
        boolean copyElements;
        /** The canonical annotation name (or null if copyElements == false). */
        String canonicalName;
        /** Which elements should not be copied over (or null if copyElements == false). */
        String[] ignorableElements;

        /**
         * Create an Alias with the given components.
         *
         * @param canonical the canonical annotation
         * @param copyElements whether elements should be copied over when translating to the
         *     canonical annotation
         * @param ignorableElements elements that should not be copied over
         */
        Alias(
                AnnotationMirror canonical,
                boolean copyElements,
                String canonicalName,
                String[] ignorableElements) {
            this.canonical = canonical;
            this.copyElements = copyElements;
            this.canonicalName = canonicalName;
            this.ignorableElements = ignorableElements;
            checkRep();
        }

        /** Throw an exception if this object is malformed. */
        void checkRep() {
            if (!(copyElements
                    ? (canonical == null && canonicalName != null && ignorableElements != null)
                    : (canonical != null && canonicalName == null && ignorableElements == null))) {
                throw new BugInCF(
                        "Bad Alias: %s %s %s %s",
                        canonical, copyElements, canonicalName, ignorableElements);
            }
        }
    }

    /**
     * A map from the class of an annotation to the set of classes for annotations with the same
     * meaning, as well as the annotation mirror that should be used.
     */
    private final Map<
                    Class<? extends Annotation>,
                    Pair<AnnotationMirror, Set<Class<? extends Annotation>>>>
            declAliases = new HashMap<>();

    /** Unique ID counter; for debugging purposes. */
    private static int uidCounter = 0;

    /** Unique ID of the current object; for debugging purposes. */
    public final int uid;

    /** Annotation added to every method defined in a class file that is not in a stub file. */
    private final AnnotationMirror fromByteCode;

    /** Annotation added to every method defined in a stub file. */
    private final AnnotationMirror fromStubFile;

    /**
     * Object that is used to resolve reflective method calls, if reflection resolution is turned
     * on.
     */
    protected ReflectionResolver reflectionResolver;

    /** AnnotationClassLoader used to load type annotation classes via reflective lookup. */
    protected AnnotationClassLoader loader;

    /** Indicates that the whole-program inference is on. */
    private final boolean infer;

    /**
     * Should results be cached? This means that ATM.deepCopy() will be called. ATM.deepCopy() used
     * to (and perhaps still does) side effect the ATM being copied. So setting this to false is not
     * equivalent to setting shouldReadCache to false.
     */
    public boolean shouldCache;

    /** Size of LRU cache if one isn't specified using the atfCacheSize option. */
    private static final int DEFAULT_CACHE_SIZE = 300;

    /** Mapping from a Tree to its annotated type; implicits have been applied. */
    private final Map<Tree, AnnotatedTypeMirror> classAndMethodTreeCache;

    /**
     * Mapping from an expression tree to its annotated type; before implicits are applied, just
     * what the programmer wrote.
     */
    protected final Map<Tree, AnnotatedTypeMirror> fromExpressionTreeCache;

    /**
     * Mapping from a member tree to its annotated type; before implicits are applied, just what the
     * programmer wrote.
     */
    protected final Map<Tree, AnnotatedTypeMirror> fromMemberTreeCache;

    /**
     * Mapping from a type tree to its annotated type; before implicits are applied, just what the
     * programmer wrote.
     */
    protected final Map<Tree, AnnotatedTypeMirror> fromTypeTreeCache;

    /**
     * Mapping from an Element to its annotated type; before implicits are applied, just what the
     * programmer wrote.
     */
    private final Map<Element, AnnotatedTypeMirror> elementCache;

    /** Mapping from an Element to the source Tree of the declaration. */
    private final Map<Element, Tree> elementToTreeCache;

    /**
     * Whether to ignore uninferred type arguments. This is a temporary flag to work around Issue
     * 979.
     */
    public final boolean ignoreUninferredTypeArguments;

    /** The Object.getClass method. */
    protected final ExecutableElement objectGetClass;

    /**
     * Constructs a factory from the given {@link ProcessingEnvironment} instance and syntax tree
     * root. (These parameters are required so that the factory may conduct the appropriate
     * annotation-gathering analyses on certain tree types.)
     *
     * <p>Root can be {@code null} if the factory does not operate on trees.
     *
     * <p>A subclass must call postInit at the end of its constructor. postInit must be the last
     * call in the constructor or else types from stub files may not be created as expected.
     *
     * @param checker the {@link SourceChecker} to which this factory belongs
     * @throws IllegalArgumentException if either argument is {@code null}
     */
    public AnnotatedTypeFactory(BaseTypeChecker checker) {
        uid = ++uidCounter;
        this.processingEnv = checker.getProcessingEnvironment();
        // this.root = root;
        this.checker = checker;
        this.trees = Trees.instance(processingEnv);
        this.elements = processingEnv.getElementUtils();
        this.types = processingEnv.getTypeUtils();
        this.visitorState = new VisitorState();

        this.supportedQuals = new HashSet<>();

        this.fromByteCode = AnnotationBuilder.fromClass(elements, FromByteCode.class);
        this.fromStubFile = AnnotationBuilder.fromClass(elements, FromStubFile.class);

        this.cacheDeclAnnos = new HashMap<>();

        this.shouldCache = !checker.hasOption("atfDoNotCache");
        if (shouldCache) {
            int cacheSize = getCacheSize();
            this.classAndMethodTreeCache = CollectionUtils.createLRUCache(cacheSize);
            this.fromExpressionTreeCache = CollectionUtils.createLRUCache(cacheSize);
            this.fromMemberTreeCache = CollectionUtils.createLRUCache(cacheSize);
            this.fromTypeTreeCache = CollectionUtils.createLRUCache(cacheSize);
            this.elementCache = CollectionUtils.createLRUCache(cacheSize);
            this.elementToTreeCache = CollectionUtils.createLRUCache(cacheSize);
        } else {
            this.classAndMethodTreeCache = null;
            this.fromExpressionTreeCache = null;
            this.fromMemberTreeCache = null;
            this.fromTypeTreeCache = null;
            this.elementCache = null;
            this.elementToTreeCache = null;
        }

        this.typeFormatter = createAnnotatedTypeFormatter();
        this.annotationFormatter = createAnnotationFormatter();

        infer = checker.hasOption("infer");
        if (infer) {
            checkInvalidOptionsInferSignatures();
            wholeProgramInference =
                    new WholeProgramInferenceScenes(
                            !"NullnessAnnotatedTypeFactory"
                                    .equals(this.getClass().getSimpleName()));
        }
        ignoreUninferredTypeArguments = !checker.hasOption("conservativeUninferredTypeArguments");

        objectGetClass = TreeUtils.getMethod("java.lang.Object", "getClass", 0, processingEnv);
    }

    /**
     * Issue an error and abort if any of the support qualifiers has a @Target meta-annotation that
     * contain something besides TYPE_USE or TYPE_PARAMETER. (@Target({}) is allowed)
     */
    private void checkSupportedQuals() {
        boolean hasPolyAll = false;
        boolean hasPolymorphicQualifier = false;
        for (Class<? extends Annotation> annotationClass : supportedQuals) {
            // Check @Target values
            ElementType[] elements = annotationClass.getAnnotation(Target.class).value();
            List<ElementType> otherElementTypes = new ArrayList<>();
            for (ElementType element : elements) {
                if (!(element.equals(ElementType.TYPE_USE)
                        || element.equals(ElementType.TYPE_PARAMETER))) {
                    // if there's an ElementType with an enumerated value of something other
                    // than TYPE_USE or TYPE_PARAMETER then it isn't a valid qualifier
                    otherElementTypes.add(element);
                }
            }
            if (!otherElementTypes.isEmpty()) {
                StringBuilder buf =
                        new StringBuilder("The @Target meta-annotation on type qualifier ");
                buf.append(annotationClass.toString());
                buf.append(" must not contain ");
                for (int i = 0; i < otherElementTypes.size(); i++) {
                    if (i == 1 && otherElementTypes.size() == 2) {
                        buf.append(" or ");
                    } else if (i == otherElementTypes.size() - 1) {
                        buf.append(", or ");
                    } else if (i != 0) {
                        buf.append(", ");
                    }
                    buf.append(otherElementTypes.get(i));
                }
                buf.append(".");
                throw new BugInCF(buf.toString());
            }
            // Check for PolyAll
            if (annotationClass.equals(PolyAll.class)) {
                hasPolyAll = true;
            } else if (annotationClass.getAnnotation(PolymorphicQualifier.class) != null) {
                hasPolymorphicQualifier = true;
            }
        }

        if (hasPolyAll && !hasPolymorphicQualifier) {
            throw new BugInCF(
                    "Checker added @PolyAll to list of supported qualifiers, but "
                            + "the checker does not have a polymorphic qualifier.  Either remove "
                            + "@PolyAll from the list of supported qualifiers or add a polymorphic "
                            + "qualifier.");
        }
    }

    /**
     * This method is called only when {@code -Ainfer} is passed as an option. It checks if another
     * option that should not occur simultaneously with the whole-program inference is also passed
     * as argument, and aborts the process if that is the case. For example, the whole-program
     * inference process was not designed to work with unchecked code defaults.
     *
     * <p>Subclasses may override this method to add more options.
     */
    protected void checkInvalidOptionsInferSignatures() {
        // See Issue 683
        // https://github.com/typetools/checker-framework/issues/683
        if (checker.useUncheckedCodeDefault("source")
                || checker.useUncheckedCodeDefault("bytecode")) {
            throw new UserError(
                    "The option -Ainfer cannot be"
                            + " used together with unchecked code defaults.");
        }
    }

    /**
     * Actions that logically belong in the constructor, but need to run after the subclass
     * constructor has completed. In particular, parseStubFiles() may try to do type resolution with
     * this AnnotatedTypeFactory.
     */
    protected void postInit() {
        this.qualHierarchy = createQualifierHierarchy();
        if (qualHierarchy == null) {
            throw new BugInCF("AnnotatedTypeFactory with null qualifier hierarchy not supported.");
        }
        this.typeHierarchy = createTypeHierarchy();
        this.typeVarSubstitutor = createTypeVariableSubstitutor();
        this.typeArgumentInference = createTypeArgumentInference();

        // TODO: is this the best location for declaring this alias?
        addAliasedDeclAnnotation(
                org.jmlspecs.annotation.Pure.class,
                org.checkerframework.dataflow.qual.Pure.class,
                AnnotationBuilder.fromClass(
                        elements, org.checkerframework.dataflow.qual.Pure.class));

        addInheritedAnnotation(
                AnnotationBuilder.fromClass(
                        elements, org.checkerframework.dataflow.qual.Pure.class));
        addInheritedAnnotation(
                AnnotationBuilder.fromClass(
                        elements, org.checkerframework.dataflow.qual.SideEffectFree.class));
        addInheritedAnnotation(
                AnnotationBuilder.fromClass(
                        elements, org.checkerframework.dataflow.qual.Deterministic.class));
        addInheritedAnnotation(
                AnnotationBuilder.fromClass(
                        elements, org.checkerframework.dataflow.qual.TerminatesExecution.class));

        initializeReflectionResolution();

        if (this.getClass().equals(AnnotatedTypeFactory.class)) {
            this.parseStubFiles();
        }
    }

    /** Returns the WholeProgramInference instance. */
    public WholeProgramInference getWholeProgramInference() {
        return wholeProgramInference;
    }

    protected void initializeReflectionResolution() {
        if (checker.shouldResolveReflection()) {
            boolean debug = "debug".equals(checker.getOption("resolveReflection"));

            MethodValChecker methodValChecker = checker.getSubchecker(MethodValChecker.class);
            assert methodValChecker != null
                    : "AnnotatedTypeFactory: reflection resolution was requested, but MethodValChecker isn't a subchecker.";
            MethodValAnnotatedTypeFactory methodValATF =
                    (MethodValAnnotatedTypeFactory) methodValChecker.getAnnotationProvider();

            reflectionResolver = new DefaultReflectionResolver(checker, methodValATF, debug);
        }
    }

    // TODO: document
    // Set the CompilationUnitTree that should be used.
    // What's a better name? Maybe "reset" or "start"?
    public void setRoot(@Nullable CompilationUnitTree root) {
        this.root = root;
        treePathCache.clear();
        pathHack.clear();

        if (shouldCache) {
            // Clear the caches with trees because once the compilation unit changes,
            // the trees may be modified and lose type arguments.
            elementToTreeCache.clear();
            fromExpressionTreeCache.clear();
            fromMemberTreeCache.clear();
            fromTypeTreeCache.clear();
            classAndMethodTreeCache.clear();

            // There is no need to clear the following cache, it is limited by cache size and it
            // contents won't change between compilation units.
            // elementCache.clear();
        }
    }

    @SideEffectFree
    @Override
    public String toString() {
        return getClass().getSimpleName() + "#" + uid;
    }

    /** Factory method to easily change what Factory is used to create a QualifierHierarchy. */
    protected MultiGraphQualifierHierarchy.MultiGraphFactory createQualifierHierarchyFactory() {
        return new MultiGraphQualifierHierarchy.MultiGraphFactory(this);
    }

    /**
     * Factory method to easily change what QualifierHierarchy is created. Needs to be public only
     * because the GraphFactory must be able to call this method. No external use of this method is
     * necessary.
     */
    public QualifierHierarchy createQualifierHierarchy(MultiGraphFactory factory) {
        return new GraphQualifierHierarchy(factory, null);
    }

    /**
     * Returns the type qualifier hierarchy graph to be used by this processor.
     *
     * <p>The implementation builds the type qualifier hierarchy for the {@link
     * #getSupportedTypeQualifiers()} using the meta-annotations found in them. The current
     * implementation returns an instance of {@code GraphQualifierHierarchy}.
     *
     * <p>Subclasses may override this method to express any relationships that cannot be inferred
     * using meta-annotations (e.g. due to lack of meta-annotations).
     *
     * @return an annotation relation tree representing the supported qualifiers
     */
    protected QualifierHierarchy createQualifierHierarchy() {
        Set<Class<? extends Annotation>> supportedTypeQualifiers = getSupportedTypeQualifiers();
        MultiGraphQualifierHierarchy.MultiGraphFactory factory =
                this.createQualifierHierarchyFactory();

        return createQualifierHierarchy(elements, supportedTypeQualifiers, factory);
    }

    /**
     * Returns the type qualifier hierarchy graph for a given set of type qualifiers and a factory.
     *
     * <p>The implementation builds the type qualifier hierarchy for the {@code
     * supportedTypeQualifiers}. The current implementation returns an instance of {@code
     * GraphQualifierHierarchy}.
     *
     * @return an annotation relation tree representing the supported qualifiers
     */
    protected static QualifierHierarchy createQualifierHierarchy(
            Elements elements,
            Set<Class<? extends Annotation>> supportedTypeQualifiers,
            MultiGraphFactory factory) {

        for (Class<? extends Annotation> typeQualifier : supportedTypeQualifiers) {
            AnnotationMirror typeQualifierAnno =
                    AnnotationBuilder.fromClass(elements, typeQualifier);
            if (typeQualifierAnno == null) {
                throw new BugInCF("Cannot load annotation " + typeQualifier);
            }
            factory.addQualifier(typeQualifierAnno);
            // Polymorphic qualifiers can't declare their supertypes.
            // An error is raised if one is present.
            if (typeQualifier.getAnnotation(PolymorphicQualifier.class) != null) {
                if (typeQualifier.getAnnotation(SubtypeOf.class) != null) {
                    // This is currently not supported. At some point we might add
                    // polymorphic qualifiers with upper and lower bounds.
                    throw new BugInCF(
                            "AnnotatedTypeFactory: "
                                    + typeQualifier
                                    + " is polymorphic and specifies super qualifiers. "
                                    + "Remove the @org.checkerframework.framework.qual.SubtypeOf or @org.checkerframework.framework.qual.PolymorphicQualifier annotation from it.");
                }
                continue;
            }
            if (typeQualifier.getAnnotation(SubtypeOf.class) == null) {
                throw new BugInCF(
                        "AnnotatedTypeFactory: "
                                + typeQualifier
                                + " does not specify its super qualifiers. "
                                + "Add an @org.checkerframework.framework.qual.SubtypeOf annotation to it.");
            }
            Class<? extends Annotation>[] superQualifiers =
                    typeQualifier.getAnnotation(SubtypeOf.class).value();
            for (Class<? extends Annotation> superQualifier : superQualifiers) {
                if (!supportedTypeQualifiers.contains(superQualifier)) {
                    continue;
                }
                AnnotationMirror superAnno = AnnotationBuilder.fromClass(elements, superQualifier);
                factory.addSubtype(typeQualifierAnno, superAnno);
            }
        }

        QualifierHierarchy hierarchy = factory.build();

        if (!hierarchy.isValid()) {
            throw new BugInCF(
                    "AnnotatedTypeFactory: invalid qualifier hierarchy: "
                            + hierarchy.getClass()
                            + " "
                            + hierarchy);
        }

        return hierarchy;
    }

    /**
     * Returns the type qualifier hierarchy graph to be used by this processor.
     *
     * @see #createQualifierHierarchy()
     * @return the {@link QualifierHierarchy} for this checker
     */
    public final QualifierHierarchy getQualifierHierarchy() {
        // if (qualHierarchy == null)
        //    qualHierarchy = createQualifierHierarchy();
        return qualHierarchy;
    }

    /**
     * Creates the type subtyping checker using the current type qualifier hierarchy.
     *
     * <p>Subclasses may override this method to specify new type-checking rules beyond the typical
     * java subtyping rules.
     *
     * @return the type relations class to check type subtyping
     */
    protected TypeHierarchy createTypeHierarchy() {
        return new DefaultTypeHierarchy(
                checker,
                getQualifierHierarchy(),
                checker.getBooleanOption("ignoreRawTypeArguments", true),
                checker.hasOption("invariantArrays"));
    }

    public final TypeHierarchy getTypeHierarchy() {
        return typeHierarchy;
    }

    /**
     * TypeVariableSubstitutor provides a method to replace type parameters with their arguments.
     */
    protected TypeVariableSubstitutor createTypeVariableSubstitutor() {
        return new TypeVariableSubstitutor();
    }

    public TypeVariableSubstitutor getTypeVarSubstitutor() {
        return typeVarSubstitutor;
    }

    /**
     * TypeArgumentInference infers the method type arguments when they are not explicitly written.
     */
    protected TypeArgumentInference createTypeArgumentInference() {
        return new DefaultTypeArgumentInference(this);
    }

    public TypeArgumentInference getTypeArgumentInference() {
        return typeArgumentInference;
    }

    /**
     * Factory method to easily change what {@link AnnotationClassLoader} is created to load type
     * annotation classes. Subclasses can override this method and return a custom
     * AnnotationClassLoader subclass to customize loading logic.
     */
    protected AnnotationClassLoader createAnnotationClassLoader() {
        return new AnnotationClassLoader(checker);
    }

    /**
     * Returns a mutable set of annotation classes that are supported by a checker.
     *
     * <p>Subclasses may override this method to return a mutable set of their supported type
     * qualifiers through one of the 5 approaches shown below.
     *
     * <p>Subclasses should not call this method; they should call {@link
     * #getSupportedTypeQualifiers} instead.
     *
     * <p>By default, a checker supports {@link PolyAll}, and all annotations located in a
     * subdirectory called {@literal qual} that's located in the same directory as the checker. Note
     * that only annotations defined with the {@code @Target({ElementType.TYPE_USE})}
     * meta-annotation (and optionally with the additional value of {@code
     * ElementType.TYPE_PARAMETER}, but no other {@code ElementType} values) are automatically
     * considered as supported annotations.
     *
     * <p>To not support {@link PolyAll}, see examples below.
     *
     * <p>To support a different set of annotations than those in the {@literal qual} subdirectory,
     * or that have other {@code ElementType} values, see examples below.
     *
     * <p>In total, there are 5 ways to indicate annotations that are supported by a checker:
     *
     * <ol>
     *   <li>Only support annotations located in a checker's {@literal qual} directory, and {@link
     *       PolyAll}:
     *       <p>This is the default behavior. Simply place those annotations within the {@literal
     *       qual} directory.
     *   <li>Support annotations located in a checker's {@literal qual} directory, but without
     *       {@link PolyAll}:
     *       <p>Place those annotations within the {@literal qual} directory, and override {@link
     *       #createSupportedTypeQualifiers()} by calling {@link
     *       #getBundledTypeQualifiersWithPolyAll(Class...)} with no parameters passed in. Code
     *       example:
     *       <pre>
     * {@code @Override protected Set<Class<? extends Annotation>> createSupportedTypeQualifiers() {
     *      return getBundledTypeQualifiersWithoutPolyAll();
     *  } }
     * </pre>
     *   <li>Support annotations located in a checker's {@literal qual} directory, {@link PolyAll},
     *       and a list of other annotations:
     *       <p>Place those annotations within the {@literal qual} directory, and override {@link
     *       #createSupportedTypeQualifiers()} by calling {@link
     *       #getBundledTypeQualifiersWithPolyAll(Class...)} with a varargs parameter list of the
     *       other annotations. Code example:
     *       <pre>
     * {@code @Override protected Set<Class<? extends Annotation>> createSupportedTypeQualifiers() {
     *      return getBundledTypeQualifiersWithPolyAll(Regex.class, PartialRegex.class, RegexBottom.class, UnknownRegex.class);
     *  } }
     * </pre>
     *   <li>Support annotations located in a checker's {@literal qual} directory and a list of
     *       other annotations, but without supporting {@link PolyAll}:
     *       <p>Place those annotations within the {@literal qual} directory, and override {@link
     *       #createSupportedTypeQualifiers()} by calling {@link
     *       #getBundledTypeQualifiersWithoutPolyAll(Class...)} with a varargs parameter list of the
     *       other annotations. Code example:
     *       <pre>
     * {@code @Override protected Set<Class<? extends Annotation>> createSupportedTypeQualifiers() {
     *      return getBundledTypeQualifiersWithoutPolyAll(UnknownFormat.class, FormatBottom.class);
     *  } }
     * </pre>
     *   <li>Supporting only annotations that are explicitly listed: Override {@link
     *       #createSupportedTypeQualifiers()} and return a mutable set of the supported
     *       annotations. Code example:
     *       <pre>
     * {@code @Override protected Set<Class<? extends Annotation>> createSupportedTypeQualifiers() {
     *      return new HashSet<Class<? extends Annotation>>(
     *              Arrays.asList(A.class, B.class));
     *  } }
     * </pre>
     *       The set of qualifiers returned by {@link #createSupportedTypeQualifiers()} must be a
     *       fresh, mutable set. The methods {@link
     *       #getBundledTypeQualifiersWithoutPolyAll(Class...)} and {@link
     *       #getBundledTypeQualifiersWithPolyAll(Class...)} each must return a fresh, mutable set
     * </ol>
     *
     * @return the type qualifiers supported this processor, or an empty set if none
     */
    protected Set<Class<? extends Annotation>> createSupportedTypeQualifiers() {
        return getBundledTypeQualifiersWithPolyAll();
    }

    /**
     * Loads all annotations contained in the qual directory of a checker via reflection, and adds
     * {@link PolyAll}, if a polymorphic type qualifier exists, and an explicit array of annotations
     * to the set of annotation classes.
     *
     * <p>This method can be called in the overridden versions of {@link
     * #createSupportedTypeQualifiers()} in each checker.
     *
     * @param explicitlyListedAnnotations a varargs array of explicitly listed annotation classes to
     *     be added to the returned set. For example, it is used frequently to add Bottom
     *     qualifiers.
     * @return a mutable set of the loaded and listed annotation classes, as well as {@link
     *     PolyAll}.
     */
    @SafeVarargs
    protected final Set<Class<? extends Annotation>> getBundledTypeQualifiersWithPolyAll(
            Class<? extends Annotation>... explicitlyListedAnnotations) {
        Set<Class<? extends Annotation>> annotations =
                getBundledTypeQualifiersWithoutPolyAll(explicitlyListedAnnotations);
        boolean addPolyAll = false;
        for (Class<? extends Annotation> annotationClass : annotations) {
            if (annotationClass.getAnnotation(PolymorphicQualifier.class) != null) {
                addPolyAll = true;
                break;
            }
        }
        if (addPolyAll) {
            annotations.add(PolyAll.class);
        }
        return annotations;
    }

    /**
     * Loads all annotations contained in the qual directory of a checker via reflection, and an
     * explicit list of annotations to the set of annotation classes.
     *
     * <p>This method can be called in the overridden versions of {@link
     * #createSupportedTypeQualifiers()} in each checker.
     *
     * @param explicitlyListedAnnotations a varargs array of explicitly listed annotation classes to
     *     be added to the returned set. For example, it is used frequently to add Bottom
     *     qualifiers.
     * @return a mutable set of the loaded, and listed annotation classes
     */
    @SafeVarargs
    protected final Set<Class<? extends Annotation>> getBundledTypeQualifiersWithoutPolyAll(
            Class<? extends Annotation>... explicitlyListedAnnotations) {
        return loadTypeAnnotationsFromQualDir(explicitlyListedAnnotations);
    }

    /**
     * Instantiates the AnnotationClassLoader and loads all annotations contained in the qual
     * directory of a checker via reflection, and has the option to include an explicitly stated
     * list of annotations (eg ones found in a different directory than qual).
     *
     * <p>The annotations that are automatically loaded must have the {@link
     * java.lang.annotation.Target Target} meta-annotation with the value of {@link
     * ElementType#TYPE_USE} (and optionally {@link ElementType#TYPE_PARAMETER}). If it has other
     * {@link ElementType} values, it won't be loaded. Other annotation classes must be explicitly
     * listed even if they are in the same directory as the checker's qual directory.
     *
     * @param explicitlyListedAnnotations a set of explicitly listed annotation classes to be added
     *     to the returned set, for example, it is used frequently to add Bottom qualifiers
     * @return a set of annotation class instances
     */
    @SafeVarargs
    @SuppressWarnings("varargs")
    private final Set<Class<? extends Annotation>> loadTypeAnnotationsFromQualDir(
            Class<? extends Annotation>... explicitlyListedAnnotations) {
        loader = createAnnotationClassLoader();

        Set<Class<? extends Annotation>> annotations = loader.getBundledAnnotationClasses();

        // add in all explicitly Listed qualifiers
        if (explicitlyListedAnnotations != null) {
            annotations.addAll(Arrays.asList(explicitlyListedAnnotations));
        }

        return annotations;
    }

    /**
     * Creates the AnnotatedTypeFormatter used by this type factory and all AnnotatedTypeMirrors it
     * creates. The AnnotatedTypeFormatter is used in AnnotatedTypeMirror.toString and will affect
     * the error messages printed for checkers that use this type factory.
     *
     * @return the AnnotatedTypeFormatter to pass to all instantiated AnnotatedTypeMirrors
     */
    protected AnnotatedTypeFormatter createAnnotatedTypeFormatter() {
        boolean printVerboseGenerics = checker.hasOption("printVerboseGenerics");
        return new DefaultAnnotatedTypeFormatter(
                printVerboseGenerics,
                // -AprintVerboseGenerics implies -AprintAllQualifiers
                printVerboseGenerics || checker.hasOption("printAllQualifiers"));
    }

    public AnnotatedTypeFormatter getAnnotatedTypeFormatter() {
        return typeFormatter;
    }

    protected AnnotationFormatter createAnnotationFormatter() {
        return new DefaultAnnotationFormatter();
    }

    public AnnotationFormatter getAnnotationFormatter() {
        return annotationFormatter;
    }

    /**
     * Returns an immutable set of the type qualifiers supported by this checker.
     *
     * <p>Subclasses cannot override this method; they should override {@link
     * #createSupportedTypeQualifiers createSupportedTypeQualifiers} instead.
     *
     * @see #createSupportedTypeQualifiers()
     * @return an immutable set of the supported type qualifiers, or an empty set if no qualifiers
     *     are supported
     */
    public final Set<Class<? extends Annotation>> getSupportedTypeQualifiers() {
        if (this.supportedQuals.isEmpty()) {
            supportedQuals.addAll(createSupportedTypeQualifiers());
            checkSupportedQuals();
        }
        return Collections.unmodifiableSet(supportedQuals);
    }

    // **********************************************************************
    // Factories for annotated types that account for implicit qualifiers
    // **********************************************************************

    /** Mapping from a Tree to its TreePath. */
    private final TreePathCacher treePathCache = new TreePathCacher();

    /**
     * Returns the int supplied to the checker via the atfCacheSize option or the default cache
     * size.
     *
     * @return cache size passed as argument to checker or DEFAULT_CACHE_SIZE
     */
    protected int getCacheSize() {
        String option = checker.getOption("atfCacheSize");
        if (option == null) {
            return DEFAULT_CACHE_SIZE;
        }
        try {
            return Integer.valueOf(option);
        } catch (NumberFormatException ex) {
            throw new UserError("atfCacheSize was not an integer: " + option);
        }
    }

    /**
     * Returns an AnnotatedTypeMirror representing the annotated type of {@code elt}.
     *
     * @param elt the element
     * @return the annotated type of {@code elt}
     */
    public AnnotatedTypeMirror getAnnotatedType(Element elt) {
        if (elt == null) {
            throw new BugInCF("AnnotatedTypeFactory.getAnnotatedType: null element");
        }
        // Annotations explicitly written in the source code,
        // or obtained from bytecode.
        AnnotatedTypeMirror type = fromElement(elt);
        // Implicits due to writing annotation on the class declaration.
        annotateInheritedFromClass(type);
        addComputedTypeAnnotations(elt, type);
        return type;
    }

    @Override
    public AnnotationMirror getAnnotationMirror(Tree tree, Class<? extends Annotation> target) {
        AnnotationMirror mirror = AnnotationBuilder.fromClass(elements, target);
        if (isSupportedQualifier(mirror)) {
            AnnotatedTypeMirror atm = getAnnotatedType(tree);
            return atm.getAnnotation(target);
        }
        return null;
    }

    /**
<<<<<<< HEAD
     * Populated the type arguments of the diamond tree ({@code tree}) and annotates their types
     * with annotations from {@code type}
=======
     * Populates the type arguments of the diamond tree ({@code tree}) and annotates their types
     * with annotations from {@code type}.
>>>>>>> c9a7ea3c
     */
    private AnnotatedDeclaredType annotateTypeArgs(
            ExpressionTree tree, AnnotatedDeclaredType type) {
        AnnotatedDeclaredType typeWithInferences =
                (AnnotatedDeclaredType) toAnnotatedType(TreeUtils.typeOf(tree), false);
        typeWithInferences.addAnnotations(type.getAnnotations());

        if (((com.sun.tools.javac.code.Type) typeWithInferences.actualType)
                .tsym
                .getTypeParameters()
                .nonEmpty()) {
            Pair<Tree, AnnotatedTypeMirror> ctx = this.visitorState.getAssignmentContext();
            if (ctx != null) {
                AnnotatedTypeMirror ctxtype = ctx.second;
                fromNewClassContextHelper(typeWithInferences, ctxtype);
            }
        }
        return typeWithInferences;
    }

    /**
     * Returns an AnnotatedTypeMirror representing the annotated type of {@code tree}.
     *
     * @param tree the AST node
     * @return the annotated type of {@code tree}
     */
    public AnnotatedTypeMirror getAnnotatedType(Tree tree) {
        if (tree == null) {
            throw new BugInCF("AnnotatedTypeFactory.getAnnotatedType: null tree");
        }
        if (shouldCache && classAndMethodTreeCache.containsKey(tree)) {
            return classAndMethodTreeCache.get(tree).deepCopy();
        }

        AnnotatedTypeMirror type;
        if (TreeUtils.isClassTree(tree)) {
            type = fromClass((ClassTree) tree);
        } else if (tree.getKind() == Tree.Kind.METHOD || tree.getKind() == Tree.Kind.VARIABLE) {
            type = fromMember(tree);
        } else if (TreeUtils.isExpressionTree(tree)) {
            tree = TreeUtils.skipParens((ExpressionTree) tree);
            type = fromExpression((ExpressionTree) tree);
            if (TreeUtils.isDiamondTree(tree)) {
<<<<<<< HEAD
                AnnotatedDeclaredType typeWithInferences =
                        annotateTypeArgs((ExpressionTree) tree, (AnnotatedDeclaredType) type);
                type = typeWithInferences;
=======
                type = annotateTypeArgs((ExpressionTree) tree, (AnnotatedDeclaredType) type);
>>>>>>> c9a7ea3c
            }
        } else {
            throw new BugInCF(
                    "AnnotatedTypeFactory.getAnnotatedType: query of annotated type for tree "
                            + tree.getKind());
        }

        addComputedTypeAnnotations(tree, type);

        if (TreeUtils.isClassTree(tree) || tree.getKind() == Tree.Kind.METHOD) {
            // Don't cache VARIABLE
            if (shouldCache) {
                classAndMethodTreeCache.put(tree, type.deepCopy());
            }
        } else {
            // No caching otherwise
        }

        // System.out.println("AnnotatedTypeFactory::getAnnotatedType(Tree) result: " + type);
        return type;
    }

    /**
     * Called by {@link BaseTypeVisitor#visitClass(ClassTree, Void)} before the classTree is type
     * checked.
     *
     * @param classTree ClassTree on which to perfrom preprocessing
     */
    public void preProcessClassTree(ClassTree classTree) {}

    /**
     * Called by {@link BaseTypeVisitor#visitClass(ClassTree, Void)} after the ClassTree has been
     * type checked.
     *
     * <p>The default implementation uses this to store the defaulted AnnotatedTypeMirrors and
     * inherited declaration annotations back into the corresponding Elements. Subclasses might want
     * to override this method if storing defaulted types is not desirable.
     */
    public void postProcessClassTree(ClassTree tree) {
        TypesIntoElements.store(processingEnv, this, tree);
        DeclarationsIntoElements.store(processingEnv, this, tree);
        if (checker.hasOption("infer") && wholeProgramInference != null) {
            // Write scenes into .jaif files. In order to perform the write
            // operation only once for each .jaif file, the best location to
            // do so is here.
            wholeProgramInference.saveResults();
        }
    }

    /**
     * Determines the annotated type from a type in tree form.
     *
     * <p>Note that we cannot decide from a Tree whether it is a type use or an expression.
     * TreeUtils.isTypeTree is only an under-approximation. For example, an identifier can be either
     * a type or an expression.
     *
     * @param tree the type tree
     * @return the annotated type of the type in the AST
     */
    public AnnotatedTypeMirror getAnnotatedTypeFromTypeTree(Tree tree) {
        if (tree == null) {
            throw new BugInCF("AnnotatedTypeFactory.getAnnotatedTypeFromTypeTree: null tree");
        }
        AnnotatedTypeMirror type = fromTypeTree(tree);
        addComputedTypeAnnotations(tree, type);
        return type;
    }

    // **********************************************************************
    // Factories for annotated types that do not account for implicit qualifiers.
    // They only include qualifiers explicitly inserted by the user.
    // **********************************************************************

    /**
     * Creates an AnnotatedTypeMirror for {@code elt} that includes: annotations explicitly written
     * on the element and annotations from stub files.
     *
     * @param elt the element
     * @return AnnotatedTypeMirror of the element with explicitly-written and stub file annotations
     */
    public AnnotatedTypeMirror fromElement(Element elt) {
        if (shouldCache && elementCache.containsKey(elt)) {
            return elementCache.get(elt).deepCopy();
        }
        if (elt.getKind() == ElementKind.PACKAGE) {
            return toAnnotatedType(elt.asType(), false);
        }
        AnnotatedTypeMirror type;

        // Because of a bug in Java 8, annotations on type parameters are not stored in elements,
        // so get explicit annotations from the tree. (This bug has been fixed in Java 9.)
        // Also, since annotations computed by the AnnotatedTypeFactory are stored in the element,
        // the annotations have to be retrived from the tree so that only explicit annotations are
        // returned.
        Tree decl = declarationFromElement(elt);

        if (decl == null && typesFromStubFiles != null && typesFromStubFiles.containsKey(elt)) {
            type = typesFromStubFiles.get(elt).deepCopy();
        } else if (decl == null
                && (typesFromStubFiles == null || !typesFromStubFiles.containsKey(elt))) {
            type = toAnnotatedType(elt.asType(), ElementUtils.isTypeDeclaration(elt));
            ElementAnnotationApplier.apply(type, elt, this);

            if (elt instanceof ExecutableElement || elt instanceof VariableElement) {
                annotateInheritedFromClass(type);
            }
        } else if (decl instanceof ClassTree) {
            type = fromClass((ClassTree) decl);
        } else if (decl instanceof VariableTree) {
            type = fromMember(decl);
        } else if (decl instanceof MethodTree) {
            type = fromMember(decl);
        } else if (decl.getKind() == Tree.Kind.TYPE_PARAMETER) {
            type = fromTypeTree(decl);
        } else {
            throw new BugInCF(
                    "AnnotatedTypeFactory.fromElement: cannot be here. decl: "
                            + decl.getKind()
                            + " elt: "
                            + elt);
        }

        // Caching is disabled if typesFromStubFiles == null, because calls to this
        // method before the stub files are fully read can return incorrect
        // results.
        if (shouldCache && typesFromStubFiles != null) {
            elementCache.put(elt, type.deepCopy());
        }
        return type;
    }

    /**
     * Adds @FromByteCode to methods, constructors, and fields declared in class files that are not
     * already annotated with @FromStubFile.
     */
    private void addFromByteCode(Element elt) {
        if (declAnnosFromStubFiles == null) { // || trees.getTree(elt) != null) {
            // Parsing stub files, don't add @FromByteCode
            return;
        }

        if (elt.getKind() == ElementKind.CONSTRUCTOR
                || elt.getKind() == ElementKind.METHOD
                || elt.getKind() == ElementKind.FIELD) {
            // Only add @FromByteCode to methods, constructors, and fields
            if (ElementUtils.isElementFromByteCode(elt)) {
                Set<AnnotationMirror> annos =
                        declAnnosFromStubFiles.get(ElementUtils.getVerboseName(elt));
                if (annos == null) {
                    annos = AnnotationUtils.createAnnotationSet();
                    declAnnosFromStubFiles.put(ElementUtils.getVerboseName(elt), annos);
                }
                if (!AnnotationUtils.containsSameByName(annos, fromStubFile)) {
                    annos.add(fromByteCode);
                }
            }
        }
    }

    /**
     * Returns an AnnotatedDeclaredType with explicit annotations from the ClassTree {@code tree}.
     *
     * @param tree the class declaration
     * @return AnnotatedDeclaredType with explicit annotations from {@code tree}
     */
    private AnnotatedDeclaredType fromClass(ClassTree tree) {
        return TypeFromTree.fromClassTree(this, tree);
    }

    /**
     * Creates an AnnotatedTypeMirror for a variable or method declaration tree. The
     * AnnotatedTypeMirror contains annotations explicitly written on the tree and annotations
     * inherited from the class declarations {@link
     * #annotateInheritedFromClass(AnnotatedTypeMirror)}.
     *
     * <p>If a VariableTree is a parameter to a lambda, this method also adds annotations from the
     * declared type of the functional interface and the executable type of its method.
     *
     * @param tree MethodTree or VariableTree
     * @return AnnotatedTypeMirror with explicit annotations from {@code tree} and annotations
     *     inherited from class declarations
     */
    private final AnnotatedTypeMirror fromMember(Tree tree) {
        if (!(tree instanceof MethodTree || tree instanceof VariableTree)) {
            throw new BugInCF(
                    "AnnotatedTypeFactory.fromMember: not a method or variable declaration: "
                            + tree);
        }
        if (shouldCache && fromMemberTreeCache.containsKey(tree)) {
            return fromMemberTreeCache.get(tree).deepCopy();
        }
        AnnotatedTypeMirror result = TypeFromTree.fromMember(this, tree);
        annotateInheritedFromClass(result);
        if (shouldCache) {
            fromMemberTreeCache.put(tree, result.deepCopy());
        }
        return result;
    }

    /**
     * Creates an AnnotatedTypeMirror for an ExpressionTree. The AnnotatedTypeMirror contains
     * explicit annotations written with on the expression, annotations inherited from class
     * declarations, and for some expressions, annotations from sub-expressions that could have been
     * explicitly written, implicited, defaulted, refined, or otherwise computed. (Expression whose
     * type include annotations from sub- expressions are: ArrayAccessTree,
     * ConditionalExpressionTree, IdentifierTree, MemberSelectTree, and MethodInvocationTree.)
     *
     * <p>For example, the AnnotatedTypeMirror returned for an array access expression is the fully
     * annotated type of the array component of the array being accessed.
     *
     * @param tree an expression
     * @return AnnotatedTypeMirror of the expressions either fully-annotated or partially annotated
     *     depending on the kind of expression
     * @see TypeFromExpressionVisitor
     */
    private AnnotatedTypeMirror fromExpression(ExpressionTree tree) {
        if (shouldCache && fromExpressionTreeCache.containsKey(tree)) {
            return fromExpressionTreeCache.get(tree).deepCopy();
        }

        AnnotatedTypeMirror result = TypeFromTree.fromExpression(this, tree);

        annotateInheritedFromClass(result);

        if (shouldCache) {
            fromExpressionTreeCache.put(tree, result.deepCopy());
        }
        return result;
    }

    /**
     * Creates an AnnotatedTypeMirror for the tree. The AnnotatedTypeMirror contains annotations
     * explicitly written on the tree and annotations inherited from class declarations {@link
     * #annotateInheritedFromClass(AnnotatedTypeMirror)}. It also adds type arguments to raw types
     * that include annotations from the element declaration of the type {@link
     * #fromElement(Element)}.
     *
     * <p>Called on the following trees: AnnotatedTypeTree, ArrayTypeTree, ParameterizedTypeTree,
     * PrimitiveTypeTree, TypeParameterTree, WildcardTree, UnionType, IntersectionTypeTree, and
     * IdentifierTree, MemberSelectTree.
     *
     * @param tree the type tree
     * @return the (partially) annotated type of the type in the AST
     */
    /*package private*/ final AnnotatedTypeMirror fromTypeTree(Tree tree) {
        if (shouldCache && fromTypeTreeCache.containsKey(tree)) {
            return fromTypeTreeCache.get(tree).deepCopy();
        }

        AnnotatedTypeMirror result = TypeFromTree.fromTypeTree(this, tree);

        annotateInheritedFromClass(result);
        if (shouldCache) {
            fromTypeTreeCache.put(tree, result.deepCopy());
        }
        return result;
    }

    // **********************************************************************
    // Customization methods meant to be overridden by subclasses to include
    // implicit annotations
    // **********************************************************************

    /**
     * Changes annotations on a type obtained from a {@link Tree}. By default, this method does
     * nothing. GenericAnnotatedTypeFactory uses this method to implement implicit annotations,
     * defaulting, and inference (flow-sensitive type refinement). Its subclasses usually override
     * it only to customize implicit annotations.
     *
     * <p>Subclasses that override this method should also override {@link
     * #addComputedTypeAnnotations(Element, AnnotatedTypeMirror)}.
     *
     * @param tree an AST node
     * @param type the type obtained from {@code tree}
     */
    protected void addComputedTypeAnnotations(Tree tree, AnnotatedTypeMirror type) {
        // Pass.
    }

    /**
     * Changes annotations on a type obtained from an {@link Element}. By default, this method does
     * nothing. GenericAnnotatedTypeFactory uses this method to implement defaulting.
     *
     * <p>Subclasses that override this method should also override {@link
     * #addComputedTypeAnnotations(Tree, AnnotatedTypeMirror)}.
     *
     * @param elt an element
     * @param type the type obtained from {@code elt}
     */
    protected void addComputedTypeAnnotations(Element elt, AnnotatedTypeMirror type) {
        // Pass.
    }

    /**
     * Adds default annotations to {@code type}. This method should only be used in places where the
     * correct annotations cannot be computed because of uninferred type arguments. (See {@link
     * AnnotatedWildcardType#isUninferredTypeArgument()}.)
     *
     * @param type annotated type to which default annotations are added
     */
    protected void addDefaultAnnotations(AnnotatedTypeMirror type) {
        // Pass.
    }

    /**
     * A callback method for the AnnotatedTypeFactory subtypes to customize directSuperTypes().
     * Overriding methods should merely change the annotations on the supertypes, without adding or
     * removing new types.
     *
     * <p>The default provided implementation adds {@code type} annotations to {@code supertypes}.
     * This allows the {@code type} and its supertypes to have the qualifiers.
     *
     * @param type the type whose supertypes are desired
     * @param supertypes the supertypes as specified by the base AnnotatedTypeFactory
     */
    protected void postDirectSuperTypes(
            AnnotatedTypeMirror type, List<? extends AnnotatedTypeMirror> supertypes) {
        // Use the effective annotations here to get the correct annotations
        // for type variables and wildcards.
        Set<AnnotationMirror> annotations = type.getEffectiveAnnotations();
        for (AnnotatedTypeMirror supertype : supertypes) {
            if (!annotations.equals(supertype.getEffectiveAnnotations())) {
                supertype.clearAnnotations();
                // TODO: is this correct for type variables and wildcards?
                supertype.addAnnotations(annotations);
            }
        }
    }

    /**
     * A callback method for the AnnotatedTypeFactory subtypes to customize
     * AnnotatedTypes.asMemberOf(). Overriding methods should merely change the annotations on the
     * subtypes, without changing the types.
     *
     * @param type the annotated type of the element
     * @param owner the annotated type of the receiver of the accessing tree
     * @param element the element of the field or method
     */
    public void postAsMemberOf(
            AnnotatedTypeMirror type, AnnotatedTypeMirror owner, Element element) {
        if (element.getKind() == ElementKind.FIELD) {
            addAnnotationFromFieldInvariant(type, owner, (VariableElement) element);
        }
        addComputedTypeAnnotations(element, type);
    }

    /**
     * Adds the qualifier specified by a field invariant for {@code field} to {@code type}.
     *
     * @param type annotated type to which the annotation is added
     * @param accessedVia the annotated type of the receiver of the accessing tree. (Only used to
     *     get the type element of the underling type.)
     * @param field element representing the field
     */
    protected void addAnnotationFromFieldInvariant(
            AnnotatedTypeMirror type, AnnotatedTypeMirror accessedVia, VariableElement field) {
        TypeMirror declaringType = accessedVia.getUnderlyingType();
        // Find the first upper bound that isn't a wildcard or type variable
        while (declaringType.getKind() == TypeKind.WILDCARD
                || declaringType.getKind() == TypeKind.TYPEVAR) {
            if (declaringType.getKind() == TypeKind.WILDCARD) {
                declaringType = ((WildcardType) declaringType).getExtendsBound();
            } else if (declaringType.getKind() == TypeKind.TYPEVAR) {
                declaringType = ((TypeVariable) declaringType).getUpperBound();
            }
        }
        TypeElement typeElement = TypesUtils.getTypeElement(declaringType);
        if (ElementUtils.enclosingClass(field).equals(typeElement)) {
            // If the field is declared in the accessedVia class, then the field in the invariant
            // cannot be this field, even if the field has the same name.
            return;
        }

        FieldInvariants invariants = getFieldInvariants(typeElement);
        if (invariants == null) {
            return;
        }
        List<AnnotationMirror> invariantAnnos = invariants.getQualifiersFor(field.getSimpleName());
        type.replaceAnnotations(invariantAnnos);
    }

    /**
     * Returns the field invariants for the given class, as expressed by the user in {@link
     * FieldInvariant @FieldInvariant} method annotations.
     *
     * <p>Subclasses may implement their own field invariant annotations if {@link
     * FieldInvariant @FieldInvariant} is not expressive enough. They must override this method to
     * properly create AnnotationMirror and also override {@link
     * #getFieldInvariantDeclarationAnnotations()} to return their field invariants.
     *
     * @param element class for which to get invariants
     * @return fields invariants for {@code element}
     */
    public FieldInvariants getFieldInvariants(TypeElement element) {
        if (element == null) {
            return null;
        }
        AnnotationMirror fieldInvarAnno = getDeclAnnotation(element, FieldInvariant.class);
        if (fieldInvarAnno == null) {
            return null;
        }
        List<String> fields =
                AnnotationUtils.getElementValueArray(fieldInvarAnno, "field", String.class, true);
        List<Name> classes =
                AnnotationUtils.getElementValueClassNames(fieldInvarAnno, "qualifier", true);
        List<AnnotationMirror> qualifiers = new ArrayList<>();
        for (Name name : classes) {
            // Calling AnnotationBuilder.fromName (which ignores elements/fields) is acceptable
            // because @FieldInvariant does not handle classes with elements/fields.
            qualifiers.add(AnnotationBuilder.fromName(elements, name));
        }
        if (qualifiers.size() == 1) {
            while (fields.size() > qualifiers.size()) {
                qualifiers.add(qualifiers.get(0));
            }
        }
        if (fields.size() != qualifiers.size()) {
            // The user wrote a malformed @FieldInvariant annotation, so just return a malformed
            // FieldInvariants object.  The BaseTypeVisitor will issue an error.
            return new FieldInvariants(fields, qualifiers);
        }

        // Only keep qualifiers that are supported by this checker.  (The other qualifiers cannot
        // be checked by this checker, so they must be ignored.)
        List<String> supportFields = new ArrayList<>();
        List<AnnotationMirror> supportedQualifiers = new ArrayList<>();
        for (int i = 0; i < fields.size(); i++) {
            if (isSupportedQualifier(qualifiers.get(i))) {
                supportedQualifiers.add(qualifiers.get(i));
                supportFields.add(fields.get(i));
            }
        }
        if (supportFields.isEmpty() && qualifiers.isEmpty()) {
            return null;
        }

        return new FieldInvariants(supportFields, supportedQualifiers);
    }

    /**
     * Returns the AnnotationTree which is a use of one of the field invariant annotations (as
     * specified via {@link #getFieldInvariantDeclarationAnnotations()}. If one isn't found, null is
     * returned.
     *
     * @param annoTrees trees to look
     * @return returns the AnnotationTree which is a use of one of the field invariant annotations
     *     or null if one isn't found
     */
    public AnnotationTree getFieldInvariantAnnotationTree(
            List<? extends AnnotationTree> annoTrees) {
        List<AnnotationMirror> annos = TreeUtils.annotationsFromTypeAnnotationTrees(annoTrees);
        for (int i = 0; i < annos.size(); i++) {
            for (Class<? extends Annotation> clazz : getFieldInvariantDeclarationAnnotations()) {
                if (AnnotationUtils.areSameByClass(annos.get(i), clazz)) {
                    return annoTrees.get(i);
                }
            }
        }
        return null;
    }

    /** Returns the set of classes of field invariant annotations. */
    protected Set<Class<? extends Annotation>> getFieldInvariantDeclarationAnnotations() {
        return Collections.singleton(FieldInvariant.class);
    }

    /**
     * A callback method for the AnnotatedTypeFactory subtypes to customize
     * AnnotatedTypeMirror.substitute().
     *
     * @param varDecl a declaration of a type variable
     * @param varUse a use of the same type variable
     * @param value the new type to substitute in for the type variable
     */
    public void postTypeVarSubstitution(
            AnnotatedTypeVariable varDecl,
            AnnotatedTypeVariable varUse,
            AnnotatedTypeMirror value) {
        if (!varUse.getAnnotationsField().isEmpty()
                && !AnnotationUtils.areSame(
                        varUse.getAnnotationsField(), varDecl.getAnnotationsField())) {
            value.replaceAnnotations(varUse.getAnnotationsField());
        }
    }

    /**
     * Adapt the upper bounds of the type variables of a class relative to the type instantiation.
     * In some type systems, the upper bounds depend on the instantiation of the class. For example,
     * in the Generic Universe Type system, consider a class declaration
     *
     * <pre>{@code   class C<X extends @Peer Object> }</pre>
     *
     * then the instantiation
     *
     * <pre>{@code   @Rep C<@Rep Object> }</pre>
     *
     * is legal. The upper bounds of class C have to be adapted by the main modifier.
     *
     * <p>An example of an adaptation follows. Suppose, I have a declaration:
     *
     * <pre>{@code  class MyClass<E extends List<E>>}</pre>
     *
     * And an instantiation:
     *
     * <pre>{@code  new MyClass<@NonNull String>()}</pre>
     *
     * <p>The upper bound of E adapted to the argument String, would be {@code List<@NonNull
     * String>} and the lower bound would be an AnnotatedNullType.
     *
     * <p>TODO: ensure that this method is consistently used instead of directly querying the type
     * variables.
     *
     * @param type the use of the type
     * @param element the corresponding element
     * @return the adapted bounds of the type parameters
     */
    public List<AnnotatedTypeParameterBounds> typeVariablesFromUse(
            AnnotatedDeclaredType type, TypeElement element) {

        AnnotatedDeclaredType generic = getAnnotatedType(element);
        List<AnnotatedTypeMirror> targs = type.getTypeArguments();
        List<AnnotatedTypeMirror> tvars = generic.getTypeArguments();

        assert targs.size() == tvars.size()
                : "Mismatch in type argument size between " + type + " and " + generic;

        // System.err.printf("TVFU\n  type: %s\n  generic: %s\n", type, generic);

        Map<TypeVariable, AnnotatedTypeMirror> mapping = new HashMap<>();

        AnnotatedDeclaredType enclosing = type;
        while (enclosing != null) {
            List<AnnotatedTypeMirror> enclosingTArgs = enclosing.getTypeArguments();
            AnnotatedDeclaredType declaredType =
                    getAnnotatedType((TypeElement) enclosing.getUnderlyingType().asElement());
            List<AnnotatedTypeMirror> enclosingTVars = declaredType.getTypeArguments();
            for (int i = 0; i < enclosingTArgs.size(); i++) {
                AnnotatedTypeVariable enclosingTVar = (AnnotatedTypeVariable) enclosingTVars.get(i);
                mapping.put(enclosingTVar.getUnderlyingType(), enclosingTArgs.get(i));
            }
            enclosing = enclosing.getEnclosingType();
        }

        List<AnnotatedTypeParameterBounds> res = new ArrayList<>(tvars.size());

        for (AnnotatedTypeMirror atm : tvars) {
            AnnotatedTypeVariable atv = (AnnotatedTypeVariable) atm;
            AnnotatedTypeMirror upper = typeVarSubstitutor.substitute(mapping, atv.getUpperBound());
            AnnotatedTypeMirror lower = typeVarSubstitutor.substitute(mapping, atv.getLowerBound());
            res.add(new AnnotatedTypeParameterBounds(upper, lower));
        }
        return res;
    }

    /**
     * Adds implicit annotations to the type based on the annotations on the class declaration.
     * Makes no changes if annotations are already present on the type.
     *
     * <p>The class type is found using {@link #fromElement(Element)}
     *
     * @param type the type for which class annotations will be inherited if there are no
     *     annotations already present
     */
    protected void annotateInheritedFromClass(AnnotatedTypeMirror type) {
        InheritedFromClassAnnotator.INSTANCE.visit(type, this);
    }

    /** Callback to determine what to do with the annotations from a class declaration. */
    protected void annotateInheritedFromClass(
            AnnotatedTypeMirror type, Set<AnnotationMirror> fromClass) {
        type.addMissingAnnotations(fromClass);
    }

    /**
     * Creates and returns an AnnotatedNullType qualified with {@code annotations}.
     *
     * @param annotations set of AnnotationMirrors to qualify the returned type with
     * @return AnnotatedNullType qualified with {@code annotations}
     */
    public AnnotatedNullType getAnnotatedNullType(Set<? extends AnnotationMirror> annotations) {
        final AnnotatedTypeMirror.AnnotatedNullType nullType =
                (AnnotatedNullType)
                        toAnnotatedType(processingEnv.getTypeUtils().getNullType(), false);
        nullType.addAnnotations(annotations);
        return nullType;
    }

    /**
     * A singleton utility class for pulling annotations down from a class type.
     *
     * @see #annotateInheritedFromClass
     */
    protected static class InheritedFromClassAnnotator
            extends AnnotatedTypeScanner<Void, AnnotatedTypeFactory> {

        /** The singleton instance. */
        public static final InheritedFromClassAnnotator INSTANCE =
                new InheritedFromClassAnnotator();

        private InheritedFromClassAnnotator() {}

        @Override
        public Void visitExecutable(AnnotatedExecutableType type, AnnotatedTypeFactory p) {

            // When visiting an executable type, skip the receiver so we
            // never inherit class annotations there.

            // Also skip constructor return types (which somewhat act like
            // the receiver).
            MethodSymbol methodElt = (MethodSymbol) type.getElement();
            if (methodElt == null || !methodElt.isConstructor()) {
                scan(type.getReturnType(), p);
            }

            scanAndReduce(type.getParameterTypes(), p, null);
            scanAndReduce(type.getThrownTypes(), p, null);
            scanAndReduce(type.getTypeVariables(), p, null);
            return null;
        }

        @Override
        public Void visitDeclared(AnnotatedDeclaredType type, AnnotatedTypeFactory p) {
            Element classElt = type.getUnderlyingType().asElement();

            // Only add annotations from the class declaration if there
            // are no annotations from that hierarchy already on the type.

            if (classElt != null) {
                AnnotatedTypeMirror classType = p.fromElement(classElt);
                assert classType != null : "Unexpected null type for class element: " + classElt;

                p.annotateInheritedFromClass(type, classType.getAnnotations());
            }

            return super.visitDeclared(type, p);
        }

        private final Map<TypeParameterElement, AnnotatedTypeVariable> visited = new HashMap<>();

        @Override
        public Void visitTypeVariable(AnnotatedTypeVariable type, AnnotatedTypeFactory p) {
            TypeParameterElement tpelt =
                    (TypeParameterElement) type.getUnderlyingType().asElement();
            if (!visited.containsKey(tpelt)) {
                visited.put(tpelt, type);
                if (type.getAnnotations().isEmpty()
                        && type.getUpperBound().getAnnotations().isEmpty()
                        && tpelt.getEnclosingElement().getKind() != ElementKind.TYPE_PARAMETER) {
                    ElementAnnotationApplier.apply(type, tpelt, p);
                }
                super.visitTypeVariable(type, p);
                visited.remove(tpelt);
            }
            return null;
        }

        @Override
        public void reset() {
            visited.clear();
            super.reset();
        }
    }

    // **********************************************************************
    // Utilities method for getting specific types from trees or elements
    // **********************************************************************

    /**
     * Return the implicit receiver type of an expression tree.
     *
     * <p>The result is null for expressions that don't have a receiver, e.g. for a local variable
     * or method parameter access.
     *
     * <p>Clients should generally call {@link #getReceiverType}.
     *
     * @param tree the expression that might have an implicit receiver
     * @return the type of the receiver
     */
    /*
     * TODO: receiver annotations on outer this.
     * TODO: Better document the difference between getImplicitReceiverType and getSelfType?
     * TODO: this method assumes that the tree is within the current
     * Compilation Unit. This assumption fails in testcase Bug109_A/B, where
     * a chain of dependencies leads into a different compilation unit.
     * I didn't find a way how to handle this better and conservatively
     * return null. See TODO comment below.
     *
     */
    protected AnnotatedDeclaredType getImplicitReceiverType(ExpressionTree tree) {
        assert (tree.getKind() == Tree.Kind.IDENTIFIER
                        || tree.getKind() == Tree.Kind.MEMBER_SELECT
                        || tree.getKind() == Tree.Kind.METHOD_INVOCATION
                        || tree.getKind() == Tree.Kind.NEW_CLASS)
                : "Unexpected tree kind: " + tree.getKind();

        Element element = TreeUtils.elementFromTree(tree);
        assert element != null : "Unexpected null element for tree: " + tree;
        // Return null if the element kind has no receiver.
        if (!ElementUtils.hasReceiver(element)) {
            return null;
        }

        ExpressionTree receiver = TreeUtils.getReceiverTree(tree);
        if (receiver == null) {
            if (isMostEnclosingThisDeref(tree)) {
                // TODO: problem with ambiguity with implicit receivers.
                // We need a way to find the correct class. We cannot use the
                // element, as generics might have to be substituted in a subclass.
                // See GenericsEnclosing test case.
                // TODO: is this fixed?
                return getSelfType(tree);
            } else {
                TreePath path = getPath(tree);
                if (path == null) {
                    // The path is null if the field is in a compilation unit we haven't
                    // processed yet. TODO: is there a better way?
                    // This only arises in the Nullness Checker when substituting rawness.
                    return null;
                }
                TypeElement typeElt = ElementUtils.enclosingClass(element);
                if (typeElt == null) {
                    throw new BugInCF(
                            "AnnotatedTypeFactory.getImplicitReceiver: enclosingClass()==null for element: "
                                    + element);
                }
                // TODO: method receiver annotations on outer this
                return getEnclosingType(typeElt, tree);
            }
        }

        Element rcvelem = TreeUtils.elementFromTree(receiver);
        assert rcvelem != null : "Unexpected null element for receiver: " + receiver;

        if (!ElementUtils.hasReceiver(rcvelem)) {
            return null;
        }

        if (receiver.getKind() == Tree.Kind.IDENTIFIER
                && ((IdentifierTree) receiver).getName().contentEquals("this")) {
            // TODO: also "super"?
            return this.getSelfType(tree);
        }

        TypeElement typeElt = ElementUtils.enclosingClass(rcvelem);
        if (typeElt == null) {
            throw new BugInCF(
                    "AnnotatedTypeFactory.getImplicitReceiver: enclosingClass()==null for element: "
                            + rcvelem);
        }

        AnnotatedDeclaredType type = getAnnotatedType(typeElt);

        // TODO: go through _all_ enclosing methods to see whether any of them has a
        // receiver annotation of the correct type.
        // TODO: Can we reuse getSelfType for outer this accesses?

        AnnotatedDeclaredType methodReceiver = getCurrentMethodReceiver(tree);
        if (shouldTakeFromReceiver(methodReceiver)) {
            // TODO: this only takes the main annotations.
            // What about other annotations (annotations on the type argument, outer types, ...)
            type.clearAnnotations();
            type.addAnnotations(methodReceiver.getAnnotations());
        }

        return type;
    }

    // Determine whether we should take annotations from the given method receiver.
    private boolean shouldTakeFromReceiver(AnnotatedDeclaredType methodReceiver) {
        return methodReceiver != null;
    }

    /**
     * Determine whether the tree dereferences the most enclosing "this" object. That is, we have an
     * expression like "f.g" and want to know whether it is an access "this.f.g" or whether e.g. f
     * is a field of an outer class or e.g. f is a local variable.
     *
     * @param tree the tree to check
     * @return true, iff the tree is an explicit or implicit reference to the most enclosing "this"
     */
    public final boolean isMostEnclosingThisDeref(ExpressionTree tree) {
        if (!isAnyEnclosingThisDeref(tree)) {
            return false;
        }

        Element element = TreeUtils.elementFromUse(tree);
        TypeElement typeElt = ElementUtils.enclosingClass(element);

        ClassTree enclosingClass = getCurrentClassTree(tree);
        if (enclosingClass != null
                && isSubtype(TreeUtils.elementFromDeclaration(enclosingClass), typeElt)) {
            return true;
        }

        // ran out of options
        return false;
    }

    /**
     * Does this expression have (the innermost or an outer) "this" as receiver? Note that the
     * receiver can be either explicit or implicit.
     *
     * @param tree the tree to test
     * @return true, iff the expression uses (the innermost or an outer) "this" as receiver
     */
    public final boolean isAnyEnclosingThisDeref(ExpressionTree tree) {
        if (!TreeUtils.isUseOfElement(tree)) {
            return false;
        }
        ExpressionTree recv = TreeUtils.getReceiverTree(tree);

        if (recv == null) {
            Element element = TreeUtils.elementFromUse(tree);

            if (!ElementUtils.hasReceiver(element)) {
                return false;
            }

            tree = TreeUtils.skipParens(tree);

            if (tree.getKind() == Tree.Kind.IDENTIFIER) {
                Name n = ((IdentifierTree) tree).getName();
                if ("this".contentEquals(n) || "super".contentEquals(n)) {
                    // An explicit reference to "this"/"super" has no receiver.
                    return false;
                }
            }
            // Must be some access through this.
            return true;
        } else if (!TreeUtils.isUseOfElement(recv)) {
            // The receiver is e.g. a String literal.
            return false;
            // TODO: I think this:
            //  (i==9 ? this : this).toString();
            // is not a use of an element, as the receiver is an
            // expression. How should this be handled?
        }

        Element element = TreeUtils.elementFromUse(recv);

        if (!ElementUtils.hasReceiver(element)) {
            return false;
        }

        return TreeUtils.isExplicitThisDereference(recv);
    }

    /**
     * Returns the type of {@code this} in the given location, which can be used if {@code this} has
     * a special semantics (e.g. {@code this} is non-null).
     *
     * <p>The parameter is an arbitrary tree and does not have to mention "this", neither explicitly
     * nor implicitly. This method should be overridden for type-system specific behavior.
     *
     * <p>TODO: in 1.8.2, handle all receiver type annotations. TODO: handle enclosing classes
     * correctly.
     */
    public AnnotatedDeclaredType getSelfType(Tree tree) {
        if (TreeUtils.isClassTree(tree)) {
            return getAnnotatedType(TreeUtils.elementFromDeclaration((ClassTree) tree));
        }
        TreePath path = getPath(tree);
        ClassTree enclosingClass = TreeUtils.enclosingClass(path);
        if (enclosingClass == null) {
            // I hope this only happens when tree is a fake tree that
            // we created, e.g. when desugaring enhanced-for-loops.
            enclosingClass = getCurrentClassTree(tree);
        }
        AnnotatedDeclaredType type = getAnnotatedType(enclosingClass);

        MethodTree enclosingMethod = TreeUtils.enclosingMethod(path);
        if (enclosingClass.getSimpleName().length() != 0 && enclosingMethod != null) {
            AnnotatedDeclaredType methodReceiver;
            if (TreeUtils.isConstructor(enclosingMethod)) {
                // The type of `this` in a constructor is usually the constructor return type.
                // Certain type systems, in particular the Initialization Checker, need custom
                // logic.
                methodReceiver =
                        (AnnotatedDeclaredType) getAnnotatedType(enclosingMethod).getReturnType();
            } else {
                methodReceiver = getAnnotatedType(enclosingMethod).getReceiverType();
            }
            if (shouldTakeFromReceiver(methodReceiver)) {
                // TODO  what about all annotations on the receiver?
                // Code is also duplicated above.
                type.clearAnnotations();
                type.addAnnotations(methodReceiver.getAnnotations());
            }
        }
        return type;
    }

    /**
     * Determine the type of the most enclosing class of the given tree that is a subtype of the
     * given element. Receiver type annotations of an enclosing method are considered, similarly
     * return type annotations of an enclosing constructor.
     */
    public AnnotatedDeclaredType getEnclosingType(TypeElement element, Tree tree) {
        Element enclosingElt = getMostInnerClassOrMethod(tree);

        while (enclosingElt != null) {
            if (enclosingElt instanceof ExecutableElement) {
                ExecutableElement method = (ExecutableElement) enclosingElt;
                if (method.asType() != null // XXX: hack due to a compiler bug
                        && isSubtype((TypeElement) method.getEnclosingElement(), element)) {
                    if (ElementUtils.isStatic(method)) {
                        // Static methods should use type of enclosing class,
                        // by simply taking another turn in the loop.
                    } else if (method.getKind() == ElementKind.CONSTRUCTOR) {
                        // return getSelfType(this.declarationFromElement(method));
                        return (AnnotatedDeclaredType) getAnnotatedType(method).getReturnType();
                    } else {
                        return getAnnotatedType(method).getReceiverType();
                    }
                }
            } else if (enclosingElt instanceof TypeElement) {
                if (isSubtype((TypeElement) enclosingElt, element)) {
                    return (AnnotatedDeclaredType) getAnnotatedType(enclosingElt);
                }
            }
            enclosingElt = enclosingElt.getEnclosingElement();
        }
        return null;
    }

    private boolean isSubtype(TypeElement a1, TypeElement a2) {
        return (a1.equals(a2)
                || types.isSubtype(types.erasure(a1.asType()), types.erasure(a2.asType())));
    }

    /**
     * Returns the receiver type of the expression tree, or null if it does not exist.
     *
     * <p>The only trees that could potentially have a receiver are:
     *
     * <ul>
     *   <li>Array Access
     *   <li>Identifiers (whose receivers are usually self type)
     *   <li>Method Invocation Trees
     *   <li>Member Select Trees
     * </ul>
     *
     * @param expression the expression for which to determine the receiver type
     * @return the type of the receiver of this expression
     */
    public final AnnotatedTypeMirror getReceiverType(ExpressionTree expression) {
        if (this.isAnyEnclosingThisDeref(expression)) {
            return getImplicitReceiverType(expression);
        }

        ExpressionTree receiver = TreeUtils.getReceiverTree(expression);
        if (receiver != null) {
            return getAnnotatedType(receiver);
        } else {
            // E.g. local variables
            return null;
        }
    }

    /** The type for an instantiated generic method or constructor. */
    public static class ParameterizedExecutableType {
        /** The method's/constructor's type. */
        public final AnnotatedExecutableType executableType;
        /** The types of the generic type arguments. */
        public final List<AnnotatedTypeMirror> typeArgs;
        /** Create a ParameterizedExecutableType. */
        public ParameterizedExecutableType(
                AnnotatedExecutableType executableType, List<AnnotatedTypeMirror> typeArgs) {
            this.executableType = executableType;
            this.typeArgs = typeArgs;
        }
    }

    /**
     * Determines the type of the invoked method based on the passed method invocation tree.
     *
     * <p>The returned method type has all type variables resolved, whether based on receiver type,
     * passed type parameters if any, and method invocation parameter.
     *
     * <p>Subclasses may override this method to customize inference of types or qualifiers based on
     * method invocation parameters.
     *
     * <p>As an implementation detail, this method depends on {@link
     * AnnotatedTypes#asMemberOf(Types, AnnotatedTypeFactory, AnnotatedTypeMirror, Element)}, and
     * customization based on receiver type should be in accordance to its specification.
     *
     * <p>The return type is a pair of the type of the invoked method and the (inferred) type
     * arguments. Note that neither the explicitly passed nor the inferred type arguments are
     * guaranteed to be subtypes of the corresponding upper bounds. See method {@link
     * org.checkerframework.common.basetype.BaseTypeVisitor#checkTypeArguments(Tree, List, List,
     * List)} for the checks of type argument well-formedness.
     *
     * <p>Note that "this" and "super" constructor invocations are also handled by this method
     * (explicit or implicit ones, at the beginning of a constructor). Method {@link
     * #constructorFromUse(NewClassTree)} is only used for a constructor invocation in a "new"
     * expression.
     *
     * @param tree the method invocation tree
     * @return the method type being invoked with tree and the (inferred) type arguments
     */
    public ParameterizedExecutableType methodFromUse(MethodInvocationTree tree) {
        ExecutableElement methodElt = TreeUtils.elementFromUse(tree);
        AnnotatedTypeMirror receiverType = getReceiverType(tree);

        ParameterizedExecutableType mType = methodFromUse(tree, methodElt, receiverType);
        if (checker.shouldResolveReflection()
                && reflectionResolver.isReflectiveMethodInvocation(tree)) {
            mType = reflectionResolver.resolveReflectiveCall(this, tree, mType);
        }

        AnnotatedExecutableType method = mType.executableType;
        if (method.getReturnType().getKind() == TypeKind.WILDCARD
                && ((AnnotatedWildcardType) method.getReturnType()).isUninferredTypeArgument()) {
            // Get the correct Java type from the tree and use it as the upper bound of the
            // wildcard.
            TypeMirror tm = TreeUtils.typeOf(tree);
            AnnotatedTypeMirror t = toAnnotatedType(tm, false);

            AnnotatedWildcardType wildcard = (AnnotatedWildcardType) method.getReturnType();
            if (ignoreUninferredTypeArguments) {
                // remove the annotations so that default annotations are used instead.
                // (See call to addDefaultAnnotations below.)
                t.clearAnnotations();
            } else {
                t.replaceAnnotations(wildcard.getExtendsBound().getAnnotations());
            }
            wildcard.setExtendsBound(t);
            addDefaultAnnotations(wildcard);
        }

        return mType;
    }

    /**
     * Determines the type of the invoked method based on the passed expression tree, executable
     * element, and receiver type.
     *
     * @param tree either a MethodInvocationTree or a MemberReferenceTree
     * @param methodElt the element of the referenced method
     * @param receiverType the type of the receiver
     * @return the method type being invoked with tree and the (inferred) type arguments
     * @see #methodFromUse(MethodInvocationTree)
     */
    public ParameterizedExecutableType methodFromUse(
            ExpressionTree tree, ExecutableElement methodElt, AnnotatedTypeMirror receiverType) {

        AnnotatedExecutableType methodType =
                AnnotatedTypes.asMemberOf(types, this, receiverType, methodElt);
        List<AnnotatedTypeMirror> typeargs = new ArrayList<>(methodType.getTypeVariables().size());

        Map<TypeVariable, AnnotatedTypeMirror> typeVarMapping =
                AnnotatedTypes.findTypeArguments(processingEnv, this, tree, methodElt, methodType);

        if (!typeVarMapping.isEmpty()) {
            for (AnnotatedTypeVariable tv : methodType.getTypeVariables()) {
                if (typeVarMapping.get(tv.getUnderlyingType()) == null) {
                    throw new BugInCF(
                            "AnnotatedTypeFactory.methodFromUse:"
                                    + "mismatch between declared method type variables and the inferred method type arguments. "
                                    + "Method type variables: "
                                    + methodType.getTypeVariables()
                                    + "; "
                                    + "Inferred method type arguments: "
                                    + typeVarMapping);
                }
                typeargs.add(typeVarMapping.get(tv.getUnderlyingType()));
            }
            methodType =
                    (AnnotatedExecutableType)
                            typeVarSubstitutor.substitute(typeVarMapping, methodType);
        }

        if (tree.getKind() == Tree.Kind.METHOD_INVOCATION
                && TreeUtils.isMethodInvocation(tree, objectGetClass, processingEnv)) {
            adaptGetClassReturnTypeToReceiver(methodType, receiverType);
        }

        return new ParameterizedExecutableType(methodType, typeargs);
    }

    /**
     * Java special-cases the return type of {@link java.lang.Class#getClass() getClass()}. Though
     * the method has a return type of {@code Class<?>}, the compiler special cases this return-type
     * and changes the bound of the type argument to the erasure of the receiver type. For example:
     *
     * <ul>
     *   <li>{@code x.getClass()} has the type {@code Class< ? extends erasure_of_x >}
     *   <li>{@code someInteger.getClass()} has the type {@code Class< ? extends Integer >}
     * </ul>
     *
     * @param getClassType this must be a type representing a call to Object.getClass otherwise a
     *     runtime exception will be thrown. It is modified by side effect.
     * @param receiverType the receiver type of the method invocation (not the declared receiver
     *     type)
     */
    protected void adaptGetClassReturnTypeToReceiver(
            final AnnotatedExecutableType getClassType, final AnnotatedTypeMirror receiverType) {
        // TODO: should the receiver type ever be a declaration??
        // Work on removing the asUse() call.
        final AnnotatedTypeMirror newBound = receiverType.getErased().asUse();

        final AnnotatedTypeMirror returnType = getClassType.getReturnType();
        if (returnType == null
                || !(returnType.getKind() == TypeKind.DECLARED)
                || ((AnnotatedDeclaredType) returnType).getTypeArguments().size() != 1) {
            throw new BugInCF(
                    "Unexpected type passed to AnnotatedTypes.adaptGetClassReturnTypeToReceiver\n"
                            + "getClassType="
                            + getClassType
                            + "\n"
                            + "receiverType="
                            + receiverType);
        }

        final AnnotatedDeclaredType returnAdt =
                (AnnotatedDeclaredType) getClassType.getReturnType();
        final List<AnnotatedTypeMirror> typeArgs = returnAdt.getTypeArguments();

        // Usually, the only locations that will add annotations to the return type are getClass in
        // stub files defaults and propagation tree annotator.  Since getClass is final they cannot
        // come from source code.  Also, since the newBound is an erased type we have no type
        // arguments.  So, we just copy the annotations from the bound of the declared type to the
        // new bound.
        final AnnotatedWildcardType classWildcardArg = (AnnotatedWildcardType) typeArgs.get(0);
        newBound.replaceAnnotations(classWildcardArg.getExtendsBound().getAnnotations());

        classWildcardArg.setExtendsBound(newBound);
    }

    /**
     * Determines the type of the invoked constructor based on the passed new class tree.
     *
     * <p>The returned method type has all type variables resolved, whether based on receiver type,
     * passed type parameters if any, and constructor invocation parameter.
     *
     * <p>Subclasses may override this method to customize inference of types or qualifiers based on
     * constructor invocation parameters.
     *
     * <p>As an implementation detail, this method depends on {@link
     * AnnotatedTypes#asMemberOf(Types, AnnotatedTypeFactory, AnnotatedTypeMirror, Element)}, and
     * customization based on receiver type should be in accordance with its specification.
     *
     * <p>The return type is a pair of the type of the invoked constructor and the (inferred) type
     * arguments. Note that neither the explicitly passed nor the inferred type arguments are
     * guaranteed to be subtypes of the corresponding upper bounds. See method {@link
     * org.checkerframework.common.basetype.BaseTypeVisitor#checkTypeArguments(Tree, List, List,
     * List)} for the checks of type argument well-formedness.
     *
     * <p>Note that "this" and "super" constructor invocations are handled by method {@link
     * #methodFromUse}. This method only handles constructor invocations in a "new" expression.
     *
     * @param tree the constructor invocation tree
     * @return the annotated type of the invoked constructor (as an executable type) and the
     *     (inferred) type arguments
     */
    public ParameterizedExecutableType constructorFromUse(NewClassTree tree) {
        ExecutableElement ctor = TreeUtils.constructor(tree);
        AnnotatedTypeMirror type = fromNewClass(tree);
        addComputedTypeAnnotations(tree.getIdentifier(), type);
        AnnotatedExecutableType con = AnnotatedTypes.asMemberOf(types, this, type, ctor);

        if (tree.getArguments().size() == con.getParameterTypes().size() + 1
                && isSyntheticArgument(tree.getArguments().get(0))) {
            // happens for anonymous constructors of inner classes
            List<AnnotatedTypeMirror> actualParams = new ArrayList<>();
            actualParams.add(getAnnotatedType(tree.getArguments().get(0)));
            actualParams.addAll(con.getParameterTypes());
            con.setParameterTypes(actualParams);
        }

        List<AnnotatedTypeMirror> typeargs = new ArrayList<>(con.getTypeVariables().size());

        Map<TypeVariable, AnnotatedTypeMirror> typeVarMapping =
                AnnotatedTypes.findTypeArguments(processingEnv, this, tree, ctor, con);

        if (!typeVarMapping.isEmpty()) {
            for (AnnotatedTypeVariable tv : con.getTypeVariables()) {
                typeargs.add(typeVarMapping.get(tv.getUnderlyingType()));
            }
            con = (AnnotatedExecutableType) typeVarSubstitutor.substitute(typeVarMapping, con);
        }

        return new ParameterizedExecutableType(con, typeargs);
    }

    /** Returns the return type of the method {@code m}. */
    public AnnotatedTypeMirror getMethodReturnType(MethodTree m) {
        AnnotatedExecutableType methodType = getAnnotatedType(m);
        AnnotatedTypeMirror ret = methodType.getReturnType();
        return ret;
    }

    /** Returns the return type of the method {@code m} at the return statement {@code r}. */
    public AnnotatedTypeMirror getMethodReturnType(MethodTree m, ReturnTree r) {
        AnnotatedExecutableType methodType = getAnnotatedType(m);
        AnnotatedTypeMirror ret = methodType.getReturnType();
        return ret;
    }

    private boolean isSyntheticArgument(Tree tree) {
        return tree.toString().contains("<*nullchk*>");
    }

    /**
     * Creates an AnnotatedDeclaredType for a NewClassTree. Adds explicit annotations and
     * annotations inherited from class declarations {@link
     * #annotateInheritedFromClass(AnnotatedTypeMirror)}.
     *
     * <p>If the NewClassTree has type arguments, then any explicit (or inherited from class)
     * annotations on those type arguments are included. If the NewClassTree has a diamond operator,
     * then the annotations on the type arguments are inferred using the assignment context.
     *
     * <p>(Subclass beside {@link GenericAnnotatedTypeFactory} should not override this method.)
     *
     * @param newClassTree NewClassTree
     * @return AnnotatedDeclaredType
     */
    public AnnotatedDeclaredType fromNewClass(NewClassTree newClassTree) {
        AnnotatedDeclaredType type;
        if (newClassTree.getClassBody() != null) {
            type = (AnnotatedDeclaredType) toAnnotatedType(TreeUtils.typeOf(newClassTree), false);
            // If newClassTree creates an anonymous class, then annotations in this location:
            //   new @HERE Class() {}
            // are on not on the identifier newClassTree, but rather on the modifier newClassTree.
            List<? extends AnnotationTree> annos =
                    newClassTree.getClassBody().getModifiers().getAnnotations();
            type.addAnnotations(TreeUtils.annotationsFromTypeAnnotationTrees(annos));
        } else {
            // If newClassTree does not create anonymous class,
            // newClassTree.getIdentifier includes the explicit annotations in this location:
            //   new @HERE Class()
            type = (AnnotatedDeclaredType) fromTypeTree(newClassTree.getIdentifier());
            // TODO: why is newClassTree.getTypeArguments not used?
        }

        if (TreeUtils.isDiamondTree(newClassTree)) {
            // When the diamond operator is used, fromTypeTree() above does not appropriately
            // populate the type arguments on the type. To do this, we need to create the type
            // mirror again, using toAnnotatedType(). However, this does not populate any
            // annotations -- so we need to take these from the fromTypeTree() mirror.
            return annotateTypeArgs(newClassTree, type);
        }
        return type;
    }

    // This method extracts the ugly hacky parts.
    // This method should be rewritten and in particular diamonds should be
    // implemented cleanly.
    // See Issue 289.
    private void fromNewClassContextHelper(
            AnnotatedDeclaredType type, AnnotatedTypeMirror ctxtype) {
        switch (ctxtype.getKind()) {
            case DECLARED:
                AnnotatedDeclaredType adctx = (AnnotatedDeclaredType) ctxtype;

                if (type.getTypeArguments().size() == adctx.getTypeArguments().size()) {
                    // Try to simply take the type arguments from LHS.
                    List<AnnotatedTypeMirror> oldArgs = type.getTypeArguments();
                    List<AnnotatedTypeMirror> newArgs = adctx.getTypeArguments();
                    for (int i = 0; i < type.getTypeArguments().size(); ++i) {
                        if (!types.isSubtype(
                                newArgs.get(i).actualType, oldArgs.get(i).actualType)) {
                            // One of the underlying types doesn't match. Give up.
                            return;
                        }
                    }

                    type.setTypeArguments(newArgs);

                    /* It would be nice to call isSubtype for a basic sanity check.
                     * However, the type might not have been completely initialized yet,
                     * so isSubtype might fail.
                     *
                    if (!typeHierarchy.isSubtype(type, ctxtype)) {
                        // Simply taking the newArgs didn't result in a valid subtype.
                        // Give up and simply use the inferred types.
                        type.setTypeArguments(oldArgs);
                    }
                    */
                } else {
                    // TODO: Find a way to determine annotated type arguments.
                    // Look at what Attr and Resolve are doing and rework this whole method.
                }
                break;

            case ARRAY:
                // This new class is in the initializer of an array.
                // The array being created can't have a generic component type,
                // so nothing to be done.
                break;
            case TYPEVAR:
                // TODO: this should NOT be necessary.
                // org.checkerframework.dataflow.cfg.node.MethodAccessNode.MethodAccessNode(ExpressionTree, Node)
                // Uses an ExecutableElement, which did not substitute type variables.
                break;
            case WILDCARD:
                // TODO: look at bounds of wildcard and see whether we can improve.
                break;
            default:
                if (ctxtype.getKind().isPrimitive()) {
                    // See Issue 438. Ignore primitive types for diamond inference - a primitive
                    // type
                    // is never a suitable context anyways.
                } else {
                    throw new BugInCF(
                            "AnnotatedTypeFactory.fromNewClassContextHelper: unexpected context: "
                                    + ctxtype
                                    + " ("
                                    + ctxtype.getKind()
                                    + ")");
                }
        }
    }

    /**
     * Returns the annotated boxed type of the given primitive type. The returned type would only
     * have the annotations on the given type.
     *
     * <p>Subclasses may override this method safely to override this behavior.
     *
     * @param type the primitive type
     * @return the boxed declared type of the passed primitive type
     */
    public AnnotatedDeclaredType getBoxedType(AnnotatedPrimitiveType type) {
        TypeElement typeElt = types.boxedClass(type.getUnderlyingType());
        AnnotatedDeclaredType dt = fromElement(typeElt);
        dt.addAnnotations(type.getAnnotations());
        return dt;
    }

    /**
     * returns the annotated primitive type of the given declared type if it is a boxed declared
     * type. Otherwise, it throws <i>IllegalArgumentException</i> exception.
     *
     * <p>The returned type would have the annotations on the given type and nothing else.
     *
     * @param type the declared type
     * @return the unboxed primitive type
     * @throws IllegalArgumentException if the type given has no unbox conversion
     */
    public AnnotatedPrimitiveType getUnboxedType(AnnotatedDeclaredType type)
            throws IllegalArgumentException {
        PrimitiveType primitiveType = types.unboxedType(type.getUnderlyingType());
        AnnotatedPrimitiveType pt =
                (AnnotatedPrimitiveType) AnnotatedTypeMirror.createType(primitiveType, this, false);
        pt.addAnnotations(type.getAnnotations());
        return pt;
    }

    /**
     * Returns AnnotatedDeclaredType with underlying type String and annotations copied from type.
     * Subclasses may change the annotations.
     *
     * @param type type to convert to String
     * @return AnnotatedTypeMirror that results from converting type to a String type
     */
    // TODO: Test that this is called in all the correct locations
    // See Issue #715
    // https://github.com/typetools/checker-framework/issues/715
    public AnnotatedDeclaredType getStringType(AnnotatedTypeMirror type) {
        TypeMirror stringTypeMirror = TypesUtils.typeFromClass(String.class, types, elements);
        AnnotatedDeclaredType stringATM =
                (AnnotatedDeclaredType)
                        AnnotatedTypeMirror.createType(
                                stringTypeMirror, this, type.isDeclaration());
        stringATM.addAnnotations(type.getEffectiveAnnotations());
        return stringATM;
    }

    /**
     * Returns AnnotatedPrimitiveType with underlying type {@code narrowedTypeMirror} and
     * annotations copied from {@code type}.
     *
     * <p>Currently this method is called only for primitives that are narrowed at assignments from
     * literal ints, for example, {@code byte b = 1;}. All other narrowing conversions happen at
     * typecasts.
     *
     * @param type type to narrow
     * @param narrowedTypeMirror underlying type for the returned type mirror
     * @return result of converting {@code type} to {@code narrowedTypeMirror}
     */
    public AnnotatedPrimitiveType getNarrowedPrimitive(
            AnnotatedPrimitiveType type, TypeMirror narrowedTypeMirror) {
        AnnotatedPrimitiveType narrowed =
                (AnnotatedPrimitiveType)
                        AnnotatedTypeMirror.createType(
                                narrowedTypeMirror, this, type.isDeclaration());
        narrowed.addAnnotations(type.getAnnotations());
        return narrowed;
    }

    /** Returns the VisitorState instance used by the factory to infer types. */
    public VisitorState getVisitorState() {
        return this.visitorState;
    }

    // **********************************************************************
    // random methods wrapping #getAnnotatedType(Tree) and #fromElement(Tree)
    // with appropriate casts to reduce casts on the client side
    // **********************************************************************

    /** @see #getAnnotatedType(Tree) */
    public final AnnotatedDeclaredType getAnnotatedType(ClassTree tree) {
        return (AnnotatedDeclaredType) getAnnotatedType((Tree) tree);
    }

    /** @see #getAnnotatedType(Tree) */
    public final AnnotatedDeclaredType getAnnotatedType(NewClassTree tree) {
        return (AnnotatedDeclaredType) getAnnotatedType((Tree) tree);
    }

    /** @see #getAnnotatedType(Tree) */
    public final AnnotatedArrayType getAnnotatedType(NewArrayTree tree) {
        return (AnnotatedArrayType) getAnnotatedType((Tree) tree);
    }

    /** @see #getAnnotatedType(Tree) */
    public final AnnotatedExecutableType getAnnotatedType(MethodTree tree) {
        return (AnnotatedExecutableType) getAnnotatedType((Tree) tree);
    }

    /** @see #getAnnotatedType(Element) */
    public final AnnotatedDeclaredType getAnnotatedType(TypeElement elt) {
        return (AnnotatedDeclaredType) getAnnotatedType((Element) elt);
    }

    /** @see #getAnnotatedType(Element) */
    public final AnnotatedExecutableType getAnnotatedType(ExecutableElement elt) {
        return (AnnotatedExecutableType) getAnnotatedType((Element) elt);
    }

    /** @see #fromElement(Element) */
    public final AnnotatedDeclaredType fromElement(TypeElement elt) {
        return (AnnotatedDeclaredType) fromElement((Element) elt);
    }

    /** @see #fromElement(Element) */
    public final AnnotatedExecutableType fromElement(ExecutableElement elt) {
        return (AnnotatedExecutableType) fromElement((Element) elt);
    }

    // **********************************************************************
    // Helper methods for this classes
    // **********************************************************************

    /**
     * Determines whether the given annotation is a part of the type system under which this type
     * factory operates. Null is never a supported qualifier; the parameter is nullable to allow the
     * result of canonicalAnnotation to be passed in directly.
     *
     * @param a any annotation
     * @return true if that annotation is part of the type system under which this type factory
     *     operates, false otherwise
     */
    public boolean isSupportedQualifier(@Nullable AnnotationMirror a) {
        if (a == null) {
            return false;
        }
        return AnnotationUtils.containsSameByName(
                this.getQualifierHierarchy().getTypeQualifiers(), a);
    }

    /**
     * Adds the annotation {@code aliasClass} as an alias for the canonical annotation {@code type}
     * that will be used by the Checker Framework in the alias's place.
     *
     * <p>By specifying the alias/canonical relationship using this method, the elements of the
     * alias are not preserved when the canonical annotation to use is constructed from the alias.
     * If you want the elements to be copied over as well, use {@link #addAliasedAnnotation(Class,
     * Class, boolean, String...)}.
     *
     * @param aliasClass the class of the aliased annotation
     * @param type the canonical annotation
     */
    protected void addAliasedAnnotation(Class<?> aliasClass, AnnotationMirror type) {
        addAliasedAnnotation(aliasClass.getCanonicalName(), type);
    }

    /**
     * Adds the annotation, whose fully-qualified name is given by {@code aliasName}, as an alias
     * for the canonical annotation {@code type} that will be used by the Checker Framework in the
     * alias's place.
     *
     * <p>Use this method if the alias class is not necessarily on the classpath at Checker
     * Framework compile and run time. Otherwise, use {@link #addAliasedAnnotation(Class,
     * AnnotationMirror)} which prevents the possibility of a typo in the class name.
     *
     * @param aliasName the fully-qualified name of the aliased annotation
     * @param type the canonical annotation
     */
    protected void addAliasedAnnotation(String aliasName, AnnotationMirror type) {
        aliases.put(aliasName, new Alias(type, false, null, null));
    }

    /**
     * Adds the annotation {@code aliasClass} as an alias for the canonical annotation {@code type}
     * that will be used by the Checker Framework in the alias's place.
     *
     * <p>You may specify the copyElements flag to indicate whether you want the elements of the
     * alias to be copied over when the canonical annotation is constructed as a copy of {@code
     * type}. Be careful that the framework will try to copy the elements by name matching, so make
     * sure that names and types of the elements to be copied over are exactly the same as the ones
     * in the canonical annotation. Otherwise, an 'Couldn't find element in annotation' error is
     * raised.
     *
     * <p>To facilitate the cases where some of the elements is ignored on purpose when constructing
     * the canonical annotation, this method also provides a varargs {@code ignorableElements} for
     * you to explicitly specify the ignoring rules. For example, {@link
     * org.checkerframework.checker.index.qual.IndexFor @IndexFor} is an alias of {@link
     * org.checkerframework.checker.index.qual.NonNegative @NonNegative}, but the element "value" of
     * {@code @IndexFor} should be ignored when constructing {@code @NonNegative}. In the cases
     * where all elements are ignored, we can simply use {@link #addAliasedAnnotation(Class,
     * AnnotationMirror)} instead.
     *
     * @param aliasClass the class of the aliased annotation
     * @param canonical the canonical annotation
     * @param copyElements a flag that indicates whether you want to copy the elements over when
     *     getting the alias from the canonical annotation
     * @param ignorableElements a list of elements that can be safely dropped when the elements are
     *     being copied over
     */
    protected void addAliasedAnnotation(
            Class<?> aliasClass,
            Class<?> canonical,
            boolean copyElements,
            String... ignorableElements) {
        addAliasedAnnotation(
                aliasClass.getCanonicalName(), canonical, copyElements, ignorableElements);
    }

    /**
     * Adds the annotation, whose fully-qualified name is given by {@code aliasName}, as an alias
     * for the canonical annotation {@code type} that will be used by the Checker Framework in the
     * alias's place.
     *
     * <p>Use this method if the alias class is not necessarily on the classpath at Checker
     * Framework compile and run time. Otherwise, use {@link #addAliasedAnnotation(Class, Class,
     * boolean, String[])} which prevents the possibility of a typo in the class name.
     *
     * @param aliasName the fully-qualified name of the aliased class
     * @param canonicalName the canonical annotation name
     * @param copyElements a flag that indicates whether we want to copy the elements over when
     *     getting the alias from the canonical annotation
     * @param ignorableElements a list of elements that can be safely dropped when the elements are
     *     being copied over
     */
    protected void addAliasedAnnotation(
            String aliasName,
            Class<?> canonicalName,
            boolean copyElements,
            String... ignorableElements) {
        // The copyElements argument disambiguates overloading.
        if (!copyElements) {
            throw new BugInCF("Do not call with false");
        }
        aliases.put(
                aliasName,
                new Alias(null, copyElements, canonicalName.getCanonicalName(), ignorableElements));
    }

    /**
     * Returns the canonical annotation for the passed annotation. Returns null if the passed
     * annotation is not an alias of a canonical one in the framework.
     *
     * <p>A canonical annotation is the internal annotation that will be used by the Checker
     * Framework in the aliased annotation's place.
     *
     * @param a the qualifier to check for an alias
     * @return the canonical annotation, or null if none exists
     */
    public @Nullable AnnotationMirror canonicalAnnotation(AnnotationMirror a) {
        TypeElement elem = (TypeElement) a.getAnnotationType().asElement();
        String qualName = elem.getQualifiedName().toString();
        Alias alias = aliases.get(qualName);
        if (alias == null) {
            return null;
        }
        if (alias.copyElements) {
            AnnotationBuilder builder = new AnnotationBuilder(processingEnv, alias.canonicalName);
            builder.copyElementValuesFromAnnotation(a, alias.ignorableElements);
            return builder.build();
        } else {
            return alias.canonical;
        }
    }

    /**
     * Add the annotation {@code alias} as an alias for the declaration annotation {@code
     * annotation}, where the annotation mirror {@code annotationToUse} will be used instead. If
     * multiple calls are made with the same {@code annotation}, then the {@code annotationToUse}
     * must be the same.
     *
     * <p>The point of {@code annotationToUse} is that it may include elements/fields.
     */
    protected void addAliasedDeclAnnotation(
            Class<? extends Annotation> alias,
            Class<? extends Annotation> annotation,
            AnnotationMirror annotationToUse) {
        Pair<AnnotationMirror, Set<Class<? extends Annotation>>> pair = declAliases.get(annotation);
        if (pair != null) {
            if (!AnnotationUtils.areSame(annotationToUse, pair.first)) {
                throw new BugInCF(
                        "annotationToUse should be the same: %s %s", pair.first, annotationToUse);
            }
        } else {
            pair = Pair.of(annotationToUse, new HashSet<>());
            declAliases.put(annotation, pair);
        }
        Set<Class<? extends Annotation>> aliases = pair.second;
        aliases.add(alias);
    }

    /**
     * Adds the annotation {@code annotation} in the set of declaration annotations that should be
     * inherited. A declaration annotation will be inherited if it is in this list, or if it has the
     * meta-annotation @InheritedAnnotation. The meta-annotation @InheritedAnnotation should be used
     * instead of this method, if possible.
     */
    protected void addInheritedAnnotation(AnnotationMirror annotation) {
        inheritedAnnotations.add(annotation);
    }

    /**
     * A convenience method that converts a {@link TypeMirror} to an empty {@link
     * AnnotatedTypeMirror} using {@link AnnotatedTypeMirror#createType}.
     *
     * @param t the {@link TypeMirror}
     * @param declaration true if the result should be marked as a type declaration
     * @return an {@link AnnotatedTypeMirror} that has {@code t} as its underlying type
     */
    protected final AnnotatedTypeMirror toAnnotatedType(TypeMirror t, boolean declaration) {
        return AnnotatedTypeMirror.createType(t, this, declaration);
    }

    /**
     * Determines an empty annotated type of the given tree. In other words, finds the {@link
     * TypeMirror} for the tree and converts that into an {@link AnnotatedTypeMirror}, but does not
     * add any annotations to the result.
     *
     * <p>Most users will want to use getAnnotatedType instead; this method is mostly for internal
     * use.
     *
     * @param node the tree to analyze
     * @return the type of {@code node}, without any annotations
     */
    protected final AnnotatedTypeMirror type(Tree node) {
        boolean isDeclaration = TreeUtils.isTypeDeclaration(node);

        // Attempt to obtain the type via JCTree.
        if (TreeUtils.typeOf(node) != null) {
            AnnotatedTypeMirror result = toAnnotatedType(TreeUtils.typeOf(node), isDeclaration);
            return result;
        }

        // Attempt to obtain the type via TreePath (slower).
        TreePath path = this.getPath(node);
        assert path != null : "No path or type in tree: " + node;

        TypeMirror t = trees.getTypeMirror(path);
        assert validType(t) : "Invalid type " + t + " for node " + t;

        return toAnnotatedType(t, isDeclaration);
    }

    /**
     * Gets the declaration tree for the element, if the source is available.
     *
     * <p>TODO: would be nice to move this to InternalUtils/TreeUtils.
     *
     * @param elt an element
     * @return the tree declaration of the element if found
     */
    public final Tree declarationFromElement(Element elt) {
        // if root is null, we cannot find any declaration
        if (root == null) {
            return null;
        }
        if (shouldCache && elementToTreeCache.containsKey(elt)) {
            return elementToTreeCache.get(elt);
        }

        // Check for new declarations, outside of the AST.
        if (elt instanceof DetachedVarSymbol) {
            return ((DetachedVarSymbol) elt).getDeclaration();
        }

        // TODO: handle type parameter declarations?
        Tree fromElt;
        // Prevent calling declarationFor on elements we know we don't have
        // the tree for

        switch (elt.getKind()) {
            case CLASS:
            case ENUM:
            case INTERFACE:
            case ANNOTATION_TYPE:
            case FIELD:
            case ENUM_CONSTANT:
            case METHOD:
            case CONSTRUCTOR:
                fromElt = trees.getTree(elt);
                break;
            default:
                fromElt =
                        com.sun.tools.javac.tree.TreeInfo.declarationFor(
                                (com.sun.tools.javac.code.Symbol) elt,
                                (com.sun.tools.javac.tree.JCTree) root);
                break;
        }
        if (shouldCache) {
            elementToTreeCache.put(elt, fromElt);
        }
        return fromElt;
    }

    /**
     * Returns the current class type being visited by the visitor. The method uses the parameter
     * only if the most enclosing class cannot be found directly.
     *
     * @return type of the most enclosing class being visited
     */
    // This method is used to wrap access to visitorState
    protected final ClassTree getCurrentClassTree(Tree tree) {
        if (visitorState.getClassTree() != null) {
            return visitorState.getClassTree();
        }
        return TreeUtils.enclosingClass(getPath(tree));
    }

    protected final AnnotatedDeclaredType getCurrentClassType(Tree tree) {
        return getAnnotatedType(getCurrentClassTree(tree));
    }

    /**
     * Returns the receiver type of the current method being visited, and returns null if the
     * visited tree is not within a method or if that method has no receiver (e.g. a static method).
     *
     * <p>The method uses the parameter only if the most enclosing method cannot be found directly.
     *
     * @return receiver type of the most enclosing method being visited
     */
    protected final @Nullable AnnotatedDeclaredType getCurrentMethodReceiver(Tree tree) {
        AnnotatedDeclaredType res = visitorState.getMethodReceiver();
        if (res == null) {
            TreePath path = getPath(tree);
            if (path != null) {
                MethodTree enclosingMethod = TreeUtils.enclosingMethod(path);
                ClassTree enclosingClass = TreeUtils.enclosingClass(path);

                boolean found = false;

                for (Tree member : enclosingClass.getMembers()) {
                    if (member.getKind() == Tree.Kind.METHOD) {
                        if (member == enclosingMethod) {
                            found = true;
                        }
                    }
                }

                if (found && enclosingMethod != null) {
                    AnnotatedExecutableType method = getAnnotatedType(enclosingMethod);
                    res = method.getReceiverType();
                    // TODO: three tests fail if one adds the following, which would make
                    // sense, or not?
                    // visitorState.setMethodReceiver(res);
                } else {
                    // We are within an anonymous class or field initializer
                    res = this.getAnnotatedType(enclosingClass);
                }
            }
        }
        return res;
    }

    protected final boolean isWithinConstructor(Tree tree) {
        if (visitorState.getClassType() != null) {
            return visitorState.getMethodTree() != null
                    && TreeUtils.isConstructor(visitorState.getMethodTree());
        }

        MethodTree enclosingMethod = TreeUtils.enclosingMethod(getPath(tree));
        return enclosingMethod != null && TreeUtils.isConstructor(enclosingMethod);
    }

    private final Element getMostInnerClassOrMethod(Tree tree) {
        if (visitorState.getMethodTree() != null) {
            return TreeUtils.elementFromDeclaration(visitorState.getMethodTree());
        }
        if (visitorState.getClassTree() != null) {
            return TreeUtils.elementFromDeclaration(visitorState.getClassTree());
        }

        TreePath path = getPath(tree);
        if (path == null) {
            throw new BugInCF(
                    String.format(
                            "AnnotatedTypeFactory.getMostInnerClassOrMethod: getPath(tree)=>null%n  TreePath.getPath(root, tree)=>%s\n  for tree (%s) = %s%n  root=%s",
                            TreePath.getPath(root, tree), tree.getClass(), tree, root));
        }
        for (Tree pathTree : path) {
            if (pathTree instanceof MethodTree) {
                return TreeUtils.elementFromDeclaration((MethodTree) pathTree);
            } else if (pathTree instanceof ClassTree) {
                return TreeUtils.elementFromDeclaration((ClassTree) pathTree);
            }
        }

        throw new BugInCF("AnnotatedTypeFactory.getMostInnerClassOrMethod: cannot be here");
    }

    private final Map<Tree, Element> pathHack = new HashMap<>();

    public final void setPathHack(Tree node, Element enclosing) {
        pathHack.put(node, enclosing);
    }

    /**
     * Gets the path for the given {@link Tree} under the current root by checking from the
     * visitor's current path, and only using {@link Trees#getPath(CompilationUnitTree, Tree)}
     * (which is much slower) only if {@code node} is not found on the current path.
     *
     * <p>Note that the given Tree has to be within the current compilation unit, otherwise null
     * will be returned.
     *
     * @param node the {@link Tree} to get the path for
     * @return the path for {@code node} under the current root
     */
    public final TreePath getPath(Tree node) {
        assert root != null
                : "AnnotatedTypeFactory.getPath: root needs to be set when used on trees; factory: "
                        + this.getClass();

        if (node == null) {
            return null;
        }

        if (treePathCache.isCached(node)) {
            return treePathCache.getPath(root, node);
        }

        TreePath currentPath = visitorState.getPath();
        if (currentPath == null) {
            return TreePath.getPath(root, node);
        }

        // This method uses multiple heuristics to avoid calling
        // TreePath.getPath()

        // If the current path you are visiting is for this node we are done
        if (currentPath.getLeaf() == node) {
            return currentPath;
        }

        // When running on Daikon, we noticed that a lot of calls happened
        // within a small subtree containing the node we are currently visiting

        // When testing on Daikon, two steps resulted in the best performance
        if (currentPath.getParentPath() != null) {
            currentPath = currentPath.getParentPath();
        }
        if (currentPath.getLeaf() == node) {
            return currentPath;
        }
        if (currentPath.getParentPath() != null) {
            currentPath = currentPath.getParentPath();
        }
        if (currentPath.getLeaf() == node) {
            return currentPath;
        }

        final TreePath pathWithinSubtree = TreePath.getPath(currentPath, node);
        if (pathWithinSubtree != null) {
            return pathWithinSubtree;
        }

        // climb the current path till we see that
        // Works when getPath called on the enclosing method, enclosing
        // class
        TreePath current = currentPath;
        while (current != null) {
            if (current.getLeaf() == node) {
                return current;
            }
            current = current.getParentPath();
        }

        // OK, we give up. Use the cache to look up.
        return treePathCache.getPath(root, node);
    }

    /**
     * Gets the {@link Element} representing the declaration of the method enclosing a tree node.
     * This feature is used to record the enclosing methods of {@link Tree}s that are created
     * internally by the checker.
     *
     * <p>TODO: Find a better way to store information about enclosing Trees.
     *
     * @param node the {@link Tree} to get the enclosing method for
     * @return the method {@link Element} enclosing the argument, or null if none has been recorded
     */
    public final Element getEnclosingMethod(Tree node) {
        return pathHack.get(node);
    }

    /**
     * Assert that the type is a type of valid type mirror, i.e. not an ERROR or OTHER type.
     *
     * @param type an annotated type
     * @return true if the type is a valid annotated type, false otherwise
     */
    static final boolean validAnnotatedType(AnnotatedTypeMirror type) {
        if (type == null) {
            return false;
        }
        return validType(type.getUnderlyingType());
    }

    /**
     * Used for asserting that a type is valid for converting to an annotated type.
     *
     * @return true if {@code type} can be converted to an annotated type, false otherwise
     */
    private static final boolean validType(TypeMirror type) {
        if (type == null) {
            return false;
        }
        switch (type.getKind()) {
            case ERROR:
            case OTHER:
            case PACKAGE:
                return false;
            default:
                return true;
        }
    }

    /**
     * Parses the stub files in the following order:
     *
     * <ol>
     *   <li>jdk.astub in the same directory as the checker, if it exists and ignorejdkastub option
     *       is not supplied <br>
     *   <li>Stub files listed in @Stubfiles annotation on the checker; must be in same directory as
     *       the checker<br>
     *   <li>Stub files provide via stubs system property <br>
     *   <li>Stub files provide via stubs environment variable <br>
     *   <li>Stub files provide via stubs compiler option
     * </ol>
     *
     * <p>If a type is annotated with a qualifier from the same hierarchy in more than one stub
     * file, the qualifier in the last stub file is applied.
     *
     * <p>Sets typesFromStubFiles and declAnnosFromStubFiles by side effect, just before returning.
     */
    protected void parseStubFiles() {
        if (this.typesFromStubFiles != null || this.declAnnosFromStubFiles != null) {
            throw new BugInCF("AnnotatedTypeFactory.parseStubFiles called more than once");
        }

        Map<Element, AnnotatedTypeMirror> typesFromStubFiles = new HashMap<>();
        Map<String, Set<AnnotationMirror>> declAnnosFromStubFiles = new HashMap<>();

        // 1. jdk.astub
        if (!checker.hasOption("ignorejdkastub")) {
            InputStream in = checker.getClass().getResourceAsStream("jdk.astub");
            if (in != null) {
                StubParser.parse(
                        checker.getClass().getResource("jdk.astub").toString(),
                        in,
                        this,
                        processingEnv,
                        typesFromStubFiles,
                        declAnnosFromStubFiles);
            }
        }

        // Stub files specified via stubs compiler option, stubs system property,
        // stubs env. variable, or @Stubfiles
        List<String> allStubFiles = new ArrayList<>();

        // 2. Stub files listed in @Stubfiles annotation on the checker
        StubFiles stubFilesAnnotation = checker.getClass().getAnnotation(StubFiles.class);
        if (stubFilesAnnotation != null) {
            Collections.addAll(allStubFiles, stubFilesAnnotation.value());
        }

        // 3. Stub files provided via stubs system property
        String stubsProperty = System.getProperty("stubs");
        if (stubsProperty != null) {
            Collections.addAll(allStubFiles, stubsProperty.split(File.pathSeparator));
        }

        // 4. Stub files provided via stubs environment variable
        String stubEnvVar = System.getenv("stubs");
        if (stubEnvVar != null) {
            Collections.addAll(allStubFiles, stubEnvVar.split(File.pathSeparator));
        }

        // 5. Stub files provided via stubs option
        String stubsOption = checker.getOption("stubs");
        if (stubsOption != null) {
            Collections.addAll(allStubFiles, stubsOption.split(File.pathSeparator));
        }

        if (allStubFiles.isEmpty()) {
            this.typesFromStubFiles = typesFromStubFiles;
            this.declAnnosFromStubFiles = declAnnosFromStubFiles;
            return;
        }

        // Parse stub files specified via stubs compiler option, stubs system property,
        // stubs env. variable, or @Stubfiles
        for (String stubPath : allStubFiles) {
            if (stubPath == null || stubPath.isEmpty()) {
                continue;
            }
            // Handle case when running in jtreg
            String base = System.getProperty("test.src");
            String stubPathFull = stubPath;
            if (base != null) {
                stubPathFull = base + "/" + stubPath;
            }
            List<StubResource> stubs = StubUtil.allStubFiles(stubPathFull);
            if (stubs.isEmpty()) {
                InputStream in = checker.getClass().getResourceAsStream(stubPath);
                if (in != null) {
                    StubParser.parse(
                            stubPath,
                            in,
                            this,
                            processingEnv,
                            typesFromStubFiles,
                            declAnnosFromStubFiles);
                    // We could handle the stubPath -> continue.
                    continue;
                }
                // We couldn't handle the stubPath -> error message.
                checker.message(
                        Kind.NOTE,
                        "Did not find stub file or files within directory: "
                                + stubPath
                                + " "
                                + new File(stubPath).getAbsolutePath()
                                + " "
                                + stubPathFull);
            }
            for (StubResource resource : stubs) {
                InputStream stubStream;
                try {
                    stubStream = resource.getInputStream();
                } catch (IOException e) {
                    checker.message(
                            Kind.NOTE,
                            "Could not read stub resource: " + resource.getDescription());
                    continue;
                }
                StubParser.parse(
                        resource.getDescription(),
                        stubStream,
                        this,
                        processingEnv,
                        typesFromStubFiles,
                        declAnnosFromStubFiles);
            }
        }

        this.typesFromStubFiles = typesFromStubFiles;
        this.declAnnosFromStubFiles = declAnnosFromStubFiles;
    }

    /**
     * Returns the actual annotation mirror used to annotate this element, whose name equals the
     * passed annotation class (or is an alias for it). Returns null if none exists.
     *
     * @see #getDeclAnnotationNoAliases
     * @param elt the element to retrieve the declaration annotation from
     * @param anno annotation class
     * @return the annotation mirror for anno
     */
    @Override
    public final AnnotationMirror getDeclAnnotation(Element elt, Class<? extends Annotation> anno) {
        return getDeclAnnotation(elt, anno, true);
    }

    /**
     * Returns the actual annotation mirror used to annotate this element, whose name equals the
     * passed annotation class. Returns null if none exists. Does not check for aliases of the
     * annotation class.
     *
     * <p>Call this method from a checker that needs to alias annotations for one purpose and not
     * for another. For example, in the Lock Checker, {@code @LockingFree} and
     * {@code @ReleasesNoLocks} are both aliases of {@code @SideEffectFree} since they are all
     * considered side-effect-free with regard to the set of locks held before and after the method
     * call. However, a {@code synchronized} block is permitted inside a {@code @ReleasesNoLocks}
     * method but not inside a {@code @LockingFree} or {@code @SideEffectFree} method.
     *
     * @see #getDeclAnnotation
     * @param elt the element to retrieve the declaration annotation from
     * @param anno annotation class
     * @return the annotation mirror for anno
     */
    public final AnnotationMirror getDeclAnnotationNoAliases(
            Element elt, Class<? extends Annotation> anno) {
        return getDeclAnnotation(elt, anno, false);
    }

    /**
     * Returns true if the element appears in a stub file (Currently only works for methods,
     * constructors, and fields).
     */
    public boolean isFromStubFile(Element element) {
        return this.getDeclAnnotation(element, FromStubFile.class) != null;
    }

    /**
     * Returns true if the element is from bytecode and the if the element did not appear in a stub
     * file. Currently only works for methods, constructors, and fields.
     */
    public boolean isFromByteCode(Element element) {
        if (isFromStubFile(element)) {
            return false;
        }
        return this.getDeclAnnotation(element, FromByteCode.class) != null;
    }

    /**
     * Returns the actual annotation mirror used to annotate this element, whose name equals the
     * passed annotation class (or is an alias for it). Returns null if none exists. May return the
     * canonical annotation that annotationName is an alias for.
     *
     * <p>This is the private implementation of the same-named, public method.
     *
     * <p>An option is provided to not to check for aliases of annotations. For example, an
     * annotated type factory may use aliasing for a pair of annotations for convenience while
     * needing in some cases to determine a strict ordering between them, such as when determining
     * whether the annotations on an overrider method are more specific than the annotations of an
     * overridden method.
     *
     * @param elt the element to retrieve the annotation from
     * @param annoClass the class the annotation to retrieve
     * @param checkAliases whether to return an annotation mirror for an alias of the requested
     *     annotation class name
     * @return the annotation mirror for the requested annotation, or null if not found
     */
    private AnnotationMirror getDeclAnnotation(
            Element elt, Class<? extends Annotation> annoClass, boolean checkAliases) {
        Set<AnnotationMirror> declAnnos = getDeclAnnotations(elt);

        for (AnnotationMirror am : declAnnos) {
            if (AnnotationUtils.areSameByClass(am, annoClass)) {
                return am;
            }
        }
        // Look through aliases.
        if (checkAliases) {
            Pair<AnnotationMirror, Set<Class<? extends Annotation>>> aliases =
                    declAliases.get(annoClass);
            if (aliases != null) {
                for (Class<? extends Annotation> alias : aliases.second) {
                    for (AnnotationMirror am : declAnnos) {
                        if (AnnotationUtils.areSameByClass(am, alias)) {
                            // TODO: need to copy over elements/fields
                            return aliases.first;
                        }
                    }
                }
            }
        }
        // Not found.
        return null;
    }

    /**
     * Returns all of the actual annotation mirrors used to annotate this element (includes stub
     * files and declaration annotations from overridden methods).
     *
     * @param elt the element for which to determine annotations
     */
    public Set<AnnotationMirror> getDeclAnnotations(Element elt) {
        if (cacheDeclAnnos.containsKey(elt)) {
            // Found in cache, return result.
            return cacheDeclAnnos.get(elt);
        }

        Set<AnnotationMirror> results = AnnotationUtils.createAnnotationSet();
        // Retrieving the annotations from the element.
        List<? extends AnnotationMirror> fromEle = elements.getAllAnnotationMirrors(elt);
        for (AnnotationMirror annotation : fromEle) {
            try {
                results.add(annotation);
            } catch (com.sun.tools.javac.code.Symbol.CompletionFailure cf) {
                // If a CompletionFailure occurs, issue a warning.
                checker.report(
                        Result.warning(
                                "annotation.not.completed",
                                ElementUtils.getVerboseName(elt),
                                annotation),
                        annotation.getAnnotationType().asElement());
            }
        }

        // If declAnnosFromStubFiles == null, return the annotations in the element.
        if (declAnnosFromStubFiles != null) {
            // Adding @FromByteCode annotation to declAnnosFromStubFiles entry with key
            // elt, if elt is from bytecode.
            addFromByteCode(elt);

            // Retrieving annotations from stub files.
            String eltName = ElementUtils.getVerboseName(elt);
            Set<AnnotationMirror> stubAnnos = declAnnosFromStubFiles.get(eltName);
            if (stubAnnos != null) {
                results.addAll(stubAnnos);
            }

            if (elt.getKind() == ElementKind.METHOD) {
                // Retrieve the annotations from the overridden method's element.
                inheritOverriddenDeclAnnos((ExecutableElement) elt, results);
            }

            // Add the element and its annotations to the cache.
            cacheDeclAnnos.put(elt, results);
        }

        return results;
    }

    /**
     * Adds into {@code results} the declaration annotations found in all elements that the method
     * element {@code elt} overrides.
     *
     * @param elt method element
     * @param results {@code elt} local declaration annotations. The ones found in stub files and in
     *     the element itself.
     */
    private void inheritOverriddenDeclAnnos(ExecutableElement elt, Set<AnnotationMirror> results) {
        Map<AnnotatedDeclaredType, ExecutableElement> overriddenMethods =
                AnnotatedTypes.overriddenMethods(elements, this, elt);

        if (overriddenMethods != null) {
            for (ExecutableElement superElt : overriddenMethods.values()) {
                Set<AnnotationMirror> superAnnos = getDeclAnnotations(superElt);

                for (AnnotationMirror annotation : superAnnos) {
                    List<? extends AnnotationMirror> annotationsOnAnnotation;
                    try {
                        annotationsOnAnnotation =
                                annotation.getAnnotationType().asElement().getAnnotationMirrors();
                    } catch (com.sun.tools.javac.code.Symbol.CompletionFailure cf) {
                        // Fix for Issue 348: If a CompletionFailure occurs,
                        // issue a warning.
                        checker.report(
                                Result.warning(
                                        "annotation.not.completed",
                                        ElementUtils.getVerboseName(elt),
                                        annotation),
                                annotation.getAnnotationType().asElement());
                        continue;
                    }
                    if (AnnotationUtils.containsSameByClass(
                                    annotationsOnAnnotation, InheritedAnnotation.class)
                            || AnnotationUtils.containsSameByName(
                                    inheritedAnnotations, annotation)) {
                        addOrMerge(results, annotation);
                    }
                }
            }
        }
    }

    private void addOrMerge(Set<AnnotationMirror> results, AnnotationMirror annotation) {
        if (AnnotationUtils.containsSameByName(results, annotation)) {
            /*
             * TODO: feature request: figure out a way to merge multiple annotations
             * of the same kind. For some annotations this might mean merging some
             * arrays, for others it might mean converting a single annotation into a
             * container annotation. We should define a protected method for subclasses
             * to adapt the behavior.
             * For now, do nothing and just take the first, most concrete, annotation.
            AnnotationMirror prev = null;
            for (AnnotationMirror an : results) {
                if (AnnotationUtils.areSameByName(an, annotation)) {
                    prev = an;
                    break;
                }
            }
            results.remove(prev);
            AnnotationMirror merged = ...;
            results.add(merged);
            */
        } else {
            results.add(annotation);
        }
    }

    /**
     * Returns a list of all declaration annotations used to annotate this element, which have a
     * meta-annotation (i.e., an annotation on that annotation) with class {@code metaAnnotation}.
     *
     * @param element the element for which to determine annotations
     * @param metaAnnotation the meta-annotation that needs to be present
     * @return a list of pairs {@code (anno, metaAnno)} where {@code anno} is the annotation mirror
     *     at {@code element}, and {@code metaAnno} is the annotation mirror used to annotate {@code
     *     anno}.
     */
    public List<Pair<AnnotationMirror, AnnotationMirror>> getDeclAnnotationWithMetaAnnotation(
            Element element, Class<? extends Annotation> metaAnnotation) {
        List<Pair<AnnotationMirror, AnnotationMirror>> result = new ArrayList<>();
        Set<AnnotationMirror> annotationMirrors = getDeclAnnotations(element);

        // Go through all annotations found.
        for (AnnotationMirror annotation : annotationMirrors) {
            List<? extends AnnotationMirror> annotationsOnAnnotation;
            try {
                annotationsOnAnnotation =
                        annotation.getAnnotationType().asElement().getAnnotationMirrors();
            } catch (com.sun.tools.javac.code.Symbol.CompletionFailure cf) {
                // Fix for Issue 309: If a CompletionFailure occurs, issue a warning.
                // I didn't find a nicer alternative to check whether the Symbol can be completed.
                // The completer field of a Symbol might be non-null also in successful cases.
                // Issue a warning (exception only happens once) and continue.
                checker.report(
                        Result.warning(
                                "annotation.not.completed",
                                ElementUtils.getVerboseName(element),
                                annotation),
                        annotation.getAnnotationType().asElement());
                continue;
            }
            // First call copier, if exception, continue normal modula laws.
            for (AnnotationMirror a : annotationsOnAnnotation) {
                if (AnnotationUtils.areSameByClass(a, metaAnnotation)) {
                    result.add(Pair.of(annotation, a));
                }
            }
        }
        return result;
    }

    /**
     * Returns a list of all annotations used to annotate this element, which have a meta-annotation
     * (i.e., an annotation on that annotation) with class {@code metaAnnotation}.
     *
     * @param element the element at which to look for annotations
     * @param metaAnnotation the meta-annotation that needs to be present
     * @return a list of pairs {@code (anno, metaAnno)} where {@code anno} is the annotation mirror
     *     at {@code element}, and {@code metaAnno} is the annotation mirror used to annotate {@code
     *     anno}.
     */
    public List<Pair<AnnotationMirror, AnnotationMirror>> getAnnotationWithMetaAnnotation(
            Element element, Class<? extends Annotation> metaAnnotation) {
        List<Pair<AnnotationMirror, AnnotationMirror>> result = new ArrayList<>();
        Set<AnnotationMirror> annotationMirrors = AnnotationUtils.createAnnotationSet();

        // Consider real annotations.
        annotationMirrors.addAll(getAnnotatedType(element).getAnnotations());

        // Consider declaration annotations
        annotationMirrors.addAll(getDeclAnnotations(element));

        // Go through all annotations found.
        for (AnnotationMirror annotation : annotationMirrors) {
            List<? extends AnnotationMirror> annotationsOnAnnotation =
                    annotation.getAnnotationType().asElement().getAnnotationMirrors();
            for (AnnotationMirror a : annotationsOnAnnotation) {
                if (AnnotationUtils.areSameByClass(a, metaAnnotation)) {
                    result.add(Pair.of(annotation, a));
                }
            }
        }
        return result;
    }

    /**
     * Returns a wildcard type to be used as a type argument when the correct type could not be
     * inferred. The wildcard will be marked as an uninferred wildcard so that {@link
     * AnnotatedWildcardType#isUninferredTypeArgument()} returns true.
     *
     * <p>This method should only be used by type argument inference.
     * org.checkerframework.framework.util.AnnotatedTypes.inferTypeArguments(ProcessingEnvironment,
     * AnnotatedTypeFactory, ExpressionTree, ExecutableElement)
     *
     * @param typeVar TypeVariable which could not be inferred
     * @return a wildcard that is marked as an uninferred type argument
     */
    public AnnotatedWildcardType getUninferredWildcardType(AnnotatedTypeVariable typeVar) {
        final boolean intersectionType;
        final TypeMirror boundType;
        if (typeVar.getUpperBound().getKind() == TypeKind.INTERSECTION) {
            boundType = typeVar.getUpperBound().directSuperTypes().get(0).getUnderlyingType();
            intersectionType = true;
        } else {
            boundType = typeVar.getUnderlyingType().getUpperBound();
            intersectionType = false;
        }

        WildcardType wc = types.getWildcardType(boundType, null);
        AnnotatedWildcardType wctype =
                (AnnotatedWildcardType) AnnotatedTypeMirror.createType(wc, this, false);
        wctype.setTypeVariable(typeVar.getUnderlyingType());
        if (!intersectionType) {
            wctype.setExtendsBound(typeVar.getUpperBound().deepCopy());
        } else {
            wctype.getExtendsBound().addAnnotations(typeVar.getUpperBound().getAnnotations());
        }
        wctype.setSuperBound(typeVar.getLowerBound().deepCopy());
        wctype.addAnnotations(typeVar.getAnnotations());
        addDefaultAnnotations(wctype);
        wctype.setUninferredTypeArgument();
        return wctype;
    }

    /**
     * If {@code wildcard}'s upper bound is a super type of {@code annotatedTypeMirror}, this method
     * returns an AnnotatedTypeMirror with the same qualifiers as {@code annotatedTypeMirror}, but
     * the underlying Java type is the most specific base type of {@code annotatedTypeMirror} whose
     * erasure type is equivalent to the upper bound of {@code wildcard}.
     *
     * <p>Otherwise, returns {@code annotatedTypeMirror} unmodified.
     *
     * <p>For example:
     *
     * <pre>
     * wildcard := @NonNull ? extends @NonNull Object
     * annotatedTypeMirror := @Nullable String
     *
     * widenToUpperBound(annotatedTypeMirror, wildcard) returns @Nullable Object
     * </pre>
     *
     * This method is needed because, the Java compiler allows wildcards to have upper bounds above
     * the type variable upper bounds for which they are type arguments. For example, given the
     * following parametric type:
     *
     * <pre>
     * {@code class MyClass<T extends Number>}
     * </pre>
     *
     * the following is legal:
     *
     * <pre>
     * {@code MyClass<? extends Object>}
     * </pre>
     *
     * This is sound because in Java the wildcard is capture converted to: {@code CAP#1 extends
     * Number from capture of ? extends Object}.
     *
     * <p>Because the Checker Framework does not implement capture conversion, wildcard upper bounds
     * may cause spurious errors in subtyping checks. This method prevents those errors by widening
     * the upper bound of the type parameter.
     *
     * <p>This method widens the underlying Java type of the upper bound of the type parameter
     * rather than narrowing the bound of the wildcard in order to avoid issuing an error with an
     * upper bound that is not in source code.
     *
     * <p>The widened type should only be used for typing checks that require it. Using the widened
     * type elsewhere would cause confusing error messages with types not in the source code.
     *
     * @param annotatedTypeMirror AnnotatedTypeMirror to widen
     * @param wildcard AnnotatedWildcardType whose upper bound is used to widen
     * @return {@code annotatedTypeMirror} widen to the upper bound of {@code wildcard}
     */
    public AnnotatedTypeMirror widenToUpperBound(
            final AnnotatedTypeMirror annotatedTypeMirror, final AnnotatedWildcardType wildcard) {
        final TypeMirror toModifyTypeMirror = annotatedTypeMirror.getUnderlyingType();
        final TypeMirror wildcardUBTypeMirror = wildcard.getExtendsBound().getUnderlyingType();
        if (types.isSubtype(wildcardUBTypeMirror, toModifyTypeMirror)) {
            return annotatedTypeMirror;
        } else if (types.isSubtype(toModifyTypeMirror, wildcardUBTypeMirror)) {
            return AnnotatedTypes.asSuper(this, annotatedTypeMirror, wildcard);
        } else if (wildcardUBTypeMirror.getKind() == TypeKind.DECLARED
                && TypesUtils.getTypeElement(wildcardUBTypeMirror).getKind().isInterface()) {
            // If the Checker Framework implemented capture conversion, then in this case, then
            // the upper bound of the capture converted wildcard would be an intersection type.
            // See JLS 15.1.10
            // (https://docs.oracle.com/javase/specs/jls/se10/html/jls-5.html#jls-5.1.10)

            // For example:
            // class MyClass<@A T extends @B Number> { }
            // MyClass<@C ? extends @D Serializable>
            // The upper bound of the captured wildcard:
            // glb(@B Number, @D Serializable) = @B Number & @D Serializable
            // The about upper bound must be a subtype of the declared upper bound:
            // @B Number & @D Serializable <: @B Number, which is always true.

            // So, replace the upper bound at the declaration with the wildcard's upper bound so
            // that the rest of the subtyping test pass.
            return wildcard.getExtendsBound();
        }

        return annotatedTypeMirror;
    }

    /**
     * Returns the functional interface and the function type that this member reference targets.
     *
     * <p>The function type is the type of the single method declared in the functional interface
     * adapted as if it were invoked using the functional interface as the receiver expression.
     *
     * <p>The target type of a member reference is the type to which it is assigned or casted.
     *
     * @param tree member reference tree
     * @return the functional interface and the function type that this method reference targets.
     */
    public Pair<AnnotatedDeclaredType, AnnotatedExecutableType> getFnInterfaceFromTree(
            MemberReferenceTree tree) {
        return getFnInterfaceFromTree((Tree) tree);
    }

    /**
     * Returns the functional interface and the function type that this lambda targets.
     *
     * <p>The function type is the type of the single method declared in the functional interface
     * adapted as if it were invoked using the functional interface as the receiver expression.
     *
     * <p>The target type of a lambda is the type to which it is assigned or casted.
     *
     * @param tree lambda expression tree
     * @return the functional interface and the function type that this lambda targets.
     */
    public Pair<AnnotatedDeclaredType, AnnotatedExecutableType> getFnInterfaceFromTree(
            LambdaExpressionTree tree) {
        return getFnInterfaceFromTree((Tree) tree);
    }

    /**
     * Returns the functional interface and the function type that this lambda or member references
     * targets.
     *
     * <p>The function type is the type of the single method declared in the functional interface
     * adapted as if it were invoked using the functional interface as the receiver expression.
     *
     * <p>The target type of a lambda or a method reference is the type to which it is assigned or
     * casted.
     *
     * @param tree lambda expression tree or member reference tree
     * @return the functional interface and the function type that this method reference or lambda
     *     targets.
     */
    private Pair<AnnotatedDeclaredType, AnnotatedExecutableType> getFnInterfaceFromTree(Tree tree) {

        // Functional interface
        AnnotatedDeclaredType functionalInterfaceType = getFunctionalInterfaceType(tree);
        makeGroundTargetType(functionalInterfaceType, (DeclaredType) TreeUtils.typeOf(tree));

        // Functional method
        Element fnElement = TreeUtils.findFunction(tree, processingEnv);

        // Function type
        AnnotatedExecutableType functionType =
                (AnnotatedExecutableType)
                        AnnotatedTypes.asMemberOf(types, this, functionalInterfaceType, fnElement);

        return Pair.of(functionalInterfaceType, functionType);
    }

    /**
     * Get the AnnotatedDeclaredType for the FunctionalInterface from assignment context of the
     * method reference or lambda expression which may be a variable assignment, a method call, or a
     * cast.
     *
     * <p>The assignment context is not always correct, so we must search up the AST. It will
     * recursively search for lambdas nested in lambdas.
     *
     * @param tree the tree of the lambda or method reference
     * @return the functional interface type
     */
    private AnnotatedDeclaredType getFunctionalInterfaceType(Tree tree) {

        Tree parentTree = getPath(tree).getParentPath().getLeaf();
        switch (parentTree.getKind()) {
            case PARENTHESIZED:
                return getFunctionalInterfaceType(parentTree);

            case TYPE_CAST:
                TypeCastTree cast = (TypeCastTree) parentTree;
                assert isFunctionalInterface(
                        trees.getTypeMirror(getPath(cast.getType())), parentTree, tree);
                AnnotatedTypeMirror castATM = getAnnotatedType(cast.getType());
                if (castATM.getKind() == TypeKind.INTERSECTION) {
                    AnnotatedIntersectionType itype = (AnnotatedIntersectionType) castATM;
                    for (AnnotatedTypeMirror t : itype.directSuperTypes()) {
                        if (TypesUtils.isFunctionalInterface(
                                t.getUnderlyingType(), getProcessingEnv())) {
                            return (AnnotatedDeclaredType) t;
                        }
                    }
                    // We should never reach here: isFunctionalInterface performs the same check
                    // and would have raised an error already.
                    throw new BugInCF(
                            String.format(
                                    "Expected the type of a cast tree in an assignment context to contain a functional interface bound. "
                                            + "Found type: %s for tree: %s in lambda tree: %s",
                                    castATM, cast, tree));
                }
                return (AnnotatedDeclaredType) castATM;

            case NEW_CLASS:
                NewClassTree newClass = (NewClassTree) parentTree;
                int indexOfLambda = newClass.getArguments().indexOf(tree);
                ParameterizedExecutableType con = this.constructorFromUse(newClass);
                AnnotatedTypeMirror constructorParam =
                        AnnotatedTypes.getAnnotatedTypeMirrorOfParameter(
                                con.executableType, indexOfLambda);
                assert isFunctionalInterface(
                        constructorParam.getUnderlyingType(), parentTree, tree);
                return (AnnotatedDeclaredType) constructorParam;

            case NEW_ARRAY:
                NewArrayTree newArray = (NewArrayTree) parentTree;
                AnnotatedArrayType newArrayATM = getAnnotatedType(newArray);
                AnnotatedTypeMirror elementATM = newArrayATM.getComponentType();
                assert isFunctionalInterface(elementATM.getUnderlyingType(), parentTree, tree);
                return (AnnotatedDeclaredType) elementATM;

            case METHOD_INVOCATION:
                MethodInvocationTree method = (MethodInvocationTree) parentTree;
                int index = method.getArguments().indexOf(tree);
                ParameterizedExecutableType exe = this.methodFromUse(method);
                AnnotatedTypeMirror param =
                        AnnotatedTypes.getAnnotatedTypeMirrorOfParameter(exe.executableType, index);
                if (param.getKind() == TypeKind.WILDCARD) {
                    // param is an uninferred wildcard.
                    TypeMirror typeMirror = TreeUtils.typeOf(tree);
                    param = AnnotatedTypeMirror.createType(typeMirror, this, false);
                    addDefaultAnnotations(param);
                }
                assert isFunctionalInterface(param.getUnderlyingType(), parentTree, tree);
                return (AnnotatedDeclaredType) param;

            case VARIABLE:
                VariableTree varTree = (VariableTree) parentTree;
                assert isFunctionalInterface(TreeUtils.typeOf(varTree), parentTree, tree);
                return (AnnotatedDeclaredType) getAnnotatedType(varTree.getType());

            case ASSIGNMENT:
                AssignmentTree assignmentTree = (AssignmentTree) parentTree;
                assert isFunctionalInterface(TreeUtils.typeOf(assignmentTree), parentTree, tree);
                return (AnnotatedDeclaredType) getAnnotatedType(assignmentTree.getVariable());

            case RETURN:
                Tree enclosing =
                        TreeUtils.enclosingOfKind(
                                getPath(parentTree),
                                new HashSet<>(
                                        Arrays.asList(
                                                Tree.Kind.METHOD, Tree.Kind.LAMBDA_EXPRESSION)));

                if (enclosing.getKind() == Tree.Kind.METHOD) {
                    MethodTree enclosingMethod = (MethodTree) enclosing;
                    return (AnnotatedDeclaredType)
                            getAnnotatedType(enclosingMethod.getReturnType());
                } else {
                    LambdaExpressionTree enclosingLambda = (LambdaExpressionTree) enclosing;
                    Pair<AnnotatedDeclaredType, AnnotatedExecutableType> result =
                            getFnInterfaceFromTree(enclosingLambda);
                    AnnotatedExecutableType methodExe = result.second;
                    return (AnnotatedDeclaredType) methodExe.getReturnType();
                }

            case LAMBDA_EXPRESSION:
                LambdaExpressionTree enclosingLambda = (LambdaExpressionTree) parentTree;
                Pair<AnnotatedDeclaredType, AnnotatedExecutableType> result =
                        getFnInterfaceFromTree(enclosingLambda);
                AnnotatedExecutableType methodExe = result.second;
                return (AnnotatedDeclaredType) methodExe.getReturnType();

            case CONDITIONAL_EXPRESSION:
                ConditionalExpressionTree conditionalExpressionTree =
                        (ConditionalExpressionTree) parentTree;
                final AnnotatedTypeMirror falseType =
                        getAnnotatedType(conditionalExpressionTree.getFalseExpression());
                final AnnotatedTypeMirror trueType =
                        getAnnotatedType(conditionalExpressionTree.getTrueExpression());

                // Known cases where we must use LUB because falseType/trueType will not be equal:
                // a) when one of the types is a type variable that extends a functional interface
                //    or extends a type variable that extends a functional interface
                // b) When one of the two sides of the expression is a reference to a sub-interface.
                //   e.g.   interface ConsumeStr {
                //              public void consume(String s)
                //          }
                //          interface SubConsumer extends ConsumeStr {
                //              default void someOtherMethod() { ... }
                //          }
                //   SubConsumer s = ...;
                //   ConsumeStr stringConsumer = (someCondition) ? s : System.out::println;
                AnnotatedTypeMirror conditionalType =
                        AnnotatedTypes.leastUpperBound(this, trueType, falseType);
                assert isFunctionalInterface(conditionalType.getUnderlyingType(), parentTree, tree);
                return (AnnotatedDeclaredType) conditionalType;

            default:
                throw new BugInCF(
                        "Could not find functional interface from assignment context. "
                                + "Unexpected tree type: "
                                + parentTree.getKind()
                                + " For lambda tree: "
                                + tree);
        }
    }

    private boolean isFunctionalInterface(TypeMirror typeMirror, Tree contextTree, Tree tree) {
        if (typeMirror.getKind() == TypeKind.WILDCARD) {
            // Ignore wildcards, because they are uninferred type arguments.
            return true;
        }
        Type type = (Type) typeMirror;

        if (!TypesUtils.isFunctionalInterface(type, processingEnv)) {
            if (type.getKind() == TypeKind.INTERSECTION) {
                IntersectionType itype = (IntersectionType) type;
                for (TypeMirror t : itype.getBounds()) {
                    if (TypesUtils.isFunctionalInterface(t, processingEnv)) {
                        // As long as any of the bounds is a functional interface
                        // we should be fine.
                        return true;
                    }
                }
            }
            throw new BugInCF(
                    String.format(
                            "Expected the type of %s tree in assignment context to be a functional interface. "
                                    + "Found type: %s for tree: %s in lambda tree: %s",
                            contextTree.getKind(), type, contextTree, tree));
        }
        return true;
    }

    /**
     * Create the ground target type of the functional interface.
     *
     * <p>Basically, it replaces the wildcards with their bounds doing a capture conversion like glb
     * for extends bounds.
     *
     * @see "JLS 9.9"
     * @param functionalType the functional interface type
     * @param groundTargetJavaType the Java type as found by javac
     */
    private void makeGroundTargetType(
            AnnotatedDeclaredType functionalType, DeclaredType groundTargetJavaType) {
        if (functionalType.getTypeArguments().isEmpty()) {
            return;
        }

        List<AnnotatedTypeParameterBounds> bounds =
                this.typeVariablesFromUse(
                        functionalType,
                        (TypeElement) functionalType.getUnderlyingType().asElement());

        List<AnnotatedTypeMirror> newTypeArguments =
                new ArrayList<>(functionalType.getTypeArguments());
        boolean sizesDiffer =
                functionalType.getTypeArguments().size()
                        != groundTargetJavaType.getTypeArguments().size();

        for (int i = 0; i < functionalType.getTypeArguments().size(); i++) {
            AnnotatedTypeMirror argType = functionalType.getTypeArguments().get(i);
            if (argType.getKind() == TypeKind.WILDCARD) {
                AnnotatedWildcardType wildcardType = (AnnotatedWildcardType) argType;

                TypeMirror wildcardUbType = wildcardType.getExtendsBound().getUnderlyingType();

                if (wildcardType.isUninferredTypeArgument()) {
                    // Keep the uninferred type so that it is ignored by later subtyping and
                    // containment checks.
                    newTypeArguments.set(i, wildcardType);
                } else if (isExtendsWildcard(wildcardType)) {
                    TypeMirror correctArgType;
                    if (sizesDiffer) {
                        // The java type is raw.
                        TypeMirror typeParamUbType =
                                bounds.get(i).getUpperBound().getUnderlyingType();
                        correctArgType =
                                TypesUtils.greatestLowerBound(
                                        typeParamUbType,
                                        wildcardUbType,
                                        this.checker.getProcessingEnvironment());
                    } else {
                        correctArgType = groundTargetJavaType.getTypeArguments().get(i);
                    }

                    final AnnotatedTypeMirror newArg;
                    if (types.isSameType(wildcardUbType, correctArgType)) {
                        newArg = wildcardType.getExtendsBound().deepCopy();
                    } else if (correctArgType.getKind() == TypeKind.TYPEVAR) {
                        newArg = this.toAnnotatedType(correctArgType, false);
                        AnnotatedTypeVariable newArgAsTypeVar = (AnnotatedTypeVariable) newArg;
                        newArgAsTypeVar
                                .getUpperBound()
                                .replaceAnnotations(
                                        wildcardType.getExtendsBound().getAnnotations());
                        newArgAsTypeVar
                                .getLowerBound()
                                .replaceAnnotations(wildcardType.getSuperBound().getAnnotations());
                    } else {
                        newArg = this.toAnnotatedType(correctArgType, false);
                        newArg.replaceAnnotations(wildcardType.getExtendsBound().getAnnotations());
                    }
                    newTypeArguments.set(i, newArg);
                } else {
                    newTypeArguments.set(i, wildcardType.getSuperBound());
                }
            }
        }
        functionalType.setTypeArguments(newTypeArguments);

        // When the groundTargetJavaType is different from the underlying type of functionalType,
        // only the main annotations are copied.  Add default annotations in places without
        // annotations.
        addDefaultAnnotations(functionalType);
    }

    /**
     * Check that a wildcard is an extends wildcard.
     *
     * @param awt the wildcard type
     * @return true if awt is an extends wildcard
     */
    private boolean isExtendsWildcard(AnnotatedWildcardType awt) {
        return awt.getUnderlyingType().getSuperBound() == null;
    }

    /** Accessor for the element utilities. */
    public Elements getElementUtils() {
        return this.elements;
    }

    /** Accessor for the tree utilities. */
    public Trees getTreeUtils() {
        return this.trees;
    }

    /** Accessor for the processing environment. */
    public ProcessingEnvironment getProcessingEnv() {
        return this.processingEnv;
    }

    /** Accessor for the {@link CFContext}. */
    public CFContext getContext() {
        return checker;
    }
}<|MERGE_RESOLUTION|>--- conflicted
+++ resolved
@@ -1028,13 +1028,8 @@
     }
 
     /**
-<<<<<<< HEAD
-     * Populated the type arguments of the diamond tree ({@code tree}) and annotates their types
-     * with annotations from {@code type}
-=======
      * Populates the type arguments of the diamond tree ({@code tree}) and annotates their types
      * with annotations from {@code type}.
->>>>>>> c9a7ea3c
      */
     private AnnotatedDeclaredType annotateTypeArgs(
             ExpressionTree tree, AnnotatedDeclaredType type) {
@@ -1078,13 +1073,7 @@
             tree = TreeUtils.skipParens((ExpressionTree) tree);
             type = fromExpression((ExpressionTree) tree);
             if (TreeUtils.isDiamondTree(tree)) {
-<<<<<<< HEAD
-                AnnotatedDeclaredType typeWithInferences =
-                        annotateTypeArgs((ExpressionTree) tree, (AnnotatedDeclaredType) type);
-                type = typeWithInferences;
-=======
                 type = annotateTypeArgs((ExpressionTree) tree, (AnnotatedDeclaredType) type);
->>>>>>> c9a7ea3c
             }
         } else {
             throw new BugInCF(
