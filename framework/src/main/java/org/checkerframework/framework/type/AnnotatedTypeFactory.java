--- conflicted
+++ resolved
@@ -328,12 +328,6 @@
     private WholeProgramInference.OutputFormat wpiOutputFormat;
 
     /**
-     * Which whole-program inference output format to use, if doing whole-program inference. This
-     * variable would be final, but it is not set unless WPI is enabled.
-     */
-    private WholeProgramInference.OutputFormat wpiOutputFormat;
-
-    /**
      * Should results be cached? This means that ATM.deepCopy() will be called. ATM.deepCopy() used
      * to (and perhaps still does) side effect the ATM being copied. So setting this to false is not
      * equivalent to setting shouldReadCache to false.
@@ -455,11 +449,7 @@
         if (checker.hasOption("infer")) {
             checkInvalidOptionsInferSignatures();
             String inferArg = checker.getOption("infer");
-<<<<<<< HEAD
-            // No argument means "jaifs", for backwards compatibility.
-=======
             // No argument means "jaifs", for (temporary) backwards compatibility.
->>>>>>> adb03121
             if (inferArg == null) {
                 inferArg = "jaifs";
             }
@@ -1105,11 +1095,7 @@
     public void postProcessClassTree(ClassTree tree) {
         TypesIntoElements.store(processingEnv, this, tree);
         DeclarationsIntoElements.store(processingEnv, this, tree);
-<<<<<<< HEAD
-        if (infer && wholeProgramInference != null) {
-=======
         if (wholeProgramInference != null) {
->>>>>>> adb03121
             // Write out the results of whole-program inference, just once for each class.
             wholeProgramInference.writeResultsToFile(wpiOutputFormat);
         }
@@ -1277,11 +1263,7 @@
     }
 
     /**
-<<<<<<< HEAD
-     * Finds types from stubs and applies them to type.
-=======
      * Finds types from stubs and applies them to {@code type}.
->>>>>>> adb03121
      *
      * @param type the type to apply stub types to
      * @param tree the tree from which to read stub types
@@ -1294,11 +1276,7 @@
     }
 
     /**
-<<<<<<< HEAD
-     * Finds types from stubs and applies them to type.
-=======
      * Finds types from stubs and applies them to {@code type}.
->>>>>>> adb03121
      *
      * @param type the type to apply stub types to
      * @param elt the element from which to read stub types
