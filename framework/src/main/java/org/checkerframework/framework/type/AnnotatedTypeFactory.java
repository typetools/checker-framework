package org.checkerframework.framework.type;

// The imports from com.sun are all @jdk.Exported and therefore somewhat safe to use.
// Try to avoid using non-@jdk.Exported classes.

import com.sun.source.tree.AnnotationTree;
import com.sun.source.tree.AssignmentTree;
import com.sun.source.tree.BinaryTree;
import com.sun.source.tree.ClassTree;
import com.sun.source.tree.CompilationUnitTree;
import com.sun.source.tree.CompoundAssignmentTree;
import com.sun.source.tree.ConditionalExpressionTree;
import com.sun.source.tree.ExpressionTree;
import com.sun.source.tree.LambdaExpressionTree;
import com.sun.source.tree.MemberReferenceTree;
import com.sun.source.tree.MethodInvocationTree;
import com.sun.source.tree.MethodTree;
import com.sun.source.tree.NewArrayTree;
import com.sun.source.tree.NewClassTree;
import com.sun.source.tree.ReturnTree;
import com.sun.source.tree.Tree;
import com.sun.source.tree.Tree.Kind;
import com.sun.source.tree.TypeCastTree;
import com.sun.source.tree.VariableTree;
import com.sun.source.util.TreePath;
import com.sun.source.util.Trees;
import com.sun.tools.javac.code.Type;
import com.sun.tools.javac.tree.JCTree.JCNewClass;
import java.io.File;
import java.lang.annotation.Annotation;
import java.lang.annotation.ElementType;
import java.lang.annotation.Inherited;
import java.lang.annotation.Target;
import java.util.ArrayList;
import java.util.Arrays;
import java.util.Collection;
import java.util.Collections;
import java.util.EnumSet;
import java.util.HashMap;
import java.util.HashSet;
import java.util.List;
import java.util.Map;
import java.util.Set;
import java.util.StringJoiner;
import java.util.regex.Matcher;
import java.util.regex.Pattern;
import javax.annotation.processing.ProcessingEnvironment;
import javax.lang.model.element.AnnotationMirror;
import javax.lang.model.element.Element;
import javax.lang.model.element.ElementKind;
import javax.lang.model.element.ExecutableElement;
import javax.lang.model.element.Name;
import javax.lang.model.element.PackageElement;
import javax.lang.model.element.TypeElement;
import javax.lang.model.element.VariableElement;
import javax.lang.model.type.DeclaredType;
import javax.lang.model.type.IntersectionType;
import javax.lang.model.type.PrimitiveType;
import javax.lang.model.type.TypeKind;
import javax.lang.model.type.TypeMirror;
import javax.lang.model.type.TypeVariable;
import javax.lang.model.type.WildcardType;
import javax.lang.model.util.Elements;
import javax.lang.model.util.Types;
import javax.tools.Diagnostic;
import org.checkerframework.checker.interning.qual.FindDistinct;
import org.checkerframework.checker.interning.qual.InternedDistinct;
import org.checkerframework.checker.nullness.qual.Nullable;
import org.checkerframework.checker.signature.qual.CanonicalName;
import org.checkerframework.checker.signature.qual.FullyQualifiedName;
import org.checkerframework.common.basetype.BaseTypeChecker;
import org.checkerframework.common.basetype.BaseTypeVisitor;
import org.checkerframework.common.reflection.DefaultReflectionResolver;
import org.checkerframework.common.reflection.MethodValAnnotatedTypeFactory;
import org.checkerframework.common.reflection.MethodValChecker;
import org.checkerframework.common.reflection.ReflectionResolver;
import org.checkerframework.common.wholeprograminference.WholeProgramInference;
import org.checkerframework.common.wholeprograminference.WholeProgramInferenceImplementation;
import org.checkerframework.common.wholeprograminference.WholeProgramInferenceJavaParserStorage;
import org.checkerframework.common.wholeprograminference.WholeProgramInferenceScenesStorage;
import org.checkerframework.dataflow.qual.SideEffectFree;
import org.checkerframework.framework.qual.FieldInvariant;
import org.checkerframework.framework.qual.FromStubFile;
import org.checkerframework.framework.qual.HasQualifierParameter;
import org.checkerframework.framework.qual.InheritedAnnotation;
import org.checkerframework.framework.qual.NoQualifierParameter;
import org.checkerframework.framework.source.SourceChecker;
import org.checkerframework.framework.stub.AnnotationFileElementTypes;
import org.checkerframework.framework.type.AnnotatedTypeMirror.AnnotatedArrayType;
import org.checkerframework.framework.type.AnnotatedTypeMirror.AnnotatedDeclaredType;
import org.checkerframework.framework.type.AnnotatedTypeMirror.AnnotatedExecutableType;
import org.checkerframework.framework.type.AnnotatedTypeMirror.AnnotatedIntersectionType;
import org.checkerframework.framework.type.AnnotatedTypeMirror.AnnotatedNullType;
import org.checkerframework.framework.type.AnnotatedTypeMirror.AnnotatedPrimitiveType;
import org.checkerframework.framework.type.AnnotatedTypeMirror.AnnotatedTypeVariable;
import org.checkerframework.framework.type.AnnotatedTypeMirror.AnnotatedWildcardType;
import org.checkerframework.framework.type.visitor.AnnotatedTypeCombiner;
import org.checkerframework.framework.type.visitor.SimpleAnnotatedTypeScanner;
import org.checkerframework.framework.util.AnnotatedTypes;
import org.checkerframework.framework.util.AnnotationFormatter;
import org.checkerframework.framework.util.AnnotationMirrorSet;
import org.checkerframework.framework.util.CheckerMain;
import org.checkerframework.framework.util.DefaultAnnotationFormatter;
import org.checkerframework.framework.util.FieldInvariants;
import org.checkerframework.framework.util.TreePathCacher;
import org.checkerframework.framework.util.typeinference.DefaultTypeArgumentInference;
import org.checkerframework.framework.util.typeinference.TypeArgInferenceUtil;
import org.checkerframework.framework.util.typeinference.TypeArgumentInference;
import org.checkerframework.javacutil.AnnotationBuilder;
import org.checkerframework.javacutil.AnnotationProvider;
import org.checkerframework.javacutil.AnnotationUtils;
import org.checkerframework.javacutil.BugInCF;
import org.checkerframework.javacutil.CollectionUtils;
import org.checkerframework.javacutil.ElementUtils;
import org.checkerframework.javacutil.Pair;
import org.checkerframework.javacutil.TreePathUtil;
import org.checkerframework.javacutil.TreeUtils;
import org.checkerframework.javacutil.TypeKindUtils;
import org.checkerframework.javacutil.TypeSystemError;
import org.checkerframework.javacutil.TypesUtils;
import org.checkerframework.javacutil.UserError;
import org.checkerframework.javacutil.trees.DetachedVarSymbol;
import scenelib.annotations.el.AMethod;
import scenelib.annotations.el.ATypeElement;

/**
 * The methods of this class take an element or AST node, and return the annotated type as an {@link
 * AnnotatedTypeMirror}. The methods are:
 *
 * <ul>
 *   <li>{@link #getAnnotatedType(ClassTree)}
 *   <li>{@link #getAnnotatedType(MethodTree)}
 *   <li>{@link #getAnnotatedType(Tree)}
 *   <li>{@link #getAnnotatedTypeFromTypeTree(Tree)}
 *   <li>{@link #getAnnotatedType(TypeElement)}
 *   <li>{@link #getAnnotatedType(ExecutableElement)}
 *   <li>{@link #getAnnotatedType(Element)}
 * </ul>
 *
 * This implementation only adds qualifiers explicitly specified by the programmer. Subclasses
 * override {@link #addComputedTypeAnnotations} to add defaults, flow-sensitive refinement, and
 * type-system-specific rules.
 *
 * <p>Unless otherwise indicated, each public method in this class returns a "fully annotated" type,
 * which is one that has an annotation in all positions.
 *
 * <p>Type system checker writers may need to subclass this class, to add default qualifiers
 * according to the type system semantics. Subclasses should especially override {@link
 * #addComputedTypeAnnotations(Element, AnnotatedTypeMirror)} and {@link
 * #addComputedTypeAnnotations(Tree, AnnotatedTypeMirror)} to handle default annotations. (Also,
 * {@link #addDefaultAnnotations(AnnotatedTypeMirror)} adds annotations, but that method is a
 * workaround for <a href="https://github.com/typetools/checker-framework/issues/979">Issue
 * 979</a>.)
 *
 * @checker_framework.manual #creating-a-checker How to write a checker plug-in
 */
public class AnnotatedTypeFactory implements AnnotationProvider {

    /** Whether to print verbose debugging messages about stub files. */
    private final boolean debugStubParser;

    /** The {@link Trees} instance to use for tree node path finding. */
    protected final Trees trees;

    /** Optional! The AST of the source file being operated on. */
    // TODO: when should root be null? What are the use cases?
    // None of the existing test checkers has a null root.
    // Should not be modified between calls to "visit".
    protected @Nullable CompilationUnitTree root;

    /** The processing environment to use for accessing compiler internals. */
    protected final ProcessingEnvironment processingEnv;

    /** Utility class for working with {@link Element}s. */
    protected final Elements elements;

    /** Utility class for working with {@link TypeMirror}s. */
    public final Types types;

    /** The state of the visitor. */
    protected final VisitorState visitorState;

    /**
     * ===== postInit initialized fields ==== Note: qualHierarchy and typeHierarchy are both
     * initialized in the postInit.
     *
     * @see #postInit() This means, they cannot be final and cannot be referred to in any subclass
     *     constructor or method until after postInit is called
     */

    /** Represent the annotation relations. */
    protected QualifierHierarchy qualHierarchy;

    /** Represent the type relations. */
    protected TypeHierarchy typeHierarchy;

    /** Performs whole-program inference. If null, whole-program inference is disabled. */
    private final @Nullable WholeProgramInference wholeProgramInference;

    /**
     * This formatter is used for converting AnnotatedTypeMirrors to Strings. This formatter will be
     * used by all AnnotatedTypeMirrors created by this factory in their toString methods.
     */
    protected final AnnotatedTypeFormatter typeFormatter;

    /**
     * Annotation formatter is used to format AnnotationMirrors. It is primarily used by
     * SourceChecker when generating error messages.
     */
    private final AnnotationFormatter annotationFormatter;

    /** Holds the qualifier upper bounds for type uses. */
    protected QualifierUpperBounds qualifierUpperBounds;

    /**
     * Provides utility method to substitute arguments for their type variables. Field should be
     * final, but can only be set in postInit, because subtypes might need other state to be
     * initialized first.
     */
    protected TypeVariableSubstitutor typeVarSubstitutor;

    /** Provides utility method to infer type arguments. */
    protected TypeArgumentInference typeArgumentInference;

    /**
     * Caches the supported type qualifier classes. Call {@link #getSupportedTypeQualifiers()}
     * instead of using this field directly, as it may not have been initialized.
     */
    private final Set<Class<? extends Annotation>> supportedQuals;

    /**
     * Caches the fully-qualified names of the classes in {@link #supportedQuals}. Call {@link
     * #getSupportedTypeQualifierNames()} instead of using this field directly, as it may not have
     * been initialized.
     */
    private final Set<@CanonicalName String> supportedQualNames;

    /** Parses stub files and stores annotations on public elements from stub files. */
    public final AnnotationFileElementTypes stubTypes;

    /** Parses ajava files and stores annotations on public elements from ajava files. */
    public final AnnotationFileElementTypes ajavaTypes;

    /**
     * If type checking a Java file, stores annotations read from an ajava file for that class if
     * one exists. Unlike {@link #ajavaTypes}, which only stores annotations on public elements,
     * this stores annotations on all element locations such as in anonymous class bodies.
     */
    public @Nullable AnnotationFileElementTypes currentFileAjavaTypes;

    /**
     * A cache used to store elements whose declaration annotations have already been stored by
     * calling the method {@link #getDeclAnnotations(Element)}.
     */
    private final Map<Element, Set<AnnotationMirror>> cacheDeclAnnos;

    /**
     * A set containing declaration annotations that should be inherited. A declaration annotation
     * will be inherited if it is in this set, or if it has the
     * meta-annotation @InheritedAnnotation.
     */
    private final Set<AnnotationMirror> inheritedAnnotations =
            AnnotationUtils.createAnnotationSet();

    /** The checker to use for option handling and resource management. */
    protected final BaseTypeChecker checker;

    /** Map keys are canonical names of aliased annotations. */
    private final Map<@FullyQualifiedName String, Alias> aliases = new HashMap<>();

    /**
     * Information about one annotation alias.
     *
     * <p>The information is either an AnotationMirror that can be used directly, or information for
     * a builder (name and fields not to copy); see checkRep.
     */
    private static class Alias {
        /** The canonical annotation (or null if copyElements == true). */
        AnnotationMirror canonical;
        /** Whether elements should be copied over when translating to the canonical annotation. */
        boolean copyElements;
        /** The canonical annotation name (or null if copyElements == false). */
        @CanonicalName String canonicalName;
        /** Which elements should not be copied over (or null if copyElements == false). */
        String[] ignorableElements;

        /**
         * Create an Alias with the given components.
         *
         * @param aliasName the alias name; only used for debugging
         * @param canonical the canonical annotation
         * @param copyElements whether elements should be copied over when translating to the
         *     canonical annotation
         * @param canonicalName the canonical annotation name (or null if copyElements == false)
         * @param ignorableElements elements that should not be copied over
         */
        Alias(
                String aliasName,
                AnnotationMirror canonical,
                boolean copyElements,
                @CanonicalName String canonicalName,
                String[] ignorableElements) {
            this.canonical = canonical;
            this.copyElements = copyElements;
            this.canonicalName = canonicalName;
            this.ignorableElements = ignorableElements;
            checkRep(aliasName);
        }

        /**
         * Throw an exception if this object is malformed.
         *
         * @param aliasName the alias name; only used for diagnostic messages
         */
        void checkRep(String aliasName) {
            if (copyElements) {
                if (!(canonical == null && canonicalName != null && ignorableElements != null)) {
                    throw new BugInCF(
                            "Bad Alias for %s: [canonical=%s] copyElements=%s canonicalName=%s ignorableElements=%s",
                            aliasName, canonical, copyElements, canonicalName, ignorableElements);
                }
            } else {
                if (!(canonical != null && canonicalName == null && ignorableElements == null)) {
                    throw new BugInCF(
                            "Bad Alias for %s: canonical=%s copyElements=%s [canonicalName=%s ignorableElements=%s]",
                            aliasName, canonical, copyElements, canonicalName, ignorableElements);
                }
            }
        }
    }

    /**
     * A map from the class of an annotation to the set of classes for annotations with the same
     * meaning, as well as the annotation mirror that should be used.
     */
    private final Map<
                    Class<? extends Annotation>,
                    Pair<AnnotationMirror, Set<Class<? extends Annotation>>>>
            declAliases = new HashMap<>();

    /** Unique ID counter; for debugging purposes. */
    private static int uidCounter = 0;

    /** Unique ID of the current object; for debugging purposes. */
    public final int uid;

    /**
     * Object that is used to resolve reflective method calls, if reflection resolution is turned
     * on.
     */
    protected ReflectionResolver reflectionResolver;

    /** AnnotationClassLoader used to load type annotation classes via reflective lookup. */
    protected AnnotationClassLoader loader;

    /**
     * Which whole-program inference output format to use, if doing whole-program inference. This
     * variable would be final, but it is not set unless WPI is enabled.
     */
    protected WholeProgramInference.OutputFormat wpiOutputFormat;

    /**
     * Should results be cached? This means that ATM.deepCopy() will be called. ATM.deepCopy() used
     * to (and perhaps still does) side effect the ATM being copied. So setting this to false is not
     * equivalent to setting shouldReadCache to false.
     */
    public boolean shouldCache;

    /** Size of LRU cache if one isn't specified using the atfCacheSize option. */
    private static final int DEFAULT_CACHE_SIZE = 300;

    /** Mapping from a Tree to its annotated type; defaults have been applied. */
    private final Map<Tree, AnnotatedTypeMirror> classAndMethodTreeCache;

    /**
     * Mapping from an expression tree to its annotated type; before defaults are applied, just what
     * the programmer wrote.
     */
    protected final Map<Tree, AnnotatedTypeMirror> fromExpressionTreeCache;

    /**
     * Mapping from a member tree to its annotated type; before defaults are applied, just what the
     * programmer wrote.
     */
    protected final Map<Tree, AnnotatedTypeMirror> fromMemberTreeCache;

    /**
     * Mapping from a type tree to its annotated type; before defaults are applied, just what the
     * programmer wrote.
     */
    protected final Map<Tree, AnnotatedTypeMirror> fromTypeTreeCache;

    /**
     * Mapping from an Element to its annotated type; before defaults are applied, just what the
     * programmer wrote.
     */
    private final Map<Element, AnnotatedTypeMirror> elementCache;

    /** Mapping from an Element to the source Tree of the declaration. */
    private final Map<Element, Tree> elementToTreeCache;

    /** Mapping from a Tree to its TreePath. Shared between all instances. */
    private final TreePathCacher treePathCache;

    /** Mapping from CFG-generated trees to their enclosing elements. */
    protected final Map<Tree, Element> artificialTreeToEnclosingElementMap;

    /**
     * Whether to ignore uninferred type arguments. This is a temporary flag to work around Issue
     * 979.
     */
    public final boolean ignoreUninferredTypeArguments;

    /** The Object.getClass method. */
    protected final ExecutableElement objectGetClass;

    /** Size of the annotationClassNames cache. */
    private static final int ANNOTATION_CACHE_SIZE = 500;

    /** Maps classes representing AnnotationMirrors to their canonical names. */
    private final Map<Class<? extends Annotation>, @CanonicalName String> annotationClassNames;

    /** An annotated type of the declaration of {@link Iterable} without any annotations. */
    private AnnotatedDeclaredType iterableDeclType;

    /**
     * Constructs a factory from the given {@link ProcessingEnvironment} instance and syntax tree
     * root. (These parameters are required so that the factory may conduct the appropriate
     * annotation-gathering analyses on certain tree types.)
     *
     * <p>Root can be {@code null} if the factory does not operate on trees.
     *
     * <p>A subclass must call postInit at the end of its constructor. postInit must be the last
     * call in the constructor or else types from stub files may not be created as expected.
     *
     * @param checker the {@link SourceChecker} to which this factory belongs
     * @throws IllegalArgumentException if either argument is {@code null}
     */
    public AnnotatedTypeFactory(BaseTypeChecker checker) {
        uid = ++uidCounter;
        this.processingEnv = checker.getProcessingEnvironment();
        // this.root = root;
        this.checker = checker;
        this.trees = Trees.instance(processingEnv);
        this.elements = processingEnv.getElementUtils();
        this.types = processingEnv.getTypeUtils();
        this.visitorState = new VisitorState();

        this.supportedQuals = new HashSet<>();
        this.supportedQualNames = new HashSet<>();
        this.stubTypes = new AnnotationFileElementTypes(this);
        this.ajavaTypes = new AnnotationFileElementTypes(this);
        this.currentFileAjavaTypes = null;

        this.cacheDeclAnnos = new HashMap<>();

        this.artificialTreeToEnclosingElementMap = new HashMap<>();
        // get the shared instance from the checker
        this.treePathCache = checker.getTreePathCacher();

        this.shouldCache = !checker.hasOption("atfDoNotCache");
        if (shouldCache) {
            int cacheSize = getCacheSize();
            this.classAndMethodTreeCache = CollectionUtils.createLRUCache(cacheSize);
            this.fromExpressionTreeCache = CollectionUtils.createLRUCache(cacheSize);
            this.fromMemberTreeCache = CollectionUtils.createLRUCache(cacheSize);
            this.fromTypeTreeCache = CollectionUtils.createLRUCache(cacheSize);
            this.elementCache = CollectionUtils.createLRUCache(cacheSize);
            this.elementToTreeCache = CollectionUtils.createLRUCache(cacheSize);
            this.annotationClassNames =
                    Collections.synchronizedMap(
                            CollectionUtils.createLRUCache(ANNOTATION_CACHE_SIZE));
        } else {
            this.classAndMethodTreeCache = null;
            this.fromExpressionTreeCache = null;
            this.fromMemberTreeCache = null;
            this.fromTypeTreeCache = null;
            this.elementCache = null;
            this.elementToTreeCache = null;
            this.annotationClassNames = null;
        }

        this.typeFormatter = createAnnotatedTypeFormatter();
        this.annotationFormatter = createAnnotationFormatter();

        if (checker.hasOption("infer")) {
            checkInvalidOptionsInferSignatures();
            String inferArg = checker.getOption("infer");
            // No argument means "jaifs", for (temporary) backwards compatibility.
            if (inferArg == null) {
                inferArg = "jaifs";
            }
            switch (inferArg) {
                case "stubs":
                    wpiOutputFormat = WholeProgramInference.OutputFormat.STUB;
                    break;
                case "jaifs":
                    wpiOutputFormat = WholeProgramInference.OutputFormat.JAIF;
                    break;
                case "ajava":
                    wpiOutputFormat = WholeProgramInference.OutputFormat.AJAVA;
                    break;
                default:
                    throw new UserError(
                            "Bad argument -Ainfer="
                                    + inferArg
                                    + " should be one of: -Ainfer=jaifs, -Ainfer=stubs, -Ainfer=ajava");
            }
            if (wpiOutputFormat == WholeProgramInference.OutputFormat.AJAVA) {
                wholeProgramInference =
                        new WholeProgramInferenceImplementation<AnnotatedTypeMirror>(
                                this, new WholeProgramInferenceJavaParserStorage(this));
            } else {
                wholeProgramInference =
                        new WholeProgramInferenceImplementation<ATypeElement>(
                                this, new WholeProgramInferenceScenesStorage(this));
            }
            if (!checker.hasOption("warns")) {
                // Without -Awarns, the inference output may be incomplete, because javac halts
                // after issuing an error.
                checker.message(Diagnostic.Kind.ERROR, "Do not supply -Ainfer without -Awarns");
            }
        } else {
            wholeProgramInference = null;
        }
        ignoreUninferredTypeArguments = !checker.hasOption("conservativeUninferredTypeArguments");

        objectGetClass = TreeUtils.getMethod("java.lang.Object", "getClass", 0, processingEnv);

        this.debugStubParser = checker.hasOption("stubDebug");
    }

    /**
     * @throws BugInCF If supportedQuals is empty or if any of the support qualifiers has a @Target
     *     meta-annotation that contain something besides TYPE_USE or TYPE_PARAMETER. (@Target({})
     *     is allowed.)
     */
    private void checkSupportedQuals() {
        if (supportedQuals.isEmpty()) {
            throw new TypeSystemError("Found no supported qualifiers.");
        }
        for (Class<? extends Annotation> annotationClass : supportedQuals) {
            // Check @Target values
            ElementType[] elements = annotationClass.getAnnotation(Target.class).value();
            List<ElementType> otherElementTypes = new ArrayList<>();
            for (ElementType element : elements) {
                if (!(element == ElementType.TYPE_USE || element == ElementType.TYPE_PARAMETER)) {
                    // if there's an ElementType with an enumerated value of something other
                    // than TYPE_USE or TYPE_PARAMETER then it isn't a valid qualifier
                    otherElementTypes.add(element);
                }
            }
            if (!otherElementTypes.isEmpty()) {
                StringBuilder buf =
                        new StringBuilder("The @Target meta-annotation on type qualifier ");
                buf.append(annotationClass.toString());
                buf.append(" must not contain ");
                for (int i = 0; i < otherElementTypes.size(); i++) {
                    if (i == 1 && otherElementTypes.size() == 2) {
                        buf.append(" or ");
                    } else if (i == otherElementTypes.size() - 1) {
                        buf.append(", or ");
                    } else if (i != 0) {
                        buf.append(", ");
                    }
                    buf.append(otherElementTypes.get(i));
                }
                buf.append(".");
                throw new TypeSystemError(buf.toString());
            }
        }
    }

    /**
     * This method is called only when {@code -Ainfer} is passed as an option. It checks if another
     * option that should not occur simultaneously with the whole-program inference is also passed
     * as argument, and aborts the process if that is the case. For example, the whole-program
     * inference process was not designed to work with conservative defaults.
     *
     * <p>Subclasses may override this method to add more options.
     */
    protected void checkInvalidOptionsInferSignatures() {
        // See Issue 683
        // https://github.com/typetools/checker-framework/issues/683
        if (checker.useConservativeDefault("source")
                || checker.useConservativeDefault("bytecode")) {
            throw new UserError(
                    "The option -Ainfer=... cannot be used together with conservative defaults.");
        }
    }

    /**
     * Actions that logically belong in the constructor, but need to run after the subclass
     * constructor has completed. In particular, parseStubFiles() may try to do type resolution with
     * this AnnotatedTypeFactory.
     */
    protected void postInit() {
        this.qualHierarchy = createQualifierHierarchy();
        if (qualHierarchy == null) {
            throw new TypeSystemError(
                    "AnnotatedTypeFactory with null qualifier hierarchy not supported.");
        } else if (!qualHierarchy.isValid()) {
            throw new TypeSystemError(
                    "AnnotatedTypeFactory: invalid qualifier hierarchy: %s %s ",
                    qualHierarchy.getClass(), qualHierarchy);
        }
        this.typeHierarchy = createTypeHierarchy();
        this.typeVarSubstitutor = createTypeVariableSubstitutor();
        this.typeArgumentInference = createTypeArgumentInference();
        this.qualifierUpperBounds = createQualifierUpperBounds();

        // TODO: is this the best location for declaring this alias?
        addAliasedDeclAnnotation(
                org.jmlspecs.annotation.Pure.class,
                org.checkerframework.dataflow.qual.Pure.class,
                AnnotationBuilder.fromClass(
                        elements, org.checkerframework.dataflow.qual.Pure.class));

        // Accommodate the inability to write @InheritedAnnotation on these annotations.
        addInheritedAnnotation(
                AnnotationBuilder.fromClass(
                        elements, org.checkerframework.dataflow.qual.Pure.class));
        addInheritedAnnotation(
                AnnotationBuilder.fromClass(
                        elements, org.checkerframework.dataflow.qual.SideEffectFree.class));
        addInheritedAnnotation(
                AnnotationBuilder.fromClass(
                        elements, org.checkerframework.dataflow.qual.Deterministic.class));
        addInheritedAnnotation(
                AnnotationBuilder.fromClass(
                        elements, org.checkerframework.dataflow.qual.TerminatesExecution.class));

        initializeReflectionResolution();

        if (this.getClass() == AnnotatedTypeFactory.class) {
            this.parseAnnotationFiles();
        }
        TypeMirror iterableTypeMirror =
                ElementUtils.getTypeElement(processingEnv, Iterable.class).asType();
        this.iterableDeclType =
                (AnnotatedDeclaredType)
                        AnnotatedTypeMirror.createType(iterableTypeMirror, this, true);
    }

    /**
     * Returns the checker associated with this factory.
     *
     * @return the checker associated with this factory
     */
    public BaseTypeChecker getChecker() {
        return checker;
    }

    /**
     * Creates {@link QualifierUpperBounds} for this type factory.
     *
     * @return a new {@link QualifierUpperBounds} for this type factory
     */
    protected QualifierUpperBounds createQualifierUpperBounds() {
        return new QualifierUpperBounds(this);
    }

    /**
     * Return {@link QualifierUpperBounds} for this type factory.
     *
     * @return {@link QualifierUpperBounds} for this type factory
     */
    public QualifierUpperBounds getQualifierUpperBounds() {
        return qualifierUpperBounds;
    }

    /**
     * Returns the WholeProgramInference instance (may be null).
     *
     * @return the WholeProgramInference instance, or null
     */
    public WholeProgramInference getWholeProgramInference() {
        return wholeProgramInference;
    }

    protected void initializeReflectionResolution() {
        if (checker.shouldResolveReflection()) {
            boolean debug = "debug".equals(checker.getOption("resolveReflection"));

            MethodValChecker methodValChecker = checker.getSubchecker(MethodValChecker.class);
            assert methodValChecker != null
                    : "AnnotatedTypeFactory: reflection resolution was requested, but MethodValChecker isn't a subchecker.";
            MethodValAnnotatedTypeFactory methodValATF =
                    (MethodValAnnotatedTypeFactory) methodValChecker.getAnnotationProvider();

            reflectionResolver = new DefaultReflectionResolver(checker, methodValATF, debug);
        }
    }

    /**
     * Set the CompilationUnitTree that should be used.
     *
     * @param root the new compilation unit to use
     */
    public void setRoot(@Nullable CompilationUnitTree root) {
        if (root != null && wholeProgramInference != null) {
            for (Tree typeDecl : root.getTypeDecls()) {
                if (typeDecl.getKind() == Kind.CLASS) {
                    ClassTree classTree = (ClassTree) typeDecl;
                    wholeProgramInference.preprocessClassTree(classTree);
                }
            }
        }

        this.root = root;
        // Do not clear here. Only the primary checker should clear this cache.
        // treePathCache.clear();

        // setRoot in a GenericAnnotatedTypeFactory will clear this;
        // if this isn't a GenericATF, then it must clear it itself.
        if (!(this instanceof GenericAnnotatedTypeFactory)) {
            artificialTreeToEnclosingElementMap.clear();
        }

        if (shouldCache) {
            // Clear the caches with trees because once the compilation unit changes,
            // the trees may be modified and lose type arguments.
            elementToTreeCache.clear();
            fromExpressionTreeCache.clear();
            fromMemberTreeCache.clear();
            fromTypeTreeCache.clear();
            classAndMethodTreeCache.clear();

            // There is no need to clear the following cache, it is limited by cache size and it
            // contents won't change between compilation units.
            // elementCache.clear();
        }

        if (root != null && checker.hasOption("ajava")) {
            // Search for an ajava file with annotations for the current source file and the current
            // checker. It will be in a directory specified by the "ajava" option in a
            // subdirectory corresponding to this file's package. For example, a file in package
            // a.b would be in a subdirectory a/b. The filename is
            // ClassName-checker.qualified.name.ajava. If such a file exists, read its detailed
            // annotation data, including annotations on private elements.

            String packagePrefix =
                    root.getPackageName() != null
                            ? TreeUtils.nameExpressionToString(root.getPackageName()) + "."
                            : "";

            // The method getName() returns a path.
            String className = root.getSourceFile().getName();
            // Extract the basename.
            int lastSeparator = className.lastIndexOf(File.separator);
            if (lastSeparator != -1) {
                className = className.substring(lastSeparator + 1);
            }
            // Drop the ".java" extension.
            if (className.endsWith(".java")) {
                className = className.substring(0, className.length() - ".java".length());
            }

            String qualifiedName = packagePrefix + className;

            for (String ajavaLocation : checker.getOption("ajava").split(File.pathSeparator)) {
                String ajavaPath =
                        ajavaLocation
                                + File.separator
                                + qualifiedName.replaceAll("\\.", "/")
                                + "-"
                                + checker.getClass().getCanonicalName()
                                + ".ajava";
                File ajavaFile = new File(ajavaPath);
                if (ajavaFile.exists()) {
                    currentFileAjavaTypes = new AnnotationFileElementTypes(this);
                    currentFileAjavaTypes.parseAjavaFileWithTree(ajavaPath, root);
                    break;
                }
            }
        } else {
            currentFileAjavaTypes = null;
        }
    }

    @SideEffectFree
    @Override
    public String toString() {
        return getClass().getSimpleName() + "#" + uid;
    }

    /**
     * Returns the {@link QualifierHierarchy} to be used by this checker.
     *
     * <p>The implementation builds the type qualifier hierarchy for the {@link
     * #getSupportedTypeQualifiers()} using the meta-annotations found in them. The current
     * implementation returns an instance of {@code NoElementQualifierHierarchy}.
     *
     * <p>Subclasses must override this method if their qualifiers have elements; the method must
     * return an implementation of {@link QualifierHierarchy}, such as {@link
     * ElementQualifierHierarchy}.
     *
     * @return a QualifierHierarchy for this type system
     */
    protected QualifierHierarchy createQualifierHierarchy() {
        return new NoElementQualifierHierarchy(this.getSupportedTypeQualifiers(), elements);
    }

    /**
     * Returns the type qualifier hierarchy graph to be used by this processor.
     *
     * @see #createQualifierHierarchy()
     * @return the {@link QualifierHierarchy} for this checker
     */
    public final QualifierHierarchy getQualifierHierarchy() {
        return qualHierarchy;
    }

    /**
     * To continue to use a subclass of {@link
     * org.checkerframework.framework.util.MultiGraphQualifierHierarchy} or {@link
     * org.checkerframework.framework.util.GraphQualifierHierarchy}, override this method so that it
     * returns a new instance of the subclass. Then override {@link #createQualifierHierarchy()} so
     * that it returns the result of a call to {@link
     * org.checkerframework.framework.util.MultiGraphQualifierHierarchy#createMultiGraphQualifierHierarchy(AnnotatedTypeFactory)}.
     *
     * @param factory MultiGraphFactory
     * @return QualifierHierarchy
     * @deprecated Use either {@link ElementQualifierHierarchy}, {@link
     *     NoElementQualifierHierarchy}, or {@link MostlyNoElementQualifierHierarchy} instead. This
     *     method will be removed in a future release.
     */
    @Deprecated
    public QualifierHierarchy createQualifierHierarchyWithMultiGraphFactory(
            org.checkerframework.framework.util.MultiGraphQualifierHierarchy.MultiGraphFactory
                    factory) {
        throw new TypeSystemError(
                "Checker must override AnnotatedTypeFactory#createQualifierHierarchyWithMultiGraphFactory when using AnnotatedTypeFactory#createMultiGraphQualifierHierarchy.");
    }

    /**
     * Creates the type hierarchy to be used by this factory.
     *
     * <p>Subclasses may override this method to specify new type-checking rules beyond the typical
     * Java subtyping rules.
     *
     * @return the type relations class to check type subtyping
     */
    protected TypeHierarchy createTypeHierarchy() {
        return new DefaultTypeHierarchy(
                checker,
                getQualifierHierarchy(),
                checker.getBooleanOption("ignoreRawTypeArguments", true),
                checker.hasOption("invariantArrays"));
    }

    public final TypeHierarchy getTypeHierarchy() {
        return typeHierarchy;
    }

    /**
     * TypeVariableSubstitutor provides a method to replace type parameters with their arguments.
     */
    protected TypeVariableSubstitutor createTypeVariableSubstitutor() {
        return new TypeVariableSubstitutor();
    }

    public TypeVariableSubstitutor getTypeVarSubstitutor() {
        return typeVarSubstitutor;
    }

    /**
     * TypeArgumentInference infers the method type arguments when they are not explicitly written.
     */
    protected TypeArgumentInference createTypeArgumentInference() {
        return new DefaultTypeArgumentInference(this);
    }

    public TypeArgumentInference getTypeArgumentInference() {
        return typeArgumentInference;
    }

    /**
     * Factory method to easily change what {@link AnnotationClassLoader} is created to load type
     * annotation classes. Subclasses can override this method and return a custom
     * AnnotationClassLoader subclass to customize loading logic.
     */
    protected AnnotationClassLoader createAnnotationClassLoader() {
        return new AnnotationClassLoader(checker);
    }

    /**
     * Returns a mutable set of annotation classes that are supported by a checker.
     *
     * <p>Subclasses may override this method to return a mutable set of their supported type
     * qualifiers through one of the 5 approaches shown below.
     *
     * <p>Subclasses should not call this method; they should call {@link
     * #getSupportedTypeQualifiers} instead.
     *
     * <p>By default, a checker supports all annotations located in a subdirectory called {@literal
     * qual} that's located in the same directory as the checker. Note that only annotations defined
     * with the {@code @Target({ElementType.TYPE_USE})} meta-annotation (and optionally with the
     * additional value of {@code ElementType.TYPE_PARAMETER}, but no other {@code ElementType}
     * values) are automatically considered as supported annotations.
     *
     * <p>To support a different set of annotations than those in the {@literal qual} subdirectory,
     * or that have other {@code ElementType} values, see examples below.
     *
     * <p>In total, there are 5 ways to indicate annotations that are supported by a checker:
     *
     * <ol>
     *   <li>Only support annotations located in a checker's {@literal qual} directory:
     *       <p>This is the default behavior. Simply place those annotations within the {@literal
     *       qual} directory.
     *   <li>Support annotations located in a checker's {@literal qual} directory and a list of
     *       other annotations:
     *       <p>Place those annotations within the {@literal qual} directory, and override {@link
     *       #createSupportedTypeQualifiers()} by calling {@link
     *       #getBundledTypeQualifiers(Class...)} with a varargs parameter list of the other
     *       annotations. Code example:
     *       <pre>
     * {@code @Override protected Set<Class<? extends Annotation>> createSupportedTypeQualifiers() {
     *      return getBundledTypeQualifiers(Regex.class, PartialRegex.class, RegexBottom.class, UnknownRegex.class);
     *  } }
     * </pre>
     *   <li>Supporting only annotations that are explicitly listed: Override {@link
     *       #createSupportedTypeQualifiers()} and return a mutable set of the supported
     *       annotations. Code example:
     *       <pre>
     * {@code @Override protected Set<Class<? extends Annotation>> createSupportedTypeQualifiers() {
     *      return new HashSet<Class<? extends Annotation>>(
     *              Arrays.asList(A.class, B.class));
     *  } }
     * </pre>
     *       The set of qualifiers returned by {@link #createSupportedTypeQualifiers()} must be a
     *       fresh, mutable set. The methods {@link #getBundledTypeQualifiers(Class...)} must return
     *       a fresh, mutable set
     * </ol>
     *
     * @return the type qualifiers supported this processor, or an empty set if none
     */
    protected Set<Class<? extends Annotation>> createSupportedTypeQualifiers() {
        return getBundledTypeQualifiers();
    }

    /**
     * Loads all annotations contained in the qual directory of a checker via reflection; if a
     * polymorphic type qualifier exists, and an explicit array of annotations to the set of
     * annotation classes.
     *
     * <p>This method can be called in the overridden versions of {@link
     * #createSupportedTypeQualifiers()} in each checker.
     *
     * @param explicitlyListedAnnotations a varargs array of explicitly listed annotation classes to
     *     be added to the returned set. For example, it is used frequently to add Bottom
     *     qualifiers.
     * @return a mutable set of the loaded and listed annotation classes
     */
    @SafeVarargs
    protected final Set<Class<? extends Annotation>> getBundledTypeQualifiers(
            Class<? extends Annotation>... explicitlyListedAnnotations) {
        return loadTypeAnnotationsFromQualDir(explicitlyListedAnnotations);
    }

    /**
     * Instantiates the AnnotationClassLoader and loads all annotations contained in the qual
     * directory of a checker via reflection, and has the option to include an explicitly stated
     * list of annotations (eg ones found in a different directory than qual).
     *
     * <p>The annotations that are automatically loaded must have the {@link
     * java.lang.annotation.Target Target} meta-annotation with the value of {@link
     * ElementType#TYPE_USE} (and optionally {@link ElementType#TYPE_PARAMETER}). If it has other
     * {@link ElementType} values, it won't be loaded. Other annotation classes must be explicitly
     * listed even if they are in the same directory as the checker's qual directory.
     *
     * @param explicitlyListedAnnotations a set of explicitly listed annotation classes to be added
     *     to the returned set, for example, it is used frequently to add Bottom qualifiers
     * @return a set of annotation class instances
     */
    @SafeVarargs
    @SuppressWarnings("varargs")
    private final Set<Class<? extends Annotation>> loadTypeAnnotationsFromQualDir(
            Class<? extends Annotation>... explicitlyListedAnnotations) {
        loader = createAnnotationClassLoader();

        Set<Class<? extends Annotation>> annotations = loader.getBundledAnnotationClasses();

        // add in all explicitly Listed qualifiers
        if (explicitlyListedAnnotations != null) {
            annotations.addAll(Arrays.asList(explicitlyListedAnnotations));
        }

        return annotations;
    }

    /**
     * Creates the AnnotatedTypeFormatter used by this type factory and all AnnotatedTypeMirrors it
     * creates. The AnnotatedTypeFormatter is used in AnnotatedTypeMirror.toString and will affect
     * the error messages printed for checkers that use this type factory.
     *
     * @return the AnnotatedTypeFormatter to pass to all instantiated AnnotatedTypeMirrors
     */
    protected AnnotatedTypeFormatter createAnnotatedTypeFormatter() {
        boolean printVerboseGenerics = checker.hasOption("printVerboseGenerics");
        return new DefaultAnnotatedTypeFormatter(
                printVerboseGenerics,
                // -AprintVerboseGenerics implies -AprintAllQualifiers
                printVerboseGenerics || checker.hasOption("printAllQualifiers"));
    }

    public AnnotatedTypeFormatter getAnnotatedTypeFormatter() {
        return typeFormatter;
    }

    protected AnnotationFormatter createAnnotationFormatter() {
        return new DefaultAnnotationFormatter();
    }

    public AnnotationFormatter getAnnotationFormatter() {
        return annotationFormatter;
    }

    /**
     * Returns an immutable set of the classes corresponding to the type qualifiers supported by
     * this checker.
     *
     * <p>Subclasses cannot override this method; they should override {@link
     * #createSupportedTypeQualifiers createSupportedTypeQualifiers} instead.
     *
     * @see #createSupportedTypeQualifiers()
     * @return an immutable set of the supported type qualifiers, or an empty set if no qualifiers
     *     are supported
     */
    public final Set<Class<? extends Annotation>> getSupportedTypeQualifiers() {
        if (this.supportedQuals.isEmpty()) {
            supportedQuals.addAll(createSupportedTypeQualifiers());
            checkSupportedQuals();
        }
        return Collections.unmodifiableSet(supportedQuals);
    }

    /**
     * Returns an immutable set of the fully qualified names of the type qualifiers supported by
     * this checker.
     *
     * <p>Subclasses cannot override this method; they should override {@link
     * #createSupportedTypeQualifiers createSupportedTypeQualifiers} instead.
     *
     * @see #createSupportedTypeQualifiers()
     * @return an immutable set of the supported type qualifiers, or an empty set if no qualifiers
     *     are supported
     */
    public final Set<@CanonicalName String> getSupportedTypeQualifierNames() {
        if (this.supportedQualNames.isEmpty()) {
            for (Class<?> clazz : getSupportedTypeQualifiers()) {
                supportedQualNames.add(clazz.getCanonicalName());
            }
        }
        return Collections.unmodifiableSet(supportedQualNames);
    }

    // **********************************************************************
    // Factories for annotated types that account for default qualifiers
    // **********************************************************************

    /**
     * Returns the int supplied to the checker via the atfCacheSize option or the default cache
     * size.
     *
     * @return cache size passed as argument to checker or DEFAULT_CACHE_SIZE
     */
    protected int getCacheSize() {
        String option = checker.getOption("atfCacheSize");
        if (option == null) {
            return DEFAULT_CACHE_SIZE;
        }
        try {
            return Integer.valueOf(option);
        } catch (NumberFormatException ex) {
            throw new UserError("atfCacheSize was not an integer: " + option);
        }
    }

    /**
     * Returns an AnnotatedTypeMirror representing the annotated type of {@code elt}.
     *
     * @param elt the element
     * @return the annotated type of {@code elt}
     */
    public AnnotatedTypeMirror getAnnotatedType(Element elt) {
        if (elt == null) {
            throw new BugInCF("AnnotatedTypeFactory.getAnnotatedType: null element");
        }
        // Annotations explicitly written in the source code,
        // or obtained from bytecode.
        AnnotatedTypeMirror type = fromElement(elt);
        addComputedTypeAnnotations(elt, type);
        return type;
    }

    /**
     * Returns an AnnotatedTypeMirror representing the annotated type of {@code clazz}.
     *
     * @param clazz a class
     * @return the annotated type of {@code clazz}
     */
    public AnnotatedTypeMirror getAnnotatedType(Class<?> clazz) {
        return getAnnotatedType(elements.getTypeElement(clazz.getCanonicalName()));
    }

    @Override
    public @Nullable AnnotationMirror getAnnotationMirror(
            Tree tree, Class<? extends Annotation> target) {
        if (isSupportedQualifier(target)) {
            AnnotatedTypeMirror atm = getAnnotatedType(tree);
            return atm.getAnnotation(target);
        }
        return null;
    }

    /**
     * Returns an AnnotatedTypeMirror representing the annotated type of {@code tree}.
     *
     * @param tree the AST node
     * @return the annotated type of {@code tree}
     */
    public AnnotatedTypeMirror getAnnotatedType(Tree tree) {

        if (tree == null) {
            throw new BugInCF("AnnotatedTypeFactory.getAnnotatedType: null tree");
        }
        if (shouldCache && classAndMethodTreeCache.containsKey(tree)) {
            return classAndMethodTreeCache.get(tree).deepCopy();
        }

        AnnotatedTypeMirror type;
        if (TreeUtils.isClassTree(tree)) {
            type = fromClass((ClassTree) tree);
        } else if (tree.getKind() == Tree.Kind.METHOD || tree.getKind() == Tree.Kind.VARIABLE) {
            type = fromMember(tree);
        } else if (TreeUtils.isExpressionTree(tree)) {
            tree = TreeUtils.withoutParens((ExpressionTree) tree);
            type = fromExpression((ExpressionTree) tree);
        } else {
            throw new BugInCF(
                    "AnnotatedTypeFactory.getAnnotatedType: query of annotated type for tree "
                            + tree.getKind());
        }

        addComputedTypeAnnotations(tree, type);

        if (TreeUtils.isClassTree(tree) || tree.getKind() == Tree.Kind.METHOD) {
            // Don't cache VARIABLE
            if (shouldCache) {
                classAndMethodTreeCache.put(tree, type.deepCopy());
            }
        } else {
            // No caching otherwise
        }

        return type;
    }

    /**
     * Called by {@link BaseTypeVisitor#visitClass(ClassTree, Void)} before the classTree is type
     * checked.
     *
     * @param classTree ClassTree on which to perform preprocessing
     */
    public void preProcessClassTree(ClassTree classTree) {}

    /**
     * Called by {@link BaseTypeVisitor#visitClass(ClassTree, Void)} after the ClassTree has been
     * type checked.
     *
     * <p>The default implementation uses this to store the defaulted AnnotatedTypeMirrors and
     * inherited declaration annotations back into the corresponding Elements. Subclasses might want
     * to override this method if storing defaulted types is not desirable.
     */
    public void postProcessClassTree(ClassTree tree) {
        TypesIntoElements.store(processingEnv, this, tree);
        DeclarationsIntoElements.store(processingEnv, this, tree);
        if (wholeProgramInference != null) {
            // Write out the results of whole-program inference, just once for each class.
            // As soon as any class is finished processing, all modified scenes are written to
            // files, in case this was the last class to be processed.  Post-processing of
            // subsequent classes might result in re-writing some of the scenes if new information
            // has been written to them.
            wholeProgramInference.writeResultsToFile(wpiOutputFormat, this.checker);
        }
    }

    /**
     * Determines the annotated type from a type in tree form.
     *
     * <p>Note that we cannot decide from a Tree whether it is a type use or an expression.
     * TreeUtils.isTypeTree is only an under-approximation. For example, an identifier can be either
     * a type or an expression.
     *
     * @param tree the type tree
     * @return the annotated type of the type in the AST
     */
    public AnnotatedTypeMirror getAnnotatedTypeFromTypeTree(Tree tree) {
        if (tree == null) {
            throw new BugInCF("AnnotatedTypeFactory.getAnnotatedTypeFromTypeTree: null tree");
        }
        AnnotatedTypeMirror type = fromTypeTree(tree);
        addComputedTypeAnnotations(tree, type);
        return type;
    }

    /**
     * Returns the set of qualifiers that are the upper bounds for a use of the type.
     *
     * @param type a type whose upper bounds to obtain
     */
    public Set<AnnotationMirror> getTypeDeclarationBounds(TypeMirror type) {
        return qualifierUpperBounds.getBoundQualifiers(type);
    }

    /**
     * Returns the set of qualifiers that are the upper bound for a type use if no other bound is
     * specified for the type.
     *
     * <p>This implementation returns the top qualifiers by default. Subclass may override to return
     * different qualifiers.
     *
     * @return the set of qualifiers that are the upper bound for a type use if no other bound is
     *     specified for the type
     */
    protected Set<? extends AnnotationMirror> getDefaultTypeDeclarationBounds() {
        return qualHierarchy.getTopAnnotations();
    }

    /**
     * Returns the type of the extends or implements clause.
     *
     * <p>The primary qualifier is either an explicit annotation on {@code clause}, or it is the
     * qualifier upper bounds for uses of the type of the clause.
     *
     * @param clause tree that represents an extends or implements clause
     * @return the type of the extends or implements clause
     */
    public AnnotatedTypeMirror getTypeOfExtendsImplements(Tree clause) {
        AnnotatedTypeMirror fromTypeTree = fromTypeTree(clause);
        Set<AnnotationMirror> bound = getTypeDeclarationBounds(fromTypeTree.getUnderlyingType());
        fromTypeTree.addMissingAnnotations(bound);
        return fromTypeTree;
    }

    // **********************************************************************
    // Factories for annotated types that do not account for default qualifiers.
    // They only include qualifiers explicitly inserted by the user.
    // **********************************************************************

    /**
     * Creates an AnnotatedTypeMirror for {@code elt} that includes: annotations explicitly written
     * on the element and annotations from stub files.
     *
     * <p>Does not include default qualifiers. To obtain them, use {@link
     * #getAnnotatedType(Element)}.
     *
     * <p>Does not include fake overrides from the stub file.
     *
     * @param elt the element
     * @return AnnotatedTypeMirror of the element with explicitly-written and stub file annotations
     */
    public AnnotatedTypeMirror fromElement(Element elt) {
        if (shouldCache && elementCache.containsKey(elt)) {
            return elementCache.get(elt).deepCopy();
        }
        if (elt.getKind() == ElementKind.PACKAGE) {
            return toAnnotatedType(elt.asType(), false);
        }
        AnnotatedTypeMirror type;

        // Because of a bug in Java 8, annotations on type parameters are not stored in elements,
        // so get explicit annotations from the tree. (This bug has been fixed in Java 9.)
        // Also, since annotations computed by the AnnotatedTypeFactory are stored in the element,
        // the annotations have to be retrieved from the tree so that only explicit annotations are
        // returned.
        Tree decl = declarationFromElement(elt);

        if (decl == null) {
            type = stubTypes.getAnnotatedTypeMirror(elt);
            if (type == null) {
                type = toAnnotatedType(elt.asType(), ElementUtils.isTypeDeclaration(elt));
                ElementAnnotationApplier.apply(type, elt, this);
            }
        } else if (decl instanceof ClassTree) {
            type = fromClass((ClassTree) decl);
        } else if (decl instanceof VariableTree) {
            type = fromMember(decl);
        } else if (decl instanceof MethodTree) {
            type = fromMember(decl);
        } else if (decl.getKind() == Tree.Kind.TYPE_PARAMETER) {
            type = fromTypeTree(decl);
        } else {
            throw new BugInCF(
                    "AnnotatedTypeFactory.fromElement: cannot be here. decl: "
                            + decl.getKind()
                            + " elt: "
                            + elt);
        }

        type = mergeAnnotationFileAnnosIntoType(type, elt, ajavaTypes);
        if (currentFileAjavaTypes != null) {
            type = mergeAnnotationFileAnnosIntoType(type, elt, currentFileAjavaTypes);
        }

        if (checker.hasOption("mergeStubsWithSource")) {
            if (debugStubParser) {
                System.out.printf("fromElement: mergeStubsIntoType(%s, %s)", type, elt);
            }
            type = mergeAnnotationFileAnnosIntoType(type, elt, stubTypes);
            if (debugStubParser) {
                System.out.printf(" => %s%n", type);
            }
        }
        // Caching is disabled if annotation files are being parsed, because calls to this
        // method before the annotation files are fully read can return incorrect results.
        if (shouldCache
                && !stubTypes.isParsing()
                && !ajavaTypes.isParsing()
                && (currentFileAjavaTypes == null || !currentFileAjavaTypes.isParsing())) {
            elementCache.put(elt, type.deepCopy());
        }
        return type;
    }

    /**
     * Returns an AnnotatedDeclaredType with explicit annotations from the ClassTree {@code tree}.
     *
     * @param tree the class declaration
     * @return AnnotatedDeclaredType with explicit annotations from {@code tree}
     */
    private AnnotatedDeclaredType fromClass(ClassTree tree) {
        return TypeFromTree.fromClassTree(this, tree);
    }

    /**
     * Creates an AnnotatedTypeMirror for a variable or method declaration tree. The
     * AnnotatedTypeMirror contains annotations explicitly written on the tree.
     *
     * <p>If a VariableTree is a parameter to a lambda, this method also adds annotations from the
     * declared type of the functional interface and the executable type of its method.
     *
     * <p>The returned AnnotatedTypeMirror also contains explicitly written annotations from any
     * ajava file and if {@code -AmergeStubsWithSource} is passed, it also merges any explicitly
     * written annotations from stub files.
     *
     * @param tree MethodTree or VariableTree
     * @return AnnotatedTypeMirror with explicit annotations from {@code tree}
     */
    private final AnnotatedTypeMirror fromMember(Tree tree) {
        if (!(tree instanceof MethodTree || tree instanceof VariableTree)) {
            throw new BugInCF(
                    "AnnotatedTypeFactory.fromMember: not a method or variable declaration: "
                            + tree);
        }
        if (shouldCache && fromMemberTreeCache.containsKey(tree)) {
            return fromMemberTreeCache.get(tree).deepCopy();
        }
        AnnotatedTypeMirror result = TypeFromTree.fromMember(this, tree);

        result = mergeAnnotationFileAnnosIntoType(result, tree, ajavaTypes);
        if (currentFileAjavaTypes != null) {
            result = mergeAnnotationFileAnnosIntoType(result, tree, currentFileAjavaTypes);
        }

        if (checker.hasOption("mergeStubsWithSource")) {
            if (debugStubParser) {
                System.out.printf("fromClass: mergeStubsIntoType(%s, %s)", result, tree);
            }
            result = mergeAnnotationFileAnnosIntoType(result, tree, stubTypes);
            if (debugStubParser) {
                System.out.printf(" => %s%n", result);
            }
        }

        if (shouldCache) {
            fromMemberTreeCache.put(tree, result.deepCopy());
        }

        return result;
    }

    /**
     * Merges types from annotation files for {@code tree} into {@code type} by taking the greatest
     * lower bound of the annotations in both.
     *
     * @param type the type to apply annotation file types to
     * @param tree the tree from which to read annotation file types
     * @param source storage for current annotation file annotations
     * @return the given type, side-effected to add the annotation file types
     */
    private AnnotatedTypeMirror mergeAnnotationFileAnnosIntoType(
            @Nullable AnnotatedTypeMirror type, Tree tree, AnnotationFileElementTypes source) {
        Element elt = TreeUtils.elementFromTree(tree);
        return mergeAnnotationFileAnnosIntoType(type, elt, source);
    }

    /**
     * Merges types from annotation files for {@code elt} into {@code type} by taking the greatest
     * lower bound of the annotations in both.
     *
     * @param type the type to apply annotation file types to
     * @param elt the element from which to read annotation file types
     * @param source storage for current annotation file annotations
     * @return the type, side-effected to add the annotation file types
     */
    protected AnnotatedTypeMirror mergeAnnotationFileAnnosIntoType(
            @Nullable AnnotatedTypeMirror type, Element elt, AnnotationFileElementTypes source) {
        AnnotatedTypeMirror typeFromFile = source.getAnnotatedTypeMirror(elt);
        if (typeFromFile == null) {
            return type;
        }
        if (type == null) {
            return typeFromFile;
        }
        // Must merge (rather than only take the annotation file type if it is a subtype)
        // to support WPI.
        AnnotatedTypeCombiner.combine(typeFromFile, type, this.getQualifierHierarchy());
        return type;
    }

    /**
     * Creates an AnnotatedTypeMirror for an ExpressionTree. The AnnotatedTypeMirror contains
     * explicit annotations written on the expression and for some expressions, annotations from
     * sub-expressions that could have been explicitly written, defaulted, refined, or otherwise
     * computed. (Expression whose type include annotations from sub-expressions are:
     * ArrayAccessTree, ConditionalExpressionTree, IdentifierTree, MemberSelectTree, and
     * MethodInvocationTree.)
     *
     * <p>For example, the AnnotatedTypeMirror returned for an array access expression is the fully
     * annotated type of the array component of the array being accessed.
     *
     * @param tree an expression
     * @return AnnotatedTypeMirror of the expressions either fully-annotated or partially annotated
     *     depending on the kind of expression
     * @see TypeFromExpressionVisitor
     */
    private AnnotatedTypeMirror fromExpression(ExpressionTree tree) {
        if (shouldCache && fromExpressionTreeCache.containsKey(tree)) {
            return fromExpressionTreeCache.get(tree).deepCopy();
        }

        AnnotatedTypeMirror result = TypeFromTree.fromExpression(this, tree);

        if (shouldCache
                && tree.getKind() != Tree.Kind.NEW_CLASS
                && tree.getKind() != Kind.NEW_ARRAY
                && tree.getKind() != Kind.CONDITIONAL_EXPRESSION) {
            // Don't cache the type of some expressions, because incorrect annotations would be
            // cached during dataflow analysis. See Issue #602.
            fromExpressionTreeCache.put(tree, result.deepCopy());
        }
        return result;
    }

    /**
     * Creates an AnnotatedTypeMirror for the tree. The AnnotatedTypeMirror contains annotations
     * explicitly written on the tree. It also adds type arguments to raw types that include
     * annotations from the element declaration of the type {@link #fromElement(Element)}.
     *
     * <p>Called on the following trees: AnnotatedTypeTree, ArrayTypeTree, ParameterizedTypeTree,
     * PrimitiveTypeTree, TypeParameterTree, WildcardTree, UnionType, IntersectionTypeTree, and
     * IdentifierTree, MemberSelectTree.
     *
     * @param tree the type tree
     * @return the (partially) annotated type of the type in the AST
     */
    /*package private*/ final AnnotatedTypeMirror fromTypeTree(Tree tree) {
        if (shouldCache && fromTypeTreeCache.containsKey(tree)) {
            return fromTypeTreeCache.get(tree).deepCopy();
        }

        AnnotatedTypeMirror result = TypeFromTree.fromTypeTree(this, tree);

        if (shouldCache) {
            fromTypeTreeCache.put(tree, result.deepCopy());
        }
        return result;
    }

    // **********************************************************************
    // Customization methods meant to be overridden by subclasses to include
    // defaulted annotations
    // **********************************************************************

    /**
     * Changes annotations on a type obtained from a {@link Tree}. By default, this method does
     * nothing. GenericAnnotatedTypeFactory uses this method to implement defaulting and inference
     * (flow-sensitive type refinement). Its subclasses usually override it only to customize
     * default annotations.
     *
     * <p>Subclasses that override this method should also override {@link
     * #addComputedTypeAnnotations(Element, AnnotatedTypeMirror)}.
     *
     * <p>In classes that extend {@link GenericAnnotatedTypeFactory}, override {@link
     * GenericAnnotatedTypeFactory#addComputedTypeAnnotations(Tree, AnnotatedTypeMirror, boolean)}
     * instead of this method.
     *
     * @param tree an AST node
     * @param type the type obtained from {@code tree}
     */
    protected void addComputedTypeAnnotations(Tree tree, AnnotatedTypeMirror type) {
        // Pass.
    }

    /**
     * Changes annotations on a type obtained from an {@link Element}. By default, this method does
     * nothing. GenericAnnotatedTypeFactory uses this method to implement defaulting.
     *
     * <p>Subclasses that override this method should also override {@link
     * #addComputedTypeAnnotations(Tree, AnnotatedTypeMirror)}.
     *
     * @param elt an element
     * @param type the type obtained from {@code elt}
     */
    protected void addComputedTypeAnnotations(Element elt, AnnotatedTypeMirror type) {
        // Pass.
    }

    /**
     * Adds default annotations to {@code type}. This method should only be used in places where the
     * correct annotations cannot be computed because of uninferred type arguments. (See {@link
     * AnnotatedWildcardType#isUninferredTypeArgument()}.)
     *
     * @param type annotated type to which default annotations are added
     */
    public void addDefaultAnnotations(AnnotatedTypeMirror type) {
        // Pass.
    }

    /**
     * A callback method for the AnnotatedTypeFactory subtypes to customize directSupertypes().
     * Overriding methods should merely change the annotations on the supertypes, without adding or
     * removing new types.
     *
     * <p>The default provided implementation adds {@code type} annotations to {@code supertypes}.
     * This allows the {@code type} and its supertypes to have the qualifiers.
     *
     * @param type the type whose supertypes are desired
     * @param supertypes the supertypes as specified by the base AnnotatedTypeFactory
     */
    protected void postDirectSuperTypes(
            AnnotatedTypeMirror type, List<? extends AnnotatedTypeMirror> supertypes) {
        // Use the effective annotations here to get the correct annotations
        // for type variables and wildcards.
        Set<AnnotationMirror> annotations = type.getEffectiveAnnotations();
        for (AnnotatedTypeMirror supertype : supertypes) {
            if (!annotations.equals(supertype.getEffectiveAnnotations())) {
                supertype.clearAnnotations();
                // TODO: is this correct for type variables and wildcards?
                supertype.addAnnotations(annotations);
            }
        }
    }

    /**
     * A callback method for the AnnotatedTypeFactory subtypes to customize
     * AnnotatedTypes.asMemberOf(). Overriding methods should merely change the annotations on the
     * subtypes, without changing the types.
     *
     * @param type the annotated type of the element
     * @param owner the annotated type of the receiver of the accessing tree
     * @param element the element of the field or method
     */
    public void postAsMemberOf(
            AnnotatedTypeMirror type, AnnotatedTypeMirror owner, Element element) {
        if (element.getKind() == ElementKind.FIELD) {
            addAnnotationFromFieldInvariant(type, owner, (VariableElement) element);
        }
        addComputedTypeAnnotations(element, type);
    }

    /**
     * Adds the qualifier specified by a field invariant for {@code field} to {@code type}.
     *
     * @param type annotated type to which the annotation is added
     * @param accessedVia the annotated type of the receiver of the accessing tree. (Only used to
     *     get the type element of the underling type.)
     * @param field element representing the field
     */
    protected void addAnnotationFromFieldInvariant(
            AnnotatedTypeMirror type, AnnotatedTypeMirror accessedVia, VariableElement field) {
        TypeMirror declaringType = accessedVia.getUnderlyingType();
        // Find the first upper bound that isn't a wildcard or type variable
        while (declaringType.getKind() == TypeKind.WILDCARD
                || declaringType.getKind() == TypeKind.TYPEVAR) {
            if (declaringType.getKind() == TypeKind.WILDCARD) {
                declaringType = TypesUtils.wildUpperBound(declaringType, processingEnv);
            } else if (declaringType.getKind() == TypeKind.TYPEVAR) {
                declaringType = ((TypeVariable) declaringType).getUpperBound();
            }
        }
        TypeElement typeElement = TypesUtils.getTypeElement(declaringType);
        if (ElementUtils.enclosingTypeElement(field).equals(typeElement)) {
            // If the field is declared in the accessedVia class, then the field in the invariant
            // cannot be this field, even if the field has the same name.
            return;
        }

        FieldInvariants invariants = getFieldInvariants(typeElement);
        if (invariants == null) {
            return;
        }
        List<AnnotationMirror> invariantAnnos = invariants.getQualifiersFor(field.getSimpleName());
        type.replaceAnnotations(invariantAnnos);
    }

    /**
     * Returns the field invariants for the given class, as expressed by the user in {@link
     * FieldInvariant @FieldInvariant} method annotations.
     *
     * <p>Subclasses may implement their own field invariant annotations if {@link
     * FieldInvariant @FieldInvariant} is not expressive enough. They must override this method to
     * properly create AnnotationMirror and also override {@link
     * #getFieldInvariantDeclarationAnnotations()} to return their field invariants.
     *
     * @param element class for which to get invariants
     * @return fields invariants for {@code element}
     */
    public FieldInvariants getFieldInvariants(TypeElement element) {
        if (element == null) {
            return null;
        }
        AnnotationMirror fieldInvarAnno = getDeclAnnotation(element, FieldInvariant.class);
        if (fieldInvarAnno == null) {
            return null;
        }
        List<String> fields =
                AnnotationUtils.getElementValueArray(fieldInvarAnno, "field", String.class, true);
        List<@CanonicalName Name> classes =
                AnnotationUtils.getElementValueClassNames(fieldInvarAnno, "qualifier", true);
        List<AnnotationMirror> qualifiers = new ArrayList<>();
        for (Name name : classes) {
            // Calling AnnotationBuilder.fromName (which ignores elements/fields) is acceptable
            // because @FieldInvariant does not handle classes with elements/fields.
            qualifiers.add(AnnotationBuilder.fromName(elements, name));
        }
        if (qualifiers.size() == 1) {
            while (fields.size() > qualifiers.size()) {
                qualifiers.add(qualifiers.get(0));
            }
        }
        if (fields.size() != qualifiers.size()) {
            // The user wrote a malformed @FieldInvariant annotation, so just return a malformed
            // FieldInvariants object.  The BaseTypeVisitor will issue an error.
            return new FieldInvariants(fields, qualifiers);
        }

        // Only keep qualifiers that are supported by this checker.  (The other qualifiers cannot
        // be checked by this checker, so they must be ignored.)
        List<String> supportFields = new ArrayList<>();
        List<AnnotationMirror> supportedQualifiers = new ArrayList<>();
        for (int i = 0; i < fields.size(); i++) {
            if (isSupportedQualifier(qualifiers.get(i))) {
                supportedQualifiers.add(qualifiers.get(i));
                supportFields.add(fields.get(i));
            }
        }
        if (supportFields.isEmpty() && qualifiers.isEmpty()) {
            return null;
        }

        return new FieldInvariants(supportFields, supportedQualifiers);
    }

    /**
     * Returns the AnnotationTree which is a use of one of the field invariant annotations (as
     * specified via {@link #getFieldInvariantDeclarationAnnotations()}. If one isn't found, null is
     * returned.
     *
     * @param annoTrees list of trees to search; the result is one of the list elements, or null
     * @return the AnnotationTree that is a use of one of the field invariant annotations, or null
     *     if one isn't found
     */
    public AnnotationTree getFieldInvariantAnnotationTree(
            List<? extends AnnotationTree> annoTrees) {
        List<AnnotationMirror> annos = TreeUtils.annotationsFromTypeAnnotationTrees(annoTrees);
        for (int i = 0; i < annos.size(); i++) {
            for (Class<? extends Annotation> clazz : getFieldInvariantDeclarationAnnotations()) {
                if (areSameByClass(annos.get(i), clazz)) {
                    return annoTrees.get(i);
                }
            }
        }
        return null;
    }

    /** Returns the set of classes of field invariant annotations. */
    protected Set<Class<? extends Annotation>> getFieldInvariantDeclarationAnnotations() {
        return Collections.singleton(FieldInvariant.class);
    }

    /**
     * A callback method for the AnnotatedTypeFactory subtypes to customize
     * AnnotatedTypeMirror.substitute().
     *
     * @param varDecl a declaration of a type variable
     * @param varUse a use of the same type variable
     * @param value the new type to substitute in for the type variable
     */
    public void postTypeVarSubstitution(
            AnnotatedTypeVariable varDecl,
            AnnotatedTypeVariable varUse,
            AnnotatedTypeMirror value) {
        if (!varUse.getAnnotationsField().isEmpty()
                && !AnnotationUtils.areSame(
                        varUse.getAnnotationsField(), varDecl.getAnnotationsField())) {
            value.replaceAnnotations(varUse.getAnnotationsField());
        }
    }

    /**
     * Adapt the upper bounds of the type variables of a class relative to the type instantiation.
     * In some type systems, the upper bounds depend on the instantiation of the class. For example,
     * in the Generic Universe Type system, consider a class declaration
     *
     * <pre>{@code   class C<X extends @Peer Object> }</pre>
     *
     * then the instantiation
     *
     * <pre>{@code   @Rep C<@Rep Object> }</pre>
     *
     * is legal. The upper bounds of class C have to be adapted by the main modifier.
     *
     * <p>An example of an adaptation follows. Suppose, I have a declaration:
     *
     * <pre>{@code  class MyClass<E extends List<E>>}</pre>
     *
     * And an instantiation:
     *
     * <pre>{@code  new MyClass<@NonNull String>()}</pre>
     *
     * <p>The upper bound of E adapted to the argument String, would be {@code List<@NonNull
     * String>} and the lower bound would be an AnnotatedNullType.
     *
     * <p>TODO: ensure that this method is consistently used instead of directly querying the type
     * variables.
     *
     * @param type the use of the type
     * @param element the corresponding element
     * @return the adapted bounds of the type parameters
     */
    public List<AnnotatedTypeParameterBounds> typeVariablesFromUse(
            AnnotatedDeclaredType type, TypeElement element) {

        AnnotatedDeclaredType generic = getAnnotatedType(element);
        List<AnnotatedTypeMirror> targs = type.getTypeArguments();
        List<AnnotatedTypeMirror> tvars = generic.getTypeArguments();

        assert targs.size() == tvars.size()
                : "Mismatch in type argument size between " + type + " and " + generic;

        // System.err.printf("TVFU%n  type: %s%n  generic: %s%n", type, generic);

        Map<TypeVariable, AnnotatedTypeMirror> mapping = new HashMap<>();

        AnnotatedDeclaredType enclosing = type;
        while (enclosing != null) {
            List<AnnotatedTypeMirror> enclosingTArgs = enclosing.getTypeArguments();
            AnnotatedDeclaredType declaredType =
                    getAnnotatedType((TypeElement) enclosing.getUnderlyingType().asElement());
            List<AnnotatedTypeMirror> enclosingTVars = declaredType.getTypeArguments();
            for (int i = 0; i < enclosingTArgs.size(); i++) {
                AnnotatedTypeVariable enclosingTVar = (AnnotatedTypeVariable) enclosingTVars.get(i);
                mapping.put(enclosingTVar.getUnderlyingType(), enclosingTArgs.get(i));
            }
            enclosing = enclosing.getEnclosingType();
        }

        List<AnnotatedTypeParameterBounds> res = new ArrayList<>(tvars.size());

        for (AnnotatedTypeMirror atm : tvars) {
            AnnotatedTypeVariable atv = (AnnotatedTypeVariable) atm;
            AnnotatedTypeMirror upper = typeVarSubstitutor.substitute(mapping, atv.getUpperBound());
            AnnotatedTypeMirror lower = typeVarSubstitutor.substitute(mapping, atv.getLowerBound());
            res.add(new AnnotatedTypeParameterBounds(upper, lower));
        }
        return res;
    }

    /**
     * Creates and returns an AnnotatedNullType qualified with {@code annotations}.
     *
     * @param annotations set of AnnotationMirrors to qualify the returned type with
     * @return AnnotatedNullType qualified with {@code annotations}
     */
    public AnnotatedNullType getAnnotatedNullType(Set<? extends AnnotationMirror> annotations) {
        final AnnotatedTypeMirror.AnnotatedNullType nullType =
                (AnnotatedNullType)
                        toAnnotatedType(processingEnv.getTypeUtils().getNullType(), false);
        nullType.addAnnotations(annotations);
        return nullType;
    }

    // **********************************************************************
    // Utilities method for getting specific types from trees or elements
    // **********************************************************************

    /**
     * Return the implicit receiver type of an expression tree.
     *
     * <p>The result is null for expressions that don't have a receiver, e.g. for a local variable
     * or method parameter access. The result is also null for expressions that have an explicit
     * receiver.
     *
     * <p>Clients should generally call {@link #getReceiverType}.
     *
     * @param tree the expression that might have an implicit receiver
     * @return the type of the implicit receiver
     */
    protected @Nullable AnnotatedDeclaredType getImplicitReceiverType(ExpressionTree tree) {
        assert (tree.getKind() == Tree.Kind.IDENTIFIER
                        || tree.getKind() == Tree.Kind.MEMBER_SELECT
                        || tree.getKind() == Tree.Kind.METHOD_INVOCATION
                        || tree.getKind() == Tree.Kind.NEW_CLASS)
                : "Unexpected tree kind: " + tree.getKind();

        // Return null if the element kind has no receiver.
        Element element = TreeUtils.elementFromTree(tree);
        assert element != null : "Unexpected null element for tree: " + tree;
        if (!ElementUtils.hasReceiver(element)) {
            return null;
        }

        // Return null if the receiver is explicit.
        if (TreeUtils.getReceiverTree(tree) != null) {
            return null;
        }

        TypeElement elementOfImplicitReceiver = ElementUtils.enclosingTypeElement(element);
        if (tree.getKind() == Kind.NEW_CLASS) {
            if (elementOfImplicitReceiver.getEnclosingElement() != null) {
                elementOfImplicitReceiver =
                        ElementUtils.enclosingTypeElement(
                                elementOfImplicitReceiver.getEnclosingElement());
            } else {
                elementOfImplicitReceiver = null;
            }
            if (elementOfImplicitReceiver == null) {
                // If the typeElt does not have an enclosing class, then the NewClassTree
                // does not have an implicit receiver.
                return null;
            }
        }

        TypeMirror typeOfImplicitReceiver = elementOfImplicitReceiver.asType();
        AnnotatedDeclaredType thisType = getSelfType(tree);
        if (thisType == null) {
            return null;
        }
        // An implicit receiver is the first enclosing type that is a subtype of the type where
        // element is declared.
        while (!isSubtype(thisType.getUnderlyingType(), typeOfImplicitReceiver)) {
            thisType = thisType.getEnclosingType();
        }
        return thisType;
    }

    /**
     * Returns the type of {@code this} at the location of {@code tree}. Returns {@code null} if
     * {@code tree} is in a location where {@code this} has no meaning, such as the body of a static
     * method.
     *
     * <p>The parameter is an arbitrary tree and does not have to mention "this", neither explicitly
     * nor implicitly. This method can be overridden for type-system specific behavior.
     *
     * @param tree location used to decide the type of {@code this}
     * @return the type of {@code this} at the location of {@code tree}
     */
    public @Nullable AnnotatedDeclaredType getSelfType(Tree tree) {
        if (TreeUtils.isClassTree(tree)) {
            return getAnnotatedType(TreeUtils.elementFromDeclaration((ClassTree) tree));
        }

        Tree enclosingTree = getEnclosingClassOrMethod(tree);
        if (enclosingTree == null) {
            // tree is inside an annotation, where "this" is not allowed. So, no self type exists.
            return null;
        } else if (enclosingTree.getKind() == Kind.METHOD) {
            MethodTree enclosingMethod = (MethodTree) enclosingTree;
            if (TreeUtils.isConstructor(enclosingMethod)) {
                return (AnnotatedDeclaredType) getAnnotatedType(enclosingMethod).getReturnType();
            } else {
                return getAnnotatedType(enclosingMethod).getReceiverType();
            }
        } else if (TreeUtils.isClassTree(enclosingTree)) {
            return (AnnotatedDeclaredType) getAnnotatedType(enclosingTree);
        }
        return null;
    }

    /** A set containing class, method, and annotation tree kinds. */
    private static final Set<Tree.Kind> classMethodAnnotationKinds =
            EnumSet.copyOf(TreeUtils.classTreeKinds());

    static {
        classMethodAnnotationKinds.add(Kind.METHOD);
        classMethodAnnotationKinds.add(Kind.TYPE_ANNOTATION);
        classMethodAnnotationKinds.add(Kind.ANNOTATION);
    }

    /**
     * Returns the innermost enclosing method or class tree of {@code tree}. If {@code tree} is
     * artificial (that is, created by dataflow), then {@link #artificialTreeToEnclosingElementMap}
     * is used to find the enclosing tree.
     *
     * <p>If the tree is inside an annotation, then {@code null} is returned.
     *
     * @param tree tree to whose innermost enclosing method or class to return
     * @return the innermost enclosing method or class tree of {@code tree}, or {@code null} if
     *     {@code tree} is inside an annotation
     */
    protected @Nullable Tree getEnclosingClassOrMethod(Tree tree) {
        TreePath path = getPath(tree);
        Tree enclosing = TreePathUtil.enclosingOfKind(path, classMethodAnnotationKinds);
        if (enclosing != null) {
            if (enclosing.getKind() == Kind.ANNOTATION
                    || enclosing.getKind() == Kind.TYPE_ANNOTATION) {
                return null;
            }
            return enclosing;
        }
        Element e = getEnclosingElementForArtificialTree(tree);
        if (e != null) {
            Element enclosingMethodOrClass = e;
            while (enclosingMethodOrClass != null
                    && enclosingMethodOrClass.getKind() != ElementKind.METHOD
                    && !enclosingMethodOrClass.getKind().isClass()
                    && !enclosingMethodOrClass.getKind().isInterface()) {
                enclosingMethodOrClass = enclosingMethodOrClass.getEnclosingElement();
            }
            return declarationFromElement(enclosingMethodOrClass);
        }
        return getCurrentClassTree(tree);
    }

    /**
     * Returns the {@link AnnotatedTypeMirror} of the enclosing type at the location of {@code tree}
     * that is the same type as {@code typeElement}.
     *
     * @param typeElement type of the enclosing type to return
     * @param tree location to use
     * @return the enclosing type at the location of {@code tree} that is the same type as {@code
     *     typeElement}
     */
    public AnnotatedDeclaredType getEnclosingType(TypeElement typeElement, Tree tree) {
        AnnotatedDeclaredType thisType = getSelfType(tree);
        while (!isSameType(thisType.getUnderlyingType(), typeElement.asType())) {
            thisType = thisType.getEnclosingType();
        }
        return thisType;
    }

    /**
     * Returns true if the erasure of {@code type1} is a subtype of the erasure of {@code type2}.
     *
     * @param type1 a type
     * @param type2 a type
     * @return true if the erasure of {@code type1} is a subtype of the erasure of {@code type2}
     */
    private boolean isSubtype(TypeMirror type1, TypeMirror type2) {
        return types.isSubtype(types.erasure(type1), types.erasure(type2));
    }

    /**
     * Returns true if the erasure of {@code type1} is the same type as the erasure of {@code
     * type2}.
     *
     * @param type1 a type
     * @param type2 a type
     * @return true if the erasure of {@code type1} is the same type as the erasure of {@code type2}
     */
    private boolean isSameType(TypeMirror type1, TypeMirror type2) {
        return types.isSameType(types.erasure(type1), types.erasure(type2));
    }

    /**
     * Returns the receiver type of the expression tree, which might be the type of an implicit
     * {@code this}. Returns null if the expression has no explicit or implicit receiver.
     *
     * @param expression the expression for which to determine the receiver type
     * @return the type of the receiver of expression
     */
    public final AnnotatedTypeMirror getReceiverType(ExpressionTree expression) {
        ExpressionTree receiver = TreeUtils.getReceiverTree(expression);
        if (receiver != null) {
            return getAnnotatedType(receiver);
        }

        Element element = TreeUtils.elementFromUse(expression);
        if (element != null && ElementUtils.hasReceiver(element)) {
            // The tree references an element that has a receiver, but the tree does not have an
            // explicit receiver. So, the tree must have an implicit receiver of "this" or
            // "Outer.this".
            return getImplicitReceiverType(expression);
        } else {
            return null;
        }
    }

    /** The type for an instantiated generic method or constructor. */
    public static class ParameterizedExecutableType {
        /** The method's/constructor's type. */
        public final AnnotatedExecutableType executableType;
        /** The types of the generic type arguments. */
        public final List<AnnotatedTypeMirror> typeArgs;
        /** Create a ParameterizedExecutableType. */
        public ParameterizedExecutableType(
                AnnotatedExecutableType executableType, List<AnnotatedTypeMirror> typeArgs) {
            this.executableType = executableType;
            this.typeArgs = typeArgs;
        }

        @Override
        public String toString() {
            if (typeArgs.isEmpty()) {
                return executableType.toString();
            } else {
                StringJoiner typeArgsString = new StringJoiner(",", "<", ">");
                for (AnnotatedTypeMirror atm : typeArgs) {
                    typeArgsString.add(atm.toString());
                }
                return typeArgsString + " " + executableType.toString();
            }
        }
    }

    /**
     * Determines the type of the invoked method based on the passed method invocation tree.
     *
     * <p>The returned method type has all type variables resolved, whether based on receiver type,
     * passed type parameters if any, and method invocation parameter.
     *
     * <p>Subclasses may override this method to customize inference of types or qualifiers based on
     * method invocation parameters.
     *
     * <p>As an implementation detail, this method depends on {@link
     * AnnotatedTypes#asMemberOf(Types, AnnotatedTypeFactory, AnnotatedTypeMirror, Element)}, and
     * customization based on receiver type should be in accordance to its specification.
     *
     * <p>The return type is a pair of the type of the invoked method and the (inferred) type
     * arguments. Note that neither the explicitly passed nor the inferred type arguments are
     * guaranteed to be subtypes of the corresponding upper bounds. See method {@link
     * org.checkerframework.common.basetype.BaseTypeVisitor#checkTypeArguments} for the checks of
     * type argument well-formedness.
     *
     * <p>Note that "this" and "super" constructor invocations are also handled by this method
     * (explicit or implicit ones, at the beginning of a constructor). Method {@link
     * #constructorFromUse(NewClassTree)} is only used for a constructor invocation in a "new"
     * expression.
     *
     * @param tree the method invocation tree
     * @return the method type being invoked with tree and the (inferred) type arguments
     */
    public ParameterizedExecutableType methodFromUse(MethodInvocationTree tree) {
        ExecutableElement methodElt = TreeUtils.elementFromUse(tree);
        AnnotatedTypeMirror receiverType = getReceiverType(tree);
        if (receiverType == null && TreeUtils.isSuperConstructorCall(tree)) {
            // super() calls don't have a receiver, but they should be view-point adapted as if
            // "this" is the receiver.
            receiverType = getSelfType(tree);
        }
        if (receiverType != null && receiverType.getKind() == TypeKind.DECLARED) {
            receiverType = applyCaptureConversion(receiverType);
        }

        ParameterizedExecutableType result = methodFromUse(tree, methodElt, receiverType);
        if (checker.shouldResolveReflection()
                && reflectionResolver.isReflectiveMethodInvocation(tree)) {
            result = reflectionResolver.resolveReflectiveCall(this, tree, result);
        }

        AnnotatedExecutableType method = result.executableType;
        if (method.getReturnType().getKind() == TypeKind.WILDCARD
                && ((AnnotatedWildcardType) method.getReturnType()).isUninferredTypeArgument()) {
            // Get the correct Java type from the tree and use it as the upper bound of the
            // wildcard.
            TypeMirror tm = TreeUtils.typeOf(tree);
            AnnotatedTypeMirror t = toAnnotatedType(tm, false);

            AnnotatedWildcardType wildcard = (AnnotatedWildcardType) method.getReturnType();
            if (ignoreUninferredTypeArguments) {
                // Remove the annotations so that default annotations are used instead.
                // (See call to addDefaultAnnotations below.)
                t.clearAnnotations();
            } else {
                t.replaceAnnotations(wildcard.getExtendsBound().getAnnotations());
            }
            wildcard.setExtendsBound(t);
            addDefaultAnnotations(wildcard);
        }

        return result;
    }

    /**
     * Determines the type of the invoked method based on the passed expression tree, executable
     * element, and receiver type.
     *
     * @param tree either a MethodInvocationTree or a MemberReferenceTree
     * @param methodElt the element of the referenced method
     * @param receiverType the type of the receiver
     * @return the method type being invoked with tree and the (inferred) type arguments
     * @see #methodFromUse(MethodInvocationTree)
     */
    public ParameterizedExecutableType methodFromUse(
            ExpressionTree tree, ExecutableElement methodElt, AnnotatedTypeMirror receiverType) {

        AnnotatedExecutableType memberTypeWithoutOverrides =
                getAnnotatedType(methodElt); // get unsubstituted type
        AnnotatedExecutableType memberTypeWithOverrides =
                (AnnotatedExecutableType)
                        applyFakeOverrides(receiverType, methodElt, memberTypeWithoutOverrides);
        methodFromUsePreSubstitution(tree, memberTypeWithOverrides);

        AnnotatedExecutableType methodType =
                AnnotatedTypes.asMemberOf(
                        types, this, receiverType, methodElt, memberTypeWithOverrides);
        List<AnnotatedTypeMirror> typeargs = new ArrayList<>(methodType.getTypeVariables().size());

        Map<TypeVariable, AnnotatedTypeMirror> typeVarMapping =
                AnnotatedTypes.findTypeArguments(processingEnv, this, tree, methodElt, methodType);

        if (!typeVarMapping.isEmpty()) {
            typeVarMapping = captureMethodTypeArgs(typeVarMapping, memberType.getTypeVariables());
            for (AnnotatedTypeVariable tv : methodType.getTypeVariables()) {
                if (typeVarMapping.get(tv.getUnderlyingType()) == null) {
                    throw new BugInCF(
                            "AnnotatedTypeFactory.methodFromUse:"
                                    + "mismatch between declared method type variables and the inferred method type arguments. "
                                    + "Method type variables: "
                                    + methodType.getTypeVariables()
                                    + "; "
                                    + "Inferred method type arguments: "
                                    + typeVarMapping);
                }

                typeargs.add(typeVarMapping.get(tv.getUnderlyingType()));
            }
            methodType =
                    (AnnotatedExecutableType)
                            typeVarSubstitutor.substitute(typeVarMapping, methodType);
        }

        if (tree.getKind() == Tree.Kind.METHOD_INVOCATION
                && TreeUtils.isMethodInvocation(tree, objectGetClass, processingEnv)) {
            adaptGetClassReturnTypeToReceiver(methodType, receiverType, tree);
        }

        return new ParameterizedExecutableType(methodType, typeargs);
    }

    /**
<<<<<<< HEAD
     * Apply capture conversion to the type arguments of a method invocation.
     *
     * @param typeVarMapping mapping from type variable to its argument
     * @param declTypeVar list of type variable declarations
     * @return a mapping form type variable to its captured type argument
     */
    private Map<TypeVariable, AnnotatedTypeMirror> captureMethodTypeArgs(
            Map<TypeVariable, AnnotatedTypeMirror> typeVarMapping,
            List<AnnotatedTypeVariable> declTypeVar) {
        // TODO: This should happen as part of Java 8 inference.
        // See Issue #979.
        Map<TypeVariable, AnnotatedTypeVariable> typeParameter = new HashMap<>();
        for (AnnotatedTypeVariable t : declTypeVar) {
            typeParameter.put(t.getUnderlyingType(), t);
        }
        Map<TypeVariable, AnnotatedTypeMirror> newTypeVarMapping = new HashMap<>();
        Map<TypeVariable, AnnotatedTypeMirror> capturedTypeMapping = new HashMap<>();
        for (Map.Entry<TypeVariable, AnnotatedTypeMirror> entry : typeVarMapping.entrySet()) {
            AnnotatedTypeMirror originalTypeArg = entry.getValue();
            TypeVariable typeVariable = entry.getKey();
            if (originalTypeArg.containsUninferredTypeArguments()) {
                return typeVarMapping;
            }
            if (originalTypeArg.getKind() == TypeKind.WILDCARD) {
                TypeMirror cap =
                        TypesUtils.freshTypeVariable(
                                originalTypeArg.getUnderlyingType(), processingEnv);
                AnnotatedTypeMirror capturedArg = AnnotatedTypeMirror.createType(cap, this, false);
                newTypeVarMapping.put(typeVariable, capturedArg);
                capturedTypeMapping.put((TypeVariable) cap, capturedArg);
            } else {
                newTypeVarMapping.put(entry.getKey(), entry.getValue());
            }
        }

        List<TypeVariable> order = TypesUtils.order(typeVarMapping.keySet(), types);
        for (TypeVariable typeVariable : order) {
            AnnotatedTypeMirror originalTypeArg = typeVarMapping.get(typeVariable);
            AnnotatedTypeMirror newTypeArg = newTypeVarMapping.get(typeVariable);
            if (TypesUtils.isCaptured(newTypeArg.getUnderlyingType())
                    && originalTypeArg.getKind() == TypeKind.WILDCARD) {
                captureWildcard(
                        newTypeVarMapping,
                        capturedTypeMapping,
                        (AnnotatedWildcardType) originalTypeArg,
                        typeParameter.get(typeVariable),
                        (AnnotatedTypeVariable) newTypeArg);
            }
        }
        return newTypeVarMapping;
=======
     * Given a member and its type, returns the type with fake overrides applied to it.
     *
     * @param receiverType the type of the class that contains member (or a subtype of it)
     * @param member a type member, such as a method or field
     * @param memberType the type of {@code member}
     * @return {@code memberType}, adjusted according to fake overrides
     */
    private AnnotatedTypeMirror applyFakeOverrides(
            AnnotatedTypeMirror receiverType, Element member, AnnotatedTypeMirror memberType) {
        // Currently, handle only methods, not fields.  TODO: Handle fields.
        if (memberType.getKind() != TypeKind.EXECUTABLE) {
            return memberType;
        }

        AnnotationFileElementTypes afet = stubTypes;
        AnnotatedExecutableType methodType =
                (AnnotatedExecutableType) afet.getFakeOverride(member, receiverType);
        if (methodType == null) {
            methodType = (AnnotatedExecutableType) memberType;
        }
        return methodType;
>>>>>>> 813ebfc5
    }

    /**
     * A callback method for the AnnotatedTypeFactory subtypes to customize the handling of the
     * declared method type before type variable substitution.
     *
     * @param tree either a method invocation or a member reference tree
     * @param type declared method type before type variable substitution
     */
    protected void methodFromUsePreSubstitution(ExpressionTree tree, AnnotatedExecutableType type) {
        assert tree instanceof MethodInvocationTree || tree instanceof MemberReferenceTree;
    }

    /**
     * Java special-cases the return type of {@link java.lang.Class#getClass() getClass()}. Though
     * the method has a return type of {@code Class<?>}, the compiler special cases this return-type
     * and changes the bound of the type argument to the erasure of the receiver type. For example:
     *
     * <ul>
     *   <li>{@code x.getClass()} has the type {@code Class< ? extends erasure_of_x >}
     *   <li>{@code someInteger.getClass()} has the type {@code Class< ? extends Integer >}
     * </ul>
     *
     * @param getClassType this must be a type representing a call to Object.getClass otherwise a
     *     runtime exception will be thrown. It is modified by side effect.
     * @param receiverType the receiver type of the method invocation (not the declared receiver
     * @param tree getClass method invocation tree
     */
    protected void adaptGetClassReturnTypeToReceiver(
            AnnotatedExecutableType getClassType,
            AnnotatedTypeMirror receiverType,
            ExpressionTree tree) {

        TypeMirror type = TreeUtils.typeOf(tree);
        AnnotatedTypeMirror returnType = AnnotatedTypeMirror.createType(type, this, false);

        if (returnType == null
                || !(returnType.getKind() == TypeKind.DECLARED)
                || ((AnnotatedDeclaredType) returnType).getTypeArguments().size() != 1) {
            throw new BugInCF(
                    "Unexpected type passed to AnnotatedTypes.adaptGetClassReturnTypeToReceiver%n"
                            + "getClassType=%s%nreceiverType=%s",
                    getClassType, receiverType);
        }

        AnnotatedWildcardType classWildcardArg =
                (AnnotatedWildcardType)
                        ((AnnotatedDeclaredType) getClassType.getReturnType())
                                .getTypeArguments()
                                .get(0);
        getClassType.setReturnType(returnType);

        // Usually, the only locations that will add annotations to the return type are getClass in
        // stub files defaults and propagation tree annotator.  Since getClass is final they cannot
        // come from source code.  Also, since the newBound is an erased type we have no type
        // arguments.  So, we just copy the annotations from the bound of the declared type to the
        // new bound.
        Set<AnnotationMirror> newAnnos = AnnotationUtils.createAnnotationSet();
        Set<AnnotationMirror> typeBoundAnnos =
                getTypeDeclarationBounds(receiverType.getErased().getUnderlyingType());
        Set<AnnotationMirror> wildcardBoundAnnos =
                classWildcardArg.getExtendsBound().getAnnotations();
        for (AnnotationMirror typeBoundAnno : typeBoundAnnos) {
            AnnotationMirror wildcardAnno =
                    qualHierarchy.findAnnotationInSameHierarchy(wildcardBoundAnnos, typeBoundAnno);
            if (qualHierarchy.isSubtype(typeBoundAnno, wildcardAnno)) {
                newAnnos.add(typeBoundAnno);
            } else {
                newAnnos.add(wildcardAnno);
            }
        }
        AnnotatedTypeMirror newTypeArg =
                ((AnnotatedDeclaredType) getClassType.getReturnType()).getTypeArguments().get(0);
        ((AnnotatedTypeVariable) newTypeArg).getUpperBound().replaceAnnotations(newAnnos);
    }

    /**
     * Return the element type of {@code expression}. This is usually the type of {@code
     * expression.itertor().next()}. If {@code expression} is an array, it is the component type of
     * the array.
     *
     * @param expression an expression whose type is an array or implements {@link Iterable}
     * @return the type of {@code expression.itertor().next()} or if {@code expression} is an array,
     *     the component type of the array.
     */
    public AnnotatedTypeMirror getIterableElementType(ExpressionTree expression) {
        return getIterableElementType(expression, getAnnotatedType(expression));
    }

    /**
     * Return the element type of {@code iterableType}. This is usually the type of {@code
     * expression.itertor().next()}. If {@code expression} is an array, it is the component type of
     * the array.
     *
     * @param expression an expression whose type is an array or implements {@link Iterable}
     * @param iterableType the type of the expression
     * @return the type of {@code expression.itertor().next()} or if {@code expression} is an array,
     *     the component type of the array.
     */
    protected AnnotatedTypeMirror getIterableElementType(
            ExpressionTree expression, AnnotatedTypeMirror iterableType) {
        switch (iterableType.getKind()) {
            case ARRAY:
                return ((AnnotatedArrayType) iterableType).getComponentType();
            case WILDCARD:
                return getIterableElementType(
                        expression,
                        ((AnnotatedWildcardType) iterableType).getExtendsBound().deepCopy());
            case TYPEVAR:
                return getIterableElementType(
                        expression, ((AnnotatedTypeVariable) iterableType).getUpperBound());
            case DECLARED:
                AnnotatedDeclaredType dt =
                        AnnotatedTypes.asSuper(this, iterableType, this.iterableDeclType);
                if (dt.getTypeArguments().isEmpty()) {
                    TypeElement e = ElementUtils.getTypeElement(processingEnv, Object.class);
                    return getAnnotatedType(e);
                } else {
                    return dt.getTypeArguments().get(0);
                }

                // TODO: Properly desugar Iterator.next(), which is needed if an annotated JDK has
                // annotations on Iterator#next.
                // The below doesn't work because methodFromUse() assumes that the expression tree
                // matches the method element.
                // TypeElement iteratorElement =
                //         ElementUtils.getTypeElement(processingEnv, Iterator.class);
                // AnnotatedTypeMirror iteratorType =
                //         AnnotatedTypeMirror.createType(iteratorElement.asType(), this, false);
                // Map<TypeVariable, AnnotatedTypeMirror> mapping = new HashMap<>();
                // mapping.put(
                //         (TypeVariable) iteratorElement.getTypeParameters().get(0).asType(),
                //          typeArg);
                // iteratorType = typeVarSubstitutor.substitute(mapping, iteratorType);
                // ExecutableElement next =
                //         TreeUtils.getMethod("java.util.Iterator", "next", 0, processingEnv);
                // ParameterizedExecutableType m = methodFromUse(expression, next, iteratorType);
                // return m.executableType.getReturnType();
            default:
                throw new BugInCF(
                        "AnnotatedTypeFactory.getIterableElementType: not iterable type: "
                                + iterableType);
        }
    }

    /**
     * Determines the type of the invoked constructor based on the passed new class tree.
     *
     * <p>The returned method type has all type variables resolved, whether based on receiver type,
     * passed type parameters if any, and constructor invocation parameter.
     *
     * <p>Subclasses may override this method to customize inference of types or qualifiers based on
     * constructor invocation parameters.
     *
     * <p>As an implementation detail, this method depends on {@link
     * AnnotatedTypes#asMemberOf(Types, AnnotatedTypeFactory, AnnotatedTypeMirror, Element)}, and
     * customization based on receiver type should be in accordance with its specification.
     *
     * <p>The return type is a pair of the type of the invoked constructor and the (inferred) type
     * arguments. Note that neither the explicitly passed nor the inferred type arguments are
     * guaranteed to be subtypes of the corresponding upper bounds. See method {@link
     * org.checkerframework.common.basetype.BaseTypeVisitor#checkTypeArguments} for the checks of
     * type argument well-formedness.
     *
     * <p>Note that "this" and "super" constructor invocations are handled by method {@link
     * #methodFromUse}. This method only handles constructor invocations in a "new" expression.
     *
     * @param tree the constructor invocation tree
     * @return the annotated type of the invoked constructor (as an executable type) and the
     *     (inferred) type arguments
     */
    public ParameterizedExecutableType constructorFromUse(NewClassTree tree) {
        AnnotatedTypeMirror type = fromNewClass(tree);
        addComputedTypeAnnotations(tree, type);

        ExecutableElement ctor = TreeUtils.constructor(tree);
        AnnotatedExecutableType con = getAnnotatedType(ctor); // get unsubstituted type
        if (TreeUtils.hasSyntheticArgument(tree)) {
            AnnotatedExecutableType t =
                    (AnnotatedExecutableType) getAnnotatedType(((JCNewClass) tree).constructor);
            List<AnnotatedTypeMirror> p = new ArrayList<>();
            p.add(t.getParameterTypes().get(0));
            p.addAll(1, con.getParameterTypes());
            t.setParameterTypes(p);
            con = t;
        }

        constructorFromUsePreSubstitution(tree, con);

        con = AnnotatedTypes.asMemberOf(types, this, type, ctor, con);

        List<AnnotatedTypeMirror> typeargs = new ArrayList<>(con.getTypeVariables().size());

        Map<TypeVariable, AnnotatedTypeMirror> typeVarMapping =
                AnnotatedTypes.findTypeArguments(processingEnv, this, tree, ctor, con);

        if (!typeVarMapping.isEmpty()) {
            for (AnnotatedTypeVariable tv : con.getTypeVariables()) {
                typeargs.add(typeVarMapping.get(tv.getUnderlyingType()));
            }
            con = (AnnotatedExecutableType) typeVarSubstitutor.substitute(typeVarMapping, con);
        }

        return new ParameterizedExecutableType(con, typeargs);
    }

    /**
     * A callback method for the AnnotatedTypeFactory subtypes to customize the handling of the
     * declared constructor type before type variable substitution.
     *
     * @param tree a NewClassTree from constructorFromUse()
     * @param type declared method type before type variable substitution
     */
    protected void constructorFromUsePreSubstitution(
            NewClassTree tree, AnnotatedExecutableType type) {}

    /**
     * Returns the return type of the method {@code m}.
     *
     * @param m tree of a method declaration
     * @return the return type of the method
     */
    public AnnotatedTypeMirror getMethodReturnType(MethodTree m) {
        AnnotatedExecutableType methodType = getAnnotatedType(m);
        AnnotatedTypeMirror ret = methodType.getReturnType();
        return ret;
    }

    /**
     * Returns the return type of the method {@code m} at the return statement {@code r}. This
     * implementation just calls {@link #getMethodReturnType(MethodTree)}, but subclasses may
     * override this method to change the type based on the return statement.
     *
     * @param m tree of a method declaration
     * @param r a return statement within method {@code m}
     * @return the return type of the method {@code m} at the return statement {@code r}
     */
    public AnnotatedTypeMirror getMethodReturnType(MethodTree m, ReturnTree r) {
        return getMethodReturnType(m);
    }

    /**
     * Creates an AnnotatedDeclaredType for a NewClassTree. Only adds explicit annotations, unless
     * newClassTree has a diamond operator. In that case, the annotations on the type arguments are
     * inferred using the assignment context and contain defaults.
     *
     * <p>Also, fully annotates the enclosing type of the returned declared type.
     *
     * <p>(Subclass beside {@link GenericAnnotatedTypeFactory} should not override this method.)
     *
     * @param newClassTree NewClassTree
     * @return AnnotatedDeclaredType
     */
    public AnnotatedDeclaredType fromNewClass(NewClassTree newClassTree) {

        AnnotatedDeclaredType enclosingType = (AnnotatedDeclaredType) getReceiverType(newClassTree);

        // Diamond trees that are not anonymous classes.
        if (TreeUtils.isDiamondTree(newClassTree) && newClassTree.getClassBody() == null) {
            AnnotatedDeclaredType type =
                    (AnnotatedDeclaredType) toAnnotatedType(TreeUtils.typeOf(newClassTree), false);
            if (((com.sun.tools.javac.code.Type) type.underlyingType)
                    .tsym
                    .getTypeParameters()
                    .nonEmpty()) {
                Pair<Tree, AnnotatedTypeMirror> ctx = this.visitorState.getAssignmentContext();
                if (ctx != null) {
                    AnnotatedTypeMirror ctxtype = ctx.second;
                    fromNewClassContextHelper(type, ctxtype);
                } else {
                    TreePath p = getPath(newClassTree);
                    AnnotatedTypeMirror ctxtype = TypeArgInferenceUtil.assignedTo(this, p);
                    if (ctxtype != null) {
                        fromNewClassContextHelper(type, ctxtype);
                    } else {
                        // give up trying and set to raw.
                        type.setWasRaw();
                    }
                }
            }
            AnnotatedDeclaredType fromTypeTree =
                    (AnnotatedDeclaredType)
                            TypeFromTree.fromTypeTree(this, newClassTree.getIdentifier());
            type.replaceAnnotations(fromTypeTree.getAnnotations());
            type.setEnclosingType(enclosingType);
            return type;
        } else if (newClassTree.getClassBody() != null) {
            AnnotatedDeclaredType type =
                    (AnnotatedDeclaredType) toAnnotatedType(TreeUtils.typeOf(newClassTree), false);
            // If newClassTree creates an anonymous class, then annotations in this location:
            //   new @HERE Class() {}
            // are on not on the identifier newClassTree, but rather on the modifier newClassTree.
            List<? extends AnnotationTree> annos =
                    newClassTree.getClassBody().getModifiers().getAnnotations();
            type.addAnnotations(TreeUtils.annotationsFromTypeAnnotationTrees(annos));
            type.setEnclosingType(enclosingType);
            return type;
        } else {
            // If newClassTree does not create anonymous class,
            // newClassTree.getIdentifier includes the explicit annotations in this location:
            //   new @HERE Class()
            AnnotatedDeclaredType type =
                    (AnnotatedDeclaredType)
                            TypeFromTree.fromTypeTree(this, newClassTree.getIdentifier());
            type.setEnclosingType(enclosingType);
            return type;
        }
    }

    // This method extracts the ugly hacky parts.
    // This method should be rewritten and in particular diamonds should be
    // implemented cleanly.
    // See Issue 289.
    private void fromNewClassContextHelper(
            AnnotatedDeclaredType type, AnnotatedTypeMirror ctxtype) {
        switch (ctxtype.getKind()) {
            case DECLARED:
                AnnotatedDeclaredType adctx = (AnnotatedDeclaredType) ctxtype;

                if (type.getTypeArguments().size() == adctx.getTypeArguments().size()) {
                    // Try to simply take the type arguments from LHS.
                    List<AnnotatedTypeMirror> oldArgs = type.getTypeArguments();
                    List<AnnotatedTypeMirror> newArgs = adctx.getTypeArguments();
                    for (int i = 0; i < type.getTypeArguments().size(); ++i) {
                        if (!types.isSubtype(
                                newArgs.get(i).underlyingType, oldArgs.get(i).underlyingType)) {
                            // One of the underlying types doesn't match. Give up.
                            return;
                        }
                    }

                    type.setTypeArguments(newArgs);

                    /* It would be nice to call isSubtype for a basic sanity check.
                     * However, the type might not have been completely initialized yet,
                     * so isSubtype might fail.
                     *
                    if (!typeHierarchy.isSubtype(type, ctxtype)) {
                        // Simply taking the newArgs didn't result in a valid subtype.
                        // Give up and simply use the inferred types.
                        type.setTypeArguments(oldArgs);
                    }
                    */
                } else {
                    // TODO: Find a way to determine annotated type arguments.
                    // Look at what Attr and Resolve are doing and rework this whole method.
                }
                break;

            case ARRAY:
                // This new class is in the initializer of an array.
                // The array being created can't have a generic component type,
                // so nothing to be done.
                break;
            case TYPEVAR:
                // TODO: this should NOT be necessary.
                // org.checkerframework.dataflow.cfg.node.MethodAccessNode.MethodAccessNode(ExpressionTree, Node)
                // Uses an ExecutableElement, which did not substitute type variables.
                break;
            case WILDCARD:
                // TODO: look at bounds of wildcard and see whether we can improve.
                break;
            default:
                if (ctxtype.getKind().isPrimitive()) {
                    // See Issue 438. Ignore primitive types for diamond inference - a primitive
                    // type is never a suitable context anyway.
                } else {
                    throw new BugInCF(
                            "AnnotatedTypeFactory.fromNewClassContextHelper: unexpected context: "
                                    + ctxtype
                                    + " ("
                                    + ctxtype.getKind()
                                    + ")");
                }
        }
    }

    /**
     * Returns the annotated boxed type of the given primitive type. The returned type would only
     * have the annotations on the given type.
     *
     * <p>Subclasses may override this method safely to override this behavior.
     *
     * @param type the primitive type
     * @return the boxed declared type of the passed primitive type
     */
    public AnnotatedDeclaredType getBoxedType(AnnotatedPrimitiveType type) {
        TypeElement typeElt = types.boxedClass(type.getUnderlyingType());
        AnnotatedDeclaredType dt = fromElement(typeElt);
        dt.addAnnotations(type.getAnnotations());
        return dt;
    }

    /**
     * Return a primitive type: either the argument, or the result of unboxing it (which might
     * affect its annotations).
     *
     * <p>Subclasses should override {@link #getUnboxedType} rather than this method.
     *
     * @param type a type: a primitive or boxed primitive
     * @return the unboxed variant of the type
     */
    public final AnnotatedPrimitiveType applyUnboxing(AnnotatedTypeMirror type) {
        TypeMirror underlying = type.getUnderlyingType();
        if (TypesUtils.isPrimitive(underlying)) {
            return (AnnotatedPrimitiveType) type;
        } else if (TypesUtils.isBoxedPrimitive(underlying)) {
            return getUnboxedType((AnnotatedDeclaredType) type);
        } else {
            throw new BugInCF("Bad argument to applyUnboxing: " + type);
        }
    }

    /**
     * Returns the annotated primitive type of the given declared type if it is a boxed declared
     * type. Otherwise, it throws <i>IllegalArgumentException</i> exception.
     *
     * <p>In the {@code AnnotatedTypeFactory} implementation, the returned type has the same primary
     * annotations as the given type. Subclasses may override this behavior.
     *
     * @param type the declared type
     * @return the unboxed primitive type
     * @throws IllegalArgumentException if the type given has no unbox conversion
     */
    public AnnotatedPrimitiveType getUnboxedType(AnnotatedDeclaredType type)
            throws IllegalArgumentException {
        PrimitiveType primitiveType = types.unboxedType(type.getUnderlyingType());
        AnnotatedPrimitiveType pt =
                (AnnotatedPrimitiveType) AnnotatedTypeMirror.createType(primitiveType, this, false);
        pt.addAnnotations(type.getAnnotations());
        return pt;
    }

    /**
     * Returns AnnotatedDeclaredType with underlying type String and annotations copied from type.
     * Subclasses may change the annotations.
     *
     * @param type type to convert to String
     * @return AnnotatedTypeMirror that results from converting type to a String type
     */
    // TODO: Test that this is called in all the correct locations
    // See Issue #715
    // https://github.com/typetools/checker-framework/issues/715
    public AnnotatedDeclaredType getStringType(AnnotatedTypeMirror type) {
        TypeMirror stringTypeMirror = TypesUtils.typeFromClass(String.class, types, elements);
        AnnotatedDeclaredType stringATM =
                (AnnotatedDeclaredType)
                        AnnotatedTypeMirror.createType(
                                stringTypeMirror, this, type.isDeclaration());
        stringATM.addAnnotations(type.getEffectiveAnnotations());
        return stringATM;
    }

    /**
     * Returns a widened type if applicable, otherwise returns its first argument.
     *
     * <p>Subclasses should override {@link #getWidenedAnnotations} rather than this method.
     *
     * @param exprType type to possibly widen
     * @param widenedType type to possibly widen to; its annotations are ignored
     * @return if widening is applicable, the result of converting {@code type} to the underlying
     *     type of {@code widenedType}; otherwise {@code type}
     */
    public final AnnotatedTypeMirror getWidenedType(
            AnnotatedTypeMirror exprType, AnnotatedTypeMirror widenedType) {
        TypeKind exprKind = exprType.getKind();
        TypeKind widenedKind = widenedType.getKind();

        if (!TypeKindUtils.isNumeric(widenedKind)) {
            // The target type is not a numeric primitive, so primitive widening is not applicable.
            return exprType;
        }

        AnnotatedPrimitiveType exprPrimitiveType;
        if (TypeKindUtils.isNumeric(exprKind)) {
            exprPrimitiveType = (AnnotatedPrimitiveType) exprType;
        } else if (TypesUtils.isNumericBoxed(exprType.getUnderlyingType())) {
            exprPrimitiveType = getUnboxedType((AnnotatedDeclaredType) exprType);
        } else {
            return exprType;
        }

        switch (TypeKindUtils.getPrimitiveConversionKind(
                exprPrimitiveType.getKind(), widenedType.getKind())) {
            case WIDENING:
                return getWidenedPrimitive(exprPrimitiveType, widenedType.getUnderlyingType());
            case NARROWING:
                return getNarrowedPrimitive(exprPrimitiveType, widenedType.getUnderlyingType());
            case SAME:
                return exprType;
            default:
                throw new Error("unhandled PrimitiveConversionKind");
        }
    }

    /**
     * Applies widening if applicable, otherwise returns its first argument.
     *
     * <p>Subclasses should override {@link #getWidenedAnnotations} rather than this method.
     *
     * @param exprAnnos annotations to possibly widen
     * @param exprTypeMirror type to possibly widen
     * @param widenedType type to possibly widen to; its annotations are ignored
     * @return if widening is applicable, the result of converting {@code type} to the underlying
     *     type of {@code widenedType}; otherwise {@code type}
     */
    public final AnnotatedTypeMirror getWidenedType(
            Set<AnnotationMirror> exprAnnos,
            TypeMirror exprTypeMirror,
            AnnotatedTypeMirror widenedType) {
        AnnotatedTypeMirror exprType = toAnnotatedType(exprTypeMirror, false);
        exprType.replaceAnnotations(exprAnnos);
        return getWidenedType(exprType, widenedType);
    }

    /**
     * Returns an AnnotatedPrimitiveType with underlying type {@code widenedTypeMirror} and with
     * annotations copied or adapted from {@code type}.
     *
     * @param type type to widen; a primitive or boxed primitive
     * @param widenedTypeMirror underlying type for the returned type mirror; a primitive or boxed
     *     primitive (same boxing as {@code type})
     * @return result of converting {@code type} to {@code widenedTypeMirror}
     */
    private AnnotatedPrimitiveType getWidenedPrimitive(
            AnnotatedPrimitiveType type, TypeMirror widenedTypeMirror) {
        AnnotatedPrimitiveType result =
                (AnnotatedPrimitiveType)
                        AnnotatedTypeMirror.createType(
                                widenedTypeMirror, this, type.isDeclaration());
        result.addAnnotations(
                getWidenedAnnotations(type.getAnnotations(), type.getKind(), result.getKind()));
        return result;
    }

    /**
     * Returns annotations applicable to type {@code narrowedTypeKind}, that are copied or adapted
     * from {@code annos}.
     *
     * @param annos annotations to narrow, from a primitive or boxed primitive
     * @param typeKind primitive type to narrow
     * @param narrowedTypeKind target for the returned annotations; a primitive type that is
     *     narrower than {@code typeKind} (in the sense of JLS 5.1.3).
     * @return result of converting {@code annos} from {@code typeKind} to {@code narrowedTypeKind}
     */
    public Set<AnnotationMirror> getNarrowedAnnotations(
            Set<AnnotationMirror> annos, TypeKind typeKind, TypeKind narrowedTypeKind) {
        return annos;
    }

    /**
     * Returns annotations applicable to type {@code widenedTypeKind}, that are copied or adapted
     * from {@code annos}.
     *
     * @param annos annotations to widen, from a primitive or boxed primitive
     * @param typeKind primitive type to widen
     * @param widenedTypeKind target for the returned annotations; a primitive type that is wider
     *     than {@code typeKind} (in the sense of JLS 5.1.2)
     * @return result of converting {@code annos} from {@code typeKind} to {@code widenedTypeKind}
     */
    public Set<AnnotationMirror> getWidenedAnnotations(
            Set<AnnotationMirror> annos, TypeKind typeKind, TypeKind widenedTypeKind) {
        return annos;
    }

    /**
     * Returns the types of the two arguments to the BinaryTree, accounting for widening and
     * unboxing if applicable.
     *
     * @param node a binary tree
     * @return the types of the two arguments
     */
    public Pair<AnnotatedTypeMirror, AnnotatedTypeMirror> binaryTreeArgTypes(BinaryTree node) {
        return binaryTreeArgTypes(
                getAnnotatedType(node.getLeftOperand()), getAnnotatedType(node.getRightOperand()));
    }

    /**
     * Returns the types of the two arguments to the CompoundAssignmentTree, accounting for widening
     * and unboxing if applicable.
     *
     * @param node a compound assignment tree
     * @return the types of the two arguments
     */
    public Pair<AnnotatedTypeMirror, AnnotatedTypeMirror> compoundAssignmentTreeArgTypes(
            CompoundAssignmentTree node) {
        return binaryTreeArgTypes(
                getAnnotatedType(node.getVariable()), getAnnotatedType(node.getExpression()));
    }

    /**
     * Returns the types of the two arguments to a binarya operation, accounting for widening and
     * unboxing if applicable.
     *
     * @param left the type of the left argument of a binary operation
     * @param right the type of the right argument of a binary operation
     * @return the types of the two arguments
     */
    public Pair<AnnotatedTypeMirror, AnnotatedTypeMirror> binaryTreeArgTypes(
            AnnotatedTypeMirror left, AnnotatedTypeMirror right) {
        TypeKind resultTypeKind =
                TypeKindUtils.widenedNumericType(
                        left.getUnderlyingType(), right.getUnderlyingType());
        if (TypeKindUtils.isNumeric(resultTypeKind)) {
            TypeMirror resultTypeMirror = types.getPrimitiveType(resultTypeKind);
            AnnotatedPrimitiveType leftUnboxed = applyUnboxing(left);
            AnnotatedPrimitiveType rightUnboxed = applyUnboxing(right);
            AnnotatedPrimitiveType leftWidened =
                    (leftUnboxed.getKind() == resultTypeKind
                            ? leftUnboxed
                            : getWidenedPrimitive(leftUnboxed, resultTypeMirror));
            AnnotatedPrimitiveType rightWidened =
                    (rightUnboxed.getKind() == resultTypeKind
                            ? rightUnboxed
                            : getWidenedPrimitive(rightUnboxed, resultTypeMirror));
            return Pair.of(leftWidened, rightWidened);
        } else {
            return Pair.of(left, right);
        }
    }

    /**
     * Returns AnnotatedPrimitiveType with underlying type {@code narrowedTypeMirror} and with
     * annotations copied or adapted from {@code type}.
     *
     * <p>Currently this method is called only for primitives that are narrowed at assignments from
     * literal ints, for example, {@code byte b = 1;}. All other narrowing conversions happen at
     * typecasts.
     *
     * @param type type to narrow
     * @param narrowedTypeMirror underlying type for the returned type mirror
     * @return result of converting {@code type} to {@code narrowedTypeMirror}
     */
    public AnnotatedPrimitiveType getNarrowedPrimitive(
            AnnotatedPrimitiveType type, TypeMirror narrowedTypeMirror) {
        AnnotatedPrimitiveType narrowed =
                (AnnotatedPrimitiveType)
                        AnnotatedTypeMirror.createType(
                                narrowedTypeMirror, this, type.isDeclaration());
        narrowed.addAnnotations(type.getAnnotations());
        return narrowed;
    }

    /**
     * Returns the VisitorState instance used by the factory to infer types.
     *
     * @return the VisitorState instance used by the factory to infer types
     */
    public VisitorState getVisitorState() {
        return this.visitorState;
    }

    // **********************************************************************
    // random methods wrapping #getAnnotatedType(Tree) and #fromElement(Tree)
    // with appropriate casts to reduce casts on the client side
    // **********************************************************************

    /**
     * See {@link #getAnnotatedType(Tree)}.
     *
     * @see #getAnnotatedType(Tree)
     */
    public final AnnotatedDeclaredType getAnnotatedType(ClassTree tree) {
        return (AnnotatedDeclaredType) getAnnotatedType((Tree) tree);
    }

    /**
     * See {@link #getAnnotatedType(Tree)}.
     *
     * @see #getAnnotatedType(Tree)
     */
    public final AnnotatedDeclaredType getAnnotatedType(NewClassTree tree) {
        return (AnnotatedDeclaredType) getAnnotatedType((Tree) tree);
    }

    /**
     * See {@link #getAnnotatedType(Tree)}.
     *
     * @see #getAnnotatedType(Tree)
     */
    public final AnnotatedArrayType getAnnotatedType(NewArrayTree tree) {
        return (AnnotatedArrayType) getAnnotatedType((Tree) tree);
    }

    /**
     * See {@link #getAnnotatedType(Tree)}.
     *
     * @see #getAnnotatedType(Tree)
     */
    public final AnnotatedExecutableType getAnnotatedType(MethodTree tree) {
        return (AnnotatedExecutableType) getAnnotatedType((Tree) tree);
    }

    /**
     * See {@link #getAnnotatedType(Element)}.
     *
     * @see #getAnnotatedType(Element)
     */
    public final AnnotatedDeclaredType getAnnotatedType(TypeElement elt) {
        return (AnnotatedDeclaredType) getAnnotatedType((Element) elt);
    }

    /**
     * See {@link #getAnnotatedType(Element)}.
     *
     * @see #getAnnotatedType(Element)
     */
    public final AnnotatedExecutableType getAnnotatedType(ExecutableElement elt) {
        return (AnnotatedExecutableType) getAnnotatedType((Element) elt);
    }

    /**
     * See {@link #fromElement(Element)}.
     *
     * @see #fromElement(Element)
     */
    public final AnnotatedDeclaredType fromElement(TypeElement elt) {
        return (AnnotatedDeclaredType) fromElement((Element) elt);
    }

    /**
     * See {@link #fromElement(Element)}.
     *
     * @see #fromElement(Element)
     */
    public final AnnotatedExecutableType fromElement(ExecutableElement elt) {
        return (AnnotatedExecutableType) fromElement((Element) elt);
    }

    // **********************************************************************
    // Helper methods for this classes
    // **********************************************************************

    /**
     * Determines whether the given annotation is a part of the type system under which this type
     * factory operates. Null is never a supported qualifier; the parameter is nullable to allow the
     * result of canonicalAnnotation to be passed in directly.
     *
     * @param a any annotation
     * @return true if that annotation is part of the type system under which this type factory
     *     operates, false otherwise
     */
    public boolean isSupportedQualifier(@Nullable AnnotationMirror a) {
        if (a == null) {
            return false;
        }
        return isSupportedQualifier(AnnotationUtils.annotationName(a));
    }

    /**
     * Determines whether the given class is a part of the type system under which this type factory
     * operates.
     *
     * @param clazz annotation class
     * @return true if that class is a type qualifier in the type system under which this type
     *     factory operates, false otherwise
     */
    public boolean isSupportedQualifier(Class<? extends Annotation> clazz) {
        return getSupportedTypeQualifiers().contains(clazz);
    }

    /**
     * Determines whether the given class name is a part of the type system under which this type
     * factory operates.
     *
     * @param className fully-qualified annotation class name
     * @return true if that class name is a type qualifier in the type system under which this type
     *     factory operates, false otherwise
     */
    public boolean isSupportedQualifier(String className) {
        return getSupportedTypeQualifierNames().contains(className);
    }

    /**
     * Adds the annotation {@code aliasClass} as an alias for the canonical annotation {@code type}
     * that will be used by the Checker Framework in the alias's place.
     *
     * <p>By specifying the alias/canonical relationship using this method, the elements of the
     * alias are not preserved when the canonical annotation to use is constructed from the alias.
     * If you want the elements to be copied over as well, use {@link
     * #addAliasedTypeAnnotation(Class, Class, boolean, String...)}.
     *
     * @param aliasClass the class of the aliased annotation
     * @param type the canonical annotation
     * @deprecated use {@code addAliasedTypeAnnotation}
     */
    @Deprecated // use addAliasedTypeAnnotation
    protected void addAliasedAnnotation(Class<?> aliasClass, AnnotationMirror type) {
        addAliasedTypeAnnotation(aliasClass, type);
    }

    /**
     * Adds the annotation {@code aliasClass} as an alias for the canonical annotation {@code
     * canonicalAnno} that will be used by the Checker Framework in the alias's place.
     *
     * <p>By specifying the alias/canonical relationship using this method, the elements of the
     * alias are not preserved when the canonical annotation to use is constructed from the alias.
     * If you want the elements to be copied over as well, use {@link
     * #addAliasedTypeAnnotation(Class, Class, boolean, String...)}.
     *
     * @param aliasClass the class of the aliased annotation
     * @param canonicalAnno the canonical annotation
     */
    protected void addAliasedTypeAnnotation(Class<?> aliasClass, AnnotationMirror canonicalAnno) {
        if (getSupportedTypeQualifiers().contains(aliasClass)) {
            throw new BugInCF(
                    "AnnotatedTypeFactory: alias %s should not be in type hierarchy for %s",
                    aliasClass, this.getClass().getSimpleName());
        }
        addAliasedTypeAnnotation(aliasClass.getCanonicalName(), canonicalAnno);
    }

    /**
     * Adds the annotation, whose fully-qualified name is given by {@code aliasName}, as an alias
     * for the canonical annotation {@code canonicalAnno} that will be used by the Checker Framework
     * in the alias's place.
     *
     * <p>Use this method if the alias class is not necessarily on the classpath at Checker
     * Framework compile and run time. Otherwise, use {@link #addAliasedTypeAnnotation(Class,
     * AnnotationMirror)} which prevents the possibility of a typo in the class name.
     *
     * @param aliasName the canonical name of the aliased annotation
     * @param canonicalAnno the canonical annotation
     * @deprecated use {@code addAliasedTypeAnnotation}
     */
    // aliasName is annotated as @FullyQualifiedName because there is no way to confirm that the
    // name of an external annotation is a canoncal name.
    @Deprecated // use addAliasedTypeAnnotation
    protected void addAliasedAnnotation(
            @FullyQualifiedName String aliasName, AnnotationMirror canonicalAnno) {
        addAliasedTypeAnnotation(aliasName, canonicalAnno);
    }

    /**
     * Adds the annotation, whose fully-qualified name is given by {@code aliasName}, as an alias
     * for the canonical annotation {@code canonicalAnno} that will be used by the Checker Framework
     * in the alias's place.
     *
     * <p>Use this method if the alias class is not necessarily on the classpath at Checker
     * Framework compile and run time. Otherwise, use {@link #addAliasedTypeAnnotation(Class,
     * AnnotationMirror)} which prevents the possibility of a typo in the class name.
     *
     * @param aliasName the canonical name of the aliased annotation
     * @param canonicalAnno the canonical annotation
     */
    // aliasName is annotated as @FullyQualifiedName because there is no way to confirm that the
    // name of an external annotation is a canoncal name.
    protected void addAliasedTypeAnnotation(
            @FullyQualifiedName String aliasName, AnnotationMirror canonicalAnno) {

        aliases.put(aliasName, new Alias(aliasName, canonicalAnno, false, null, null));
    }

    /**
     * Adds the annotation {@code aliasClass} as an alias for the canonical annotation {@code
     * canonicalAnno} that will be used by the Checker Framework in the alias's place.
     *
     * <p>You may specify the copyElements flag to indicate whether you want the elements of the
     * alias to be copied over when the canonical annotation is constructed as a copy of {@code
     * canonicalAnno}. Be careful that the framework will try to copy the elements by name matching,
     * so make sure that names and types of the elements to be copied over are exactly the same as
     * the ones in the canonical annotation. Otherwise, an 'Couldn't find element in annotation'
     * error is raised.
     *
     * <p>To facilitate the cases where some of the elements are ignored on purpose when
     * constructing the canonical annotation, this method also provides a varargs {@code
     * ignorableElements} for you to explicitly specify the ignoring rules. For example, {@code
     * org.checkerframework.checker.index.qual.IndexFor} is an alias of {@code
     * org.checkerframework.checker.index.qual.NonNegative}, but the element "value" of
     * {@code @IndexFor} should be ignored when constructing {@code @NonNegative}. In the cases
     * where all elements are ignored, we can simply use {@link #addAliasedTypeAnnotation(Class,
     * AnnotationMirror)} instead.
     *
     * @param aliasClass the class of the aliased annotation
     * @param canonical the canonical annotation
     * @param copyElements a flag that indicates whether you want to copy the elements over when
     *     getting the alias from the canonical annotation
     * @param ignorableElements a list of elements that can be safely dropped when the elements are
     *     being copied over
     * @deprecated use {@code addAliasedTypeAnnotation}
     */
    @Deprecated // use addAliasedTypeAnnotation
    protected void addAliasedAnnotation(
            Class<?> aliasClass,
            Class<?> canonical,
            boolean copyElements,
            String... ignorableElements) {
        addAliasedTypeAnnotation(aliasClass, canonical, copyElements, ignorableElements);
    }

    /**
     * Adds the annotation {@code aliasClass} as an alias for the canonical annotation {@code
     * canonicalClass} that will be used by the Checker Framework in the alias's place.
     *
     * <p>You may specify the copyElements flag to indicate whether you want the elements of the
     * alias to be copied over when the canonical annotation is constructed as a copy of {@code
     * canonicalClass}. Be careful that the framework will try to copy the elements by name
     * matching, so make sure that names and types of the elements to be copied over are exactly the
     * same as the ones in the canonical annotation. Otherwise, an 'Couldn't find element in
     * annotation' error is raised.
     *
     * <p>To facilitate the cases where some of the elements are ignored on purpose when
     * constructing the canonical annotation, this method also provides a varargs {@code
     * ignorableElements} for you to explicitly specify the ignoring rules. For example, {@code
     * org.checkerframework.checker.index.qual.IndexFor} is an alias of {@code
     * org.checkerframework.checker.index.qual.NonNegative}, but the element "value" of
     * {@code @IndexFor} should be ignored when constructing {@code @NonNegative}. In the cases
     * where all elements are ignored, we can simply use {@link #addAliasedTypeAnnotation(Class,
     * AnnotationMirror)} instead.
     *
     * @param aliasClass the class of the aliased annotation
     * @param canonicalClass the class of the canonical annotation
     * @param copyElements a flag that indicates whether you want to copy the elements over when
     *     getting the alias from the canonical annotation
     * @param ignorableElements a list of elements that can be safely dropped when the elements are
     *     being copied over
     */
    protected void addAliasedTypeAnnotation(
            Class<?> aliasClass,
            Class<?> canonicalClass,
            boolean copyElements,
            String... ignorableElements) {
        if (getSupportedTypeQualifiers().contains(aliasClass)) {
            throw new BugInCF(
                    "AnnotatedTypeFactory: alias %s should not be in type hierarchy for %s",
                    aliasClass, this.getClass().getSimpleName());
        }
        addAliasedTypeAnnotation(
                aliasClass.getCanonicalName(), canonicalClass, copyElements, ignorableElements);
    }

    /**
     * Adds the annotation, whose fully-qualified name is given by {@code aliasName}, as an alias
     * for the canonical annotation {@code canonicalAnno} that will be used by the Checker Framework
     * in the alias's place.
     *
     * <p>Use this method if the alias class is not necessarily on the classpath at Checker
     * Framework compile and run time. Otherwise, use {@link #addAliasedTypeAnnotation(Class, Class,
     * boolean, String[])} which prevents the possibility of a typo in the class name.
     *
     * @param aliasName the canonical name of the aliased class
     * @param canonicalAnno the canonical annotation
     * @param copyElements a flag that indicates whether we want to copy the elements over when
     *     getting the alias from the canonical annotation
     * @param ignorableElements a list of elements that can be safely dropped when the elements are
     *     being copied over
     */
    // aliasName is annotated as @FullyQualifiedName because there is no way to confirm that the
    // name of an external annotation is a canoncal name.
    protected void addAliasedTypeAnnotation(
            @FullyQualifiedName String aliasName,
            Class<?> canonicalAnno,
            boolean copyElements,
            String... ignorableElements) {
        // The copyElements argument disambiguates overloading.
        if (!copyElements) {
            throw new BugInCF("Do not call with false");
        }
        aliases.put(
                aliasName,
                new Alias(
                        aliasName,
                        null,
                        copyElements,
                        canonicalAnno.getCanonicalName(),
                        ignorableElements));
    }

    /**
     * Returns the canonical annotation for the passed annotation. Returns null if the passed
     * annotation is not an alias of a canonical one in the framework.
     *
     * <p>A canonical annotation is the internal annotation that will be used by the Checker
     * Framework in the aliased annotation's place.
     *
     * @param a the qualifier to check for an alias
     * @return the canonical annotation, or null if none exists
     */
    public @Nullable AnnotationMirror canonicalAnnotation(AnnotationMirror a) {
        TypeElement elem = (TypeElement) a.getAnnotationType().asElement();
        String qualName = elem.getQualifiedName().toString();
        Alias alias = aliases.get(qualName);
        if (alias == null) {
            return null;
        }
        if (alias.copyElements) {
            AnnotationBuilder builder = new AnnotationBuilder(processingEnv, alias.canonicalName);
            builder.copyElementValuesFromAnnotation(a, alias.ignorableElements);
            return builder.build();
        } else {
            return alias.canonical;
        }
    }

    /**
     * Add the annotation {@code alias} as an alias for the declaration annotation {@code
     * annotation}, where the annotation mirror {@code annotationToUse} will be used instead. If
     * multiple calls are made with the same {@code annotation}, then the {@code annotationToUse}
     * must be the same.
     *
     * <p>The point of {@code annotationToUse} is that it may include elements/fields.
     */
    protected void addAliasedDeclAnnotation(
            Class<? extends Annotation> alias,
            Class<? extends Annotation> annotation,
            AnnotationMirror annotationToUse) {
        Pair<AnnotationMirror, Set<Class<? extends Annotation>>> pair = declAliases.get(annotation);
        if (pair != null) {
            if (!AnnotationUtils.areSame(annotationToUse, pair.first)) {
                throw new BugInCF(
                        "annotationToUse should be the same: %s %s", pair.first, annotationToUse);
            }
        } else {
            pair = Pair.of(annotationToUse, new HashSet<>());
            declAliases.put(annotation, pair);
        }
        Set<Class<? extends Annotation>> aliases = pair.second;
        aliases.add(alias);
    }

    /**
     * Adds the annotation {@code annotation} in the set of declaration annotations that should be
     * inherited. A declaration annotation will be inherited if it is in this list, or if it has the
     * meta-annotation @InheritedAnnotation. The meta-annotation @InheritedAnnotation should be used
     * instead of this method, if possible.
     */
    protected void addInheritedAnnotation(AnnotationMirror annotation) {
        inheritedAnnotations.add(annotation);
    }

    /**
     * A convenience method that converts a {@link TypeMirror} to an empty {@link
     * AnnotatedTypeMirror} using {@link AnnotatedTypeMirror#createType}.
     *
     * @param t the {@link TypeMirror}
     * @param declaration true if the result should be marked as a type declaration
     * @return an {@link AnnotatedTypeMirror} that has {@code t} as its underlying type
     */
    protected final AnnotatedTypeMirror toAnnotatedType(TypeMirror t, boolean declaration) {
        return AnnotatedTypeMirror.createType(t, this, declaration);
    }

    /**
     * Determines an empty annotated type of the given tree. In other words, finds the {@link
     * TypeMirror} for the tree and converts that into an {@link AnnotatedTypeMirror}, but does not
     * add any annotations to the result.
     *
     * <p>Most users will want to use {@link #getAnnotatedType(Tree)} instead; this method is mostly
     * for internal use.
     *
     * @param node the tree to analyze
     * @return the type of {@code node}, without any annotations
     */
    protected final AnnotatedTypeMirror type(Tree node) {
        boolean isDeclaration = TreeUtils.isTypeDeclaration(node);

        // Attempt to obtain the type via JCTree.
        if (TreeUtils.typeOf(node) != null) {
            AnnotatedTypeMirror result = toAnnotatedType(TreeUtils.typeOf(node), isDeclaration);
            return result;
        }

        // Attempt to obtain the type via TreePath (slower).
        TreePath path = this.getPath(node);
        assert path != null
                : "No path or type in tree: " + node + " [" + node.getClass().getSimpleName() + "]";

        TypeMirror t = trees.getTypeMirror(path);
        assert validType(t) : "Invalid type " + t + " for node " + t;

        AnnotatedTypeMirror result = toAnnotatedType(t, isDeclaration);
        return result;
    }

    /**
     * Gets the declaration tree for the element, if the source is available.
     *
     * <p>TODO: would be nice to move this to InternalUtils/TreeUtils.
     *
     * @param elt an element
     * @return the tree declaration of the element if found
     */
    public final Tree declarationFromElement(Element elt) {
        // if root is null, we cannot find any declaration
        if (root == null) {
            return null;
        }
        if (shouldCache && elementToTreeCache.containsKey(elt)) {
            return elementToTreeCache.get(elt);
        }

        // Check for new declarations, outside of the AST.
        if (elt instanceof DetachedVarSymbol) {
            return ((DetachedVarSymbol) elt).getDeclaration();
        }

        // TODO: handle type parameter declarations?
        Tree fromElt;
        // Prevent calling declarationFor on elements we know we don't have
        // the tree for.

        switch (elt.getKind()) {
            case CLASS:
            case ENUM:
            case INTERFACE:
            case ANNOTATION_TYPE:
            case FIELD:
            case ENUM_CONSTANT:
            case METHOD:
            case CONSTRUCTOR:
                fromElt = trees.getTree(elt);
                break;
            default:
                fromElt =
                        com.sun.tools.javac.tree.TreeInfo.declarationFor(
                                (com.sun.tools.javac.code.Symbol) elt,
                                (com.sun.tools.javac.tree.JCTree) root);
                break;
        }
        if (shouldCache) {
            elementToTreeCache.put(elt, fromElt);
        }
        return fromElt;
    }

    /**
     * Returns the current class type being visited by the visitor. The method uses the parameter
     * only if the most enclosing class cannot be found directly.
     *
     * @return type of the most enclosing class being visited
     */
    // This method is used to wrap access to visitorState
    protected final ClassTree getCurrentClassTree(Tree tree) {
        if (visitorState.getClassTree() != null) {
            return visitorState.getClassTree();
        }
        return TreePathUtil.enclosingClass(getPath(tree));
    }

    protected final AnnotatedDeclaredType getCurrentClassType(Tree tree) {
        return getAnnotatedType(getCurrentClassTree(tree));
    }

    /**
     * Returns the receiver type of the current method being visited, and returns null if the
     * visited tree is not within a method or if that method has no receiver (e.g. a static method).
     *
     * <p>The method uses the parameter only if the most enclosing method cannot be found directly.
     *
     * @return receiver type of the most enclosing method being visited
     */
    protected final @Nullable AnnotatedDeclaredType getCurrentMethodReceiver(Tree tree) {
        AnnotatedDeclaredType res = visitorState.getMethodReceiver();
        if (res == null) {
            TreePath path = getPath(tree);
            if (path != null) {
                @SuppressWarnings("interning:assignment.type.incompatible") // used for == test
                @InternedDistinct MethodTree enclosingMethod = TreePathUtil.enclosingMethod(path);
                ClassTree enclosingClass = TreePathUtil.enclosingClass(path);

                boolean found = false;

                for (Tree member : enclosingClass.getMembers()) {
                    if (member.getKind() == Tree.Kind.METHOD) {
                        if (member == enclosingMethod) {
                            found = true;
                        }
                    }
                }

                if (found && enclosingMethod != null) {
                    AnnotatedExecutableType method = getAnnotatedType(enclosingMethod);
                    res = method.getReceiverType();
                    // TODO: three tests fail if one adds the following, which would make
                    // sense, or not?
                    // visitorState.setMethodReceiver(res);
                } else {
                    // We are within an anonymous class or field initializer
                    res = this.getAnnotatedType(enclosingClass);
                }
            }
        }
        return res;
    }

    protected final boolean isWithinConstructor(Tree tree) {
        if (visitorState.getClassType() != null) {
            return visitorState.getMethodTree() != null
                    && TreeUtils.isConstructor(visitorState.getMethodTree());
        }

        MethodTree enclosingMethod = TreePathUtil.enclosingMethod(getPath(tree));
        return enclosingMethod != null && TreeUtils.isConstructor(enclosingMethod);
    }

    /**
     * Gets the path for the given {@link Tree} under the current root by checking from the
     * visitor's current path, and using {@link Trees#getPath(CompilationUnitTree, Tree)} (which is
     * much slower) only if {@code node} is not found on the current path.
     *
     * <p>Note that the given Tree has to be within the current compilation unit, otherwise null
     * will be returned.
     *
     * @param node the {@link Tree} to get the path for
     * @return the path for {@code node} under the current root. Returns null if {@code node} is not
     *     within the current compilation unit.
     */
    public final @Nullable TreePath getPath(@FindDistinct Tree node) {
        assert root != null
                : "AnnotatedTypeFactory.getPath("
                        + node.getKind()
                        + "): root needs to be set when used on trees; factory: "
                        + this.getClass().getSimpleName();

        if (node == null) {
            return null;
        }

        if (artificialTreeToEnclosingElementMap.containsKey(node)) {
            return null;
        }

        if (treePathCache.isCached(node)) {
            return treePathCache.getPath(root, node);
        }

        TreePath currentPath = visitorState.getPath();
        if (currentPath == null) {
            TreePath path = TreePath.getPath(root, node);
            treePathCache.addPath(node, path);
            return path;
        }

        // This method uses multiple heuristics to avoid calling
        // TreePath.getPath()

        // If the current path you are visiting is for this node we are done
        if (currentPath.getLeaf() == node) {
            treePathCache.addPath(node, currentPath);
            return currentPath;
        }

        // When running on Daikon, we noticed that a lot of calls happened
        // within a small subtree containing the node we are currently visiting

        // When testing on Daikon, two steps resulted in the best performance
        if (currentPath.getParentPath() != null) {
            currentPath = currentPath.getParentPath();
            treePathCache.addPath(currentPath.getLeaf(), currentPath);
            if (currentPath.getLeaf() == node) {
                return currentPath;
            }
            if (currentPath.getParentPath() != null) {
                currentPath = currentPath.getParentPath();
                treePathCache.addPath(currentPath.getLeaf(), currentPath);
                if (currentPath.getLeaf() == node) {
                    return currentPath;
                }
            }
        }

        final TreePath pathWithinSubtree = TreePath.getPath(currentPath, node);
        if (pathWithinSubtree != null) {
            treePathCache.addPath(node, pathWithinSubtree);
            return pathWithinSubtree;
        }

        // climb the current path till we see that
        // Works when getPath called on the enclosing method, enclosing
        // class
        TreePath current = currentPath;
        while (current != null) {
            treePathCache.addPath(current.getLeaf(), current);
            if (current.getLeaf() == node) {
                return current;
            }
            current = current.getParentPath();
        }

        // OK, we give up. Use the cache to look up.
        return treePathCache.getPath(root, node);
    }

    /**
     * Gets the {@link Element} representing the declaration of the method enclosing a tree node.
     * This feature is used to record the enclosing methods of {@link Tree}s that are created
     * internally by the checker.
     *
     * <p>TODO: Find a better way to store information about enclosing Trees.
     *
     * @param node the {@link Tree} to get the enclosing method for
     * @return the method {@link Element} enclosing the argument, or null if none has been recorded
     */
    public final Element getEnclosingElementForArtificialTree(Tree node) {
        return artificialTreeToEnclosingElementMap.get(node);
    }

    /**
     * Adds the given mapping from a synthetic (generated) tree to its enclosing element.
     *
     * <p>See {@code
     * org.checkerframework.framework.flow.CFCFGBuilder.CFCFGTranslationPhaseOne.handleArtificialTree(Tree)}.
     *
     * @param tree artifical tree
     * @param enclosing element that encloses {@code tree}
     */
    public final void setEnclosingElementForArtificialTree(Tree tree, Element enclosing) {
        artificialTreeToEnclosingElementMap.put(tree, enclosing);
    }

    /**
     * Assert that the type is a type of valid type mirror, i.e. not an ERROR or OTHER type.
     *
     * @param type an annotated type
     * @return true if the type is a valid annotated type, false otherwise
     */
    static final boolean validAnnotatedType(AnnotatedTypeMirror type) {
        if (type == null) {
            return false;
        }
        return validType(type.getUnderlyingType());
    }

    /**
     * Used for asserting that a type is valid for converting to an annotated type.
     *
     * @return true if {@code type} can be converted to an annotated type, false otherwise
     */
    private static final boolean validType(TypeMirror type) {
        if (type == null) {
            return false;
        }
        switch (type.getKind()) {
            case ERROR:
            case OTHER:
            case PACKAGE:
                return false;
            default:
                return true;
        }
    }

    /**
     * Parses all annotation files in the following order:
     *
     * <ol>
     *   <li>jdk.astub in the same directory as the checker, if it exists and ignorejdkastub option
     *       is not supplied <br>
     *   <li>jdkN.astub, where N is the Java version in the same directory as the checker, if it
     *       exists and ignorejdkastub option is not supplied <br>
     *   <li>Stub files listed in @StubFiles annotation on the checker; must be in same directory as
     *       the checker<br>
     *   <li>Stub files provide via stubs system property <br>
     *   <li>Stub files provide via stubs environment variable <br>
     *   <li>Stub files provide via stubs compiler option
     *   <li>Ajava files provided via ajava compiler option
     * </ol>
     *
     * <p>If a type is annotated with a qualifier from the same hierarchy in more than one stub
     * file, the qualifier in the last stub file is applied.
     *
     * <p>The annotations are stored by side-effecting {@link #stubTypes} and {@link #ajavaTypes}.
     */
    protected void parseAnnotationFiles() {
        stubTypes.parseStubFiles();
        ajavaTypes.parseAjavaFiles();
    }

    /**
     * Returns all of the declaration annotations whose name equals the passed annotation class (or
     * is an alias for it) including annotations:
     *
     * <ul>
     *   <li>on the element
     *   <li>written in stubfiles
     *   <li>inherited from overriden methods, (see {@link InheritedAnnotation})
     *   <li>inherited from superclasses or super interfaces (see {@link Inherited})
     * </ul>
     *
     * @see #getDeclAnnotationNoAliases
     * @param elt the element to retrieve the declaration annotation from
     * @param anno annotation class
     * @return the annotation mirror for anno
     */
    @Override
    public final AnnotationMirror getDeclAnnotation(Element elt, Class<? extends Annotation> anno) {
        return getDeclAnnotation(elt, anno, true);
    }

    /**
     * Returns the actual annotation mirror used to annotate this element, whose name equals the
     * passed annotation class. Returns null if none exists. Does not check for aliases of the
     * annotation class.
     *
     * <p>Call this method from a checker that needs to alias annotations for one purpose and not
     * for another. For example, in the Lock Checker, {@code @LockingFree} and
     * {@code @ReleasesNoLocks} are both aliases of {@code @SideEffectFree} since they are all
     * considered side-effect-free with regard to the set of locks held before and after the method
     * call. However, a {@code synchronized} block is permitted inside a {@code @ReleasesNoLocks}
     * method but not inside a {@code @LockingFree} or {@code @SideEffectFree} method.
     *
     * @see #getDeclAnnotation
     * @param elt the element to retrieve the declaration annotation from
     * @param anno annotation class
     * @return the annotation mirror for anno
     */
    public final AnnotationMirror getDeclAnnotationNoAliases(
            Element elt, Class<? extends Annotation> anno) {
        return getDeclAnnotation(elt, anno, false);
    }

    /**
     * Returns true if the element appears in a stub file (Currently only works for methods,
     * constructors, and fields).
     */
    public boolean isFromStubFile(Element element) {
        return this.getDeclAnnotation(element, FromStubFile.class) != null;
    }

    /**
     * Returns true if the element is from bytecode and the if the element did not appear in a stub
     * file. Currently only works for methods, constructors, and fields.
     */
    public boolean isFromByteCode(Element element) {
        if (isFromStubFile(element)) {
            return false;
        }
        return ElementUtils.isElementFromByteCode(element);
    }

    /**
     * Returns true if redundancy between a stub file and bytecode should be reported.
     *
     * <p>For most type systems the default behavior of returning true is correct. For subcheckers,
     * redundancy in one of the type hierarchies can be ok. Such implementations should return
     * false.
     *
     * @return whether to warn about redundancy between a stub file and bytecode
     */
    public boolean shouldWarnIfStubRedundantWithBytecode() {
        return true;
    }

    /**
     * Returns the actual annotation mirror used to annotate this element, whose name equals the
     * passed annotation class (or is an alias for it). Returns null if none exists. May return the
     * canonical annotation that annotationName is an alias for.
     *
     * <p>This is the private implementation of the same-named, public method.
     *
     * <p>An option is provided to not to check for aliases of annotations. For example, an
     * annotated type factory may use aliasing for a pair of annotations for convenience while
     * needing in some cases to determine a strict ordering between them, such as when determining
     * whether the annotations on an overrider method are more specific than the annotations of an
     * overridden method.
     *
     * @param elt the element to retrieve the annotation from
     * @param annoClass the class the annotation to retrieve
     * @param checkAliases whether to return an annotation mirror for an alias of the requested
     *     annotation class name
     * @return the annotation mirror for the requested annotation, or null if not found
     */
    private AnnotationMirror getDeclAnnotation(
            Element elt, Class<? extends Annotation> annoClass, boolean checkAliases) {
        Set<AnnotationMirror> declAnnos = getDeclAnnotations(elt);

        for (AnnotationMirror am : declAnnos) {
            if (areSameByClass(am, annoClass)) {
                return am;
            }
        }
        // Look through aliases.
        if (checkAliases) {
            Pair<AnnotationMirror, Set<Class<? extends Annotation>>> aliases =
                    declAliases.get(annoClass);
            if (aliases != null) {
                for (Class<? extends Annotation> alias : aliases.second) {
                    for (AnnotationMirror am : declAnnos) {
                        if (areSameByClass(am, alias)) {
                            // TODO: need to copy over elements/fields
                            return aliases.first;
                        }
                    }
                }
            }
        }
        // Not found.
        return null;
    }

    /**
     * Returns all of the declaration annotations on this element including annotations:
     *
     * <ul>
     *   <li>on the element
     *   <li>written in stubfiles
     *   <li>inherited from overriden methods, (see {@link InheritedAnnotation})
     *   <li>inherited from superclasses or super interfaces (see {@link Inherited})
     * </ul>
     *
     * <p>This method returns the actual annotations not their aliases. {@link
     * #getDeclAnnotation(Element, Class)} returns aliases.
     *
     * @param elt the element for which to determine annotations
     * @return all of the declaration annotations on this element, written in stub files, or
     *     inherited
     */
    public Set<AnnotationMirror> getDeclAnnotations(Element elt) {
        Set<AnnotationMirror> cachedValue = cacheDeclAnnos.get(elt);
        if (cachedValue != null) {
            // Found in cache, return result.
            return cachedValue;
        }

        Set<AnnotationMirror> results = AnnotationUtils.createAnnotationSet();
        // Retrieving the annotations from the element.
        // This includes annotations inherited from superclasses, but not superinterfaces or
        // overriden methods.
        List<? extends AnnotationMirror> fromEle = elements.getAllAnnotationMirrors(elt);
        for (AnnotationMirror annotation : fromEle) {
            try {
                results.add(annotation);
            } catch (com.sun.tools.javac.code.Symbol.CompletionFailure cf) {
                // If a CompletionFailure occurs, issue a warning.
                checker.reportWarning(
                        annotation.getAnnotationType().asElement(),
                        "annotation.not.completed",
                        ElementUtils.getQualifiedName(elt),
                        annotation);
            }
        }

        // If parsing annotation files, return only the annotations in the element.
        if (stubTypes.isParsing()
                || ajavaTypes.isParsing()
                || (currentFileAjavaTypes != null && currentFileAjavaTypes.isParsing())) {
            return results;
        }

        // Add annotations from annotation files.
        results.addAll(stubTypes.getDeclAnnotation(elt));
        results.addAll(ajavaTypes.getDeclAnnotation(elt));
        if (currentFileAjavaTypes != null) {
            results.addAll(currentFileAjavaTypes.getDeclAnnotation(elt));
        }

        if (elt.getKind() == ElementKind.METHOD) {
            // Retrieve the annotations from the overridden method's element.
            inheritOverriddenDeclAnnos((ExecutableElement) elt, results);
        } else if (ElementUtils.isTypeDeclaration(elt)) {
            inheritOverriddenDeclAnnosFromTypeDecl(elt.asType(), results);
        }

        // Add the element and its annotations to the cache.
        cacheDeclAnnos.put(elt, results);
        return results;
    }

    /**
     * Adds into {@code results} the inherited declaration annotations found in all elements of the
     * super types of {@code typeMirror}. (Both superclasses and superinterfaces.)
     *
     * @param typeMirror type
     * @param results set of AnnotationMirrors to which this method adds declarations annotations
     */
    private void inheritOverriddenDeclAnnosFromTypeDecl(
            TypeMirror typeMirror, Set<AnnotationMirror> results) {
        List<? extends TypeMirror> superTypes = types.directSupertypes(typeMirror);
        for (TypeMirror superType : superTypes) {
            TypeElement elt = TypesUtils.getTypeElement(superType);
            if (elt == null) {
                continue;
            }
            Set<AnnotationMirror> superAnnos = getDeclAnnotations(elt);
            for (AnnotationMirror annotation : superAnnos) {
                List<? extends AnnotationMirror> annotationsOnAnnotation;
                try {
                    annotationsOnAnnotation =
                            annotation.getAnnotationType().asElement().getAnnotationMirrors();
                } catch (com.sun.tools.javac.code.Symbol.CompletionFailure cf) {
                    // Fix for Issue 348: If a CompletionFailure occurs, issue a warning.
                    checker.reportWarning(
                            annotation.getAnnotationType().asElement(),
                            "annotation.not.completed",
                            ElementUtils.getQualifiedName(elt),
                            annotation);
                    continue;
                }
                if (containsSameByClass(annotationsOnAnnotation, Inherited.class)
                        || AnnotationUtils.containsSameByName(inheritedAnnotations, annotation)) {
                    addOrMerge(results, annotation);
                }
            }
        }
    }

    /**
     * Adds into {@code results} the declaration annotations found in all elements that the method
     * element {@code elt} overrides.
     *
     * @param elt method element
     * @param results {@code elt} local declaration annotations. The ones found in stub files and in
     *     the element itself.
     */
    private void inheritOverriddenDeclAnnos(ExecutableElement elt, Set<AnnotationMirror> results) {
        Map<AnnotatedDeclaredType, ExecutableElement> overriddenMethods =
                AnnotatedTypes.overriddenMethods(elements, this, elt);

        if (overriddenMethods != null) {
            for (ExecutableElement superElt : overriddenMethods.values()) {
                Set<AnnotationMirror> superAnnos = getDeclAnnotations(superElt);

                for (AnnotationMirror annotation : superAnnos) {
                    List<? extends AnnotationMirror> annotationsOnAnnotation;
                    try {
                        annotationsOnAnnotation =
                                annotation.getAnnotationType().asElement().getAnnotationMirrors();
                    } catch (com.sun.tools.javac.code.Symbol.CompletionFailure cf) {
                        // Fix for Issue 348: If a CompletionFailure occurs,
                        // issue a warning.
                        checker.reportWarning(
                                annotation.getAnnotationType().asElement(),
                                "annotation.not.completed",
                                ElementUtils.getQualifiedName(elt),
                                annotation);
                        continue;
                    }
                    if (containsSameByClass(annotationsOnAnnotation, InheritedAnnotation.class)
                            || AnnotationUtils.containsSameByName(
                                    inheritedAnnotations, annotation)) {
                        addOrMerge(results, annotation);
                    }
                }
            }
        }
    }

    private void addOrMerge(Set<AnnotationMirror> results, AnnotationMirror annotation) {
        if (AnnotationUtils.containsSameByName(results, annotation)) {
            /*
             * TODO: feature request: figure out a way to merge multiple annotations
             * of the same kind. For some annotations this might mean merging some
             * arrays, for others it might mean converting a single annotation into a
             * container annotation. We should define a protected method for subclasses
             * to adapt the behavior.
             * For now, do nothing and just take the first, most concrete, annotation.
            AnnotationMirror prev = null;
            for (AnnotationMirror an : results) {
                if (AnnotationUtils.areSameByName(an, annotation)) {
                    prev = an;
                    break;
                }
            }
            results.remove(prev);
            AnnotationMirror merged = ...;
            results.add(merged);
            */
        } else {
            results.add(annotation);
        }
    }

    /**
     * Returns a list of all declaration annotations used to annotate the element, which have a
     * meta-annotation (i.e., an annotation on that annotation) with class {@code
     * metaAnnotationClass}.
     *
     * @param element the element for which to determine annotations
     * @param metaAnnotationClass the class of the meta-annotation that needs to be present
     * @return a list of pairs {@code (anno, metaAnno)} where {@code anno} is the annotation mirror
     *     at {@code element}, and {@code metaAnno} is the annotation mirror (of type {@code
     *     metaAnnotationClass}) used to meta-annotate the declaration of {@code anno}
     */
    public List<Pair<AnnotationMirror, AnnotationMirror>> getDeclAnnotationWithMetaAnnotation(
            Element element, Class<? extends Annotation> metaAnnotationClass) {
        List<Pair<AnnotationMirror, AnnotationMirror>> result = new ArrayList<>();
        Set<AnnotationMirror> annotationMirrors = getDeclAnnotations(element);

        for (AnnotationMirror candidate : annotationMirrors) {
            List<? extends AnnotationMirror> metaAnnotationsOnAnnotation;
            try {
                metaAnnotationsOnAnnotation =
                        candidate.getAnnotationType().asElement().getAnnotationMirrors();
            } catch (com.sun.tools.javac.code.Symbol.CompletionFailure cf) {
                // Fix for Issue 309: If a CompletionFailure occurs, issue a warning.
                // I didn't find a nicer alternative to check whether the Symbol can be completed.
                // The completer field of a Symbol might be non-null also in successful cases.
                // Issue a warning (exception only happens once) and continue.
                checker.reportWarning(
                        candidate.getAnnotationType().asElement(),
                        "annotation.not.completed",
                        ElementUtils.getQualifiedName(element),
                        candidate);
                continue;
            }
            // First call copier, if exception, continue normal modula laws.
            for (AnnotationMirror ma : metaAnnotationsOnAnnotation) {
                if (areSameByClass(ma, metaAnnotationClass)) {
                    // This candidate has the right kind of meta-annotation.
                    // It might be a real contract, or a list of contracts.
                    if (isListForRepeatedAnnotation(candidate)) {
                        List<AnnotationMirror> wrappedCandidates =
                                AnnotationUtils.getElementValueArray(
                                        candidate, "value", AnnotationMirror.class, false);
                        for (AnnotationMirror wrappedCandidate : wrappedCandidates) {
                            result.add(Pair.of(wrappedCandidate, ma));
                        }
                    } else {
                        result.add(Pair.of(candidate, ma));
                    }
                }
            }
        }
        return result;
    }

    /** Cache for {@link #isListForRepeatedAnnotation}. */
    private final Map<DeclaredType, Boolean> isListForRepeatedAnnotationCache = new HashMap<>();

    /**
     * Returns true if the given annotation is a wrapper for multiple repeated annotations.
     *
     * @param a an annotation that might be a wrapper
     * @return true if the argument is a wrapper for multiple repeated annotations
     */
    private boolean isListForRepeatedAnnotation(AnnotationMirror a) {
        DeclaredType annotationType = a.getAnnotationType();
        Boolean resultObject = isListForRepeatedAnnotationCache.get(annotationType);
        if (resultObject != null) {
            return resultObject;
        }
        boolean result = isListForRepeatedAnnotationImplementation(annotationType);
        isListForRepeatedAnnotationCache.put(annotationType, result);
        return result;
    }

    /**
     * Returns true if the annotation is a wrapper for multiple repeated annotations.
     *
     * @param annotationType the declaration of the annotation to test
     * @return true if the annotation is a wrapper for multiple repeated annotations
     */
    private boolean isListForRepeatedAnnotationImplementation(DeclaredType annotationType) {
        TypeMirror enclosingType = annotationType.getEnclosingType();
        if (enclosingType == null) {
            return false;
        }
        if (!annotationType.asElement().getSimpleName().contentEquals("List")) {
            return false;
        }
        List<? extends Element> annoElements = annotationType.asElement().getEnclosedElements();
        if (annoElements.size() != 1) {
            return false;
        }
        // TODO: should check that the type of the single element is: "array of enclosingType".
        return true;
    }

    /**
     * Returns a list of all annotations used to annotate this element, which have a meta-annotation
     * (i.e., an annotation on that annotation) with class {@code metaAnnotationClass}.
     *
     * @param element the element at which to look for annotations
     * @param metaAnnotationClass the class of the meta-annotation that needs to be present
     * @return a list of pairs {@code (anno, metaAnno)} where {@code anno} is the annotation mirror
     *     at {@code element}, and {@code metaAnno} is the annotation mirror used to annotate {@code
     *     anno}.
     */
    public List<Pair<AnnotationMirror, AnnotationMirror>> getAnnotationWithMetaAnnotation(
            Element element, Class<? extends Annotation> metaAnnotationClass) {
        List<Pair<AnnotationMirror, AnnotationMirror>> result = new ArrayList<>();
        Set<AnnotationMirror> annotationMirrors = AnnotationUtils.createAnnotationSet();

        // Consider real annotations.
        annotationMirrors.addAll(getAnnotatedType(element).getAnnotations());

        // Consider declaration annotations
        annotationMirrors.addAll(getDeclAnnotations(element));

        // Go through all annotations found.
        for (AnnotationMirror annotation : annotationMirrors) {
            List<? extends AnnotationMirror> annotationsOnAnnotation =
                    annotation.getAnnotationType().asElement().getAnnotationMirrors();
            for (AnnotationMirror a : annotationsOnAnnotation) {
                if (areSameByClass(a, metaAnnotationClass)) {
                    result.add(Pair.of(annotation, a));
                }
            }
        }
        return result;
    }

    /**
     * Whether or not the {@code annotatedTypeMirror} has a qualifier parameter.
     *
     * @param annotatedTypeMirror AnnotatedTypeMirror to check
     * @param top the top of the hierarchy to check
     * @return true if the type has a qualifier parameter
     */
    public boolean hasQualifierParameterInHierarchy(
            AnnotatedTypeMirror annotatedTypeMirror, AnnotationMirror top) {
        return AnnotationUtils.containsSame(
                getQualifierParameterHierarchies(annotatedTypeMirror), top);
    }

    /**
     * Whether or not the {@code element} has a qualifier parameter.
     *
     * @param element element to check
     * @param top the top of the hierarchy to check
     * @return true if the type has a qualifier parameter
     */
    public boolean hasQualifierParameterInHierarchy(
            @Nullable Element element, AnnotationMirror top) {
        if (element == null) {
            return false;
        }
        return AnnotationUtils.containsSame(getQualifierParameterHierarchies(element), top);
    }

    /**
     * Returns whether the {@code HasQualifierParameter} annotation was explicitly written on {@code
     * element} for the hierarchy given by {@code top}.
     *
     * @param element the Element to check
     * @param top the top qualifier for the hierarchy to check
     * @return whether the class given by {@code element} has been explicitly annotated with {@code
     *     HasQualifierParameter} for the given hierarchy
     */
    public boolean hasExplicitQualifierParameterInHierarchy(Element element, AnnotationMirror top) {
        return AnnotationUtils.containsSame(
                getSupportedAnnotationsInElementAnnotation(element, HasQualifierParameter.class),
                top);
    }

    /**
     * Returns whether the {@code NoQualifierParameter} annotation was explicitly written on {@code
     * element} for the hierarchy given by {@code top}.
     *
     * @param element the Element to check
     * @param top the top qualifier for the hierarchy to check
     * @return whether the class given by {@code element} has been explicitly annotated with {@code
     *     NoQualifierParameter} for the given hierarchy
     */
    public boolean hasExplicitNoQualifierParameterInHierarchy(
            Element element, AnnotationMirror top) {
        return AnnotationUtils.containsSame(
                getSupportedAnnotationsInElementAnnotation(element, NoQualifierParameter.class),
                top);
    }

    /**
     * Returns the set of top annotations representing all the hierarchies for which this type has a
     * qualifier parameter.
     *
     * @param annotatedType AnnotatedTypeMirror to check
     * @return the set of top annotations representing all the hierarchies for which this type has a
     *     qualifier parameter
     */
    public Set<AnnotationMirror> getQualifierParameterHierarchies(
            AnnotatedTypeMirror annotatedType) {
        while (annotatedType.getKind() == TypeKind.TYPEVAR
                || annotatedType.getKind() == TypeKind.WILDCARD) {
            if (annotatedType.getKind() == TypeKind.TYPEVAR) {
                annotatedType = ((AnnotatedTypeVariable) annotatedType).getUpperBound();
            } else if (annotatedType.getKind() == TypeKind.WILDCARD) {
                annotatedType = ((AnnotatedWildcardType) annotatedType).getSuperBound();
            }
        }

        if (annotatedType.getKind() != TypeKind.DECLARED) {
            return Collections.emptySet();
        }

        AnnotatedDeclaredType declaredType = (AnnotatedDeclaredType) annotatedType;
        Element element = declaredType.getUnderlyingType().asElement();
        if (element == null) {
            return Collections.emptySet();
        }
        return getQualifierParameterHierarchies(element);
    }

    /**
     * Returns the set of top annotations representing all the hierarchies for which this element
     * has a qualifier parameter.
     *
     * @param element the Element to check
     * @return the set of top annotations representing all the hierarchies for which this element
     *     has a qualifier parameter
     */
    public Set<AnnotationMirror> getQualifierParameterHierarchies(Element element) {
        if (!ElementUtils.isTypeDeclaration(element)) {
            return Collections.emptySet();
        }

        Set<AnnotationMirror> found = AnnotationUtils.createAnnotationSet();
        found.addAll(
                getSupportedAnnotationsInElementAnnotation(element, HasQualifierParameter.class));
        Set<AnnotationMirror> hasQualifierParameterTops = AnnotationUtils.createAnnotationSet();
        PackageElement packageElement = ElementUtils.enclosingPackage(element);

        // Traverse all packages containing this element.
        while (packageElement != null) {
            Set<AnnotationMirror> packageDefaultTops =
                    getSupportedAnnotationsInElementAnnotation(
                            packageElement, HasQualifierParameter.class);
            hasQualifierParameterTops.addAll(packageDefaultTops);

            packageElement = ElementUtils.parentPackage(packageElement, elements);
        }

        Set<AnnotationMirror> noQualifierParamClasses =
                getSupportedAnnotationsInElementAnnotation(element, NoQualifierParameter.class);
        for (AnnotationMirror anno : hasQualifierParameterTops) {
            if (!AnnotationUtils.containsSame(noQualifierParamClasses, anno)) {
                found.add(anno);
            }
        }

        return found;
    }

    /**
     * Returns a set of supported annotation mirrors corresponding to the annotation classes listed
     * in the value element of an annotation with class {@code annoClass} on {@code element}.
     *
     * @param element the Element to check
     * @param annoClass the class for an annotation that's written on elements, whose value element
     *     is a list of annotation classes
     * @return the set of supported annotations with classes listed in the value element of an
     *     annotation with class {@code annoClass} on the {@code element}. Returns an empty set if
     *     {@code annoClass} is not written on {@code element} or {@code element} is null.
     */
    private Set<AnnotationMirror> getSupportedAnnotationsInElementAnnotation(
            @Nullable Element element, Class<? extends Annotation> annoClass) {
        if (element == null) {
            return Collections.emptySet();
        }
        // TODO: caching
        AnnotationMirror annotation = getDeclAnnotation(element, annoClass);
        if (annotation == null) {
            return Collections.emptySet();
        }

        Set<AnnotationMirror> found = AnnotationUtils.createAnnotationSet();
        List<@CanonicalName Name> qualClasses =
                AnnotationUtils.getElementValueClassNames(annotation, "value", true);
        for (Name qual : qualClasses) {
            AnnotationMirror annotationMirror = AnnotationBuilder.fromName(elements, qual);
            if (isSupportedQualifier(annotationMirror)) {
                found.add(annotationMirror);
            }
        }
        return found;
    }

    /** The implementation of the visitor for #containsUninferredTypeArguments. */
    private final SimpleAnnotatedTypeScanner<Boolean, Void> uninferredTypeArgumentScanner =
            new SimpleAnnotatedTypeScanner<>(
                    (type, p) ->
                            type.getKind() == TypeKind.WILDCARD
                                    && ((AnnotatedWildcardType) type).isUninferredTypeArgument(),
                    Boolean::logicalOr,
                    false);

    /**
     * Returns whether this type or any component type is a wildcard type for which Java 7 type
     * inference is insufficient. See issue 979, or the documentation on AnnotatedWildcardType.
     *
     * @param type type to check
     * @return whether this type or any component type is a wildcard type for which Java 7 type
     *     inference is insufficient
     */
    public boolean containsUninferredTypeArguments(AnnotatedTypeMirror type) {
        return uninferredTypeArgumentScanner.visit(type);
    }

    /**
     * Returns a wildcard type to be used as a type argument when the correct type could not be
     * inferred. The wildcard will be marked as an uninferred wildcard so that {@link
     * AnnotatedWildcardType#isUninferredTypeArgument()} returns true.
     *
     * <p>This method should only be used by type argument inference.
     * org.checkerframework.framework.util.AnnotatedTypes.inferTypeArguments(ProcessingEnvironment,
     * AnnotatedTypeFactory, ExpressionTree, ExecutableElement)
     *
     * @param typeVar TypeVariable which could not be inferred
     * @return a wildcard that is marked as an uninferred type argument
     */
    public AnnotatedWildcardType getUninferredWildcardType(AnnotatedTypeVariable typeVar) {
        final boolean intersectionType;
        final TypeMirror boundType;
        if (typeVar.getUpperBound().getKind() == TypeKind.INTERSECTION) {
            boundType = typeVar.getUpperBound().directSupertypes().get(0).getUnderlyingType();
            intersectionType = true;
        } else {
            boundType = typeVar.getUnderlyingType().getUpperBound();
            intersectionType = false;
        }

        WildcardType wc = types.getWildcardType(boundType, null);
        AnnotatedWildcardType wctype =
                (AnnotatedWildcardType) AnnotatedTypeMirror.createType(wc, this, false);
        wctype.setTypeVariable(typeVar.getUnderlyingType());
        if (!intersectionType) {
            wctype.setExtendsBound(typeVar.getUpperBound().deepCopy());
        } else {
            wctype.getExtendsBound().addAnnotations(typeVar.getUpperBound().getAnnotations());
        }
        wctype.setSuperBound(typeVar.getLowerBound().deepCopy());
        wctype.addAnnotations(typeVar.getAnnotations());
        addDefaultAnnotations(wctype);
        wctype.setUninferredTypeArgument();
        return wctype;
    }

    /**
     * Returns the function type that this member reference targets.
     *
     * <p>The function type is the type of the single method declared in the functional interface
     * adapted as if it were invoked using the functional interface as the receiver expression.
     *
     * <p>The target type of a member reference is the type to which it is assigned or casted.
     *
     * @param tree member reference tree
     * @return the function type that this method reference targets
     */
    public AnnotatedExecutableType getFunctionTypeFromTree(MemberReferenceTree tree) {
        return getFnInterfaceFromTree(tree).second;
    }

    /**
     * Returns the function type that this lambda targets.
     *
     * <p>The function type is the type of the single method declared in the functional interface
     * adapted as if it were invoked using the functional interface as the receiver expression.
     *
     * <p>The target type of a lambda is the type to which it is assigned or casted.
     *
     * @param tree lambda expression tree
     * @return the function type that this lambda targets
     */
    public AnnotatedExecutableType getFunctionTypeFromTree(LambdaExpressionTree tree) {
        return getFnInterfaceFromTree(tree).second;
    }

    /**
     * Returns the functional interface and the function type that this lambda or member references
     * targets.
     *
     * <p>The function type is the type of the single method declared in the functional interface
     * adapted as if it were invoked using the functional interface as the receiver expression.
     *
     * <p>The target type of a lambda or a method reference is the type to which it is assigned or
     * casted.
     *
     * @param tree lambda expression tree or member reference tree
     * @return the functional interface and the function type that this method reference or lambda
     *     targets
     */
    public Pair<AnnotatedTypeMirror, AnnotatedExecutableType> getFnInterfaceFromTree(Tree tree) {

        // Functional interface
        AnnotatedTypeMirror functionalInterfaceType = getFunctionalInterfaceType(tree);
        if (functionalInterfaceType.getKind() == TypeKind.DECLARED) {
            makeGroundTargetType(
                    (AnnotatedDeclaredType) functionalInterfaceType,
                    (DeclaredType) TreeUtils.typeOf(tree));
        }

        // Functional method
        Element fnElement = TreeUtils.findFunction(tree, processingEnv);

        // Function type
        AnnotatedExecutableType functionType =
                (AnnotatedExecutableType)
                        AnnotatedTypes.asMemberOf(types, this, functionalInterfaceType, fnElement);

        return Pair.of(functionalInterfaceType, functionType);
    }

    /**
     * Get the AnnotatedDeclaredType for the FunctionalInterface from assignment context of the
     * method reference or lambda expression which may be a variable assignment, a method call, or a
     * cast.
     *
     * <p>The assignment context is not always correct, so we must search up the AST. It will
     * recursively search for lambdas nested in lambdas.
     *
     * @param tree the tree of the lambda or method reference
     * @return the functional interface type or an uninferred type argument
     */
    private AnnotatedTypeMirror getFunctionalInterfaceType(Tree tree) {

        Tree parentTree = getPath(tree).getParentPath().getLeaf();
        switch (parentTree.getKind()) {
            case PARENTHESIZED:
                return getFunctionalInterfaceType(parentTree);

            case TYPE_CAST:
                TypeCastTree cast = (TypeCastTree) parentTree;
                assert isFunctionalInterface(
                        trees.getTypeMirror(getPath(cast.getType())), parentTree, tree);
                AnnotatedTypeMirror castATM = getAnnotatedType(cast.getType());
                if (castATM.getKind() == TypeKind.INTERSECTION) {
                    AnnotatedIntersectionType itype = (AnnotatedIntersectionType) castATM;
                    for (AnnotatedTypeMirror t : itype.directSupertypes()) {
                        if (TypesUtils.isFunctionalInterface(
                                t.getUnderlyingType(), getProcessingEnv())) {
                            return t;
                        }
                    }
                    // We should never reach here: isFunctionalInterface performs the same check
                    // and would have raised an error already.
                    throw new BugInCF(
                            "Expected the type of a cast tree in an assignment context to contain a functional interface bound. "
                                    + "Found type: %s for tree: %s in lambda tree: %s",
                            castATM, cast, tree);
                }
                return castATM;

            case NEW_CLASS:
                NewClassTree newClass = (NewClassTree) parentTree;
                int indexOfLambda = newClass.getArguments().indexOf(tree);
                ParameterizedExecutableType con = this.constructorFromUse(newClass);
                AnnotatedTypeMirror constructorParam =
                        AnnotatedTypes.getAnnotatedTypeMirrorOfParameter(
                                con.executableType, indexOfLambda);
                assert isFunctionalInterface(
                        constructorParam.getUnderlyingType(), parentTree, tree);
                return constructorParam;

            case NEW_ARRAY:
                NewArrayTree newArray = (NewArrayTree) parentTree;
                AnnotatedArrayType newArrayATM = getAnnotatedType(newArray);
                AnnotatedTypeMirror elementATM = newArrayATM.getComponentType();
                assert isFunctionalInterface(elementATM.getUnderlyingType(), parentTree, tree);
                return elementATM;

            case METHOD_INVOCATION:
                MethodInvocationTree method = (MethodInvocationTree) parentTree;
                int index = method.getArguments().indexOf(tree);
                ParameterizedExecutableType exe = this.methodFromUse(method);
                AnnotatedTypeMirror param =
                        AnnotatedTypes.getAnnotatedTypeMirrorOfParameter(exe.executableType, index);
                if (param.getKind() == TypeKind.WILDCARD) {
                    // param is an uninferred wildcard.
                    TypeMirror typeMirror = TreeUtils.typeOf(tree);
                    param = AnnotatedTypeMirror.createType(typeMirror, this, false);
                    addDefaultAnnotations(param);
                }
                assert isFunctionalInterface(param.getUnderlyingType(), parentTree, tree);
                return param;

            case VARIABLE:
                VariableTree varTree = (VariableTree) parentTree;
                assert isFunctionalInterface(TreeUtils.typeOf(varTree), parentTree, tree);
                return getAnnotatedType(varTree.getType());

            case ASSIGNMENT:
                AssignmentTree assignmentTree = (AssignmentTree) parentTree;
                assert isFunctionalInterface(TreeUtils.typeOf(assignmentTree), parentTree, tree);
                return getAnnotatedType(assignmentTree.getVariable());

            case RETURN:
                Tree enclosing =
                        TreePathUtil.enclosingOfKind(
                                getPath(parentTree),
                                new HashSet<>(
                                        Arrays.asList(
                                                Tree.Kind.METHOD, Tree.Kind.LAMBDA_EXPRESSION)));

                if (enclosing.getKind() == Tree.Kind.METHOD) {
                    MethodTree enclosingMethod = (MethodTree) enclosing;
                    return getAnnotatedType(enclosingMethod.getReturnType());
                } else {
                    LambdaExpressionTree enclosingLambda = (LambdaExpressionTree) enclosing;
                    AnnotatedExecutableType methodExe = getFunctionTypeFromTree(enclosingLambda);
                    return methodExe.getReturnType();
                }

            case LAMBDA_EXPRESSION:
                LambdaExpressionTree enclosingLambda = (LambdaExpressionTree) parentTree;
                AnnotatedExecutableType methodExe = getFunctionTypeFromTree(enclosingLambda);
                return methodExe.getReturnType();

            case CONDITIONAL_EXPRESSION:
                ConditionalExpressionTree conditionalExpressionTree =
                        (ConditionalExpressionTree) parentTree;
                final AnnotatedTypeMirror falseType =
                        getAnnotatedType(conditionalExpressionTree.getFalseExpression());
                final AnnotatedTypeMirror trueType =
                        getAnnotatedType(conditionalExpressionTree.getTrueExpression());

                // Known cases where we must use LUB because falseType/trueType will not be equal:
                // a) when one of the types is a type variable that extends a functional interface
                //    or extends a type variable that extends a functional interface
                // b) When one of the two sides of the expression is a reference to a sub-interface.
                //   e.g.   interface ConsumeStr {
                //              public void consume(String s)
                //          }
                //          interface SubConsumer extends ConsumeStr {
                //              default void someOtherMethod() { ... }
                //          }
                //   SubConsumer s = ...;
                //   ConsumeStr stringConsumer = (someCondition) ? s : System.out::println;
                AnnotatedTypeMirror conditionalType =
                        AnnotatedTypes.leastUpperBound(this, trueType, falseType);
                assert isFunctionalInterface(conditionalType.getUnderlyingType(), parentTree, tree);
                return conditionalType;

            default:
                throw new BugInCF(
                        "Could not find functional interface from assignment context. "
                                + "Unexpected tree type: "
                                + parentTree.getKind()
                                + " For lambda tree: "
                                + tree);
        }
    }

    private boolean isFunctionalInterface(TypeMirror typeMirror, Tree contextTree, Tree tree) {
        if (typeMirror.getKind() == TypeKind.WILDCARD) {
            // Ignore wildcards, because they are uninferred type arguments.
            return true;
        }
        Type type = (Type) typeMirror;

        if (!TypesUtils.isFunctionalInterface(type, processingEnv)) {
            if (type.getKind() == TypeKind.INTERSECTION) {
                IntersectionType itype = (IntersectionType) type;
                for (TypeMirror t : itype.getBounds()) {
                    if (TypesUtils.isFunctionalInterface(t, processingEnv)) {
                        // As long as any of the bounds is a functional interface
                        // we should be fine.
                        return true;
                    }
                }
            }
            throw new BugInCF(
                    "Expected the type of %s tree in assignment context to be a functional interface. "
                            + "Found type: %s for tree: %s in lambda tree: %s",
                    contextTree.getKind(), type, contextTree, tree);
        }
        return true;
    }

    /**
     * Create the ground target type of the functional interface.
     *
     * <p>Basically, it replaces the wildcards with their bounds doing a capture conversion like glb
     * for extends bounds.
     *
     * @see "JLS 9.9"
     * @param functionalType the functional interface type
     * @param groundTargetJavaType the Java type as found by javac
     */
    private void makeGroundTargetType(
            AnnotatedDeclaredType functionalType, DeclaredType groundTargetJavaType) {
        if (functionalType.getTypeArguments().isEmpty()) {
            return;
        }

        List<AnnotatedTypeParameterBounds> bounds =
                this.typeVariablesFromUse(
                        functionalType,
                        (TypeElement) functionalType.getUnderlyingType().asElement());

        List<AnnotatedTypeMirror> newTypeArguments =
                new ArrayList<>(functionalType.getTypeArguments());
        boolean sizesDiffer =
                functionalType.getTypeArguments().size()
                        != groundTargetJavaType.getTypeArguments().size();

        for (int i = 0; i < functionalType.getTypeArguments().size(); i++) {
            AnnotatedTypeMirror argType = functionalType.getTypeArguments().get(i);
            if (argType.getKind() == TypeKind.WILDCARD) {
                AnnotatedWildcardType wildcardType = (AnnotatedWildcardType) argType;

                TypeMirror wildcardUbType = wildcardType.getExtendsBound().getUnderlyingType();

                if (wildcardType.isUninferredTypeArgument()) {
                    // Keep the uninferred type so that it is ignored by later subtyping and
                    // containment checks.
                    newTypeArguments.set(i, wildcardType);
                } else if (isExtendsWildcard(wildcardType)) {
                    TypeMirror correctArgType;
                    if (sizesDiffer) {
                        // The java type is raw.
                        TypeMirror typeParamUbType =
                                bounds.get(i).getUpperBound().getUnderlyingType();
                        correctArgType =
                                TypesUtils.greatestLowerBound(
                                        typeParamUbType,
                                        wildcardUbType,
                                        this.checker.getProcessingEnvironment());
                    } else {
                        correctArgType = groundTargetJavaType.getTypeArguments().get(i);
                    }

                    final AnnotatedTypeMirror newArg;
                    if (types.isSameType(wildcardUbType, correctArgType)) {
                        newArg = wildcardType.getExtendsBound().deepCopy();
                    } else if (correctArgType.getKind() == TypeKind.TYPEVAR) {
                        newArg = this.toAnnotatedType(correctArgType, false);
                        AnnotatedTypeVariable newArgAsTypeVar = (AnnotatedTypeVariable) newArg;
                        newArgAsTypeVar
                                .getUpperBound()
                                .replaceAnnotations(
                                        wildcardType.getExtendsBound().getAnnotations());
                        newArgAsTypeVar
                                .getLowerBound()
                                .replaceAnnotations(wildcardType.getSuperBound().getAnnotations());
                    } else {
                        newArg = this.toAnnotatedType(correctArgType, false);
                        newArg.replaceAnnotations(wildcardType.getExtendsBound().getAnnotations());
                    }
                    newTypeArguments.set(i, newArg);
                } else {
                    newTypeArguments.set(i, wildcardType.getSuperBound());
                }
            }
        }
        functionalType.setTypeArguments(newTypeArguments);

        // When the groundTargetJavaType is different from the underlying type of functionalType,
        // only the main annotations are copied.  Add default annotations in places without
        // annotations.
        addDefaultAnnotations(functionalType);
    }

    /**
     * Return true if {@code type} should be captured.
     *
     * <ul>
     *   <li>{@code type} and {@code typeMirror} must both be declared types.
     *   <li>{@code type} must not be a raw type, must not have an uninferred type argument, and
     *       must have a wildcard as a type argument.
     *   <li>{@code typeMirror} must have a captured type as a type argument.
     * </ul>
     *
     * @param type annotated type to capture
     * @param typeMirror underlying Java type
     * @return true if {@code type} should be captured
     */
    private boolean shouldCapture(AnnotatedTypeMirror type, TypeMirror typeMirror) {
        if (type.getKind() != TypeKind.DECLARED) {
            return false;
        }
        if (typeMirror.getKind() != TypeKind.DECLARED) {
            throw new BugInCF("Expected declared type mirror: %s, type: %s", typeMirror, type);
        }

        DeclaredType capturedTypeMirror = (DeclaredType) typeMirror;
        AnnotatedDeclaredType uncapturedType = (AnnotatedDeclaredType) type;
        if (capturedTypeMirror.getTypeArguments().isEmpty()) {
            return false;
        }

        if (uncapturedType.wasRaw() || uncapturedType.containsUninferredTypeArguments()) {
            return false;
        }

        if (capturedTypeMirror.getTypeArguments().size()
                != uncapturedType.getTypeArguments().size()) {
            throw new BugInCF(
                    "Not the same number of type arguments: capturedTypeMirror: %s uncapturedType: %s",
                    capturedTypeMirror, uncapturedType);
        }

        for (int i = 0; i < capturedTypeMirror.getTypeArguments().size(); i++) {
            TypeMirror capturedTypeArgTM = capturedTypeMirror.getTypeArguments().get(i);
            AnnotatedTypeMirror uncapturedTypeArg = uncapturedType.getTypeArguments().get(i);
            if (uncapturedTypeArg.getKind() != TypeKind.WILDCARD) {
                continue;
            }
            if (TypesUtils.isCaptured(capturedTypeArgTM)
                    || capturedTypeArgTM.getKind() != TypeKind.WILDCARD) {
                return true;
            }
        }
        return false;
    }

    /**
     * Apply capture conversion.
     *
     * <p>Capture conversion is the process of converting wildcards in a generic type to fresh type
     * variables. See <a
     * href="https://docs.oracle.com/javase/specs/jls/se11/html/jls-5.html#jls-5.1.10">JLS
     * 5.1.10</a> for all the details.
     *
     * <p>If {@code type} is not a declared type or if it does not have any wildcard type arguments,
     * this method returns {@code type}.
     *
     * @param typeToCapture type to capture
     * @return the captured type
     */
    public AnnotatedTypeMirror applyCaptureConversion(AnnotatedTypeMirror typeToCapture) {
        TypeMirror capturedTypeMirror = types.capture(typeToCapture.getUnderlyingType());
        return applyCaptureConversion(typeToCapture, capturedTypeMirror);
    }

    /**
     * Apply capture conversion.
     *
     * <p>Capture conversion is the process of converting wildcards in a generic type to fresh type
     * variables. See <a
     * href="https://docs.oracle.com/javase/specs/jls/se11/html/jls-5.html#jls-5.1.10">JLS
     * 5.1.10</a> for all the details.
     *
     * <p>If {@code type} is not a declared type or if it does not have any wildcard type arguments,
     * this method returns {@code type}.
     *
     * @param type type to capture
     * @param typeMirror type from the Java compiler that has captured wildcards, which are used as
     *     the underlying type of the captured wildcards
     * @return the captured type
     */
    public AnnotatedTypeMirror applyCaptureConversion(
            AnnotatedTypeMirror type, TypeMirror typeMirror) {
        if (!shouldCapture(type, typeMirror)) {
            if (type.containsUninferredTypeArguments()
                    && typeMirror.getKind() == TypeKind.DECLARED
                    && type.getKind() == TypeKind.DECLARED) {
                // If capture conversion is not applied because the type contains uninferred
                // wildcards, then mark any uncaptured wildcards as "uninferred".
                DeclaredType capturedTypeMirror = (DeclaredType) typeMirror;
                AnnotatedDeclaredType uncapturedType = (AnnotatedDeclaredType) type;
                for (int i = 0; i < capturedTypeMirror.getTypeArguments().size(); i++) {
                    TypeMirror capturedTypeArgTM = capturedTypeMirror.getTypeArguments().get(i);
                    AnnotatedTypeMirror uncapturedTypeArg =
                            uncapturedType.getTypeArguments().get(i);
                    if (uncapturedTypeArg.getKind() != TypeKind.WILDCARD) {
                        continue;
                    }
                    if (TypesUtils.isCaptured(capturedTypeArgTM)
                            || capturedTypeArgTM.getKind() != TypeKind.WILDCARD) {
                        ((AnnotatedWildcardType) uncapturedTypeArg).setUninferredTypeArgument();
                    }
                }
            }
            return type;
        }

        DeclaredType capturedTypeMirror = (DeclaredType) typeMirror;
        AnnotatedDeclaredType uncapturedType = (AnnotatedDeclaredType) type;
        AnnotatedDeclaredType capturedType =
                (AnnotatedDeclaredType)
                        AnnotatedTypeMirror.createType(capturedTypeMirror, this, false);
        capturedType.getTypeArguments(); // initialize the type arguments

        AnnotatedDeclaredType typeDeclaration =
                (AnnotatedDeclaredType)
                        getAnnotatedType(uncapturedType.getUnderlyingType().asElement());

        // A mapping from type variable to its type argument in the captured type.
        Map<TypeVariable, AnnotatedTypeMirror> typeVariableMapping = new HashMap<>();
        // A mapping from the captured type to the annotated captured type.
        Map<TypeVariable, AnnotatedTypeMirror> capturedTypeMapping = new HashMap<>();
        List<AnnotatedTypeMirror> newTypeArgs = new ArrayList<>();
        for (int i = 0; i < typeDeclaration.getTypeArguments().size(); i++) {
            TypeVariable typeVarTypeMirror =
                    (TypeVariable) typeDeclaration.getTypeArguments().get(i).getUnderlyingType();
            AnnotatedTypeMirror uncapturedTypeArg = uncapturedType.getTypeArguments().get(i);
            AnnotatedTypeMirror capturedTypeArg = capturedType.getTypeArguments().get(i);
            if (uncapturedTypeArg.getKind() == TypeKind.WILDCARD) {
                if (TypesUtils.isCaptured(capturedTypeArg.getUnderlyingType())) {
                    // The type argument is a captured type. Use the type argument from the newly
                    // created and yet-to-be annotated capturedType. (The annotations are added as
                    // part of capturing the wildcard.)
                    typeVariableMapping.put(typeVarTypeMirror, capturedTypeArg);
                    // Also, add a mapping from the captured type mirror to the annotated captured
                    // type, so that if one captured type refers to another, the correct annotated
                    // type is used.
                    capturedTypeMapping.put(
                            ((AnnotatedTypeVariable) capturedTypeArg).getUnderlyingType(),
                            capturedTypeArg);
                    newTypeArgs.add(capturedTypeArg);
                } else {
                    // If the bounds of the captured wildcard are the same, then it is converted to
                    // a declared type. This seems to be a violation of the JLS, but javac does
                    // this, so the Checker Framework must do it.
                    typeVariableMapping.put(typeVarTypeMirror, capturedTypeArg);
                    newTypeArgs.add(capturedTypeArg);
                    AnnotatedTypeReplacer.replace(
                            ((AnnotatedWildcardType) uncapturedTypeArg).getSuperBound(),
                            capturedTypeArg);
                }
            } else {
                // The type argument is not a captured type. Use the type argument from
                // uncapturedType, which is fully annotated.
                typeVariableMapping.put(typeVarTypeMirror, uncapturedTypeArg);
                newTypeArgs.add(uncapturedTypeArg);
            }
        }

        // Use the mapping above to substitute the type variables in capturedType.
        capturedType =
                (AnnotatedDeclaredType)
                        typeVarSubstitutor.substituteWithoutCopyingTypeArguments(
                                typeVariableMapping, capturedType);

        // Loop through the type arguments and set the annotations of each captured type.
        List<TypeVariable> orderToCapture = TypesUtils.order(capturedTypeMapping.keySet(), types);
        for (TypeVariable capture : orderToCapture) {
            AnnotatedTypeMirror capturedTypeArg = capturedTypeMapping.get(capture);
            int i = capturedTypeMirror.getTypeArguments().indexOf(capture);
            AnnotatedTypeMirror uncapturedTypeArg = uncapturedType.getTypeArguments().get(i);
            AnnotatedTypeVariable typeVariable =
                    (AnnotatedTypeVariable) typeDeclaration.getTypeArguments().get(i);
            captureWildcard(
                    typeVariableMapping,
                    capturedTypeMapping,
                    (AnnotatedWildcardType) uncapturedTypeArg,
                    typeVariable,
                    (AnnotatedTypeVariable) capturedTypeArg);
            newTypeArgs.remove(i);
            newTypeArgs.add(i, capturedTypeArg);
        }

        capturedType.setTypeArguments(newTypeArgs);

        capturedType.addAnnotations(uncapturedType.getAnnotations());
        return capturedType;
    }

    /**
     * Set the annotated bounds for fresh type variable {@code capturedArg}, so that it is the
     * capture of {@code wildcard}.
     *
     * @param typeVariableMapping mapping from a (type mirror) type variable to its (annotated type
     *     mirror) type argument
     * @param capturedTypeMapping mapping from captured type mirror to its annotated type mirror
     * @param wildcard wildcard to capture
     * @param typeVariable type variable for which {@code wildcard} is a type argument
     * @param capturedArg the fresh type variable which is side-effected by this method
     */
    private void captureWildcard(
            Map<TypeVariable, AnnotatedTypeMirror> typeVariableMapping,
            Map<TypeVariable, AnnotatedTypeMirror> capturedTypeMapping,
            AnnotatedWildcardType wildcard,
            AnnotatedTypeVariable typeVariable,
            AnnotatedTypeVariable capturedArg) {
        AnnotatedTypeMirror typeVarUpperBound =
                typeVarSubstitutor.substituteWithoutCopyingTypeArguments(
                        typeVariableMapping, typeVariable.getUpperBound());

        AnnotatedTypeMirror upperBound =
                AnnotatedTypes.greatestLowerBound(
                        this, typeVarUpperBound, wildcard.getExtendsBound());
        // The greatestLowerBound method makes a copy of the typeVarUpperBound, so if it
        // used any captured type, then the copy of the captured type must be substituted with
        // the exact AnnotatedTypeVariable in capturedTypeMapping.
        upperBound =
                typeVarSubstitutor.substituteWithoutCopyingTypeArguments(
                        capturedTypeMapping, upperBound);
        capturedArg.setUpperBound(upperBound);

        AnnotatedTypeMirror lowerBound =
                AnnotatedTypes.leastUpperBound(
                        this, typeVariable.getLowerBound(), wildcard.getSuperBound());
        lowerBound =
                typeVarSubstitutor.substituteWithoutCopyingTypeArguments(
                        capturedTypeMapping, lowerBound);
        capturedArg.setLowerBound(lowerBound);

        AnnotationMirrorSet p =
                new AnnotationMirrorSet(capturedArg.getUpperBound().getAnnotations());
        p.retainAll(capturedArg.getLowerBound().getAnnotations());
        capturedArg.replaceAnnotations(p);
    }

    /**
     * Check that a wildcard is an extends wildcard.
     *
     * @param awt the wildcard type
     * @return true if awt is an extends wildcard
     */
    private boolean isExtendsWildcard(AnnotatedWildcardType awt) {
        return awt.getUnderlyingType().getSuperBound() == null;
    }

    /** Accessor for the element utilities. */
    public Elements getElementUtils() {
        return this.elements;
    }

    /** Accessor for the tree utilities. */
    public Trees getTreeUtils() {
        return this.trees;
    }

    /** Accessor for the processing environment. */
    public ProcessingEnvironment getProcessingEnv() {
        return this.processingEnv;
    }

    /** Matches addition of a constant. */
    static final Pattern plusConstant = Pattern.compile(" *\\+ *(-?[0-9]+)$");
    /** Matches subtraction of a constant. */
    static final Pattern minusConstant = Pattern.compile(" *- *(-?[0-9]+)$");

    /**
     * Given an expression, split it into a subexpression and a constant offset. For example:
     *
     * <pre>{@code
     * "a" => <"a", "0">
     * "a + 5" => <"a", "5">
     * "a + -5" => <"a", "-5">
     * "a - 5" => <"a", "-5">
     * }</pre>
     *
     * There are methods that can only take as input an expression that represents a JavaExpression.
     * The purpose of this is to pre-process expressions to make those methods more likely to
     * succeed.
     *
     * @param expression an expression to remove a constant offset from
     * @return a sub-expression and a constant offset. The offset is "0" if this routine is unable
     *     to splite the given expression
     */
    // TODO: generalize.  There is no reason this couldn't handle arbitrary addition and subtraction
    // expressions, given the Index Checker's support for OffsetEquation.  That might even make its
    // implementation simpler.
    public static Pair<String, String> getExpressionAndOffset(String expression) {
        String expr = expression;
        String offset = "0";

        // Is this normalization necessary?
        // Remove surrrounding whitespace.
        expr = expr.trim();
        // Remove surrounding parentheses.
        if (expr.matches("^\\([^()]\\)")) {
            expr = expr.substring(1, expr.length() - 2).trim();
        }

        Matcher mPlus = plusConstant.matcher(expr);
        Matcher mMinus = minusConstant.matcher(expr);
        if (mPlus.find()) {
            expr = expr.substring(0, mPlus.start());
            offset = mPlus.group(1);
        } else if (mMinus.find()) {
            expr = expr.substring(0, mMinus.start());
            offset = negateConstant(mMinus.group(1));
        }

        if (offset.equals("-0")) {
            offset = "0";
        }

        expr = expr.intern();
        offset = offset.intern();

        return Pair.of(expr, offset);
    }

    /**
     * Given an expression string, returns its negation.
     *
     * @param constantExpression a string representing an integer constant
     * @return the negation of constantExpression
     */
    // Also see Subsequence.negateString which is similar but more sophisticated.
    public static String negateConstant(String constantExpression) {
        if (constantExpression.startsWith("-")) {
            return constantExpression.substring(1);
        } else {
            if (constantExpression.startsWith("+")) {
                constantExpression = constantExpression.substring(1);
            }
            return "-" + constantExpression;
        }
    }

    /**
     * Returns {@code null} or an annotated type mirror that type argument inference should assume
     * {@code expressionTree} is assigned to.
     *
     * <p>If {@code null} is returned, inference proceeds normally.
     *
     * <p>If a type is returned, then inference assumes that {@code expressionTree} was asigned to
     * it. This biases the inference algorithm toward the annotations in the returned type. In
     * particular, if the annotations on type variables in invariant positions are a super type of
     * the annotations inferred, the super type annotations are chosen.
     *
     * <p>This implementation returns null, but subclasses may override this method to return a
     * type.
     *
     * @param expressionTree an expression which has no assignment context and for which type
     *     arguments need to be inferred
     * @return {@code null} or an annotated type mirror that inferrence should pretend {@code
     *     expressionTree} is assigned to
     */
    public @Nullable AnnotatedTypeMirror getDummyAssignedTo(ExpressionTree expressionTree) {
        return null;
    }

    /**
     * Checks that the annotation {@code am} has the name of {@code annoClass}. Values are ignored.
     *
     * <p>This method is faster than {@link AnnotationUtils#areSameByClass(AnnotationMirror, Class)}
     * because it caches the name of the class rather than computing it each time.
     *
     * @param am the AnnotationMirror whose class to compare
     * @param annoClass the class to compare
     * @return true if annoclass is the class of am
     */
    public boolean areSameByClass(AnnotationMirror am, Class<? extends Annotation> annoClass) {
        if (!shouldCache) {
            return AnnotationUtils.areSameByName(am, annoClass.getCanonicalName());
        }
        String canonicalName = annotationClassNames.get(annoClass);
        if (canonicalName == null) {
            canonicalName = annoClass.getCanonicalName();
            assert canonicalName != null : "@AssumeAssertion(nullness): assumption";
            annotationClassNames.put(annoClass, canonicalName);
        }
        return AnnotationUtils.areSameByName(am, canonicalName);
    }

    /**
     * Checks that the collection contains the annotation. Using Collection.contains does not always
     * work, because it does not use areSame for comparison.
     *
     * <p>This method is faster than {@link AnnotationUtils#containsSameByClass(Collection, Class)}
     * because is caches the name of the class rather than computing it each time.
     *
     * @param c a collection of AnnotationMirrors
     * @param anno the annotation class to search for in c
     * @return true iff c contains anno, according to areSameByClass
     */
    public boolean containsSameByClass(
            Collection<? extends AnnotationMirror> c, Class<? extends Annotation> anno) {
        return getAnnotationByClass(c, anno) != null;
    }

    /**
     * Returns the AnnotationMirror in {@code c} that has the same class as {@code anno}.
     *
     * <p>This method is faster than {@link AnnotationUtils#getAnnotationByClass(Collection, Class)}
     * because is caches the name of the class rather than computing it each time.
     *
     * @param c a collection of AnnotationMirrors
     * @param anno the class to search for in c
     * @return AnnotationMirror with the same class as {@code anno} iff c contains anno, according
     *     to areSameByClass; otherwise, {@code null}
     */
    public @Nullable AnnotationMirror getAnnotationByClass(
            Collection<? extends AnnotationMirror> c, Class<? extends Annotation> anno) {
        for (AnnotationMirror an : c) {
            if (areSameByClass(an, anno)) {
                return an;
            }
        }
        return null;
    }

    /**
     * Changes the type of {@code rhsATM} when being assigned to a field, for use by whole-program
     * inference. The default implementation does nothing.
     *
     * @param lhsTree the tree for the field whose type will be changed
     * @param element the element for the field whose type will be changed
     * @param fieldName the name of the field whose type will be changed
     * @param rhsATM the type of the expression being assigned to the field, which is side-effected
     *     by this method
     */
    public void wpiAdjustForUpdateField(
            Tree lhsTree, Element element, String fieldName, AnnotatedTypeMirror rhsATM) {}

    /**
     * Changes the type of {@code rhsATM} when being assigned to anything other than a field, for
     * use by whole-program inference. The default implementation does nothing.
     *
     * @param rhsATM the type of the rhs of the pseudo-assignment, which is side-effected by this
     *     method
     */
    public void wpiAdjustForUpdateNonField(AnnotatedTypeMirror rhsATM) {}

    /**
     * Side-effects the method or constructor annotations to make any desired changes before writing
     * to an annotation file.
     *
     * @param methodAnnos the method or constructor annotations to modify
     */
    public void prepareMethodForWriting(AMethod methodAnnos) {
        // This implementation does nothing.
    }

    /**
     * Side-effects the method or constructor annotations to make any desired changes before writing
     * to an ajava file.
     *
     * @param methodAnnos the method or constructor annotations to modify
     */
    public void prepareMethodForWriting(
            WholeProgramInferenceJavaParserStorage.CallableDeclarationAnnos methodAnnos) {
        // This implementation does nothing.
    }

    /**
     * Does {@code anno}, which is an {@link org.checkerframework.framework.qual.AnnotatedFor}
     * annotation, apply to this checker?
     *
     * @param anno an {@link org.checkerframework.framework.qual.AnnotatedFor} annotation
     * @return whether {@code anno} applies to this checker
     */
    public boolean doesAnnotatedForApplyToThisChecker(AnnotationMirror anno) {
        List<String> annoForCheckers =
                AnnotationUtils.getElementValueArray(anno, "value", String.class, false);
        for (String annoForChecker : annoForCheckers) {
            if (checker.getUpstreamCheckerNames().contains(annoForChecker)
                    || CheckerMain.matchesFullyQualifiedProcessor(
                            annoForChecker, checker.getUpstreamCheckerNames(), true)) {
                return true;
            }
        }
        return false;
    }
}<|MERGE_RESOLUTION|>--- conflicted
+++ resolved
@@ -2152,7 +2152,6 @@
     }
 
     /**
-<<<<<<< HEAD
      * Apply capture conversion to the type arguments of a method invocation.
      *
      * @param typeVarMapping mapping from type variable to its argument
@@ -2203,7 +2202,9 @@
             }
         }
         return newTypeVarMapping;
-=======
+    }
+
+    /**
      * Given a member and its type, returns the type with fake overrides applied to it.
      *
      * @param receiverType the type of the class that contains member (or a subtype of it)
@@ -2225,7 +2226,6 @@
             methodType = (AnnotatedExecutableType) memberType;
         }
         return methodType;
->>>>>>> 813ebfc5
     }
 
     /**
