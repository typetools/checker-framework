package org.checkerframework.framework.type;

// The imports from com.sun are all @jdk.Exported and therefore somewhat safe to use.
// Try to avoid using non-@jdk.Exported classes.

import com.sun.source.tree.AnnotationTree;
import com.sun.source.tree.AssignmentTree;
import com.sun.source.tree.BinaryTree;
import com.sun.source.tree.ClassTree;
import com.sun.source.tree.CompilationUnitTree;
import com.sun.source.tree.CompoundAssignmentTree;
import com.sun.source.tree.ConditionalExpressionTree;
import com.sun.source.tree.ExpressionTree;
import com.sun.source.tree.LambdaExpressionTree;
import com.sun.source.tree.MemberReferenceTree;
import com.sun.source.tree.MethodInvocationTree;
import com.sun.source.tree.MethodTree;
import com.sun.source.tree.NewArrayTree;
import com.sun.source.tree.NewClassTree;
import com.sun.source.tree.ReturnTree;
import com.sun.source.tree.Tree;
import com.sun.source.tree.Tree.Kind;
import com.sun.source.tree.TypeCastTree;
import com.sun.source.tree.VariableTree;
import com.sun.source.util.TreePath;
import com.sun.source.util.Trees;
import com.sun.tools.javac.code.Type;
import com.sun.tools.javac.processing.JavacProcessingEnvironment;
import com.sun.tools.javac.util.Options;
import java.io.BufferedReader;
import java.io.File;
import java.io.IOException;
import java.io.InputStreamReader;
import java.lang.annotation.Annotation;
import java.lang.annotation.ElementType;
import java.lang.annotation.Inherited;
import java.lang.annotation.Target;
import java.net.URL;
import java.nio.charset.StandardCharsets;
import java.util.ArrayList;
import java.util.Arrays;
import java.util.Collection;
import java.util.Collections;
import java.util.EnumSet;
import java.util.Enumeration;
import java.util.HashMap;
import java.util.HashSet;
import java.util.IdentityHashMap;
import java.util.List;
import java.util.Map;
import java.util.Set;
import java.util.StringJoiner;
import java.util.regex.Matcher;
import java.util.regex.Pattern;
import java.util.stream.Collectors;
import javax.annotation.processing.ProcessingEnvironment;
import javax.lang.model.element.AnnotationMirror;
import javax.lang.model.element.Element;
import javax.lang.model.element.ElementKind;
import javax.lang.model.element.ExecutableElement;
import javax.lang.model.element.Name;
import javax.lang.model.element.PackageElement;
import javax.lang.model.element.TypeElement;
import javax.lang.model.element.VariableElement;
import javax.lang.model.type.DeclaredType;
import javax.lang.model.type.IntersectionType;
import javax.lang.model.type.PrimitiveType;
import javax.lang.model.type.TypeKind;
import javax.lang.model.type.TypeMirror;
import javax.lang.model.type.TypeVariable;
import javax.lang.model.util.Elements;
import javax.lang.model.util.Types;
import javax.tools.Diagnostic;
import org.checkerframework.afu.scenelib.el.AMethod;
import org.checkerframework.afu.scenelib.el.ATypeElement;
import org.checkerframework.checker.formatter.qual.FormatMethod;
import org.checkerframework.checker.initialization.qual.UnderInitialization;
import org.checkerframework.checker.interning.qual.FindDistinct;
import org.checkerframework.checker.nullness.qual.EnsuresNonNullIf;
import org.checkerframework.checker.nullness.qual.MonotonicNonNull;
import org.checkerframework.checker.nullness.qual.Nullable;
import org.checkerframework.checker.signature.qual.CanonicalName;
import org.checkerframework.checker.signature.qual.FullyQualifiedName;
import org.checkerframework.common.basetype.BaseTypeChecker;
import org.checkerframework.common.basetype.BaseTypeVisitor;
import org.checkerframework.common.reflection.DefaultReflectionResolver;
import org.checkerframework.common.reflection.MethodValAnnotatedTypeFactory;
import org.checkerframework.common.reflection.MethodValChecker;
import org.checkerframework.common.reflection.ReflectionResolver;
import org.checkerframework.common.reflection.qual.MethodVal;
import org.checkerframework.common.wholeprograminference.WholeProgramInference;
import org.checkerframework.common.wholeprograminference.WholeProgramInferenceImplementation;
import org.checkerframework.common.wholeprograminference.WholeProgramInferenceJavaParserStorage;
import org.checkerframework.common.wholeprograminference.WholeProgramInferenceScenesStorage;
import org.checkerframework.dataflow.qual.SideEffectFree;
import org.checkerframework.framework.qual.AnnotatedFor;
import org.checkerframework.framework.qual.EnsuresQualifier;
import org.checkerframework.framework.qual.EnsuresQualifierIf;
import org.checkerframework.framework.qual.FieldInvariant;
import org.checkerframework.framework.qual.FromStubFile;
import org.checkerframework.framework.qual.HasQualifierParameter;
import org.checkerframework.framework.qual.InheritedAnnotation;
import org.checkerframework.framework.qual.NoQualifierParameter;
import org.checkerframework.framework.qual.RequiresQualifier;
import org.checkerframework.framework.source.SourceChecker;
import org.checkerframework.framework.stub.AnnotationFileElementTypes;
import org.checkerframework.framework.type.AnnotatedTypeMirror.AnnotatedArrayType;
import org.checkerframework.framework.type.AnnotatedTypeMirror.AnnotatedDeclaredType;
import org.checkerframework.framework.type.AnnotatedTypeMirror.AnnotatedExecutableType;
import org.checkerframework.framework.type.AnnotatedTypeMirror.AnnotatedIntersectionType;
import org.checkerframework.framework.type.AnnotatedTypeMirror.AnnotatedNullType;
import org.checkerframework.framework.type.AnnotatedTypeMirror.AnnotatedPrimitiveType;
import org.checkerframework.framework.type.AnnotatedTypeMirror.AnnotatedTypeVariable;
import org.checkerframework.framework.type.AnnotatedTypeMirror.AnnotatedWildcardType;
import org.checkerframework.framework.type.visitor.AnnotatedTypeCombiner;
import org.checkerframework.framework.type.visitor.SimpleAnnotatedTypeScanner;
import org.checkerframework.framework.util.AnnotatedTypes;
import org.checkerframework.framework.util.AnnotatedTypes.TypeArguments;
import org.checkerframework.framework.util.CheckerMain;
import org.checkerframework.framework.util.FieldInvariants;
import org.checkerframework.framework.util.TreePathCacher;
import org.checkerframework.framework.util.TypeInformationPresenter;
import org.checkerframework.framework.util.typeinference8.DefaultTypeArgumentInference;
import org.checkerframework.framework.util.typeinference8.TypeArgumentInference;
import org.checkerframework.javacutil.AnnotationBuilder;
import org.checkerframework.javacutil.AnnotationFormatter;
import org.checkerframework.javacutil.AnnotationMirrorSet;
import org.checkerframework.javacutil.AnnotationProvider;
import org.checkerframework.javacutil.AnnotationUtils;
import org.checkerframework.javacutil.BugInCF;
import org.checkerframework.javacutil.DefaultAnnotationFormatter;
import org.checkerframework.javacutil.ElementUtils;
import org.checkerframework.javacutil.SystemUtil;
import org.checkerframework.javacutil.TreePathUtil;
import org.checkerframework.javacutil.TreeUtils;
import org.checkerframework.javacutil.TypeAnnotationUtils;
import org.checkerframework.javacutil.TypeKindUtils;
import org.checkerframework.javacutil.TypeSystemError;
import org.checkerframework.javacutil.TypesUtils;
import org.checkerframework.javacutil.UserError;
import org.checkerframework.javacutil.trees.DetachedVarSymbol;
import org.plumelib.util.CollectionsPlume;
import org.plumelib.util.IPair;
import org.plumelib.util.ImmutableTypes;
import org.plumelib.util.StringsPlume;
import org.plumelib.util.SystemPlume;

/**
 * The methods of this class take an element or AST node, and return the annotated type as an {@link
 * AnnotatedTypeMirror}. The methods are:
 *
 * <ul>
 *   <li>{@link #getAnnotatedType(ClassTree)}
 *   <li>{@link #getAnnotatedType(MethodTree)}
 *   <li>{@link #getAnnotatedType(Tree)}
 *   <li>{@link #getAnnotatedTypeFromTypeTree(Tree)}
 *   <li>{@link #getAnnotatedType(TypeElement)}
 *   <li>{@link #getAnnotatedType(ExecutableElement)}
 *   <li>{@link #getAnnotatedType(Element)}
 * </ul>
 *
 * This implementation only adds qualifiers explicitly specified by the programmer. Subclasses
 * override {@link #addComputedTypeAnnotations} to add defaults, flow-sensitive refinement, and
 * type-system-specific rules.
 *
 * <p>Unless otherwise indicated, each public method in this class returns a "fully annotated" type,
 * which is one that has an annotation in all positions.
 *
 * <p>Type system checker writers may need to subclass this class, to add default qualifiers
 * according to the type system semantics. Subclasses should especially override {@link
 * #addComputedTypeAnnotations(Element, AnnotatedTypeMirror)} and {@link
 * #addComputedTypeAnnotations(Tree, AnnotatedTypeMirror)} to handle default annotations. (Also,
 * {@link #addDefaultAnnotations(AnnotatedTypeMirror)} adds annotations, but that method is a
 * workaround for <a href="https://github.com/typetools/checker-framework/issues/979">Issue
 * 979</a>.)
 *
 * @checker_framework.manual #creating-a-checker How to write a checker plug-in
 */
public class AnnotatedTypeFactory implements AnnotationProvider {

  /** Whether to output verbose, low-level debugging messages about {@link #getAnnotatedType}. */
  private static final boolean debugGat = false;

  /** Whether to print verbose debugging messages about stub files. */
  private final boolean debugStubParser;

  /** The {@link Trees} instance to use for tree node path finding. */
  protected final Trees trees;

  /** Optional! The AST of the source file being operated on. */
  // TODO: when should root be null? What are the use cases?
  // None of the existing test checkers has a null root.
  // Should not be modified between calls to "visit".
  protected @Nullable CompilationUnitTree root;

  /** The processing environment to use for accessing compiler internals. */
  protected final ProcessingEnvironment processingEnv;

  /** Utility class for working with {@link Element}s. */
  protected final Elements elements;

  /** Utility class for working with {@link TypeMirror}s. */
  public final Types types;

  /**
   * A TreePath to the current tree that an external "visitor" is visiting. The visitor is either a
   * subclass of {@link BaseTypeVisitor} or {@link
   * org.checkerframework.framework.flow.CFAbstractTransfer}.
   */
  private @Nullable TreePath visitorTreePath;

  // These variables cannot be static because they depend on the ProcessingEnvironment.
  /** The AnnotatedFor.value argument/element. */
  protected final ExecutableElement annotatedForValueElement;

  /** The EnsuresQualifier.expression field/element. */
  protected final ExecutableElement ensuresQualifierExpressionElement;

  /** The EnsuresQualifier.List.value field/element. */
  protected final ExecutableElement ensuresQualifierListValueElement;

  /** The EnsuresQualifierIf.expression field/element. */
  protected final ExecutableElement ensuresQualifierIfExpressionElement;

  /** The EnsuresQualifierIf.result argument/element. */
  protected final ExecutableElement ensuresQualifierIfResultElement;

  /** The EnsuresQualifierIf.List.value field/element. */
  protected final ExecutableElement ensuresQualifierIfListValueElement;

  /** The FieldInvariant.field argument/element. */
  protected final ExecutableElement fieldInvariantFieldElement;

  /** The FieldInvariant.qualifier argument/element. */
  protected final ExecutableElement fieldInvariantQualifierElement;

  /** The HasQualifierParameter.value field/element. */
  protected final ExecutableElement hasQualifierParameterValueElement;

  /** The MethodVal.className argument/element. */
  public final ExecutableElement methodValClassNameElement;

  /** The MethodVal.methodName argument/element. */
  public final ExecutableElement methodValMethodNameElement;

  /** The MethodVal.params argument/element. */
  public final ExecutableElement methodValParamsElement;

  /** The NoQualifierParameter.value field/element. */
  protected final ExecutableElement noQualifierParameterValueElement;

  /** The RequiresQualifier.expression field/element. */
  protected final ExecutableElement requiresQualifierExpressionElement;

  /** The RequiresQualifier.List.value field/element. */
  protected final ExecutableElement requiresQualifierListValueElement;

  /** The RequiresQualifier type. */
  protected final TypeMirror requiresQualifierTM;

  /** The RequiresQualifier.List type. */
  protected final TypeMirror requiresQualifierListTM;

  /** The EnsuresQualifier type. */
  protected final TypeMirror ensuresQualifierTM;

  /** The EnsuresQualifier.List type. */
  protected final TypeMirror ensuresQualifierListTM;

  /** The EnsuresQualifierIf type. */
  protected final TypeMirror ensuresQualifierIfTM;

  /** The EnsuresQualifierIf.List type. */
  protected final TypeMirror ensuresQualifierIfListTM;

  // ===== postInit()-initialized fields ====
  // Note: qualHierarchy and typeHierarchy are both initialized in postInit().
  // This means, they cannot be final and cannot be referred to in any subclass
  // constructor or method until after postInit is called

  /** Represent the annotation relations. */
  // This field cannot be final because it is set in `postInit()`.
  protected QualifierHierarchy qualHierarchy;

  /** Represent the type relations. */
  // This field cannot be final because it is set in `postInit()`.
  protected TypeHierarchy typeHierarchy;

  /** Performs whole-program inference. If null, whole-program inference is disabled. */
  private final @Nullable WholeProgramInference wholeProgramInference;

  /**
   * This formatter is used for converting AnnotatedTypeMirrors to Strings. This formatter will be
   * used by all AnnotatedTypeMirrors created by this factory in their toString methods.
   */
  protected final AnnotatedTypeFormatter typeFormatter;

  /**
   * Annotation formatter is used to format AnnotationMirrors. It is primarily used by SourceChecker
   * when generating error messages.
   */
  private final AnnotationFormatter annotationFormatter;

  /** Holds the qualifier upper bounds for type uses. */
  protected QualifierUpperBounds qualifierUpperBounds;

  /**
   * Provides utility method to substitute arguments for their type variables. Field should be
   * final, but can only be set in postInit, because subtypes might need other state to be
   * initialized first.
   */
  protected TypeVariableSubstitutor typeVarSubstitutor;

  /** Provides utility method to infer type arguments. */
  protected TypeArgumentInference typeArgumentInference;

  /**
   * Caches the supported type qualifier classes. Call {@link #getSupportedTypeQualifiers()} instead
   * of using this field directly, as it may not have been initialized.
   */
  private @MonotonicNonNull Set<Class<? extends Annotation>> supportedQuals = null;

  /**
   * Caches the fully-qualified names of the classes in {@link #supportedQuals}. Call {@link
   * #getSupportedTypeQualifierNames()} instead of using this field directly, as it may not have
   * been initialized.
   */
  private @MonotonicNonNull Set<@CanonicalName String> supportedQualNames = null;

  /** Parses stub files and stores annotations on public elements from stub files. */
  public final AnnotationFileElementTypes stubTypes;

  /** Parses ajava files and stores annotations on public elements from ajava files. */
  public final AnnotationFileElementTypes ajavaTypes;

  /**
   * If type checking a Java file, stores annotations read from an ajava file for that class if one
   * exists. Unlike {@link #ajavaTypes}, which only stores annotations on public elements, this
   * stores annotations on all element locations such as in anonymous class bodies.
   */
  protected @Nullable AnnotationFileElementTypes currentFileAjavaTypes;

  /**
   * A cache used to store elements whose declaration annotations have already been stored by
   * calling the method {@link #getDeclAnnotations(Element)}.
   */
  private final Map<Element, AnnotationMirrorSet> cacheDeclAnnos;

  /**
   * A set containing declaration annotations that should be inherited. A declaration annotation
   * will be inherited if it is in this set, or if it has the meta-annotation @InheritedAnnotation.
   */
  private final AnnotationMirrorSet inheritedAnnotations = new AnnotationMirrorSet();

  /** The checker to use for option handling and resource management. */
  protected final BaseTypeChecker checker;

  /** Map keys are canonical names of aliased annotations. */
  private final Map<@FullyQualifiedName String, Alias> aliases = new HashMap<>();

  /**
   * Scans all parts of the {@link AnnotatedTypeMirror} so that all of its fields are initialized.
   */
  private final SimpleAnnotatedTypeScanner<Void, Void> atmInitializer =
      new SimpleAnnotatedTypeScanner<>((type1, q) -> null);

  /**
   * True if all methods should be assumed to be @SideEffectFree, for the purposes of
   * org.checkerframework.dataflow analysis.
   */
  private final boolean assumeSideEffectFree;

  /**
   * True if all methods should be assumed to be @Deterministic, for the purposes of
   * org.checkerframework.dataflow analysis.
   */
  private final boolean assumeDeterministic;

  /**
   * True if all getter methods should be assumed to be @Pure, for the purposes of
   * org.checkerframework.dataflow analysis.
   */
  private final boolean assumePureGetters;

  /** True if -AmergeStubsWithSource was provided on the command line. */
  private final boolean mergeStubsWithSource;

  /**
   * Initializes all fields of {@code type}.
   *
   * @param type annotated type mirror
   */
  public void initializeAtm(AnnotatedTypeMirror type) {
    atmInitializer.visit(type);
  }

  /**
   * Information about one annotation alias.
   *
   * <p>The information is either an AnotationMirror that can be used directly, or information for a
   * builder (name and fields not to copy); see checkRep.
   */
  private static class Alias {
    /** The canonical annotation (or null if copyElements == true). */
    final AnnotationMirror canonical;

    /** Whether elements should be copied over when translating to the canonical annotation. */
    final boolean copyElements;

    /** The canonical annotation name (or null if copyElements == false). */
    final @CanonicalName String canonicalName;

    /** Which elements should not be copied over (or null if copyElements == false). */
    final String[] ignorableElements;

    /**
     * Create an Alias with the given components.
     *
     * @param aliasName the alias name; only used for debugging
     * @param canonical the canonical annotation
     * @param copyElements whether elements should be copied over when translating to the canonical
     *     annotation
     * @param canonicalName the canonical annotation name (or null if copyElements == false)
     * @param ignorableElements elements that should not be copied over
     */
    Alias(
        String aliasName,
        AnnotationMirror canonical,
        boolean copyElements,
        @Nullable @CanonicalName String canonicalName,
        String[] ignorableElements) {
      this.canonical = canonical;
      this.copyElements = copyElements;
      this.canonicalName = canonicalName;
      this.ignorableElements = ignorableElements;
      checkRep(aliasName);
    }

    /**
     * Throw an exception if this object is malformed.
     *
     * @param aliasName the alias name; only used for diagnostic messages
     */
    void checkRep(String aliasName) {
      if (copyElements) {
        if (!(canonical == null && canonicalName != null && ignorableElements != null)) {
          throw new BugInCF(
              "Bad Alias for %s: [canonical=%s] copyElements=%s canonicalName=%s"
                  + " ignorableElements=%s",
              aliasName, canonical, copyElements, canonicalName, ignorableElements);
        }
      } else {
        if (!(canonical != null && canonicalName == null && ignorableElements == null)) {
          throw new BugInCF(
              "Bad Alias for %s: canonical=%s copyElements=%s [canonicalName=%s"
                  + " ignorableElements=%s]",
              aliasName, canonical, copyElements, canonicalName, ignorableElements);
        }
      }
    }
  }

  /**
   * A map from the class of an annotation to the set of classes for annotations with the same
   * meaning, as well as the annotation mirror that should be used.
   */
  private final Map<
          Class<? extends Annotation>, IPair<AnnotationMirror, Set<Class<? extends Annotation>>>>
      declAliases = new HashMap<>();

  /** Unique ID counter; for debugging purposes. */
  private static int uidCounter = 0;

  /** Unique ID of the current object; for debugging purposes. */
  public final int uid;

  /**
   * Object that is used to resolve reflective method calls, if reflection resolution is turned on.
   */
  protected ReflectionResolver reflectionResolver;

  /** This loads type annotation classes via reflective lookup. */
  protected AnnotationClassLoader loader;

  /**
   * Which whole-program inference output format to use, if doing whole-program inference. This
   * variable would be final, but it is not set unless WPI is enabled.
   */
  public WholeProgramInference.OutputFormat wpiOutputFormat;

  /**
   * Should results be cached? This means that ATM.deepCopy() will be called. ATM.deepCopy() used to
   * (and perhaps still does) side effect the ATM being copied. So setting this to false is not
   * equivalent to setting shouldReadCache to false.
   */
  public boolean shouldCache;

  /** Size of LRU cache if one isn't specified using the atfCacheSize option. */
  private static final int DEFAULT_CACHE_SIZE = 300;

  /** Mapping from a Tree to its annotated type; defaults have been applied. */
  private final Map<Tree, AnnotatedTypeMirror> classAndMethodTreeCache;

  /**
   * Mapping from an expression tree to its annotated type; before defaults are applied, just what
   * the programmer wrote.
   */
  protected final Map<Tree, AnnotatedTypeMirror> fromExpressionTreeCache;

  /**
   * Mapping from a member tree to its annotated type; before defaults are applied, just what the
   * programmer wrote.
   */
  protected final Map<Tree, AnnotatedTypeMirror> fromMemberTreeCache;

  /**
   * Mapping from a type tree to its annotated type; before defaults are applied, just what the
   * programmer wrote.
   */
  protected final Map<Tree, AnnotatedTypeMirror> fromTypeTreeCache;

  /**
   * Mapping from an Element to its annotated type; before defaults are applied, just what the
   * programmer wrote.
   */
  private final Map<Element, AnnotatedTypeMirror> elementCache;

  /** Mapping from an Element to the source Tree of the declaration. */
  private final Map<Element, Tree> elementToTreeCache;

  /** Mapping from a Tree to its TreePath. Shared between all instances. */
  private final TreePathCacher treePathCache;

  /** Mapping from CFG-generated trees to their enclosing elements. */
  protected final Map<Tree, Element> artificialTreeToEnclosingElementMap;

  /** Whether to ignore type arguments from raw types. */
  public final boolean ignoreRawTypeArguments;

  /** The Object.getClass method. */
  protected final ExecutableElement objectGetClass;

  /** Size of the annotationClassNames cache. */
  private static final int ANNOTATION_CACHE_SIZE = 500;

  /** Maps classes representing AnnotationMirrors to their canonical names. */
  private final Map<Class<? extends Annotation>, @CanonicalName String> annotationClassNames;

  /** An annotated type of the declaration of {@link Iterable} without any annotations. */
  private AnnotatedDeclaredType iterableDeclType;

  /**
   * If the option "lspTypeInfo" is defined, this presenter will report the type information of
   * every type-checked class. This information can be visualized by an editor/IDE that supports
   * LSP.
   */
  private final TypeInformationPresenter typeInformationPresenter;

  /**
   * Constructs a factory from the given checker.
   *
   * <p>A subclass must call postInit at the end of its constructor. postInit must be the last call
   * in the constructor or else types from stub files may not be created as expected.
   *
   * @param checker the {@link SourceChecker} to which this factory belongs
   */
  public AnnotatedTypeFactory(BaseTypeChecker checker) {
    uid = ++uidCounter;
    this.processingEnv = checker.getProcessingEnvironment();
    this.checker = checker;
    this.assumeSideEffectFree =
        checker.hasOption("assumeSideEffectFree") || checker.hasOption("assumePure");
    this.assumeDeterministic =
        checker.hasOption("assumeDeterministic") || checker.hasOption("assumePure");
    this.assumePureGetters = checker.hasOption("assumePureGetters");

    this.trees = Trees.instance(processingEnv);
    this.elements = processingEnv.getElementUtils();
    this.types = processingEnv.getTypeUtils();

    this.stubTypes = new AnnotationFileElementTypes(this);
    this.ajavaTypes = new AnnotationFileElementTypes(this);
    this.currentFileAjavaTypes = null;

    this.cacheDeclAnnos = new HashMap<>();

    this.artificialTreeToEnclosingElementMap = new HashMap<>();
    // get the shared instance from the checker
    this.treePathCache = checker.getTreePathCacher();

    this.shouldCache = !checker.hasOption("atfDoNotCache");
    if (shouldCache) {
      int cacheSize = getCacheSize();
      this.classAndMethodTreeCache = CollectionsPlume.createLruCache(cacheSize);
      this.fromExpressionTreeCache = CollectionsPlume.createLruCache(cacheSize);
      this.fromMemberTreeCache = CollectionsPlume.createLruCache(cacheSize);
      this.fromTypeTreeCache = CollectionsPlume.createLruCache(cacheSize);
      this.elementCache = CollectionsPlume.createLruCache(cacheSize);
      this.elementToTreeCache = CollectionsPlume.createLruCache(cacheSize);
      this.annotationClassNames =
          Collections.synchronizedMap(CollectionsPlume.createLruCache(ANNOTATION_CACHE_SIZE));
    } else {
      this.classAndMethodTreeCache = null;
      this.fromExpressionTreeCache = null;
      this.fromMemberTreeCache = null;
      this.fromTypeTreeCache = null;
      this.elementCache = null;
      this.elementToTreeCache = null;
      this.annotationClassNames = null;
    }

    this.typeFormatter = createAnnotatedTypeFormatter();
    this.annotationFormatter = createAnnotationFormatter();

    if (checker.hasOption("lspTypeInfo")) {
      this.typeInformationPresenter = new TypeInformationPresenter(this);
    } else {
      this.typeInformationPresenter = null;
    }

    if (checker.hasOption("infer")) {
      checkInvalidOptionsInferSignatures();
      String inferArg = checker.getOption("infer");
      // No argument means "jaifs", for (temporary) backwards compatibility.
      if (inferArg == null) {
        inferArg = "jaifs";
      }
      switch (inferArg) {
        case "stubs":
          wpiOutputFormat = WholeProgramInference.OutputFormat.STUB;
          break;
        case "jaifs":
          wpiOutputFormat = WholeProgramInference.OutputFormat.JAIF;
          break;
        case "ajava":
          wpiOutputFormat = WholeProgramInference.OutputFormat.AJAVA;
          break;
        default:
          throw new UserError(
              "Bad argument -Ainfer="
                  + inferArg
                  + " should be one of: -Ainfer=jaifs, -Ainfer=stubs, -Ainfer=ajava");
      }
      boolean showWpiFailedInferences = checker.hasOption("showWpiFailedInferences");
      boolean inferOutputOriginal = checker.hasOption("inferOutputOriginal");
      if (inferOutputOriginal && wpiOutputFormat != WholeProgramInference.OutputFormat.AJAVA) {
        checker.message(
            Diagnostic.Kind.WARNING,
            "-AinferOutputOriginal only works with -Ainfer=ajava, so it is being ignored.");
      }
      if (wpiOutputFormat == WholeProgramInference.OutputFormat.AJAVA) {
        wholeProgramInference =
            new WholeProgramInferenceImplementation<AnnotatedTypeMirror>(
                this,
                new WholeProgramInferenceJavaParserStorage(this, inferOutputOriginal),
                showWpiFailedInferences);
      } else {
        wholeProgramInference =
            new WholeProgramInferenceImplementation<ATypeElement>(
                this, new WholeProgramInferenceScenesStorage(this), showWpiFailedInferences);
      }
      if (!checker.hasOption("warns")) {
        // Without -Awarns, the inference output may be incomplete, because javac halts
        // after issuing an error.
        checker.message(Diagnostic.Kind.ERROR, "Do not supply -Ainfer without -Awarns");
      }
    } else {
      wholeProgramInference = null;
    }
    ignoreRawTypeArguments = checker.getBooleanOption("ignoreRawTypeArguments", true);

    objectGetClass = TreeUtils.getMethod("java.lang.Object", "getClass", 0, processingEnv);

    this.debugStubParser = checker.hasOption("stubDebug");

    annotatedForValueElement = TreeUtils.getMethod(AnnotatedFor.class, "value", 0, processingEnv);
    ensuresQualifierExpressionElement =
        TreeUtils.getMethod(EnsuresQualifier.class, "expression", 0, processingEnv);
    ensuresQualifierListValueElement =
        TreeUtils.getMethod(EnsuresQualifier.List.class, "value", 0, processingEnv);
    ensuresQualifierIfExpressionElement =
        TreeUtils.getMethod(EnsuresQualifierIf.class, "expression", 0, processingEnv);
    ensuresQualifierIfResultElement =
        TreeUtils.getMethod(EnsuresQualifierIf.class, "result", 0, processingEnv);
    ensuresQualifierIfListValueElement =
        TreeUtils.getMethod(EnsuresQualifierIf.List.class, "value", 0, processingEnv);
    fieldInvariantFieldElement =
        TreeUtils.getMethod(FieldInvariant.class, "field", 0, processingEnv);
    fieldInvariantQualifierElement =
        TreeUtils.getMethod(FieldInvariant.class, "qualifier", 0, processingEnv);
    hasQualifierParameterValueElement =
        TreeUtils.getMethod(HasQualifierParameter.class, "value", 0, processingEnv);
    methodValClassNameElement = TreeUtils.getMethod(MethodVal.class, "className", 0, processingEnv);
    methodValMethodNameElement =
        TreeUtils.getMethod(MethodVal.class, "methodName", 0, processingEnv);
    methodValParamsElement = TreeUtils.getMethod(MethodVal.class, "params", 0, processingEnv);
    noQualifierParameterValueElement =
        TreeUtils.getMethod(NoQualifierParameter.class, "value", 0, processingEnv);
    requiresQualifierExpressionElement =
        TreeUtils.getMethod(RequiresQualifier.class, "expression", 0, processingEnv);
    requiresQualifierListValueElement =
        TreeUtils.getMethod(RequiresQualifier.List.class, "value", 0, processingEnv);

    requiresQualifierTM =
        ElementUtils.getTypeElement(processingEnv, RequiresQualifier.class).asType();
    requiresQualifierListTM =
        ElementUtils.getTypeElement(processingEnv, RequiresQualifier.List.class).asType();
    ensuresQualifierTM =
        ElementUtils.getTypeElement(processingEnv, EnsuresQualifier.class).asType();
    ensuresQualifierListTM =
        ElementUtils.getTypeElement(processingEnv, EnsuresQualifier.List.class).asType();
    ensuresQualifierIfTM =
        ElementUtils.getTypeElement(processingEnv, EnsuresQualifierIf.class).asType();
    ensuresQualifierIfListTM =
        ElementUtils.getTypeElement(processingEnv, EnsuresQualifierIf.List.class).asType();

    mergeStubsWithSource = checker.hasOption("mergeStubsWithSource");
  }

  /**
   * Requires that supportedQuals is non-null and non-empty and each element is a type qualifier.
   * That is, no element has a {@code @Target} meta-annotation that contains something besides
   * TYPE_USE or TYPE_PARAMETER. (@Target({}) is allowed.) @
   *
   * @throws BugInCF If supportedQuals is empty or contaions a non-type qualifier
   */
  private void checkSupportedQualsAreTypeQuals() {
    if (supportedQuals == null || supportedQuals.isEmpty()) {
      throw new TypeSystemError("Found no supported qualifiers.");
    }
    for (Class<? extends Annotation> annotationClass : supportedQuals) {
      // Check @Target values
      ElementType[] targetValues = annotationClass.getAnnotation(Target.class).value();
      List<ElementType> badTargetValues = new ArrayList<>(0);
      for (ElementType element : targetValues) {
        if (!(element == ElementType.TYPE_USE || element == ElementType.TYPE_PARAMETER)) {
          // if there's an ElementType with an enumerated value of something other
          // than TYPE_USE or TYPE_PARAMETER then it isn't a valid qualifier
          badTargetValues.add(element);
        }
      }
      if (!badTargetValues.isEmpty()) {
        String msg =
            "The @Target meta-annotation on type qualifier "
                + annotationClass.toString()
                + " must not contain "
                + StringsPlume.conjunction("or", badTargetValues)
                + ".";
        throw new TypeSystemError(msg);
      }
    }
  }

  /**
   * This method is called only when {@code -Ainfer} is passed as an option. It checks if another
   * option that should not occur simultaneously with the whole-program inference is also passed as
   * argument, and aborts the process if that is the case. For example, the whole-program inference
   * process was not designed to work with conservative defaults.
   *
   * <p>Subclasses may override this method to add more options.
   */
  protected void checkInvalidOptionsInferSignatures() {
    // See Issue 683
    // https://github.com/typetools/checker-framework/issues/683
    if (checker.useConservativeDefault("source") || checker.useConservativeDefault("bytecode")) {
      throw new UserError(
          "The option -Ainfer=... cannot be used together with conservative defaults.");
    }
  }

  /**
   * Actions that logically belong in the constructor, but need to run after the subclass
   * constructor has completed. In particular, {@link AnnotationFileElementTypes#parseStubFiles()}
   * may try to do type resolution with this AnnotatedTypeFactory.
   */
  protected void postInit(
      @UnderInitialization(AnnotatedTypeFactory.class) AnnotatedTypeFactory this) {
    this.qualHierarchy = createQualifierHierarchy();
    if (qualHierarchy == null) {
      throw new TypeSystemError(
          "AnnotatedTypeFactory with null qualifier hierarchy not supported.");
    } else if (!qualHierarchy.isValid()) {
      throw new TypeSystemError(
          "AnnotatedTypeFactory: invalid qualifier hierarchy: %s %s ",
          qualHierarchy.getClass(), qualHierarchy);
    }
    this.typeHierarchy = createTypeHierarchy();
    this.typeVarSubstitutor = createTypeVariableSubstitutor();
    this.typeArgumentInference = createTypeArgumentInference();
    this.qualifierUpperBounds = createQualifierUpperBounds();

    // TODO: is this the best location for declaring this alias?
    addAliasedDeclAnnotation(
        org.jmlspecs.annotation.Pure.class,
        org.checkerframework.dataflow.qual.Pure.class,
        AnnotationBuilder.fromClass(elements, org.checkerframework.dataflow.qual.Pure.class));

    // Accommodate the inability to write @InheritedAnnotation on these annotations.
    addInheritedAnnotation(
        AnnotationBuilder.fromClass(elements, org.checkerframework.dataflow.qual.Pure.class));
    addInheritedAnnotation(
        AnnotationBuilder.fromClass(
            elements, org.checkerframework.dataflow.qual.SideEffectFree.class));
    addInheritedAnnotation(
        AnnotationBuilder.fromClass(
            elements, org.checkerframework.dataflow.qual.Deterministic.class));
    addInheritedAnnotation(
        AnnotationBuilder.fromClass(
            elements, org.checkerframework.dataflow.qual.TerminatesExecution.class));

    initializeReflectionResolution();

    if (this.getClass() == AnnotatedTypeFactory.class) {
      this.parseAnnotationFiles();
    }
    TypeMirror iterableTypeMirror =
        ElementUtils.getTypeElement(processingEnv, Iterable.class).asType();
    this.iterableDeclType =
        (AnnotatedDeclaredType) AnnotatedTypeMirror.createType(iterableTypeMirror, this, true);
  }

  /**
   * Returns the checker associated with this factory.
   *
   * @return the checker associated with this factory
   */
  public BaseTypeChecker getChecker() {
    return checker;
  }

  /**
   * Returns the names of the annotation processors that are being run.
   *
   * @return the names of the annotation processors that are being run
   */
  @SuppressWarnings("JdkObsolete") // ClassLoader.getResources returns an Enumeration
  public List<String> getCheckerNames() {
    com.sun.tools.javac.util.Context context =
        ((JavacProcessingEnvironment) processingEnv).getContext();
    String processorArg = Options.instance(context).get("-processor");
    if (processorArg != null) {
      return SystemUtil.commaSplitter.splitToList(processorArg);
    }
    try {
      String filename = "META-INF/services/javax.annotation.processing.Processor";
      List<String> result = new ArrayList<>();
      Enumeration<URL> urls = getClass().getClassLoader().getResources(filename);
      while (urls.hasMoreElements()) {
        URL url = urls.nextElement();
        try (BufferedReader in =
            new BufferedReader(new InputStreamReader(url.openStream(), StandardCharsets.UTF_8))) {
          result.addAll(in.lines().collect(Collectors.toList()));
        }
      }
      return result;
    } catch (IOException e) {
      throw new BugInCF(e);
    }
  }

  /**
   * Creates {@link QualifierUpperBounds} for this type factory.
   *
   * @return a new {@link QualifierUpperBounds} for this type factory
   */
  protected QualifierUpperBounds createQualifierUpperBounds() {
    return new QualifierUpperBounds(this);
  }

  /**
   * Return {@link QualifierUpperBounds} for this type factory.
   *
   * @return {@link QualifierUpperBounds} for this type factory
   */
  public QualifierUpperBounds getQualifierUpperBounds() {
    return qualifierUpperBounds;
  }

  /**
   * Returns the WholeProgramInference instance (may be null).
   *
   * @return the WholeProgramInference instance, or null
   */
  public @Nullable WholeProgramInference getWholeProgramInference() {
    return wholeProgramInference;
  }

  /** Initialize reflection resolution. */
  protected void initializeReflectionResolution() {
    if (checker.shouldResolveReflection()) {
      boolean debug = "debug".equals(checker.getOption("resolveReflection"));

      MethodValChecker methodValChecker = checker.getSubchecker(MethodValChecker.class);
      assert methodValChecker != null
          : "AnnotatedTypeFactory: reflection resolution was requested,"
              + " but MethodValChecker isn't a subchecker.";
      MethodValAnnotatedTypeFactory methodValATF =
          (MethodValAnnotatedTypeFactory) methodValChecker.getAnnotationProvider();

      reflectionResolver = new DefaultReflectionResolver(checker, methodValATF, debug);
    }
  }

  /**
   * Set the CompilationUnitTree that should be used.
   *
   * @param root the new compilation unit to use
   */
  public void setRoot(@Nullable CompilationUnitTree root) {
    if (root != null && wholeProgramInference != null) {
      for (Tree typeDecl : root.getTypeDecls()) {
        if (typeDecl.getKind() == Tree.Kind.CLASS) {
          ClassTree classTree = (ClassTree) typeDecl;
          wholeProgramInference.preprocessClassTree(classTree);
        }
      }
    }

    this.root = root;
    // Do not clear here. Only the primary checker should clear this cache.
    // treePathCache.clear();

    // setRoot in a GenericAnnotatedTypeFactory will clear this;
    // if this isn't a GenericATF, then it must clear it itself.
    if (!(this instanceof GenericAnnotatedTypeFactory)) {
      artificialTreeToEnclosingElementMap.clear();
    }

    if (shouldCache) {
      // Clear the caches with trees because once the compilation unit changes,
      // the trees may be modified and lose type arguments.
      elementToTreeCache.clear();
      fromExpressionTreeCache.clear();
      fromMemberTreeCache.clear();
      fromTypeTreeCache.clear();
      classAndMethodTreeCache.clear();

      // There is no need to clear the following cache, it is limited by cache size and it
      // contents won't change between compilation units.
      // elementCache.clear();
    }

    if (root != null && checker.hasOption("ajava")) {
      // Search for an ajava file with annotations for the current source file and the current
      // checker. It will be in a directory specified by the "ajava" option in a subdirectory
      // corresponding to this file's package. For example, a file in package a.b would be in
      // a subdirectory a/b. The filename is ClassName-checker.qualified.name.ajava. If such a
      // file exists, read its detailed annotation data, including annotations on private
      // elements.

      String packagePrefix =
          root.getPackageName() != null
              ? TreeUtils.nameExpressionToString(root.getPackageName()) + "."
              : "";

      // The method getName() returns a path.
      String rootFile = root.getSourceFile().getName();
      String className = rootFile;
      // Extract the basename.
      int lastSeparator = className.lastIndexOf(File.separator);
      if (lastSeparator != -1) {
        className = className.substring(lastSeparator + 1);
      }
      // Drop the ".java" extension.
      if (className.endsWith(".java")) {
        className = className.substring(0, className.length() - ".java".length());
      }

      String qualifiedName = packagePrefix + className;

      // If the set candidateAjavaFiles has exactly one element after the loop, a specific
      // .ajava file was supplied, with no ambiguity, and can be parsed. For an explanation,
      // see the comment below about possible ambiguity.
      Set<String> candidateAjavaFiles = new HashSet<>(1);
      // All .ajava files for this class + checker combo end in this string.
      String ajavaEnding =
          qualifiedName.replaceAll("\\.", "/")
              + "-"
              + checker.getClass().getCanonicalName()
              + ".ajava";
      for (String ajavaLocation : checker.getStringsOption("ajava", File.pathSeparator)) {
        // ajavaLocation might either be (1) a directory, or (2) the name of a specific
        // ajava file. This code must handle both possible cases.
        // Case (1): ajavaPath is a directory
        String ajavaPath = ajavaLocation + File.separator + ajavaEnding;
        File ajavaFileInDir = new File(ajavaPath);
        if (ajavaFileInDir.exists()) {
          // There is a candidate ajava file in one of the root directories.
          candidateAjavaFiles.add(ajavaPath);
        } else {
          // Check case (2): ajavaPath might be a specific .ajava file. The tricky thing
          // about this is that the "root" is not known, so the correct .ajava file might
          // be ambiguous. Consider the following: there are two ajava files:
          // ~/foo/foo/Bar-checker.ajava and ~/baz/foo/Bar-checker.ajava. Which is the
          // correct one for class foo.Bar? It depends on whether there is a foo.foo.Bar
          // or a baz.foo.Bar elsewhere in the project. For that reason, parsing using a
          // specific file is done at the **end** of the loop, and if there is more than
          // one match no file is parsed for this class and a warning is issued instead.
          // The user can disambiguate by supplying a root directory, instead of specific
          // files.
          if (ajavaLocation.endsWith(File.separator + ajavaEnding)) {
            // This is a candidate ajava file. If it is the only candidate, then it
            // might be unambiguous. If not, issue a warning.
            candidateAjavaFiles.add(ajavaLocation);
          }
        }
      }
      if (candidateAjavaFiles.size() == 1) {
        currentFileAjavaTypes = new AnnotationFileElementTypes(this);
        String ajavaPath = candidateAjavaFiles.toArray(new String[0])[0];
        try {
          currentFileAjavaTypes.parseAjavaFileWithTree(ajavaPath, root);
        } catch (Throwable e) {
          throw new Error(
              "Problem while parsing " + ajavaPath + " that corresponds to " + rootFile, e);
        }
      } else if (candidateAjavaFiles.size() > 1) {
        checker.reportWarning(root, "ambiguous.ajava", String.join(", ", candidateAjavaFiles));
      }
    } else {
      currentFileAjavaTypes = null;
    }
  }

  @SideEffectFree
  @Override
  public String toString() {
    return getClass().getSimpleName() + "#" + uid;
  }

  /**
   * Returns the {@link QualifierHierarchy} to be used by this checker.
   *
   * <p>The implementation builds the type qualifier hierarchy for the {@link
   * #getSupportedTypeQualifiers()} using the meta-annotations found in them. The current
   * implementation returns an instance of {@code NoElementQualifierHierarchy}.
   *
   * <p>Subclasses must override this method if their qualifiers have elements; the method must
   * return an implementation of {@link QualifierHierarchy}, such as {@link
   * ElementQualifierHierarchy}.
   *
   * @return a QualifierHierarchy for this type system
   */
  protected QualifierHierarchy createQualifierHierarchy() {
    return new NoElementQualifierHierarchy(
        this.getSupportedTypeQualifiers(),
        elements,
        (GenericAnnotatedTypeFactory<?, ?, ?, ?>) this);
  }

  /**
   * Returns the type qualifier hierarchy graph to be used by this processor.
   *
   * @see #createQualifierHierarchy()
   * @return the {@link QualifierHierarchy} for this checker
   */
  public final QualifierHierarchy getQualifierHierarchy() {
    return qualHierarchy;
  }

  /**
   * Returns true if the given qualifer is one of the top annotations for the qualifer hierarchy.
   *
   * @param qualifier a type qualifier
   * @return true if the given qualifer is one of the top annotations for the qualifer hierarchy
   */
  public final boolean isTop(AnnotationMirror qualifier) {
    return qualHierarchy.isTop(qualifier);
  }

  /**
   * Creates the type hierarchy to be used by this factory.
   *
   * <p>Subclasses may override this method to specify new type-checking rules beyond the typical
   * Java subtyping rules.
   *
   * @return the type relations class to check type subtyping
   */
  protected TypeHierarchy createTypeHierarchy() {
    return new DefaultTypeHierarchy(
        checker,
        getQualifierHierarchy(),
        ignoreRawTypeArguments,
        checker.hasOption("invariantArrays"));
  }

  public final TypeHierarchy getTypeHierarchy() {
    return typeHierarchy;
  }

  /** TypeVariableSubstitutor provides a method to replace type parameters with their arguments. */
  protected TypeVariableSubstitutor createTypeVariableSubstitutor() {
    return new TypeVariableSubstitutor();
  }

  public TypeVariableSubstitutor getTypeVarSubstitutor() {
    return typeVarSubstitutor;
  }

  /**
   * Creates the object that infers type arguments.
   *
   * @return the object that infers type arguments
   */
  protected TypeArgumentInference createTypeArgumentInference() {
    return new DefaultTypeArgumentInference();
  }

  public TypeArgumentInference getTypeArgumentInference() {
    return typeArgumentInference;
  }

  /**
   * Factory method to easily change what {@link AnnotationClassLoader} is created to load type
   * annotation classes. Subclasses can override this method and return a custom
   * AnnotationClassLoader subclass to customize loading logic.
   */
  protected AnnotationClassLoader createAnnotationClassLoader() {
    return new AnnotationClassLoader(checker);
  }

  /**
   * Returns a mutable set of annotation classes that are supported by a checker.
   *
   * <p>Subclasses may override this method to return a mutable set of their supported type
   * qualifiers through one of the 5 approaches shown below.
   *
   * <p>Subclasses should not call this method; they should call {@link #getSupportedTypeQualifiers}
   * instead.
   *
   * <p>By default, a checker supports all annotations located in a subdirectory called {@literal
   * qual} that's located in the same directory as the checker. Note that only annotations defined
   * with the {@code @Target({ElementType.TYPE_USE})} meta-annotation (and optionally with the
   * additional value of {@code ElementType.TYPE_PARAMETER}, but no other {@code ElementType}
   * values) are automatically considered as supported annotations.
   *
   * <p>To support a different set of annotations than those in the {@literal qual} subdirectory, or
   * that have other {@code ElementType} values, see examples below.
   *
   * <p>In total, there are 5 ways to indicate annotations that are supported by a checker:
   *
   * <ol>
   *   <li>Only support annotations located in a checker's {@literal qual} directory:
   *       <p>This is the default behavior. Simply place those annotations within the {@literal
   *       qual} directory.
   *   <li>Support annotations located in a checker's {@literal qual} directory and a list of other
   *       annotations:
   *       <p>Place those annotations within the {@literal qual} directory, and override {@link
   *       #createSupportedTypeQualifiers()} by calling {@link #getBundledTypeQualifiers(Class...)}
   *       with a varargs parameter list of the other annotations. Code example:
   *       <pre>
   * {@code @Override protected Set<Class<? extends Annotation>> createSupportedTypeQualifiers() {
   *      return getBundledTypeQualifiers(Regex.class, PartialRegex.class, RegexBottom.class, UnknownRegex.class);
   *  } }
   * </pre>
   *   <li>Supporting only annotations that are explicitly listed: Override {@link
   *       #createSupportedTypeQualifiers()} and return a mutable set of the supported annotations.
   *       Code example:
   *       <pre>
   * {@code @Override protected Set<Class<? extends Annotation>> createSupportedTypeQualifiers() {
   *      return new HashSet<Class<? extends Annotation>>(
   *              Arrays.asList(A.class, B.class));
   *  } }
   * </pre>
   *       The set of qualifiers returned by {@link #createSupportedTypeQualifiers()} must be a
   *       fresh, mutable set. The methods {@link #getBundledTypeQualifiers(Class...)} must return a
   *       fresh, mutable set
   * </ol>
   *
   * @return the type qualifiers supported this processor, or an empty set if none
   */
  protected Set<Class<? extends Annotation>> createSupportedTypeQualifiers() {
    return getBundledTypeQualifiers();
  }

  /**
   * Loads all annotations contained in the qual directory of a checker via reflection; if a
   * polymorphic type qualifier exists, and an explicit array of annotations to the set of
   * annotation classes.
   *
   * <p>This method can be called in the overridden versions of {@link
   * #createSupportedTypeQualifiers()} in each checker.
   *
   * @param explicitlyListedAnnotations a varargs array of explicitly listed annotation classes to
   *     be added to the returned set. For example, it is used frequently to add Bottom qualifiers.
   * @return a mutable set of the loaded and listed annotation classes
   */
  @SafeVarargs
  protected final Set<Class<? extends Annotation>> getBundledTypeQualifiers(
      Class<? extends Annotation>... explicitlyListedAnnotations) {
    return loadTypeAnnotationsFromQualDir(explicitlyListedAnnotations);
  }

  /**
   * Instantiates the AnnotationClassLoader and loads all annotations contained in the qual
   * directory of a checker via reflection, and has the option to include an explicitly stated list
   * of annotations (eg ones found in a different directory than qual).
   *
   * <p>The annotations that are automatically loaded must have the {@link
   * java.lang.annotation.Target Target} meta-annotation with the value of {@link
   * ElementType#TYPE_USE} (and optionally {@link ElementType#TYPE_PARAMETER}). If it has other
   * {@link ElementType} values, it won't be loaded. Other annotation classes must be explicitly
   * listed even if they are in the same directory as the checker's qual directory.
   *
   * @param explicitlyListedAnnotations a set of explicitly listed annotation classes to be added to
   *     the returned set, for example, it is used frequently to add Bottom qualifiers
   * @return a set of annotation class instances
   */
  @SafeVarargs
  @SuppressWarnings("varargs")
  private final Set<Class<? extends Annotation>> loadTypeAnnotationsFromQualDir(
      Class<? extends Annotation>... explicitlyListedAnnotations) {
    if (loader != null) {
      loader.close();
    }
    loader = createAnnotationClassLoader();

    Set<Class<? extends Annotation>> annotations = loader.getBundledAnnotationClasses();

    // add in all explicitly Listed qualifiers
    if (explicitlyListedAnnotations != null) {
      annotations.addAll(Arrays.asList(explicitlyListedAnnotations));
    }

    return annotations;
  }

  /**
   * Creates the AnnotatedTypeFormatter used by this type factory and all AnnotatedTypeMirrors it
   * creates. The AnnotatedTypeFormatter is used in AnnotatedTypeMirror.toString and will affect the
   * error messages printed for checkers that use this type factory.
   *
   * @return the AnnotatedTypeFormatter to pass to all instantiated AnnotatedTypeMirrors
   */
  protected AnnotatedTypeFormatter createAnnotatedTypeFormatter() {
    boolean printVerboseGenerics = checker.hasOption("printVerboseGenerics");
    return new DefaultAnnotatedTypeFormatter(
        printVerboseGenerics,
        // -AprintVerboseGenerics implies -AprintAllQualifiers
        printVerboseGenerics || checker.hasOption("printAllQualifiers"));
  }

  public AnnotatedTypeFormatter getAnnotatedTypeFormatter() {
    return typeFormatter;
  }

  protected AnnotationFormatter createAnnotationFormatter() {
    return new DefaultAnnotationFormatter();
  }

  public AnnotationFormatter getAnnotationFormatter() {
    return annotationFormatter;
  }

  /**
   * Returns an immutable set of the classes corresponding to the type qualifiers supported by this
   * checker.
   *
   * <p>Subclasses cannot override this method; they should override {@link
   * #createSupportedTypeQualifiers createSupportedTypeQualifiers} instead.
   *
   * @see #createSupportedTypeQualifiers()
   * @return an immutable set of the supported type qualifiers, or an empty set if no qualifiers are
   *     supported
   */
  public final Set<Class<? extends Annotation>> getSupportedTypeQualifiers() {
    if (this.supportedQuals == null) {
      supportedQuals = createSupportedTypeQualifiers();
      checkSupportedQualsAreTypeQuals();
    }
    return supportedQuals;
  }

  /**
   * Returns an immutable set of the fully qualified names of the type qualifiers supported by this
   * checker.
   *
   * <p>Subclasses cannot override this method; they should override {@link
   * #createSupportedTypeQualifiers createSupportedTypeQualifiers} instead.
   *
   * @see #createSupportedTypeQualifiers()
   * @return an immutable set of the supported type qualifiers, or an empty set if no qualifiers are
   *     supported
   */
  public final Set<@CanonicalName String> getSupportedTypeQualifierNames() {
    if (this.supportedQualNames == null) {
      supportedQualNames = new HashSet<>();
      for (Class<?> clazz : getSupportedTypeQualifiers()) {
        supportedQualNames.add(clazz.getCanonicalName());
      }
      supportedQualNames = Collections.unmodifiableSet(supportedQualNames);
    }
    return supportedQualNames;
  }

  // **********************************************************************
  // Factories for annotated types that account for default qualifiers
  // **********************************************************************

  /**
   * Returns the size for LRU caches. It is either the value supplied via the {@code -AatfCacheSize}
   * option or the default cache size.
   *
   * @return cache size passed as argument to checker or DEFAULT_CACHE_SIZE
   */
  protected int getCacheSize() {
    String option = checker.getOption("atfCacheSize");
    if (option == null) {
      return DEFAULT_CACHE_SIZE;
    }
    try {
      return Integer.valueOf(option);
    } catch (NumberFormatException ex) {
      throw new UserError("atfCacheSize was not an integer: " + option);
    }
  }

  /**
   * Returns an AnnotatedTypeMirror representing the annotated type of {@code elt}.
   *
   * @param elt the element
   * @return the annotated type of {@code elt}
   */
  public AnnotatedTypeMirror getAnnotatedType(Element elt) {
    if (elt == null) {
      throw new BugInCF("AnnotatedTypeFactory.getAnnotatedType: null element");
    }
    // Annotations explicitly written in the source code,
    // or obtained from bytecode.
    AnnotatedTypeMirror type = fromElement(elt);
    addComputedTypeAnnotations(elt, type);
    return type;
  }

  /**
   * Returns an AnnotatedTypeMirror representing the annotated type of {@code clazz}.
   *
   * @param clazz a class
   * @return the annotated type of {@code clazz}
   */
  public AnnotatedTypeMirror getAnnotatedType(Class<?> clazz) {
    return getAnnotatedType(elements.getTypeElement(clazz.getCanonicalName()));
  }

  @Override
  public @Nullable AnnotationMirror getAnnotationMirror(
      Tree tree, Class<? extends Annotation> target) {
    if (isSupportedQualifier(target)) {
      AnnotatedTypeMirror atm = getAnnotatedType(tree);
      return atm.getPrimaryAnnotation(target);
    }
    return null;
  }

  /**
   * Returns an AnnotatedTypeMirror representing the annotated type of {@code tree}.
   *
   * @param tree the AST node
   * @return the annotated type of {@code tree}
   */
  public AnnotatedTypeMirror getAnnotatedType(Tree tree) {
    logGat("getAnnotatedType(%s)%n", tree);

    if (tree == null) {
      throw new BugInCF("AnnotatedTypeFactory.getAnnotatedType: null tree");
    }
    if (shouldCache && classAndMethodTreeCache.containsKey(tree)) {
      return classAndMethodTreeCache.get(tree).deepCopy();
    }

    AnnotatedTypeMirror type;
    if (TreeUtils.isClassTree(tree)) {
      type = fromClass((ClassTree) tree);
    } else if (tree.getKind() == Tree.Kind.METHOD || tree.getKind() == Tree.Kind.VARIABLE) {
      type = fromMember(tree);
    } else if (TreeUtils.isExpressionTree(tree)) {
      tree = TreeUtils.withoutParens((ExpressionTree) tree);
      type = fromExpression((ExpressionTree) tree);
      logGat("getAnnotatedType(%s): fromExpression=>%s%n", tree, type);
    } else {
      throw new BugInCF(
          "AnnotatedTypeFactory.getAnnotatedType: query of annotated type for tree "
              + tree.getKind());
    }

    logGat("getAnnotatedType(%s): before addComputedTypeAnnotations, type=%s%n", tree, type);
    addComputedTypeAnnotations(tree, type);
    if (tree.getKind() == Kind.TYPE_CAST) {
      type = applyCaptureConversion(type);
    }
    logGat("getAnnotatedType(%s): after addComputedTypeAnnotations, type=%s%n", tree, type);

    if (TreeUtils.isClassTree(tree) || tree.getKind() == Tree.Kind.METHOD) {
      // Don't cache VARIABLE
      if (shouldCache) {
        classAndMethodTreeCache.put(tree, type.deepCopy());
      }
    } else {
      // No caching otherwise
    }

    return type;
  }

  /**
   * Called by {@link BaseTypeVisitor#visitClass(ClassTree, Void)} before the classTree is type
   * checked.
   *
   * @param classTree the class on which to perform preprocessing
   */
  public void preProcessClassTree(ClassTree classTree) {}

  /**
   * Called by {@link BaseTypeVisitor#visitClass(ClassTree, Void)} after the ClassTree has been type
   * checked.
   *
   * <p>The default implementation uses this to store the defaulted AnnotatedTypeMirrors and
   * inherited declaration annotations back into the corresponding Elements. Subclasses might want
   * to override this method if storing defaulted types is not desirable.
   */
  public void postProcessClassTree(ClassTree tree) {
    TypesIntoElements.store(processingEnv, this, tree);
    DeclarationsIntoElements.store(processingEnv, this, tree);

    if (typeInformationPresenter != null) {
      typeInformationPresenter.process(tree);
    }

    if (wholeProgramInference != null) {
      // Write out the results of whole-program inference, just once for each class.  As soon
      // as any class is finished processing, all modified scenes are written to files, in
      // case this was the last class to be processed.  Post-processing of subsequent classes
      // might result in re-writing some of the scenes if new information has been written to
      // them.
      wholeProgramInference.writeResultsToFile(wpiOutputFormat, this.checker);
    }
  }

  /**
   * Determines the annotated type from a type in tree form.
   *
   * <p>Note that we cannot decide from a Tree whether it is a type use or an expression.
   * TreeUtils.isTypeTree is only an under-approximation. For example, an identifier can be either a
   * type or an expression.
   *
   * @param tree the type tree
   * @return the annotated type of the type in the AST
   */
  public AnnotatedTypeMirror getAnnotatedTypeFromTypeTree(Tree tree) {
    if (tree == null) {
      throw new BugInCF("AnnotatedTypeFactory.getAnnotatedTypeFromTypeTree: null tree");
    }
    AnnotatedTypeMirror type = fromTypeTree(tree);
    addComputedTypeAnnotations(tree, type);
    return type;
  }

  /**
   * Returns the set of qualifiers that are the upper bounds for a use of the type.
   *
   * @param type a type whose upper bounds to obtain
   * @return the set of qualifiers that are the upper bounds for a use of the type
   */
  public AnnotationMirrorSet getTypeDeclarationBounds(TypeMirror type) {
    return qualifierUpperBounds.getBoundQualifiers(type);
  }

  /**
   * Returns the set of qualifiers that are the upper bound for a type use if no other bound is
   * specified for the type.
   *
   * <p>This implementation returns the top qualifiers by default. Subclass may override to return
   * different qualifiers.
   *
   * @return the set of qualifiers that are the upper bound for a type use if no other bound is
   *     specified for the type
   */
  protected AnnotationMirrorSet getDefaultTypeDeclarationBounds() {
    return qualHierarchy.getTopAnnotations();
  }

  /**
   * Returns the type of the extends or implements clause.
   *
   * <p>The primary qualifier is either an explicit annotation on {@code clause}, or it is the
   * qualifier upper bounds for uses of the type of the clause.
   *
   * @param clause tree that represents an extends or implements clause
   * @return the type of the extends or implements clause
   */
  public AnnotatedTypeMirror getTypeOfExtendsImplements(Tree clause) {
    AnnotatedTypeMirror fromTypeTree = fromTypeTree(clause);
    AnnotationMirrorSet bound = getTypeDeclarationBounds(fromTypeTree.getUnderlyingType());
    fromTypeTree.addMissingAnnotations(bound);
    addComputedTypeAnnotations(clause, fromTypeTree);
    return fromTypeTree;
  }

  // **********************************************************************
  // Factories for annotated types that do not account for default qualifiers.
  // They only include qualifiers explicitly inserted by the user.
  // **********************************************************************

  /**
   * Creates an AnnotatedTypeMirror for {@code elt} that includes: annotations explicitly written on
   * the element and annotations from stub files.
   *
   * <p>Does not include default qualifiers. To obtain them, use {@link #getAnnotatedType(Element)}.
   *
   * <p>Does not include fake overrides from the stub file.
   *
   * @param elt the element
   * @return AnnotatedTypeMirror of the element with explicitly-written and stub file annotations
   */
  public AnnotatedTypeMirror fromElement(Element elt) {
    if (shouldCache && elementCache.containsKey(elt)) {
      return elementCache.get(elt).deepCopy();
    }
    if (elt.getKind() == ElementKind.PACKAGE) {
      return toAnnotatedType(elt.asType(), false);
    }
    AnnotatedTypeMirror type;

    // Because of a bug in Java 8, annotations on type parameters are not stored in elements, so
    // get explicit annotations from the tree. (This bug has been fixed in Java 9.)  Also, since
    // annotations computed by the AnnotatedTypeFactory are stored in the element, the
    // annotations have to be retrieved from the tree so that only explicit annotations are
    // returned.
    Tree decl = declarationFromElement(elt);

    if (decl == null) {
      type = stubTypes.getAnnotatedTypeMirror(elt);
      if (type == null) {
        type = toAnnotatedType(elt.asType(), ElementUtils.isTypeDeclaration(elt));
        ElementAnnotationApplier.apply(type, elt, this);
      }
    } else if (decl instanceof ClassTree) {
      type = fromClass((ClassTree) decl);
    } else if (decl instanceof VariableTree) {
      type = fromMember(decl);
    } else if (decl instanceof MethodTree) {
      type = fromMember(decl);
    } else if (decl.getKind() == Tree.Kind.TYPE_PARAMETER) {
      type = fromTypeTree(decl);
    } else {
      throw new BugInCF(
          "AnnotatedTypeFactory.fromElement: cannot be here. decl: "
              + decl.getKind()
              + " elt: "
              + elt);
    }

    type = mergeAnnotationFileAnnosIntoType(type, elt, ajavaTypes);
    if (currentFileAjavaTypes != null) {
      type = mergeAnnotationFileAnnosIntoType(type, elt, currentFileAjavaTypes);
    }

    if (mergeStubsWithSource) {
      if (debugStubParser) {
        System.out.printf("fromElement: mergeStubsIntoType(%s, %s)", type, elt);
      }
      type = mergeAnnotationFileAnnosIntoType(type, elt, stubTypes);
      if (debugStubParser) {
        System.out.printf(" => %s%n", type);
      }
    }
    // Caching is disabled if annotation files are being parsed, because calls to this
    // method before the annotation files are fully read can return incorrect results.
    if (shouldCache
        && !stubTypes.isParsing()
        && !ajavaTypes.isParsing()
        && (currentFileAjavaTypes == null || !currentFileAjavaTypes.isParsing())) {
      elementCache.put(elt, type.deepCopy());
    }
    return type;
  }

  /**
   * Returns an AnnotatedDeclaredType with explicit annotations from the ClassTree {@code tree}.
   *
   * @param tree the class declaration
   * @return AnnotatedDeclaredType with explicit annotations from {@code tree}
   */
  private AnnotatedDeclaredType fromClass(ClassTree tree) {
    return TypeFromTree.fromClassTree(this, tree);
  }

  /**
   * Creates an AnnotatedTypeMirror for a variable or method declaration tree. The
   * AnnotatedTypeMirror contains annotations explicitly written on the tree, and possibly others as
   * described below.
   *
   * <p>If a VariableTree is a parameter to a lambda, this method also adds annotations from the
   * declared type of the functional interface and the executable type of its method.
   *
   * <p>The returned AnnotatedTypeMirror also contains explicitly written annotations from any ajava
   * file and if {@code -AmergeStubsWithSource} is passed, it also merges any explicitly written
   * annotations from stub files.
   *
   * @param tree a {@link MethodTree} or {@link VariableTree}
   * @return AnnotatedTypeMirror with explicit annotations from {@code tree}
   */
  private AnnotatedTypeMirror fromMember(Tree tree) {
    if (!(tree instanceof MethodTree || tree instanceof VariableTree)) {
      throw new BugInCF(
          "AnnotatedTypeFactory.fromMember: not a method or variable declaration: " + tree);
    }
    if (shouldCache && fromMemberTreeCache.containsKey(tree)) {
      return fromMemberTreeCache.get(tree).deepCopy();
    }
    AnnotatedTypeMirror result = TypeFromTree.fromMember(this, tree);

    result = mergeAnnotationFileAnnosIntoType(result, tree, ajavaTypes);
    if (currentFileAjavaTypes != null) {
      result = mergeAnnotationFileAnnosIntoType(result, tree, currentFileAjavaTypes);
    }

    if (mergeStubsWithSource) {
      if (debugStubParser) {
        System.out.printf("fromClass: mergeStubsIntoType(%s, %s)", result, tree);
      }
      result = mergeAnnotationFileAnnosIntoType(result, tree, stubTypes);
      if (debugStubParser) {
        System.out.printf(" => %s%n", result);
      }
    }

    if (shouldCache) {
      fromMemberTreeCache.put(tree, result.deepCopy());
    }

    return result;
  }

  /**
   * Merges types from annotation files for {@code tree} into {@code type} by taking the greatest
   * lower bound of the annotations in both.
   *
   * @param type the type to apply annotation file types to
   * @param tree the tree from which to read annotation file types
   * @param source storage for current annotation file annotations
   * @return the given type, side-effected to add the annotation file types
   */
  private AnnotatedTypeMirror mergeAnnotationFileAnnosIntoType(
      @Nullable AnnotatedTypeMirror type, Tree tree, AnnotationFileElementTypes source) {
    Element elt = TreeUtils.elementFromTree(tree);
    return mergeAnnotationFileAnnosIntoType(type, elt, source);
  }

  /**
   * A scanner used to combine annotations from two AnnotatedTypeMirrors. The scanner requires
   * {@link #qualHierarchy}, which is set in {@link #postInit()} rather than the construtor, so
   * lazily initialize this field before use.
   */
  private @MonotonicNonNull AnnotatedTypeCombiner annotatedTypeCombiner = null;

  /**
   * Merges types from annotation files for {@code elt} into {@code type} by taking the greatest
   * lower bound of the annotations in both.
   *
   * @param type the type to apply annotation file types to
   * @param elt the element from which to read annotation file types
   * @param source storage for current annotation file annotations
   * @return the type, side-effected to add the annotation file types
   */
  protected AnnotatedTypeMirror mergeAnnotationFileAnnosIntoType(
      @Nullable AnnotatedTypeMirror type, Element elt, AnnotationFileElementTypes source) {
    AnnotatedTypeMirror typeFromFile = source.getAnnotatedTypeMirror(elt);
    if (typeFromFile == null) {
      return type;
    }
    if (type == null) {
      return typeFromFile;
    }
    if (annotatedTypeCombiner == null) {
      annotatedTypeCombiner = new AnnotatedTypeCombiner(qualHierarchy);
    }
    // Must merge (rather than only take the annotation file type if it is a subtype) to support
    // WPI.
    annotatedTypeCombiner.visit(typeFromFile, type);
    return type;
  }

  /**
   * Creates an AnnotatedTypeMirror for an ExpressionTree. The AnnotatedTypeMirror contains explicit
   * annotations written on the expression and for some expressions, annotations from
   * sub-expressions that could have been explicitly written, defaulted, refined, or otherwise
   * computed. (Expressions whose type include annotations from sub-expressions are:
   * ArrayAccessTree, ConditionalExpressionTree, IdentifierTree, MemberSelectTree, and
   * MethodInvocationTree.)
   *
   * <p>For example, the AnnotatedTypeMirror returned for an array access expression is the fully
   * annotated type of the array component of the array being accessed.
   *
   * @param tree an expression
   * @return AnnotatedTypeMirror of the expressions either fully-annotated or partially annotated
   *     depending on the kind of expression
   * @see TypeFromExpressionVisitor
   */
  private AnnotatedTypeMirror fromExpression(ExpressionTree tree) {
    logGat("fromExpression(%s) of kind %s%n", tree, tree.getKind());
    if (shouldCache && fromExpressionTreeCache.containsKey(tree)) {
      logGat("fromExpression(%s) => [cached] %s%n", tree, fromExpressionTreeCache.get(tree));
      return fromExpressionTreeCache.get(tree).deepCopy();
    }

    AnnotatedTypeMirror result = TypeFromTree.fromExpression(this, tree);

    if (shouldCache
        // Don't cache the type of some expressions, because incorrect annotations would be
        // cached during dataflow analysis. See Issue #602.
        && tree.getKind() != Tree.Kind.NEW_CLASS
        && tree.getKind() != Tree.Kind.NEW_ARRAY
        && tree.getKind() != Tree.Kind.CONDITIONAL_EXPRESSION) {
      fromExpressionTreeCache.put(tree, result.deepCopy());
    }
    logGat("fromExpression(%s) => %s%n", tree, result);
    return result;
  }

  /**
   * Creates an AnnotatedTypeMirror for the tree. The AnnotatedTypeMirror contains annotations
   * explicitly written on the tree. It also adds type arguments to raw types that include
   * annotations from the element declaration of the type {@link #fromElement(Element)}.
   *
   * <p>Called on the following trees: AnnotatedTypeTree, ArrayTypeTree, ParameterizedTypeTree,
   * PrimitiveTypeTree, TypeParameterTree, WildcardTree, UnionType, IntersectionTypeTree, and
   * IdentifierTree, MemberSelectTree.
   *
   * @param tree the type tree
   * @return the (partially) annotated type of the type in the AST
   */
  /*package-private*/ final AnnotatedTypeMirror fromTypeTree(Tree tree) {
    if (shouldCache && fromTypeTreeCache.containsKey(tree)) {
      return fromTypeTreeCache.get(tree).deepCopy();
    }

    AnnotatedTypeMirror result = TypeFromTree.fromTypeTree(this, tree);

    if (shouldCache) {
      fromTypeTreeCache.put(tree, result.deepCopy());
    }
    return result;
  }

  // **********************************************************************
  // Customization methods meant to be overridden by subclasses to include
  // defaulted annotations
  // **********************************************************************

  /**
   * Changes annotations on a type obtained from a {@link Tree}. By default, this method does
   * nothing. GenericAnnotatedTypeFactory uses this method to implement defaulting and inference
   * (flow-sensitive type refinement). Its subclasses usually override it only to customize default
   * annotations.
   *
   * <p>Subclasses that override this method should also override {@link
   * #addComputedTypeAnnotations(Element, AnnotatedTypeMirror)}.
   *
   * <p>In classes that extend {@link GenericAnnotatedTypeFactory}, override {@link
   * GenericAnnotatedTypeFactory#addComputedTypeAnnotations(Tree, AnnotatedTypeMirror, boolean)}
   * instead of this method.
   *
   * @param tree an AST node
   * @param type the type obtained from {@code tree}
   */
  protected void addComputedTypeAnnotations(Tree tree, AnnotatedTypeMirror type) {
    // Pass.
  }

  /**
   * Changes annotations on a type obtained from an {@link Element}. By default, this method does
   * nothing. GenericAnnotatedTypeFactory uses this method to implement defaulting.
   *
   * <p>Subclasses that override this method should also override {@link
   * #addComputedTypeAnnotations(Tree, AnnotatedTypeMirror)}.
   *
   * @param elt an element
   * @param type the type obtained from {@code elt}
   */
  protected void addComputedTypeAnnotations(Element elt, AnnotatedTypeMirror type) {
    // Pass.
  }

  /**
   * Adds default annotations to {@code type}. This method should only be used in places where the
   * correct annotations cannot be computed because of type argument of raw types. (See {@link
   * AnnotatedWildcardType#isTypeArgOfRawType()}.)
   *
   * @param type annotated type to which default annotations are added
   */
  public void addDefaultAnnotations(AnnotatedTypeMirror type) {
    // Pass.
  }

  /**
   * A callback method for the AnnotatedTypeFactory subtypes to customize directSupertypes().
   * Overriding methods should merely change the annotations on the supertypes, without adding or
   * removing new types.
   *
   * <p>The default provided implementation adds {@code type} annotations to {@code supertypes}.
   * This allows the {@code type} and its supertypes to have the qualifiers.
   *
   * @param type the type whose supertypes are desired
   * @param supertypes the supertypes as specified by the base AnnotatedTypeFactory
   */
  protected void postDirectSuperTypes(
      AnnotatedTypeMirror type, List<? extends AnnotatedTypeMirror> supertypes) {
    // Use the effective annotations here to get the correct annotations
    // for type variables and wildcards.
    AnnotationMirrorSet annotations = type.getEffectiveAnnotations();
    for (AnnotatedTypeMirror supertype : supertypes) {
      if (!annotations.equals(supertype.getEffectiveAnnotations())) {
        supertype.clearPrimaryAnnotations();
        // TODO: is this correct for type variables and wildcards?
        supertype.addAnnotations(annotations);
      }
    }
  }

  /**
   * A callback method for the AnnotatedTypeFactory subtypes to customize
   * AnnotatedTypes.asMemberOf(). Overriding methods should merely change the annotations on the
   * subtypes, without changing the types.
   *
   * @param type the annotated type of the element
   * @param owner the annotated type of the receiver of the accessing tree
   * @param element the element of the field or method
   */
  public void postAsMemberOf(AnnotatedTypeMirror type, AnnotatedTypeMirror owner, Element element) {
    if (element.getKind() == ElementKind.FIELD) {
      addAnnotationFromFieldInvariant(type, owner, (VariableElement) element);
    }
    addComputedTypeAnnotations(element, type);
  }

  /**
   * Adds the qualifier specified by a field invariant for {@code field} to {@code type}.
   *
   * @param type annotated type to which the annotation is added
   * @param accessedVia the annotated type of the receiver of the accessing tree. (Only used to get
   *     the type element of the underling type.)
   * @param field element representing the field
   */
  protected void addAnnotationFromFieldInvariant(
      AnnotatedTypeMirror type, AnnotatedTypeMirror accessedVia, VariableElement field) {
    TypeMirror declaringType = accessedVia.getUnderlyingType();
    // Find the first upper bound that isn't a wildcard or type variable
    while (declaringType.getKind() == TypeKind.WILDCARD
        || declaringType.getKind() == TypeKind.TYPEVAR) {
      if (declaringType.getKind() == TypeKind.WILDCARD) {
        declaringType = TypesUtils.wildUpperBound(declaringType, processingEnv);
      } else if (declaringType.getKind() == TypeKind.TYPEVAR) {
        declaringType = ((TypeVariable) declaringType).getUpperBound();
      }
    }
    TypeElement typeElement = TypesUtils.getTypeElement(declaringType);
    if (ElementUtils.enclosingTypeElement(field).equals(typeElement)) {
      // If the field is declared in the accessedVia class, then the field in the invariant
      // cannot be this field, even if the field has the same name.
      return;
    }

    FieldInvariants invariants = getFieldInvariants(typeElement);
    if (invariants == null) {
      return;
    }
    List<AnnotationMirror> invariantAnnos = invariants.getQualifiersFor(field.getSimpleName());
    type.replaceAnnotations(invariantAnnos);
  }

  /**
   * Returns the field invariants for the given class, as expressed by the user in {@link
   * FieldInvariant @FieldInvariant} method annotations.
   *
   * <p>Subclasses may implement their own field invariant annotations if {@link
   * FieldInvariant @FieldInvariant} is not expressive enough. They must override this method to
   * properly create AnnotationMirror and also override {@link
   * #getFieldInvariantDeclarationAnnotations()} to return their field invariants.
   *
   * @param element class for which to get invariants
   * @return field invariants for {@code element}
   */
  public @Nullable FieldInvariants getFieldInvariants(TypeElement element) {
    if (element == null) {
      return null;
    }
    AnnotationMirror fieldInvarAnno = getDeclAnnotation(element, FieldInvariant.class);
    if (fieldInvarAnno == null) {
      return null;
    }
    List<String> fields =
        AnnotationUtils.getElementValueArray(
            fieldInvarAnno, fieldInvariantFieldElement, String.class);
    List<@CanonicalName Name> classes =
        AnnotationUtils.getElementValueClassNames(fieldInvarAnno, fieldInvariantQualifierElement);
    List<AnnotationMirror> qualifiers =
        CollectionsPlume.mapList(
            name ->
                // Calling AnnotationBuilder.fromName (which ignores
                // elements/fields) is acceptable because @FieldInvariant
                // does not handle classes with elements/fields.
                AnnotationBuilder.fromName(elements, name),
            classes);
    if (qualifiers.size() == 1) {
      while (fields.size() > qualifiers.size()) {
        qualifiers.add(qualifiers.get(0));
      }
    }
    if (fields.size() != qualifiers.size()) {
      // The user wrote a malformed @FieldInvariant annotation, so just return a malformed
      // FieldInvariants object.  The BaseTypeVisitor will issue an error.
      return new FieldInvariants(fields, qualifiers, this);
    }

    // Only keep qualifiers that are supported by this checker.  (The other qualifiers cannot
    // be checked by this checker, so they must be ignored.)
    List<String> annotatedFields = new ArrayList<>();
    List<AnnotationMirror> supportedQualifiers = new ArrayList<>();
    for (int i = 0; i < fields.size(); i++) {
      if (isSupportedQualifier(qualifiers.get(i))) {
        annotatedFields.add(fields.get(i));
        supportedQualifiers.add(qualifiers.get(i));
      }
    }
    if (annotatedFields.isEmpty()) {
      return null;
    }

    return new FieldInvariants(annotatedFields, supportedQualifiers, this);
  }

  /**
   * Returns the element of {@code annoTrees} that is a use of one of the field invariant
   * annotations (as specified via {@link #getFieldInvariantDeclarationAnnotations()}. If one isn't
   * found, null is returned.
   *
   * @param annoTrees list of trees to search; the result is one of the list elements, or null
   * @return the AnnotationTree that is a use of one of the field invariant annotations, or null if
   *     one isn't found
   */
  public @Nullable AnnotationTree getFieldInvariantAnnotationTree(
      @Nullable List<? extends AnnotationTree> annoTrees) {
    List<AnnotationMirror> annos = TreeUtils.annotationsFromTypeAnnotationTrees(annoTrees);
    for (int i = 0; i < annos.size(); i++) {
      for (Class<? extends Annotation> clazz : getFieldInvariantDeclarationAnnotations()) {
        if (areSameByClass(annos.get(i), clazz)) {
          return annoTrees.get(i);
        }
      }
    }
    return null;
  }

  /** The classes of field invariant annotations. */
  private Set<Class<? extends Annotation>> fieldInvariantDeclarationAnnotations =
      Collections.singleton(FieldInvariant.class);

  /**
   * Returns the set of classes of field invariant annotations.
   *
   * @return the set of classes of field invariant annotations
   */
  protected Set<Class<? extends Annotation>> getFieldInvariantDeclarationAnnotations() {
    return fieldInvariantDeclarationAnnotations;
  }

  /**
   * Adapt the upper bounds of the type variables of a class relative to the type instantiation. In
   * some type systems, the upper bounds depend on the instantiation of the class. For example, in
   * the Generic Universe Type system, consider a class declaration
   *
   * <pre>{@code   class C<X extends @Peer Object> }</pre>
   *
   * then the instantiation
   *
   * <pre>{@code   @Rep C<@Rep Object> }</pre>
   *
   * is legal. The upper bounds of class C have to be adapted by the main modifier.
   *
   * <p>An example of an adaptation follows. Suppose, I have a declaration:
   *
   * <pre>{@code  class MyClass<E extends List<E>>}</pre>
   *
   * And an instantiation:
   *
   * <pre>{@code  new MyClass<@NonNull String>()}</pre>
   *
   * <p>The upper bound of E adapted to the argument String, would be {@code List<@NonNull String>}
   * and the lower bound would be an AnnotatedNullType.
   *
   * <p>TODO: ensure that this method is consistently used instead of directly querying the type
   * variables.
   *
   * @param type the use of the type
   * @param element the corresponding element
   * @return the adapted bounds of the type parameters
   */
  public List<AnnotatedTypeParameterBounds> typeVariablesFromUse(
      AnnotatedDeclaredType type, TypeElement element) {

    AnnotatedDeclaredType generic = getAnnotatedType(element);
    List<AnnotatedTypeMirror> targs = type.getTypeArguments();
    List<AnnotatedTypeMirror> tvars = generic.getTypeArguments();

    assert targs.size() == tvars.size()
        : "Mismatch in type argument size between " + type + " and " + generic;

    // System.err.printf("TVFU%n  type: %s%n  generic: %s%n", type, generic);

    Map<TypeVariable, AnnotatedTypeMirror> typeParamToTypeArg = new HashMap<>();

    AnnotatedDeclaredType enclosing = type;
    while (enclosing != null) {
      List<AnnotatedTypeMirror> enclosingTArgs = enclosing.getTypeArguments();
      AnnotatedDeclaredType declaredType =
          getAnnotatedType((TypeElement) enclosing.getUnderlyingType().asElement());
      List<AnnotatedTypeMirror> enclosingTVars = declaredType.getTypeArguments();
      for (int i = 0; i < enclosingTArgs.size(); i++) {
        AnnotatedTypeVariable enclosingTVar = (AnnotatedTypeVariable) enclosingTVars.get(i);
        typeParamToTypeArg.put(enclosingTVar.getUnderlyingType(), enclosingTArgs.get(i));
      }
      enclosing = enclosing.getEnclosingType();
    }

    List<AnnotatedTypeParameterBounds> res = new ArrayList<>(tvars.size());

    for (AnnotatedTypeMirror atm : tvars) {
      AnnotatedTypeVariable atv = (AnnotatedTypeVariable) atm;
      AnnotatedTypeMirror upper =
          typeVarSubstitutor.substitute(typeParamToTypeArg, atv.getUpperBound());
      AnnotatedTypeMirror lower =
          typeVarSubstitutor.substitute(typeParamToTypeArg, atv.getLowerBound());
      res.add(new AnnotatedTypeParameterBounds(upper, lower));
    }
    return res;
  }

  /**
   * Creates and returns an AnnotatedNullType qualified with {@code annotations}.
   *
   * @param annotations the set of AnnotationMirrors to qualify the returned type with
   * @return AnnotatedNullType qualified with {@code annotations}
   */
  public AnnotatedNullType getAnnotatedNullType(Set<? extends AnnotationMirror> annotations) {
    AnnotatedTypeMirror.AnnotatedNullType nullType =
        (AnnotatedNullType) toAnnotatedType(processingEnv.getTypeUtils().getNullType(), false);
    nullType.addAnnotations(annotations);
    return nullType;
  }

  // **********************************************************************
  // Utilities method for getting specific types from trees or elements
  // **********************************************************************

  /**
   * Return the implicit receiver type of an expression tree.
   *
   * <p>The result is null for expressions that don't have a receiver, e.g. for a local variable or
   * method parameter access. The result is also null for expressions that have an explicit
   * receiver.
   *
   * <p>Clients should generally call {@link #getReceiverType}.
   *
   * @param tree the expression that might have an implicit receiver
   * @return the type of the implicit receiver. Returns null if the expression has an explicit
   *     receiver or doesn't have a receiver.
   */
  protected @Nullable AnnotatedDeclaredType getImplicitReceiverType(ExpressionTree tree) {
    assert (tree.getKind() == Tree.Kind.IDENTIFIER
            || tree.getKind() == Tree.Kind.MEMBER_SELECT
            || tree.getKind() == Tree.Kind.METHOD_INVOCATION
            || tree.getKind() == Tree.Kind.NEW_CLASS)
        : "Unexpected tree kind: " + tree.getKind();

    // Return null if the element kind has no receiver.
    Element element = TreeUtils.elementFromUse(tree);
    assert element != null : "Unexpected null element for tree: " + tree;
    if (!ElementUtils.hasReceiver(element)) {
      return null;
    }

    // Return null if the receiver is explicit.
    if (TreeUtils.getReceiverTree(tree) != null) {
      return null;
    }

    TypeElement elementOfImplicitReceiver = ElementUtils.enclosingTypeElement(element);
    if (tree.getKind() == Tree.Kind.NEW_CLASS) {
      if (elementOfImplicitReceiver.getEnclosingElement() != null) {
        elementOfImplicitReceiver =
            ElementUtils.enclosingTypeElement(elementOfImplicitReceiver.getEnclosingElement());
      } else {
        elementOfImplicitReceiver = null;
      }
      if (elementOfImplicitReceiver == null) {
        // If the typeElt does not have an enclosing class, then the NewClassTree
        // does not have an implicit receiver.
        return null;
      }
    }

    TypeMirror typeOfImplicitReceiver = elementOfImplicitReceiver.asType();
    AnnotatedDeclaredType thisType = getSelfType(tree);
    if (thisType == null) {
      return null;
    }
    // An implicit receiver is the first enclosing type that is a subtype of the type where the
    // element is declared.
    while (thisType != null && !isSubtype(thisType.getUnderlyingType(), typeOfImplicitReceiver)) {
      thisType = thisType.getEnclosingType();
    }
    return thisType;
  }

  /**
   * Returns the type of {@code this} at the location of {@code tree}. Returns {@code null} if
   * {@code tree} is in a location where {@code this} has no meaning, such as the body of a static
   * method.
   *
   * <p>The parameter is an arbitrary tree and does not have to mention "this", neither explicitly
   * nor implicitly. This method can be overridden for type-system specific behavior.
   *
   * @param tree location used to decide the type of {@code this}
   * @return the type of {@code this} at the location of {@code tree}
   */
  public @Nullable AnnotatedDeclaredType getSelfType(Tree tree) {
    logGat("getSelfType(%s) of kind %s%n", tree, tree.getKind());
    if (TreeUtils.isClassTree(tree)) {
      return getAnnotatedType(TreeUtils.elementFromDeclaration((ClassTree) tree));
    }

    Tree enclosingTree = getEnclosingClassOrMethod(tree);
    if (enclosingTree == null) {
      // tree is inside an annotation, where "this" is not allowed. So, no self type exists.
      return null;
    } else if (enclosingTree.getKind() == Tree.Kind.METHOD) {
      MethodTree enclosingMethod = (MethodTree) enclosingTree;
      if (TreeUtils.isConstructor(enclosingMethod)) {
        return (AnnotatedDeclaredType) getAnnotatedType(enclosingMethod).getReturnType();
      } else {
        return getAnnotatedType(enclosingMethod).getReceiverType();
      }
    } else if (TreeUtils.isClassTree(enclosingTree)) {
      return (AnnotatedDeclaredType) getAnnotatedType(enclosingTree);
    }
    return null;
  }

  /** A set containing class, method, and annotation tree kinds. */
  private static final Set<Tree.Kind> classMethodAnnotationKinds =
      EnumSet.copyOf(TreeUtils.classTreeKinds());

  static {
    classMethodAnnotationKinds.add(Tree.Kind.METHOD);
    classMethodAnnotationKinds.add(Tree.Kind.TYPE_ANNOTATION);
    classMethodAnnotationKinds.add(Tree.Kind.ANNOTATION);
  }

  /**
   * Returns the innermost enclosing method or class tree of {@code tree}. If {@code tree} is
   * artificial (that is, created by dataflow), then {@link #artificialTreeToEnclosingElementMap} is
   * used to find the enclosing tree.
   *
   * <p>If the tree is inside an annotation, then {@code null} is returned.
   *
   * @param tree tree to whose innermost enclosing method or class to return
   * @return the innermost enclosing method or class tree of {@code tree}, or {@code null} if {@code
   *     tree} is inside an annotation
   */
  public @Nullable Tree getEnclosingClassOrMethod(Tree tree) {
    TreePath path = getPath(tree);
    Tree enclosing = TreePathUtil.enclosingOfKind(path, classMethodAnnotationKinds);
    if (enclosing != null) {
      if (enclosing.getKind() == Tree.Kind.ANNOTATION
          || enclosing.getKind() == Tree.Kind.TYPE_ANNOTATION) {
        return null;
      }
      return enclosing;
    }
    Element e = getEnclosingElementForArtificialTree(tree);
    if (e != null) {
      Element enclosingMethodOrClass = e;
      while (enclosingMethodOrClass != null
          && enclosingMethodOrClass.getKind() != ElementKind.METHOD
          && !enclosingMethodOrClass.getKind().isClass()
          && !enclosingMethodOrClass.getKind().isInterface()) {
        enclosingMethodOrClass = enclosingMethodOrClass.getEnclosingElement();
      }
      return declarationFromElement(enclosingMethodOrClass);
    }
    return TreePathUtil.enclosingClass(path);
  }

  /**
   * Returns the {@link AnnotatedTypeMirror} of the enclosing type at the location of {@code tree}
   * that is the same type as {@code typeElement}.
   *
   * @param typeElement type of the enclosing type to return
   * @param tree location to use
   * @return the enclosing type at the location of {@code tree} that is the same type as {@code
   *     typeElement}
   */
  public AnnotatedDeclaredType getEnclosingType(TypeElement typeElement, Tree tree) {
    AnnotatedDeclaredType thisType = getSelfType(tree);
    while (!isSameType(thisType.getUnderlyingType(), typeElement.asType())) {
      thisType = thisType.getEnclosingType();
    }
    return thisType;
  }

  /**
   * Returns the {@link AnnotatedTypeMirror} of the enclosing type at the location of {@code tree}
   * that is a subtype of {@code typeElement}.
   *
   * @param typeElement super type of the enclosing type to return
   * @param tree location to use
   * @return the enclosing type at the location of {@code tree} that is a subtype of {@code
   *     typeElement}
   */
  public AnnotatedDeclaredType getEnclosingSubType(TypeElement typeElement, Tree tree) {
    AnnotatedDeclaredType thisType = getSelfType(tree);
    while (!isSubtype(thisType.getUnderlyingType(), typeElement.asType())) {
      thisType = thisType.getEnclosingType();
    }
    return thisType;
  }

  /**
   * Returns true if the erasure of {@code type1} is a Java subtype of the erasure of {@code type2}.
   *
   * @param type1 a type
   * @param type2 a type
   * @return true if the erasure of {@code type1} is a Java subtype of the erasure of {@code type2}
   */
  private boolean isSubtype(TypeMirror type1, TypeMirror type2) {
    return types.isSubtype(types.erasure(type1), types.erasure(type2));
  }

  /**
   * Returns true if the erasure of {@code type1} is the same Java type as the erasure of {@code
   * type2}.
   *
   * @param type1 a type
   * @param type2 a type
   * @return true if the erasure of {@code type1} is the same Java type as the erasure of {@code
   *     type2}
   */
  private boolean isSameType(TypeMirror type1, TypeMirror type2) {
    return types.isSameType(types.erasure(type1), types.erasure(type2));
  }

  /**
   * Returns the receiver type of the expression tree, which might be the type of an implicit {@code
   * this}. Returns null if the expression has no explicit or implicit receiver.
   *
   * @param expression the expression for which to determine the receiver type
   * @return the type of the receiver of expression
   */
  public final @Nullable AnnotatedTypeMirror getReceiverType(ExpressionTree expression) {
    ExpressionTree receiver = TreeUtils.getReceiverTree(expression);
    if (receiver != null) {
      return getAnnotatedType(receiver);
    }

    Element element = TreeUtils.elementFromTree(expression);
    if (element != null && ElementUtils.hasReceiver(element)) {
      // The tree references an element that has a receiver, but the tree does not have an
      // explicit receiver. So, the tree must have an implicit receiver of "this" or
      // "Outer.this".
      return getImplicitReceiverType(expression);
    } else {
      return null;
    }
  }

  /** The type for an instantiated generic method or constructor. */
  public static class ParameterizedExecutableType {
    /** The method's/constructor's type. */
    public final AnnotatedExecutableType executableType;

    /** The types of the generic type arguments. */
    public final List<AnnotatedTypeMirror> typeArgs;

    /** Create a ParameterizedExecutableType. */
    public ParameterizedExecutableType(
        AnnotatedExecutableType executableType, List<AnnotatedTypeMirror> typeArgs) {
      this.executableType = executableType;
      this.typeArgs = typeArgs;
    }

    @Override
    public String toString() {
      if (typeArgs.isEmpty()) {
        return executableType.toString();
      } else {
        StringJoiner typeArgsString = new StringJoiner(",", "<", ">");
        for (AnnotatedTypeMirror atm : typeArgs) {
          typeArgsString.add(atm.toString());
        }
        return typeArgsString + " " + executableType.toString();
      }
    }
  }

  /**
   * Determines the type of the invoked method based on the passed method invocation tree.
   *
   * <p>The returned method type has all type variables resolved, whether based on receiver type,
   * passed type parameters if any, and method invocation parameter.
   *
   * <p>Subclasses may override this method to customize inference of types or qualifiers based on
   * method invocation parameters.
   *
   * <p>As an implementation detail, this method depends on {@link AnnotatedTypes#asMemberOf(Types,
   * AnnotatedTypeFactory, AnnotatedTypeMirror, Element)}, and customization based on receiver type
   * should be in accordance to its specification.
   *
   * <p>The return type is a pair of the type of the invoked method and the (inferred) type
   * arguments. Note that neither the explicitly passed nor the inferred type arguments are
   * guaranteed to be subtypes of the corresponding upper bounds. See method {@link
   * org.checkerframework.common.basetype.BaseTypeVisitor#checkTypeArguments} for the checks of type
   * argument well-formedness.
   *
   * <p>Note that "this" and "super" constructor invocations are also handled by this method
   * (explicit or implicit ones, at the beginning of a constructor). Method {@link
   * #constructorFromUse(NewClassTree)} is only used for a constructor invocation in a "new"
   * expression.
   *
   * @param tree the method invocation tree
   * @return the type of the invoked method and any (explict or inferred) type arguments
   */
  public final ParameterizedExecutableType methodFromUse(MethodInvocationTree tree) {
    return methodFromUse(tree, true);
  }

  /**
   * Returns the same as {@link #methodFromUse(MethodInvocationTree)}, but without inferred type
   * arguments.
   *
   * @param tree a method invocation tree
   * @return the type of the invoked method and any explicit type arguments
   */
  public ParameterizedExecutableType methodFromUseWithoutTypeArgInference(
      MethodInvocationTree tree) {
    return methodFromUse(tree, false);
  }

  /**
   * The implementation of {@link #methodFromUse(MethodInvocationTree)} and {@link
   * #methodFromUseWithoutTypeArgInference(MethodInvocationTree)}.
   *
   * @param tree a method invocation tree
   * @param inferTypeArgs whether type arguments should be inferred
   * @return the type of the invoked method, any explicit type arguments, and if {@code
   *     inferTypeArgs} is true, any inferred type arguments
   */
  protected ParameterizedExecutableType methodFromUse(
      MethodInvocationTree tree, boolean inferTypeArgs) {
    ExecutableElement methodElt = TreeUtils.elementFromUse(tree);
    AnnotatedTypeMirror receiverType = getReceiverType(tree);
    if (receiverType == null && TreeUtils.isSuperConstructorCall(tree)) {
      // super() calls don't have a receiver, but they should be view-point adapted as if
      // "this" is the receiver.
      receiverType = getSelfType(tree);
    }
    if (receiverType != null && receiverType.getKind() == TypeKind.DECLARED) {
      receiverType = applyCaptureConversion(receiverType);
    }

    ParameterizedExecutableType result =
        methodFromUse(tree, methodElt, receiverType, inferTypeArgs);
    if (checker.shouldResolveReflection()
        && reflectionResolver.isReflectiveMethodInvocation(tree)) {
      result = reflectionResolver.resolveReflectiveCall(this, tree, result);
    }

    AnnotatedExecutableType method = result.executableType;
    if (AnnotatedTypes.isTypeArgOfRawType(method.getReturnType())) {
      // Get the correct Java type from the tree and use it as the upper bound of the
      // wildcard.
      TypeMirror tm = TreeUtils.typeOf(tree);
      AnnotatedTypeMirror t = toAnnotatedType(tm, false);

      AnnotatedWildcardType wildcard = (AnnotatedWildcardType) method.getReturnType();
      if (ignoreRawTypeArguments) {
        // Remove the annotations so that default annotations are used instead.
        // (See call to addDefaultAnnotations below.)
        t.clearPrimaryAnnotations();
      } else {
        t.replaceAnnotations(wildcard.getExtendsBound().getPrimaryAnnotations());
      }
      wildcard.setExtendsBound(t);
      addDefaultAnnotations(wildcard);
    }

    return result;
  }

  /**
   * Determines the type of the invoked method based on the passed expression tree, executable
   * element, and receiver type.
   *
   * @param tree either a MethodInvocationTree or a MemberReferenceTree
   * @param methodElt the element of the referenced method
   * @param receiverType the type of the receiver
   * @return the type of the method being invoked with tree and the (inferred) type arguments
   * @see #methodFromUse(MethodInvocationTree)
   */
  public final ParameterizedExecutableType methodFromUse(
      ExpressionTree tree, ExecutableElement methodElt, AnnotatedTypeMirror receiverType) {
    return methodFromUse(tree, methodElt, receiverType, true);
  }

  /**
   * Returns the same as {@link #methodFromUse(ExpressionTree, ExecutableElement,
   * AnnotatedTypeMirror)}, but without inferred type arguments.
   *
   * @param tree either a MethodInvocationTree or a MemberReferenceTree
   * @param methodElt the element of the referenced method
   * @param receiverType the type of the receiver
   * @return the type of the method being invoked with tree without inferring type arguments
   */
  public final ParameterizedExecutableType methodFromUseWithoutTypeArgInference(
      ExpressionTree tree, ExecutableElement methodElt, AnnotatedTypeMirror receiverType) {
    return methodFromUse(tree, methodElt, receiverType, false);
  }

  /**
   * The implementation of {@link #methodFromUse(ExpressionTree, ExecutableElement,
   * AnnotatedTypeMirror)} and {@link #methodFromUseWithoutTypeArgInference(ExpressionTree,
   * ExecutableElement, AnnotatedTypeMirror)}.
   *
   * @param tree either a MethodInvocationTree or a MemberReferenceTree
   * @param methodElt the element of the referenced method
   * @param receiverType the type of the receiver
   * @param inferTypeArgs whether type arguments should be inferred
   * @return the type of the invoked method
   */
  protected ParameterizedExecutableType methodFromUse(
      ExpressionTree tree,
      ExecutableElement methodElt,
      AnnotatedTypeMirror receiverType,
      boolean inferTypeArgs) {
    AnnotatedExecutableType memberTypeWithoutOverrides =
        getAnnotatedType(methodElt); // get unsubstituted type
    AnnotatedExecutableType memberTypeWithOverrides =
        applyFakeOverrides(receiverType, methodElt, memberTypeWithoutOverrides);
    memberTypeWithOverrides = applyRecordTypesToAccessors(methodElt, memberTypeWithOverrides);
    methodFromUsePreSubstitution(tree, memberTypeWithOverrides, inferTypeArgs);

    AnnotatedExecutableType methodType =
        AnnotatedTypes.asMemberOf(types, this, receiverType, methodElt, memberTypeWithOverrides);
    List<AnnotatedTypeMirror> typeargs = new ArrayList<>(methodElt.getTypeParameters().size());

    TypeArguments typeArguments =
        AnnotatedTypes.findTypeArguments(this, tree, methodElt, methodType, inferTypeArgs);
    Map<TypeVariable, AnnotatedTypeMirror> typeParamToTypeArg = typeArguments.typeArguments;
    if (!typeParamToTypeArg.isEmpty()) {
      for (AnnotatedTypeVariable tv : methodType.getTypeVariables()) {
        typeargs.add(typeParamToTypeArg.get(tv.getUnderlyingType()));
      }
      methodType =
          (AnnotatedExecutableType) typeVarSubstitutor.substitute(typeParamToTypeArg, methodType);
    }

    if (typeArguments.inferenceCrash && tree instanceof MethodInvocationTree) {
      // If inference crashed, then the return type will not be the correct Java type.  This
<<<<<<< HEAD
      // can
      // cause crashes elsewhere in the framework.  To avoid those crashes, create an ATM with
      // the
      // correct Java type and default annotations.  (If inference crashes an error will be
      // issued
      // in the BaseTypeVisitor.)
=======
      // can cause crashes elsewhere in the framework.  To avoid those crashes, create an ATM
      // with the correct Java type and default annotations.  (If inference crashes an error
      // will be issued in the BaseTypeVisitor.)
>>>>>>> c30210c9
      TypeMirror type = TreeUtils.typeOf(tree);
      AnnotatedTypeMirror returnType = AnnotatedTypeMirror.createType(type, this, false);
      addDefaultAnnotations(returnType);
      methodType.setReturnType(returnType);
    } else if (typeArguments.uncheckedConversion) {
      methodType.setReturnType(methodType.getReturnType().getErased());
    }

    if (tree.getKind() == Tree.Kind.METHOD_INVOCATION
        && TreeUtils.isMethodInvocation(tree, objectGetClass, processingEnv)) {
      adaptGetClassReturnTypeToReceiver(methodType, receiverType, tree);
    }

    return new ParameterizedExecutableType(methodType, typeargs);
  }

  /**
   * Given a member and its type, returns the type with fake overrides applied to it.
   *
   * @param receiverType the type of the class that contains member (or a subtype of it)
   * @param member a type member, such as a method or field
   * @param memberType the type of {@code member}
   * @return {@code memberType}, adjusted according to fake overrides
   */
  private AnnotatedExecutableType applyFakeOverrides(
      AnnotatedTypeMirror receiverType, Element member, AnnotatedExecutableType memberType) {
    // Currently, handle only methods, not fields.  TODO: Handle fields.
    if (memberType.getKind() != TypeKind.EXECUTABLE) {
      return memberType;
    }

    AnnotationFileElementTypes afet = stubTypes;
    AnnotatedExecutableType methodType = afet.getFakeOverride(member, receiverType);
    if (methodType == null) {
      methodType = memberType;
    }
    return methodType;
  }

  /**
   * Given a method, checks if there is: a record component with the same name AND the record
   * component has an annotation AND the method has no-arguments. If so, replaces the annotations on
   * the method return type with those from the record type in the same hierarchy.
   *
   * @param member a method or constructor
   * @param memberType the type of the method/constructor; side-effected by this method
   * @return {@code memberType} with annotations replaced if applicable
   */
  private AnnotatedExecutableType applyRecordTypesToAccessors(
      ExecutableElement member, AnnotatedExecutableType memberType) {
    if (memberType.getKind() != TypeKind.EXECUTABLE) {
      throw new BugInCF(
          "member %s has type %s of kind %s", member, memberType, memberType.getKind());
    }

    stubTypes.injectRecordComponentType(types, member, memberType);

    return memberType;
  }

  /**
   * A callback method for the AnnotatedTypeFactory subtypes to customize the handling of the
   * declared method type before type variable substitution.
   *
   * @param tree either a method invocation or a member reference tree
   * @param type declared method type before type variable substitution
   * @param resolvePolyQuals whether to resolve polymorphic qualifiers
   */
  protected void methodFromUsePreSubstitution(
      ExpressionTree tree, AnnotatedExecutableType type, boolean resolvePolyQuals) {
    assert tree instanceof MethodInvocationTree || tree instanceof MemberReferenceTree;
  }

  /**
   * Java special-cases the return type of {@link java.lang.Class#getClass() getClass()}. Though the
   * method has a return type of {@code Class<?>}, the compiler special cases this return-type and
   * changes the bound of the type argument to the erasure of the receiver type. For example:
   *
   * <ul>
   *   <li>{@code x.getClass()} has the type {@code Class< ? extends erasure_of_x >}
   *   <li>{@code someInteger.getClass()} has the type {@code Class< ? extends Integer >}
   * </ul>
   *
   * @param getClassType this must be a type representing a call to Object.getClass otherwise a
   *     runtime exception will be thrown. It is modified by side effect.
   * @param receiverType the receiver type of the method invocation (not the declared receiver type)
   * @param tree getClass method invocation tree
   */
  protected void adaptGetClassReturnTypeToReceiver(
      AnnotatedExecutableType getClassType, AnnotatedTypeMirror receiverType, ExpressionTree tree) {

    TypeMirror type = TreeUtils.typeOf(tree);
    AnnotatedTypeMirror returnType = AnnotatedTypeMirror.createType(type, this, false);

    if (returnType == null
        || !(returnType.getKind() == TypeKind.DECLARED)
        || ((AnnotatedDeclaredType) returnType).getTypeArguments().size() != 1) {
      throw new BugInCF(
          "Unexpected type passed to AnnotatedTypes.adaptGetClassReturnTypeToReceiver%n"
              + "getClassType=%s%nreceiverType=%s",
          getClassType, receiverType);
    }

    AnnotatedWildcardType classWildcardArg =
        (AnnotatedWildcardType)
            ((AnnotatedDeclaredType) getClassType.getReturnType()).getTypeArguments().get(0);
    getClassType.setReturnType(returnType);

    // Usually, the only locations that will add annotations to the return type are getClass in
    // stub files defaults and propagation tree annotator.  Since getClass is final they cannot
    // come from source code.  Also, since the newBound is an erased type we have no type
    // arguments.  So, we just copy the annotations from the bound of the declared type to the
    // new bound.
    AnnotationMirrorSet newAnnos = new AnnotationMirrorSet();
    AnnotationMirrorSet receiverTypeBoundAnnos =
        getTypeDeclarationBounds(receiverType.getErased().getUnderlyingType());
    AnnotationMirrorSet wildcardBoundAnnos = classWildcardArg.getEffectiveAnnotations();
    for (AnnotationMirror receiverTypeBoundAnno : receiverTypeBoundAnnos) {
      AnnotationMirror wildcardAnno =
          qualHierarchy.findAnnotationInSameHierarchy(wildcardBoundAnnos, receiverTypeBoundAnno);
      if (typeHierarchy.isSubtypeShallowEffective(receiverTypeBoundAnno, classWildcardArg)) {
        newAnnos.add(receiverTypeBoundAnno);
      } else {
        newAnnos.add(wildcardAnno);
      }
    }
    AnnotatedTypeMirror newTypeArg =
        ((AnnotatedDeclaredType) getClassType.getReturnType()).getTypeArguments().get(0);
    ((AnnotatedTypeVariable) newTypeArg).getUpperBound().replaceAnnotations(newAnnos);
  }

  /**
   * Return the element type of {@code expression}. This is usually the type of {@code
   * expression.itertor().next()}. If {@code expression} is an array, it is the component type of
   * the array.
   *
   * @param expression an expression whose type is an array or implements {@link Iterable}
   * @return the type of {@code expression.itertor().next()} or if {@code expression} is an array,
   *     the component type of the array.
   */
  public AnnotatedTypeMirror getIterableElementType(ExpressionTree expression) {
    return getIterableElementType(expression, getAnnotatedType(expression));
  }

  /**
   * Return the element type of {@code iterableType}. This is usually the type of {@code
   * expression.itertor().next()}. If {@code expression} is an array, it is the component type of
   * the array.
   *
   * @param expression an expression whose type is an array or implements {@link Iterable}
   * @param iterableType the type of the expression
   * @return the type of {@code expression.itertor().next()} or if {@code expression} is an array,
   *     the component type of the array.
   */
  protected AnnotatedTypeMirror getIterableElementType(
      ExpressionTree expression, AnnotatedTypeMirror iterableType) {
    switch (iterableType.getKind()) {
      case ARRAY:
        return ((AnnotatedArrayType) iterableType).getComponentType();
      case WILDCARD:
        return getIterableElementType(
            expression, ((AnnotatedWildcardType) iterableType).getExtendsBound().deepCopy());
      case TYPEVAR:
        return getIterableElementType(
            expression, ((AnnotatedTypeVariable) iterableType).getUpperBound());
      case DECLARED:
        AnnotatedDeclaredType dt =
            AnnotatedTypes.asSuper(this, iterableType, this.iterableDeclType);
        if (dt.getTypeArguments().isEmpty()) {
          TypeElement e = ElementUtils.getTypeElement(processingEnv, Object.class);
          return getAnnotatedType(e);
        } else {
          return dt.getTypeArguments().get(0);
        }

        // TODO: Properly desugar Iterator.next(), which is needed if an annotated JDK has
        // annotations on Iterator#next.
        // The below doesn't work because methodFromUse() assumes that the expression tree
        // matches the method element.
        // TypeElement iteratorElement =
        //         ElementUtils.getTypeElement(processingEnv, Iterator.class);
        // AnnotatedTypeMirror iteratorType =
        //         AnnotatedTypeMirror.createType(iteratorElement.asType(), this, false);
        // Map<TypeVariable, AnnotatedTypeMirror> mapping = new HashMap<>();
        // mapping.put(
        //         (TypeVariable) iteratorElement.getTypeParameters().get(0).asType(),
        //          typeArg);
        // iteratorType = typeVarSubstitutor.substitute(mapping, iteratorType);
        // ExecutableElement next =
        //         TreeUtils.getMethod("java.util.Iterator", "next", 0, processingEnv);
        // ParameterizedExecutableType m = methodFromUse(expression, next, iteratorType);
        // return m.executableType.getReturnType();
      default:
        throw new BugInCF(
            "AnnotatedTypeFactory.getIterableElementType: not iterable type: " + iterableType);
    }
  }

  /**
   * Determines the type of the invoked constructor based on the passed new class tree.
   *
   * <p>The returned method type has all type variables resolved, whether based on receiver type,
   * passed type parameters if any, and constructor invocation parameter.
   *
   * <p>Subclasses may override this method to customize inference of types or qualifiers based on
   * constructor invocation parameters.
   *
   * <p>As an implementation detail, this method depends on {@link AnnotatedTypes#asMemberOf(Types,
   * AnnotatedTypeFactory, AnnotatedTypeMirror, Element)}, and customization based on receiver type
   * should be in accordance with its specification.
   *
   * <p>The return type is a pair of the type of the invoked constructor and the (inferred) type
   * arguments. Note that neither the explicitly passed nor the inferred type arguments are
   * guaranteed to be subtypes of the corresponding upper bounds. See method {@link
   * org.checkerframework.common.basetype.BaseTypeVisitor#checkTypeArguments} for the checks of type
   * argument well-formedness.
   *
   * <p>Note that "this" and "super" constructor invocations are handled by method {@link
   * #methodFromUse}. This method only handles constructor invocations in a "new" expression.
   *
   * @param tree the constructor invocation tree
   * @return the annotated type of the invoked constructor (as an executable type) and the
   *     (inferred) type arguments
   */
  public ParameterizedExecutableType constructorFromUse(NewClassTree tree) {
    return constructorFromUse(tree, true);
  }

  /**
   * The same as {@link #constructorFromUse(NewClassTree)}, but no type arguments are inferred.
   *
   * @param tree the constructor invocation tree
   * @return the annotated type of the invoked constructor (as an executable type) and the explicit
   *     type arguments
   */
  public ParameterizedExecutableType constructorFromUseWithoutTypeArgInference(NewClassTree tree) {
    return constructorFromUse(tree, false);
  }

  /**
   * Gets the type of the resulting constructor call of a MemberReferenceTree.
   *
   * @param memberReferenceTree MemberReferenceTree where the member is a constructor
   * @param constructorType AnnotatedExecutableType of the declaration of the constructor
   * @return AnnotatedTypeMirror of the resulting type of the constructor
   */
  public AnnotatedTypeMirror getResultingTypeOfConstructorMemberReference(
      MemberReferenceTree memberReferenceTree, AnnotatedExecutableType constructorType) {
    assert memberReferenceTree.getMode() == MemberReferenceTree.ReferenceMode.NEW;

    // The return type for constructors should only have explicit annotations from the
    // constructor. The code below recreates some of the logic from TypeFromTree.visitNewClass
    // to do this.

    // The return type of the constructor will be the type of the expression of the member
    // reference tree.
    AnnotatedTypeMirror constructorReturnType =
        fromTypeTree(memberReferenceTree.getQualifierExpression());
    if (TreeUtils.needsTypeArgInference(memberReferenceTree)) {
      // If the method reference is missing type arguments, e.g. LinkedHashMap::new, then the
      // constructorReturnType will be raw.  So, use the return type from the constructor
      // instead.
      AnnotatedTypeMirror re = constructorType.getReturnType().deepCopy(false);
      re.clearPrimaryAnnotations();
      re.addAnnotations(constructorReturnType.getPrimaryAnnotations());
      constructorReturnType = re;
    }

    if (constructorReturnType.getKind() == TypeKind.DECLARED) {
      // Keep only explicit annotations and those from @Poly
      AnnotatedTypes.copyOnlyExplicitConstructorAnnotations(
          this, (AnnotatedDeclaredType) constructorReturnType, constructorType);
    }

    // Now add back defaulting.
    addComputedTypeAnnotations(memberReferenceTree.getQualifierExpression(), constructorReturnType);
    return constructorReturnType;
  }

  /**
   * The implementation of {@link #constructorFromUse(NewClassTree)} and {@link
   * #constructorFromUseWithoutTypeArgInference(NewClassTree)}.
   *
   * @param tree the constructor invocation tree
   * @param inferTypeArgs whether the type arguments should be inferred
   * @return the annotated type of the invoked constructor (as an executable type) and the type
   *     arguments
   */
  protected ParameterizedExecutableType constructorFromUse(
      NewClassTree tree, boolean inferTypeArgs) {
    // Get the annotations written on the new class tree.
    AnnotatedDeclaredType type =
        (AnnotatedDeclaredType) toAnnotatedType(TreeUtils.typeOf(tree), false);
    if (!TreeUtils.isDiamondTree(tree)) {
      if (tree.getClassBody() == null) {
        type.setTypeArguments(getExplicitNewClassClassTypeArgs(tree));
      }
    } else {
      type = getAnnotatedType(TypesUtils.getTypeElement(type.underlyingType));
      // Add explicit annotations below.
      type.clearPrimaryAnnotations();
    }

    AnnotationMirrorSet explicitAnnos = getExplicitNewClassAnnos(tree);
    type.addAnnotations(explicitAnnos);

    // Get the enclosing type of the constructor, if one exists.
    // this.new InnerClass()
    AnnotatedDeclaredType enclosingType = (AnnotatedDeclaredType) getReceiverType(tree);
    type.setEnclosingType(enclosingType);

    // Add computed annotations to the type.
    addComputedTypeAnnotations(tree, type);

    ExecutableElement ctor = TreeUtils.elementFromUse(tree);
    AnnotatedExecutableType con = getAnnotatedType(ctor); // get unsubstituted type
    constructorFromUsePreSubstitution(tree, con, inferTypeArgs);

    if (tree.getClassBody() != null) {
      // Because the anonymous constructor can't have explicit annotations on its parameters,
      // they are copied from the super constructor invoked in the anonymous constructor. To
      // do this:
      // 1. get unsubstituted type of the super constructor.
      // 2. adapt it to this call site.
      // 3. copy the parameters to the anonymous constructor, `con`.
      // 4. copy annotations on the return type to `con`.
      AnnotatedExecutableType superCon = getAnnotatedType(TreeUtils.getSuperConstructor(tree));
      constructorFromUsePreSubstitution(tree, superCon, inferTypeArgs);
      // no viewpoint adaptation needed for super invocation
      superCon = AnnotatedTypes.asMemberOf(types, this, type, superCon.getElement(), superCon);
      if (superCon.getParameterTypes().size() == con.getParameterTypes().size()) {
        con.setParameterTypes(superCon.getParameterTypes());
      } else {
        // If the super class of the anonymous class has an enclosing type, then it is the
        // first parameter of the anonymous constructor. For example,
        // class Outer { class Inner {} }
        //  new Inner(){};
        // Then javac creates the following constructor:
        //  (.Outer x0) {
        //   x0.super();
        //   }
        // So the code below deals with this.
        List<AnnotatedTypeMirror> p = new ArrayList<>(superCon.getParameterTypes().size() + 1);
        if (TreeUtils.hasSyntheticArgument(tree)) {
          p.add(con.getParameterTypes().get(0));
          con.setReceiverType(superCon.getReceiverType());
        } else if (con.getReceiverType() != null) {
          // Because the anonymous constructor doesn't have annotated receiver type,
          // we copy the receiver type from the super constructor invoked in the anonymous
          // constructor and add it to the parameterTypes as the first element.
          con.setReceiverType(superCon.getReceiverType());
          p.add(con.getReceiverType());
        } else {
          p.add(con.getParameterTypes().get(0));
        }
        p.addAll(1, superCon.getParameterTypes());
        con.setParameterTypes(p);
      }
      Set<? extends AnnotationMirror> lub =
          qualHierarchy.leastUpperBoundsShallow(
              type.getPrimaryAnnotations(),
              type.getUnderlyingType(),
              superCon.getReturnType().getPrimaryAnnotations(),
              superCon.getReturnType().getUnderlyingType());
      con.getReturnType().replaceAnnotations(lub);
    } else {
      con = AnnotatedTypes.asMemberOf(types, this, type, ctor, con);
    }
    TypeArguments typeArguments =
        AnnotatedTypes.findTypeArguments(this, tree, ctor, con, inferTypeArgs);
    Map<TypeVariable, AnnotatedTypeMirror> typeParamToTypeArg =
        new HashMap<>(typeArguments.typeArguments);
    List<AnnotatedTypeMirror> typeargs;
    if (typeParamToTypeArg.isEmpty()) {
      typeargs = Collections.emptyList();
    } else {
      typeargs =
          CollectionsPlume.mapList(
              (AnnotatedTypeVariable tv) -> typeParamToTypeArg.get(tv.getUnderlyingType()),
              con.getTypeVariables());
    }

    con = (AnnotatedExecutableType) typeVarSubstitutor.substitute(typeParamToTypeArg, con);

    stubTypes.injectRecordComponentType(types, ctor, con);

    if (typeArguments.inferenceCrash) {
      // If inference crashed, then the return type will not be the correct Java type.  This
<<<<<<< HEAD
      // can
      // cause crashes elsewhere in the framework.  To avoid those crashes, create an ATM with
      // the
      // correct Java type and default annotations.  (If inference crashes an error will be
      // issued
      // in the BaseTypeVisitor.)
=======
      // can cause crashes elsewhere in the framework.  To avoid those crashes, create an ATM
      // with the correct Java type and default annotations.  (If inference crashes an error
      // will be issued in the BaseTypeVisitor.)
>>>>>>> c30210c9
      TypeMirror typeTM = TreeUtils.typeOf(tree);
      AnnotatedTypeMirror returnType = AnnotatedTypeMirror.createType(typeTM, this, false);
      addDefaultAnnotations(returnType);
      con.setReturnType(returnType);
    }
    if (enclosingType != null) {
      // Reset the enclosing type because it can be substituted incorrectly.
      ((AnnotatedDeclaredType) con.getReturnType()).setEnclosingType(enclosingType);
    }
    if (type.isUnderlyingTypeRaw() || TypesUtils.isRaw(TreeUtils.typeOf(tree))) {
      ((AnnotatedDeclaredType) con.getReturnType()).setIsUnderlyingTypeRaw();
    }
    if (ctor.getEnclosingElement().getKind() == ElementKind.ENUM) {
      Set<AnnotationMirror> enumAnnos = getEnumConstructorQualifiers();
      con.getReturnType().replaceAnnotations(enumAnnos);
    }
    return new ParameterizedExecutableType(con, typeargs);
  }

  /**
   * Returns the annotations that should be applied to enum constructors. This implementation
   * returns an empty set. Subclasses can override to return a different set.
   *
   * @return the annotations that should be applied to enum constructors
   */
  protected Set<AnnotationMirror> getEnumConstructorQualifiers() {
    return Collections.emptySet();
  }

  /**
   * Returns the annotations explicitly written on a NewClassTree.
   *
   * <p>{@code new @HERE Class()}
   *
   * @param newClassTree a constructor invocation
   * @return the annotations explicitly written on a NewClassTree
   */
  public AnnotationMirrorSet getExplicitNewClassAnnos(NewClassTree newClassTree) {
    if (newClassTree.getClassBody() != null) {
      // In Java 17+, the annotations are on the identifier, so copy them.
      AnnotatedTypeMirror identifierType = fromTypeTree(newClassTree.getIdentifier());
      // In Java 11 and lower, if newClassTree creates an anonymous class, then annotations in
      // this location:
      //   new @HERE Class() {}
      // are not on the identifier newClassTree, but rather on the modifier newClassTree.
      List<? extends AnnotationTree> annoTrees =
          newClassTree.getClassBody().getModifiers().getAnnotations();
      // Add the annotations to an AnnotatedTypeMirror removes the annotations that are not
      // supported by this type system.
      identifierType.addAnnotations(TreeUtils.annotationsFromTypeAnnotationTrees(annoTrees));
      return identifierType.getPrimaryAnnotations();
    } else {
      return fromTypeTree(newClassTree.getIdentifier()).getPrimaryAnnotations();
    }
  }

  /**
   * Returns the partially-annotated explicit class type arguments of the new class tree. The {@code
   * AnnotatedTypeMirror} only include the annotations explicitly written on the explict type
   * arguments. (If {@code newClass} use a diamond operator, this method returns the empty list.)
   * For example, when called with {@code new MyClass<@HERE String>()} this method would return a
   * list containing {@code @HERE String}.
   *
   * @param newClass a new class tree
   * @return the partially annotated {@code AnnotatedTypeMirror}s for the (explicit) class type
   *     arguments of the new class tree
   */
  protected List<AnnotatedTypeMirror> getExplicitNewClassClassTypeArgs(NewClassTree newClass) {
    if (!TreeUtils.isDiamondTree(newClass)) {
      return ((AnnotatedDeclaredType) fromTypeTree(newClass.getIdentifier())).getTypeArguments();
    }
    return Collections.emptyList();
  }

  /**
   * A callback method for the AnnotatedTypeFactory subtypes to customize the handling of the
   * declared constructor type before type variable substitution.
   *
   * @param tree a NewClassTree from constructorFromUse()
   * @param type declared method type before type variable substitution
   * @param resolvePolyQuals whether to resolve polymorphic qualifiers
   */
  protected void constructorFromUsePreSubstitution(
      NewClassTree tree, AnnotatedExecutableType type, boolean resolvePolyQuals) {}

  /**
   * Returns the return type of the method {@code m}.
   *
   * @param m tree of a method declaration
   * @return the return type of the method
   */
  public AnnotatedTypeMirror getMethodReturnType(MethodTree m) {
    AnnotatedExecutableType methodType = getAnnotatedType(m);
    AnnotatedTypeMirror ret = methodType.getReturnType();
    return ret;
  }

  /**
   * Returns the return type of the method {@code m} at the return statement {@code r}. This
   * implementation just calls {@link #getMethodReturnType(MethodTree)}, but subclasses may override
   * this method to change the type based on the return statement.
   *
   * @param m tree of a method declaration
   * @param r a return statement within method {@code m}
   * @return the return type of the method {@code m} at the return statement {@code r}
   */
  public AnnotatedTypeMirror getMethodReturnType(MethodTree m, ReturnTree r) {
    return getMethodReturnType(m);
  }

  /**
   * Returns the annotated boxed type of the given primitive type. The returned type would only have
   * the annotations on the given type.
   *
   * <p>Subclasses may override this method safely to override this behavior.
   *
   * @param type the primitive type
   * @return the boxed declared type of the passed primitive type
   */
  public AnnotatedDeclaredType getBoxedType(AnnotatedPrimitiveType type) {
    TypeElement typeElt = types.boxedClass(type.getUnderlyingType());
    AnnotatedDeclaredType dt = fromElement(typeElt).asUse();
    dt.addAnnotations(type.getPrimaryAnnotations());
    return dt;
  }

  /**
   * Return a primitive type: either the argument, or the result of unboxing it (which might affect
   * its annotations).
   *
   * <p>Subclasses should override {@link #getUnboxedType} rather than this method.
   *
   * @param type a type: a primitive or boxed primitive
   * @return the unboxed variant of the type
   */
  public final AnnotatedPrimitiveType applyUnboxing(AnnotatedTypeMirror type) {
    TypeMirror underlying = type.getUnderlyingType();
    if (TypesUtils.isPrimitive(underlying)) {
      return (AnnotatedPrimitiveType) type;
    } else if (TypesUtils.isBoxedPrimitive(underlying)) {
      return getUnboxedType((AnnotatedDeclaredType) type);
    } else {
      throw new BugInCF("Bad argument to applyUnboxing: " + type);
    }
  }

  /**
   * Returns the annotated primitive type of the given declared type if it is a boxed declared type.
   * Otherwise, it throws <i>IllegalArgumentException</i> exception.
   *
   * <p>In the {@code AnnotatedTypeFactory} implementation, the returned type has the same primary
   * annotations as the given type. Subclasses may override this behavior.
   *
   * @param type the declared type
   * @return the unboxed primitive type
   * @throws IllegalArgumentException if the type given has no unbox conversion
   */
  public AnnotatedPrimitiveType getUnboxedType(AnnotatedDeclaredType type)
      throws IllegalArgumentException {
    PrimitiveType primitiveType = types.unboxedType(type.getUnderlyingType());
    AnnotatedPrimitiveType pt =
        (AnnotatedPrimitiveType) AnnotatedTypeMirror.createType(primitiveType, this, false);
    pt.addAnnotations(type.getPrimaryAnnotations());
    return pt;
  }

  /**
   * Returns AnnotatedDeclaredType with underlying type String and annotations copied from type.
   * Subclasses may change the annotations.
   *
   * @param type type to convert to String
   * @return AnnotatedTypeMirror that results from converting type to a String type
   */
  // TODO: Test that this is called in all the correct locations
  // See Issue #715
  // https://github.com/typetools/checker-framework/issues/715
  public AnnotatedDeclaredType getStringType(AnnotatedTypeMirror type) {
    TypeMirror stringTypeMirror = TypesUtils.typeFromClass(String.class, types, elements);
    AnnotatedDeclaredType stringATM =
        (AnnotatedDeclaredType)
            AnnotatedTypeMirror.createType(stringTypeMirror, this, type.isDeclaration());
    stringATM.addAnnotations(type.getEffectiveAnnotations());
    return stringATM;
  }

  /**
   * Returns a widened type if applicable, otherwise returns its first argument.
   *
   * <p>Subclasses should override {@link #getWidenedAnnotations} rather than this method.
   *
   * @param exprType type to possibly widen
   * @param widenedType type to possibly widen to; its annotations are ignored
   * @return if widening is applicable, the result of converting {@code type} to the underlying type
   *     of {@code widenedType}; otherwise {@code type}
   */
  public final AnnotatedTypeMirror getWidenedType(
      AnnotatedTypeMirror exprType, AnnotatedTypeMirror widenedType) {
    TypeKind exprKind = exprType.getKind();
    TypeKind widenedKind = widenedType.getKind();

    if (!TypeKindUtils.isNumeric(widenedKind)) {
      // The target type is not a numeric primitive, so primitive widening is not applicable.
      return exprType;
    }

    AnnotatedPrimitiveType exprPrimitiveType;
    if (TypeKindUtils.isNumeric(exprKind)) {
      exprPrimitiveType = (AnnotatedPrimitiveType) exprType;
    } else if (TypesUtils.isNumericBoxed(exprType.getUnderlyingType())) {
      exprPrimitiveType = getUnboxedType((AnnotatedDeclaredType) exprType);
    } else {
      return exprType;
    }

    switch (TypeKindUtils.getPrimitiveConversionKind(
        exprPrimitiveType.getKind(), widenedType.getKind())) {
      case WIDENING:
        return getWidenedPrimitive(exprPrimitiveType, widenedType.getUnderlyingType());
      case NARROWING:
        return getNarrowedPrimitive(exprPrimitiveType, widenedType.getUnderlyingType());
      case SAME:
        return exprType;
      default:
        throw new BugInCF("unhandled PrimitiveConversionKind");
    }
  }

  /**
   * Applies widening if applicable, otherwise returns its first argument.
   *
   * <p>Subclasses should override {@link #getWidenedAnnotations} rather than this method.
   *
   * @param exprAnnos annotations to possibly widen
   * @param exprTypeMirror type to possibly widen
   * @param widenedType type to possibly widen to; its annotations are ignored
   * @return if widening is applicable, the result of converting {@code type} to the underlying type
   *     of {@code widenedType}; otherwise {@code type}
   */
  public final AnnotatedTypeMirror getWidenedType(
      AnnotationMirrorSet exprAnnos, TypeMirror exprTypeMirror, AnnotatedTypeMirror widenedType) {
    AnnotatedTypeMirror exprType = toAnnotatedType(exprTypeMirror, false);
    exprType.replaceAnnotations(exprAnnos);
    return getWidenedType(exprType, widenedType);
  }

  /**
   * Returns an AnnotatedPrimitiveType with underlying type {@code widenedTypeMirror} and with
   * annotations copied or adapted from {@code type}.
   *
   * @param type type to widen; a primitive or boxed primitive
   * @param widenedTypeMirror underlying type for the returned type mirror; a primitive or boxed
   *     primitive (same boxing as {@code type})
   * @return result of converting {@code type} to {@code widenedTypeMirror}
   */
  private AnnotatedPrimitiveType getWidenedPrimitive(
      AnnotatedPrimitiveType type, TypeMirror widenedTypeMirror) {
    AnnotatedPrimitiveType result =
        (AnnotatedPrimitiveType)
            AnnotatedTypeMirror.createType(widenedTypeMirror, this, type.isDeclaration());
    result.addAnnotations(
        getWidenedAnnotations(type.getPrimaryAnnotations(), type.getKind(), result.getKind()));
    return result;
  }

  /**
   * Returns annotations applicable to type {@code narrowedTypeKind}, that are copied or adapted
   * from {@code annos}.
   *
   * @param annos annotations to narrow, from a primitive or boxed primitive
   * @param typeKind primitive type to narrow
   * @param narrowedTypeKind target for the returned annotations; a primitive type that is narrower
   *     than {@code typeKind} (in the sense of JLS 5.1.3).
   * @return result of converting {@code annos} from {@code typeKind} to {@code narrowedTypeKind}
   */
  public AnnotationMirrorSet getNarrowedAnnotations(
      AnnotationMirrorSet annos, TypeKind typeKind, TypeKind narrowedTypeKind) {
    return annos;
  }

  /**
   * Returns annotations applicable to type {@code widenedTypeKind}, that are copied or adapted from
   * {@code annos}.
   *
   * @param annos annotations to widen, from a primitive or boxed primitive
   * @param typeKind primitive type to widen
   * @param widenedTypeKind target for the returned annotations; a primitive type that is wider than
   *     {@code typeKind} (in the sense of JLS 5.1.2)
   * @return result of converting {@code annos} from {@code typeKind} to {@code widenedTypeKind}
   */
  public AnnotationMirrorSet getWidenedAnnotations(
      AnnotationMirrorSet annos, TypeKind typeKind, TypeKind widenedTypeKind) {
    return annos;
  }

  /**
   * Returns the types of the two arguments to the BinaryTree, accounting for widening and unboxing
   * if applicable.
   *
   * @param tree a binary tree
   * @return the types of the two arguments
   */
  public IPair<AnnotatedTypeMirror, AnnotatedTypeMirror> binaryTreeArgTypes(BinaryTree tree) {
    return binaryTreeArgTypes(
        getAnnotatedType(tree.getLeftOperand()), getAnnotatedType(tree.getRightOperand()));
  }

  /**
   * Returns the types of the two arguments to the CompoundAssignmentTree, accounting for widening
   * and unboxing if applicable.
   *
   * @param tree a compound assignment tree
   * @return the types of the two arguments
   */
  public IPair<AnnotatedTypeMirror, AnnotatedTypeMirror> compoundAssignmentTreeArgTypes(
      CompoundAssignmentTree tree) {
    return binaryTreeArgTypes(
        getAnnotatedType(tree.getVariable()), getAnnotatedType(tree.getExpression()));
  }

  /**
   * Returns the types of the two arguments to a binary operation, accounting for widening and
   * unboxing if applicable.
   *
   * @param left the type of the left argument of a binary operation
   * @param right the type of the right argument of a binary operation
   * @return the types of the two arguments
   */
  public IPair<AnnotatedTypeMirror, AnnotatedTypeMirror> binaryTreeArgTypes(
      AnnotatedTypeMirror left, AnnotatedTypeMirror right) {
    TypeKind resultTypeKind =
        TypeKindUtils.widenedNumericType(left.getUnderlyingType(), right.getUnderlyingType());
    if (TypeKindUtils.isNumeric(resultTypeKind)) {
      TypeMirror resultTypeMirror = types.getPrimitiveType(resultTypeKind);
      AnnotatedPrimitiveType leftUnboxed = applyUnboxing(left);
      AnnotatedPrimitiveType rightUnboxed = applyUnboxing(right);
      AnnotatedPrimitiveType leftWidened =
          (leftUnboxed.getKind() == resultTypeKind
              ? leftUnboxed
              : getWidenedPrimitive(leftUnboxed, resultTypeMirror));
      AnnotatedPrimitiveType rightWidened =
          (rightUnboxed.getKind() == resultTypeKind
              ? rightUnboxed
              : getWidenedPrimitive(rightUnboxed, resultTypeMirror));
      return IPair.of(leftWidened, rightWidened);
    } else {
      return IPair.of(left, right);
    }
  }

  /**
   * Returns AnnotatedPrimitiveType with underlying type {@code narrowedTypeMirror} and with
   * annotations copied or adapted from {@code type}.
   *
   * <p>Currently this method is called only for primitives that are narrowed at assignments from
   * literal ints, for example, {@code byte b = 1;}. All other narrowing conversions happen at
   * typecasts.
   *
   * @param type type to narrow
   * @param narrowedTypeMirror underlying type for the returned type mirror
   * @return result of converting {@code type} to {@code narrowedTypeMirror}
   */
  public AnnotatedPrimitiveType getNarrowedPrimitive(
      AnnotatedPrimitiveType type, TypeMirror narrowedTypeMirror) {
    AnnotatedPrimitiveType narrowed =
        (AnnotatedPrimitiveType)
            AnnotatedTypeMirror.createType(narrowedTypeMirror, this, type.isDeclaration());
    narrowed.addAnnotations(type.getPrimaryAnnotations());
    return narrowed;
  }

  // **********************************************************************
  // random methods wrapping #getAnnotatedType(Tree) and #fromElement(Tree)
  // with appropriate casts to reduce casts on the client side
  // **********************************************************************

  /**
   * See {@link #getAnnotatedType(Tree)}.
   *
   * @see #getAnnotatedType(Tree)
   */
  public final AnnotatedDeclaredType getAnnotatedType(ClassTree tree) {
    return (AnnotatedDeclaredType) getAnnotatedType((Tree) tree);
  }

  /**
   * See {@link #getAnnotatedType(Tree)}.
   *
   * @see #getAnnotatedType(Tree)
   */
  public final AnnotatedDeclaredType getAnnotatedType(NewClassTree tree) {
    return (AnnotatedDeclaredType) getAnnotatedType((Tree) tree);
  }

  /**
   * See {@link #getAnnotatedType(Tree)}.
   *
   * @see #getAnnotatedType(Tree)
   */
  public final AnnotatedArrayType getAnnotatedType(NewArrayTree tree) {
    return (AnnotatedArrayType) getAnnotatedType((Tree) tree);
  }

  /**
   * See {@link #getAnnotatedType(Tree)}.
   *
   * @see #getAnnotatedType(Tree)
   */
  public final AnnotatedExecutableType getAnnotatedType(MethodTree tree) {
    return (AnnotatedExecutableType) getAnnotatedType((Tree) tree);
  }

  /**
   * See {@link #getAnnotatedType(Element)}.
   *
   * @see #getAnnotatedType(Element)
   */
  public final AnnotatedDeclaredType getAnnotatedType(TypeElement elt) {
    return (AnnotatedDeclaredType) getAnnotatedType((Element) elt);
  }

  /**
   * See {@link #getAnnotatedType(Element)}.
   *
   * @see #getAnnotatedType(Element)
   */
  public final AnnotatedExecutableType getAnnotatedType(ExecutableElement elt) {
    return (AnnotatedExecutableType) getAnnotatedType((Element) elt);
  }

  /**
   * See {@link #fromElement(Element)}.
   *
   * @see #fromElement(Element)
   */
  public final AnnotatedDeclaredType fromElement(TypeElement elt) {
    return (AnnotatedDeclaredType) fromElement((Element) elt);
  }

  /**
   * See {@link #fromElement(Element)}.
   *
   * @see #fromElement(Element)
   */
  public final AnnotatedExecutableType fromElement(ExecutableElement elt) {
    return (AnnotatedExecutableType) fromElement((Element) elt);
  }

  // **********************************************************************
  // Helper methods for this classes
  // **********************************************************************

  /**
   * Returns true if the given annotation is a part of the type system under which this type factory
   * operates. Null is never a supported qualifier; the parameter is nullable to allow the result of
   * canonicalAnnotation to be passed in directly.
   *
   * @param a any annotation
   * @return true if that annotation is part of the type system under which this type factory
   *     operates, false otherwise
   */
  @EnsuresNonNullIf(expression = "#1", result = true)
  public boolean isSupportedQualifier(@Nullable AnnotationMirror a) {
    if (a == null) {
      return false;
    }
    return isSupportedQualifier(AnnotationUtils.annotationName(a));
  }

  /**
   * Returns true if the given class is a part of the type system under which this type factory
   * operates.
   *
   * @param clazz annotation class
   * @return true if that class is a type qualifier in the type system under which this type factory
   *     operates, false otherwise
   */
  public boolean isSupportedQualifier(Class<? extends Annotation> clazz) {
    return getSupportedTypeQualifiers().contains(clazz);
  }

  /**
   * Returns true if the given class name is a part of the type system under which this type factory
   * operates.
   *
   * @param className fully-qualified annotation class name
   * @return true if that class name is a type qualifier in the type system under which this type
   *     factory operates, false otherwise
   */
  public boolean isSupportedQualifier(String className) {
    return getSupportedTypeQualifierNames().contains(className);
  }

  /**
   * Adds the annotation {@code aliasClass} as an alias for the canonical annotation {@code
   * canonicalAnno} that will be used by the Checker Framework in the alias's place.
   *
   * <p>By specifying the alias/canonical relationship using this method, the elements of the alias
   * are not preserved when the canonical annotation to use is constructed from the alias. If you
   * want the elements to be copied over as well, use {@link #addAliasedTypeAnnotation(Class, Class,
   * boolean, String...)}.
   *
   * @param aliasClass the class of the aliased annotation
   * @param canonicalAnno the canonical annotation
   */
  protected void addAliasedTypeAnnotation(Class<?> aliasClass, AnnotationMirror canonicalAnno) {
    if (getSupportedTypeQualifiers().contains(aliasClass)) {
      throw new BugInCF(
          "AnnotatedTypeFactory: alias %s should not be in type hierarchy for %s",
          aliasClass, this.getClass().getSimpleName());
    }
    addAliasedTypeAnnotation(aliasClass.getCanonicalName(), canonicalAnno);
  }

  /**
   * Adds the annotation, whose fully-qualified name is given by {@code aliasName}, as an alias for
   * the canonical annotation {@code canonicalAnno} that will be used by the Checker Framework in
   * the alias's place.
   *
   * <p>Use this method if the alias class is not necessarily on the classpath at Checker Framework
   * compile and run time. Otherwise, use {@link #addAliasedTypeAnnotation(Class, AnnotationMirror)}
   * which prevents the possibility of a typo in the class name.
   *
   * @param aliasName the canonical name of the aliased annotation
   * @param canonicalAnno the canonical annotation
   */
  // aliasName is annotated as @FullyQualifiedName because there is no way to confirm that the
  // name of an external annotation is a canoncal name.
  protected void addAliasedTypeAnnotation(
      @FullyQualifiedName String aliasName, AnnotationMirror canonicalAnno) {

    aliases.put(aliasName, new Alias(aliasName, canonicalAnno, false, null, null));
  }

  /**
   * Adds the annotation {@code aliasClass} as an alias for the canonical annotation {@code
   * canonicalClass} that will be used by the Checker Framework in the alias's place.
   *
   * <p>You may specify the copyElements flag to indicate whether you want the elements of the alias
   * to be copied over when the canonical annotation is constructed as a copy of {@code
   * canonicalClass}. Be careful that the framework will try to copy the elements by name matching,
   * so make sure that names and types of the elements to be copied over are exactly the same as the
   * ones in the canonical annotation. Otherwise, an 'Couldn't find element in annotation' error is
   * raised.
   *
   * <p>To facilitate the cases where some of the elements are ignored on purpose when constructing
   * the canonical annotation, this method also provides a varargs {@code ignorableElements} for you
   * to explicitly specify the ignoring rules. For example, {@code
   * org.checkerframework.checker.index.qual.IndexFor} is an alias of {@code
   * org.checkerframework.checker.index.qual.NonNegative}, but the element "value" of
   * {@code @IndexFor} should be ignored when constructing {@code @NonNegative}. In the cases where
   * all elements are ignored, we can simply use {@link #addAliasedTypeAnnotation(Class,
   * AnnotationMirror)} instead.
   *
   * @param aliasClass the class of the aliased annotation
   * @param canonicalClass the class of the canonical annotation
   * @param copyElements a flag that indicates whether you want to copy the elements over when
   *     getting the alias from the canonical annotation
   * @param ignorableElements a list of elements that can be safely dropped when the elements are
   *     being copied over
   */
  protected void addAliasedTypeAnnotation(
      Class<?> aliasClass,
      Class<?> canonicalClass,
      boolean copyElements,
      String... ignorableElements) {
    if (getSupportedTypeQualifiers().contains(aliasClass)) {
      throw new BugInCF(
          "AnnotatedTypeFactory: alias %s should not be in type hierarchy for %s",
          aliasClass, this.getClass().getSimpleName());
    }
    addAliasedTypeAnnotation(
        aliasClass.getCanonicalName(), canonicalClass, copyElements, ignorableElements);
  }

  /**
   * Adds the annotation, whose fully-qualified name is given by {@code aliasName}, as an alias for
   * the canonical annotation {@code canonicalAnno} that will be used by the Checker Framework in
   * the alias's place.
   *
   * <p>Use this method if the alias class is not necessarily on the classpath at Checker Framework
   * compile and run time. Otherwise, use {@link #addAliasedTypeAnnotation(Class, Class, boolean,
   * String[])} which prevents the possibility of a typo in the class name.
   *
   * @param aliasName the canonical name of the aliased class
   * @param canonicalAnno the canonical annotation
   * @param copyElements a flag that indicates whether we want to copy the elements over when
   *     getting the alias from the canonical annotation
   * @param ignorableElements a list of elements that can be safely dropped when the elements are
   *     being copied over
   */
  // aliasName is annotated as @FullyQualifiedName because there is no way to confirm that the
  // name of an external annotation is a canoncal name.
  protected void addAliasedTypeAnnotation(
      @FullyQualifiedName String aliasName,
      Class<?> canonicalAnno,
      boolean copyElements,
      String... ignorableElements) {
    // The copyElements argument disambiguates overloading.
    if (!copyElements) {
      throw new BugInCF("Do not call with false");
    }
    aliases.put(
        aliasName,
        new Alias(
            aliasName, null, copyElements, canonicalAnno.getCanonicalName(), ignorableElements));
  }

  /**
   * Returns the canonical annotation for the passed annotation. Returns null if the passed
   * annotation is not an alias of a canonical one in the framework.
   *
   * <p>A canonical annotation is the internal annotation that will be used by the Checker Framework
   * in the aliased annotation's place.
   *
   * @param a the qualifier to check for an alias
   * @return the canonical annotation, or null if none exists
   */
  public @Nullable AnnotationMirror canonicalAnnotation(AnnotationMirror a) {
    TypeElement elem = (TypeElement) a.getAnnotationType().asElement();
    String qualName = elem.getQualifiedName().toString();
    Alias alias = aliases.get(qualName);
    if (alias == null) {
      return null;
    }
    if (alias.copyElements) {
      AnnotationBuilder builder = new AnnotationBuilder(processingEnv, alias.canonicalName);
      builder.copyElementValuesFromAnnotation(a, alias.ignorableElements);
      return builder.build();
    } else {
      return alias.canonical;
    }
  }

  /**
   * Add the annotation {@code alias} as an alias for the declaration annotation {@code annotation},
   * where the annotation mirror {@code annotationToUse} will be used instead. If multiple calls are
   * made with the same {@code annotation}, then the {@code annotationToUse} must be the same.
   *
   * <p>The point of {@code annotationToUse} is that it may include elements/fields.
   *
   * @param alias the class of the alias annotation
   * @param annotationClass the class of the canonical annotation
   * @param annotationToUse the annotation mirror to use
   */
  protected void addAliasedDeclAnnotation(
      Class<? extends Annotation> alias,
      Class<? extends Annotation> annotationClass,
      AnnotationMirror annotationToUse) {
    IPair<AnnotationMirror, Set<Class<? extends Annotation>>> pair =
        declAliases.get(annotationClass);
    if (pair != null) {
      if (!AnnotationUtils.areSame(annotationToUse, pair.first)) {
        throw new BugInCF("annotationToUse should be the same: %s %s", pair.first, annotationToUse);
      }
    } else {
      pair = IPair.of(annotationToUse, new HashSet<>());
      declAliases.put(annotationClass, pair);
    }
    Set<Class<? extends Annotation>> aliases = pair.second;
    aliases.add(alias);
  }

  /**
   * Adds the annotation {@code annotation} in the set of declaration annotations that should be
   * inherited. A declaration annotation will be inherited if it is in this list, or if it has the
   * meta-annotation @InheritedAnnotation. The meta-annotation @InheritedAnnotation should be used
   * instead of this method, if possible.
   */
  protected void addInheritedAnnotation(AnnotationMirror annotation) {
    inheritedAnnotations.add(annotation);
  }

  /**
   * A convenience method that converts a {@link TypeMirror} to an empty {@link AnnotatedTypeMirror}
   * using {@link AnnotatedTypeMirror#createType}.
   *
   * @param t the {@link TypeMirror}
   * @param declaration true if the result should be marked as a type declaration
   * @return an {@link AnnotatedTypeMirror} that has {@code t} as its underlying type
   */
  protected final AnnotatedTypeMirror toAnnotatedType(TypeMirror t, boolean declaration) {
    return AnnotatedTypeMirror.createType(t, this, declaration);
  }

  /**
   * Determines an empty annotated type of the given tree. In other words, finds the {@link
   * TypeMirror} for the tree and converts that into an {@link AnnotatedTypeMirror}, but does not
   * add any annotations to the result.
   *
   * <p>Most users will want to use {@link #getAnnotatedType(Tree)} instead; this method is mostly
   * for internal use.
   *
   * @param tree the tree to analyze
   * @return the type of {@code tree}, without any annotations
   */
  protected final AnnotatedTypeMirror type(Tree tree) {
    boolean isDeclaration = TreeUtils.isClassTree(tree);

    // Attempt to obtain the type via JCTree.
    if (TreeUtils.typeOf(tree) != null) {
      AnnotatedTypeMirror result = toAnnotatedType(TreeUtils.typeOf(tree), isDeclaration);
      return result;
    }

    // Attempt to obtain the type via TreePath (slower).
    TreePath path = this.getPath(tree);
    assert path != null
        : "No path or type in tree: " + tree + " [" + tree.getClass().getSimpleName() + "]";

    TypeMirror t = trees.getTypeMirror(path);
    assert validType(t) : "Invalid type " + t + " for tree " + t;

    AnnotatedTypeMirror result = toAnnotatedType(t, isDeclaration);
    return result;
  }

  /**
   * Gets the declaration tree for the element, if the source is available.
   *
   * <p>TODO: would be nice to move this to InternalUtils/TreeUtils.
   *
   * @param elt an element
   * @return the tree declaration of the element if found
   */
  public final @Nullable Tree declarationFromElement(Element elt) {
    // if root is null, we cannot find any declaration
    if (root == null) {
      return null;
    }
    if (shouldCache && elementToTreeCache.containsKey(elt)) {
      return elementToTreeCache.get(elt);
    }

    // Check for new declarations, outside of the AST.
    if (elt instanceof DetachedVarSymbol) {
      return ((DetachedVarSymbol) elt).getDeclaration();
    }

    // TODO: handle type parameter declarations?
    Tree fromElt;
    // Prevent calling declarationFor on elements we know we don't have the tree for.

    switch (ElementUtils.getKindRecordAsClass(elt)) {
      case CLASS: // Including RECORD
      case ENUM:
      case INTERFACE:
      case ANNOTATION_TYPE:
      case FIELD:
      case ENUM_CONSTANT:
      case METHOD:
      case CONSTRUCTOR:
        fromElt = trees.getTree(elt);
        break;
      default:
        fromElt =
            com.sun.tools.javac.tree.TreeInfo.declarationFor(
                (com.sun.tools.javac.code.Symbol) elt, (com.sun.tools.javac.tree.JCTree) root);
        break;
    }
    if (shouldCache) {
      elementToTreeCache.put(elt, fromElt);
    }
    return fromElt;
  }

  /**
   * Returns true if {@code tree} is within a constructor.
   *
   * @param tree the tree that might be within a constructor
   * @return true if {@code tree} is within a constructor
   */
  protected final boolean isWithinConstructor(Tree tree) {
    MethodTree enclosingMethod = TreePathUtil.enclosingMethod(getPath(tree));
    return enclosingMethod != null && TreeUtils.isConstructor(enclosingMethod);
  }

  /**
   * Sets the path to the tree that an external "visitor" is visiting. The visitor is either a
   * subclass of {@link BaseTypeVisitor} or {@link
   * org.checkerframework.framework.flow.CFAbstractTransfer}.
   *
   * @param visitorTreePath path to the current tree that an external "visitor" is visiting
   */
  public void setVisitorTreePath(@Nullable TreePath visitorTreePath) {
    this.visitorTreePath = visitorTreePath;
  }

  /**
   * Returns the path to the tree that an external "visitor" is visiting. The type factory does not
   * update this value as it computes the types of any tree or element needed compute the type of
   * the tree being visited. Therefore this path may not be the path to the tree whose type is being
   * computed. This method should not be used directly. Use {@link #getPath(Tree)} instead.
   *
   * <p>This method is used to save the previous tree path and to give a hint to {@link
   * #getPath(Tree)} on where to look for a tree rather than searching starting at the root.
   *
   * @return the path to the tree that an external "visitor" is visiting
   */
  public @Nullable TreePath getVisitorTreePath() {
    return visitorTreePath;
  }

  /**
   * Gets the path for the given {@link Tree} under the current root by checking from the visitor's
   * current path, and using {@link Trees#getPath(CompilationUnitTree, Tree)} (which is much slower)
   * only if {@code tree} is not found on the current path.
   *
   * <p>Note that the given Tree has to be within the current compilation unit, otherwise null will
   * be returned.
   *
   * <p>Within a subclass of BaseTypeVisitor, use {@code getCurrentPath()} rather than this method.
   *
   * @param tree the {@link Tree} to get the path for
   * @return the path for {@code tree} under the current root. Returns null if {@code tree} is not
   *     within the current compilation unit.
   */
  public final @Nullable TreePath getPath(@FindDistinct Tree tree) {
    assert root != null
        : "AnnotatedTypeFactory.getPath("
            + tree.getKind()
            + "): root needs to be set when used on trees; factory: "
            + this.getClass().getSimpleName();

    if (tree == null) {
      return null;
    }

    if (artificialTreeToEnclosingElementMap.containsKey(tree)) {
      return null;
    }

    if (treePathCache.isCached(tree)) {
      return treePathCache.getPath(root, tree);
    }

    TreePath currentPath = visitorTreePath;
    if (currentPath == null) {
      TreePath path = TreePath.getPath(root, tree);
      treePathCache.addPath(tree, path);
      return path;
    }

    // This method uses multiple heuristics to avoid calling
    // TreePath.getPath()

    // If the current path you are visiting is for this tree we are done
    if (currentPath.getLeaf() == tree) {
      treePathCache.addPath(tree, currentPath);
      return currentPath;
    }

    // When running on Daikon, we noticed that a lot of calls happened
    // within a small subtree containing the tree we are currently visiting

    // When testing on Daikon, two steps resulted in the best performance
    if (currentPath.getParentPath() != null) {
      currentPath = currentPath.getParentPath();
      treePathCache.addPath(currentPath.getLeaf(), currentPath);
      if (currentPath.getLeaf() == tree) {
        return currentPath;
      }
      if (currentPath.getParentPath() != null) {
        currentPath = currentPath.getParentPath();
        treePathCache.addPath(currentPath.getLeaf(), currentPath);
        if (currentPath.getLeaf() == tree) {
          return currentPath;
        }
      }
    }

    TreePath pathWithinSubtree = TreePath.getPath(currentPath, tree);
    if (pathWithinSubtree != null) {
      treePathCache.addPath(tree, pathWithinSubtree);
      return pathWithinSubtree;
    }

    // climb the current path till we see that
    // Works when getPath called on the enclosing method, enclosing class.
    TreePath current = currentPath;
    while (current != null) {
      treePathCache.addPath(current.getLeaf(), current);
      if (current.getLeaf() == tree) {
        return current;
      }
      current = current.getParentPath();
    }

    // OK, we give up. Use the cache to look up.
    return treePathCache.getPath(root, tree);
  }

  /**
   * Gets the {@link Element} representing the declaration of the method enclosing a tree AST node.
   * This feature is used to record the enclosing methods of {@link Tree}s that are created
   * internally by the checker.
   *
   * <p>TODO: Find a better way to store information about enclosing Trees.
   *
   * @param tree the {@link Tree} to get the enclosing method for
   * @return the method {@link Element} enclosing the argument, or null if none has been recorded
   */
  public final @Nullable Element getEnclosingElementForArtificialTree(Tree tree) {
    return artificialTreeToEnclosingElementMap.get(tree);
  }

  /**
   * Adds the given mapping from a synthetic (generated) tree to its enclosing element.
   *
   * <p>See {@code
   * org.checkerframework.framework.flow.CFCFGBuilder.CFCFGTranslationPhaseOne.handleArtificialTree(Tree)}.
   *
   * @param tree artifical tree
   * @param enclosing element that encloses {@code tree}
   */
  public final void setEnclosingElementForArtificialTree(Tree tree, Element enclosing) {
    artificialTreeToEnclosingElementMap.put(tree, enclosing);
  }

  /**
   * Assert that the type is a type of valid type mirror, i.e. not an ERROR or OTHER type.
   *
   * @param type an annotated type
   * @return true if the type is a valid annotated type, false otherwise
   */
  static boolean validAnnotatedType(AnnotatedTypeMirror type) {
    if (type == null) {
      return false;
    }
    return validType(type.getUnderlyingType());
  }

  /**
   * Used for asserting that a type is valid for converting to an annotated type.
   *
   * @return true if {@code type} can be converted to an annotated type, false otherwise
   */
  private static boolean validType(TypeMirror type) {
    if (type == null) {
      return false;
    }
    switch (type.getKind()) {
      case ERROR:
      case OTHER:
      case PACKAGE:
        return false;
      default:
        return true;
    }
  }

  /**
   * Parses all annotation files in the following order:
   *
   * <ol>
   *   <li>jdk.astub in the same directory as the checker, if it exists and ignorejdkastub option is
   *       not supplied
   *   <li>jdkN.astub (where N is the Java version or any higher value) in the same directory as the
   *       checker, if it exists and ignorejdkastub option is not supplied
   *   <li>Stub files listed in @StubFiles annotation on the checker; must be in same directory as
   *       the checker
   *   <li>Stub files provided via {@code -Astubs} compiler option
   *   <li>Ajava files provided via {@code -Aajava} compiler option
   * </ol>
   *
   * <p>If a type is annotated with a qualifier from the same hierarchy in more than one stub file,
   * the qualifier in the last stub file is applied.
   *
   * <p>The annotations are stored by side-effecting {@link #stubTypes} and {@link #ajavaTypes}.
   */
  protected void parseAnnotationFiles() {
    stubTypes.parseStubFiles();
    ajavaTypes.parseAjavaFiles();
  }

  /**
   * Returns all of the declaration annotations whose name equals the passed annotation class (or is
   * an alias for it) including annotations:
   *
   * <ul>
   *   <li>on the element
   *   <li>written in stubfiles
   *   <li>inherited from overridden methods, (see {@link InheritedAnnotation})
   *   <li>inherited from superclasses or super interfaces (see {@link Inherited})
   * </ul>
   *
   * @see #getDeclAnnotationNoAliases
   * @param elt the element to retrieve the declaration annotation from
   * @param annoClass annotation class
   * @return the annotation mirror for annoClass
   */
  @Override
  public final AnnotationMirror getDeclAnnotation(
      Element elt, Class<? extends Annotation> annoClass) {
    logGat("entering getDeclAnnotation(%s [%s], %s)%n", elt, elt.getKind(), annoClass);
    if (debugGat) {
      if (elt.toString().equals("java.lang.CharSequence")) {
        new Error("stack trace").printStackTrace();
      }
    }
    AnnotationMirror result = getDeclAnnotation(elt, annoClass, true);
    logGat(
        "  exiting getDeclAnnotation(%s [%s], %s) => %s%n", elt, elt.getKind(), annoClass, result);
    return result;
  }

  /**
   * Returns the annotation mirror used to annotate this element, whose name equals the passed
   * annotation class. Looks in the same places specified by {@link #getDeclAnnotation(Element,
   * Class)}. Returns null if none exists. Does not check for aliases of the annotation class.
   *
   * <p>Call this method from a checker that needs to alias annotations for one purpose and not for
   * another. For example, in the Lock Checker, {@code @LockingFree} and {@code @ReleasesNoLocks}
   * are both aliases of {@code @SideEffectFree} since they are all considered side-effect-free with
   * regard to the set of locks held before and after the method call. However, a {@code
   * synchronized} block is permitted inside a {@code @ReleasesNoLocks} method but not inside a
   * {@code @LockingFree} or {@code @SideEffectFree} method.
   *
   * @see #getDeclAnnotation
   * @param elt the element to retrieve the declaration annotation from
   * @param annoClass annotation class
   * @return the annotation mirror for annoClass
   */
  public final @Nullable AnnotationMirror getDeclAnnotationNoAliases(
      Element elt, Class<? extends Annotation> annoClass) {
    return getDeclAnnotation(elt, annoClass, false);
  }

  /**
   * Returns true if the element appears in a stub file (Currently only works for methods,
   * constructors, and fields).
   */
  public boolean isFromStubFile(Element element) {
    return this.getDeclAnnotation(element, FromStubFile.class) != null;
  }

  /**
   * Returns true if the element is from bytecode and the if the element did not appear in a stub
   * file. Currently only works for methods, constructors, and fields.
   */
  public boolean isFromByteCode(Element element) {
    if (isFromStubFile(element)) {
      return false;
    }
    return ElementUtils.isElementFromByteCode(element);
  }

  /**
   * Returns true if redundancy between a stub file and bytecode should be reported.
   *
   * <p>For most type systems the default behavior of returning true is correct. For subcheckers,
   * redundancy in one of the type hierarchies can be ok. Such implementations should return false.
   *
   * @return whether to warn about redundancy between a stub file and bytecode
   */
  public boolean shouldWarnIfStubRedundantWithBytecode() {
    return true;
  }

  /**
   * Returns the actual annotation mirror used to annotate this element, whose name equals the
   * passed annotation class (or is an alias for it). Looks in the same places specified by {@link
   * #getDeclAnnotation(Element, Class)}. Returns null if none exists. May return the canonical
   * annotation that annotationName is an alias for.
   *
   * <p>This is the private implementation of the same-named, public method.
   *
   * <p>An option is provided to not check for aliases of annotations. For example, an annotated
   * type factory may use aliasing for a pair of annotations for convenience while needing in some
   * cases to determine a strict ordering between them, such as when determining whether the
   * annotations on an overrider method are more specific than the annotations of an overridden
   * method.
   *
   * @param elt the element to retrieve the annotation from
   * @param annoClass the class of the annotation to retrieve
   * @param checkAliases whether to return an annotation mirror for an alias of the requested
   *     annotation class name
   * @return the annotation mirror for the requested annotation, or null if not found
   */
  private @Nullable AnnotationMirror getDeclAnnotation(
      Element elt, Class<? extends Annotation> annoClass, boolean checkAliases) {
    AnnotationMirrorSet declAnnos = getDeclAnnotations(elt);

    for (AnnotationMirror am : declAnnos) {
      if (areSameByClass(am, annoClass)) {
        return am;
      }
    }
    if (!checkAliases) {
      return null;
    }
    // Look through aliases.
    IPair<AnnotationMirror, Set<Class<? extends Annotation>>> aliases = declAliases.get(annoClass);
    if (aliases == null) {
      return null;
    }
    for (Class<? extends Annotation> alias : aliases.second) {
      for (AnnotationMirror am : declAnnos) {
        if (areSameByClass(am, alias)) {
          // TODO: need to copy over elements/fields
          return aliases.first;
        }
      }
    }

    // Not found.
    return null;
  }

  /**
   * Returns all of the declaration annotations on this element including annotations:
   *
   * <ul>
   *   <li>on the element
   *   <li>written in stubfiles
   *   <li>inherited from overridden methods, (see {@link InheritedAnnotation})
   *   <li>inherited from superclasses or super interfaces (see {@link Inherited})
   * </ul>
   *
   * <p>This method returns the actual annotations not their aliases. {@link
   * #getDeclAnnotation(Element, Class)} returns aliases.
   *
   * @param elt the element for which to determine annotations
   * @return all of the declaration annotations on this element, written in stub files, or inherited
   */
  public AnnotationMirrorSet getDeclAnnotations(Element elt) {
    AnnotationMirrorSet cachedValue = cacheDeclAnnos.get(elt);
    if (cachedValue != null) {
      // Found in cache, return result.
      return cachedValue;
    }

    AnnotationMirrorSet results = new AnnotationMirrorSet();
    // Retrieving the annotations from the element.
    // This includes annotations inherited from superclasses, but not superinterfaces or
    // overridden methods.
    List<? extends AnnotationMirror> fromEle = elements.getAllAnnotationMirrors(elt);
    for (AnnotationMirror annotation : fromEle) {
      try {
        results.add(annotation);
      } catch (com.sun.tools.javac.code.Symbol.CompletionFailure cf) {
        // If a CompletionFailure occurs, issue a warning.
        checker.reportWarning(
            annotation.getAnnotationType().asElement(),
            "annotation.not.completed",
            ElementUtils.getQualifiedName(elt),
            annotation);
      }
    }

    // If parsing annotation files, return only the annotations in the element.
    if (stubTypes.isParsing()
        || ajavaTypes.isParsing()
        || (currentFileAjavaTypes != null && currentFileAjavaTypes.isParsing())) {
      return results;
    }

    // Add annotations from annotation files.
    results.addAll(stubTypes.getDeclAnnotations(elt));
    results.addAll(ajavaTypes.getDeclAnnotations(elt));
    if (currentFileAjavaTypes != null) {
      results.addAll(currentFileAjavaTypes.getDeclAnnotations(elt));
    }

    if (elt.getKind() == ElementKind.METHOD) {
      // Retrieve the annotations from the overridden method's element.
      inheritOverriddenDeclAnnos((ExecutableElement) elt, results);
    } else if (ElementUtils.isTypeDeclaration(elt)) {
      inheritOverriddenDeclAnnosFromTypeDecl(elt.asType(), results);
    }

    // Add the element and its annotations to the cache.
    cacheDeclAnnos.put(elt, results);
    return results;
  }

  /**
   * Adds into {@code results} the inherited declaration annotations found in all elements of the
   * super types of {@code typeMirror}. (Both superclasses and superinterfaces.)
   *
   * @param typeMirror type
   * @param results the set of AnnotationMirrors to which this method adds declarations annotations
   */
  private void inheritOverriddenDeclAnnosFromTypeDecl(
      TypeMirror typeMirror, AnnotationMirrorSet results) {
    List<? extends TypeMirror> superTypes = types.directSupertypes(typeMirror);
    for (TypeMirror superType : superTypes) {
      TypeElement elt = TypesUtils.getTypeElement(superType);
      if (elt == null) {
        continue;
      }
      AnnotationMirrorSet superAnnos = getDeclAnnotations(elt);
      for (AnnotationMirror annotation : superAnnos) {
        List<? extends AnnotationMirror> annotationsOnAnnotation;
        try {
          annotationsOnAnnotation =
              annotation.getAnnotationType().asElement().getAnnotationMirrors();
        } catch (com.sun.tools.javac.code.Symbol.CompletionFailure cf) {
          // Fix for Issue 348: If a CompletionFailure occurs, issue a warning.
          checker.reportWarning(
              annotation.getAnnotationType().asElement(),
              "annotation.not.completed",
              ElementUtils.getQualifiedName(elt),
              annotation);
          continue;
        }
        if (containsSameByClass(annotationsOnAnnotation, Inherited.class)
            || AnnotationUtils.containsSameByName(inheritedAnnotations, annotation)) {
          addOrMerge(results, annotation);
        }
      }
    }
  }

  /**
   * Adds into {@code results} the declaration annotations found in all elements that the method
   * element {@code elt} overrides.
   *
   * @param elt method element
   * @param results {@code elt} local declaration annotations. The ones found in stub files and in
   *     the element itself.
   */
  private void inheritOverriddenDeclAnnos(ExecutableElement elt, AnnotationMirrorSet results) {
    Map<AnnotatedDeclaredType, ExecutableElement> overriddenMethods =
        AnnotatedTypes.overriddenMethods(elements, this, elt);

    if (overriddenMethods != null) {
      for (ExecutableElement superElt : overriddenMethods.values()) {
        AnnotationMirrorSet superAnnos = getDeclAnnotations(superElt);

        for (AnnotationMirror annotation : superAnnos) {
          List<? extends AnnotationMirror> annotationsOnAnnotation;
          try {
            annotationsOnAnnotation =
                annotation.getAnnotationType().asElement().getAnnotationMirrors();
          } catch (com.sun.tools.javac.code.Symbol.CompletionFailure cf) {
            // Fix for Issue 348: If a CompletionFailure occurs, issue a warning.
            checker.reportWarning(
                annotation.getAnnotationType().asElement(),
                "annotation.not.completed",
                ElementUtils.getQualifiedName(elt),
                annotation);
            continue;
          }
          if (containsSameByClass(annotationsOnAnnotation, InheritedAnnotation.class)
              || AnnotationUtils.containsSameByName(inheritedAnnotations, annotation)) {
            addOrMerge(results, annotation);
          }
        }
      }
    }
  }

  private void addOrMerge(AnnotationMirrorSet results, AnnotationMirror annotation) {
    if (AnnotationUtils.containsSameByName(results, annotation)) {
      /*
       * TODO: feature request: figure out a way to merge multiple annotations
       * of the same kind. For some annotations this might mean merging some
       * arrays, for others it might mean converting a single annotation into a
       * container annotation. We should define a protected method for subclasses
       * to adapt the behavior.
       * For now, do nothing and just take the first, most concrete, annotation.
      AnnotationMirror prev = null;
      for (AnnotationMirror an : results) {
          if (AnnotationUtils.areSameByName(an, annotation)) {
              prev = an;
              break;
          }
      }
      results.remove(prev);
      AnnotationMirror merged = ...;
      results.add(merged);
      */
    } else {
      results.add(annotation);
    }
  }

  /**
   * Returns a list of all declaration annotations used to annotate the element, which have a
   * meta-annotation (i.e., an annotation on that annotation) with class {@code
   * metaAnnotationClass}.
   *
   * @param element the element for which to determine annotations
   * @param metaAnnotationClass the class of the meta-annotation that needs to be present
   * @return a list of pairs {@code (anno, metaAnno)} where {@code anno} is the annotation mirror at
   *     {@code element}, and {@code metaAnno} is the annotation mirror (of type {@code
   *     metaAnnotationClass}) used to meta-annotate the declaration of {@code anno}
   */
  public List<IPair<AnnotationMirror, AnnotationMirror>> getDeclAnnotationWithMetaAnnotation(
      Element element, Class<? extends Annotation> metaAnnotationClass) {
    List<IPair<AnnotationMirror, AnnotationMirror>> result = new ArrayList<>();
    AnnotationMirrorSet annotationMirrors = getDeclAnnotations(element);

    for (AnnotationMirror candidate : annotationMirrors) {
      List<? extends AnnotationMirror> metaAnnotationsOnAnnotation;
      try {
        metaAnnotationsOnAnnotation =
            candidate.getAnnotationType().asElement().getAnnotationMirrors();
      } catch (com.sun.tools.javac.code.Symbol.CompletionFailure cf) {
        // Fix for Issue 309: If a CompletionFailure occurs, issue a warning.
        // I didn't find a nicer alternative to check whether the Symbol can be completed.
        // The completer field of a Symbol might be non-null also in successful cases.
        // Issue a warning (exception only happens once) and continue.
        checker.reportWarning(
            candidate.getAnnotationType().asElement(),
            "annotation.not.completed",
            ElementUtils.getQualifiedName(element),
            candidate);
        continue;
      }
      // First call copier, if exception, continue normal modula laws.
      for (AnnotationMirror ma : metaAnnotationsOnAnnotation) {
        if (areSameByClass(ma, metaAnnotationClass)) {
          // This candidate has the right kind of meta-annotation.
          // It might be a real contract, or a list of contracts.
          if (isListForRepeatedAnnotation(candidate)) {
            @SuppressWarnings("deprecation") // concrete annotation class is not known
            List<AnnotationMirror> wrappedCandidates =
                AnnotationUtils.getElementValueArray(
                    candidate, "value", AnnotationMirror.class, false);
            for (AnnotationMirror wrappedCandidate : wrappedCandidates) {
              result.add(IPair.of(wrappedCandidate, ma));
            }
          } else {
            result.add(IPair.of(candidate, ma));
          }
        }
      }
    }
    return result;
  }

  /** Cache for {@link #isListForRepeatedAnnotation}. */
  private final Map<DeclaredType, Boolean> isListForRepeatedAnnotationCache = new HashMap<>();

  /**
   * Returns true if the given annotation is a wrapper for multiple repeated annotations.
   *
   * @param a an annotation that might be a wrapper
   * @return true if the argument is a wrapper for multiple repeated annotations
   */
  private boolean isListForRepeatedAnnotation(AnnotationMirror a) {
    DeclaredType annotationType = a.getAnnotationType();
    Boolean resultObject = isListForRepeatedAnnotationCache.get(annotationType);
    if (resultObject != null) {
      return resultObject;
    }
    boolean result = isListForRepeatedAnnotationImplementation(annotationType);
    isListForRepeatedAnnotationCache.put(annotationType, result);
    return result;
  }

  /**
   * Returns true if the annotation is a wrapper for multiple repeated annotations.
   *
   * @param annotationType the declaration of the annotation to test
   * @return true if the annotation is a wrapper for multiple repeated annotations
   */
  private boolean isListForRepeatedAnnotationImplementation(DeclaredType annotationType) {
    TypeMirror enclosingType = annotationType.getEnclosingType();
    if (enclosingType == null) {
      return false;
    }
    if (!annotationType.asElement().getSimpleName().contentEquals("List")) {
      return false;
    }
    List<? extends Element> annoElements = annotationType.asElement().getEnclosedElements();
    if (annoElements.size() != 1) {
      return false;
    }
    // TODO: should check that the type of the single element is: "array of enclosingType".
    return true;
  }

  /**
   * Returns a list of all annotations used to annotate this element, which have a meta-annotation
   * (i.e., an annotation on that annotation) with class {@code metaAnnotationClass}.
   *
   * @param element the element at which to look for annotations
   * @param metaAnnotationClass the class of the meta-annotation that needs to be present
   * @return a list of pairs {@code (anno, metaAnno)} where {@code anno} is the annotation mirror at
   *     {@code element}, and {@code metaAnno} is the annotation mirror used to annotate {@code
   *     anno}.
   */
  public List<IPair<AnnotationMirror, AnnotationMirror>> getAnnotationWithMetaAnnotation(
      Element element, Class<? extends Annotation> metaAnnotationClass) {

    AnnotationMirrorSet annotationMirrors = new AnnotationMirrorSet();
    // Consider real annotations.
    annotationMirrors.addAll(getAnnotatedType(element).getPrimaryAnnotations());
    // Consider declaration annotations
    annotationMirrors.addAll(getDeclAnnotations(element));

    List<IPair<AnnotationMirror, AnnotationMirror>> result = new ArrayList<>();

    // Go through all annotations found.
    for (AnnotationMirror annotation : annotationMirrors) {
      List<? extends AnnotationMirror> annotationsOnAnnotation =
          annotation.getAnnotationType().asElement().getAnnotationMirrors();
      for (AnnotationMirror a : annotationsOnAnnotation) {
        if (areSameByClass(a, metaAnnotationClass)) {
          result.add(IPair.of(annotation, a));
        }
      }
    }
    return result;
  }

  /**
   * Whether or not the {@code annotatedTypeMirror} has a qualifier parameter.
   *
   * @param annotatedTypeMirror the type to check
   * @param top the top of the hierarchy to check
   * @return true if the type has a qualifier parameter
   */
  public boolean hasQualifierParameterInHierarchy(
      AnnotatedTypeMirror annotatedTypeMirror, AnnotationMirror top) {
    return AnnotationUtils.containsSame(getQualifierParameterHierarchies(annotatedTypeMirror), top);
  }

  /**
   * Whether or not the {@code element} has a qualifier parameter.
   *
   * @param element element to check
   * @param top the top of the hierarchy to check
   * @return true if the type has a qualifier parameter
   */
  public boolean hasQualifierParameterInHierarchy(@Nullable Element element, AnnotationMirror top) {
    if (element == null) {
      return false;
    }
    return AnnotationUtils.containsSame(getQualifierParameterHierarchies(element), top);
  }

  /**
   * Returns whether the {@code HasQualifierParameter} annotation was explicitly written on {@code
   * element} for the hierarchy given by {@code top}.
   *
   * @param element the Element to check
   * @param top the top qualifier for the hierarchy to check
   * @return whether the class given by {@code element} has been explicitly annotated with {@code
   *     HasQualifierParameter} for the given hierarchy
   */
  public boolean hasExplicitQualifierParameterInHierarchy(Element element, AnnotationMirror top) {
    return AnnotationUtils.containsSame(
        getSupportedAnnotationsInElementAnnotation(
            element, HasQualifierParameter.class, hasQualifierParameterValueElement),
        top);
  }

  /**
   * Returns whether the {@code NoQualifierParameter} annotation was explicitly written on {@code
   * element} for the hierarchy given by {@code top}.
   *
   * @param element the Element to check
   * @param top the top qualifier for the hierarchy to check
   * @return whether the class given by {@code element} has been explicitly annotated with {@code
   *     NoQualifierParameter} for the given hierarchy
   */
  public boolean hasExplicitNoQualifierParameterInHierarchy(Element element, AnnotationMirror top) {
    return AnnotationUtils.containsSame(
        getSupportedAnnotationsInElementAnnotation(
            element, NoQualifierParameter.class, noQualifierParameterValueElement),
        top);
  }

  /**
   * Returns the set of top annotations representing all the hierarchies for which this type has a
   * qualifier parameter.
   *
   * @param annotatedType the type to check
   * @return the set of top annotations representing all the hierarchies for which this type has a
   *     qualifier parameter
   */
  public AnnotationMirrorSet getQualifierParameterHierarchies(AnnotatedTypeMirror annotatedType) {
    while (annotatedType.getKind() == TypeKind.TYPEVAR
        || annotatedType.getKind() == TypeKind.WILDCARD) {
      if (annotatedType.getKind() == TypeKind.TYPEVAR) {
        annotatedType = ((AnnotatedTypeVariable) annotatedType).getUpperBound();
      } else if (annotatedType.getKind() == TypeKind.WILDCARD) {
        annotatedType = ((AnnotatedWildcardType) annotatedType).getSuperBound();
      }
    }

    if (annotatedType.getKind() != TypeKind.DECLARED) {
      return AnnotationMirrorSet.emptySet();
    }

    AnnotatedDeclaredType declaredType = (AnnotatedDeclaredType) annotatedType;
    Element element = declaredType.getUnderlyingType().asElement();
    if (element == null) {
      return AnnotationMirrorSet.emptySet();
    }
    return getQualifierParameterHierarchies(element);
  }

  /**
   * Returns the set of top annotations representing all the hierarchies for which this element has
   * a qualifier parameter.
   *
   * @param element the Element to check
   * @return the set of top annotations representing all the hierarchies for which this element has
   *     a qualifier parameter
   */
  public AnnotationMirrorSet getQualifierParameterHierarchies(Element element) {
    if (!ElementUtils.isTypeDeclaration(element)) {
      return AnnotationMirrorSet.emptySet();
    }

    AnnotationMirrorSet found = new AnnotationMirrorSet();
    found.addAll(
        getSupportedAnnotationsInElementAnnotation(
            element, HasQualifierParameter.class, hasQualifierParameterValueElement));
    AnnotationMirrorSet hasQualifierParameterTops = new AnnotationMirrorSet();
    PackageElement packageElement = ElementUtils.enclosingPackage(element);

    // Traverse all packages containing this element.
    while (packageElement != null) {
      AnnotationMirrorSet packageDefaultTops =
          getSupportedAnnotationsInElementAnnotation(
              packageElement, HasQualifierParameter.class, hasQualifierParameterValueElement);
      hasQualifierParameterTops.addAll(packageDefaultTops);

      packageElement = ElementUtils.parentPackage(packageElement, elements);
    }

    AnnotationMirrorSet noQualifierParamClasses =
        getSupportedAnnotationsInElementAnnotation(
            element, NoQualifierParameter.class, noQualifierParameterValueElement);
    for (AnnotationMirror anno : hasQualifierParameterTops) {
      if (!AnnotationUtils.containsSame(noQualifierParamClasses, anno)) {
        found.add(anno);
      }
    }

    return found;
  }

  /**
   * Returns a set of supported annotation mirrors corresponding to the annotation classes listed in
   * the value element of an annotation with class {@code annoClass} on {@code element}.
   *
   * @param element the Element to check
   * @param annoClass the class for an annotation that's written on elements, whose value element is
   *     a list of annotation classes. It is always HasQualifierParameter or NoQualifierParameter
   * @param valueElement the {@code value} field/element of an annotation with class {@code
   *     annoClass}
   * @return the set of supported annotations with classes listed in the value element of an
   *     annotation with class {@code annoClass} on the {@code element}. Returns an empty set if
   *     {@code annoClass} is not written on {@code element} or {@code element} is null.
   */
  private AnnotationMirrorSet getSupportedAnnotationsInElementAnnotation(
      @Nullable Element element,
      Class<? extends Annotation> annoClass,
      ExecutableElement valueElement) {
    if (element == null) {
      return AnnotationMirrorSet.emptySet();
    }
    // TODO: caching
    AnnotationMirror annotation = getDeclAnnotation(element, annoClass);
    if (annotation == null) {
      return AnnotationMirrorSet.emptySet();
    }

    AnnotationMirrorSet found = new AnnotationMirrorSet();
    List<@CanonicalName Name> qualClasses =
        AnnotationUtils.getElementValueClassNames(annotation, valueElement);
    for (Name qual : qualClasses) {
      AnnotationMirror annotationMirror = AnnotationBuilder.fromName(elements, qual);
      if (isSupportedQualifier(annotationMirror)) {
        found.add(annotationMirror);
      }
    }
    return found;
  }

  /**
   * A scanner that replaces annotations in one type with annotations from another. Used by {@link
   * #replaceAnnotations(AnnotatedTypeMirror, AnnotatedTypeMirror)} and {@link
   * #replaceAnnotations(AnnotatedTypeMirror, AnnotatedTypeMirror, AnnotationMirror)}.
   */
  private final AnnotatedTypeReplacer annotatedTypeReplacer = new AnnotatedTypeReplacer();

  /**
   * Replaces or adds all annotations from {@code from} to {@code to}. Annotations from {@code from}
   * will be used everywhere they exist, but annotations in {@code to} will be kept anywhere that
   * {@code from} is unannotated.
   *
   * @param from the annotated type mirror from which to take new annotations
   * @param to the annotated type mirror to which the annotations will be added
   */
  public void replaceAnnotations(AnnotatedTypeMirror from, AnnotatedTypeMirror to) {
    annotatedTypeReplacer.visit(from, to);
  }

  /**
   * Replaces or adds annotations in {@code top}'s hierarchy from {@code from} to {@code to}.
   * Annotations from {@code from} will be used everywhere they exist, but annotations in {@code to}
   * will be kept anywhere that {@code from} is unannotated.
   *
   * @param from the annotated type mirror from which to take new annotations
   * @param to the annotated type mirror to which the annotations will be added
   * @param top the top type of the hierarchy whose annotations will be added
   */
  public void replaceAnnotations(
      AnnotatedTypeMirror from, AnnotatedTypeMirror to, AnnotationMirror top) {
    annotatedTypeReplacer.setTop(top);
    annotatedTypeReplacer.visit(from, to);
    annotatedTypeReplacer.setTop(null);
  }

  /** The implementation of the visitor for #containsCapturedTypes. */
  private final SimpleAnnotatedTypeScanner<Boolean, Void> containsCapturedTypes =
      new SimpleAnnotatedTypeScanner<>(
          (type, p) -> TypesUtils.isCapturedTypeVariable(type.getUnderlyingType()),
          Boolean::logicalOr,
          false);

  /**
   * Returns true if {@code type} contains any captured type variables.
   *
   * @param type type to check
   * @return true if {@code type} contains any captured type variables
   */
  public boolean containsCapturedTypes(AnnotatedTypeMirror type) {
    return containsCapturedTypes.visit(type);
  }

  /**
   * Returns the function type that this member reference targets.
   *
   * <p>The function type is the type of the single method declared in the functional interface
   * adapted as if it were invoked using the functional interface as the receiver expression.
   *
   * <p>The target type of a member reference is the type to which it is assigned or casted.
   *
   * @param tree member reference tree
   * @return the function type that this method reference targets
   */
  public AnnotatedExecutableType getFunctionTypeFromTree(MemberReferenceTree tree) {
    return getFnInterfaceFromTree(tree).second;
  }

  /**
   * Returns the function type that this lambda targets.
   *
   * <p>The function type is the type of the single method declared in the functional interface
   * adapted as if it were invoked using the functional interface as the receiver expression.
   *
   * <p>The target type of a lambda is the type to which it is assigned or casted.
   *
   * @param tree lambda expression tree
   * @return the function type that this lambda targets
   */
  public AnnotatedExecutableType getFunctionTypeFromTree(LambdaExpressionTree tree) {
    return getFnInterfaceFromTree(tree).second;
  }

  /**
   * Returns the functional interface and the function type that this lambda or member references
   * targets.
   *
   * <p>The function type is the type of the single method declared in the functional interface
   * adapted as if it were invoked using the functional interface as the receiver expression.
   *
   * <p>The target type of a lambda or a method reference is the type to which it is assigned or
   * casted.
   *
   * @param tree lambda expression tree or member reference tree
   * @return the functional interface and the function type that this method reference or lambda
   *     targets
   */
  public IPair<AnnotatedTypeMirror, AnnotatedExecutableType> getFnInterfaceFromTree(Tree tree) {

    // Functional interface
    // This is the target type of `tree`.
    AnnotatedTypeMirror functionalInterfaceType = getFunctionalInterfaceType(tree);
    if (functionalInterfaceType.getKind() == TypeKind.DECLARED) {
      functionalInterfaceType =
          makeGroundTargetType(
              (AnnotatedDeclaredType) functionalInterfaceType,
              (DeclaredType) TreeUtils.typeOf(tree));
    }

    // Functional method
    ExecutableElement fnElement = TreeUtils.findFunction(tree, processingEnv);

    // Function type
    AnnotatedExecutableType functionType =
        AnnotatedTypes.asMemberOf(types, this, functionalInterfaceType, fnElement);
    return IPair.of(functionalInterfaceType, functionType);
  }

  /**
   * Get the AnnotatedDeclaredType for the FunctionalInterface from assignment context of the method
   * reference or lambda expression which may be a variable assignment, a method call, or a cast.
   *
   * <p>The assignment context is not always correct, so we must search up the AST. It will
   * recursively search for lambdas nested in lambdas.
   *
   * @param tree the tree of the lambda or method reference
   * @return the functional interface type or a type argument from a raw type
   */
  private AnnotatedTypeMirror getFunctionalInterfaceType(Tree tree) {
    TreePath parentPath = getPath(tree).getParentPath();
    Tree parentTree = parentPath.getLeaf();
    switch (parentTree.getKind()) {
      case PARENTHESIZED:
        return getFunctionalInterfaceType(parentTree);

      case TYPE_CAST:
        TypeCastTree cast = (TypeCastTree) parentTree;
        assertIsFunctionalInterface(trees.getTypeMirror(getPath(cast.getType())), parentTree, tree);
        AnnotatedTypeMirror castATM = getAnnotatedType(cast.getType());
        if (castATM.getKind() == TypeKind.INTERSECTION) {
          AnnotatedIntersectionType itype = (AnnotatedIntersectionType) castATM;
          for (AnnotatedTypeMirror t : itype.directSupertypes()) {
            if (TypesUtils.isFunctionalInterface(t.getUnderlyingType(), getProcessingEnv())) {
              return t;
            }
          }
          // We should never reach here: isFunctionalInterface performs the same check
          // and would have raised an error already.
          throw new BugInCF(
              "Expected the type of a cast tree in an assignment context to contain"
                  + " a functional interface bound."
                  + " Found type: %s for tree: %s in lambda tree: %s",
              castATM, cast, tree);
        }
        return castATM;

      case NEW_CLASS:
        NewClassTree newClass = (NewClassTree) parentTree;
        int indexOfLambda = newClass.getArguments().indexOf(tree);
        ParameterizedExecutableType con = this.constructorFromUse(newClass);
        AnnotatedTypeMirror constructorParam =
            AnnotatedTypes.getAnnotatedTypeMirrorOfParameter(con.executableType, indexOfLambda);
        assertIsFunctionalInterface(constructorParam.getUnderlyingType(), parentTree, tree);
        return constructorParam;

      case NEW_ARRAY:
        NewArrayTree newArray = (NewArrayTree) parentTree;
        AnnotatedArrayType newArrayATM = getAnnotatedType(newArray);
        AnnotatedTypeMirror elementATM = newArrayATM.getComponentType();
        assertIsFunctionalInterface(elementATM.getUnderlyingType(), parentTree, tree);
        return elementATM;

      case METHOD_INVOCATION:
        MethodInvocationTree method = (MethodInvocationTree) parentTree;
        int index = method.getArguments().indexOf(tree);
        ParameterizedExecutableType exe = this.methodFromUse(method);
        AnnotatedTypeMirror param =
            AnnotatedTypes.getAnnotatedTypeMirrorOfParameter(exe.executableType, index);
        assertIsFunctionalInterface(param.getUnderlyingType(), parentTree, tree);
        return param;

      case VARIABLE:
        VariableTree varTree = (VariableTree) parentTree;
        assertIsFunctionalInterface(TreeUtils.typeOf(varTree), parentTree, tree);
        return getAnnotatedTypeFromTypeTree(varTree.getType());

      case ASSIGNMENT:
        AssignmentTree assignmentTree = (AssignmentTree) parentTree;
        assertIsFunctionalInterface(TreeUtils.typeOf(assignmentTree), parentTree, tree);
        return getAnnotatedType(assignmentTree.getVariable());

      case RETURN:
        Tree enclosing =
            TreePathUtil.enclosingOfKind(
                getPath(parentTree),
                new HashSet<>(Arrays.asList(Tree.Kind.METHOD, Tree.Kind.LAMBDA_EXPRESSION)));

        if (enclosing.getKind() == Tree.Kind.METHOD) {
          MethodTree enclosingMethod = (MethodTree) enclosing;
          return getAnnotatedType(enclosingMethod.getReturnType());
        } else {
          LambdaExpressionTree enclosingLambda = (LambdaExpressionTree) enclosing;
          AnnotatedExecutableType methodExe = getFunctionTypeFromTree(enclosingLambda);
          return methodExe.getReturnType();
        }

      case LAMBDA_EXPRESSION:
        LambdaExpressionTree enclosingLambda = (LambdaExpressionTree) parentTree;
        AnnotatedExecutableType methodExe = getFunctionTypeFromTree(enclosingLambda);
        return methodExe.getReturnType();

      case CONDITIONAL_EXPRESSION:
        ConditionalExpressionTree conditionalExpressionTree =
            (ConditionalExpressionTree) parentTree;
        AnnotatedTypeMirror trueType =
            getAnnotatedType(conditionalExpressionTree.getTrueExpression());
        AnnotatedTypeMirror falseType =
            getAnnotatedType(conditionalExpressionTree.getFalseExpression());

        // Known cases where we must use LUB because falseType/trueType will not be equal:
        // a) when one of the types is a type variable that extends a functional interface
        //    or extends a type variable that extends a functional interface
        // b) When one of the two sides of the expression is a reference to a sub-interface.
        //   e.g.   interface ConsumeStr {
        //              public void consume(String s)
        //          }
        //          interface SubConsumer extends ConsumeStr {
        //              default void someOtherMethod() { ... }
        //          }
        //   SubConsumer s = ...;
        //   ConsumeStr stringConsumer = (someCondition) ? s : System.out::println;
        AnnotatedTypeMirror conditionalType =
            AnnotatedTypes.leastUpperBound(this, trueType, falseType);
        assertIsFunctionalInterface(conditionalType.getUnderlyingType(), parentTree, tree);
        return conditionalType;
      case CASE:
        // Get the functional interface type of the whole switch expression.
        Tree switchTree = parentPath.getParentPath().getLeaf();
        return getFunctionalInterfaceType(switchTree);

      default:
        if (parentTree.getKind().toString().equals("YIELD")) {
          TreePath pathToCase = TreePathUtil.pathTillOfKind(parentPath, Kind.CASE);
          return getFunctionalInterfaceType(pathToCase.getParentPath().getLeaf());
        }
        throw new BugInCF(
            "Could not find functional interface from assignment context. "
                + "Unexpected tree type: "
                + parentTree.getKind()
                + " For lambda tree: "
                + tree);
    }
  }

  /**
   * Throws an exception if the type is not a funtional interface.
   *
   * @param typeMirror a type that must be a funtional interface
   * @param contextTree the tree that has the given type; used only for diagnostic messages
   * @param tree a labmba tree that encloses {@code contextTree}; used only for diagnostic messages
   */
  private void assertIsFunctionalInterface(TypeMirror typeMirror, Tree contextTree, Tree tree) {
    if (typeMirror.getKind() == TypeKind.WILDCARD) {
      // Ignore wildcards, because they are type arguments from raw types.
      return;
    }
    Type type = (Type) typeMirror;
    if (TypesUtils.isFunctionalInterface(type, processingEnv)) {
      return;
    }

    if (type.getKind() == TypeKind.INTERSECTION) {
      IntersectionType itype = (IntersectionType) type;
      for (TypeMirror t : itype.getBounds()) {
        if (TypesUtils.isFunctionalInterface(t, processingEnv)) {
          // As long as any of the bounds is a functional interface, we should be fine.
          return;
        }
      }
    }

    throw new BugInCF(
        "Expected the type of %s tree in assignment context to be a functional interface. "
            + "Found type: %s for tree: %s in lambda tree: %s",
        contextTree.getKind(), type, contextTree, tree);
  }

  /**
   * Create the ground target type of the functional interface.
   *
   * <p>Basically, it replaces the wildcards with their bounds doing a capture conversion like glb
   * for extends bounds.
   *
   * @see "JLS 9.9"
   * @param functionalType the functional interface type
   * @param groundTargetJavaType the Java type as found by javac
   * @return the grounded functional type
   */
  private AnnotatedDeclaredType makeGroundTargetType(
      AnnotatedDeclaredType functionalType, DeclaredType groundTargetJavaType) {
    if (functionalType.getTypeArguments().isEmpty()) {
      return functionalType;
    }

    List<AnnotatedTypeParameterBounds> bounds =
        this.typeVariablesFromUse(
            functionalType, (TypeElement) functionalType.getUnderlyingType().asElement());

    boolean sizesDiffer =
        functionalType.getTypeArguments().size() != groundTargetJavaType.getTypeArguments().size();

    // This is the declared type of the functional type meaning that the type arguments are the
    // type parameters.
    DeclaredType declaredType =
        (DeclaredType) functionalType.getUnderlyingType().asElement().asType();
    Map<TypeVariable, AnnotatedTypeMirror> typeVarToTypeArg =
        new HashMap<>(functionalType.getTypeArguments().size());
    for (int i = 0; i < functionalType.getTypeArguments().size(); i++) {
      TypeVariable typeVariable = (TypeVariable) declaredType.getTypeArguments().get(i);
      AnnotatedTypeMirror argType = functionalType.getTypeArguments().get(i);
      if (argType.getKind() == TypeKind.WILDCARD) {
        AnnotatedWildcardType wildcardType = (AnnotatedWildcardType) argType;

        TypeMirror wildcardUbType = wildcardType.getExtendsBound().getUnderlyingType();

        if (wildcardType.isTypeArgOfRawType()) {
          // Keep the type arguments from raw types so that it is ignored by later
          // subtyping and containment checks.
          typeVarToTypeArg.put(typeVariable, wildcardType);
        } else if (isExtendsWildcard(wildcardType)) {
          TypeMirror correctArgType;
          if (sizesDiffer) {
            // The Java type is raw.
            TypeMirror typeParamUbType = bounds.get(i).getUpperBound().getUnderlyingType();
            correctArgType =
                TypesUtils.greatestLowerBound(
                    typeParamUbType, wildcardUbType, this.checker.getProcessingEnvironment());
          } else {
            correctArgType = groundTargetJavaType.getTypeArguments().get(i);
          }

          final AnnotatedTypeMirror newArg;
          if (types.isSameType(wildcardUbType, correctArgType)) {
            newArg = wildcardType.getExtendsBound().deepCopy();
          } else if (correctArgType.getKind() == TypeKind.TYPEVAR) {
            newArg = this.toAnnotatedType(correctArgType, false);
            AnnotatedTypeVariable newArgAsTypeVar = (AnnotatedTypeVariable) newArg;
            newArgAsTypeVar
                .getUpperBound()
                .replaceAnnotations(wildcardType.getExtendsBound().getPrimaryAnnotations());
            newArgAsTypeVar
                .getLowerBound()
                .replaceAnnotations(wildcardType.getSuperBound().getPrimaryAnnotations());
          } else {
            newArg = this.toAnnotatedType(correctArgType, false);
            newArg.replaceAnnotations(wildcardType.getExtendsBound().getPrimaryAnnotations());
          }

          typeVarToTypeArg.put(typeVariable, newArg);
        } else {
          typeVarToTypeArg.put(typeVariable, wildcardType.getSuperBound());
        }
      } else {
        typeVarToTypeArg.put(typeVariable, argType);
      }
    }

    // The ground functional type must be created using type variable substitution or else the
    // underlying type will not match the annotated type.
    AnnotatedDeclaredType groundFunctionalType =
        (AnnotatedDeclaredType)
            AnnotatedTypeMirror.createType(declaredType, this, functionalType.isDeclaration());
    initializeAtm(groundFunctionalType);
    groundFunctionalType =
        (AnnotatedDeclaredType)
            getTypeVarSubstitutor().substitute(typeVarToTypeArg, groundFunctionalType);
    groundFunctionalType.addAnnotations(functionalType.getPrimaryAnnotations());

    // When the groundTargetJavaType is different from the underlying type of functionalType,
    // only the main annotations are copied.  Add default annotations in places without
    // annotations.
    addDefaultAnnotations(groundFunctionalType);
    return groundFunctionalType;
  }

  /**
   * Return true if {@code type} should be captured.
   *
   * <p>{@code type} should be captured if all of the following are true:
   *
   * <ul>
   *   <li>{@code type} and {@code typeMirror} are both declared types.
   *   <li>{@code type} its underlying type is not raw.
   *   <li>{@code type} has a wildcard as a type argument and {@code typeMirror} has a captured type
   *       variable as the corresponding type argument.
   * </ul>
   *
   * @param type annotated type that might need to be captured
   * @param typeMirror the capture of the underlying type of {@code type}
   * @return true if {@code type} should be captured
   */
  private boolean shouldCapture(AnnotatedTypeMirror type, TypeMirror typeMirror) {
    if (type.getKind() != TypeKind.DECLARED || typeMirror.getKind() != TypeKind.DECLARED) {
      return false;
    }

    AnnotatedDeclaredType uncapturedType = (AnnotatedDeclaredType) type;
    DeclaredType capturedTypeMirror = (DeclaredType) typeMirror;
    if (capturedTypeMirror.getTypeArguments().isEmpty()) {
      return false;
    }

    if (uncapturedType.isUnderlyingTypeRaw()) {
      return false;
    }

    for (AnnotatedTypeMirror typeArg : uncapturedType.getTypeArguments()) {
      if (AnnotatedTypes.isTypeArgOfRawType(typeArg)) {
        return false;
      }
    }

    if (capturedTypeMirror.getTypeArguments().size() != uncapturedType.getTypeArguments().size()) {
      throw new BugInCF(
          "Not the same number of type arguments: capturedTypeMirror: %s uncapturedType: %s",
          capturedTypeMirror, uncapturedType);
    }

    for (int i = 0; i < capturedTypeMirror.getTypeArguments().size(); i++) {
      TypeMirror capturedTypeArgTM = capturedTypeMirror.getTypeArguments().get(i);
      AnnotatedTypeMirror uncapturedTypeArg = uncapturedType.getTypeArguments().get(i);
      if (uncapturedTypeArg.getKind() == TypeKind.WILDCARD
          && (TypesUtils.isCapturedTypeVariable(capturedTypeArgTM)
              || capturedTypeArgTM.getKind() != TypeKind.WILDCARD)) {
        return true;
      }
    }
    return false;
  }

  /**
   * Apply capture conversion to {@code typeToCapture}.
   *
   * <p>Capture conversion is the process of converting wildcards in a parameterized type to fresh
   * type variables. See <a
   * href="https://docs.oracle.com/javase/specs/jls/se17/html/jls-5.html#jls-5.1.10">JLS 5.1.10</a>
   * for details.
   *
   * <p>If {@code type} is not a declared type or if it does not have any wildcard type arguments,
   * this method returns {@code type}.
   *
   * @param typeToCapture type to capture
   * @return the result of applying capture conversion to {@code typeToCapture}
   */
  public AnnotatedTypeMirror applyCaptureConversion(AnnotatedTypeMirror typeToCapture) {
    TypeMirror capturedTypeMirror = types.capture(typeToCapture.getUnderlyingType());
    return applyCaptureConversion(typeToCapture, capturedTypeMirror);
  }

  /**
   * Apply capture conversion to {@code type}.
   *
   * <p>Capture conversion is the process of converting wildcards in a parameterized type to fresh
   * type variables. See <a
   * href="https://docs.oracle.com/javase/specs/jls/se17/html/jls-5.html#jls-5.1.10">JLS 5.1.10</a>
   * for details.
   *
   * <p>If {@code type} is not a declared type or if it does not have any wildcard type arguments,
   * this method returns {@code type}.
   *
   * @param type type to capture
   * @param typeMirror the result of applying capture conversion to the underlying type of {@code
   *     type}; it is used as the underlying type of the returned type
   * @return the result of applying capture conversion to {@code type}
   */
  public AnnotatedTypeMirror applyCaptureConversion(
      AnnotatedTypeMirror type, TypeMirror typeMirror) {

    // If the type contains type arguments of raw types, don't capture, but mark all
    // wildcards that should have been captured as "raw" before it is returned.
    if (typeMirror.getKind() == TypeKind.DECLARED && type.getKind() == TypeKind.DECLARED) {
      boolean fromRawType = false;
      AnnotatedDeclaredType uncapturedType = (AnnotatedDeclaredType) type;
      for (AnnotatedTypeMirror typeArg : uncapturedType.getTypeArguments()) {
        if (AnnotatedTypes.isTypeArgOfRawType(typeArg)) {
          fromRawType = true;
          break;
        }
      }
      if (fromRawType) {
        DeclaredType capturedTypeMirror = (DeclaredType) typeMirror;
        for (int i = 0; i < capturedTypeMirror.getTypeArguments().size(); i++) {
          AnnotatedTypeMirror uncapturedTypeArg = uncapturedType.getTypeArguments().get(i);
          TypeMirror capturedTypeArgTM = capturedTypeMirror.getTypeArguments().get(i);
          if (uncapturedTypeArg.getKind() == TypeKind.WILDCARD
              && (TypesUtils.isCapturedTypeVariable(capturedTypeArgTM)
                  || capturedTypeArgTM.getKind() != TypeKind.WILDCARD)) {
            ((AnnotatedWildcardType) uncapturedTypeArg).setTypeArgOfRawType();
          }
        }
        return type;
      }
    }

    if (!shouldCapture(type, typeMirror)) {
      return type;
    }

    AnnotatedDeclaredType uncapturedType = (AnnotatedDeclaredType) type;
    DeclaredType capturedTypeMirror = (DeclaredType) typeMirror;
    // `capturedType` is the return value of this method.
    AnnotatedDeclaredType capturedType =
        (AnnotatedDeclaredType) AnnotatedTypeMirror.createType(capturedTypeMirror, this, false);

    nonWildcardTypeArgCopier.copy(uncapturedType, capturedType);

    AnnotatedDeclaredType typeDeclaration =
        (AnnotatedDeclaredType) getAnnotatedType(uncapturedType.getUnderlyingType().asElement());

    // A mapping from type variable to its type argument in the captured type.
    Map<TypeVariable, AnnotatedTypeMirror> typeVarToAnnotatedTypeArg = new HashMap<>();
    // A mapping from a captured type variable to the annotated captured type variable.
    Map<TypeVariable, AnnotatedTypeVariable> capturedTypeVarToAnnotatedTypeVar = new HashMap<>();
    // `newTypeArgs` will be the type arguments of the result of this method.
    List<AnnotatedTypeMirror> newTypeArgs = new ArrayList<>();
    for (int i = 0; i < typeDeclaration.getTypeArguments().size(); i++) {
      TypeVariable typeVarTypeMirror =
          (TypeVariable) typeDeclaration.getTypeArguments().get(i).getUnderlyingType();
      AnnotatedTypeMirror uncapturedTypeArg = uncapturedType.getTypeArguments().get(i);
      AnnotatedTypeMirror capturedTypeArg = capturedType.getTypeArguments().get(i);
      if (uncapturedTypeArg.getKind() == TypeKind.WILDCARD) {
        // The type argument is a captured type variable. Use the type argument from the
        // newly created and yet-to-be annotated capturedType. (The annotations are added
        // by #annotateCapturedTypeVar, which is called at the end of this method.)
        typeVarToAnnotatedTypeArg.put(typeVarTypeMirror, capturedTypeArg);
        newTypeArgs.add(capturedTypeArg);
        if (TypesUtils.isCapturedTypeVariable(capturedTypeArg.getUnderlyingType())) {
          // Also, add a mapping from the captured type variable to the annotated captured
          // type variable, so that if one captured type variable refers to another, the
          // same AnnotatedTypeVariable object is used.
          capturedTypeVarToAnnotatedTypeVar.put(
              ((AnnotatedTypeVariable) capturedTypeArg).getUnderlyingType(),
              (AnnotatedTypeVariable) capturedTypeArg);
        } else {
          // Javac used a declared type instead of a captured type variable.  This seems
          // to happen when the bounds of the captured type variable would have been
          // identical. This seems to be a violation of the JLS, but javac does this, so
          // the Checker Framework must handle that case. (See
          // https://bugs.openjdk.org/browse/JDK-8054309.)
          replaceAnnotations(
              ((AnnotatedWildcardType) uncapturedTypeArg).getSuperBound(), capturedTypeArg);
        }
      } else {
        // The type argument is not a wildcard.
        // typeVarTypeMirror is the type parameter for which uncapturedTypeArg is a type
        // argument.
        typeVarToAnnotatedTypeArg.put(typeVarTypeMirror, uncapturedTypeArg);
        if (uncapturedTypeArg.getKind() == TypeKind.TYPEVAR) {
          // If the type arg is a type variable also add it to the
          // typeVarToAnnotatedTypeArg map, so that references to the type variable are
          // substituted.
          AnnotatedTypeVariable typeVar = (AnnotatedTypeVariable) uncapturedTypeArg;
          typeVarToAnnotatedTypeArg.put(typeVar.getUnderlyingType(), typeVar);
        }
        newTypeArgs.add(uncapturedTypeArg);
      }
    }

    // Set the annotations of each captured type variable.
    List<AnnotatedTypeVariable> orderToCapture = order(capturedTypeVarToAnnotatedTypeVar.values());
    for (AnnotatedTypeVariable capturedTypeArg : orderToCapture) {
      int i = capturedTypeMirror.getTypeArguments().indexOf(capturedTypeArg.getUnderlyingType());
      AnnotatedTypeMirror uncapturedTypeArg = uncapturedType.getTypeArguments().get(i);
      AnnotatedTypeVariable typeVariable =
          (AnnotatedTypeVariable) typeDeclaration.getTypeArguments().get(i);
      annotateCapturedTypeVar(
          typeVarToAnnotatedTypeArg,
          capturedTypeVarToAnnotatedTypeVar,
          (AnnotatedWildcardType) uncapturedTypeArg,
          typeVariable,
          capturedTypeArg);
      newTypeArgs.set(i, capturedTypeArg);
    }

    capturedType.setTypeArguments(newTypeArgs);
    capturedType.addAnnotations(uncapturedType.getPrimaryAnnotations());
    return capturedType;
  }

  /**
   * Copy the non-wildcard type args from a uncapturedType to its capturedType. Also, ensure that
   * type variables in capturedType are the same object when they are refer to the same type
   * variable.
   *
   * <p>To use, call {@link NonWildcardTypeArgCopier#copy} rather than a visit method.
   */
  private final NonWildcardTypeArgCopier nonWildcardTypeArgCopier = new NonWildcardTypeArgCopier();

  /**
   * Copy the non-wildcard type args from {@code uncapturedType} to {@code capturedType}. Also,
   * ensure that type variables in {@code capturedType} are the same object when they refer to the
   * same type variable.
   *
   * <p>To use, call {@link NonWildcardTypeArgCopier#copy} rather than a visit method.
   */
  private class NonWildcardTypeArgCopier extends AnnotatedTypeCopier {

    /**
     * Copy the non-wildcard type args from {@code uncapturedType} to {@code capturedType}. Also,
     * ensure that type variables {@code capturedType} are the same object when they are refer to
     * the same type variable.
     *
     * @param uncapturedType a declared type that has not under gone capture conversion
     * @param capturedType the captured version of {@code uncapturedType} before it has been
     *     annotated
     */
    private void copy(AnnotatedDeclaredType uncapturedType, AnnotatedDeclaredType capturedType) {

      // The name "originalToCopy" means a mapping from the original to the copy, not an
      // original that needs to be copied.
      IdentityHashMap<AnnotatedTypeMirror, AnnotatedTypeMirror> originalToCopy =
          new IdentityHashMap<>();
      originalToCopy.put(uncapturedType, capturedType);
      int numTypeArgs = uncapturedType.getTypeArguments().size();

      AnnotatedTypeMirror[] newTypeArgs = new AnnotatedTypeMirror[numTypeArgs];
      // Mapping from type var to it's AnnotatedTypeVariable.  These are type variables
      // that are type arguments of the uncaptured type.
      Map<TypeVariable, AnnotatedTypeMirror> typeVarToAnnotatedTypeVar = new HashMap<>(numTypeArgs);
      // Copy the non-wildcard type args from uncapturedType to newTypeArgs.
      // If the non-wildcard type arg is a type var, add it to typeVarToAnnotatedTypeVar.
      for (int i = 0; i < numTypeArgs; i++) {
        AnnotatedTypeMirror uncapturedArg = uncapturedType.getTypeArguments().get(i);
        if (uncapturedArg.getKind() != TypeKind.WILDCARD) {
          AnnotatedTypeMirror copyOfArg = visit(uncapturedArg, originalToCopy);
          newTypeArgs[i] = copyOfArg;
          if (copyOfArg.getKind() == TypeKind.TYPEVAR) {
            typeVarToAnnotatedTypeVar.put(
                ((AnnotatedTypeVariable) copyOfArg).getUnderlyingType(), copyOfArg);
          }
        }
      }

      // Substitute the type variables in each type argument of capturedType using
      // typeVarToAnnotatedTypeVar.
      // This makes type variables in capturedType the same object when they are the same type
      // variable.
      for (int i = 0; i < numTypeArgs; i++) {
        AnnotatedTypeMirror uncapturedArg = uncapturedType.getTypeArguments().get(i);
        AnnotatedTypeMirror capturedArg = capturedType.getTypeArguments().get(i);
        // Note: This `if` statement can't be replaced with
        //   if (TypesUtils.isCapturedTypeVariable(capturedArg))
        // because if the bounds of the captured wildcard are equal, then instead of a
        // captured wildcard, the type of the bound is used.
        if (uncapturedArg.getKind() == TypeKind.WILDCARD) {
          AnnotatedTypeMirror newCapArg =
              typeVarSubstitutor.substituteWithoutCopyingTypeArguments(
                  typeVarToAnnotatedTypeVar, capturedArg);
          newTypeArgs[i] = newCapArg;
        }
      }
      // Set capturedType type args to newTypeArgs.
      capturedType.setTypeArguments(Arrays.asList(newTypeArgs));

      // Visit the enclosing type.
      if (uncapturedType.getEnclosingType() != null) {
        capturedType.setEnclosingType(
            (AnnotatedDeclaredType) visit(uncapturedType.getEnclosingType(), originalToCopy));
      }
    }
  }

  /**
   * Returns the list of type variables such that a type variable in the list only references type
   * variables at a lower index than itself.
   *
   * @param collection a collection of type variables
   * @return the type variables ordered so that each type variable only references earlier type
   *     variables
   */
  public List<AnnotatedTypeVariable> order(Collection<AnnotatedTypeVariable> collection) {
    List<AnnotatedTypeVariable> list = new ArrayList<>(collection);
    List<AnnotatedTypeVariable> ordered = new ArrayList<>();
    while (!list.isEmpty()) {
      AnnotatedTypeVariable free = doesNotContainOthers(list);
      list.remove(free);
      ordered.add(free);
    }
    return ordered;
  }

  /**
   * Returns the first TypeVariable in {@code collection} that does not lexically contain any other
   * type in the collection. Or if all the TypeVariables contain another, then it returns the first
   * TypeVariable in {@code collection}.
   *
   * @param collection a collection of type variables
   * @return the first TypeVariable in {@code collection} that does not contain any other type in
   *     the collection, except possibly itself
   */
  @SuppressWarnings("interning:not.interned") // must be the same object from collection
  private AnnotatedTypeVariable doesNotContainOthers(
      Collection<? extends AnnotatedTypeVariable> collection) {
    AnnotatedTypeVariable first = null;
    for (AnnotatedTypeVariable candidate : collection) {
      if (first == null) {
        first = candidate;
      }
      boolean doesNotContain = true;
      for (AnnotatedTypeVariable other : collection) {
        if (candidate != other && captureScanner.visit(candidate, other.getUnderlyingType())) {
          doesNotContain = false;
          break;
        }
      }
      if (doesNotContain) {
        return candidate;
      }
    }
    return first;
  }

  /**
   * Scanner that returns true if the underlying type of any part of an {@link AnnotatedTypeMirror}
   * is the passed captured type variable.
   *
   * <p>The second argument to visit must be a captured type variable.
   */
  @SuppressWarnings("interning:not.interned") // Captured type vars can be compared with ==.
  private final SimpleAnnotatedTypeScanner<Boolean, TypeVariable> captureScanner =
      new SimpleAnnotatedTypeScanner<>(
          (type, other) -> type.getUnderlyingType() == other, Boolean::logicalOr, false);

  /**
   * Set the annotated bounds for fresh type variable {@code capturedTypeVar}, so that it is the
   * capture of {@code wildcard}. Also, sets {@code capturedTypeVar} primary annotation if the
   * annotation on the bounds is identical.
   *
   * @param typeVarToAnnotatedTypeArg mapping from a (type mirror) type variable to its (annotated
   *     type mirror) type argument
   * @param capturedTypeVarToAnnotatedTypeVar mapping from a captured type variable to its {@link
   *     AnnotatedTypeMirror}
   * @param wildcard wildcard which is converted to {@code capturedTypeVar}
   * @param typeVariable type variable for which {@code wildcard} is a type argument
   * @param capturedTypeVar the fresh type variable which is side-effected by this method
   */
  private void annotateCapturedTypeVar(
      Map<TypeVariable, AnnotatedTypeMirror> typeVarToAnnotatedTypeArg,
      Map<TypeVariable, AnnotatedTypeVariable> capturedTypeVarToAnnotatedTypeVar,
      AnnotatedWildcardType wildcard,
      AnnotatedTypeVariable typeVariable,
      AnnotatedTypeVariable capturedTypeVar) {

    AnnotatedTypeMirror typeVarUpperBound =
        typeVarSubstitutor.substituteWithoutCopyingTypeArguments(
            typeVarToAnnotatedTypeArg, typeVariable.getUpperBound());
    AnnotatedTypeMirror upperBound =
        AnnotatedTypes.annotatedGLB(this, typeVarUpperBound, wildcard.getExtendsBound());
    if (upperBound.getKind() == TypeKind.INTERSECTION
        && capturedTypeVar.getUpperBound().getKind() != TypeKind.INTERSECTION) {
      // There is a bug in javac such that the upper bound of the captured type variable is
      // not the greatest lower bound. So the
      // captureTypeVar.getUnderlyingType().getUpperBound() may not
      // be the same type as upperbound.getUnderlyingType().  See
      // framework/tests/all-systems/Issue4890Interfaces.java,
      // framework/tests/all-systems/Issue4890.java and
      // framework/tests/all-systems/Issue4877.java.
      // (I think this is https://bugs.openjdk.org/browse/JDK-8039222.)
      for (AnnotatedTypeMirror bound : ((AnnotatedIntersectionType) upperBound).getBounds()) {
        if (types.isSameType(
            bound.underlyingType, capturedTypeVar.getUpperBound().getUnderlyingType())) {
          upperBound = bound;
        }
      }
    }

    capturedTypeVar.setUpperBound(upperBound);

    // typeVariable's lower bound is a NullType, so there's nothing to substitute.
    AnnotatedTypeMirror lowerBound =
        AnnotatedTypes.leastUpperBound(
            this, typeVariable.getLowerBound(), wildcard.getSuperBound());
    capturedTypeVar.setLowerBound(lowerBound);

    // Add as a primary annotation any qualifiers that are the same on the upper and lower
    // bound.
    AnnotationMirrorSet p =
        new AnnotationMirrorSet(capturedTypeVar.getUpperBound().getPrimaryAnnotations());
    p.retainAll(capturedTypeVar.getLowerBound().getPrimaryAnnotations());
    capturedTypeVar.replaceAnnotations(p);

    capturedTypeVarSubstitutor.substitute(capturedTypeVar, capturedTypeVarToAnnotatedTypeVar);
  }

  /**
   * Substitutes references to captured type variables.
   *
   * <p>Unlike {@link #typeVarSubstitutor}, this class does not copy the type. Call {@code
   * substitute} to use.
   */
  public final CapturedTypeVarSubstitutor capturedTypeVarSubstitutor =
      new CapturedTypeVarSubstitutor();

  /**
   * Substitutes references to captured types in {@code type} using {@code
   * capturedTypeVarToAnnotatedTypeVar}.
   *
   * <p>Unlike {@link #typeVarSubstitutor}, this class does not copy the type. Call {@code
   * substitute} to use.
   */
  public static class CapturedTypeVarSubstitutor extends AnnotatedTypeCopier {

    /** Creates a CapturedTypeVarSubstitutor. */
    public CapturedTypeVarSubstitutor() {}

    /** A mapping from a captured type variable to its AnnotatedTypeVariable. */
    private Map<TypeVariable, AnnotatedTypeVariable> capturedTypeVarToAnnotatedTypeVar;

    /**
     * Substitutes references to captured type variable in {@code type} using {@code
     * capturedTypeVarToAnnotatedTypeVar}.
     *
     * <p>Unlike {@link #typeVarSubstitutor}, this method does not copy the type.
     *
     * @param type the type whose captured type variables are substituted with those in {@code
     *     capturedTypeVarToAnnotatedTypeVar}
     * @param capturedTypeVarToAnnotatedTypeVar mapping from a TypeVariable (which is a captured
     *     type variable) to an AnnotatedTypeVariable
     */
    public void substitute(
        AnnotatedTypeVariable type,
        Map<TypeVariable, AnnotatedTypeVariable> capturedTypeVarToAnnotatedTypeVar) {
      this.capturedTypeVarToAnnotatedTypeVar = capturedTypeVarToAnnotatedTypeVar;
      IdentityHashMap<AnnotatedTypeMirror, AnnotatedTypeMirror> mapping = new IdentityHashMap<>();
      visit(type.getLowerBound(), mapping);
      visit(type.getUpperBound(), mapping);
      this.capturedTypeVarToAnnotatedTypeVar = null;
    }

    @Override
    public AnnotatedTypeMirror visitTypeVariable(
        AnnotatedTypeVariable original,
        IdentityHashMap<AnnotatedTypeMirror, AnnotatedTypeMirror> originalToCopy) {
      AnnotatedTypeMirror cap = capturedTypeVarToAnnotatedTypeVar.get(original.getUnderlyingType());
      if (cap != null) {
        return cap;
      }
      return super.visitTypeVariable(original, originalToCopy);
    }

    @Override
    protected <T extends AnnotatedTypeMirror> T makeOrReturnCopy(
        T original, IdentityHashMap<AnnotatedTypeMirror, AnnotatedTypeMirror> originalToCopy) {
      AnnotatedTypeMirror copy = originalToCopy.get(original);
      if (copy != null) {
        @SuppressWarnings("unchecked" // the key-value pairs in originalToCopy are always the same
        // kind of AnnotatedTypeMirror.
        )
        T copyCasted = (T) copy;
        return copyCasted;
      }

      if (original.getKind() == TypeKind.TYPEVAR) {
        AnnotatedTypeMirror captureType =
            capturedTypeVarToAnnotatedTypeVar.get(
                ((AnnotatedTypeVariable) original).getUnderlyingType());
        if (captureType != null) {
          originalToCopy.put(original, captureType);
          @SuppressWarnings("unchecked" // the key-value pairs in originalToCopy are always the same
          // kind of AnnotatedTypeMirror.
          )
          T captureTypeCasted = (T) captureType;
          return captureTypeCasted;
        }
      }
      originalToCopy.put(original, original);
      return original;
    }
  }

  /**
   * Check that a wildcard is an extends wildcard.
   *
   * @param awt the wildcard type
   * @return true if awt is an extends wildcard
   */
  private boolean isExtendsWildcard(AnnotatedWildcardType awt) {
    return awt.getUnderlyingType().getSuperBound() == null;
  }

  /**
   * Returns the utility class for working with {@link Element}s.
   *
   * @return the utility class for working with {@link Element}s
   */
  public final Elements getElementUtils() {
    return this.elements;
  }

  /** Accessor for the tree utilities. */
  public Trees getTreeUtils() {
    return this.trees;
  }

  /**
   * Accessor for the processing environment.
   *
   * @return the processing environment
   */
  public ProcessingEnvironment getProcessingEnv() {
    return this.processingEnv;
  }

  /** Matches addition of a constant. */
  private static final Pattern plusConstant = Pattern.compile(" *\\+ *(-?[0-9]+)$");

  /** Matches subtraction of a constant. */
  private static final Pattern minusConstant = Pattern.compile(" *- *(-?[0-9]+)$");

  /** Matches a string whose only parens are at the beginning and end of the string. */
  private static final Pattern surroundingParensPattern = Pattern.compile("^\\([^()]\\)");

  /**
   * Given an expression, split it into a subexpression and a constant offset. For example:
   *
   * <pre>{@code
   * "a" => <"a", "0">
   * "a + 5" => <"a", "5">
   * "a + -5" => <"a", "-5">
   * "a - 5" => <"a", "-5">
   * }</pre>
   *
   * There are methods that can only take as input an expression that represents a JavaExpression.
   * The purpose of this is to pre-process expressions to make those methods more likely to succeed.
   *
   * @param expression an expression to remove a constant offset from
   * @return a sub-expression and a constant offset. The offset is "0" if this routine is unable to
   *     splite the given expression
   */
  // TODO: generalize.  There is no reason this couldn't handle arbitrary addition and subtraction
  // expressions, given the Index Checker's support for OffsetEquation.  That might even make its
  // implementation simpler.
  public static IPair<String, String> getExpressionAndOffset(String expression) {
    String expr = expression;
    String offset = "0";

    // Is this normalization necessary?
    // Remove surrounding whitespace.
    expr = expr.trim();
    // Remove surrounding parentheses.
    if (surroundingParensPattern.matcher(expr).matches()) {
      expr = expr.substring(1, expr.length() - 2).trim();
    }

    Matcher mPlus = plusConstant.matcher(expr);
    Matcher mMinus = minusConstant.matcher(expr);
    if (mPlus.find()) {
      expr = expr.substring(0, mPlus.start());
      offset = mPlus.group(1);
    } else if (mMinus.find()) {
      expr = expr.substring(0, mMinus.start());
      offset = negateConstant(mMinus.group(1));
    }

    if (offset.equals("-0")) {
      offset = "0";
    }

    expr = expr.intern();
    offset = offset.intern();

    return IPair.of(expr, offset);
  }

  /**
   * Given an expression string, returns its negation.
   *
   * @param constantExpression a string representing an integer constant
   * @return the negation of constantExpression
   */
  // Also see Subsequence.negateString which is similar but more sophisticated.
  public static String negateConstant(String constantExpression) {
    if (constantExpression.startsWith("-")) {
      return constantExpression.substring(1);
    } else {
      if (constantExpression.startsWith("+")) {
        constantExpression = constantExpression.substring(1);
      }
      return "-" + constantExpression;
    }
  }

  /**
   * Returns {@code null} or an annotated type mirror that type argument inference should assume
   * {@code expressionTree} is assigned to.
   *
   * <p>If {@code null} is returned, inference proceeds normally.
   *
   * <p>If a type is returned, then inference assumes that {@code expressionTree} was asigned to it.
   * This biases the inference algorithm toward the annotations in the returned type. In particular,
   * if the annotations on type variables in invariant positions are a super type of the annotations
   * inferred, the super type annotations are chosen.
   *
   * <p>This implementation returns null, but subclasses may override this method to return a type.
   *
   * @param expressionTree an expression which has no assignment context and for which type
   *     arguments need to be inferred
   * @return {@code null} or an annotated type mirror that inferrence should pretend {@code
   *     expressionTree} is assigned to
   */
  public @Nullable AnnotatedTypeMirror getDummyAssignedTo(ExpressionTree expressionTree) {
    return null;
  }

  /**
   * Checks that the annotation {@code am} has the name of {@code annoClass}. Values are ignored.
   *
   * <p>In the end, all annotation comparisons are by name. This method is faster than {@link
   * AnnotationUtils#areSameByClass(AnnotationMirror, Class)} because it caches the name of {@code
   * annoClass} rather than computing it on each invocation of this method.
   *
   * @param am the AnnotationMirror whose class to compare
   * @param annoClass the class to compare
   * @return true if annoclass is the class of am
   */
  public boolean areSameByClass(AnnotationMirror am, Class<? extends Annotation> annoClass) {
    if (!shouldCache) {
      return AnnotationUtils.areSameByName(am, annoClass.getCanonicalName());
    }
    @SuppressWarnings("nullness") // assume getCanonicalName returns non-null
    String canonicalName = annotationClassNames.computeIfAbsent(annoClass, Class::getCanonicalName);
    return AnnotationUtils.areSameByName(am, canonicalName);
  }

  /**
   * Checks that the collection contains the annotation. Using {@code Collection.contains} does not
   * always work, because it does not use {@link AnnotationUtils#areSame} for comparison.
   *
   * <p>In the end, all annotation comparisons are by name. This method is faster than {@link
   * AnnotationUtils#containsSameByClass(Collection, Class)} because it (actually, its callee)
   * caches the name of {@code annoClass} rather than computing it each time.
   *
   * @param c a collection of AnnotationMirrors
   * @param annoClass the annotation class to search for in c
   * @return true iff c contains an annotation of class annoClass, according to {@link
   *     #areSameByClass}
   */
  public boolean containsSameByClass(
      Collection<? extends AnnotationMirror> c, Class<? extends Annotation> annoClass) {
    return getAnnotationByClass(c, annoClass) != null;
  }

  /**
   * Returns the AnnotationMirror in {@code c} that has class {@code annoClass}.
   *
   * <p>This method is faster than {@link AnnotationUtils#getAnnotationByClass(Collection, Class)}
   * because it (actually, its callee) caches the name of the class rather than computing it each
   * time.
   *
   * @param c a collection of AnnotationMirrors
   * @param annoClass the class to search for in c
   * @return an AnnotationMirror with class {@code annoClass} iff c contains one, according to
   *     areSameByClass; otherwise, {@code null}
   */
  public @Nullable AnnotationMirror getAnnotationByClass(
      Collection<? extends AnnotationMirror> c, Class<? extends Annotation> annoClass) {
    for (AnnotationMirror an : c) {
      if (areSameByClass(an, annoClass)) {
        return an;
      }
    }
    return null;
  }

  /**
   * Changes the type of {@code rhsATM} when being assigned to a field, for use by whole-program
   * inference. The default implementation does nothing.
   *
   * @param lhsTree the tree for the field whose type will be changed
   * @param element the element for the field whose type will be changed
   * @param fieldName the name of the field whose type will be changed
   * @param rhsATM the type of the expression being assigned to the field, which is side-effected by
   *     this method
   */
  public void wpiAdjustForUpdateField(
      Tree lhsTree, Element element, String fieldName, AnnotatedTypeMirror rhsATM) {}

  /**
   * Changes the type of {@code rhsATM} when being assigned to anything other than a field, for use
   * by whole-program inference. The default implementation does nothing.
   *
   * @param rhsATM the type of the rhs of the pseudo-assignment, which is side-effected by this
   *     method
   */
  public void wpiAdjustForUpdateNonField(AnnotatedTypeMirror rhsATM) {}

  /**
   * Returns whether whole-program inference should infer types for receiver expressions. For some
   * type systems, such as nullness, it doesn't make sense for WPI to do inference on receivers.
   *
   * @return true if WPI should infer types for method receiver parameters, false otherwise
   */
  public boolean wpiShouldInferTypesForReceivers() {
    return true;
  }

  /**
   * Side-effects the method or constructor annotations to make any desired changes before writing
   * to an annotation file.
   *
   * @param methodAnnos the method or constructor annotations to modify
   */
  public void wpiPrepareMethodForWriting(AMethod methodAnnos) {
    // This implementation does nothing.
  }

  /**
   * Side-effects the method or constructor annotations to make any desired changes before writing
   * to an ajava file.
   *
   * <p>Overriding implementations should call {@code super.wpiPrepareMethodForWriting()}.
   *
   * @param methodAnnos the method or constructor annotations to modify
   * @param inSupertypes the method or constructor annotations for all overridden methods; not
   *     side-effected
   * @param inSubtypes the method or constructor annotations for all overriding methods; not
   *     side-effected
   */
  public void wpiPrepareMethodForWriting(
      WholeProgramInferenceJavaParserStorage.CallableDeclarationAnnos methodAnnos,
      Collection<WholeProgramInferenceJavaParserStorage.CallableDeclarationAnnos> inSupertypes,
      Collection<WholeProgramInferenceJavaParserStorage.CallableDeclarationAnnos> inSubtypes) {
    Map<String, IPair<AnnotatedTypeMirror, AnnotatedTypeMirror>> precondMap =
        methodAnnos.getPreconditions();
    Map<String, IPair<AnnotatedTypeMirror, AnnotatedTypeMirror>> postcondMap =
        methodAnnos.getPostconditions();
    for (WholeProgramInferenceJavaParserStorage.CallableDeclarationAnnos inSupertype :
        inSupertypes) {
      makeConditionConsistentWithOtherMethod(precondMap, inSupertype, true, true);
      makeConditionConsistentWithOtherMethod(postcondMap, inSupertype, false, true);
    }
    for (WholeProgramInferenceJavaParserStorage.CallableDeclarationAnnos inSubtype : inSubtypes) {
      makeConditionConsistentWithOtherMethod(precondMap, inSubtype, true, false);
      makeConditionConsistentWithOtherMethod(postcondMap, inSubtype, false, false);
    }
  }

  /**
   * Performs side effects to make {@code conditionMap} obey behavioral subtyping constraints with
   * {@code otherDeclAnnos}, that is, postconditions must be at least as strong as the postcondition
   * on the superclass, and preconditions must be at most as strong as the condition on the
   * superclass.
   *
   * <p>Overriding implementations should call {@code
   * super.makeConditionConsistentWithOtherMethod()}.
   *
   * @param conditionMap pre- or post-condition annotations on a method M; may be side-effected
   * @param otherDeclAnnos annotations on a method that M overrides or that overrides M; that is, on
   *     a method in the same "method family" as M; may be side-effected
   * @param isPrecondition true if the annotations are pre-condition annotations, false if they are
   *     post-condition annotations
   * @param otherIsSupertype true if {@code otherDeclAnnos} are on a supertype; false if they are on
   *     a subtype
   */
  protected void makeConditionConsistentWithOtherMethod(
      Map<String, IPair<AnnotatedTypeMirror, AnnotatedTypeMirror>> conditionMap,
      WholeProgramInferenceJavaParserStorage.CallableDeclarationAnnos otherDeclAnnos,
      boolean isPrecondition,
      boolean otherIsSupertype) {
    for (Map.Entry<String, IPair<AnnotatedTypeMirror, AnnotatedTypeMirror>> entry :
        conditionMap.entrySet()) {
      String expr = entry.getKey();
      IPair<AnnotatedTypeMirror, AnnotatedTypeMirror> pair = entry.getValue();
      AnnotatedTypeMirror inferredType = pair.first;
      AnnotatedTypeMirror declaredType = pair.second;
      if (otherIsSupertype ? isPrecondition : !isPrecondition) {
        // other is a supertype & compare preconditions, or
        // other is a subtype & compare postconditions.
        Map<String, IPair<AnnotatedTypeMirror, AnnotatedTypeMirror>> otherConditionMap =
            isPrecondition ? otherDeclAnnos.getPreconditions() : otherDeclAnnos.getPostconditions();
        // TODO: Complete support for "every expression" conditions, then remove the
        // `!otherConditionMap.containsKey(expr)` test.
        // If a condition map contains the key "every expression", that means that inference
        // completed without inferring any conditions of that type.  For example, if no
        // @EnsuresCalledMethods was inferred for any expression, the map would contain the
        // key "every expression", which is not a legal Java expression.
        if (otherConditionMap.containsKey("every expression")
            || !otherConditionMap.containsKey(expr)) {
          // `otherInferredType` was inferred to be the top type.
          // Put the top type on `inferredType`.
          inferredType.replaceAnnotations(declaredType.getPrimaryAnnotations());
        } else {
          AnnotatedTypeMirror otherInferredType =
              isPrecondition
                  ? otherDeclAnnos.getPreconditionsForExpression(expr, declaredType, this)
                  : otherDeclAnnos.getPostconditionsForExpression(expr, declaredType, this);
          this.getWholeProgramInference().updateAtmWithLub(inferredType, otherInferredType);
        }
      }
    }
  }

  /**
   * Does {@code annotatedForAnno}, which is an {@link
   * org.checkerframework.framework.qual.AnnotatedFor} annotation, apply to this checker?
   *
   * @param annotatedForAnno an {@link AnnotatedFor} annotation
   * @return whether {@code annotatedForAnno} applies to this checker
   */
  public boolean doesAnnotatedForApplyToThisChecker(AnnotationMirror annotatedForAnno) {
    List<String> annotatedForCheckers =
        AnnotationUtils.getElementValueArray(
            annotatedForAnno, annotatedForValueElement, String.class);
    for (String annoForChecker : annotatedForCheckers) {
      if (checker.getUpstreamCheckerNames().contains(annoForChecker)
          || CheckerMain.matchesFullyQualifiedProcessor(
              annoForChecker, checker.getUpstreamCheckerNames(), true)) {
        return true;
      }
    }
    return false;
  }

  /**
   * Get the {@code expression} field/element of the given contract annotation.
   *
   * @param contractAnno a {@link RequiresQualifier}, {@link EnsuresQualifier}, or {@link
   *     EnsuresQualifier}
   * @return the {@code expression} field/element of the given annotation
   */
  public List<String> getContractExpressions(AnnotationMirror contractAnno) {
    DeclaredType annoType = contractAnno.getAnnotationType();
    if (types.isSameType(annoType, requiresQualifierTM)) {
      return AnnotationUtils.getElementValueArray(
          contractAnno, requiresQualifierExpressionElement, String.class);
    } else if (types.isSameType(annoType, ensuresQualifierTM)) {
      return AnnotationUtils.getElementValueArray(
          contractAnno, ensuresQualifierExpressionElement, String.class);
    } else if (types.isSameType(annoType, ensuresQualifierIfTM)) {
      return AnnotationUtils.getElementValueArray(
          contractAnno, ensuresQualifierIfExpressionElement, String.class);
    } else {
      throw new BugInCF("Not a contract annotation: " + contractAnno);
    }
  }

  /**
   * Get the {@code value} field/element of the given contract list annotation.
   *
   * @param contractListAnno a {@link org.checkerframework.framework.qual.RequiresQualifier.List
   *     RequiresQualifier.List}, {@link org.checkerframework.framework.qual.EnsuresQualifier.List
   *     EnsuresQualifier.List}, or {@link
   *     org.checkerframework.framework.qual.EnsuresQualifierIf.List EnsuresQualifierIf.List}
   * @return the {@code value} field/element of the given annotation
   */
  public List<AnnotationMirror> getContractListValues(AnnotationMirror contractListAnno) {
    DeclaredType annoType = contractListAnno.getAnnotationType();
    if (types.isSameType(annoType, requiresQualifierListTM)) {
      return AnnotationUtils.getElementValueArray(
          contractListAnno, requiresQualifierListValueElement, AnnotationMirror.class);
    } else if (types.isSameType(annoType, ensuresQualifierListTM)) {
      return AnnotationUtils.getElementValueArray(
          contractListAnno, ensuresQualifierListValueElement, AnnotationMirror.class);
    } else if (types.isSameType(annoType, ensuresQualifierIfListTM)) {
      return AnnotationUtils.getElementValueArray(
          contractListAnno, ensuresQualifierIfListValueElement, AnnotationMirror.class);
    } else {
      throw new BugInCF("Not a contract list annotation: " + contractListAnno);
    }
  }

  /**
   * Returns true if the type is immutable. Subclasses can override this method to add types that
   * are mutable, but the annotated type of an object is immutable.
   *
   * @param type type to test
   * @return true if the type is immutable
   */
  public boolean isImmutable(TypeMirror type) {
    if (type.getKind().isPrimitive()) {
      return true;
    }
    return ImmutableTypes.isImmutable(TypeAnnotationUtils.unannotatedType(type).toString());
  }

  @Override
  public boolean isSideEffectFree(ExecutableElement methodElement) {
    if (assumeSideEffectFree || (assumePureGetters && ElementUtils.isGetter(methodElement))) {
      return true;
    }
    if (ElementUtils.isRecordAccessor(methodElement)
        && ElementUtils.isAutoGeneratedRecordMember(methodElement)) {
      return true;
    }
    for (AnnotationMirror anno : getDeclAnnotations(methodElement)) {
      if (areSameByClass(anno, org.checkerframework.dataflow.qual.SideEffectFree.class)
          || areSameByClass(anno, org.checkerframework.dataflow.qual.Pure.class)
          || areSameByClass(anno, org.jmlspecs.annotation.Pure.class)) {
        return true;
      }
    }
    return false;
  }

  @Override
  public boolean isDeterministic(ExecutableElement methodElement) {
    if (assumeDeterministic || (assumePureGetters && ElementUtils.isGetter(methodElement))) {
      return true;
    }
    if (ElementUtils.isRecordAccessor(methodElement)
        && ElementUtils.isAutoGeneratedRecordMember(methodElement)) {
      return true;
    }
    for (AnnotationMirror anno : getDeclAnnotations(methodElement)) {
      if (areSameByClass(anno, org.checkerframework.dataflow.qual.Deterministic.class)
          || areSameByClass(anno, org.checkerframework.dataflow.qual.Pure.class)
          || areSameByClass(anno, org.jmlspecs.annotation.Pure.class)) {
        return true;
      }
    }
    return false;
  }

  /**
   * Output a message about {@link #getAnnotatedType}, if logging is on.
   *
   * <p>Set the value of {@link #debugGat} to {@literal true} to enable logging.
   *
   * <p>Any {@link Tree} arguments will be formatted using {@link TreeUtils#toStringTruncated(Tree,
   * int)} at a maximum length of 60.
   *
   * @param format a format string
   * @param args arguments to the format string
   */
  @FormatMethod
  public void logGat(String format, Object... args) {
    if (debugGat) {
      SystemPlume.sleep(1); // logging can interleave with typechecker output

      // Shorten tree arguments to keep the output readable.
      for (int i = 0; i < args.length; ++i) {
        Object arg = args[i];
        if (arg instanceof Tree) {
          args[i] = TreeUtils.toStringTruncated((Tree) arg, 60);
        }
      }

      System.out.printf(format, args);
    }
  }
}<|MERGE_RESOLUTION|>--- conflicted
+++ resolved
@@ -2466,18 +2466,9 @@
 
     if (typeArguments.inferenceCrash && tree instanceof MethodInvocationTree) {
       // If inference crashed, then the return type will not be the correct Java type.  This
-<<<<<<< HEAD
-      // can
-      // cause crashes elsewhere in the framework.  To avoid those crashes, create an ATM with
-      // the
-      // correct Java type and default annotations.  (If inference crashes an error will be
-      // issued
-      // in the BaseTypeVisitor.)
-=======
       // can cause crashes elsewhere in the framework.  To avoid those crashes, create an ATM
       // with the correct Java type and default annotations.  (If inference crashes an error
       // will be issued in the BaseTypeVisitor.)
->>>>>>> c30210c9
       TypeMirror type = TreeUtils.typeOf(tree);
       AnnotatedTypeMirror returnType = AnnotatedTypeMirror.createType(type, this, false);
       addDefaultAnnotations(returnType);
@@ -2866,18 +2857,9 @@
 
     if (typeArguments.inferenceCrash) {
       // If inference crashed, then the return type will not be the correct Java type.  This
-<<<<<<< HEAD
-      // can
-      // cause crashes elsewhere in the framework.  To avoid those crashes, create an ATM with
-      // the
-      // correct Java type and default annotations.  (If inference crashes an error will be
-      // issued
-      // in the BaseTypeVisitor.)
-=======
       // can cause crashes elsewhere in the framework.  To avoid those crashes, create an ATM
       // with the correct Java type and default annotations.  (If inference crashes an error
       // will be issued in the BaseTypeVisitor.)
->>>>>>> c30210c9
       TypeMirror typeTM = TreeUtils.typeOf(tree);
       AnnotatedTypeMirror returnType = AnnotatedTypeMirror.createType(typeTM, this, false);
       addDefaultAnnotations(returnType);
