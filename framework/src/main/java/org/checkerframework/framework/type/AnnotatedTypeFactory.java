--- conflicted
+++ resolved
@@ -671,91 +671,7 @@
      * @return a QualifierHierarchy for this type system
      */
     protected QualifierHierarchy createQualifierHierarchy() {
-<<<<<<< HEAD
-        Set<Class<? extends Annotation>> supportedTypeQualifiers = getSupportedTypeQualifiers();
-        MultiGraphQualifierHierarchy.MultiGraphFactory factory =
-                this.createQualifierHierarchyFactory();
-
-        return createQualifierHierarchy(elements, supportedTypeQualifiers, factory);
-    }
-
-    /**
-     * Returns the type qualifier hierarchy graph for a given set of type qualifiers and a factory.
-     *
-     * <p>The implementation builds the type qualifier hierarchy for the {@code
-     * supportedTypeQualifiers}. The current implementation returns an instance of {@code
-     * GraphQualifierHierarchy}.
-     *
-     * @param elements the element utilities to use
-     * @param supportedTypeQualifiers the type qualifiers for this type system
-     * @param factory the type factory for this type system
-     * @return an annotation relation tree representing the supported qualifiers
-     */
-    protected static QualifierHierarchy createQualifierHierarchy(
-            Elements elements,
-            Set<Class<? extends Annotation>> supportedTypeQualifiers,
-            MultiGraphFactory factory) {
-
-        for (Class<? extends Annotation> typeQualifier : supportedTypeQualifiers) {
-            AnnotationMirror typeQualifierAnno =
-                    AnnotationBuilder.fromClassNonsense(elements, typeQualifier);
-            factory.addQualifier(typeQualifierAnno);
-            // Polymorphic qualifiers can't declare their supertypes.
-            // An error is raised if one is present.
-            if (typeQualifier.getAnnotation(PolymorphicQualifier.class) != null) {
-                if (typeQualifier.getAnnotation(SubtypeOf.class) != null) {
-                    // This is currently not supported. At some point we might add
-                    // polymorphic qualifiers with upper and lower bounds.
-                    throw new BugInCF(
-                            "AnnotatedTypeFactory: "
-                                    + typeQualifier
-                                    + " is polymorphic and specifies super qualifiers. "
-                                    + "Remove the @org.checkerframework.framework.qual.SubtypeOf or @org.checkerframework.framework.qual.PolymorphicQualifier annotation from it.");
-                }
-                continue;
-            }
-            if (typeQualifier.getAnnotation(SubtypeOf.class) == null) {
-                throw new BugInCF(
-                        "AnnotatedTypeFactory: %s does not specify its super qualifiers.%n"
-                                + "Add an @org.checkerframework.framework.qual.SubtypeOf annotation to it,%n"
-                                + "or if it is an alias, exclude it from `createSupportedTypeQualifiers()`.%n",
-                        typeQualifier);
-            }
-            Class<? extends Annotation>[] superQualifiers =
-                    typeQualifier.getAnnotation(SubtypeOf.class).value();
-            for (Class<? extends Annotation> superQualifier : superQualifiers) {
-                if (!supportedTypeQualifiers.contains(superQualifier)) {
-                    throw new BugInCF(
-                            "Found unsupported qualifier in SubTypeOf: %s on qualifier: %s",
-                            superQualifier.getCanonicalName(), typeQualifier.getCanonicalName());
-                }
-                if (superQualifier.getAnnotation(PolymorphicQualifier.class) != null) {
-                    // This is currently not supported. No qualifier can have a polymorphic
-                    // qualifier as super qualifier.
-                    throw new BugInCF(
-                            "Found polymorphic qualifier in SubTypeOf: %s on qualifier: %s",
-                            superQualifier.getCanonicalName(), typeQualifier.getCanonicalName());
-                }
-                AnnotationMirror superAnno =
-                        AnnotationBuilder.fromClassNonsense(elements, superQualifier);
-                factory.addSubtype(typeQualifierAnno, superAnno);
-            }
-        }
-
-        QualifierHierarchy hierarchy = factory.build();
-
-        if (!hierarchy.isValid()) {
-            throw new BugInCF(
-                    "AnnotatedTypeFactory: invalid qualifier hierarchy: "
-                            + hierarchy.getClass()
-                            + " "
-                            + hierarchy);
-        }
-
-        return hierarchy;
-=======
         return new NoElementQualifierHierarchy(this.getSupportedTypeQualifiers(), elements);
->>>>>>> f593f214
     }
 
     /**
