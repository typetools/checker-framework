package org.checkerframework.framework.type;

// The imports from com.sun are all @jdk.Exported and therefore somewhat safe to use.
// Try to avoid using non-@jdk.Exported classes.

import com.sun.source.tree.AnnotationTree;
import com.sun.source.tree.AssignmentTree;
import com.sun.source.tree.ClassTree;
import com.sun.source.tree.CompilationUnitTree;
import com.sun.source.tree.ConditionalExpressionTree;
import com.sun.source.tree.ExpressionTree;
import com.sun.source.tree.IdentifierTree;
import com.sun.source.tree.LambdaExpressionTree;
import com.sun.source.tree.MemberReferenceTree;
import com.sun.source.tree.MethodInvocationTree;
import com.sun.source.tree.MethodTree;
import com.sun.source.tree.NewArrayTree;
import com.sun.source.tree.NewClassTree;
import com.sun.source.tree.ReturnTree;
import com.sun.source.tree.Tree;
import com.sun.source.tree.TypeCastTree;
import com.sun.source.tree.VariableTree;
import com.sun.source.util.TreePath;
import com.sun.source.util.Trees;
import com.sun.tools.javac.code.Type;
import java.io.File;
import java.io.IOException;
import java.io.InputStream;
import java.lang.annotation.Annotation;
import java.lang.annotation.ElementType;
import java.lang.annotation.Target;
import java.net.URL;
import java.util.ArrayList;
import java.util.Arrays;
import java.util.Collections;
import java.util.HashMap;
import java.util.HashSet;
import java.util.List;
import java.util.Map;
import java.util.Set;
import javax.annotation.processing.ProcessingEnvironment;
import javax.lang.model.element.AnnotationMirror;
import javax.lang.model.element.Element;
import javax.lang.model.element.ElementKind;
import javax.lang.model.element.ExecutableElement;
import javax.lang.model.element.Name;
import javax.lang.model.element.TypeElement;
import javax.lang.model.element.TypeParameterElement;
import javax.lang.model.element.VariableElement;
import javax.lang.model.type.DeclaredType;
import javax.lang.model.type.IntersectionType;
import javax.lang.model.type.PrimitiveType;
import javax.lang.model.type.TypeKind;
import javax.lang.model.type.TypeMirror;
import javax.lang.model.type.TypeVariable;
import javax.lang.model.type.WildcardType;
import javax.lang.model.util.Elements;
import javax.lang.model.util.Types;
import javax.tools.Diagnostic.Kind;
import org.checkerframework.checker.nullness.qual.Nullable;
import org.checkerframework.common.basetype.BaseTypeChecker;
import org.checkerframework.common.basetype.BaseTypeVisitor;
import org.checkerframework.common.reflection.DefaultReflectionResolver;
import org.checkerframework.common.reflection.MethodValAnnotatedTypeFactory;
import org.checkerframework.common.reflection.MethodValChecker;
import org.checkerframework.common.reflection.ReflectionResolver;
import org.checkerframework.common.wholeprograminference.WholeProgramInference;
import org.checkerframework.common.wholeprograminference.WholeProgramInferenceScenes;
import org.checkerframework.dataflow.qual.SideEffectFree;
import org.checkerframework.framework.qual.FieldInvariant;
import org.checkerframework.framework.qual.FromByteCode;
import org.checkerframework.framework.qual.FromStubFile;
import org.checkerframework.framework.qual.InheritedAnnotation;
import org.checkerframework.framework.qual.PolyAll;
import org.checkerframework.framework.qual.PolymorphicQualifier;
import org.checkerframework.framework.qual.StubFiles;
import org.checkerframework.framework.qual.SubtypeOf;
import org.checkerframework.framework.source.Result;
import org.checkerframework.framework.source.SourceChecker;
import org.checkerframework.framework.stub.StubParser;
import org.checkerframework.framework.stub.StubResource;
import org.checkerframework.framework.stub.StubUtil;
import org.checkerframework.framework.type.AnnotatedTypeMirror.AnnotatedArrayType;
import org.checkerframework.framework.type.AnnotatedTypeMirror.AnnotatedDeclaredType;
import org.checkerframework.framework.type.AnnotatedTypeMirror.AnnotatedExecutableType;
import org.checkerframework.framework.type.AnnotatedTypeMirror.AnnotatedIntersectionType;
import org.checkerframework.framework.type.AnnotatedTypeMirror.AnnotatedNullType;
import org.checkerframework.framework.type.AnnotatedTypeMirror.AnnotatedPrimitiveType;
import org.checkerframework.framework.type.AnnotatedTypeMirror.AnnotatedTypeVariable;
import org.checkerframework.framework.type.AnnotatedTypeMirror.AnnotatedWildcardType;
import org.checkerframework.framework.type.visitor.AnnotatedTypeScanner;
import org.checkerframework.framework.util.AnnotatedTypes;
import org.checkerframework.framework.util.AnnotationFormatter;
import org.checkerframework.framework.util.CFContext;
import org.checkerframework.framework.util.DefaultAnnotationFormatter;
import org.checkerframework.framework.util.FieldInvariants;
import org.checkerframework.framework.util.GraphQualifierHierarchy;
import org.checkerframework.framework.util.MultiGraphQualifierHierarchy;
import org.checkerframework.framework.util.MultiGraphQualifierHierarchy.MultiGraphFactory;
import org.checkerframework.framework.util.TreePathCacher;
import org.checkerframework.framework.util.typeinference.DefaultTypeArgumentInference;
import org.checkerframework.framework.util.typeinference.TypeArgInferenceUtil;
import org.checkerframework.framework.util.typeinference.TypeArgumentInference;
import org.checkerframework.javacutil.AnnotationBuilder;
import org.checkerframework.javacutil.AnnotationProvider;
import org.checkerframework.javacutil.AnnotationUtils;
import org.checkerframework.javacutil.BugInCF;
import org.checkerframework.javacutil.CollectionUtils;
import org.checkerframework.javacutil.ElementUtils;
import org.checkerframework.javacutil.Pair;
import org.checkerframework.javacutil.TreeUtils;
import org.checkerframework.javacutil.TypesUtils;
import org.checkerframework.javacutil.UserError;
import org.checkerframework.javacutil.trees.DetachedVarSymbol;

/**
 * The methods of this class take an element or AST node, and return the annotated type as an {@link
 * AnnotatedTypeMirror}. The methods are:
 *
 * <ul>
 *   <li>{@link #getAnnotatedType(ClassTree)}
 *   <li>{@link #getAnnotatedType(MethodTree)}
 *   <li>{@link #getAnnotatedType(Tree)}
 *   <li>{@link #getAnnotatedTypeFromTypeTree(Tree)}
 *   <li>{@link #getAnnotatedType(TypeElement)}
 *   <li>{@link #getAnnotatedType(ExecutableElement)}
 *   <li>{@link #getAnnotatedType(Element)}
 * </ul>
 *
 * This implementation only adds qualifiers explicitly specified by the programmer. Subclasses
 * override {@link #addComputedTypeAnnotations} to add defaults, implicits, flow-sensitive
 * refinemont, and type-system-specific rules.
 *
 * <p>Unless otherwise indicated, each public method in this class returns a "fully annotated" type,
 * which is one that has an annotation in all positions.
 *
 * <p>Type system checker writers may need to subclass this class, to add implicit and default
 * qualifiers according to the type system semantics. Subclasses should especially override {@link
 * #addComputedTypeAnnotations(Element, AnnotatedTypeMirror)} and {@link
 * #addComputedTypeAnnotations(Tree, AnnotatedTypeMirror)} to handle implicit annotations. (Also,
 * {@link #addDefaultAnnotations(AnnotatedTypeMirror)} adds annotations, but that method is a
 * workaround for <a href="https://github.com/typetools/checker-framework/issues/979">Issue
 * 979</a>.)
 *
 * @checker_framework.manual #creating-a-checker How to write a checker plug-in
 */
public class AnnotatedTypeFactory implements AnnotationProvider {

    /** The {@link Trees} instance to use for tree node path finding. */
    protected final Trees trees;

    /** Optional! The AST of the source file being operated on. */
    // TODO: when should root be null? What are the use cases?
    // None of the existing test checkers has a null root.
    // Should not be modified between calls to "visit".
    protected @Nullable CompilationUnitTree root;

    /** The processing environment to use for accessing compiler internals. */
    protected final ProcessingEnvironment processingEnv;

    /** Utility class for working with {@link Element}s. */
    protected final Elements elements;

    /** Utility class for working with {@link TypeMirror}s. */
    public final Types types;

    /** The state of the visitor. */
    protected final VisitorState visitorState;

    /**
     * ===== postInit initialized fields ==== Note: qualHierarchy and typeHierarchy are both
     * initialized in the postInit.
     *
     * @see #postInit() This means, they cannot be final and cannot be referred to in any subclass
     *     constructor or method until after postInit is called
     */

    /** Represent the annotation relations. */
    protected QualifierHierarchy qualHierarchy;

    /** Represent the type relations. */
    protected TypeHierarchy typeHierarchy;

    /** performs whole program inference. */
    private WholeProgramInference wholeProgramInference;

    /**
     * This formatter is used for converting AnnotatedTypeMirrors to Strings. This formatter will be
     * used by all AnnotatedTypeMirrors created by this factory in their toString methods.
     */
    protected final AnnotatedTypeFormatter typeFormatter;

    /**
     * Annotation formatter is used to format AnnotationMirrors. It is primarily used by
     * SourceChecker when generating error messages.
     */
    private final AnnotationFormatter annotationFormatter;

    /**
     * Provides utility method to substitute arguments for their type variables. Field should be
     * final, but can only be set in postInit, because subtypes might need other state to be
     * initialized first.
     */
    protected TypeVariableSubstitutor typeVarSubstitutor;

    /** Provides utility method to infer type arguments. */
    protected TypeArgumentInference typeArgumentInference;

    /**
     * To cache the supported type qualifiers. call {@link #getSupportedTypeQualifiers()} instead of
     * using this field directly, as it may not have been initialized.
     */
    private final Set<Class<? extends Annotation>> supportedQuals;

    /** Types read from stub files (but not those from the annotated JDK jar file). */
    // Initially null, then assigned in postInit().  Caching is enabled as
    // soon as this is non-null, so it should be first set to its final
    // value, not initialized to an empty map that is incrementally filled.
    private Map<Element, AnnotatedTypeMirror> typesFromStubFiles;

    /**
     * Declaration annotations read from stub files (but not those from the annotated JDK jar file).
     * Map keys cannot be Element, because a different Element appears in the stub files than in the
     * real files. So, map keys are the verbose element name, as returned by
     * ElementUtils.getVerboseName.
     */
    // Not final, because it is assigned in postInit().
    private Map<String, Set<AnnotationMirror>> declAnnosFromStubFiles;

    /**
     * A cache used to store elements whose declaration annotations have already been stored by
     * calling the method {@link #getDeclAnnotations(Element)}.
     */
    private final Map<Element, Set<AnnotationMirror>> cacheDeclAnnos;

    /**
     * A set containing declaration annotations that should be inherited. A declaration annotation
     * will be inherited if it is in this set, or if it has the
     * meta-annotation @InheritedAnnotation.
     */
    private final Set<AnnotationMirror> inheritedAnnotations =
            AnnotationUtils.createAnnotationSet();

    /** The checker to use for option handling and resource management. */
    protected final BaseTypeChecker checker;

    /** Map keys are canonical names of aliased annotations. */
    private final Map<String, Alias> aliases = new HashMap<>();

    /**
     * Information about one annotation alias.
     *
     * <p>The information is either an AnotationMirror that can be used directly, or information for
     * a builder (name and fields not to copy); see checkRep.
     */
    private static class Alias {
        /** The canonical annotation (or null if copyElements == true). */
        AnnotationMirror canonical;
        /** Whether elements should be copied over when translating to the canonical annotation. */
        boolean copyElements;
        /** The canonical annotation name (or null if copyElements == false). */
        String canonicalName;
        /** Which elements should not be copied over (or null if copyElements == false). */
        String[] ignorableElements;

        /**
         * Create an Alias with the given components.
         *
         * @param aliasName the alias name; only used for debugging
         * @param canonical the canonical annotation
         * @param copyElements whether elements should be copied over when translating to the
         *     canonical annotation
         * @param ignorableElements elements that should not be copied over
         */
        Alias(
                String aliasName,
                AnnotationMirror canonical,
                boolean copyElements,
                String canonicalName,
                String[] ignorableElements) {
            this.canonical = canonical;
            this.copyElements = copyElements;
            this.canonicalName = canonicalName;
            this.ignorableElements = ignorableElements;
            checkRep(aliasName);
        }

        /**
         * Throw an exception if this object is malformed.
         *
         * @param aliasName the alias name; only used for diagnostic messages
         */
        void checkRep(String aliasName) {
            if (copyElements) {
                if (!(canonical == null && canonicalName != null && ignorableElements != null)) {
                    throw new BugInCF(
                            "Bad Alias for %s: [canonical=%s] copyElements=%s canonicalName=%s ignorableElements=%s",
                            aliasName, canonical, copyElements, canonicalName, ignorableElements);
                }
            } else {
                if (!(canonical != null && canonicalName == null && ignorableElements == null)) {
                    throw new BugInCF(
                            "Bad Alias for %s: canonical=%s copyElements=%s [canonicalName=%s ignorableElements=%s]",
                            aliasName, canonical, copyElements, canonicalName, ignorableElements);
                }
            }
        }
    }

    /**
     * A map from the class of an annotation to the set of classes for annotations with the same
     * meaning, as well as the annotation mirror that should be used.
     */
    private final Map<
                    Class<? extends Annotation>,
                    Pair<AnnotationMirror, Set<Class<? extends Annotation>>>>
            declAliases = new HashMap<>();

    /** Unique ID counter; for debugging purposes. */
    private static int uidCounter = 0;

    /** Unique ID of the current object; for debugging purposes. */
    public final int uid;

    /** Annotation added to every method defined in a class file that is not in a stub file. */
    private final AnnotationMirror fromByteCode;

    /** Annotation added to every method defined in a stub file. */
    private final AnnotationMirror fromStubFile;

    /**
     * Object that is used to resolve reflective method calls, if reflection resolution is turned
     * on.
     */
    protected ReflectionResolver reflectionResolver;

    /** AnnotationClassLoader used to load type annotation classes via reflective lookup. */
    protected AnnotationClassLoader loader;

    /** Indicates that the whole-program inference is on. */
    private final boolean infer;

    /**
     * Should results be cached? This means that ATM.deepCopy() will be called. ATM.deepCopy() used
     * to (and perhaps still does) side effect the ATM being copied. So setting this to false is not
     * equivalent to setting shouldReadCache to false.
     */
    public boolean shouldCache;

    /** Size of LRU cache if one isn't specified using the atfCacheSize option. */
    private static final int DEFAULT_CACHE_SIZE = 300;

    /** Mapping from a Tree to its annotated type; implicits have been applied. */
    private final Map<Tree, AnnotatedTypeMirror> classAndMethodTreeCache;

    /**
     * Mapping from an expression tree to its annotated type; before implicits are applied, just
     * what the programmer wrote.
     */
    protected final Map<Tree, AnnotatedTypeMirror> fromExpressionTreeCache;

    /**
     * Mapping from a member tree to its annotated type; before implicits are applied, just what the
     * programmer wrote.
     */
    protected final Map<Tree, AnnotatedTypeMirror> fromMemberTreeCache;

    /**
     * Mapping from a type tree to its annotated type; before implicits are applied, just what the
     * programmer wrote.
     */
    protected final Map<Tree, AnnotatedTypeMirror> fromTypeTreeCache;

    /**
     * Mapping from an Element to its annotated type; before implicits are applied, just what the
     * programmer wrote.
     */
    private final Map<Element, AnnotatedTypeMirror> elementCache;

    /** Mapping from an Element to the source Tree of the declaration. */
    private final Map<Element, Tree> elementToTreeCache;

    /** Mapping from a Tree to its TreePath. Shared between all instances. */
    private final TreePathCacher treePathCache;

    /** Mapping from CFG generated trees to their enclosing elements. */
    private final Map<Tree, Element> artificialTreeToEnclosingElementMap;

    /**
     * Whether to ignore uninferred type arguments. This is a temporary flag to work around Issue
     * 979.
     */
    public final boolean ignoreUninferredTypeArguments;

    /** The Object.getClass method. */
    protected final ExecutableElement objectGetClass;

    /**
     * Constructs a factory from the given {@link ProcessingEnvironment} instance and syntax tree
     * root. (These parameters are required so that the factory may conduct the appropriate
     * annotation-gathering analyses on certain tree types.)
     *
     * <p>Root can be {@code null} if the factory does not operate on trees.
     *
     * <p>A subclass must call postInit at the end of its constructor. postInit must be the last
     * call in the constructor or else types from stub files may not be created as expected.
     *
     * @param checker the {@link SourceChecker} to which this factory belongs
     * @throws IllegalArgumentException if either argument is {@code null}
     */
    public AnnotatedTypeFactory(BaseTypeChecker checker) {
        uid = ++uidCounter;
        this.processingEnv = checker.getProcessingEnvironment();
        // this.root = root;
        this.checker = checker;
        this.trees = Trees.instance(processingEnv);
        this.elements = processingEnv.getElementUtils();
        this.types = processingEnv.getTypeUtils();
        this.visitorState = new VisitorState();

        this.supportedQuals = new HashSet<>();

        this.fromByteCode = AnnotationBuilder.fromClass(elements, FromByteCode.class);
        this.fromStubFile = AnnotationBuilder.fromClass(elements, FromStubFile.class);

        this.cacheDeclAnnos = new HashMap<>();

        this.artificialTreeToEnclosingElementMap = new HashMap<>();
        // get the shared instance from the checker
        this.treePathCache = checker.getTreePathCacher();

        this.shouldCache = !checker.hasOption("atfDoNotCache");
        if (shouldCache) {
            int cacheSize = getCacheSize();
            this.classAndMethodTreeCache = CollectionUtils.createLRUCache(cacheSize);
            this.fromExpressionTreeCache = CollectionUtils.createLRUCache(cacheSize);
            this.fromMemberTreeCache = CollectionUtils.createLRUCache(cacheSize);
            this.fromTypeTreeCache = CollectionUtils.createLRUCache(cacheSize);
            this.elementCache = CollectionUtils.createLRUCache(cacheSize);
            this.elementToTreeCache = CollectionUtils.createLRUCache(cacheSize);
        } else {
            this.classAndMethodTreeCache = null;
            this.fromExpressionTreeCache = null;
            this.fromMemberTreeCache = null;
            this.fromTypeTreeCache = null;
            this.elementCache = null;
            this.elementToTreeCache = null;
        }

        this.typeFormatter = createAnnotatedTypeFormatter();
        this.annotationFormatter = createAnnotationFormatter();

        infer = checker.hasOption("infer");
        if (infer) {
            checkInvalidOptionsInferSignatures();
            wholeProgramInference =
                    new WholeProgramInferenceScenes(
                            !"NullnessAnnotatedTypeFactory"
                                    .equals(this.getClass().getSimpleName()));
        }
        ignoreUninferredTypeArguments = !checker.hasOption("conservativeUninferredTypeArguments");

        objectGetClass = TreeUtils.getMethod("java.lang.Object", "getClass", 0, processingEnv);
    }

    /**
     * Issue an error and abort if any of the support qualifiers has a @Target meta-annotation that
     * contain something besides TYPE_USE or TYPE_PARAMETER. (@Target({}) is allowed)
     */
    private void checkSupportedQuals() {
        boolean hasPolyAll = false;
        boolean hasPolymorphicQualifier = false;
        for (Class<? extends Annotation> annotationClass : supportedQuals) {
            // Check @Target values
            ElementType[] elements = annotationClass.getAnnotation(Target.class).value();
            List<ElementType> otherElementTypes = new ArrayList<>();
            for (ElementType element : elements) {
                if (!(element.equals(ElementType.TYPE_USE)
                        || element.equals(ElementType.TYPE_PARAMETER))) {
                    // if there's an ElementType with an enumerated value of something other
                    // than TYPE_USE or TYPE_PARAMETER then it isn't a valid qualifier
                    otherElementTypes.add(element);
                }
            }
            if (!otherElementTypes.isEmpty()) {
                StringBuilder buf =
                        new StringBuilder("The @Target meta-annotation on type qualifier ");
                buf.append(annotationClass.toString());
                buf.append(" must not contain ");
                for (int i = 0; i < otherElementTypes.size(); i++) {
                    if (i == 1 && otherElementTypes.size() == 2) {
                        buf.append(" or ");
                    } else if (i == otherElementTypes.size() - 1) {
                        buf.append(", or ");
                    } else if (i != 0) {
                        buf.append(", ");
                    }
                    buf.append(otherElementTypes.get(i));
                }
                buf.append(".");
                throw new BugInCF(buf.toString());
            }
            // Check for PolyAll
            if (annotationClass.equals(PolyAll.class)) {
                hasPolyAll = true;
            } else if (annotationClass.getAnnotation(PolymorphicQualifier.class) != null) {
                hasPolymorphicQualifier = true;
            }
        }

        if (hasPolyAll && !hasPolymorphicQualifier) {
            throw new BugInCF(
                    "Checker added @PolyAll to list of supported qualifiers, but "
                            + "the checker does not have a polymorphic qualifier.  Either remove "
                            + "@PolyAll from the list of supported qualifiers or add a polymorphic "
                            + "qualifier.");
        }
    }

    /**
     * This method is called only when {@code -Ainfer} is passed as an option. It checks if another
     * option that should not occur simultaneously with the whole-program inference is also passed
     * as argument, and aborts the process if that is the case. For example, the whole-program
     * inference process was not designed to work with unchecked code defaults.
     *
     * <p>Subclasses may override this method to add more options.
     */
    protected void checkInvalidOptionsInferSignatures() {
        // See Issue 683
        // https://github.com/typetools/checker-framework/issues/683
        if (checker.useUncheckedCodeDefault("source")
                || checker.useUncheckedCodeDefault("bytecode")) {
            throw new UserError(
                    "The option -Ainfer cannot be"
                            + " used together with unchecked code defaults.");
        }
    }

    /**
     * Actions that logically belong in the constructor, but need to run after the subclass
     * constructor has completed. In particular, parseStubFiles() may try to do type resolution with
     * this AnnotatedTypeFactory.
     */
    protected void postInit() {
        this.qualHierarchy = createQualifierHierarchy();
        if (qualHierarchy == null) {
            throw new BugInCF("AnnotatedTypeFactory with null qualifier hierarchy not supported.");
        }
        this.typeHierarchy = createTypeHierarchy();
        this.typeVarSubstitutor = createTypeVariableSubstitutor();
        this.typeArgumentInference = createTypeArgumentInference();

        // TODO: is this the best location for declaring this alias?
        addAliasedDeclAnnotation(
                org.jmlspecs.annotation.Pure.class,
                org.checkerframework.dataflow.qual.Pure.class,
                AnnotationBuilder.fromClass(
                        elements, org.checkerframework.dataflow.qual.Pure.class));

        addInheritedAnnotation(
                AnnotationBuilder.fromClass(
                        elements, org.checkerframework.dataflow.qual.Pure.class));
        addInheritedAnnotation(
                AnnotationBuilder.fromClass(
                        elements, org.checkerframework.dataflow.qual.SideEffectFree.class));
        addInheritedAnnotation(
                AnnotationBuilder.fromClass(
                        elements, org.checkerframework.dataflow.qual.Deterministic.class));
        addInheritedAnnotation(
                AnnotationBuilder.fromClass(
                        elements, org.checkerframework.dataflow.qual.TerminatesExecution.class));

        initializeReflectionResolution();

        if (this.getClass().equals(AnnotatedTypeFactory.class)) {
            this.parseStubFiles();
        }
    }

    /** Returns the WholeProgramInference instance. */
    public WholeProgramInference getWholeProgramInference() {
        return wholeProgramInference;
    }

    protected void initializeReflectionResolution() {
        if (checker.shouldResolveReflection()) {
            boolean debug = "debug".equals(checker.getOption("resolveReflection"));

            MethodValChecker methodValChecker = checker.getSubchecker(MethodValChecker.class);
            assert methodValChecker != null
                    : "AnnotatedTypeFactory: reflection resolution was requested, but MethodValChecker isn't a subchecker.";
            MethodValAnnotatedTypeFactory methodValATF =
                    (MethodValAnnotatedTypeFactory) methodValChecker.getAnnotationProvider();

            reflectionResolver = new DefaultReflectionResolver(checker, methodValATF, debug);
        }
    }

    /**
     * Set the CompilationUnitTree that should be used.
     *
     * @param root the new compilation unit to use
     */
    // What's a better name? Maybe "reset" or "restart"?
    public void setRoot(@Nullable CompilationUnitTree root) {
        this.root = root;
        // Do not clear here. Only the primary checker should clear this cache.
        // treePathCache.clear();
        artificialTreeToEnclosingElementMap.clear();

        if (shouldCache) {
            // Clear the caches with trees because once the compilation unit changes,
            // the trees may be modified and lose type arguments.
            elementToTreeCache.clear();
            fromExpressionTreeCache.clear();
            fromMemberTreeCache.clear();
            fromTypeTreeCache.clear();
            classAndMethodTreeCache.clear();

            // There is no need to clear the following cache, it is limited by cache size and it
            // contents won't change between compilation units.
            // elementCache.clear();
        }
    }

    @SideEffectFree
    @Override
    public String toString() {
        return getClass().getSimpleName() + "#" + uid;
    }

    /** Factory method to easily change what Factory is used to create a QualifierHierarchy. */
    protected MultiGraphQualifierHierarchy.MultiGraphFactory createQualifierHierarchyFactory() {
        return new MultiGraphQualifierHierarchy.MultiGraphFactory(this);
    }

    /**
     * Factory method to easily change what QualifierHierarchy is created. Needs to be public only
     * because the GraphFactory must be able to call this method. No external use of this method is
     * necessary.
     */
    public QualifierHierarchy createQualifierHierarchy(MultiGraphFactory factory) {
        return new GraphQualifierHierarchy(factory, null);
    }

    /**
     * Returns the type qualifier hierarchy graph to be used by this processor.
     *
     * <p>The implementation builds the type qualifier hierarchy for the {@link
     * #getSupportedTypeQualifiers()} using the meta-annotations found in them. The current
     * implementation returns an instance of {@code GraphQualifierHierarchy}.
     *
     * <p>Subclasses may override this method to express any relationships that cannot be inferred
     * using meta-annotations (e.g. due to lack of meta-annotations).
     *
     * @return an annotation relation tree representing the supported qualifiers
     */
    protected QualifierHierarchy createQualifierHierarchy() {
        Set<Class<? extends Annotation>> supportedTypeQualifiers = getSupportedTypeQualifiers();
        MultiGraphQualifierHierarchy.MultiGraphFactory factory =
                this.createQualifierHierarchyFactory();

        return createQualifierHierarchy(elements, supportedTypeQualifiers, factory);
    }

    /**
     * Returns the type qualifier hierarchy graph for a given set of type qualifiers and a factory.
     *
     * <p>The implementation builds the type qualifier hierarchy for the {@code
     * supportedTypeQualifiers}. The current implementation returns an instance of {@code
     * GraphQualifierHierarchy}.
     *
     * @return an annotation relation tree representing the supported qualifiers
     */
    protected static QualifierHierarchy createQualifierHierarchy(
            Elements elements,
            Set<Class<? extends Annotation>> supportedTypeQualifiers,
            MultiGraphFactory factory) {

        for (Class<? extends Annotation> typeQualifier : supportedTypeQualifiers) {
            AnnotationMirror typeQualifierAnno =
                    AnnotationBuilder.fromClass(elements, typeQualifier);
            if (typeQualifierAnno == null) {
                throw new BugInCF("Cannot load annotation " + typeQualifier);
            }
            factory.addQualifier(typeQualifierAnno);
            // Polymorphic qualifiers can't declare their supertypes.
            // An error is raised if one is present.
            if (typeQualifier.getAnnotation(PolymorphicQualifier.class) != null) {
                if (typeQualifier.getAnnotation(SubtypeOf.class) != null) {
                    // This is currently not supported. At some point we might add
                    // polymorphic qualifiers with upper and lower bounds.
                    throw new BugInCF(
                            "AnnotatedTypeFactory: "
                                    + typeQualifier
                                    + " is polymorphic and specifies super qualifiers. "
                                    + "Remove the @org.checkerframework.framework.qual.SubtypeOf or @org.checkerframework.framework.qual.PolymorphicQualifier annotation from it.");
                }
                continue;
            }
            if (typeQualifier.getAnnotation(SubtypeOf.class) == null) {
                throw new BugInCF(
                        "AnnotatedTypeFactory: "
                                + typeQualifier
                                + " does not specify its super qualifiers. "
                                + "Add an @org.checkerframework.framework.qual.SubtypeOf annotation to it.");
            }
            Class<? extends Annotation>[] superQualifiers =
                    typeQualifier.getAnnotation(SubtypeOf.class).value();
            for (Class<? extends Annotation> superQualifier : superQualifiers) {
                if (!supportedTypeQualifiers.contains(superQualifier)) {
                    continue;
                }
                AnnotationMirror superAnno = AnnotationBuilder.fromClass(elements, superQualifier);
                factory.addSubtype(typeQualifierAnno, superAnno);
            }
        }

        QualifierHierarchy hierarchy = factory.build();

        if (!hierarchy.isValid()) {
            throw new BugInCF(
                    "AnnotatedTypeFactory: invalid qualifier hierarchy: "
                            + hierarchy.getClass()
                            + " "
                            + hierarchy);
        }

        return hierarchy;
    }

    /**
     * Returns the type qualifier hierarchy graph to be used by this processor.
     *
     * @see #createQualifierHierarchy()
     * @return the {@link QualifierHierarchy} for this checker
     */
    public final QualifierHierarchy getQualifierHierarchy() {
        // if (qualHierarchy == null)
        //    qualHierarchy = createQualifierHierarchy();
        return qualHierarchy;
    }

    /**
     * Creates the type subtyping checker using the current type qualifier hierarchy.
     *
     * <p>Subclasses may override this method to specify new type-checking rules beyond the typical
     * java subtyping rules.
     *
     * @return the type relations class to check type subtyping
     */
    protected TypeHierarchy createTypeHierarchy() {
        return new DefaultTypeHierarchy(
                checker,
                getQualifierHierarchy(),
                checker.getBooleanOption("ignoreRawTypeArguments", true),
                checker.hasOption("invariantArrays"));
    }

    public final TypeHierarchy getTypeHierarchy() {
        return typeHierarchy;
    }

    /**
     * TypeVariableSubstitutor provides a method to replace type parameters with their arguments.
     */
    protected TypeVariableSubstitutor createTypeVariableSubstitutor() {
        return new TypeVariableSubstitutor();
    }

    public TypeVariableSubstitutor getTypeVarSubstitutor() {
        return typeVarSubstitutor;
    }

    /**
     * TypeArgumentInference infers the method type arguments when they are not explicitly written.
     */
    protected TypeArgumentInference createTypeArgumentInference() {
        return new DefaultTypeArgumentInference(this);
    }

    public TypeArgumentInference getTypeArgumentInference() {
        return typeArgumentInference;
    }

    /**
     * Factory method to easily change what {@link AnnotationClassLoader} is created to load type
     * annotation classes. Subclasses can override this method and return a custom
     * AnnotationClassLoader subclass to customize loading logic.
     */
    protected AnnotationClassLoader createAnnotationClassLoader() {
        return new AnnotationClassLoader(checker);
    }

    /**
     * Returns a mutable set of annotation classes that are supported by a checker.
     *
     * <p>Subclasses may override this method to return a mutable set of their supported type
     * qualifiers through one of the 5 approaches shown below.
     *
     * <p>Subclasses should not call this method; they should call {@link
     * #getSupportedTypeQualifiers} instead.
     *
     * <p>By default, a checker supports {@link PolyAll}, and all annotations located in a
     * subdirectory called {@literal qual} that's located in the same directory as the checker. Note
     * that only annotations defined with the {@code @Target({ElementType.TYPE_USE})}
     * meta-annotation (and optionally with the additional value of {@code
     * ElementType.TYPE_PARAMETER}, but no other {@code ElementType} values) are automatically
     * considered as supported annotations.
     *
     * <p>To not support {@link PolyAll}, see examples below.
     *
     * <p>To support a different set of annotations than those in the {@literal qual} subdirectory,
     * or that have other {@code ElementType} values, see examples below.
     *
     * <p>In total, there are 5 ways to indicate annotations that are supported by a checker:
     *
     * <ol>
     *   <li>Only support annotations located in a checker's {@literal qual} directory, and {@link
     *       PolyAll}:
     *       <p>This is the default behavior. Simply place those annotations within the {@literal
     *       qual} directory.
     *   <li>Support annotations located in a checker's {@literal qual} directory, but without
     *       {@link PolyAll}:
     *       <p>Place those annotations within the {@literal qual} directory, and override {@link
     *       #createSupportedTypeQualifiers()} by calling {@link
     *       #getBundledTypeQualifiersWithPolyAll(Class...)} with no parameters passed in. Code
     *       example:
     *       <pre>
     * {@code @Override protected Set<Class<? extends Annotation>> createSupportedTypeQualifiers() {
     *      return getBundledTypeQualifiersWithoutPolyAll();
     *  } }
     * </pre>
     *   <li>Support annotations located in a checker's {@literal qual} directory, {@link PolyAll},
     *       and a list of other annotations:
     *       <p>Place those annotations within the {@literal qual} directory, and override {@link
     *       #createSupportedTypeQualifiers()} by calling {@link
     *       #getBundledTypeQualifiersWithPolyAll(Class...)} with a varargs parameter list of the
     *       other annotations. Code example:
     *       <pre>
     * {@code @Override protected Set<Class<? extends Annotation>> createSupportedTypeQualifiers() {
     *      return getBundledTypeQualifiersWithPolyAll(Regex.class, PartialRegex.class, RegexBottom.class, UnknownRegex.class);
     *  } }
     * </pre>
     *   <li>Support annotations located in a checker's {@literal qual} directory and a list of
     *       other annotations, but without supporting {@link PolyAll}:
     *       <p>Place those annotations within the {@literal qual} directory, and override {@link
     *       #createSupportedTypeQualifiers()} by calling {@link
     *       #getBundledTypeQualifiersWithoutPolyAll(Class...)} with a varargs parameter list of the
     *       other annotations. Code example:
     *       <pre>
     * {@code @Override protected Set<Class<? extends Annotation>> createSupportedTypeQualifiers() {
     *      return getBundledTypeQualifiersWithoutPolyAll(UnknownFormat.class, FormatBottom.class);
     *  } }
     * </pre>
     *   <li>Supporting only annotations that are explicitly listed: Override {@link
     *       #createSupportedTypeQualifiers()} and return a mutable set of the supported
     *       annotations. Code example:
     *       <pre>
     * {@code @Override protected Set<Class<? extends Annotation>> createSupportedTypeQualifiers() {
     *      return new HashSet<Class<? extends Annotation>>(
     *              Arrays.asList(A.class, B.class));
     *  } }
     * </pre>
     *       The set of qualifiers returned by {@link #createSupportedTypeQualifiers()} must be a
     *       fresh, mutable set. The methods {@link
     *       #getBundledTypeQualifiersWithoutPolyAll(Class...)} and {@link
     *       #getBundledTypeQualifiersWithPolyAll(Class...)} each must return a fresh, mutable set
     * </ol>
     *
     * @return the type qualifiers supported this processor, or an empty set if none
     */
    protected Set<Class<? extends Annotation>> createSupportedTypeQualifiers() {
        return getBundledTypeQualifiersWithPolyAll();
    }

    /**
     * Loads all annotations contained in the qual directory of a checker via reflection, and adds
     * {@link PolyAll}, if a polymorphic type qualifier exists, and an explicit array of annotations
     * to the set of annotation classes.
     *
     * <p>This method can be called in the overridden versions of {@link
     * #createSupportedTypeQualifiers()} in each checker.
     *
     * @param explicitlyListedAnnotations a varargs array of explicitly listed annotation classes to
     *     be added to the returned set. For example, it is used frequently to add Bottom
     *     qualifiers.
     * @return a mutable set of the loaded and listed annotation classes, as well as {@link
     *     PolyAll}.
     */
    @SafeVarargs
    protected final Set<Class<? extends Annotation>> getBundledTypeQualifiersWithPolyAll(
            Class<? extends Annotation>... explicitlyListedAnnotations) {
        Set<Class<? extends Annotation>> annotations =
                getBundledTypeQualifiersWithoutPolyAll(explicitlyListedAnnotations);
        boolean addPolyAll = false;
        for (Class<? extends Annotation> annotationClass : annotations) {
            if (annotationClass.getAnnotation(PolymorphicQualifier.class) != null) {
                addPolyAll = true;
                break;
            }
        }
        if (addPolyAll) {
            annotations.add(PolyAll.class);
        }
        return annotations;
    }

    /**
     * Loads all annotations contained in the qual directory of a checker via reflection, and an
     * explicit list of annotations to the set of annotation classes.
     *
     * <p>This method can be called in the overridden versions of {@link
     * #createSupportedTypeQualifiers()} in each checker.
     *
     * @param explicitlyListedAnnotations a varargs array of explicitly listed annotation classes to
     *     be added to the returned set. For example, it is used frequently to add Bottom
     *     qualifiers.
     * @return a mutable set of the loaded, and listed annotation classes
     */
    @SafeVarargs
    protected final Set<Class<? extends Annotation>> getBundledTypeQualifiersWithoutPolyAll(
            Class<? extends Annotation>... explicitlyListedAnnotations) {
        return loadTypeAnnotationsFromQualDir(explicitlyListedAnnotations);
    }

    /**
     * Instantiates the AnnotationClassLoader and loads all annotations contained in the qual
     * directory of a checker via reflection, and has the option to include an explicitly stated
     * list of annotations (eg ones found in a different directory than qual).
     *
     * <p>The annotations that are automatically loaded must have the {@link
     * java.lang.annotation.Target Target} meta-annotation with the value of {@link
     * ElementType#TYPE_USE} (and optionally {@link ElementType#TYPE_PARAMETER}). If it has other
     * {@link ElementType} values, it won't be loaded. Other annotation classes must be explicitly
     * listed even if they are in the same directory as the checker's qual directory.
     *
     * @param explicitlyListedAnnotations a set of explicitly listed annotation classes to be added
     *     to the returned set, for example, it is used frequently to add Bottom qualifiers
     * @return a set of annotation class instances
     */
    @SafeVarargs
    @SuppressWarnings("varargs")
    private final Set<Class<? extends Annotation>> loadTypeAnnotationsFromQualDir(
            Class<? extends Annotation>... explicitlyListedAnnotations) {
        loader = createAnnotationClassLoader();

        Set<Class<? extends Annotation>> annotations = loader.getBundledAnnotationClasses();

        // add in all explicitly Listed qualifiers
        if (explicitlyListedAnnotations != null) {
            annotations.addAll(Arrays.asList(explicitlyListedAnnotations));
        }

        return annotations;
    }

    /**
     * Creates the AnnotatedTypeFormatter used by this type factory and all AnnotatedTypeMirrors it
     * creates. The AnnotatedTypeFormatter is used in AnnotatedTypeMirror.toString and will affect
     * the error messages printed for checkers that use this type factory.
     *
     * @return the AnnotatedTypeFormatter to pass to all instantiated AnnotatedTypeMirrors
     */
    protected AnnotatedTypeFormatter createAnnotatedTypeFormatter() {
        boolean printVerboseGenerics = checker.hasOption("printVerboseGenerics");
        return new DefaultAnnotatedTypeFormatter(
                printVerboseGenerics,
                // -AprintVerboseGenerics implies -AprintAllQualifiers
                printVerboseGenerics || checker.hasOption("printAllQualifiers"));
    }

    public AnnotatedTypeFormatter getAnnotatedTypeFormatter() {
        return typeFormatter;
    }

    protected AnnotationFormatter createAnnotationFormatter() {
        return new DefaultAnnotationFormatter();
    }

    public AnnotationFormatter getAnnotationFormatter() {
        return annotationFormatter;
    }

    /**
     * Returns an immutable set of the type qualifiers supported by this checker.
     *
     * <p>Subclasses cannot override this method; they should override {@link
     * #createSupportedTypeQualifiers createSupportedTypeQualifiers} instead.
     *
     * @see #createSupportedTypeQualifiers()
     * @return an immutable set of the supported type qualifiers, or an empty set if no qualifiers
     *     are supported
     */
    public final Set<Class<? extends Annotation>> getSupportedTypeQualifiers() {
        if (this.supportedQuals.isEmpty()) {
            supportedQuals.addAll(createSupportedTypeQualifiers());
            checkSupportedQuals();
        }
        return Collections.unmodifiableSet(supportedQuals);
    }

    // **********************************************************************
    // Factories for annotated types that account for implicit qualifiers
    // **********************************************************************

    /**
     * Returns the int supplied to the checker via the atfCacheSize option or the default cache
     * size.
     *
     * @return cache size passed as argument to checker or DEFAULT_CACHE_SIZE
     */
    protected int getCacheSize() {
        String option = checker.getOption("atfCacheSize");
        if (option == null) {
            return DEFAULT_CACHE_SIZE;
        }
        try {
            return Integer.valueOf(option);
        } catch (NumberFormatException ex) {
            throw new UserError("atfCacheSize was not an integer: " + option);
        }
    }

    /**
     * Returns an AnnotatedTypeMirror representing the annotated type of {@code elt}.
     *
     * @param elt the element
     * @return the annotated type of {@code elt}
     */
    public AnnotatedTypeMirror getAnnotatedType(Element elt) {
        if (elt == null) {
            throw new BugInCF("AnnotatedTypeFactory.getAnnotatedType: null element");
        }
        // Annotations explicitly written in the source code,
        // or obtained from bytecode.
        AnnotatedTypeMirror type = fromElement(elt);
        // Implicits due to writing annotation on the class declaration.
        annotateInheritedFromClass(type);
        addComputedTypeAnnotations(elt, type);
        return type;
    }

    /**
     * Return the annotation on {@code tree} that is in the hierarchy that contains the qualifier
     * {@code target}. Returns null if none exists, or if {@code target} is not a supported
     * qualifier.
     */
    @Override
    public AnnotationMirror getAnnotationMirror(Tree tree, Class<? extends Annotation> target) {
        AnnotationMirror mirror = AnnotationBuilder.fromClass(elements, target);
        if (isSupportedQualifier(mirror)) {
            AnnotatedTypeMirror atm = getAnnotatedType(tree);
            return atm.getAnnotation(target);
        }
        return null;
    }

    /**
     * Returns an AnnotatedTypeMirror representing the annotated type of {@code tree}.
     *
     * @param tree the AST node
     * @return the annotated type of {@code tree}
     */
    public AnnotatedTypeMirror getAnnotatedType(Tree tree) {
        if (tree == null) {
            throw new BugInCF("AnnotatedTypeFactory.getAnnotatedType: null tree");
        }
        if (shouldCache && classAndMethodTreeCache.containsKey(tree)) {
            return classAndMethodTreeCache.get(tree).deepCopy();
        }

        AnnotatedTypeMirror type;
        if (TreeUtils.isClassTree(tree)) {
            type = fromClass((ClassTree) tree);
        } else if (tree.getKind() == Tree.Kind.METHOD || tree.getKind() == Tree.Kind.VARIABLE) {
            type = fromMember(tree);
        } else if (TreeUtils.isExpressionTree(tree)) {
            tree = TreeUtils.skipParens((ExpressionTree) tree);
            type = fromExpression((ExpressionTree) tree);
        } else {
            throw new BugInCF(
                    "AnnotatedTypeFactory.getAnnotatedType: query of annotated type for tree "
                            + tree.getKind());
        }

        addComputedTypeAnnotations(tree, type);

        if (TreeUtils.isClassTree(tree) || tree.getKind() == Tree.Kind.METHOD) {
            // Don't cache VARIABLE
            if (shouldCache) {
                classAndMethodTreeCache.put(tree, type.deepCopy());
            }
        } else {
            // No caching otherwise
        }

        // System.out.println("AnnotatedTypeFactory::getAnnotatedType(Tree) result: " + type);
        return type;
    }

    /**
     * Called by {@link BaseTypeVisitor#visitClass(ClassTree, Void)} before the classTree is type
     * checked.
     *
     * @param classTree ClassTree on which to perform preprocessing
     */
    public void preProcessClassTree(ClassTree classTree) {}

    /**
     * Called by {@link BaseTypeVisitor#visitClass(ClassTree, Void)} after the ClassTree has been
     * type checked.
     *
     * <p>The default implementation uses this to store the defaulted AnnotatedTypeMirrors and
     * inherited declaration annotations back into the corresponding Elements. Subclasses might want
     * to override this method if storing defaulted types is not desirable.
     */
    public void postProcessClassTree(ClassTree tree) {
        TypesIntoElements.store(processingEnv, this, tree);
        DeclarationsIntoElements.store(processingEnv, this, tree);
        if (checker.hasOption("infer") && wholeProgramInference != null) {
            // Write scenes into .jaif files. In order to perform the write
            // operation only once for each .jaif file, the best location to
            // do so is here.
            wholeProgramInference.saveResults();
        }
    }

    /**
     * Determines the annotated type from a type in tree form.
     *
     * <p>Note that we cannot decide from a Tree whether it is a type use or an expression.
     * TreeUtils.isTypeTree is only an under-approximation. For example, an identifier can be either
     * a type or an expression.
     *
     * @param tree the type tree
     * @return the annotated type of the type in the AST
     */
    public AnnotatedTypeMirror getAnnotatedTypeFromTypeTree(Tree tree) {
        if (tree == null) {
            throw new BugInCF("AnnotatedTypeFactory.getAnnotatedTypeFromTypeTree: null tree");
        }
        AnnotatedTypeMirror type = fromTypeTree(tree);
        addComputedTypeAnnotations(tree, type);
        return type;
    }

    // **********************************************************************
    // Factories for annotated types that do not account for implicit qualifiers.
    // They only include qualifiers explicitly inserted by the user.
    // **********************************************************************

    /**
     * Creates an AnnotatedTypeMirror for {@code elt} that includes: annotations explicitly written
     * on the element and annotations from stub files.
     *
     * @param elt the element
     * @return AnnotatedTypeMirror of the element with explicitly-written and stub file annotations
     */
    public AnnotatedTypeMirror fromElement(Element elt) {
        if (shouldCache && elementCache.containsKey(elt)) {
            return elementCache.get(elt).deepCopy();
        }
        if (elt.getKind() == ElementKind.PACKAGE) {
            return toAnnotatedType(elt.asType(), false);
        }
        AnnotatedTypeMirror type;

        // Because of a bug in Java 8, annotations on type parameters are not stored in elements,
        // so get explicit annotations from the tree. (This bug has been fixed in Java 9.)
        // Also, since annotations computed by the AnnotatedTypeFactory are stored in the element,
        // the annotations have to be retrived from the tree so that only explicit annotations are
        // returned.
        Tree decl = declarationFromElement(elt);

        if (decl == null && typesFromStubFiles != null && typesFromStubFiles.containsKey(elt)) {
            type = typesFromStubFiles.get(elt).deepCopy();
        } else if (decl == null
                && (typesFromStubFiles == null || !typesFromStubFiles.containsKey(elt))) {
            type = toAnnotatedType(elt.asType(), ElementUtils.isTypeDeclaration(elt));
            ElementAnnotationApplier.apply(type, elt, this);

            if (elt instanceof ExecutableElement || elt instanceof VariableElement) {
                annotateInheritedFromClass(type);
            }
        } else if (decl instanceof ClassTree) {
            type = fromClass((ClassTree) decl);
        } else if (decl instanceof VariableTree) {
            type = fromMember(decl);
        } else if (decl instanceof MethodTree) {
            type = fromMember(decl);
        } else if (decl.getKind() == Tree.Kind.TYPE_PARAMETER) {
            type = fromTypeTree(decl);
        } else {
            throw new BugInCF(
                    "AnnotatedTypeFactory.fromElement: cannot be here. decl: "
                            + decl.getKind()
                            + " elt: "
                            + elt);
        }

        // Caching is disabled if typesFromStubFiles == null, because calls to this
        // method before the stub files are fully read can return incorrect
        // results.
        if (shouldCache && typesFromStubFiles != null) {
            elementCache.put(elt, type.deepCopy());
        }
        return type;
    }

    /**
     * Adds @FromByteCode to methods, constructors, and fields declared in class files that are not
     * already annotated with @FromStubFile.
     */
    private void addFromByteCode(Element elt) {
        if (declAnnosFromStubFiles == null) { // || trees.getTree(elt) != null) {
            // Parsing stub files, don't add @FromByteCode
            return;
        }

        if (elt.getKind() == ElementKind.CONSTRUCTOR
                || elt.getKind() == ElementKind.METHOD
                || elt.getKind() == ElementKind.FIELD) {
            // Only add @FromByteCode to methods, constructors, and fields
            if (ElementUtils.isElementFromByteCode(elt)) {
                Set<AnnotationMirror> annos =
                        declAnnosFromStubFiles.get(ElementUtils.getVerboseName(elt));
                if (annos == null) {
                    annos = AnnotationUtils.createAnnotationSet();
                    declAnnosFromStubFiles.put(ElementUtils.getVerboseName(elt), annos);
                }
                if (!AnnotationUtils.containsSameByName(annos, fromStubFile)) {
                    annos.add(fromByteCode);
                }
            }
        }
    }

    /**
     * Returns an AnnotatedDeclaredType with explicit annotations from the ClassTree {@code tree}.
     *
     * @param tree the class declaration
     * @return AnnotatedDeclaredType with explicit annotations from {@code tree}
     */
    private AnnotatedDeclaredType fromClass(ClassTree tree) {
        return TypeFromTree.fromClassTree(this, tree);
    }

    /**
     * Creates an AnnotatedTypeMirror for a variable or method declaration tree. The
     * AnnotatedTypeMirror contains annotations explicitly written on the tree and annotations
     * inherited from the class declarations {@link
     * #annotateInheritedFromClass(AnnotatedTypeMirror)}.
     *
     * <p>If a VariableTree is a parameter to a lambda, this method also adds annotations from the
     * declared type of the functional interface and the executable type of its method.
     *
     * @param tree MethodTree or VariableTree
     * @return AnnotatedTypeMirror with explicit annotations from {@code tree} and annotations
     *     inherited from class declarations
     */
    private final AnnotatedTypeMirror fromMember(Tree tree) {
        if (!(tree instanceof MethodTree || tree instanceof VariableTree)) {
            throw new BugInCF(
                    "AnnotatedTypeFactory.fromMember: not a method or variable declaration: "
                            + tree);
        }
        if (shouldCache && fromMemberTreeCache.containsKey(tree)) {
            return fromMemberTreeCache.get(tree).deepCopy();
        }
        AnnotatedTypeMirror result = TypeFromTree.fromMember(this, tree);
        annotateInheritedFromClass(result);
        if (shouldCache) {
            fromMemberTreeCache.put(tree, result.deepCopy());
        }
        return result;
    }

    /**
     * Creates an AnnotatedTypeMirror for an ExpressionTree. The AnnotatedTypeMirror contains
     * explicit annotations written on the expression, annotations inherited from class
     * declarations, and for some expressions, annotations from sub-expressions that could have been
     * explicitly written, implicited, defaulted, refined, or otherwise computed. (Expression whose
     * type include annotations from sub-expressions are: ArrayAccessTree,
     * ConditionalExpressionTree, IdentifierTree, MemberSelectTree, and MethodInvocationTree.)
     *
     * <p>For example, the AnnotatedTypeMirror returned for an array access expression is the fully
     * annotated type of the array component of the array being accessed.
     *
     * @param tree an expression
     * @return AnnotatedTypeMirror of the expressions either fully-annotated or partially annotated
     *     depending on the kind of expression
     * @see TypeFromExpressionVisitor
     */
    private AnnotatedTypeMirror fromExpression(ExpressionTree tree) {
        if (shouldCache && fromExpressionTreeCache.containsKey(tree)) {
            return fromExpressionTreeCache.get(tree).deepCopy();
        }

        AnnotatedTypeMirror result = TypeFromTree.fromExpression(this, tree);

        annotateInheritedFromClass(result);

        if (shouldCache) {
            fromExpressionTreeCache.put(tree, result.deepCopy());
        }
        return result;
    }

    /**
     * Creates an AnnotatedTypeMirror for the tree. The AnnotatedTypeMirror contains annotations
     * explicitly written on the tree and annotations inherited from class declarations {@link
     * #annotateInheritedFromClass(AnnotatedTypeMirror)}. It also adds type arguments to raw types
     * that include annotations from the element declaration of the type {@link
     * #fromElement(Element)}.
     *
     * <p>Called on the following trees: AnnotatedTypeTree, ArrayTypeTree, ParameterizedTypeTree,
     * PrimitiveTypeTree, TypeParameterTree, WildcardTree, UnionType, IntersectionTypeTree, and
     * IdentifierTree, MemberSelectTree.
     *
     * @param tree the type tree
     * @return the (partially) annotated type of the type in the AST
     */
    /*package private*/ final AnnotatedTypeMirror fromTypeTree(Tree tree) {
        if (shouldCache && fromTypeTreeCache.containsKey(tree)) {
            return fromTypeTreeCache.get(tree).deepCopy();
        }

        AnnotatedTypeMirror result = TypeFromTree.fromTypeTree(this, tree);

        annotateInheritedFromClass(result);
        if (shouldCache) {
            fromTypeTreeCache.put(tree, result.deepCopy());
        }
        return result;
    }

    // **********************************************************************
    // Customization methods meant to be overridden by subclasses to include
    // implicit annotations
    // **********************************************************************

    /**
     * Changes annotations on a type obtained from a {@link Tree}. By default, this method does
     * nothing. GenericAnnotatedTypeFactory uses this method to implement implicit annotations,
     * defaulting, and inference (flow-sensitive type refinement). Its subclasses usually override
     * it only to customize implicit annotations.
     *
     * <p>Subclasses that override this method should also override {@link
     * #addComputedTypeAnnotations(Element, AnnotatedTypeMirror)}.
     *
     * @param tree an AST node
     * @param type the type obtained from {@code tree}
     */
    protected void addComputedTypeAnnotations(Tree tree, AnnotatedTypeMirror type) {
        // Pass.
    }

    /**
     * Changes annotations on a type obtained from an {@link Element}. By default, this method does
     * nothing. GenericAnnotatedTypeFactory uses this method to implement defaulting.
     *
     * <p>Subclasses that override this method should also override {@link
     * #addComputedTypeAnnotations(Tree, AnnotatedTypeMirror)}.
     *
     * @param elt an element
     * @param type the type obtained from {@code elt}
     */
    protected void addComputedTypeAnnotations(Element elt, AnnotatedTypeMirror type) {
        // Pass.
    }

    /**
     * Adds default annotations to {@code type}. This method should only be used in places where the
     * correct annotations cannot be computed because of uninferred type arguments. (See {@link
     * AnnotatedWildcardType#isUninferredTypeArgument()}.)
     *
     * @param type annotated type to which default annotations are added
     */
    protected void addDefaultAnnotations(AnnotatedTypeMirror type) {
        // Pass.
    }

    /**
     * A callback method for the AnnotatedTypeFactory subtypes to customize directSuperTypes().
     * Overriding methods should merely change the annotations on the supertypes, without adding or
     * removing new types.
     *
     * <p>The default provided implementation adds {@code type} annotations to {@code supertypes}.
     * This allows the {@code type} and its supertypes to have the qualifiers.
     *
     * @param type the type whose supertypes are desired
     * @param supertypes the supertypes as specified by the base AnnotatedTypeFactory
     */
    protected void postDirectSuperTypes(
            AnnotatedTypeMirror type, List<? extends AnnotatedTypeMirror> supertypes) {
        // Use the effective annotations here to get the correct annotations
        // for type variables and wildcards.
        Set<AnnotationMirror> annotations = type.getEffectiveAnnotations();
        for (AnnotatedTypeMirror supertype : supertypes) {
            if (!annotations.equals(supertype.getEffectiveAnnotations())) {
                supertype.clearAnnotations();
                // TODO: is this correct for type variables and wildcards?
                supertype.addAnnotations(annotations);
            }
        }
    }

    /**
     * A callback method for the AnnotatedTypeFactory subtypes to customize
     * AnnotatedTypes.asMemberOf(). Overriding methods should merely change the annotations on the
     * subtypes, without changing the types.
     *
     * @param type the annotated type of the element
     * @param owner the annotated type of the receiver of the accessing tree
     * @param element the element of the field or method
     */
    public void postAsMemberOf(
            AnnotatedTypeMirror type, AnnotatedTypeMirror owner, Element element) {
        if (element.getKind() == ElementKind.FIELD) {
            addAnnotationFromFieldInvariant(type, owner, (VariableElement) element);
        }
        addComputedTypeAnnotations(element, type);
    }

    /**
     * Adds the qualifier specified by a field invariant for {@code field} to {@code type}.
     *
     * @param type annotated type to which the annotation is added
     * @param accessedVia the annotated type of the receiver of the accessing tree. (Only used to
     *     get the type element of the underling type.)
     * @param field element representing the field
     */
    protected void addAnnotationFromFieldInvariant(
            AnnotatedTypeMirror type, AnnotatedTypeMirror accessedVia, VariableElement field) {
        TypeMirror declaringType = accessedVia.getUnderlyingType();
        // Find the first upper bound that isn't a wildcard or type variable
        while (declaringType.getKind() == TypeKind.WILDCARD
                || declaringType.getKind() == TypeKind.TYPEVAR) {
            if (declaringType.getKind() == TypeKind.WILDCARD) {
                declaringType = ((WildcardType) declaringType).getExtendsBound();
            } else if (declaringType.getKind() == TypeKind.TYPEVAR) {
                declaringType = ((TypeVariable) declaringType).getUpperBound();
            }
        }
        TypeElement typeElement = TypesUtils.getTypeElement(declaringType);
        if (ElementUtils.enclosingClass(field).equals(typeElement)) {
            // If the field is declared in the accessedVia class, then the field in the invariant
            // cannot be this field, even if the field has the same name.
            return;
        }

        FieldInvariants invariants = getFieldInvariants(typeElement);
        if (invariants == null) {
            return;
        }
        List<AnnotationMirror> invariantAnnos = invariants.getQualifiersFor(field.getSimpleName());
        type.replaceAnnotations(invariantAnnos);
    }

    /**
     * Returns the field invariants for the given class, as expressed by the user in {@link
     * FieldInvariant @FieldInvariant} method annotations.
     *
     * <p>Subclasses may implement their own field invariant annotations if {@link
     * FieldInvariant @FieldInvariant} is not expressive enough. They must override this method to
     * properly create AnnotationMirror and also override {@link
     * #getFieldInvariantDeclarationAnnotations()} to return their field invariants.
     *
     * @param element class for which to get invariants
     * @return fields invariants for {@code element}
     */
    public FieldInvariants getFieldInvariants(TypeElement element) {
        if (element == null) {
            return null;
        }
        AnnotationMirror fieldInvarAnno = getDeclAnnotation(element, FieldInvariant.class);
        if (fieldInvarAnno == null) {
            return null;
        }
        List<String> fields =
                AnnotationUtils.getElementValueArray(fieldInvarAnno, "field", String.class, true);
        List<Name> classes =
                AnnotationUtils.getElementValueClassNames(fieldInvarAnno, "qualifier", true);
        List<AnnotationMirror> qualifiers = new ArrayList<>();
        for (Name name : classes) {
            // Calling AnnotationBuilder.fromName (which ignores elements/fields) is acceptable
            // because @FieldInvariant does not handle classes with elements/fields.
            qualifiers.add(AnnotationBuilder.fromName(elements, name));
        }
        if (qualifiers.size() == 1) {
            while (fields.size() > qualifiers.size()) {
                qualifiers.add(qualifiers.get(0));
            }
        }
        if (fields.size() != qualifiers.size()) {
            // The user wrote a malformed @FieldInvariant annotation, so just return a malformed
            // FieldInvariants object.  The BaseTypeVisitor will issue an error.
            return new FieldInvariants(fields, qualifiers);
        }

        // Only keep qualifiers that are supported by this checker.  (The other qualifiers cannot
        // be checked by this checker, so they must be ignored.)
        List<String> supportFields = new ArrayList<>();
        List<AnnotationMirror> supportedQualifiers = new ArrayList<>();
        for (int i = 0; i < fields.size(); i++) {
            if (isSupportedQualifier(qualifiers.get(i))) {
                supportedQualifiers.add(qualifiers.get(i));
                supportFields.add(fields.get(i));
            }
        }
        if (supportFields.isEmpty() && qualifiers.isEmpty()) {
            return null;
        }

        return new FieldInvariants(supportFields, supportedQualifiers);
    }

    /**
     * Returns the AnnotationTree which is a use of one of the field invariant annotations (as
     * specified via {@link #getFieldInvariantDeclarationAnnotations()}. If one isn't found, null is
     * returned.
     *
     * @param annoTrees trees to look
     * @return returns the AnnotationTree which is a use of one of the field invariant annotations
     *     or null if one isn't found
     */
    public AnnotationTree getFieldInvariantAnnotationTree(
            List<? extends AnnotationTree> annoTrees) {
        List<AnnotationMirror> annos = TreeUtils.annotationsFromTypeAnnotationTrees(annoTrees);
        for (int i = 0; i < annos.size(); i++) {
            for (Class<? extends Annotation> clazz : getFieldInvariantDeclarationAnnotations()) {
                if (AnnotationUtils.areSameByClass(annos.get(i), clazz)) {
                    return annoTrees.get(i);
                }
            }
        }
        return null;
    }

    /** Returns the set of classes of field invariant annotations. */
    protected Set<Class<? extends Annotation>> getFieldInvariantDeclarationAnnotations() {
        return Collections.singleton(FieldInvariant.class);
    }

    /**
     * A callback method for the AnnotatedTypeFactory subtypes to customize
     * AnnotatedTypeMirror.substitute().
     *
     * @param varDecl a declaration of a type variable
     * @param varUse a use of the same type variable
     * @param value the new type to substitute in for the type variable
     */
    public void postTypeVarSubstitution(
            AnnotatedTypeVariable varDecl,
            AnnotatedTypeVariable varUse,
            AnnotatedTypeMirror value) {
        if (!varUse.getAnnotationsField().isEmpty()
                && !AnnotationUtils.areSame(
                        varUse.getAnnotationsField(), varDecl.getAnnotationsField())) {
            value.replaceAnnotations(varUse.getAnnotationsField());
        }
    }

    /**
     * Adapt the upper bounds of the type variables of a class relative to the type instantiation.
     * In some type systems, the upper bounds depend on the instantiation of the class. For example,
     * in the Generic Universe Type system, consider a class declaration
     *
     * <pre>{@code   class C<X extends @Peer Object> }</pre>
     *
     * then the instantiation
     *
     * <pre>{@code   @Rep C<@Rep Object> }</pre>
     *
     * is legal. The upper bounds of class C have to be adapted by the main modifier.
     *
     * <p>An example of an adaptation follows. Suppose, I have a declaration:
     *
     * <pre>{@code  class MyClass<E extends List<E>>}</pre>
     *
     * And an instantiation:
     *
     * <pre>{@code  new MyClass<@NonNull String>()}</pre>
     *
     * <p>The upper bound of E adapted to the argument String, would be {@code List<@NonNull
     * String>} and the lower bound would be an AnnotatedNullType.
     *
     * <p>TODO: ensure that this method is consistently used instead of directly querying the type
     * variables.
     *
     * @param type the use of the type
     * @param element the corresponding element
     * @return the adapted bounds of the type parameters
     */
    public List<AnnotatedTypeParameterBounds> typeVariablesFromUse(
            AnnotatedDeclaredType type, TypeElement element) {

        AnnotatedDeclaredType generic = getAnnotatedType(element);
        List<AnnotatedTypeMirror> targs = type.getTypeArguments();
        List<AnnotatedTypeMirror> tvars = generic.getTypeArguments();

        assert targs.size() == tvars.size()
                : "Mismatch in type argument size between " + type + " and " + generic;

        // System.err.printf("TVFU\n  type: %s\n  generic: %s\n", type, generic);

        Map<TypeVariable, AnnotatedTypeMirror> mapping = new HashMap<>();

        AnnotatedDeclaredType enclosing = type;
        while (enclosing != null) {
            List<AnnotatedTypeMirror> enclosingTArgs = enclosing.getTypeArguments();
            AnnotatedDeclaredType declaredType =
                    getAnnotatedType((TypeElement) enclosing.getUnderlyingType().asElement());
            List<AnnotatedTypeMirror> enclosingTVars = declaredType.getTypeArguments();
            for (int i = 0; i < enclosingTArgs.size(); i++) {
                AnnotatedTypeVariable enclosingTVar = (AnnotatedTypeVariable) enclosingTVars.get(i);
                mapping.put(enclosingTVar.getUnderlyingType(), enclosingTArgs.get(i));
            }
            enclosing = enclosing.getEnclosingType();
        }

        List<AnnotatedTypeParameterBounds> res = new ArrayList<>(tvars.size());

        for (AnnotatedTypeMirror atm : tvars) {
            AnnotatedTypeVariable atv = (AnnotatedTypeVariable) atm;
            AnnotatedTypeMirror upper = typeVarSubstitutor.substitute(mapping, atv.getUpperBound());
            AnnotatedTypeMirror lower = typeVarSubstitutor.substitute(mapping, atv.getLowerBound());
            res.add(new AnnotatedTypeParameterBounds(upper, lower));
        }
        return res;
    }

    /**
     * Adds implicit annotations to the type based on the annotations on the class declaration.
     * Makes no changes if annotations are already present on the type.
     *
     * <p>The class type is found using {@link #fromElement(Element)}
     *
     * @param type the type for which class annotations will be inherited if there are no
     *     annotations already present
     */
    protected void annotateInheritedFromClass(AnnotatedTypeMirror type) {
        InheritedFromClassAnnotator.INSTANCE.visit(type, this);
    }

    /** Callback to determine what to do with the annotations from a class declaration. */
    protected void annotateInheritedFromClass(
            AnnotatedTypeMirror type, Set<AnnotationMirror> fromClass) {
        type.addMissingAnnotations(fromClass);
    }

    /**
     * Creates and returns an AnnotatedNullType qualified with {@code annotations}.
     *
     * @param annotations set of AnnotationMirrors to qualify the returned type with
     * @return AnnotatedNullType qualified with {@code annotations}
     */
    public AnnotatedNullType getAnnotatedNullType(Set<? extends AnnotationMirror> annotations) {
        final AnnotatedTypeMirror.AnnotatedNullType nullType =
                (AnnotatedNullType)
                        toAnnotatedType(processingEnv.getTypeUtils().getNullType(), false);
        nullType.addAnnotations(annotations);
        return nullType;
    }

    /**
     * A singleton utility class for pulling annotations down from a class type.
     *
     * @see #annotateInheritedFromClass
     */
    protected static class InheritedFromClassAnnotator
            extends AnnotatedTypeScanner<Void, AnnotatedTypeFactory> {

        /** The singleton instance. */
        public static final InheritedFromClassAnnotator INSTANCE =
                new InheritedFromClassAnnotator();

        private InheritedFromClassAnnotator() {}

        @Override
        public Void visitExecutable(AnnotatedExecutableType type, AnnotatedTypeFactory p) {

            // When visiting an executable type, skip the receiver so we
            // never inherit class annotations there.

            scan(type.getReturnType(), p);

            scanAndReduce(type.getParameterTypes(), p, null);
            scanAndReduce(type.getThrownTypes(), p, null);
            scanAndReduce(type.getTypeVariables(), p, null);
            return null;
        }

        @Override
        public Void visitDeclared(AnnotatedDeclaredType type, AnnotatedTypeFactory p) {
            Element classElt = type.getUnderlyingType().asElement();

            // Only add annotations from the class declaration if there
            // are no annotations from that hierarchy already on the type.

            if (classElt != null) {
                AnnotatedTypeMirror classType = p.fromElement(classElt);
                assert classType != null : "Unexpected null type for class element: " + classElt;

                p.annotateInheritedFromClass(type, classType.getAnnotations());
            }

            return super.visitDeclared(type, p);
        }

        private final Map<TypeParameterElement, AnnotatedTypeVariable> visited = new HashMap<>();

        @Override
        public Void visitTypeVariable(AnnotatedTypeVariable type, AnnotatedTypeFactory p) {
            TypeParameterElement tpelt =
                    (TypeParameterElement) type.getUnderlyingType().asElement();
            if (!visited.containsKey(tpelt)) {
                visited.put(tpelt, type);
                if (type.getAnnotations().isEmpty()
                        && type.getUpperBound().getAnnotations().isEmpty()
                        && tpelt.getEnclosingElement().getKind() != ElementKind.TYPE_PARAMETER) {
                    ElementAnnotationApplier.apply(type, tpelt, p);
                }
                super.visitTypeVariable(type, p);
                visited.remove(tpelt);
            }
            return null;
        }

        @Override
        public void reset() {
            visited.clear();
            super.reset();
        }
    }

    // **********************************************************************
    // Utilities method for getting specific types from trees or elements
    // **********************************************************************

    /**
     * Return the implicit receiver type of an expression tree.
     *
     * <p>The result is null for expressions that don't have a receiver, e.g. for a local variable
     * or method parameter access.
     *
     * <p>Clients should generally call {@link #getReceiverType}.
     *
     * @param tree the expression that might have an implicit receiver
     * @return the type of the receiver
     */
    /*
     * TODO: receiver annotations on outer this.
     * TODO: Better document the difference between getImplicitReceiverType and getSelfType?
     * TODO: this method assumes that the tree is within the current
     * Compilation Unit. This assumption fails in testcase Bug109_A/B, where
     * a chain of dependencies leads into a different compilation unit.
     * I didn't find a way how to handle this better and conservatively
     * return null. See TODO comment below.
     *
     */
    protected AnnotatedDeclaredType getImplicitReceiverType(ExpressionTree tree) {
        assert (tree.getKind() == Tree.Kind.IDENTIFIER
                        || tree.getKind() == Tree.Kind.MEMBER_SELECT
                        || tree.getKind() == Tree.Kind.METHOD_INVOCATION
                        || tree.getKind() == Tree.Kind.NEW_CLASS)
                : "Unexpected tree kind: " + tree.getKind();

        Element element = TreeUtils.elementFromTree(tree);
        assert element != null : "Unexpected null element for tree: " + tree;
        // Return null if the element kind has no receiver.
        if (!ElementUtils.hasReceiver(element)) {
            return null;
        }

        ExpressionTree receiver = TreeUtils.getReceiverTree(tree);
        if (receiver == null) {
            if (isMostEnclosingThisDeref(tree)) {
                // TODO: problem with ambiguity with implicit receivers.
                // We need a way to find the correct class. We cannot use the
                // element, as generics might have to be substituted in a subclass.
                // See GenericsEnclosing test case.
                // TODO: is this fixed?
                return getSelfType(tree);
            } else {
                TreePath path = getPath(tree);
                if (path == null) {
                    // The path is null if the field is in a compilation unit we haven't
                    // processed yet. TODO: is there a better way?
                    // This only arises in the Nullness Checker when substituting rawness.
                    return null;
                }
                TypeElement typeElt = ElementUtils.enclosingClass(element);
                if (typeElt == null) {
                    throw new BugInCF(
                            "AnnotatedTypeFactory.getImplicitReceiver: enclosingClass()==null for element: "
                                    + element);
                }
                // TODO: method receiver annotations on outer this
                return getEnclosingType(typeElt, tree);
            }
        }

        Element rcvelem = TreeUtils.elementFromTree(receiver);
        assert rcvelem != null : "Unexpected null element for receiver: " + receiver;

        if (!ElementUtils.hasReceiver(rcvelem)) {
            return null;
        }

        if (receiver.getKind() == Tree.Kind.IDENTIFIER
                && ((IdentifierTree) receiver).getName().contentEquals("this")) {
            // TODO: also "super"?
            return this.getSelfType(tree);
        }

        TypeElement typeElt = ElementUtils.enclosingClass(rcvelem);
        if (typeElt == null) {
            throw new BugInCF(
                    "AnnotatedTypeFactory.getImplicitReceiver: enclosingClass()==null for element: "
                            + rcvelem);
        }

        AnnotatedDeclaredType type = getAnnotatedType(typeElt);

        // TODO: go through _all_ enclosing methods to see whether any of them has a
        // receiver annotation of the correct type.
        // TODO: Can we reuse getSelfType for outer this accesses?

        AnnotatedDeclaredType methodReceiver = getCurrentMethodReceiver(tree);
        if (shouldTakeFromReceiver(methodReceiver)) {
            // TODO: this only takes the main annotations.
            // What about other annotations (annotations on the type argument, outer types, ...)
            type.clearAnnotations();
            type.addAnnotations(methodReceiver.getAnnotations());
        }

        return type;
    }

    // Determine whether we should take annotations from the given method receiver.
    private boolean shouldTakeFromReceiver(AnnotatedDeclaredType methodReceiver) {
        return methodReceiver != null;
    }

    /**
     * Determine whether the tree dereferences the most enclosing "this" object. That is, we have an
     * expression like "f.g" and want to know whether it is an access "this.f.g" or whether e.g. f
     * is a field of an outer class or e.g. f is a local variable.
     *
     * @param tree the tree to check
     * @return true, iff the tree is an explicit or implicit reference to the most enclosing "this"
     */
    public final boolean isMostEnclosingThisDeref(ExpressionTree tree) {
        if (!isAnyEnclosingThisDeref(tree)) {
            return false;
        }

        Element element = TreeUtils.elementFromUse(tree);
        TypeElement typeElt = ElementUtils.enclosingClass(element);

        ClassTree enclosingClass = getCurrentClassTree(tree);
        if (enclosingClass != null
                && isSubtype(TreeUtils.elementFromDeclaration(enclosingClass), typeElt)) {
            return true;
        }

        // ran out of options
        return false;
    }

    /**
     * Does this expression have (the innermost or an outer) "this" as receiver? Note that the
     * receiver can be either explicit or implicit.
     *
     * @param tree the tree to test
     * @return true, iff the expression uses (the innermost or an outer) "this" as receiver
     */
    public final boolean isAnyEnclosingThisDeref(ExpressionTree tree) {
        if (!TreeUtils.isUseOfElement(tree)) {
            return false;
        }
        ExpressionTree recv = TreeUtils.getReceiverTree(tree);

        if (recv == null) {
            Element element = TreeUtils.elementFromUse(tree);

            if (!ElementUtils.hasReceiver(element)) {
                return false;
            }

            tree = TreeUtils.skipParens(tree);

            if (tree.getKind() == Tree.Kind.IDENTIFIER) {
                Name n = ((IdentifierTree) tree).getName();
                if ("this".contentEquals(n) || "super".contentEquals(n)) {
                    // An explicit reference to "this"/"super" has no receiver.
                    return false;
                }
            }
            // Must be some access through this.
            return true;
        } else if (!TreeUtils.isUseOfElement(recv)) {
            // The receiver is e.g. a String literal.
            return false;
            // TODO: I think this:
            //  (i==9 ? this : this).toString();
            // is not a use of an element, as the receiver is an
            // expression. How should this be handled?
        }

        Element element = TreeUtils.elementFromUse(recv);

        if (!ElementUtils.hasReceiver(element)) {
            return false;
        }

        return TreeUtils.isExplicitThisDereference(recv);
    }

    /**
     * Returns the type of {@code this} in the given location, which can be used if {@code this} has
     * a special semantics (e.g. {@code this} is non-null).
     *
     * <p>The parameter is an arbitrary tree and does not have to mention "this", neither explicitly
     * nor implicitly. This method should be overridden for type-system specific behavior.
     *
     * <p>TODO: in 1.8.2, handle all receiver type annotations. TODO: handle enclosing classes
     * correctly.
     */
    public AnnotatedDeclaredType getSelfType(Tree tree) {
        if (TreeUtils.isClassTree(tree)) {
            return getAnnotatedType(TreeUtils.elementFromDeclaration((ClassTree) tree));
        }
        TreePath path = getPath(tree);
        ClassTree enclosingClass = TreeUtils.enclosingClass(path);
        if (enclosingClass == null) {
            // I hope this only happens when tree is a fake tree that
            // we created, e.g. when desugaring enhanced-for-loops.
            enclosingClass = getCurrentClassTree(tree);
        }
        AnnotatedDeclaredType type = getAnnotatedType(enclosingClass);

        MethodTree enclosingMethod = TreeUtils.enclosingMethod(path);
        if (enclosingClass.getSimpleName().length() != 0 && enclosingMethod != null) {
            AnnotatedDeclaredType methodReceiver;
            if (TreeUtils.isConstructor(enclosingMethod)) {
                // The type of `this` in a constructor is usually the constructor return type.
                // Certain type systems, in particular the Initialization Checker, need custom
                // logic.
                methodReceiver =
                        (AnnotatedDeclaredType) getAnnotatedType(enclosingMethod).getReturnType();
            } else {
                methodReceiver = getAnnotatedType(enclosingMethod).getReceiverType();
            }
            if (shouldTakeFromReceiver(methodReceiver)) {
                // TODO  what about all annotations on the receiver?
                // Code is also duplicated above.
                type.clearAnnotations();
                type.addAnnotations(methodReceiver.getAnnotations());
            }
        }
        return type;
    }

    /**
     * Determine the type of the most enclosing class of the given tree that is a subtype of the
     * given element. Receiver type annotations of an enclosing method are considered, similarly
     * return type annotations of an enclosing constructor.
     */
    public AnnotatedDeclaredType getEnclosingType(TypeElement element, Tree tree) {
        Element enclosingElt = getMostInnerClassOrMethod(tree);

        while (enclosingElt != null) {
            if (enclosingElt instanceof ExecutableElement) {
                ExecutableElement method = (ExecutableElement) enclosingElt;
                if (method.asType() != null // XXX: hack due to a compiler bug
                        && isSubtype((TypeElement) method.getEnclosingElement(), element)) {
                    if (ElementUtils.isStatic(method)) {
                        // Static methods should use type of enclosing class,
                        // by simply taking another turn in the loop.
                    } else if (method.getKind() == ElementKind.CONSTRUCTOR) {
                        // return getSelfType(this.declarationFromElement(method));
                        return (AnnotatedDeclaredType) getAnnotatedType(method).getReturnType();
                    } else {
                        return getAnnotatedType(method).getReceiverType();
                    }
                }
            } else if (enclosingElt instanceof TypeElement) {
                if (isSubtype((TypeElement) enclosingElt, element)) {
                    return (AnnotatedDeclaredType) getAnnotatedType(enclosingElt);
                }
            }
            enclosingElt = enclosingElt.getEnclosingElement();
        }
        return null;
    }

    private boolean isSubtype(TypeElement a1, TypeElement a2) {
        return (a1.equals(a2)
                || types.isSubtype(types.erasure(a1.asType()), types.erasure(a2.asType())));
    }

    /**
     * Returns the receiver type of the expression tree, or null if it does not exist.
     *
     * <p>The only trees that could potentially have a receiver are:
     *
     * <ul>
     *   <li>Array Access
     *   <li>Identifiers (whose receivers are usually self type)
     *   <li>Method Invocation Trees
     *   <li>Member Select Trees
     * </ul>
     *
     * @param expression the expression for which to determine the receiver type
     * @return the type of the receiver of this expression
     */
    public final AnnotatedTypeMirror getReceiverType(ExpressionTree expression) {
        if (this.isAnyEnclosingThisDeref(expression)) {
            return getImplicitReceiverType(expression);
        }

        ExpressionTree receiver = TreeUtils.getReceiverTree(expression);
        if (receiver != null) {
            return getAnnotatedType(receiver);
        } else {
            // E.g. local variables
            return null;
        }
    }

    /** The type for an instantiated generic method or constructor. */
    public static class ParameterizedExecutableType {
        /** The method's/constructor's type. */
        public final AnnotatedExecutableType executableType;
        /** The types of the generic type arguments. */
        public final List<AnnotatedTypeMirror> typeArgs;
        /** Create a ParameterizedExecutableType. */
        public ParameterizedExecutableType(
                AnnotatedExecutableType executableType, List<AnnotatedTypeMirror> typeArgs) {
            this.executableType = executableType;
            this.typeArgs = typeArgs;
        }
    }

    /**
     * Determines the type of the invoked method based on the passed method invocation tree.
     *
     * <p>The returned method type has all type variables resolved, whether based on receiver type,
     * passed type parameters if any, and method invocation parameter.
     *
     * <p>Subclasses may override this method to customize inference of types or qualifiers based on
     * method invocation parameters.
     *
     * <p>As an implementation detail, this method depends on {@link
     * AnnotatedTypes#asMemberOf(Types, AnnotatedTypeFactory, AnnotatedTypeMirror, Element)}, and
     * customization based on receiver type should be in accordance to its specification.
     *
     * <p>The return type is a pair of the type of the invoked method and the (inferred) type
     * arguments. Note that neither the explicitly passed nor the inferred type arguments are
     * guaranteed to be subtypes of the corresponding upper bounds. See method {@link
     * org.checkerframework.common.basetype.BaseTypeVisitor#checkTypeArguments(Tree, List, List,
     * List)} for the checks of type argument well-formedness.
     *
     * <p>Note that "this" and "super" constructor invocations are also handled by this method
     * (explicit or implicit ones, at the beginning of a constructor). Method {@link
     * #constructorFromUse(NewClassTree)} is only used for a constructor invocation in a "new"
     * expression.
     *
     * @param tree the method invocation tree
     * @return the method type being invoked with tree and the (inferred) type arguments
     */
    public ParameterizedExecutableType methodFromUse(MethodInvocationTree tree) {
        ExecutableElement methodElt = TreeUtils.elementFromUse(tree);
        AnnotatedTypeMirror receiverType = getReceiverType(tree);

        ParameterizedExecutableType mType = methodFromUse(tree, methodElt, receiverType);
        if (checker.shouldResolveReflection()
                && reflectionResolver.isReflectiveMethodInvocation(tree)) {
            mType = reflectionResolver.resolveReflectiveCall(this, tree, mType);
        }

        AnnotatedExecutableType method = mType.executableType;
        if (method.getReturnType().getKind() == TypeKind.WILDCARD
                && ((AnnotatedWildcardType) method.getReturnType()).isUninferredTypeArgument()) {
            // Get the correct Java type from the tree and use it as the upper bound of the
            // wildcard.
            TypeMirror tm = TreeUtils.typeOf(tree);
            AnnotatedTypeMirror t = toAnnotatedType(tm, false);

            AnnotatedWildcardType wildcard = (AnnotatedWildcardType) method.getReturnType();
            if (ignoreUninferredTypeArguments) {
                // remove the annotations so that default annotations are used instead.
                // (See call to addDefaultAnnotations below.)
                t.clearAnnotations();
            } else {
                t.replaceAnnotations(wildcard.getExtendsBound().getAnnotations());
            }
            wildcard.setExtendsBound(t);
            addDefaultAnnotations(wildcard);
        }

        return mType;
    }

    /**
     * Determines the type of the invoked method based on the passed expression tree, executable
     * element, and receiver type.
     *
     * @param tree either a MethodInvocationTree or a MemberReferenceTree
     * @param methodElt the element of the referenced method
     * @param receiverType the type of the receiver
     * @return the method type being invoked with tree and the (inferred) type arguments
     * @see #methodFromUse(MethodInvocationTree)
     */
    public ParameterizedExecutableType methodFromUse(
            ExpressionTree tree, ExecutableElement methodElt, AnnotatedTypeMirror receiverType) {

        AnnotatedExecutableType methodType =
                AnnotatedTypes.asMemberOf(types, this, receiverType, methodElt);
        List<AnnotatedTypeMirror> typeargs = new ArrayList<>(methodType.getTypeVariables().size());

        Map<TypeVariable, AnnotatedTypeMirror> typeVarMapping =
                AnnotatedTypes.findTypeArguments(processingEnv, this, tree, methodElt, methodType);

        if (!typeVarMapping.isEmpty()) {
            for (AnnotatedTypeVariable tv : methodType.getTypeVariables()) {
                if (typeVarMapping.get(tv.getUnderlyingType()) == null) {
                    throw new BugInCF(
                            "AnnotatedTypeFactory.methodFromUse:"
                                    + "mismatch between declared method type variables and the inferred method type arguments. "
                                    + "Method type variables: "
                                    + methodType.getTypeVariables()
                                    + "; "
                                    + "Inferred method type arguments: "
                                    + typeVarMapping);
                }
                typeargs.add(typeVarMapping.get(tv.getUnderlyingType()));
            }
            methodType =
                    (AnnotatedExecutableType)
                            typeVarSubstitutor.substitute(typeVarMapping, methodType);
        }

        if (tree.getKind() == Tree.Kind.METHOD_INVOCATION
                && TreeUtils.isMethodInvocation(tree, objectGetClass, processingEnv)) {
            adaptGetClassReturnTypeToReceiver(methodType, receiverType);
        }

        return new ParameterizedExecutableType(methodType, typeargs);
    }

    /**
     * Java special-cases the return type of {@link java.lang.Class#getClass() getClass()}. Though
     * the method has a return type of {@code Class<?>}, the compiler special cases this return-type
     * and changes the bound of the type argument to the erasure of the receiver type. For example:
     *
     * <ul>
     *   <li>{@code x.getClass()} has the type {@code Class< ? extends erasure_of_x >}
     *   <li>{@code someInteger.getClass()} has the type {@code Class< ? extends Integer >}
     * </ul>
     *
     * @param getClassType this must be a type representing a call to Object.getClass otherwise a
     *     runtime exception will be thrown. It is modified by side effect.
     * @param receiverType the receiver type of the method invocation (not the declared receiver
     *     type)
     */
    protected void adaptGetClassReturnTypeToReceiver(
            final AnnotatedExecutableType getClassType, final AnnotatedTypeMirror receiverType) {
        // TODO: should the receiver type ever be a declaration??
        // Work on removing the asUse() call.
        final AnnotatedTypeMirror newBound = receiverType.getErased().asUse();

        final AnnotatedTypeMirror returnType = getClassType.getReturnType();
        if (returnType == null
                || !(returnType.getKind() == TypeKind.DECLARED)
                || ((AnnotatedDeclaredType) returnType).getTypeArguments().size() != 1) {
            throw new BugInCF(
                    "Unexpected type passed to AnnotatedTypes.adaptGetClassReturnTypeToReceiver\n"
                            + "getClassType="
                            + getClassType
                            + "\n"
                            + "receiverType="
                            + receiverType);
        }

        final AnnotatedDeclaredType returnAdt =
                (AnnotatedDeclaredType) getClassType.getReturnType();
        final List<AnnotatedTypeMirror> typeArgs = returnAdt.getTypeArguments();

        // Usually, the only locations that will add annotations to the return type are getClass in
        // stub files defaults and propagation tree annotator.  Since getClass is final they cannot
        // come from source code.  Also, since the newBound is an erased type we have no type
        // arguments.  So, we just copy the annotations from the bound of the declared type to the
        // new bound.
        final AnnotatedWildcardType classWildcardArg = (AnnotatedWildcardType) typeArgs.get(0);
        newBound.replaceAnnotations(classWildcardArg.getExtendsBound().getAnnotations());

        classWildcardArg.setExtendsBound(newBound);
    }

    /**
     * Determines the type of the invoked constructor based on the passed new class tree.
     *
     * <p>The returned method type has all type variables resolved, whether based on receiver type,
     * passed type parameters if any, and constructor invocation parameter.
     *
     * <p>Subclasses may override this method to customize inference of types or qualifiers based on
     * constructor invocation parameters.
     *
     * <p>As an implementation detail, this method depends on {@link
     * AnnotatedTypes#asMemberOf(Types, AnnotatedTypeFactory, AnnotatedTypeMirror, Element)}, and
     * customization based on receiver type should be in accordance with its specification.
     *
     * <p>The return type is a pair of the type of the invoked constructor and the (inferred) type
     * arguments. Note that neither the explicitly passed nor the inferred type arguments are
     * guaranteed to be subtypes of the corresponding upper bounds. See method {@link
     * org.checkerframework.common.basetype.BaseTypeVisitor#checkTypeArguments(Tree, List, List,
     * List)} for the checks of type argument well-formedness.
     *
     * <p>Note that "this" and "super" constructor invocations are handled by method {@link
     * #methodFromUse}. This method only handles constructor invocations in a "new" expression.
     *
     * @param tree the constructor invocation tree
     * @return the annotated type of the invoked constructor (as an executable type) and the
     *     (inferred) type arguments
     */
    public ParameterizedExecutableType constructorFromUse(NewClassTree tree) {
        ExecutableElement ctor = TreeUtils.constructor(tree);
        AnnotatedTypeMirror type = fromNewClass(tree);
        addComputedTypeAnnotations(tree, type);
        AnnotatedExecutableType con = AnnotatedTypes.asMemberOf(types, this, type, ctor);

        if (tree.getArguments().size() == con.getParameterTypes().size() + 1
                && isSyntheticArgument(tree.getArguments().get(0))) {
            // happens for anonymous constructors of inner classes
            List<AnnotatedTypeMirror> actualParams = new ArrayList<>();
            actualParams.add(getAnnotatedType(tree.getArguments().get(0)));
            actualParams.addAll(con.getParameterTypes());
            con.setParameterTypes(actualParams);
        }

        List<AnnotatedTypeMirror> typeargs = new ArrayList<>(con.getTypeVariables().size());

        Map<TypeVariable, AnnotatedTypeMirror> typeVarMapping =
                AnnotatedTypes.findTypeArguments(processingEnv, this, tree, ctor, con);

        if (!typeVarMapping.isEmpty()) {
            for (AnnotatedTypeVariable tv : con.getTypeVariables()) {
                typeargs.add(typeVarMapping.get(tv.getUnderlyingType()));
            }
            con = (AnnotatedExecutableType) typeVarSubstitutor.substitute(typeVarMapping, con);
        }

        return new ParameterizedExecutableType(con, typeargs);
    }

    /** Returns the return type of the method {@code m}. */
    public AnnotatedTypeMirror getMethodReturnType(MethodTree m) {
        AnnotatedExecutableType methodType = getAnnotatedType(m);
        AnnotatedTypeMirror ret = methodType.getReturnType();
        return ret;
    }

    /** Returns the return type of the method {@code m} at the return statement {@code r}. */
    public AnnotatedTypeMirror getMethodReturnType(MethodTree m, ReturnTree r) {
        AnnotatedExecutableType methodType = getAnnotatedType(m);
        AnnotatedTypeMirror ret = methodType.getReturnType();
        return ret;
    }

    private boolean isSyntheticArgument(Tree tree) {
        return tree.toString().contains("<*nullchk*>");
    }

    /**
     * Creates an AnnotatedDeclaredType for a NewClassTree. Only adds explicit annotations, unless
     * newClassTree has a diamond operator. In that case, the annotations on the type arguments are
     * inferred using the assignment context and contain defaults.
     *
     * <p>(Subclass beside {@link GenericAnnotatedTypeFactory} should not override this method.)
     *
     * @param newClassTree NewClassTree
     * @return AnnotatedDeclaredType
     */
    public AnnotatedDeclaredType fromNewClass(NewClassTree newClassTree) {
        if (TreeUtils.isDiamondTree(newClassTree)) {
            AnnotatedDeclaredType type =
                    (AnnotatedDeclaredType) toAnnotatedType(TreeUtils.typeOf(newClassTree), false);
            if (((com.sun.tools.javac.code.Type) type.actualType)
                    .tsym
                    .getTypeParameters()
                    .nonEmpty()) {
                Pair<Tree, AnnotatedTypeMirror> ctx = this.visitorState.getAssignmentContext();
                if (ctx != null) {
                    AnnotatedTypeMirror ctxtype = ctx.second;
                    fromNewClassContextHelper(type, ctxtype);
<<<<<<< HEAD
                } else {
                    TreePath p = getPath(newClassTree);
                    AnnotatedTypeMirror ctxtype = TypeArgInferenceUtil.assignedTo(this, p);
                    if (ctxtype != null) {
                        fromNewClassContextHelper(type, ctxtype);
                    } else {
                        // give up trying and set to raw.
                        type.setWasRaw();
                    }
                }
            }

=======
                }
            }
>>>>>>> 8a6387ff
            AnnotatedDeclaredType fromTypeTree =
                    (AnnotatedDeclaredType)
                            TypeFromTree.fromTypeTree(this, newClassTree.getIdentifier());
            type.replaceAnnotations(fromTypeTree.getAnnotations());
            return type;
        } else if (newClassTree.getClassBody() != null) {
            AnnotatedDeclaredType type =
                    (AnnotatedDeclaredType) toAnnotatedType(TreeUtils.typeOf(newClassTree), false);
            // If newClassTree creates an anonymous class, then annotations in this location:
            //   new @HERE Class() {}
            // are on not on the identifier newClassTree, but rather on the modifier newClassTree.
            List<? extends AnnotationTree> annos =
                    newClassTree.getClassBody().getModifiers().getAnnotations();
            type.addAnnotations(TreeUtils.annotationsFromTypeAnnotationTrees(annos));
            return type;
        } else {
            // If newClassTree does not create anonymous class,
            // newClassTree.getIdentifier includes the explicit annotations in this location:
            //   new @HERE Class()
            return (AnnotatedDeclaredType)
                    TypeFromTree.fromTypeTree(this, newClassTree.getIdentifier());
        }
    }

    // This method extracts the ugly hacky parts.
    // This method should be rewritten and in particular diamonds should be
    // implemented cleanly.
    // See Issue 289.
    private void fromNewClassContextHelper(
            AnnotatedDeclaredType type, AnnotatedTypeMirror ctxtype) {
        switch (ctxtype.getKind()) {
            case DECLARED:
                AnnotatedDeclaredType adctx = (AnnotatedDeclaredType) ctxtype;

                if (type.getTypeArguments().size() == adctx.getTypeArguments().size()) {
                    // Try to simply take the type arguments from LHS.
                    List<AnnotatedTypeMirror> oldArgs = type.getTypeArguments();
                    List<AnnotatedTypeMirror> newArgs = adctx.getTypeArguments();
                    for (int i = 0; i < type.getTypeArguments().size(); ++i) {
                        if (!types.isSubtype(
                                newArgs.get(i).actualType, oldArgs.get(i).actualType)) {
                            // One of the underlying types doesn't match. Give up.
                            return;
                        }
                    }

                    type.setTypeArguments(newArgs);

                    /* It would be nice to call isSubtype for a basic sanity check.
                     * However, the type might not have been completely initialized yet,
                     * so isSubtype might fail.
                     *
                    if (!typeHierarchy.isSubtype(type, ctxtype)) {
                        // Simply taking the newArgs didn't result in a valid subtype.
                        // Give up and simply use the inferred types.
                        type.setTypeArguments(oldArgs);
                    }
                    */
                } else {
                    // TODO: Find a way to determine annotated type arguments.
                    // Look at what Attr and Resolve are doing and rework this whole method.
                }
                break;

            case ARRAY:
                // This new class is in the initializer of an array.
                // The array being created can't have a generic component type,
                // so nothing to be done.
                break;
            case TYPEVAR:
                // TODO: this should NOT be necessary.
                // org.checkerframework.dataflow.cfg.node.MethodAccessNode.MethodAccessNode(ExpressionTree, Node)
                // Uses an ExecutableElement, which did not substitute type variables.
                break;
            case WILDCARD:
                // TODO: look at bounds of wildcard and see whether we can improve.
                break;
            default:
                if (ctxtype.getKind().isPrimitive()) {
                    // See Issue 438. Ignore primitive types for diamond inference - a primitive
                    // type is never a suitable context anyway.
                } else {
                    throw new BugInCF(
                            "AnnotatedTypeFactory.fromNewClassContextHelper: unexpected context: "
                                    + ctxtype
                                    + " ("
                                    + ctxtype.getKind()
                                    + ")");
                }
        }
    }

    /**
     * Returns the annotated boxed type of the given primitive type. The returned type would only
     * have the annotations on the given type.
     *
     * <p>Subclasses may override this method safely to override this behavior.
     *
     * @param type the primitive type
     * @return the boxed declared type of the passed primitive type
     */
    public AnnotatedDeclaredType getBoxedType(AnnotatedPrimitiveType type) {
        TypeElement typeElt = types.boxedClass(type.getUnderlyingType());
        AnnotatedDeclaredType dt = fromElement(typeElt);
        dt.addAnnotations(type.getAnnotations());
        return dt;
    }

    /**
     * returns the annotated primitive type of the given declared type if it is a boxed declared
     * type. Otherwise, it throws <i>IllegalArgumentException</i> exception.
     *
     * <p>The returned type would have the annotations on the given type and nothing else.
     *
     * @param type the declared type
     * @return the unboxed primitive type
     * @throws IllegalArgumentException if the type given has no unbox conversion
     */
    public AnnotatedPrimitiveType getUnboxedType(AnnotatedDeclaredType type)
            throws IllegalArgumentException {
        PrimitiveType primitiveType = types.unboxedType(type.getUnderlyingType());
        AnnotatedPrimitiveType pt =
                (AnnotatedPrimitiveType) AnnotatedTypeMirror.createType(primitiveType, this, false);
        pt.addAnnotations(type.getAnnotations());
        return pt;
    }

    /**
     * Returns AnnotatedDeclaredType with underlying type String and annotations copied from type.
     * Subclasses may change the annotations.
     *
     * @param type type to convert to String
     * @return AnnotatedTypeMirror that results from converting type to a String type
     */
    // TODO: Test that this is called in all the correct locations
    // See Issue #715
    // https://github.com/typetools/checker-framework/issues/715
    public AnnotatedDeclaredType getStringType(AnnotatedTypeMirror type) {
        TypeMirror stringTypeMirror = TypesUtils.typeFromClass(String.class, types, elements);
        AnnotatedDeclaredType stringATM =
                (AnnotatedDeclaredType)
                        AnnotatedTypeMirror.createType(
                                stringTypeMirror, this, type.isDeclaration());
        stringATM.addAnnotations(type.getEffectiveAnnotations());
        return stringATM;
    }

    /**
     * Returns AnnotatedPrimitiveType with underlying type {@code narrowedTypeMirror} and
     * annotations copied from {@code type}.
     *
     * <p>Currently this method is called only for primitives that are narrowed at assignments from
     * literal ints, for example, {@code byte b = 1;}. All other narrowing conversions happen at
     * typecasts.
     *
     * @param type type to narrow
     * @param narrowedTypeMirror underlying type for the returned type mirror
     * @return result of converting {@code type} to {@code narrowedTypeMirror}
     */
    public AnnotatedPrimitiveType getNarrowedPrimitive(
            AnnotatedPrimitiveType type, TypeMirror narrowedTypeMirror) {
        AnnotatedPrimitiveType narrowed =
                (AnnotatedPrimitiveType)
                        AnnotatedTypeMirror.createType(
                                narrowedTypeMirror, this, type.isDeclaration());
        narrowed.addAnnotations(type.getAnnotations());
        return narrowed;
    }

    /** Returns the VisitorState instance used by the factory to infer types. */
    public VisitorState getVisitorState() {
        return this.visitorState;
    }

    // **********************************************************************
    // random methods wrapping #getAnnotatedType(Tree) and #fromElement(Tree)
    // with appropriate casts to reduce casts on the client side
    // **********************************************************************

    /** @see #getAnnotatedType(Tree) */
    public final AnnotatedDeclaredType getAnnotatedType(ClassTree tree) {
        return (AnnotatedDeclaredType) getAnnotatedType((Tree) tree);
    }

    /** @see #getAnnotatedType(Tree) */
    public final AnnotatedDeclaredType getAnnotatedType(NewClassTree tree) {
        return (AnnotatedDeclaredType) getAnnotatedType((Tree) tree);
    }

    /** @see #getAnnotatedType(Tree) */
    public final AnnotatedArrayType getAnnotatedType(NewArrayTree tree) {
        return (AnnotatedArrayType) getAnnotatedType((Tree) tree);
    }

    /** @see #getAnnotatedType(Tree) */
    public final AnnotatedExecutableType getAnnotatedType(MethodTree tree) {
        return (AnnotatedExecutableType) getAnnotatedType((Tree) tree);
    }

    /** @see #getAnnotatedType(Element) */
    public final AnnotatedDeclaredType getAnnotatedType(TypeElement elt) {
        return (AnnotatedDeclaredType) getAnnotatedType((Element) elt);
    }

    /** @see #getAnnotatedType(Element) */
    public final AnnotatedExecutableType getAnnotatedType(ExecutableElement elt) {
        return (AnnotatedExecutableType) getAnnotatedType((Element) elt);
    }

    /** @see #fromElement(Element) */
    public final AnnotatedDeclaredType fromElement(TypeElement elt) {
        return (AnnotatedDeclaredType) fromElement((Element) elt);
    }

    /** @see #fromElement(Element) */
    public final AnnotatedExecutableType fromElement(ExecutableElement elt) {
        return (AnnotatedExecutableType) fromElement((Element) elt);
    }

    // **********************************************************************
    // Helper methods for this classes
    // **********************************************************************

    /**
     * Determines whether the given annotation is a part of the type system under which this type
     * factory operates. Null is never a supported qualifier; the parameter is nullable to allow the
     * result of canonicalAnnotation to be passed in directly.
     *
     * @param a any annotation
     * @return true if that annotation is part of the type system under which this type factory
     *     operates, false otherwise
     */
    public boolean isSupportedQualifier(@Nullable AnnotationMirror a) {
        if (a == null) {
            return false;
        }
        return AnnotationUtils.containsSameByName(
                this.getQualifierHierarchy().getTypeQualifiers(), a);
    }

    /**
     * Adds the annotation {@code aliasClass} as an alias for the canonical annotation {@code type}
     * that will be used by the Checker Framework in the alias's place.
     *
     * <p>By specifying the alias/canonical relationship using this method, the elements of the
     * alias are not preserved when the canonical annotation to use is constructed from the alias.
     * If you want the elements to be copied over as well, use {@link #addAliasedAnnotation(Class,
     * Class, boolean, String...)}.
     *
     * @param aliasClass the class of the aliased annotation
     * @param type the canonical annotation
     */
    protected void addAliasedAnnotation(Class<?> aliasClass, AnnotationMirror type) {
        addAliasedAnnotation(aliasClass.getCanonicalName(), type);
    }

    /**
     * Adds the annotation, whose fully-qualified name is given by {@code aliasName}, as an alias
     * for the canonical annotation {@code type} that will be used by the Checker Framework in the
     * alias's place.
     *
     * <p>Use this method if the alias class is not necessarily on the classpath at Checker
     * Framework compile and run time. Otherwise, use {@link #addAliasedAnnotation(Class,
     * AnnotationMirror)} which prevents the possibility of a typo in the class name.
     *
     * @param aliasName the fully-qualified name of the aliased annotation
     * @param type the canonical annotation
     */
    protected void addAliasedAnnotation(String aliasName, AnnotationMirror type) {
        aliases.put(aliasName, new Alias(aliasName, type, false, null, null));
    }

    /**
     * Adds the annotation {@code aliasClass} as an alias for the canonical annotation {@code type}
     * that will be used by the Checker Framework in the alias's place.
     *
     * <p>You may specify the copyElements flag to indicate whether you want the elements of the
     * alias to be copied over when the canonical annotation is constructed as a copy of {@code
     * type}. Be careful that the framework will try to copy the elements by name matching, so make
     * sure that names and types of the elements to be copied over are exactly the same as the ones
     * in the canonical annotation. Otherwise, an 'Couldn't find element in annotation' error is
     * raised.
     *
     * <p>To facilitate the cases where some of the elements is ignored on purpose when constructing
     * the canonical annotation, this method also provides a varargs {@code ignorableElements} for
     * you to explicitly specify the ignoring rules. For example, {@code
     * org.checkerframework.checker.index.qual.IndexFor} is an alias of {@code
     * org.checkerframework.checker.index.qual.NonNegative}, but the element "value" of
     * {@code @IndexFor} should be ignored when constructing {@code @NonNegative}. In the cases
     * where all elements are ignored, we can simply use {@link #addAliasedAnnotation(Class,
     * AnnotationMirror)} instead.
     *
     * @param aliasClass the class of the aliased annotation
     * @param canonical the canonical annotation
     * @param copyElements a flag that indicates whether you want to copy the elements over when
     *     getting the alias from the canonical annotation
     * @param ignorableElements a list of elements that can be safely dropped when the elements are
     *     being copied over
     */
    protected void addAliasedAnnotation(
            Class<?> aliasClass,
            Class<?> canonical,
            boolean copyElements,
            String... ignorableElements) {
        addAliasedAnnotation(
                aliasClass.getCanonicalName(), canonical, copyElements, ignorableElements);
    }

    /**
     * Adds the annotation, whose fully-qualified name is given by {@code aliasName}, as an alias
     * for the canonical annotation {@code type} that will be used by the Checker Framework in the
     * alias's place.
     *
     * <p>Use this method if the alias class is not necessarily on the classpath at Checker
     * Framework compile and run time. Otherwise, use {@link #addAliasedAnnotation(Class, Class,
     * boolean, String[])} which prevents the possibility of a typo in the class name.
     *
     * @param aliasName the fully-qualified name of the aliased class
     * @param canonicalName the canonical annotation name
     * @param copyElements a flag that indicates whether we want to copy the elements over when
     *     getting the alias from the canonical annotation
     * @param ignorableElements a list of elements that can be safely dropped when the elements are
     *     being copied over
     */
    protected void addAliasedAnnotation(
            String aliasName,
            Class<?> canonicalName,
            boolean copyElements,
            String... ignorableElements) {
        // The copyElements argument disambiguates overloading.
        if (!copyElements) {
            throw new BugInCF("Do not call with false");
        }
        aliases.put(
                aliasName,
                new Alias(
                        aliasName,
                        null,
                        copyElements,
                        canonicalName.getCanonicalName(),
                        ignorableElements));
    }

    /**
     * Returns the canonical annotation for the passed annotation. Returns null if the passed
     * annotation is not an alias of a canonical one in the framework.
     *
     * <p>A canonical annotation is the internal annotation that will be used by the Checker
     * Framework in the aliased annotation's place.
     *
     * @param a the qualifier to check for an alias
     * @return the canonical annotation, or null if none exists
     */
    public @Nullable AnnotationMirror canonicalAnnotation(AnnotationMirror a) {
        TypeElement elem = (TypeElement) a.getAnnotationType().asElement();
        String qualName = elem.getQualifiedName().toString();
        Alias alias = aliases.get(qualName);
        if (alias == null) {
            return null;
        }
        if (alias.copyElements) {
            AnnotationBuilder builder = new AnnotationBuilder(processingEnv, alias.canonicalName);
            builder.copyElementValuesFromAnnotation(a, alias.ignorableElements);
            return builder.build();
        } else {
            return alias.canonical;
        }
    }

    /**
     * Add the annotation {@code alias} as an alias for the declaration annotation {@code
     * annotation}, where the annotation mirror {@code annotationToUse} will be used instead. If
     * multiple calls are made with the same {@code annotation}, then the {@code annotationToUse}
     * must be the same.
     *
     * <p>The point of {@code annotationToUse} is that it may include elements/fields.
     */
    protected void addAliasedDeclAnnotation(
            Class<? extends Annotation> alias,
            Class<? extends Annotation> annotation,
            AnnotationMirror annotationToUse) {
        Pair<AnnotationMirror, Set<Class<? extends Annotation>>> pair = declAliases.get(annotation);
        if (pair != null) {
            if (!AnnotationUtils.areSame(annotationToUse, pair.first)) {
                throw new BugInCF(
                        "annotationToUse should be the same: %s %s", pair.first, annotationToUse);
            }
        } else {
            pair = Pair.of(annotationToUse, new HashSet<>());
            declAliases.put(annotation, pair);
        }
        Set<Class<? extends Annotation>> aliases = pair.second;
        aliases.add(alias);
    }

    /**
     * Adds the annotation {@code annotation} in the set of declaration annotations that should be
     * inherited. A declaration annotation will be inherited if it is in this list, or if it has the
     * meta-annotation @InheritedAnnotation. The meta-annotation @InheritedAnnotation should be used
     * instead of this method, if possible.
     */
    protected void addInheritedAnnotation(AnnotationMirror annotation) {
        inheritedAnnotations.add(annotation);
    }

    /**
     * A convenience method that converts a {@link TypeMirror} to an empty {@link
     * AnnotatedTypeMirror} using {@link AnnotatedTypeMirror#createType}.
     *
     * @param t the {@link TypeMirror}
     * @param declaration true if the result should be marked as a type declaration
     * @return an {@link AnnotatedTypeMirror} that has {@code t} as its underlying type
     */
    protected final AnnotatedTypeMirror toAnnotatedType(TypeMirror t, boolean declaration) {
        return AnnotatedTypeMirror.createType(t, this, declaration);
    }

    /**
     * Determines an empty annotated type of the given tree. In other words, finds the {@link
     * TypeMirror} for the tree and converts that into an {@link AnnotatedTypeMirror}, but does not
     * add any annotations to the result.
     *
     * <p>Most users will want to use {@link #getAnnotatedType(Tree)} instead; this method is mostly
     * for internal use.
     *
     * @param node the tree to analyze
     * @return the type of {@code node}, without any annotations
     */
    protected final AnnotatedTypeMirror type(Tree node) {
        boolean isDeclaration = TreeUtils.isTypeDeclaration(node);

        // Attempt to obtain the type via JCTree.
        if (TreeUtils.typeOf(node) != null) {
            AnnotatedTypeMirror result = toAnnotatedType(TreeUtils.typeOf(node), isDeclaration);
            return result;
        }

        // Attempt to obtain the type via TreePath (slower).
        TreePath path = this.getPath(node);
        assert path != null : "No path or type in tree: " + node;

        TypeMirror t = trees.getTypeMirror(path);
        assert validType(t) : "Invalid type " + t + " for node " + t;

        return toAnnotatedType(t, isDeclaration);
    }

    /**
     * Gets the declaration tree for the element, if the source is available.
     *
     * <p>TODO: would be nice to move this to InternalUtils/TreeUtils.
     *
     * @param elt an element
     * @return the tree declaration of the element if found
     */
    public final Tree declarationFromElement(Element elt) {
        // if root is null, we cannot find any declaration
        if (root == null) {
            return null;
        }
        if (shouldCache && elementToTreeCache.containsKey(elt)) {
            return elementToTreeCache.get(elt);
        }

        // Check for new declarations, outside of the AST.
        if (elt instanceof DetachedVarSymbol) {
            return ((DetachedVarSymbol) elt).getDeclaration();
        }

        // TODO: handle type parameter declarations?
        Tree fromElt;
        // Prevent calling declarationFor on elements we know we don't have
        // the tree for

        switch (elt.getKind()) {
            case CLASS:
            case ENUM:
            case INTERFACE:
            case ANNOTATION_TYPE:
            case FIELD:
            case ENUM_CONSTANT:
            case METHOD:
            case CONSTRUCTOR:
                fromElt = trees.getTree(elt);
                break;
            default:
                fromElt =
                        com.sun.tools.javac.tree.TreeInfo.declarationFor(
                                (com.sun.tools.javac.code.Symbol) elt,
                                (com.sun.tools.javac.tree.JCTree) root);
                break;
        }
        if (shouldCache) {
            elementToTreeCache.put(elt, fromElt);
        }
        return fromElt;
    }

    /**
     * Returns the current class type being visited by the visitor. The method uses the parameter
     * only if the most enclosing class cannot be found directly.
     *
     * @return type of the most enclosing class being visited
     */
    // This method is used to wrap access to visitorState
    protected final ClassTree getCurrentClassTree(Tree tree) {
        if (visitorState.getClassTree() != null) {
            return visitorState.getClassTree();
        }
        return TreeUtils.enclosingClass(getPath(tree));
    }

    protected final AnnotatedDeclaredType getCurrentClassType(Tree tree) {
        return getAnnotatedType(getCurrentClassTree(tree));
    }

    /**
     * Returns the receiver type of the current method being visited, and returns null if the
     * visited tree is not within a method or if that method has no receiver (e.g. a static method).
     *
     * <p>The method uses the parameter only if the most enclosing method cannot be found directly.
     *
     * @return receiver type of the most enclosing method being visited
     */
    protected final @Nullable AnnotatedDeclaredType getCurrentMethodReceiver(Tree tree) {
        AnnotatedDeclaredType res = visitorState.getMethodReceiver();
        if (res == null) {
            TreePath path = getPath(tree);
            if (path != null) {
                MethodTree enclosingMethod = TreeUtils.enclosingMethod(path);
                ClassTree enclosingClass = TreeUtils.enclosingClass(path);

                boolean found = false;

                for (Tree member : enclosingClass.getMembers()) {
                    if (member.getKind() == Tree.Kind.METHOD) {
                        if (member == enclosingMethod) {
                            found = true;
                        }
                    }
                }

                if (found && enclosingMethod != null) {
                    AnnotatedExecutableType method = getAnnotatedType(enclosingMethod);
                    res = method.getReceiverType();
                    // TODO: three tests fail if one adds the following, which would make
                    // sense, or not?
                    // visitorState.setMethodReceiver(res);
                } else {
                    // We are within an anonymous class or field initializer
                    res = this.getAnnotatedType(enclosingClass);
                }
            }
        }
        return res;
    }

    protected final boolean isWithinConstructor(Tree tree) {
        if (visitorState.getClassType() != null) {
            return visitorState.getMethodTree() != null
                    && TreeUtils.isConstructor(visitorState.getMethodTree());
        }

        MethodTree enclosingMethod = TreeUtils.enclosingMethod(getPath(tree));
        return enclosingMethod != null && TreeUtils.isConstructor(enclosingMethod);
    }

    private final Element getMostInnerClassOrMethod(Tree tree) {
        if (visitorState.getMethodTree() != null) {
            return TreeUtils.elementFromDeclaration(visitorState.getMethodTree());
        }
        if (visitorState.getClassTree() != null) {
            return TreeUtils.elementFromDeclaration(visitorState.getClassTree());
        }

        TreePath path = getPath(tree);
        if (path == null) {
            throw new BugInCF(
                    String.format(
                            "AnnotatedTypeFactory.getMostInnerClassOrMethod: getPath(tree)=>null%n  TreePath.getPath(root, tree)=>%s\n  for tree (%s) = %s%n  root=%s",
                            TreePath.getPath(root, tree), tree.getClass(), tree, root));
        }
        for (Tree pathTree : path) {
            if (pathTree instanceof MethodTree) {
                return TreeUtils.elementFromDeclaration((MethodTree) pathTree);
            } else if (pathTree instanceof ClassTree) {
                return TreeUtils.elementFromDeclaration((ClassTree) pathTree);
            }
        }

        throw new BugInCF("AnnotatedTypeFactory.getMostInnerClassOrMethod: cannot be here");
    }

    /**
     * Gets the path for the given {@link Tree} under the current root by checking from the
     * visitor's current path, and only using {@link Trees#getPath(CompilationUnitTree, Tree)}
     * (which is much slower) only if {@code node} is not found on the current path.
     *
     * <p>Note that the given Tree has to be within the current compilation unit, otherwise null
     * will be returned.
     *
     * @param node the {@link Tree} to get the path for
     * @return the path for {@code node} under the current root
     */
    public final TreePath getPath(Tree node) {
        assert root != null
                : "AnnotatedTypeFactory.getPath: root needs to be set when used on trees; factory: "
                        + this.getClass();

        if (node == null) {
            return null;
        }

        if (treePathCache.isCached(node)) {
            return treePathCache.getPath(root, node);
        }

        TreePath currentPath = visitorState.getPath();
        if (currentPath == null) {
            TreePath path = TreePath.getPath(root, node);
            treePathCache.addPath(node, path);
            return path;
        }

        // This method uses multiple heuristics to avoid calling
        // TreePath.getPath()

        // If the current path you are visiting is for this node we are done
        if (currentPath.getLeaf() == node) {
            treePathCache.addPath(node, currentPath);
            return currentPath;
        }

        // When running on Daikon, we noticed that a lot of calls happened
        // within a small subtree containing the node we are currently visiting

        // When testing on Daikon, two steps resulted in the best performance
        if (currentPath.getParentPath() != null) {
            currentPath = currentPath.getParentPath();
            treePathCache.addPath(currentPath.getLeaf(), currentPath);
            if (currentPath.getLeaf() == node) {
                return currentPath;
            }
            if (currentPath.getParentPath() != null) {
                currentPath = currentPath.getParentPath();
                treePathCache.addPath(currentPath.getLeaf(), currentPath);
                if (currentPath.getLeaf() == node) {
                    return currentPath;
                }
            }
        }

        final TreePath pathWithinSubtree = TreePath.getPath(currentPath, node);
        if (pathWithinSubtree != null) {
            treePathCache.addPath(node, pathWithinSubtree);
            return pathWithinSubtree;
        }

        // climb the current path till we see that
        // Works when getPath called on the enclosing method, enclosing
        // class
        TreePath current = currentPath;
        while (current != null) {
            treePathCache.addPath(current.getLeaf(), current);
            if (current.getLeaf() == node) {
                return current;
            }
            current = current.getParentPath();
        }

        // OK, we give up. Use the cache to look up.
        return treePathCache.getPath(root, node);
    }

    /**
     * Gets the {@link Element} representing the declaration of the method enclosing a tree node.
     * This feature is used to record the enclosing methods of {@link Tree}s that are created
     * internally by the checker.
     *
     * <p>TODO: Find a better way to store information about enclosing Trees.
     *
     * @param node the {@link Tree} to get the enclosing method for
     * @return the method {@link Element} enclosing the argument, or null if none has been recorded
     */
    public final Element getEnclosingElementForArtificialTree(Tree node) {
        return artificialTreeToEnclosingElementMap.get(node);
    }

    /**
     * Handle an artificial tree by mapping it to the enclosing element.
     *
     * <p>See {@code
     * org.checkerframework.framework.flow.CFCFGBuilder.CFCFGTranslationPhaseOne.handleArtificialTree(Tree)}.
     */
    public final void setEnclosingElementForArtificialTree(Tree node, Element enclosing) {
        artificialTreeToEnclosingElementMap.put(node, enclosing);
    }

    /**
     * Assert that the type is a type of valid type mirror, i.e. not an ERROR or OTHER type.
     *
     * @param type an annotated type
     * @return true if the type is a valid annotated type, false otherwise
     */
    static final boolean validAnnotatedType(AnnotatedTypeMirror type) {
        if (type == null) {
            return false;
        }
        return validType(type.getUnderlyingType());
    }

    /**
     * Used for asserting that a type is valid for converting to an annotated type.
     *
     * @return true if {@code type} can be converted to an annotated type, false otherwise
     */
    private static final boolean validType(TypeMirror type) {
        if (type == null) {
            return false;
        }
        switch (type.getKind()) {
            case ERROR:
            case OTHER:
            case PACKAGE:
                return false;
            default:
                return true;
        }
    }

    /**
     * Parses the stub files in the following order:
     *
     * <ol>
     *   <li>jdk.astub in the same directory as the checker, if it exists and ignorejdkastub option
     *       is not supplied <br>
     *   <li>Stub files listed in @Stubfiles annotation on the checker; must be in same directory as
     *       the checker<br>
     *   <li>Stub files provide via stubs system property <br>
     *   <li>Stub files provide via stubs environment variable <br>
     *   <li>Stub files provide via stubs compiler option
     * </ol>
     *
     * <p>If a type is annotated with a qualifier from the same hierarchy in more than one stub
     * file, the qualifier in the last stub file is applied.
     *
     * <p>Sets typesFromStubFiles and declAnnosFromStubFiles by side effect, just before returning.
     */
    protected void parseStubFiles() {
        if (this.typesFromStubFiles != null || this.declAnnosFromStubFiles != null) {
            throw new BugInCF("AnnotatedTypeFactory.parseStubFiles called more than once");
        }

        Map<Element, AnnotatedTypeMirror> typesFromStubFiles = new HashMap<>();
        Map<String, Set<AnnotationMirror>> declAnnosFromStubFiles = new HashMap<>();

        // 1. jdk.astub
        // Only look in .jar files, and parse it right away.
        if (!checker.hasOption("ignorejdkastub")) {
            InputStream in = checker.getClass().getResourceAsStream("jdk.astub");
            if (in != null) {
                StubParser.parse(
                        checker.getClass().getResource("jdk.astub").toString(),
                        in,
                        this,
                        processingEnv,
                        typesFromStubFiles,
                        declAnnosFromStubFiles);
            }
        }

        // Stub files specified via stubs compiler option, stubs system property,
        // stubs env. variable, or @Stubfiles
        List<String> allStubFiles = new ArrayList<>();

        // 2. Stub files listed in @Stubfiles annotation on the checker
        StubFiles stubFilesAnnotation = checker.getClass().getAnnotation(StubFiles.class);
        if (stubFilesAnnotation != null) {
            Collections.addAll(allStubFiles, stubFilesAnnotation.value());
        }

        // 3. Stub files provided via stubs system property
        String stubsProperty = System.getProperty("stubs");
        if (stubsProperty != null) {
            Collections.addAll(allStubFiles, stubsProperty.split(File.pathSeparator));
        }

        // 4. Stub files provided via stubs environment variable
        String stubEnvVar = System.getenv("stubs");
        if (stubEnvVar != null) {
            Collections.addAll(allStubFiles, stubEnvVar.split(File.pathSeparator));
        }

        // 5. Stub files provided via stubs option
        String stubsOption = checker.getOption("stubs");
        if (stubsOption != null) {
            Collections.addAll(allStubFiles, stubsOption.split(File.pathSeparator));
        }

        if (allStubFiles.isEmpty()) {
            this.typesFromStubFiles = typesFromStubFiles;
            this.declAnnosFromStubFiles = declAnnosFromStubFiles;
            return;
        }

        // Parse stub files specified via stubs compiler option, stubs system property,
        // stubs env. variable, or @Stubfiles
        for (String stubPath : allStubFiles) {
            // Special case when running in jtreg.
            String base = System.getProperty("test.src");
            String stubPathFull = stubPath;
            if (base != null) {
                stubPathFull = base + "/" + stubPath;
            }
            List<StubResource> stubs = StubUtil.allStubFiles(stubPathFull);
            if (stubs.isEmpty()) {
                InputStream in = checker.getClass().getResourceAsStream(stubPath);
                if (in == null) {
                    // Didn't find the stubfile.
                    URL topLevelResource = checker.getClass().getResource("/" + stubPath);
                    if (topLevelResource != null) {
                        checker.message(
                                Kind.WARNING,
                                stubPath
                                        + " should be in the same directory as "
                                        + checker.getClass().getSimpleName()
                                        + ".class, but is at the top level of a jar file: "
                                        + topLevelResource);
                    } else {
                        checker.message(
                                Kind.WARNING,
                                "Did not find stub file "
                                        + stubPath
                                        + " on classpath or within directory "
                                        + new File(stubPath).getAbsolutePath()
                                        + (stubPathFull.equals(stubPath)
                                                ? ""
                                                : (" or at " + stubPathFull)));
                    }
                } else {
                    StubParser.parse(
                            stubPath,
                            in,
                            this,
                            processingEnv,
                            typesFromStubFiles,
                            declAnnosFromStubFiles);
                }
            }
            for (StubResource resource : stubs) {
                InputStream stubStream;
                try {
                    stubStream = resource.getInputStream();
                } catch (IOException e) {
                    checker.message(
                            Kind.NOTE,
                            "Could not read stub resource: " + resource.getDescription());
                    continue;
                }
                StubParser.parse(
                        resource.getDescription(),
                        stubStream,
                        this,
                        processingEnv,
                        typesFromStubFiles,
                        declAnnosFromStubFiles);
            }
        }

        this.typesFromStubFiles = typesFromStubFiles;
        this.declAnnosFromStubFiles = declAnnosFromStubFiles;
    }

    /**
     * Returns the actual annotation mirror used to annotate this element, whose name equals the
     * passed annotation class (or is an alias for it). Returns null if none exists.
     *
     * @see #getDeclAnnotationNoAliases
     * @param elt the element to retrieve the declaration annotation from
     * @param anno annotation class
     * @return the annotation mirror for anno
     */
    @Override
    public final AnnotationMirror getDeclAnnotation(Element elt, Class<? extends Annotation> anno) {
        return getDeclAnnotation(elt, anno, true);
    }

    /**
     * Returns the actual annotation mirror used to annotate this element, whose name equals the
     * passed annotation class. Returns null if none exists. Does not check for aliases of the
     * annotation class.
     *
     * <p>Call this method from a checker that needs to alias annotations for one purpose and not
     * for another. For example, in the Lock Checker, {@code @LockingFree} and
     * {@code @ReleasesNoLocks} are both aliases of {@code @SideEffectFree} since they are all
     * considered side-effect-free with regard to the set of locks held before and after the method
     * call. However, a {@code synchronized} block is permitted inside a {@code @ReleasesNoLocks}
     * method but not inside a {@code @LockingFree} or {@code @SideEffectFree} method.
     *
     * @see #getDeclAnnotation
     * @param elt the element to retrieve the declaration annotation from
     * @param anno annotation class
     * @return the annotation mirror for anno
     */
    public final AnnotationMirror getDeclAnnotationNoAliases(
            Element elt, Class<? extends Annotation> anno) {
        return getDeclAnnotation(elt, anno, false);
    }

    /**
     * Returns true if the element appears in a stub file (Currently only works for methods,
     * constructors, and fields).
     */
    public boolean isFromStubFile(Element element) {
        return this.getDeclAnnotation(element, FromStubFile.class) != null;
    }

    /**
     * Returns true if the element is from bytecode and the if the element did not appear in a stub
     * file. Currently only works for methods, constructors, and fields.
     */
    public boolean isFromByteCode(Element element) {
        if (isFromStubFile(element)) {
            return false;
        }
        return this.getDeclAnnotation(element, FromByteCode.class) != null;
    }

    /**
     * Returns the actual annotation mirror used to annotate this element, whose name equals the
     * passed annotation class (or is an alias for it). Returns null if none exists. May return the
     * canonical annotation that annotationName is an alias for.
     *
     * <p>This is the private implementation of the same-named, public method.
     *
     * <p>An option is provided to not to check for aliases of annotations. For example, an
     * annotated type factory may use aliasing for a pair of annotations for convenience while
     * needing in some cases to determine a strict ordering between them, such as when determining
     * whether the annotations on an overrider method are more specific than the annotations of an
     * overridden method.
     *
     * @param elt the element to retrieve the annotation from
     * @param annoClass the class the annotation to retrieve
     * @param checkAliases whether to return an annotation mirror for an alias of the requested
     *     annotation class name
     * @return the annotation mirror for the requested annotation, or null if not found
     */
    private AnnotationMirror getDeclAnnotation(
            Element elt, Class<? extends Annotation> annoClass, boolean checkAliases) {
        Set<AnnotationMirror> declAnnos = getDeclAnnotations(elt);

        for (AnnotationMirror am : declAnnos) {
            if (AnnotationUtils.areSameByClass(am, annoClass)) {
                return am;
            }
        }
        // Look through aliases.
        if (checkAliases) {
            Pair<AnnotationMirror, Set<Class<? extends Annotation>>> aliases =
                    declAliases.get(annoClass);
            if (aliases != null) {
                for (Class<? extends Annotation> alias : aliases.second) {
                    for (AnnotationMirror am : declAnnos) {
                        if (AnnotationUtils.areSameByClass(am, alias)) {
                            // TODO: need to copy over elements/fields
                            return aliases.first;
                        }
                    }
                }
            }
        }
        // Not found.
        return null;
    }

    /**
     * Returns all of the actual annotation mirrors used to annotate this element (includes stub
     * files and declaration annotations from overridden methods).
     *
     * @param elt the element for which to determine annotations
     */
    public Set<AnnotationMirror> getDeclAnnotations(Element elt) {
        if (cacheDeclAnnos.containsKey(elt)) {
            // Found in cache, return result.
            return cacheDeclAnnos.get(elt);
        }

        Set<AnnotationMirror> results = AnnotationUtils.createAnnotationSet();
        // Retrieving the annotations from the element.
        List<? extends AnnotationMirror> fromEle = elements.getAllAnnotationMirrors(elt);
        for (AnnotationMirror annotation : fromEle) {
            try {
                results.add(annotation);
            } catch (com.sun.tools.javac.code.Symbol.CompletionFailure cf) {
                // If a CompletionFailure occurs, issue a warning.
                checker.report(
                        Result.warning(
                                "annotation.not.completed",
                                ElementUtils.getVerboseName(elt),
                                annotation),
                        annotation.getAnnotationType().asElement());
            }
        }

        // If declAnnosFromStubFiles == null, return the annotations in the element.
        if (declAnnosFromStubFiles != null) {
            // Adding @FromByteCode annotation to declAnnosFromStubFiles entry with key
            // elt, if elt is from bytecode.
            addFromByteCode(elt);

            // Retrieving annotations from stub files.
            String eltName = ElementUtils.getVerboseName(elt);
            Set<AnnotationMirror> stubAnnos = declAnnosFromStubFiles.get(eltName);
            if (stubAnnos != null) {
                results.addAll(stubAnnos);
            }

            if (elt.getKind() == ElementKind.METHOD) {
                // Retrieve the annotations from the overridden method's element.
                inheritOverriddenDeclAnnos((ExecutableElement) elt, results);
            }

            // Add the element and its annotations to the cache.
            cacheDeclAnnos.put(elt, results);
        }

        return results;
    }

    /**
     * Adds into {@code results} the declaration annotations found in all elements that the method
     * element {@code elt} overrides.
     *
     * @param elt method element
     * @param results {@code elt} local declaration annotations. The ones found in stub files and in
     *     the element itself.
     */
    private void inheritOverriddenDeclAnnos(ExecutableElement elt, Set<AnnotationMirror> results) {
        Map<AnnotatedDeclaredType, ExecutableElement> overriddenMethods =
                AnnotatedTypes.overriddenMethods(elements, this, elt);

        if (overriddenMethods != null) {
            for (ExecutableElement superElt : overriddenMethods.values()) {
                Set<AnnotationMirror> superAnnos = getDeclAnnotations(superElt);

                for (AnnotationMirror annotation : superAnnos) {
                    List<? extends AnnotationMirror> annotationsOnAnnotation;
                    try {
                        annotationsOnAnnotation =
                                annotation.getAnnotationType().asElement().getAnnotationMirrors();
                    } catch (com.sun.tools.javac.code.Symbol.CompletionFailure cf) {
                        // Fix for Issue 348: If a CompletionFailure occurs,
                        // issue a warning.
                        checker.report(
                                Result.warning(
                                        "annotation.not.completed",
                                        ElementUtils.getVerboseName(elt),
                                        annotation),
                                annotation.getAnnotationType().asElement());
                        continue;
                    }
                    if (AnnotationUtils.containsSameByClass(
                                    annotationsOnAnnotation, InheritedAnnotation.class)
                            || AnnotationUtils.containsSameByName(
                                    inheritedAnnotations, annotation)) {
                        addOrMerge(results, annotation);
                    }
                }
            }
        }
    }

    private void addOrMerge(Set<AnnotationMirror> results, AnnotationMirror annotation) {
        if (AnnotationUtils.containsSameByName(results, annotation)) {
            /*
             * TODO: feature request: figure out a way to merge multiple annotations
             * of the same kind. For some annotations this might mean merging some
             * arrays, for others it might mean converting a single annotation into a
             * container annotation. We should define a protected method for subclasses
             * to adapt the behavior.
             * For now, do nothing and just take the first, most concrete, annotation.
            AnnotationMirror prev = null;
            for (AnnotationMirror an : results) {
                if (AnnotationUtils.areSameByName(an, annotation)) {
                    prev = an;
                    break;
                }
            }
            results.remove(prev);
            AnnotationMirror merged = ...;
            results.add(merged);
            */
        } else {
            results.add(annotation);
        }
    }

    /**
     * Returns a list of all declaration annotations used to annotate this element, which have a
     * meta-annotation (i.e., an annotation on that annotation) with class {@code metaAnnotation}.
     *
     * @param element the element for which to determine annotations
     * @param metaAnnotation the meta-annotation that needs to be present
     * @return a list of pairs {@code (anno, metaAnno)} where {@code anno} is the annotation mirror
     *     at {@code element}, and {@code metaAnno} is the annotation mirror used to annotate {@code
     *     anno}.
     */
    public List<Pair<AnnotationMirror, AnnotationMirror>> getDeclAnnotationWithMetaAnnotation(
            Element element, Class<? extends Annotation> metaAnnotation) {
        List<Pair<AnnotationMirror, AnnotationMirror>> result = new ArrayList<>();
        Set<AnnotationMirror> annotationMirrors = getDeclAnnotations(element);

        // Go through all annotations found.
        for (AnnotationMirror annotation : annotationMirrors) {
            List<? extends AnnotationMirror> annotationsOnAnnotation;
            try {
                annotationsOnAnnotation =
                        annotation.getAnnotationType().asElement().getAnnotationMirrors();
            } catch (com.sun.tools.javac.code.Symbol.CompletionFailure cf) {
                // Fix for Issue 309: If a CompletionFailure occurs, issue a warning.
                // I didn't find a nicer alternative to check whether the Symbol can be completed.
                // The completer field of a Symbol might be non-null also in successful cases.
                // Issue a warning (exception only happens once) and continue.
                checker.report(
                        Result.warning(
                                "annotation.not.completed",
                                ElementUtils.getVerboseName(element),
                                annotation),
                        annotation.getAnnotationType().asElement());
                continue;
            }
            // First call copier, if exception, continue normal modula laws.
            for (AnnotationMirror a : annotationsOnAnnotation) {
                if (AnnotationUtils.areSameByClass(a, metaAnnotation)) {
                    result.add(Pair.of(annotation, a));
                }
            }
        }
        return result;
    }

    /**
     * Returns a list of all annotations used to annotate this element, which have a meta-annotation
     * (i.e., an annotation on that annotation) with class {@code metaAnnotation}.
     *
     * @param element the element at which to look for annotations
     * @param metaAnnotation the meta-annotation that needs to be present
     * @return a list of pairs {@code (anno, metaAnno)} where {@code anno} is the annotation mirror
     *     at {@code element}, and {@code metaAnno} is the annotation mirror used to annotate {@code
     *     anno}.
     */
    public List<Pair<AnnotationMirror, AnnotationMirror>> getAnnotationWithMetaAnnotation(
            Element element, Class<? extends Annotation> metaAnnotation) {
        List<Pair<AnnotationMirror, AnnotationMirror>> result = new ArrayList<>();
        Set<AnnotationMirror> annotationMirrors = AnnotationUtils.createAnnotationSet();

        // Consider real annotations.
        annotationMirrors.addAll(getAnnotatedType(element).getAnnotations());

        // Consider declaration annotations
        annotationMirrors.addAll(getDeclAnnotations(element));

        // Go through all annotations found.
        for (AnnotationMirror annotation : annotationMirrors) {
            List<? extends AnnotationMirror> annotationsOnAnnotation =
                    annotation.getAnnotationType().asElement().getAnnotationMirrors();
            for (AnnotationMirror a : annotationsOnAnnotation) {
                if (AnnotationUtils.areSameByClass(a, metaAnnotation)) {
                    result.add(Pair.of(annotation, a));
                }
            }
        }
        return result;
    }

    /**
     * Returns a wildcard type to be used as a type argument when the correct type could not be
     * inferred. The wildcard will be marked as an uninferred wildcard so that {@link
     * AnnotatedWildcardType#isUninferredTypeArgument()} returns true.
     *
     * <p>This method should only be used by type argument inference.
     * org.checkerframework.framework.util.AnnotatedTypes.inferTypeArguments(ProcessingEnvironment,
     * AnnotatedTypeFactory, ExpressionTree, ExecutableElement)
     *
     * @param typeVar TypeVariable which could not be inferred
     * @return a wildcard that is marked as an uninferred type argument
     */
    public AnnotatedWildcardType getUninferredWildcardType(AnnotatedTypeVariable typeVar) {
        final boolean intersectionType;
        final TypeMirror boundType;
        if (typeVar.getUpperBound().getKind() == TypeKind.INTERSECTION) {
            boundType = typeVar.getUpperBound().directSuperTypes().get(0).getUnderlyingType();
            intersectionType = true;
        } else {
            boundType = typeVar.getUnderlyingType().getUpperBound();
            intersectionType = false;
        }

        WildcardType wc = types.getWildcardType(boundType, null);
        AnnotatedWildcardType wctype =
                (AnnotatedWildcardType) AnnotatedTypeMirror.createType(wc, this, false);
        wctype.setTypeVariable(typeVar.getUnderlyingType());
        if (!intersectionType) {
            wctype.setExtendsBound(typeVar.getUpperBound().deepCopy());
        } else {
            wctype.getExtendsBound().addAnnotations(typeVar.getUpperBound().getAnnotations());
        }
        wctype.setSuperBound(typeVar.getLowerBound().deepCopy());
        wctype.addAnnotations(typeVar.getAnnotations());
        addDefaultAnnotations(wctype);
        wctype.setUninferredTypeArgument();
        return wctype;
    }

    /**
     * If {@code wildcard}'s upper bound is a super type of {@code annotatedTypeMirror}, this method
     * returns an AnnotatedTypeMirror with the same qualifiers as {@code annotatedTypeMirror}, but
     * the underlying Java type is the most specific base type of {@code annotatedTypeMirror} whose
     * erasure type is equivalent to the upper bound of {@code wildcard}.
     *
     * <p>Otherwise, returns {@code annotatedTypeMirror} unmodified.
     *
     * <p>For example:
     *
     * <pre>
     * wildcard := @NonNull ? extends @NonNull Object
     * annotatedTypeMirror := @Nullable String
     *
     * widenToUpperBound(annotatedTypeMirror, wildcard) returns @Nullable Object
     * </pre>
     *
     * This method is needed because, the Java compiler allows wildcards to have upper bounds above
     * the type variable upper bounds for which they are type arguments. For example, given the
     * following parametric type:
     *
     * <pre>
     * {@code class MyClass<T extends Number>}
     * </pre>
     *
     * the following is legal:
     *
     * <pre>
     * {@code MyClass<? extends Object>}
     * </pre>
     *
     * This is sound because in Java the wildcard is capture converted to: {@code CAP#1 extends
     * Number from capture of ? extends Object}.
     *
     * <p>Because the Checker Framework does not implement capture conversion, wildcard upper bounds
     * may cause spurious errors in subtyping checks. This method prevents those errors by widening
     * the upper bound of the type parameter.
     *
     * <p>This method widens the underlying Java type of the upper bound of the type parameter
     * rather than narrowing the bound of the wildcard in order to avoid issuing an error with an
     * upper bound that is not in source code.
     *
     * <p>The widened type should only be used for typing checks that require it. Using the widened
     * type elsewhere would cause confusing error messages with types not in the source code.
     *
     * @param annotatedTypeMirror AnnotatedTypeMirror to widen
     * @param wildcard AnnotatedWildcardType whose upper bound is used to widen
     * @return {@code annotatedTypeMirror} widen to the upper bound of {@code wildcard}
     */
    public AnnotatedTypeMirror widenToUpperBound(
            final AnnotatedTypeMirror annotatedTypeMirror, final AnnotatedWildcardType wildcard) {
        final TypeMirror toModifyTypeMirror = annotatedTypeMirror.getUnderlyingType();
        final TypeMirror wildcardUBTypeMirror = wildcard.getExtendsBound().getUnderlyingType();
        if (types.isSubtype(wildcardUBTypeMirror, toModifyTypeMirror)) {
            return annotatedTypeMirror;
        } else if (types.isSubtype(toModifyTypeMirror, wildcardUBTypeMirror)) {
            return AnnotatedTypes.asSuper(this, annotatedTypeMirror, wildcard);
        } else if (wildcardUBTypeMirror.getKind() == TypeKind.DECLARED
                && TypesUtils.getTypeElement(wildcardUBTypeMirror).getKind().isInterface()) {
            // If the Checker Framework implemented capture conversion, then in this case, then
            // the upper bound of the capture converted wildcard would be an intersection type.
            // See JLS 15.1.10
            // (https://docs.oracle.com/javase/specs/jls/se10/html/jls-5.html#jls-5.1.10)

            // For example:
            // class MyClass<@A T extends @B Number> {}
            // MyClass<@C ? extends @D Serializable>
            // The upper bound of the captured wildcard:
            // glb(@B Number, @D Serializable) = @B Number & @D Serializable
            // The about upper bound must be a subtype of the declared upper bound:
            // @B Number & @D Serializable <: @B Number, which is always true.

            // So, replace the upper bound at the declaration with the wildcard's upper bound so
            // that the rest of the subtyping test pass.
            return wildcard.getExtendsBound();
        }

        return annotatedTypeMirror;
    }

    /**
     * Returns the functional interface and the function type that this member reference targets.
     *
     * <p>The function type is the type of the single method declared in the functional interface
     * adapted as if it were invoked using the functional interface as the receiver expression.
     *
     * <p>The target type of a member reference is the type to which it is assigned or casted.
     *
     * @param tree member reference tree
     * @return the functional interface and the function type that this method reference targets
     */
    public Pair<AnnotatedDeclaredType, AnnotatedExecutableType> getFnInterfaceFromTree(
            MemberReferenceTree tree) {
        return getFnInterfaceFromTree((Tree) tree);
    }

    /**
     * Returns the functional interface and the function type that this lambda targets.
     *
     * <p>The function type is the type of the single method declared in the functional interface
     * adapted as if it were invoked using the functional interface as the receiver expression.
     *
     * <p>The target type of a lambda is the type to which it is assigned or casted.
     *
     * @param tree lambda expression tree
     * @return the functional interface and the function type that this lambda targets
     */
    public Pair<AnnotatedDeclaredType, AnnotatedExecutableType> getFnInterfaceFromTree(
            LambdaExpressionTree tree) {
        return getFnInterfaceFromTree((Tree) tree);
    }

    /**
     * Returns the functional interface and the function type that this lambda or member references
     * targets.
     *
     * <p>The function type is the type of the single method declared in the functional interface
     * adapted as if it were invoked using the functional interface as the receiver expression.
     *
     * <p>The target type of a lambda or a method reference is the type to which it is assigned or
     * casted.
     *
     * @param tree lambda expression tree or member reference tree
     * @return the functional interface and the function type that this method reference or lambda
     *     targets
     */
    private Pair<AnnotatedDeclaredType, AnnotatedExecutableType> getFnInterfaceFromTree(Tree tree) {

        // Functional interface
        AnnotatedDeclaredType functionalInterfaceType = getFunctionalInterfaceType(tree);
        makeGroundTargetType(functionalInterfaceType, (DeclaredType) TreeUtils.typeOf(tree));

        // Functional method
        Element fnElement = TreeUtils.findFunction(tree, processingEnv);

        // Function type
        AnnotatedExecutableType functionType =
                (AnnotatedExecutableType)
                        AnnotatedTypes.asMemberOf(types, this, functionalInterfaceType, fnElement);

        return Pair.of(functionalInterfaceType, functionType);
    }

    /**
     * Get the AnnotatedDeclaredType for the FunctionalInterface from assignment context of the
     * method reference or lambda expression which may be a variable assignment, a method call, or a
     * cast.
     *
     * <p>The assignment context is not always correct, so we must search up the AST. It will
     * recursively search for lambdas nested in lambdas.
     *
     * @param tree the tree of the lambda or method reference
     * @return the functional interface type
     */
    private AnnotatedDeclaredType getFunctionalInterfaceType(Tree tree) {

        Tree parentTree = getPath(tree).getParentPath().getLeaf();
        switch (parentTree.getKind()) {
            case PARENTHESIZED:
                return getFunctionalInterfaceType(parentTree);

            case TYPE_CAST:
                TypeCastTree cast = (TypeCastTree) parentTree;
                assert isFunctionalInterface(
                        trees.getTypeMirror(getPath(cast.getType())), parentTree, tree);
                AnnotatedTypeMirror castATM = getAnnotatedType(cast.getType());
                if (castATM.getKind() == TypeKind.INTERSECTION) {
                    AnnotatedIntersectionType itype = (AnnotatedIntersectionType) castATM;
                    for (AnnotatedTypeMirror t : itype.directSuperTypes()) {
                        if (TypesUtils.isFunctionalInterface(
                                t.getUnderlyingType(), getProcessingEnv())) {
                            return (AnnotatedDeclaredType) t;
                        }
                    }
                    // We should never reach here: isFunctionalInterface performs the same check
                    // and would have raised an error already.
                    throw new BugInCF(
                            String.format(
                                    "Expected the type of a cast tree in an assignment context to contain a functional interface bound. "
                                            + "Found type: %s for tree: %s in lambda tree: %s",
                                    castATM, cast, tree));
                }
                return (AnnotatedDeclaredType) castATM;

            case NEW_CLASS:
                NewClassTree newClass = (NewClassTree) parentTree;
                int indexOfLambda = newClass.getArguments().indexOf(tree);
                ParameterizedExecutableType con = this.constructorFromUse(newClass);
                AnnotatedTypeMirror constructorParam =
                        AnnotatedTypes.getAnnotatedTypeMirrorOfParameter(
                                con.executableType, indexOfLambda);
                assert isFunctionalInterface(
                        constructorParam.getUnderlyingType(), parentTree, tree);
                return (AnnotatedDeclaredType) constructorParam;

            case NEW_ARRAY:
                NewArrayTree newArray = (NewArrayTree) parentTree;
                AnnotatedArrayType newArrayATM = getAnnotatedType(newArray);
                AnnotatedTypeMirror elementATM = newArrayATM.getComponentType();
                assert isFunctionalInterface(elementATM.getUnderlyingType(), parentTree, tree);
                return (AnnotatedDeclaredType) elementATM;

            case METHOD_INVOCATION:
                MethodInvocationTree method = (MethodInvocationTree) parentTree;
                int index = method.getArguments().indexOf(tree);
                ParameterizedExecutableType exe = this.methodFromUse(method);
                AnnotatedTypeMirror param =
                        AnnotatedTypes.getAnnotatedTypeMirrorOfParameter(exe.executableType, index);
                if (param.getKind() == TypeKind.WILDCARD) {
                    // param is an uninferred wildcard.
                    TypeMirror typeMirror = TreeUtils.typeOf(tree);
                    param = AnnotatedTypeMirror.createType(typeMirror, this, false);
                    addDefaultAnnotations(param);
                }
                assert isFunctionalInterface(param.getUnderlyingType(), parentTree, tree);
                return (AnnotatedDeclaredType) param;

            case VARIABLE:
                VariableTree varTree = (VariableTree) parentTree;
                assert isFunctionalInterface(TreeUtils.typeOf(varTree), parentTree, tree);
                return (AnnotatedDeclaredType) getAnnotatedType(varTree.getType());

            case ASSIGNMENT:
                AssignmentTree assignmentTree = (AssignmentTree) parentTree;
                assert isFunctionalInterface(TreeUtils.typeOf(assignmentTree), parentTree, tree);
                return (AnnotatedDeclaredType) getAnnotatedType(assignmentTree.getVariable());

            case RETURN:
                Tree enclosing =
                        TreeUtils.enclosingOfKind(
                                getPath(parentTree),
                                new HashSet<>(
                                        Arrays.asList(
                                                Tree.Kind.METHOD, Tree.Kind.LAMBDA_EXPRESSION)));

                if (enclosing.getKind() == Tree.Kind.METHOD) {
                    MethodTree enclosingMethod = (MethodTree) enclosing;
                    return (AnnotatedDeclaredType)
                            getAnnotatedType(enclosingMethod.getReturnType());
                } else {
                    LambdaExpressionTree enclosingLambda = (LambdaExpressionTree) enclosing;
                    Pair<AnnotatedDeclaredType, AnnotatedExecutableType> result =
                            getFnInterfaceFromTree(enclosingLambda);
                    AnnotatedExecutableType methodExe = result.second;
                    return (AnnotatedDeclaredType) methodExe.getReturnType();
                }

            case LAMBDA_EXPRESSION:
                LambdaExpressionTree enclosingLambda = (LambdaExpressionTree) parentTree;
                Pair<AnnotatedDeclaredType, AnnotatedExecutableType> result =
                        getFnInterfaceFromTree(enclosingLambda);
                AnnotatedExecutableType methodExe = result.second;
                return (AnnotatedDeclaredType) methodExe.getReturnType();

            case CONDITIONAL_EXPRESSION:
                ConditionalExpressionTree conditionalExpressionTree =
                        (ConditionalExpressionTree) parentTree;
                final AnnotatedTypeMirror falseType =
                        getAnnotatedType(conditionalExpressionTree.getFalseExpression());
                final AnnotatedTypeMirror trueType =
                        getAnnotatedType(conditionalExpressionTree.getTrueExpression());

                // Known cases where we must use LUB because falseType/trueType will not be equal:
                // a) when one of the types is a type variable that extends a functional interface
                //    or extends a type variable that extends a functional interface
                // b) When one of the two sides of the expression is a reference to a sub-interface.
                //   e.g.   interface ConsumeStr {
                //              public void consume(String s)
                //          }
                //          interface SubConsumer extends ConsumeStr {
                //              default void someOtherMethod() { ... }
                //          }
                //   SubConsumer s = ...;
                //   ConsumeStr stringConsumer = (someCondition) ? s : System.out::println;
                AnnotatedTypeMirror conditionalType =
                        AnnotatedTypes.leastUpperBound(this, trueType, falseType);
                assert isFunctionalInterface(conditionalType.getUnderlyingType(), parentTree, tree);
                return (AnnotatedDeclaredType) conditionalType;

            default:
                throw new BugInCF(
                        "Could not find functional interface from assignment context. "
                                + "Unexpected tree type: "
                                + parentTree.getKind()
                                + " For lambda tree: "
                                + tree);
        }
    }

    private boolean isFunctionalInterface(TypeMirror typeMirror, Tree contextTree, Tree tree) {
        if (typeMirror.getKind() == TypeKind.WILDCARD) {
            // Ignore wildcards, because they are uninferred type arguments.
            return true;
        }
        Type type = (Type) typeMirror;

        if (!TypesUtils.isFunctionalInterface(type, processingEnv)) {
            if (type.getKind() == TypeKind.INTERSECTION) {
                IntersectionType itype = (IntersectionType) type;
                for (TypeMirror t : itype.getBounds()) {
                    if (TypesUtils.isFunctionalInterface(t, processingEnv)) {
                        // As long as any of the bounds is a functional interface
                        // we should be fine.
                        return true;
                    }
                }
            }
            throw new BugInCF(
                    String.format(
                            "Expected the type of %s tree in assignment context to be a functional interface. "
                                    + "Found type: %s for tree: %s in lambda tree: %s",
                            contextTree.getKind(), type, contextTree, tree));
        }
        return true;
    }

    /**
     * Create the ground target type of the functional interface.
     *
     * <p>Basically, it replaces the wildcards with their bounds doing a capture conversion like glb
     * for extends bounds.
     *
     * @see "JLS 9.9"
     * @param functionalType the functional interface type
     * @param groundTargetJavaType the Java type as found by javac
     */
    private void makeGroundTargetType(
            AnnotatedDeclaredType functionalType, DeclaredType groundTargetJavaType) {
        if (functionalType.getTypeArguments().isEmpty()) {
            return;
        }

        List<AnnotatedTypeParameterBounds> bounds =
                this.typeVariablesFromUse(
                        functionalType,
                        (TypeElement) functionalType.getUnderlyingType().asElement());

        List<AnnotatedTypeMirror> newTypeArguments =
                new ArrayList<>(functionalType.getTypeArguments());
        boolean sizesDiffer =
                functionalType.getTypeArguments().size()
                        != groundTargetJavaType.getTypeArguments().size();

        for (int i = 0; i < functionalType.getTypeArguments().size(); i++) {
            AnnotatedTypeMirror argType = functionalType.getTypeArguments().get(i);
            if (argType.getKind() == TypeKind.WILDCARD) {
                AnnotatedWildcardType wildcardType = (AnnotatedWildcardType) argType;

                TypeMirror wildcardUbType = wildcardType.getExtendsBound().getUnderlyingType();

                if (wildcardType.isUninferredTypeArgument()) {
                    // Keep the uninferred type so that it is ignored by later subtyping and
                    // containment checks.
                    newTypeArguments.set(i, wildcardType);
                } else if (isExtendsWildcard(wildcardType)) {
                    TypeMirror correctArgType;
                    if (sizesDiffer) {
                        // The java type is raw.
                        TypeMirror typeParamUbType =
                                bounds.get(i).getUpperBound().getUnderlyingType();
                        correctArgType =
                                TypesUtils.greatestLowerBound(
                                        typeParamUbType,
                                        wildcardUbType,
                                        this.checker.getProcessingEnvironment());
                    } else {
                        correctArgType = groundTargetJavaType.getTypeArguments().get(i);
                    }

                    final AnnotatedTypeMirror newArg;
                    if (types.isSameType(wildcardUbType, correctArgType)) {
                        newArg = wildcardType.getExtendsBound().deepCopy();
                    } else if (correctArgType.getKind() == TypeKind.TYPEVAR) {
                        newArg = this.toAnnotatedType(correctArgType, false);
                        AnnotatedTypeVariable newArgAsTypeVar = (AnnotatedTypeVariable) newArg;
                        newArgAsTypeVar
                                .getUpperBound()
                                .replaceAnnotations(
                                        wildcardType.getExtendsBound().getAnnotations());
                        newArgAsTypeVar
                                .getLowerBound()
                                .replaceAnnotations(wildcardType.getSuperBound().getAnnotations());
                    } else {
                        newArg = this.toAnnotatedType(correctArgType, false);
                        newArg.replaceAnnotations(wildcardType.getExtendsBound().getAnnotations());
                    }
                    newTypeArguments.set(i, newArg);
                } else {
                    newTypeArguments.set(i, wildcardType.getSuperBound());
                }
            }
        }
        functionalType.setTypeArguments(newTypeArguments);

        // When the groundTargetJavaType is different from the underlying type of functionalType,
        // only the main annotations are copied.  Add default annotations in places without
        // annotations.
        addDefaultAnnotations(functionalType);
    }

    /**
     * Check that a wildcard is an extends wildcard.
     *
     * @param awt the wildcard type
     * @return true if awt is an extends wildcard
     */
    private boolean isExtendsWildcard(AnnotatedWildcardType awt) {
        return awt.getUnderlyingType().getSuperBound() == null;
    }

    /** Accessor for the element utilities. */
    public Elements getElementUtils() {
        return this.elements;
    }

    /** Accessor for the tree utilities. */
    public Trees getTreeUtils() {
        return this.trees;
    }

    /** Accessor for the processing environment. */
    public ProcessingEnvironment getProcessingEnv() {
        return this.processingEnv;
    }

    /** Accessor for the {@link CFContext}. */
    public CFContext getContext() {
        return checker;
    }
}<|MERGE_RESOLUTION|>--- conflicted
+++ resolved
@@ -99,7 +99,6 @@
 import org.checkerframework.framework.util.MultiGraphQualifierHierarchy.MultiGraphFactory;
 import org.checkerframework.framework.util.TreePathCacher;
 import org.checkerframework.framework.util.typeinference.DefaultTypeArgumentInference;
-import org.checkerframework.framework.util.typeinference.TypeArgInferenceUtil;
 import org.checkerframework.framework.util.typeinference.TypeArgumentInference;
 import org.checkerframework.javacutil.AnnotationBuilder;
 import org.checkerframework.javacutil.AnnotationProvider;
@@ -2297,23 +2296,8 @@
                 if (ctx != null) {
                     AnnotatedTypeMirror ctxtype = ctx.second;
                     fromNewClassContextHelper(type, ctxtype);
-<<<<<<< HEAD
-                } else {
-                    TreePath p = getPath(newClassTree);
-                    AnnotatedTypeMirror ctxtype = TypeArgInferenceUtil.assignedTo(this, p);
-                    if (ctxtype != null) {
-                        fromNewClassContextHelper(type, ctxtype);
-                    } else {
-                        // give up trying and set to raw.
-                        type.setWasRaw();
-                    }
                 }
             }
-
-=======
-                }
-            }
->>>>>>> 8a6387ff
             AnnotatedDeclaredType fromTypeTree =
                     (AnnotatedDeclaredType)
                             TypeFromTree.fromTypeTree(this, newClassTree.getIdentifier());
