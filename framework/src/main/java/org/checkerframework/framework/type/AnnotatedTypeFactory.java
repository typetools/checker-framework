--- conflicted
+++ resolved
@@ -2221,11 +2221,6 @@
   /**
    * Apply capture conversion to the type arguments of a method invocation.
    *
-<<<<<<< HEAD
-   * @param typeVarMapping mapping from type variable to its argument
-   * @param declTypeVar list of type variable declarations
-   * @return a mapping form type variable to its captured type argument
-=======
    * @param typeVarMapping mapping from type variable in the method declaration to the corresponding
    *     type argument at the method invocation
    * @param declTypeVar list of type variable declarations
@@ -2233,7 +2228,6 @@
    *     For a non-wildcard, Capture conversion is the identity. Its keys are the same as in {@code
    *     typeVarMapping}, and the values are their captures (capture conversion may be the
    *     identity).
->>>>>>> a234980f
    */
   private Map<TypeVariable, AnnotatedTypeMirror> captureMethodTypeArgs(
       Map<TypeVariable, AnnotatedTypeMirror> typeVarMapping,
@@ -2244,10 +2238,7 @@
     for (AnnotatedTypeVariable t : declTypeVar) {
       typeParameter.put(t.getUnderlyingType(), t);
     }
-<<<<<<< HEAD
-=======
     // `newTypeVarMapping` is the result of this method.
->>>>>>> a234980f
     Map<TypeVariable, AnnotatedTypeMirror> newTypeVarMapping = new HashMap<>();
     Map<TypeVariable, AnnotatedTypeVariable> capturedTypeMapping = new HashMap<>();
     for (Map.Entry<TypeVariable, AnnotatedTypeMirror> entry : typeVarMapping.entrySet()) {
@@ -4637,11 +4628,7 @@
    *   <li>{@code typeMirror} must have a captured type as a type argument.
    * </ul>
    *
-<<<<<<< HEAD
-   * @param type annotated type to capture
-=======
    * @param type annotated type that might need to be captured
->>>>>>> a234980f
    * @param typeMirror underlying Java type
    * @return true if {@code type} should be captured
    */
@@ -4689,11 +4676,7 @@
    * <p>Capture conversion is the process of converting wildcards in a generic type to fresh type
    * variables. See <a
    * href="https://docs.oracle.com/javase/specs/jls/se11/html/jls-5.html#jls-5.1.10">JLS 5.1.10</a>
-<<<<<<< HEAD
-   * for all the details.
-=======
    * for details.
->>>>>>> a234980f
    *
    * <p>If {@code type} is not a declared type or if it does not have any wildcard type arguments,
    * this method returns {@code type}.
@@ -4712,11 +4695,7 @@
    * <p>Capture conversion is the process of converting wildcards in a generic type to fresh type
    * variables. See <a
    * href="https://docs.oracle.com/javase/specs/jls/se11/html/jls-5.html#jls-5.1.10">JLS 5.1.10</a>
-<<<<<<< HEAD
-   * for all the details.
-=======
    * for details.
->>>>>>> a234980f
    *
    * <p>If {@code type} is not a declared type or if it does not have any wildcard type arguments,
    * this method returns {@code type}.
@@ -4765,10 +4744,7 @@
     Map<TypeVariable, AnnotatedTypeMirror> typeVariableMapping = new HashMap<>();
     // A mapping from the captured type to the annotated captured type.
     Map<TypeVariable, AnnotatedTypeVariable> capturedTypeMapping = new HashMap<>();
-<<<<<<< HEAD
-=======
     // `newTypeArgs` will be the type arguments of the result of this method.
->>>>>>> a234980f
     List<AnnotatedTypeMirror> newTypeArgs = new ArrayList<>();
     for (int i = 0; i < typeDeclaration.getTypeArguments().size(); i++) {
       TypeVariable typeVarTypeMirror =
@@ -4844,13 +4820,8 @@
 
   /**
    * Copy the non-wildcard type args from {@code uncapturedType} to {@code captureType}. Also,
-<<<<<<< HEAD
-   * ensure that type variables in {@code capturedType} are the same object when they are refer to
-   * the same type variable.
-=======
    * ensure that type variables in {@code capturedType} are the same object when they refer to the
    * same type variable.
->>>>>>> a234980f
    *
    * <p>To use, Call {@code #copy(AnnotatedDeclaredType, AnnotatedDeclaredType)} rather than a visit
    * method.
