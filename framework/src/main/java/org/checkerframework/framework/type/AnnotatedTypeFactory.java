--- conflicted
+++ resolved
@@ -1020,15 +1020,9 @@
     }
 
     @Override
-<<<<<<< HEAD
-    public AnnotationMirror getAnnotationMirror(Tree tree, Class<? extends Annotation> target) {
-        AnnotationMirror mirror = AnnotationBuilder.fromClassNonsense(elements, target);
-        if (isSupportedQualifier(mirror)) {
-=======
     public @Nullable AnnotationMirror getAnnotationMirror(
             Tree tree, Class<? extends Annotation> target) {
         if (isSupportedQualifier(target)) {
->>>>>>> 3ce0ab57
             AnnotatedTypeMirror atm = getAnnotatedType(tree);
             return atm.getAnnotation(target);
         }
