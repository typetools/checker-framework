package org.checkerframework.framework.type;

// The imports from com.sun are all @jdk.Exported and therefore somewhat safe to use.
// Try to avoid using non-@jdk.Exported classes.

import com.sun.source.tree.AnnotationTree;
import com.sun.source.tree.AssignmentTree;
import com.sun.source.tree.BinaryTree;
import com.sun.source.tree.ClassTree;
import com.sun.source.tree.CompilationUnitTree;
import com.sun.source.tree.CompoundAssignmentTree;
import com.sun.source.tree.ConditionalExpressionTree;
import com.sun.source.tree.ExpressionTree;
import com.sun.source.tree.LambdaExpressionTree;
import com.sun.source.tree.MemberReferenceTree;
import com.sun.source.tree.MethodInvocationTree;
import com.sun.source.tree.MethodTree;
import com.sun.source.tree.NewArrayTree;
import com.sun.source.tree.NewClassTree;
import com.sun.source.tree.ReturnTree;
import com.sun.source.tree.Tree;
import com.sun.source.tree.Tree.Kind;
import com.sun.source.tree.TypeCastTree;
import com.sun.source.tree.VariableTree;
import com.sun.source.util.TreePath;
import com.sun.source.util.Trees;
import com.sun.tools.javac.code.Type;
import com.sun.tools.javac.processing.JavacProcessingEnvironment;
import com.sun.tools.javac.util.Options;
import java.io.BufferedReader;
import java.io.File;
import java.io.IOException;
import java.io.InputStreamReader;
import java.lang.annotation.Annotation;
import java.lang.annotation.ElementType;
import java.lang.annotation.Inherited;
import java.lang.annotation.Target;
import java.net.URL;
import java.util.ArrayList;
import java.util.Arrays;
import java.util.Collection;
import java.util.Collections;
import java.util.EnumSet;
import java.util.Enumeration;
import java.util.HashMap;
import java.util.HashSet;
import java.util.IdentityHashMap;
import java.util.List;
import java.util.Map;
import java.util.Set;
import java.util.StringJoiner;
import java.util.regex.Matcher;
import java.util.regex.Pattern;
import java.util.stream.Collectors;
import javax.annotation.processing.ProcessingEnvironment;
import javax.lang.model.element.AnnotationMirror;
import javax.lang.model.element.Element;
import javax.lang.model.element.ElementKind;
import javax.lang.model.element.ExecutableElement;
import javax.lang.model.element.Name;
import javax.lang.model.element.PackageElement;
import javax.lang.model.element.TypeElement;
import javax.lang.model.element.VariableElement;
import javax.lang.model.type.DeclaredType;
import javax.lang.model.type.IntersectionType;
import javax.lang.model.type.PrimitiveType;
import javax.lang.model.type.TypeKind;
import javax.lang.model.type.TypeMirror;
import javax.lang.model.type.TypeVariable;
import javax.lang.model.type.WildcardType;
import javax.lang.model.util.Elements;
import javax.lang.model.util.Types;
import javax.tools.Diagnostic;
import org.checkerframework.afu.scenelib.el.AMethod;
import org.checkerframework.afu.scenelib.el.ATypeElement;
import org.checkerframework.checker.interning.qual.FindDistinct;
import org.checkerframework.checker.interning.qual.InternedDistinct;
import org.checkerframework.checker.nullness.qual.MonotonicNonNull;
import org.checkerframework.checker.nullness.qual.Nullable;
import org.checkerframework.checker.signature.qual.CanonicalName;
import org.checkerframework.checker.signature.qual.FullyQualifiedName;
import org.checkerframework.common.basetype.BaseTypeChecker;
import org.checkerframework.common.basetype.BaseTypeVisitor;
import org.checkerframework.common.reflection.DefaultReflectionResolver;
import org.checkerframework.common.reflection.MethodValAnnotatedTypeFactory;
import org.checkerframework.common.reflection.MethodValChecker;
import org.checkerframework.common.reflection.ReflectionResolver;
import org.checkerframework.common.reflection.qual.MethodVal;
import org.checkerframework.common.wholeprograminference.WholeProgramInference;
import org.checkerframework.common.wholeprograminference.WholeProgramInferenceImplementation;
import org.checkerframework.common.wholeprograminference.WholeProgramInferenceJavaParserStorage;
import org.checkerframework.common.wholeprograminference.WholeProgramInferenceScenesStorage;
import org.checkerframework.dataflow.qual.SideEffectFree;
import org.checkerframework.framework.qual.AnnotatedFor;
import org.checkerframework.framework.qual.EnsuresQualifier;
import org.checkerframework.framework.qual.EnsuresQualifierIf;
import org.checkerframework.framework.qual.FieldInvariant;
import org.checkerframework.framework.qual.FromStubFile;
import org.checkerframework.framework.qual.HasQualifierParameter;
import org.checkerframework.framework.qual.InheritedAnnotation;
import org.checkerframework.framework.qual.NoQualifierParameter;
import org.checkerframework.framework.qual.RequiresQualifier;
import org.checkerframework.framework.source.SourceChecker;
import org.checkerframework.framework.stub.AnnotationFileElementTypes;
import org.checkerframework.framework.type.AnnotatedTypeMirror.AnnotatedArrayType;
import org.checkerframework.framework.type.AnnotatedTypeMirror.AnnotatedDeclaredType;
import org.checkerframework.framework.type.AnnotatedTypeMirror.AnnotatedExecutableType;
import org.checkerframework.framework.type.AnnotatedTypeMirror.AnnotatedIntersectionType;
import org.checkerframework.framework.type.AnnotatedTypeMirror.AnnotatedNullType;
import org.checkerframework.framework.type.AnnotatedTypeMirror.AnnotatedPrimitiveType;
import org.checkerframework.framework.type.AnnotatedTypeMirror.AnnotatedTypeVariable;
import org.checkerframework.framework.type.AnnotatedTypeMirror.AnnotatedWildcardType;
import org.checkerframework.framework.type.visitor.AnnotatedTypeCombiner;
import org.checkerframework.framework.type.visitor.SimpleAnnotatedTypeScanner;
import org.checkerframework.framework.util.AnnotatedTypes;
import org.checkerframework.framework.util.AnnotationMirrorSet;
import org.checkerframework.framework.util.CheckerMain;
import org.checkerframework.framework.util.FieldInvariants;
import org.checkerframework.framework.util.TreePathCacher;
import org.checkerframework.framework.util.TypeInformationPresenter;
import org.checkerframework.framework.util.typeinference.DefaultTypeArgumentInference;
import org.checkerframework.framework.util.typeinference.TypeArgInferenceUtil;
import org.checkerframework.framework.util.typeinference.TypeArgumentInference;
import org.checkerframework.javacutil.AnnotationBuilder;
import org.checkerframework.javacutil.AnnotationFormatter;
import org.checkerframework.javacutil.AnnotationProvider;
import org.checkerframework.javacutil.AnnotationUtils;
import org.checkerframework.javacutil.BugInCF;
import org.checkerframework.javacutil.CollectionUtils;
import org.checkerframework.javacutil.DefaultAnnotationFormatter;
import org.checkerframework.javacutil.ElementUtils;
import org.checkerframework.javacutil.Pair;
import org.checkerframework.javacutil.TreePathUtil;
import org.checkerframework.javacutil.TreeUtils;
import org.checkerframework.javacutil.TypeAnnotationUtils;
import org.checkerframework.javacutil.TypeKindUtils;
import org.checkerframework.javacutil.TypeSystemError;
import org.checkerframework.javacutil.TypesUtils;
import org.checkerframework.javacutil.UserError;
import org.checkerframework.javacutil.trees.DetachedVarSymbol;
import org.plumelib.util.CollectionsPlume;
import org.plumelib.util.ImmutableTypes;
import org.plumelib.util.StringsPlume;

/**
 * The methods of this class take an element or AST node, and return the annotated type as an {@link
 * AnnotatedTypeMirror}. The methods are:
 *
 * <ul>
 *   <li>{@link #getAnnotatedType(ClassTree)}
 *   <li>{@link #getAnnotatedType(MethodTree)}
 *   <li>{@link #getAnnotatedType(Tree)}
 *   <li>{@link #getAnnotatedTypeFromTypeTree(Tree)}
 *   <li>{@link #getAnnotatedType(TypeElement)}
 *   <li>{@link #getAnnotatedType(ExecutableElement)}
 *   <li>{@link #getAnnotatedType(Element)}
 * </ul>
 *
 * This implementation only adds qualifiers explicitly specified by the programmer. Subclasses
 * override {@link #addComputedTypeAnnotations} to add defaults, flow-sensitive refinement, and
 * type-system-specific rules.
 *
 * <p>Unless otherwise indicated, each public method in this class returns a "fully annotated" type,
 * which is one that has an annotation in all positions.
 *
 * <p>Type system checker writers may need to subclass this class, to add default qualifiers
 * according to the type system semantics. Subclasses should especially override {@link
 * #addComputedTypeAnnotations(Element, AnnotatedTypeMirror)} and {@link
 * #addComputedTypeAnnotations(Tree, AnnotatedTypeMirror)} to handle default annotations. (Also,
 * {@link #addDefaultAnnotations(AnnotatedTypeMirror)} adds annotations, but that method is a
 * workaround for <a href="https://github.com/typetools/checker-framework/issues/979">Issue
 * 979</a>.)
 *
 * @checker_framework.manual #creating-a-checker How to write a checker plug-in
 */
public class AnnotatedTypeFactory implements AnnotationProvider {

  /** Whether to print verbose debugging messages about stub files. */
  private final boolean debugStubParser;

  /** The {@link Trees} instance to use for tree node path finding. */
  protected final Trees trees;

  /** Optional! The AST of the source file being operated on. */
  // TODO: when should root be null? What are the use cases?
  // None of the existing test checkers has a null root.
  // Should not be modified between calls to "visit".
  protected @Nullable CompilationUnitTree root;

  /** The processing environment to use for accessing compiler internals. */
  protected final ProcessingEnvironment processingEnv;

  /** Utility class for working with {@link Element}s. */
  protected final Elements elements;

  /** Utility class for working with {@link TypeMirror}s. */
  public final Types types;

  /**
   * A TreePath to the current tree that an external "visitor" is visiting. The visitor is either a
   * subclass of {@link BaseTypeVisitor} or {@link
   * org.checkerframework.framework.flow.CFAbstractTransfer}.
   */
  private @Nullable TreePath visitorTreePath;

  // These variables cannot be static because they depend on the ProcessingEnvironment.
  /** The AnnotatedFor.value argument/element. */
  private final ExecutableElement annotatedForValueElement;
  /** The EnsuresQualifier.expression field/element. */
  final ExecutableElement ensuresQualifierExpressionElement;
  /** The EnsuresQualifier.List.value field/element. */
  final ExecutableElement ensuresQualifierListValueElement;
  /** The EnsuresQualifierIf.expression field/element. */
  final ExecutableElement ensuresQualifierIfExpressionElement;
  /** The EnsuresQualifierIf.result argument/element. */
  final ExecutableElement ensuresQualifierIfResultElement;
  /** The EnsuresQualifierIf.List.value field/element. */
  final ExecutableElement ensuresQualifierIfListValueElement;
  /** The FieldInvariant.field argument/element. */
  private final ExecutableElement fieldInvariantFieldElement;
  /** The FieldInvariant.qualifier argument/element. */
  private final ExecutableElement fieldInvariantQualifierElement;
  /** The HasQualifierParameter.value field/element. */
  private final ExecutableElement hasQualifierParameterValueElement;
  /** The MethodVal.className argument/element. */
  public final ExecutableElement methodValClassNameElement;
  /** The MethodVal.methodName argument/element. */
  public final ExecutableElement methodValMethodNameElement;
  /** The MethodVal.params argument/element. */
  public final ExecutableElement methodValParamsElement;
  /** The NoQualifierParameter.value field/element. */
  private final ExecutableElement noQualifierParameterValueElement;
  /** The RequiresQualifier.expression field/element. */
  final ExecutableElement requiresQualifierExpressionElement;
  /** The RequiresQualifier.List.value field/element. */
  final ExecutableElement requiresQualifierListValueElement;

  /** The RequiresQualifier type. */
  final TypeMirror requiresQualifierTM;
  /** The RequiresQualifier.List type. */
  final TypeMirror requiresQualifierListTM;
  /** The EnsuresQualifier type. */
  final TypeMirror ensuresQualifierTM;
  /** The EnsuresQualifier.List type. */
  final TypeMirror ensuresQualifierListTM;
  /** The EnsuresQualifierIf type. */
  final TypeMirror ensuresQualifierIfTM;
  /** The EnsuresQualifierIf.List type. */
  final TypeMirror ensuresQualifierIfListTM;

  /**
   * ===== postInit initialized fields ==== Note: qualHierarchy and typeHierarchy are both
   * initialized in the postInit.
   *
   * @see #postInit() This means, they cannot be final and cannot be referred to in any subclass
   *     constructor or method until after postInit is called
   */

  /** Represent the annotation relations. */
  protected QualifierHierarchy qualHierarchy;

  /** Represent the type relations. */
  protected TypeHierarchy typeHierarchy;

  /** Performs whole-program inference. If null, whole-program inference is disabled. */
  private final @Nullable WholeProgramInference wholeProgramInference;

  /**
   * This formatter is used for converting AnnotatedTypeMirrors to Strings. This formatter will be
   * used by all AnnotatedTypeMirrors created by this factory in their toString methods.
   */
  protected final AnnotatedTypeFormatter typeFormatter;

  /**
   * Annotation formatter is used to format AnnotationMirrors. It is primarily used by SourceChecker
   * when generating error messages.
   */
  private final AnnotationFormatter annotationFormatter;

  /** Holds the qualifier upper bounds for type uses. */
  protected QualifierUpperBounds qualifierUpperBounds;

  /**
   * Provides utility method to substitute arguments for their type variables. Field should be
   * final, but can only be set in postInit, because subtypes might need other state to be
   * initialized first.
   */
  protected TypeVariableSubstitutor typeVarSubstitutor;

  /** Provides utility method to infer type arguments. */
  protected TypeArgumentInference typeArgumentInference;

  /**
   * Caches the supported type qualifier classes. Call {@link #getSupportedTypeQualifiers()} instead
   * of using this field directly, as it may not have been initialized.
   */
  private final Set<Class<? extends Annotation>> supportedQuals;

  /**
   * Caches the fully-qualified names of the classes in {@link #supportedQuals}. Call {@link
   * #getSupportedTypeQualifierNames()} instead of using this field directly, as it may not have
   * been initialized.
   */
  private final Set<@CanonicalName String> supportedQualNames;

  /** Parses stub files and stores annotations on public elements from stub files. */
  public final AnnotationFileElementTypes stubTypes;

  /** Parses ajava files and stores annotations on public elements from ajava files. */
  public final AnnotationFileElementTypes ajavaTypes;

  /**
   * If type checking a Java file, stores annotations read from an ajava file for that class if one
   * exists. Unlike {@link #ajavaTypes}, which only stores annotations on public elements, this
   * stores annotations on all element locations such as in anonymous class bodies.
   */
  public @Nullable AnnotationFileElementTypes currentFileAjavaTypes;

  /**
   * A cache used to store elements whose declaration annotations have already been stored by
   * calling the method {@link #getDeclAnnotations(Element)}.
   */
  private final Map<Element, Set<AnnotationMirror>> cacheDeclAnnos;

  /**
   * A set containing declaration annotations that should be inherited. A declaration annotation
   * will be inherited if it is in this set, or if it has the meta-annotation @InheritedAnnotation.
   */
  private final Set<AnnotationMirror> inheritedAnnotations = AnnotationUtils.createAnnotationSet();

  /** The checker to use for option handling and resource management. */
  protected final BaseTypeChecker checker;

  /** Map keys are canonical names of aliased annotations. */
  private final Map<@FullyQualifiedName String, Alias> aliases = new HashMap<>();
  /**
   * Scans all parts of the {@link AnnotatedTypeMirror} so that all of its fields are initialized.
   */
  private final SimpleAnnotatedTypeScanner<Void, Void> atmInitializer =
      new SimpleAnnotatedTypeScanner<>((type1, q) -> null);

  /**
   * True if all methods should be assumed to be @SideEffectFree, for the purposes of
   * org.checkerframework.dataflow analysis.
   */
  private final boolean assumeSideEffectFree;

  /**
   * Initializes all fields of {@code type}.
   *
   * @param type annotated type mirror
   */
  public void initializeAtm(AnnotatedTypeMirror type) {
    atmInitializer.visit(type);
  }

  /**
   * Information about one annotation alias.
   *
   * <p>The information is either an AnotationMirror that can be used directly, or information for a
   * builder (name and fields not to copy); see checkRep.
   */
  private static class Alias {
    /** The canonical annotation (or null if copyElements == true). */
    AnnotationMirror canonical;
    /** Whether elements should be copied over when translating to the canonical annotation. */
    boolean copyElements;
    /** The canonical annotation name (or null if copyElements == false). */
    @CanonicalName String canonicalName;
    /** Which elements should not be copied over (or null if copyElements == false). */
    String[] ignorableElements;

    /**
     * Create an Alias with the given components.
     *
     * @param aliasName the alias name; only used for debugging
     * @param canonical the canonical annotation
     * @param copyElements whether elements should be copied over when translating to the canonical
     *     annotation
     * @param canonicalName the canonical annotation name (or null if copyElements == false)
     * @param ignorableElements elements that should not be copied over
     */
    Alias(
        String aliasName,
        AnnotationMirror canonical,
        boolean copyElements,
        @CanonicalName String canonicalName,
        String[] ignorableElements) {
      this.canonical = canonical;
      this.copyElements = copyElements;
      this.canonicalName = canonicalName;
      this.ignorableElements = ignorableElements;
      checkRep(aliasName);
    }

    /**
     * Throw an exception if this object is malformed.
     *
     * @param aliasName the alias name; only used for diagnostic messages
     */
    void checkRep(String aliasName) {
      if (copyElements) {
        if (!(canonical == null && canonicalName != null && ignorableElements != null)) {
          throw new BugInCF(
              "Bad Alias for %s: [canonical=%s] copyElements=%s canonicalName=%s"
                  + " ignorableElements=%s",
              aliasName, canonical, copyElements, canonicalName, ignorableElements);
        }
      } else {
        if (!(canonical != null && canonicalName == null && ignorableElements == null)) {
          throw new BugInCF(
              "Bad Alias for %s: canonical=%s copyElements=%s [canonicalName=%s"
                  + " ignorableElements=%s]",
              aliasName, canonical, copyElements, canonicalName, ignorableElements);
        }
      }
    }
  }

  /**
   * A map from the class of an annotation to the set of classes for annotations with the same
   * meaning, as well as the annotation mirror that should be used.
   */
  private final Map<
          Class<? extends Annotation>, Pair<AnnotationMirror, Set<Class<? extends Annotation>>>>
      declAliases = new HashMap<>();

  /** Unique ID counter; for debugging purposes. */
  private static int uidCounter = 0;

  /** Unique ID of the current object; for debugging purposes. */
  public final int uid;

  /**
   * Object that is used to resolve reflective method calls, if reflection resolution is turned on.
   */
  protected ReflectionResolver reflectionResolver;

  /** This loads type annotation classes via reflective lookup. */
  protected AnnotationClassLoader loader;

  /**
   * Which whole-program inference output format to use, if doing whole-program inference. This
   * variable would be final, but it is not set unless WPI is enabled.
   */
  public WholeProgramInference.OutputFormat wpiOutputFormat;

  /**
   * Should results be cached? This means that ATM.deepCopy() will be called. ATM.deepCopy() used to
   * (and perhaps still does) side effect the ATM being copied. So setting this to false is not
   * equivalent to setting shouldReadCache to false.
   */
  public boolean shouldCache;

  /** Size of LRU cache if one isn't specified using the atfCacheSize option. */
  private static final int DEFAULT_CACHE_SIZE = 300;

  /** Mapping from a Tree to its annotated type; defaults have been applied. */
  private final Map<Tree, AnnotatedTypeMirror> classAndMethodTreeCache;

  /**
   * Mapping from an expression tree to its annotated type; before defaults are applied, just what
   * the programmer wrote.
   */
  protected final Map<Tree, AnnotatedTypeMirror> fromExpressionTreeCache;

  /**
   * Mapping from a member tree to its annotated type; before defaults are applied, just what the
   * programmer wrote.
   */
  protected final Map<Tree, AnnotatedTypeMirror> fromMemberTreeCache;

  /**
   * Mapping from a type tree to its annotated type; before defaults are applied, just what the
   * programmer wrote.
   */
  protected final Map<Tree, AnnotatedTypeMirror> fromTypeTreeCache;

  /**
   * Mapping from an Element to its annotated type; before defaults are applied, just what the
   * programmer wrote.
   */
  private final Map<Element, AnnotatedTypeMirror> elementCache;

  /** Mapping from an Element to the source Tree of the declaration. */
  private final Map<Element, Tree> elementToTreeCache;

  /** Mapping from a Tree to its TreePath. Shared between all instances. */
  private final TreePathCacher treePathCache;

  /** Mapping from CFG-generated trees to their enclosing elements. */
  protected final Map<Tree, Element> artificialTreeToEnclosingElementMap;

  /**
   * Whether to ignore uninferred type arguments. This is a temporary flag to work around Issue 979.
   */
  public final boolean ignoreUninferredTypeArguments;

  /** The Object.getClass method. */
  protected final ExecutableElement objectGetClass;

  /** Size of the annotationClassNames cache. */
  private static final int ANNOTATION_CACHE_SIZE = 500;

  /** Maps classes representing AnnotationMirrors to their canonical names. */
  private final Map<Class<? extends Annotation>, @CanonicalName String> annotationClassNames;

  /** An annotated type of the declaration of {@link Iterable} without any annotations. */
  private AnnotatedDeclaredType iterableDeclType;

  /**
   * If the option "lspTypeInfo" is defined, this presenter will report the type information of
   * every type-checked class. This information can be visualized by an editor/IDE that supports
   * LSP.
   */
  private final TypeInformationPresenter typeInformationPresenter;

  /**
   * Constructs a factory from the given {@link ProcessingEnvironment} instance and syntax tree
   * root. (These parameters are required so that the factory may conduct the appropriate
   * annotation-gathering analyses on certain tree types.)
   *
   * <p>Root can be {@code null} if the factory does not operate on trees.
   *
   * <p>A subclass must call postInit at the end of its constructor. postInit must be the last call
   * in the constructor or else types from stub files may not be created as expected.
   *
   * @param checker the {@link SourceChecker} to which this factory belongs
   * @throws IllegalArgumentException if either argument is {@code null}
   */
  public AnnotatedTypeFactory(BaseTypeChecker checker) {
    uid = ++uidCounter;
    this.processingEnv = checker.getProcessingEnvironment();
    // this.root = root;
    this.checker = checker;
    this.assumeSideEffectFree =
        checker.hasOption("assumeSideEffectFree") || checker.hasOption("assumePure");

    this.trees = Trees.instance(processingEnv);
    this.elements = processingEnv.getElementUtils();
    this.types = processingEnv.getTypeUtils();

    this.supportedQuals = new HashSet<>();
    this.supportedQualNames = new HashSet<>();
    this.stubTypes = new AnnotationFileElementTypes(this);
    this.ajavaTypes = new AnnotationFileElementTypes(this);
    this.currentFileAjavaTypes = null;

    this.cacheDeclAnnos = new HashMap<>();

    this.artificialTreeToEnclosingElementMap = new HashMap<>();
    // get the shared instance from the checker
    this.treePathCache = checker.getTreePathCacher();

    this.shouldCache = !checker.hasOption("atfDoNotCache");
    if (shouldCache) {
      int cacheSize = getCacheSize();
      this.classAndMethodTreeCache = CollectionUtils.createLRUCache(cacheSize);
      this.fromExpressionTreeCache = CollectionUtils.createLRUCache(cacheSize);
      this.fromMemberTreeCache = CollectionUtils.createLRUCache(cacheSize);
      this.fromTypeTreeCache = CollectionUtils.createLRUCache(cacheSize);
      this.elementCache = CollectionUtils.createLRUCache(cacheSize);
      this.elementToTreeCache = CollectionUtils.createLRUCache(cacheSize);
      this.annotationClassNames =
          Collections.synchronizedMap(CollectionUtils.createLRUCache(ANNOTATION_CACHE_SIZE));
    } else {
      this.classAndMethodTreeCache = null;
      this.fromExpressionTreeCache = null;
      this.fromMemberTreeCache = null;
      this.fromTypeTreeCache = null;
      this.elementCache = null;
      this.elementToTreeCache = null;
      this.annotationClassNames = null;
    }

    this.typeFormatter = createAnnotatedTypeFormatter();
    this.annotationFormatter = createAnnotationFormatter();

    if (checker.hasOption("lspTypeInfo")) {
      this.typeInformationPresenter = new TypeInformationPresenter(this);
    } else {
      this.typeInformationPresenter = null;
    }

    if (checker.hasOption("infer")) {
      checkInvalidOptionsInferSignatures();
      String inferArg = checker.getOption("infer");
      // No argument means "jaifs", for (temporary) backwards compatibility.
      if (inferArg == null) {
        inferArg = "jaifs";
      }
      switch (inferArg) {
        case "stubs":
          wpiOutputFormat = WholeProgramInference.OutputFormat.STUB;
          break;
        case "jaifs":
          wpiOutputFormat = WholeProgramInference.OutputFormat.JAIF;
          break;
        case "ajava":
          wpiOutputFormat = WholeProgramInference.OutputFormat.AJAVA;
          break;
        default:
          throw new UserError(
              "Bad argument -Ainfer="
                  + inferArg
                  + " should be one of: -Ainfer=jaifs, -Ainfer=stubs, -Ainfer=ajava");
      }
      boolean showWpiFailedInferences = checker.hasOption("showWpiFailedInferences");
      boolean inferOutputOriginal = checker.hasOption("inferOutputOriginal");
      if (inferOutputOriginal && wpiOutputFormat != WholeProgramInference.OutputFormat.AJAVA) {
        checker.message(
            Diagnostic.Kind.WARNING,
            "-AinferOutputOriginal only works with -Ainfer=ajava, so it is being ignored.");
      }
      if (wpiOutputFormat == WholeProgramInference.OutputFormat.AJAVA) {
        wholeProgramInference =
            new WholeProgramInferenceImplementation<AnnotatedTypeMirror>(
                this,
                new WholeProgramInferenceJavaParserStorage(this, inferOutputOriginal),
                showWpiFailedInferences);
      } else {
        wholeProgramInference =
            new WholeProgramInferenceImplementation<ATypeElement>(
                this, new WholeProgramInferenceScenesStorage(this), showWpiFailedInferences);
      }
      if (!checker.hasOption("warns")) {
        // Without -Awarns, the inference output may be incomplete, because javac halts
        // after issuing an error.
        checker.message(Diagnostic.Kind.ERROR, "Do not supply -Ainfer without -Awarns");
      }
    } else {
      wholeProgramInference = null;
    }
    ignoreUninferredTypeArguments = !checker.hasOption("conservativeUninferredTypeArguments");

    objectGetClass = TreeUtils.getMethod("java.lang.Object", "getClass", 0, processingEnv);

    this.debugStubParser = checker.hasOption("stubDebug");

    annotatedForValueElement = TreeUtils.getMethod(AnnotatedFor.class, "value", 0, processingEnv);
    ensuresQualifierExpressionElement =
        TreeUtils.getMethod(EnsuresQualifier.class, "expression", 0, processingEnv);
    ensuresQualifierListValueElement =
        TreeUtils.getMethod(EnsuresQualifier.List.class, "value", 0, processingEnv);
    ensuresQualifierIfExpressionElement =
        TreeUtils.getMethod(EnsuresQualifierIf.class, "expression", 0, processingEnv);
    ensuresQualifierIfResultElement =
        TreeUtils.getMethod(EnsuresQualifierIf.class, "result", 0, processingEnv);
    ensuresQualifierIfListValueElement =
        TreeUtils.getMethod(EnsuresQualifierIf.List.class, "value", 0, processingEnv);
    fieldInvariantFieldElement =
        TreeUtils.getMethod(FieldInvariant.class, "field", 0, processingEnv);
    fieldInvariantQualifierElement =
        TreeUtils.getMethod(FieldInvariant.class, "qualifier", 0, processingEnv);
    hasQualifierParameterValueElement =
        TreeUtils.getMethod(HasQualifierParameter.class, "value", 0, processingEnv);
    methodValClassNameElement = TreeUtils.getMethod(MethodVal.class, "className", 0, processingEnv);
    methodValMethodNameElement =
        TreeUtils.getMethod(MethodVal.class, "methodName", 0, processingEnv);
    methodValParamsElement = TreeUtils.getMethod(MethodVal.class, "params", 0, processingEnv);
    noQualifierParameterValueElement =
        TreeUtils.getMethod(NoQualifierParameter.class, "value", 0, processingEnv);
    requiresQualifierExpressionElement =
        TreeUtils.getMethod(RequiresQualifier.class, "expression", 0, processingEnv);
    requiresQualifierListValueElement =
        TreeUtils.getMethod(RequiresQualifier.List.class, "value", 0, processingEnv);

    requiresQualifierTM =
        ElementUtils.getTypeElement(processingEnv, RequiresQualifier.class).asType();
    requiresQualifierListTM =
        ElementUtils.getTypeElement(processingEnv, RequiresQualifier.List.class).asType();
    ensuresQualifierTM =
        ElementUtils.getTypeElement(processingEnv, EnsuresQualifier.class).asType();
    ensuresQualifierListTM =
        ElementUtils.getTypeElement(processingEnv, EnsuresQualifier.List.class).asType();
    ensuresQualifierIfTM =
        ElementUtils.getTypeElement(processingEnv, EnsuresQualifierIf.class).asType();
    ensuresQualifierIfListTM =
        ElementUtils.getTypeElement(processingEnv, EnsuresQualifierIf.List.class).asType();
  }

  /**
   * Requires that supportedQuals is non-empty and each element is a type qualifier. That is, no
   * element has a {@code @Target} meta-annotation that contains something besides TYPE_USE or
   * TYPE_PARAMETER. (@Target({}) is allowed.) @
   *
   * @throws BugInCF If supportedQuals is empty or contaions a non-type qualifier
   */
  private void checkSupportedQualsAreTypeQuals() {
    if (supportedQuals.isEmpty()) {
      throw new TypeSystemError("Found no supported qualifiers.");
    }
    for (Class<? extends Annotation> annotationClass : supportedQuals) {
      // Check @Target values
      ElementType[] targetValues = annotationClass.getAnnotation(Target.class).value();
      List<ElementType> badTargetValues = new ArrayList<>(0);
      for (ElementType element : targetValues) {
        if (!(element == ElementType.TYPE_USE || element == ElementType.TYPE_PARAMETER)) {
          // if there's an ElementType with an enumerated value of something other
          // than TYPE_USE or TYPE_PARAMETER then it isn't a valid qualifier
          badTargetValues.add(element);
        }
      }
      if (!badTargetValues.isEmpty()) {
        String msg =
            "The @Target meta-annotation on type qualifier "
                + annotationClass.toString()
                + " must not contain "
                + StringsPlume.conjunction("or", badTargetValues)
                + ".";
        throw new TypeSystemError(msg);
      }
    }
  }

  /**
   * This method is called only when {@code -Ainfer} is passed as an option. It checks if another
   * option that should not occur simultaneously with the whole-program inference is also passed as
   * argument, and aborts the process if that is the case. For example, the whole-program inference
   * process was not designed to work with conservative defaults.
   *
   * <p>Subclasses may override this method to add more options.
   */
  protected void checkInvalidOptionsInferSignatures() {
    // See Issue 683
    // https://github.com/typetools/checker-framework/issues/683
    if (checker.useConservativeDefault("source") || checker.useConservativeDefault("bytecode")) {
      throw new UserError(
          "The option -Ainfer=... cannot be used together with conservative defaults.");
    }
  }

  /**
   * Actions that logically belong in the constructor, but need to run after the subclass
   * constructor has completed. In particular, {@link AnnotationFileElementTypes#parseStubFiles()}
   * may try to do type resolution with this AnnotatedTypeFactory.
   */
  protected void postInit() {
    this.qualHierarchy = createQualifierHierarchy();
    if (qualHierarchy == null) {
      throw new TypeSystemError(
          "AnnotatedTypeFactory with null qualifier hierarchy not supported.");
    } else if (!qualHierarchy.isValid()) {
      throw new TypeSystemError(
          "AnnotatedTypeFactory: invalid qualifier hierarchy: %s %s ",
          qualHierarchy.getClass(), qualHierarchy);
    }
    this.typeHierarchy = createTypeHierarchy();
    this.typeVarSubstitutor = createTypeVariableSubstitutor();
    this.typeArgumentInference = createTypeArgumentInference();
    this.qualifierUpperBounds = createQualifierUpperBounds();

    // TODO: is this the best location for declaring this alias?
    addAliasedDeclAnnotation(
        org.jmlspecs.annotation.Pure.class,
        org.checkerframework.dataflow.qual.Pure.class,
        AnnotationBuilder.fromClass(elements, org.checkerframework.dataflow.qual.Pure.class));

    // Accommodate the inability to write @InheritedAnnotation on these annotations.
    addInheritedAnnotation(
        AnnotationBuilder.fromClass(elements, org.checkerframework.dataflow.qual.Pure.class));
    addInheritedAnnotation(
        AnnotationBuilder.fromClass(
            elements, org.checkerframework.dataflow.qual.SideEffectFree.class));
    addInheritedAnnotation(
        AnnotationBuilder.fromClass(
            elements, org.checkerframework.dataflow.qual.Deterministic.class));
    addInheritedAnnotation(
        AnnotationBuilder.fromClass(
            elements, org.checkerframework.dataflow.qual.TerminatesExecution.class));

    initializeReflectionResolution();

    if (this.getClass() == AnnotatedTypeFactory.class) {
      this.parseAnnotationFiles();
    }
    TypeMirror iterableTypeMirror =
        ElementUtils.getTypeElement(processingEnv, Iterable.class).asType();
    this.iterableDeclType =
        (AnnotatedDeclaredType) AnnotatedTypeMirror.createType(iterableTypeMirror, this, true);
  }

  /**
   * Returns the checker associated with this factory.
   *
   * @return the checker associated with this factory
   */
  public BaseTypeChecker getChecker() {
    return checker;
  }

  /**
   * Returns the names of the annotation processors that are being run.
   *
   * @return the names of the annotation processors that are being run
   */
  @SuppressWarnings("JdkObsolete") // ClassLoader.getResources returns an Enumeration
  public String[] getCheckerNames() {
    com.sun.tools.javac.util.Context context =
        ((JavacProcessingEnvironment) processingEnv).getContext();
    String processorArg = Options.instance(context).get("-processor");
    if (processorArg != null) {
      return processorArg.split(",");
    }
    try {
      String filename = "META-INF/services/javax.annotation.processing.Processor";
      List<String> lines = new ArrayList<>();
      Enumeration<URL> urls = getClass().getClassLoader().getResources(filename);
      while (urls.hasMoreElements()) {
        URL url = urls.nextElement();
        try (BufferedReader in = new BufferedReader(new InputStreamReader(url.openStream()))) {
          lines.addAll(in.lines().collect(Collectors.toList()));
        }
      }
      String[] result = lines.toArray(new String[lines.size()]);
      return result;
    } catch (IOException e) {
      throw new BugInCF(e);
    }
  }

  /**
   * Creates {@link QualifierUpperBounds} for this type factory.
   *
   * @return a new {@link QualifierUpperBounds} for this type factory
   */
  protected QualifierUpperBounds createQualifierUpperBounds() {
    return new QualifierUpperBounds(this);
  }

  /**
   * Return {@link QualifierUpperBounds} for this type factory.
   *
   * @return {@link QualifierUpperBounds} for this type factory
   */
  public QualifierUpperBounds getQualifierUpperBounds() {
    return qualifierUpperBounds;
  }

  /**
   * Returns the WholeProgramInference instance (may be null).
   *
   * @return the WholeProgramInference instance, or null
   */
  public WholeProgramInference getWholeProgramInference() {
    return wholeProgramInference;
  }

  protected void initializeReflectionResolution() {
    if (checker.shouldResolveReflection()) {
      boolean debug = "debug".equals(checker.getOption("resolveReflection"));

      MethodValChecker methodValChecker = checker.getSubchecker(MethodValChecker.class);
      assert methodValChecker != null
          : "AnnotatedTypeFactory: reflection resolution was requested, but MethodValChecker isn't"
              + " a subchecker.";
      MethodValAnnotatedTypeFactory methodValATF =
          (MethodValAnnotatedTypeFactory) methodValChecker.getAnnotationProvider();

      reflectionResolver = new DefaultReflectionResolver(checker, methodValATF, debug);
    }
  }

  /**
   * Set the CompilationUnitTree that should be used.
   *
   * @param root the new compilation unit to use
   */
  public void setRoot(@Nullable CompilationUnitTree root) {
    if (root != null && wholeProgramInference != null) {
      for (Tree typeDecl : root.getTypeDecls()) {
        if (typeDecl.getKind() == Tree.Kind.CLASS) {
          ClassTree classTree = (ClassTree) typeDecl;
          wholeProgramInference.preprocessClassTree(classTree);
        }
      }
    }

    this.root = root;
    // Do not clear here. Only the primary checker should clear this cache.
    // treePathCache.clear();

    // setRoot in a GenericAnnotatedTypeFactory will clear this;
    // if this isn't a GenericATF, then it must clear it itself.
    if (!(this instanceof GenericAnnotatedTypeFactory)) {
      artificialTreeToEnclosingElementMap.clear();
    }

    if (shouldCache) {
      // Clear the caches with trees because once the compilation unit changes,
      // the trees may be modified and lose type arguments.
      elementToTreeCache.clear();
      fromExpressionTreeCache.clear();
      fromMemberTreeCache.clear();
      fromTypeTreeCache.clear();
      classAndMethodTreeCache.clear();

      // There is no need to clear the following cache, it is limited by cache size and it
      // contents won't change between compilation units.
      // elementCache.clear();
    }

    if (root != null && checker.hasOption("ajava")) {
      // Search for an ajava file with annotations for the current source file and the current
      // checker. It will be in a directory specified by the "ajava" option in a subdirectory
      // corresponding to this file's package. For example, a file in package a.b would be in
      // a subdirectory a/b. The filename is ClassName-checker.qualified.name.ajava. If such a
      // file exists, read its detailed annotation data, including annotations on private
      // elements.

      String packagePrefix =
          root.getPackageName() != null
              ? TreeUtils.nameExpressionToString(root.getPackageName()) + "."
              : "";

      // The method getName() returns a path.
      String rootFile = root.getSourceFile().getName();
      String className = rootFile;
      // Extract the basename.
      int lastSeparator = className.lastIndexOf(File.separator);
      if (lastSeparator != -1) {
        className = className.substring(lastSeparator + 1);
      }
      // Drop the ".java" extension.
      if (className.endsWith(".java")) {
        className = className.substring(0, className.length() - ".java".length());
      }

      String qualifiedName = packagePrefix + className;

      // If the set candidateAjavaFiles has exactly one element after the loop, a specific
      // .ajava file was supplied, with no ambiguity, and can be parsed. For an explanation,
      // see the comment below about possible ambiguity.
      Set<String> candidateAjavaFiles = new HashSet<>(1);
      // All .ajava files for this class + checker combo end in this string.
      String ajavaEnding =
          qualifiedName.replaceAll("\\.", "/")
              + "-"
              + checker.getClass().getCanonicalName()
              + ".ajava";
      for (String ajavaLocation : checker.getOption("ajava").split(File.pathSeparator)) {
        // ajavaLocation might either be (1) a directory, or (2) the name of a specific
        // ajava file. This code must handle both possible cases.
        // Case (1): ajavaPath is a directory
        String ajavaPath = ajavaLocation + File.separator + ajavaEnding;
        File ajavaFileInDir = new File(ajavaPath);
        if (ajavaFileInDir.exists()) {
          // There is a candidate ajava file in one of the root directories.
          candidateAjavaFiles.add(ajavaPath);
        } else {
          // Check case (2): ajavaPath might be a specific .ajava file. The tricky thing
          // about this is that the "root" is not known, so the correct .ajava file might
          // be ambiguous. Consider the following: there are two ajava files:
          // ~/foo/foo/Bar-checker.ajava and ~/baz/foo/Bar-checker.ajava. Which is the
          // correct one for class foo.Bar? It depends on whether there is a foo.foo.Bar
          // or a baz.foo.Bar elsewhere in the project. For that reason, parsing using a
          // specific file is done at the **end** of the loop, and if there is more than
          // one match no file is parsed for this class and a warning is issued instead.
          // The user can disambiguate by supplying a root directory, instead of specific
          // files.
          if (ajavaLocation.endsWith(File.separator + ajavaEnding)) {
            // This is a candidate ajava file. If it is the only candidate, then it
            // might be unambiguous. If not, issue a warning.
            candidateAjavaFiles.add(ajavaLocation);
          }
        }
      }
      if (candidateAjavaFiles.size() == 1) {
        currentFileAjavaTypes = new AnnotationFileElementTypes(this);
        String ajavaPath = candidateAjavaFiles.toArray(new String[1])[0];
        try {
          currentFileAjavaTypes.parseAjavaFileWithTree(ajavaPath, root);
        } catch (Throwable e) {
          throw new Error(
              "Problem while parsing " + ajavaPath + " that corresponds to " + rootFile, e);
        }
      } else if (candidateAjavaFiles.size() > 1) {
        checker.reportWarning(root, "ambiguous.ajava", String.join(", ", candidateAjavaFiles));
      }
    } else {
      currentFileAjavaTypes = null;
    }
  }

  @SideEffectFree
  @Override
  public String toString() {
    return getClass().getSimpleName() + "#" + uid;
  }

  /**
   * Returns the {@link QualifierHierarchy} to be used by this checker.
   *
   * <p>The implementation builds the type qualifier hierarchy for the {@link
   * #getSupportedTypeQualifiers()} using the meta-annotations found in them. The current
   * implementation returns an instance of {@code NoElementQualifierHierarchy}.
   *
   * <p>Subclasses must override this method if their qualifiers have elements; the method must
   * return an implementation of {@link QualifierHierarchy}, such as {@link
   * ElementQualifierHierarchy}.
   *
   * @return a QualifierHierarchy for this type system
   */
  protected QualifierHierarchy createQualifierHierarchy() {
    return new NoElementQualifierHierarchy(this.getSupportedTypeQualifiers(), elements);
  }

  /**
   * Returns the type qualifier hierarchy graph to be used by this processor.
   *
   * @see #createQualifierHierarchy()
   * @return the {@link QualifierHierarchy} for this checker
   */
  public final QualifierHierarchy getQualifierHierarchy() {
    return qualHierarchy;
  }

  /**
   * Creates the type hierarchy to be used by this factory.
   *
   * <p>Subclasses may override this method to specify new type-checking rules beyond the typical
   * Java subtyping rules.
   *
   * @return the type relations class to check type subtyping
   */
  protected TypeHierarchy createTypeHierarchy() {
    return new DefaultTypeHierarchy(
        checker,
        getQualifierHierarchy(),
        checker.getBooleanOption("ignoreRawTypeArguments", true),
        checker.hasOption("invariantArrays"));
  }

  public final TypeHierarchy getTypeHierarchy() {
    return typeHierarchy;
  }

  /** TypeVariableSubstitutor provides a method to replace type parameters with their arguments. */
  protected TypeVariableSubstitutor createTypeVariableSubstitutor() {
    return new TypeVariableSubstitutor();
  }

  public TypeVariableSubstitutor getTypeVarSubstitutor() {
    return typeVarSubstitutor;
  }

  /**
   * TypeArgumentInference infers the method type arguments when they are not explicitly written.
   */
  protected TypeArgumentInference createTypeArgumentInference() {
    return new DefaultTypeArgumentInference(this);
  }

  public TypeArgumentInference getTypeArgumentInference() {
    return typeArgumentInference;
  }

  /**
   * Factory method to easily change what {@link AnnotationClassLoader} is created to load type
   * annotation classes. Subclasses can override this method and return a custom
   * AnnotationClassLoader subclass to customize loading logic.
   */
  protected AnnotationClassLoader createAnnotationClassLoader() {
    return new AnnotationClassLoader(checker);
  }

  /**
   * Returns a mutable set of annotation classes that are supported by a checker.
   *
   * <p>Subclasses may override this method to return a mutable set of their supported type
   * qualifiers through one of the 5 approaches shown below.
   *
   * <p>Subclasses should not call this method; they should call {@link #getSupportedTypeQualifiers}
   * instead.
   *
   * <p>By default, a checker supports all annotations located in a subdirectory called {@literal
   * qual} that's located in the same directory as the checker. Note that only annotations defined
   * with the {@code @Target({ElementType.TYPE_USE})} meta-annotation (and optionally with the
   * additional value of {@code ElementType.TYPE_PARAMETER}, but no other {@code ElementType}
   * values) are automatically considered as supported annotations.
   *
   * <p>To support a different set of annotations than those in the {@literal qual} subdirectory, or
   * that have other {@code ElementType} values, see examples below.
   *
   * <p>In total, there are 5 ways to indicate annotations that are supported by a checker:
   *
   * <ol>
   *   <li>Only support annotations located in a checker's {@literal qual} directory:
   *       <p>This is the default behavior. Simply place those annotations within the {@literal
   *       qual} directory.
   *   <li>Support annotations located in a checker's {@literal qual} directory and a list of other
   *       annotations:
   *       <p>Place those annotations within the {@literal qual} directory, and override {@link
   *       #createSupportedTypeQualifiers()} by calling {@link #getBundledTypeQualifiers(Class...)}
   *       with a varargs parameter list of the other annotations. Code example:
   *       <pre>
   * {@code @Override protected Set<Class<? extends Annotation>> createSupportedTypeQualifiers() {
   *      return getBundledTypeQualifiers(Regex.class, PartialRegex.class, RegexBottom.class, UnknownRegex.class);
   *  } }
   * </pre>
   *   <li>Supporting only annotations that are explicitly listed: Override {@link
   *       #createSupportedTypeQualifiers()} and return a mutable set of the supported annotations.
   *       Code example:
   *       <pre>
   * {@code @Override protected Set<Class<? extends Annotation>> createSupportedTypeQualifiers() {
   *      return new HashSet<Class<? extends Annotation>>(
   *              Arrays.asList(A.class, B.class));
   *  } }
   * </pre>
   *       The set of qualifiers returned by {@link #createSupportedTypeQualifiers()} must be a
   *       fresh, mutable set. The methods {@link #getBundledTypeQualifiers(Class...)} must return a
   *       fresh, mutable set
   * </ol>
   *
   * @return the type qualifiers supported this processor, or an empty set if none
   */
  protected Set<Class<? extends Annotation>> createSupportedTypeQualifiers() {
    return getBundledTypeQualifiers();
  }

  /**
   * Loads all annotations contained in the qual directory of a checker via reflection; if a
   * polymorphic type qualifier exists, and an explicit array of annotations to the set of
   * annotation classes.
   *
   * <p>This method can be called in the overridden versions of {@link
   * #createSupportedTypeQualifiers()} in each checker.
   *
   * @param explicitlyListedAnnotations a varargs array of explicitly listed annotation classes to
   *     be added to the returned set. For example, it is used frequently to add Bottom qualifiers.
   * @return a mutable set of the loaded and listed annotation classes
   */
  @SafeVarargs
  protected final Set<Class<? extends Annotation>> getBundledTypeQualifiers(
      Class<? extends Annotation>... explicitlyListedAnnotations) {
    return loadTypeAnnotationsFromQualDir(explicitlyListedAnnotations);
  }

  /**
   * Instantiates the AnnotationClassLoader and loads all annotations contained in the qual
   * directory of a checker via reflection, and has the option to include an explicitly stated list
   * of annotations (eg ones found in a different directory than qual).
   *
   * <p>The annotations that are automatically loaded must have the {@link
   * java.lang.annotation.Target Target} meta-annotation with the value of {@link
   * ElementType#TYPE_USE} (and optionally {@link ElementType#TYPE_PARAMETER}). If it has other
   * {@link ElementType} values, it won't be loaded. Other annotation classes must be explicitly
   * listed even if they are in the same directory as the checker's qual directory.
   *
   * @param explicitlyListedAnnotations a set of explicitly listed annotation classes to be added to
   *     the returned set, for example, it is used frequently to add Bottom qualifiers
   * @return a set of annotation class instances
   */
  @SafeVarargs
  @SuppressWarnings("varargs")
  private final Set<Class<? extends Annotation>> loadTypeAnnotationsFromQualDir(
      Class<? extends Annotation>... explicitlyListedAnnotations) {
    if (loader != null) {
      loader.close();
    }
    loader = createAnnotationClassLoader();

    Set<Class<? extends Annotation>> annotations = loader.getBundledAnnotationClasses();

    // add in all explicitly Listed qualifiers
    if (explicitlyListedAnnotations != null) {
      annotations.addAll(Arrays.asList(explicitlyListedAnnotations));
    }

    return annotations;
  }

  /**
   * Creates the AnnotatedTypeFormatter used by this type factory and all AnnotatedTypeMirrors it
   * creates. The AnnotatedTypeFormatter is used in AnnotatedTypeMirror.toString and will affect the
   * error messages printed for checkers that use this type factory.
   *
   * @return the AnnotatedTypeFormatter to pass to all instantiated AnnotatedTypeMirrors
   */
  protected AnnotatedTypeFormatter createAnnotatedTypeFormatter() {
    boolean printVerboseGenerics = checker.hasOption("printVerboseGenerics");
    return new DefaultAnnotatedTypeFormatter(
        printVerboseGenerics,
        // -AprintVerboseGenerics implies -AprintAllQualifiers
        printVerboseGenerics || checker.hasOption("printAllQualifiers"));
  }

  public AnnotatedTypeFormatter getAnnotatedTypeFormatter() {
    return typeFormatter;
  }

  protected AnnotationFormatter createAnnotationFormatter() {
    return new DefaultAnnotationFormatter();
  }

  public AnnotationFormatter getAnnotationFormatter() {
    return annotationFormatter;
  }

  /**
   * Returns an immutable set of the classes corresponding to the type qualifiers supported by this
   * checker.
   *
   * <p>Subclasses cannot override this method; they should override {@link
   * #createSupportedTypeQualifiers createSupportedTypeQualifiers} instead.
   *
   * @see #createSupportedTypeQualifiers()
   * @return an immutable set of the supported type qualifiers, or an empty set if no qualifiers are
   *     supported
   */
  public final Set<Class<? extends Annotation>> getSupportedTypeQualifiers() {
    if (this.supportedQuals.isEmpty()) {
      supportedQuals.addAll(createSupportedTypeQualifiers());
      checkSupportedQualsAreTypeQuals();
    }
    return Collections.unmodifiableSet(supportedQuals);
  }

  /**
   * Returns an immutable set of the fully qualified names of the type qualifiers supported by this
   * checker.
   *
   * <p>Subclasses cannot override this method; they should override {@link
   * #createSupportedTypeQualifiers createSupportedTypeQualifiers} instead.
   *
   * @see #createSupportedTypeQualifiers()
   * @return an immutable set of the supported type qualifiers, or an empty set if no qualifiers are
   *     supported
   */
  public final Set<@CanonicalName String> getSupportedTypeQualifierNames() {
    if (this.supportedQualNames.isEmpty()) {
      for (Class<?> clazz : getSupportedTypeQualifiers()) {
        supportedQualNames.add(clazz.getCanonicalName());
      }
    }
    return Collections.unmodifiableSet(supportedQualNames);
  }

  // **********************************************************************
  // Factories for annotated types that account for default qualifiers
  // **********************************************************************

  /**
   * Returns the size for LRU caches. It is either the value supplied via the {@code -AatfCacheSize}
   * option or the default cache size.
   *
   * @return cache size passed as argument to checker or DEFAULT_CACHE_SIZE
   */
  protected int getCacheSize() {
    String option = checker.getOption("atfCacheSize");
    if (option == null) {
      return DEFAULT_CACHE_SIZE;
    }
    try {
      return Integer.valueOf(option);
    } catch (NumberFormatException ex) {
      throw new UserError("atfCacheSize was not an integer: " + option);
    }
  }

  /**
   * Returns an AnnotatedTypeMirror representing the annotated type of {@code elt}.
   *
   * @param elt the element
   * @return the annotated type of {@code elt}
   */
  public AnnotatedTypeMirror getAnnotatedType(Element elt) {
    if (elt == null) {
      throw new BugInCF("AnnotatedTypeFactory.getAnnotatedType: null element");
    }
    // Annotations explicitly written in the source code,
    // or obtained from bytecode.
    AnnotatedTypeMirror type = fromElement(elt);
    addComputedTypeAnnotations(elt, type);
    return type;
  }

  /**
   * Returns an AnnotatedTypeMirror representing the annotated type of {@code clazz}.
   *
   * @param clazz a class
   * @return the annotated type of {@code clazz}
   */
  public AnnotatedTypeMirror getAnnotatedType(Class<?> clazz) {
    return getAnnotatedType(elements.getTypeElement(clazz.getCanonicalName()));
  }

  @Override
  public @Nullable AnnotationMirror getAnnotationMirror(
      Tree tree, Class<? extends Annotation> target) {
    if (isSupportedQualifier(target)) {
      AnnotatedTypeMirror atm = getAnnotatedType(tree);
      return atm.getAnnotation(target);
    }
    return null;
  }

  /**
   * Returns an AnnotatedTypeMirror representing the annotated type of {@code tree}.
   *
   * @param tree the AST node
   * @return the annotated type of {@code tree}
   */
  public AnnotatedTypeMirror getAnnotatedType(Tree tree) {

    if (tree == null) {
      throw new BugInCF("AnnotatedTypeFactory.getAnnotatedType: null tree");
    }
    if (shouldCache && classAndMethodTreeCache.containsKey(tree)) {
      return classAndMethodTreeCache.get(tree).deepCopy();
    }

    AnnotatedTypeMirror type;
    if (TreeUtils.isClassTree(tree)) {
      type = fromClass((ClassTree) tree);
    } else if (tree.getKind() == Tree.Kind.METHOD || tree.getKind() == Tree.Kind.VARIABLE) {
      type = fromMember(tree);
    } else if (TreeUtils.isExpressionTree(tree)) {
      tree = TreeUtils.withoutParens((ExpressionTree) tree);
      type = fromExpression((ExpressionTree) tree);
    } else {
      throw new BugInCF(
          "AnnotatedTypeFactory.getAnnotatedType: query of annotated type for tree "
              + tree.getKind());
    }

    addComputedTypeAnnotations(tree, type);
    if (tree.getKind() == Kind.TYPE_CAST) {
      type = applyCaptureConversion(type);
    }

    if (TreeUtils.isClassTree(tree) || tree.getKind() == Tree.Kind.METHOD) {
      // Don't cache VARIABLE
      if (shouldCache) {
        classAndMethodTreeCache.put(tree, type.deepCopy());
      }
    } else {
      // No caching otherwise
    }

    return type;
  }

  /**
   * Called by {@link BaseTypeVisitor#visitClass(ClassTree, Void)} before the classTree is type
   * checked.
   *
   * @param classTree ClassTree on which to perform preprocessing
   */
  public void preProcessClassTree(ClassTree classTree) {}

  /**
   * Called by {@link BaseTypeVisitor#visitClass(ClassTree, Void)} after the ClassTree has been type
   * checked.
   *
   * <p>The default implementation uses this to store the defaulted AnnotatedTypeMirrors and
   * inherited declaration annotations back into the corresponding Elements. Subclasses might want
   * to override this method if storing defaulted types is not desirable.
   */
  public void postProcessClassTree(ClassTree tree) {
    TypesIntoElements.store(processingEnv, this, tree);
    DeclarationsIntoElements.store(processingEnv, this, tree);

    if (typeInformationPresenter != null) {
      typeInformationPresenter.process(tree);
    }

    if (wholeProgramInference != null) {
      // Write out the results of whole-program inference, just once for each class.  As soon
      // as any class is finished processing, all modified scenes are written to files, in
      // case this was the last class to be processed.  Post-processing of subsequent classes
      // might result in re-writing some of the scenes if new information has been written to
      // them.
      wholeProgramInference.writeResultsToFile(wpiOutputFormat, this.checker);
    }
  }

  /**
   * Determines the annotated type from a type in tree form.
   *
   * <p>Note that we cannot decide from a Tree whether it is a type use or an expression.
   * TreeUtils.isTypeTree is only an under-approximation. For example, an identifier can be either a
   * type or an expression.
   *
   * @param tree the type tree
   * @return the annotated type of the type in the AST
   */
  public AnnotatedTypeMirror getAnnotatedTypeFromTypeTree(Tree tree) {
    if (tree == null) {
      throw new BugInCF("AnnotatedTypeFactory.getAnnotatedTypeFromTypeTree: null tree");
    }
    AnnotatedTypeMirror type = fromTypeTree(tree);
    addComputedTypeAnnotations(tree, type);
    return type;
  }

  /**
   * Returns the set of qualifiers that are the upper bounds for a use of the type.
   *
   * @param type a type whose upper bounds to obtain
   */
  public Set<AnnotationMirror> getTypeDeclarationBounds(TypeMirror type) {
    return qualifierUpperBounds.getBoundQualifiers(type);
  }

  /**
   * Returns the set of qualifiers that are the upper bound for a type use if no other bound is
   * specified for the type.
   *
   * <p>This implementation returns the top qualifiers by default. Subclass may override to return
   * different qualifiers.
   *
   * @return the set of qualifiers that are the upper bound for a type use if no other bound is
   *     specified for the type
   */
  protected Set<? extends AnnotationMirror> getDefaultTypeDeclarationBounds() {
    return qualHierarchy.getTopAnnotations();
  }

  /**
   * Returns the type of the extends or implements clause.
   *
   * <p>The primary qualifier is either an explicit annotation on {@code clause}, or it is the
   * qualifier upper bounds for uses of the type of the clause.
   *
   * @param clause tree that represents an extends or implements clause
   * @return the type of the extends or implements clause
   */
  public AnnotatedTypeMirror getTypeOfExtendsImplements(Tree clause) {
    AnnotatedTypeMirror fromTypeTree = fromTypeTree(clause);
    Set<AnnotationMirror> bound = getTypeDeclarationBounds(fromTypeTree.getUnderlyingType());
    fromTypeTree.addMissingAnnotations(bound);
    return fromTypeTree;
  }

  // **********************************************************************
  // Factories for annotated types that do not account for default qualifiers.
  // They only include qualifiers explicitly inserted by the user.
  // **********************************************************************

  /**
   * Creates an AnnotatedTypeMirror for {@code elt} that includes: annotations explicitly written on
   * the element and annotations from stub files.
   *
   * <p>Does not include default qualifiers. To obtain them, use {@link #getAnnotatedType(Element)}.
   *
   * <p>Does not include fake overrides from the stub file.
   *
   * @param elt the element
   * @return AnnotatedTypeMirror of the element with explicitly-written and stub file annotations
   */
  public AnnotatedTypeMirror fromElement(Element elt) {
    if (shouldCache && elementCache.containsKey(elt)) {
      return elementCache.get(elt).deepCopy();
    }
    if (elt.getKind() == ElementKind.PACKAGE) {
      return toAnnotatedType(elt.asType(), false);
    }
    AnnotatedTypeMirror type;

    // Because of a bug in Java 8, annotations on type parameters are not stored in elements, so
    // get explicit annotations from the tree. (This bug has been fixed in Java 9.)  Also, since
    // annotations computed by the AnnotatedTypeFactory are stored in the element, the annotations
    // have to be retrieved from the tree so that only explicit annotations are returned.
    Tree decl = declarationFromElement(elt);

    if (decl == null) {
      type = stubTypes.getAnnotatedTypeMirror(elt);
      if (type == null) {
        type = toAnnotatedType(elt.asType(), ElementUtils.isTypeDeclaration(elt));
        ElementAnnotationApplier.apply(type, elt, this);
      }
    } else if (decl instanceof ClassTree) {
      type = fromClass((ClassTree) decl);
    } else if (decl instanceof VariableTree) {
      type = fromMember(decl);
    } else if (decl instanceof MethodTree) {
      type = fromMember(decl);
    } else if (decl.getKind() == Tree.Kind.TYPE_PARAMETER) {
      type = fromTypeTree(decl);
    } else {
      throw new BugInCF(
          "AnnotatedTypeFactory.fromElement: cannot be here. decl: "
              + decl.getKind()
              + " elt: "
              + elt);
    }

    type = mergeAnnotationFileAnnosIntoType(type, elt, ajavaTypes);
    if (currentFileAjavaTypes != null) {
      type = mergeAnnotationFileAnnosIntoType(type, elt, currentFileAjavaTypes);
    }

    if (checker.hasOption("mergeStubsWithSource")) {
      if (debugStubParser) {
        System.out.printf("fromElement: mergeStubsIntoType(%s, %s)", type, elt);
      }
      type = mergeAnnotationFileAnnosIntoType(type, elt, stubTypes);
      if (debugStubParser) {
        System.out.printf(" => %s%n", type);
      }
    }
    // Caching is disabled if annotation files are being parsed, because calls to this
    // method before the annotation files are fully read can return incorrect results.
    if (shouldCache
        && !stubTypes.isParsing()
        && !ajavaTypes.isParsing()
        && (currentFileAjavaTypes == null || !currentFileAjavaTypes.isParsing())) {
      elementCache.put(elt, type.deepCopy());
    }
    return type;
  }

  /**
   * Returns an AnnotatedDeclaredType with explicit annotations from the ClassTree {@code tree}.
   *
   * @param tree the class declaration
   * @return AnnotatedDeclaredType with explicit annotations from {@code tree}
   */
  private AnnotatedDeclaredType fromClass(ClassTree tree) {
    return TypeFromTree.fromClassTree(this, tree);
  }

  /**
   * Creates an AnnotatedTypeMirror for a variable or method declaration tree. The
   * AnnotatedTypeMirror contains annotations explicitly written on the tree, and possibly others as
   * described below.
   *
   * <p>If a VariableTree is a parameter to a lambda, this method also adds annotations from the
   * declared type of the functional interface and the executable type of its method.
   *
   * <p>The returned AnnotatedTypeMirror also contains explicitly written annotations from any ajava
   * file and if {@code -AmergeStubsWithSource} is passed, it also merges any explicitly written
   * annotations from stub files.
   *
   * @param tree MethodTree or VariableTree
   * @return AnnotatedTypeMirror with explicit annotations from {@code tree}
   */
  private final AnnotatedTypeMirror fromMember(Tree tree) {
    if (!(tree instanceof MethodTree || tree instanceof VariableTree)) {
      throw new BugInCF(
          "AnnotatedTypeFactory.fromMember: not a method or variable declaration: " + tree);
    }
    if (shouldCache && fromMemberTreeCache.containsKey(tree)) {
      return fromMemberTreeCache.get(tree).deepCopy();
    }
    AnnotatedTypeMirror result = TypeFromTree.fromMember(this, tree);

    result = mergeAnnotationFileAnnosIntoType(result, tree, ajavaTypes);
    if (currentFileAjavaTypes != null) {
      result = mergeAnnotationFileAnnosIntoType(result, tree, currentFileAjavaTypes);
    }

    if (checker.hasOption("mergeStubsWithSource")) {
      if (debugStubParser) {
        System.out.printf("fromClass: mergeStubsIntoType(%s, %s)", result, tree);
      }
      result = mergeAnnotationFileAnnosIntoType(result, tree, stubTypes);
      if (debugStubParser) {
        System.out.printf(" => %s%n", result);
      }
    }

    if (shouldCache) {
      fromMemberTreeCache.put(tree, result.deepCopy());
    }

    return result;
  }

  /**
   * Merges types from annotation files for {@code tree} into {@code type} by taking the greatest
   * lower bound of the annotations in both.
   *
   * @param type the type to apply annotation file types to
   * @param tree the tree from which to read annotation file types
   * @param source storage for current annotation file annotations
   * @return the given type, side-effected to add the annotation file types
   */
  private AnnotatedTypeMirror mergeAnnotationFileAnnosIntoType(
      @Nullable AnnotatedTypeMirror type, Tree tree, AnnotationFileElementTypes source) {
    Element elt = TreeUtils.elementFromTree(tree);
    return mergeAnnotationFileAnnosIntoType(type, elt, source);
  }

  /**
   * A scanner used to combine annotations from two AnnotatedTypeMirrors. The scanner requires
   * {@link #qualHierarchy}, which is set in {@link #postInit()} rather than the construtor, so
   * lazily initialize this field before use.
   */
  private @MonotonicNonNull AnnotatedTypeCombiner annotatedTypeCombiner = null;

  /**
   * Merges types from annotation files for {@code elt} into {@code type} by taking the greatest
   * lower bound of the annotations in both.
   *
   * @param type the type to apply annotation file types to
   * @param elt the element from which to read annotation file types
   * @param source storage for current annotation file annotations
   * @return the type, side-effected to add the annotation file types
   */
  protected AnnotatedTypeMirror mergeAnnotationFileAnnosIntoType(
      @Nullable AnnotatedTypeMirror type, Element elt, AnnotationFileElementTypes source) {
    AnnotatedTypeMirror typeFromFile = source.getAnnotatedTypeMirror(elt);
    if (typeFromFile == null) {
      return type;
    }
    if (type == null) {
      return typeFromFile;
    }
    if (annotatedTypeCombiner == null) {
      annotatedTypeCombiner = new AnnotatedTypeCombiner(qualHierarchy);
    }
    // Must merge (rather than only take the annotation file type if it is a subtype) to support
    // WPI.
    annotatedTypeCombiner.visit(typeFromFile, type);
    return type;
  }

  /**
   * Creates an AnnotatedTypeMirror for an ExpressionTree. The AnnotatedTypeMirror contains explicit
   * annotations written on the expression and for some expressions, annotations from
   * sub-expressions that could have been explicitly written, defaulted, refined, or otherwise
   * computed. (Expression whose type include annotations from sub-expressions are: ArrayAccessTree,
   * ConditionalExpressionTree, IdentifierTree, MemberSelectTree, and MethodInvocationTree.)
   *
   * <p>For example, the AnnotatedTypeMirror returned for an array access expression is the fully
   * annotated type of the array component of the array being accessed.
   *
   * @param tree an expression
   * @return AnnotatedTypeMirror of the expressions either fully-annotated or partially annotated
   *     depending on the kind of expression
   * @see TypeFromExpressionVisitor
   */
  private AnnotatedTypeMirror fromExpression(ExpressionTree tree) {
    if (shouldCache && fromExpressionTreeCache.containsKey(tree)) {
      return fromExpressionTreeCache.get(tree).deepCopy();
    }

    AnnotatedTypeMirror result = TypeFromTree.fromExpression(this, tree);

    if (shouldCache
        && tree.getKind() != Tree.Kind.NEW_CLASS
        && tree.getKind() != Tree.Kind.NEW_ARRAY
        && tree.getKind() != Tree.Kind.CONDITIONAL_EXPRESSION) {
      // Don't cache the type of some expressions, because incorrect annotations would be
      // cached during dataflow analysis. See Issue #602.
      fromExpressionTreeCache.put(tree, result.deepCopy());
    }
    return result;
  }

  /**
   * Creates an AnnotatedTypeMirror for the tree. The AnnotatedTypeMirror contains annotations
   * explicitly written on the tree. It also adds type arguments to raw types that include
   * annotations from the element declaration of the type {@link #fromElement(Element)}.
   *
   * <p>Called on the following trees: AnnotatedTypeTree, ArrayTypeTree, ParameterizedTypeTree,
   * PrimitiveTypeTree, TypeParameterTree, WildcardTree, UnionType, IntersectionTypeTree, and
   * IdentifierTree, MemberSelectTree.
   *
   * @param tree the type tree
   * @return the (partially) annotated type of the type in the AST
   */
  /* package private */ final AnnotatedTypeMirror fromTypeTree(Tree tree) {
    if (shouldCache && fromTypeTreeCache.containsKey(tree)) {
      return fromTypeTreeCache.get(tree).deepCopy();
    }

    AnnotatedTypeMirror result = TypeFromTree.fromTypeTree(this, tree);

    if (shouldCache) {
      fromTypeTreeCache.put(tree, result.deepCopy());
    }
    return result;
  }

  // **********************************************************************
  // Customization methods meant to be overridden by subclasses to include
  // defaulted annotations
  // **********************************************************************

  /**
   * Changes annotations on a type obtained from a {@link Tree}. By default, this method does
   * nothing. GenericAnnotatedTypeFactory uses this method to implement defaulting and inference
   * (flow-sensitive type refinement). Its subclasses usually override it only to customize default
   * annotations.
   *
   * <p>Subclasses that override this method should also override {@link
   * #addComputedTypeAnnotations(Element, AnnotatedTypeMirror)}.
   *
   * <p>In classes that extend {@link GenericAnnotatedTypeFactory}, override {@link
   * GenericAnnotatedTypeFactory#addComputedTypeAnnotations(Tree, AnnotatedTypeMirror, boolean)}
   * instead of this method.
   *
   * @param tree an AST node
   * @param type the type obtained from {@code tree}
   */
  protected void addComputedTypeAnnotations(Tree tree, AnnotatedTypeMirror type) {
    // Pass.
  }

  /**
   * Changes annotations on a type obtained from an {@link Element}. By default, this method does
   * nothing. GenericAnnotatedTypeFactory uses this method to implement defaulting.
   *
   * <p>Subclasses that override this method should also override {@link
   * #addComputedTypeAnnotations(Tree, AnnotatedTypeMirror)}.
   *
   * @param elt an element
   * @param type the type obtained from {@code elt}
   */
  protected void addComputedTypeAnnotations(Element elt, AnnotatedTypeMirror type) {
    // Pass.
  }

  /**
   * Adds default annotations to {@code type}. This method should only be used in places where the
   * correct annotations cannot be computed because of uninferred type arguments. (See {@link
   * AnnotatedWildcardType#isUninferredTypeArgument()}.)
   *
   * @param type annotated type to which default annotations are added
   */
  public void addDefaultAnnotations(AnnotatedTypeMirror type) {
    // Pass.
  }

  /**
   * A callback method for the AnnotatedTypeFactory subtypes to customize directSupertypes().
   * Overriding methods should merely change the annotations on the supertypes, without adding or
   * removing new types.
   *
   * <p>The default provided implementation adds {@code type} annotations to {@code supertypes}.
   * This allows the {@code type} and its supertypes to have the qualifiers.
   *
   * @param type the type whose supertypes are desired
   * @param supertypes the supertypes as specified by the base AnnotatedTypeFactory
   */
  protected void postDirectSuperTypes(
      AnnotatedTypeMirror type, List<? extends AnnotatedTypeMirror> supertypes) {
    // Use the effective annotations here to get the correct annotations
    // for type variables and wildcards.
    Set<AnnotationMirror> annotations = type.getEffectiveAnnotations();
    for (AnnotatedTypeMirror supertype : supertypes) {
      if (!annotations.equals(supertype.getEffectiveAnnotations())) {
        supertype.clearPrimaryAnnotations();
        // TODO: is this correct for type variables and wildcards?
        supertype.addAnnotations(annotations);
      }
    }
  }

  /**
   * A callback method for the AnnotatedTypeFactory subtypes to customize
   * AnnotatedTypes.asMemberOf(). Overriding methods should merely change the annotations on the
   * subtypes, without changing the types.
   *
   * @param type the annotated type of the element
   * @param owner the annotated type of the receiver of the accessing tree
   * @param element the element of the field or method
   */
  public void postAsMemberOf(AnnotatedTypeMirror type, AnnotatedTypeMirror owner, Element element) {
    if (element.getKind() == ElementKind.FIELD) {
      addAnnotationFromFieldInvariant(type, owner, (VariableElement) element);
    }
    addComputedTypeAnnotations(element, type);
  }

  /**
   * Adds the qualifier specified by a field invariant for {@code field} to {@code type}.
   *
   * @param type annotated type to which the annotation is added
   * @param accessedVia the annotated type of the receiver of the accessing tree. (Only used to get
   *     the type element of the underling type.)
   * @param field element representing the field
   */
  protected void addAnnotationFromFieldInvariant(
      AnnotatedTypeMirror type, AnnotatedTypeMirror accessedVia, VariableElement field) {
    TypeMirror declaringType = accessedVia.getUnderlyingType();
    // Find the first upper bound that isn't a wildcard or type variable
    while (declaringType.getKind() == TypeKind.WILDCARD
        || declaringType.getKind() == TypeKind.TYPEVAR) {
      if (declaringType.getKind() == TypeKind.WILDCARD) {
        declaringType = TypesUtils.wildUpperBound(declaringType, processingEnv);
      } else if (declaringType.getKind() == TypeKind.TYPEVAR) {
        declaringType = ((TypeVariable) declaringType).getUpperBound();
      }
    }
    TypeElement typeElement = TypesUtils.getTypeElement(declaringType);
    if (ElementUtils.enclosingTypeElement(field).equals(typeElement)) {
      // If the field is declared in the accessedVia class, then the field in the invariant
      // cannot be this field, even if the field has the same name.
      return;
    }

    FieldInvariants invariants = getFieldInvariants(typeElement);
    if (invariants == null) {
      return;
    }
    List<AnnotationMirror> invariantAnnos = invariants.getQualifiersFor(field.getSimpleName());
    type.replaceAnnotations(invariantAnnos);
  }

  /**
   * Returns the field invariants for the given class, as expressed by the user in {@link
   * FieldInvariant @FieldInvariant} method annotations.
   *
   * <p>Subclasses may implement their own field invariant annotations if {@link
   * FieldInvariant @FieldInvariant} is not expressive enough. They must override this method to
   * properly create AnnotationMirror and also override {@link
   * #getFieldInvariantDeclarationAnnotations()} to return their field invariants.
   *
   * @param element class for which to get invariants
   * @return field invariants for {@code element}
   */
  public FieldInvariants getFieldInvariants(TypeElement element) {
    if (element == null) {
      return null;
    }
    AnnotationMirror fieldInvarAnno = getDeclAnnotation(element, FieldInvariant.class);
    if (fieldInvarAnno == null) {
      return null;
    }
    List<String> fields =
        AnnotationUtils.getElementValueArray(
            fieldInvarAnno, fieldInvariantFieldElement, String.class);
    List<@CanonicalName Name> classes =
        AnnotationUtils.getElementValueClassNames(fieldInvarAnno, fieldInvariantQualifierElement);
    List<AnnotationMirror> qualifiers =
        CollectionsPlume.mapList(
            (Name name) ->
                // Calling AnnotationBuilder.fromName (which ignores
                // elements/fields) is acceptable because @FieldInvariant
                // does not handle classes with elements/fields.
                AnnotationBuilder.fromName(elements, name),
            classes);
    if (qualifiers.size() == 1) {
      while (fields.size() > qualifiers.size()) {
        qualifiers.add(qualifiers.get(0));
      }
    }
    if (fields.size() != qualifiers.size()) {
      // The user wrote a malformed @FieldInvariant annotation, so just return a malformed
      // FieldInvariants object.  The BaseTypeVisitor will issue an error.
      return new FieldInvariants(fields, qualifiers);
    }

    // Only keep qualifiers that are supported by this checker.  (The other qualifiers cannot
    // be checked by this checker, so they must be ignored.)
    List<String> annotatedFields = new ArrayList<>();
    List<AnnotationMirror> supportedQualifiers = new ArrayList<>();
    for (int i = 0; i < fields.size(); i++) {
      if (isSupportedQualifier(qualifiers.get(i))) {
        annotatedFields.add(fields.get(i));
        supportedQualifiers.add(qualifiers.get(i));
      }
    }
    if (annotatedFields.isEmpty()) {
      return null;
    }

    return new FieldInvariants(annotatedFields, supportedQualifiers);
  }

  /**
   * Returns the AnnotationTree which is a use of one of the field invariant annotations (as
   * specified via {@link #getFieldInvariantDeclarationAnnotations()}. If one isn't found, null is
   * returned.
   *
   * @param annoTrees list of trees to search; the result is one of the list elements, or null
   * @return the AnnotationTree that is a use of one of the field invariant annotations, or null if
   *     one isn't found
   */
  public AnnotationTree getFieldInvariantAnnotationTree(List<? extends AnnotationTree> annoTrees) {
    List<AnnotationMirror> annos = TreeUtils.annotationsFromTypeAnnotationTrees(annoTrees);
    for (int i = 0; i < annos.size(); i++) {
      for (Class<? extends Annotation> clazz : getFieldInvariantDeclarationAnnotations()) {
        if (areSameByClass(annos.get(i), clazz)) {
          return annoTrees.get(i);
        }
      }
    }
    return null;
  }

  /** The classes of field invariant annotations. */
  private Set<Class<? extends Annotation>> fieldInvariantDeclarationAnnotations =
      Collections.singleton(FieldInvariant.class);

  /**
   * Returns the set of classes of field invariant annotations.
   *
   * @return the set of classes of field invariant annotations
   */
  protected Set<Class<? extends Annotation>> getFieldInvariantDeclarationAnnotations() {
    return fieldInvariantDeclarationAnnotations;
  }

  /**
   * Adapt the upper bounds of the type variables of a class relative to the type instantiation. In
   * some type systems, the upper bounds depend on the instantiation of the class. For example, in
   * the Generic Universe Type system, consider a class declaration
   *
   * <pre>{@code   class C<X extends @Peer Object> }</pre>
   *
   * then the instantiation
   *
   * <pre>{@code   @Rep C<@Rep Object> }</pre>
   *
   * is legal. The upper bounds of class C have to be adapted by the main modifier.
   *
   * <p>An example of an adaptation follows. Suppose, I have a declaration:
   *
   * <pre>{@code  class MyClass<E extends List<E>>}</pre>
   *
   * And an instantiation:
   *
   * <pre>{@code  new MyClass<@NonNull String>()}</pre>
   *
   * <p>The upper bound of E adapted to the argument String, would be {@code List<@NonNull String>}
   * and the lower bound would be an AnnotatedNullType.
   *
   * <p>TODO: ensure that this method is consistently used instead of directly querying the type
   * variables.
   *
   * @param type the use of the type
   * @param element the corresponding element
   * @return the adapted bounds of the type parameters
   */
  public List<AnnotatedTypeParameterBounds> typeVariablesFromUse(
      AnnotatedDeclaredType type, TypeElement element) {

    AnnotatedDeclaredType generic = getAnnotatedType(element);
    List<AnnotatedTypeMirror> targs = type.getTypeArguments();
    List<AnnotatedTypeMirror> tvars = generic.getTypeArguments();

    assert targs.size() == tvars.size()
        : "Mismatch in type argument size between " + type + " and " + generic;

    // System.err.printf("TVFU%n  type: %s%n  generic: %s%n", type, generic);

    Map<TypeVariable, AnnotatedTypeMirror> typeParamToTypeArg = new HashMap<>();

    AnnotatedDeclaredType enclosing = type;
    while (enclosing != null) {
      List<AnnotatedTypeMirror> enclosingTArgs = enclosing.getTypeArguments();
      AnnotatedDeclaredType declaredType =
          getAnnotatedType((TypeElement) enclosing.getUnderlyingType().asElement());
      List<AnnotatedTypeMirror> enclosingTVars = declaredType.getTypeArguments();
      for (int i = 0; i < enclosingTArgs.size(); i++) {
        AnnotatedTypeVariable enclosingTVar = (AnnotatedTypeVariable) enclosingTVars.get(i);
        typeParamToTypeArg.put(enclosingTVar.getUnderlyingType(), enclosingTArgs.get(i));
      }
      enclosing = enclosing.getEnclosingType();
    }

    List<AnnotatedTypeParameterBounds> res = new ArrayList<>(tvars.size());

    for (AnnotatedTypeMirror atm : tvars) {
      AnnotatedTypeVariable atv = (AnnotatedTypeVariable) atm;
      AnnotatedTypeMirror upper =
          typeVarSubstitutor.substitute(typeParamToTypeArg, atv.getUpperBound());
      AnnotatedTypeMirror lower =
          typeVarSubstitutor.substitute(typeParamToTypeArg, atv.getLowerBound());
      res.add(new AnnotatedTypeParameterBounds(upper, lower));
    }
    return res;
  }

  /**
   * Creates and returns an AnnotatedNullType qualified with {@code annotations}.
   *
   * @param annotations set of AnnotationMirrors to qualify the returned type with
   * @return AnnotatedNullType qualified with {@code annotations}
   */
  public AnnotatedNullType getAnnotatedNullType(Set<? extends AnnotationMirror> annotations) {
    final AnnotatedTypeMirror.AnnotatedNullType nullType =
        (AnnotatedNullType) toAnnotatedType(processingEnv.getTypeUtils().getNullType(), false);
    nullType.addAnnotations(annotations);
    return nullType;
  }

  // **********************************************************************
  // Utilities method for getting specific types from trees or elements
  // **********************************************************************

  /**
   * Return the implicit receiver type of an expression tree.
   *
   * <p>The result is null for expressions that don't have a receiver, e.g. for a local variable or
   * method parameter access. The result is also null for expressions that have an explicit
   * receiver.
   *
   * <p>Clients should generally call {@link #getReceiverType}.
   *
   * @param tree the expression that might have an implicit receiver
   * @return the type of the implicit receiver. Returns null if the expression has an explicit
   *     receiver or doesn't have a receiver.
   */
  protected @Nullable AnnotatedDeclaredType getImplicitReceiverType(ExpressionTree tree) {
    assert (tree.getKind() == Tree.Kind.IDENTIFIER
            || tree.getKind() == Tree.Kind.MEMBER_SELECT
            || tree.getKind() == Tree.Kind.METHOD_INVOCATION
            || tree.getKind() == Tree.Kind.NEW_CLASS)
        : "Unexpected tree kind: " + tree.getKind();

    // Return null if the element kind has no receiver.
    Element element = TreeUtils.elementFromUse(tree);
    assert element != null : "Unexpected null element for tree: " + tree;
    if (!ElementUtils.hasReceiver(element)) {
      return null;
    }

    // Return null if the receiver is explicit.
    if (TreeUtils.getReceiverTree(tree) != null) {
      return null;
    }

    TypeElement elementOfImplicitReceiver = ElementUtils.enclosingTypeElement(element);
    if (tree.getKind() == Tree.Kind.NEW_CLASS) {
      if (elementOfImplicitReceiver.getEnclosingElement() != null) {
        elementOfImplicitReceiver =
            ElementUtils.enclosingTypeElement(elementOfImplicitReceiver.getEnclosingElement());
      } else {
        elementOfImplicitReceiver = null;
      }
      if (elementOfImplicitReceiver == null) {
        // If the typeElt does not have an enclosing class, then the NewClassTree
        // does not have an implicit receiver.
        return null;
      }
    }

    TypeMirror typeOfImplicitReceiver = elementOfImplicitReceiver.asType();
    AnnotatedDeclaredType thisType = getSelfType(tree);
    if (thisType == null) {
      return null;
    }
    // An implicit receiver is the first enclosing type that is a subtype of the type where the
    // element is declared.
    while (thisType != null && !isSubtype(thisType.getUnderlyingType(), typeOfImplicitReceiver)) {
      thisType = thisType.getEnclosingType();
    }
    return thisType;
  }

  /**
   * Returns the type of {@code this} at the location of {@code tree}. Returns {@code null} if
   * {@code tree} is in a location where {@code this} has no meaning, such as the body of a static
   * method.
   *
   * <p>The parameter is an arbitrary tree and does not have to mention "this", neither explicitly
   * nor implicitly. This method can be overridden for type-system specific behavior.
   *
   * @param tree location used to decide the type of {@code this}
   * @return the type of {@code this} at the location of {@code tree}
   */
  public @Nullable AnnotatedDeclaredType getSelfType(Tree tree) {
    if (TreeUtils.isClassTree(tree)) {
      return getAnnotatedType(TreeUtils.elementFromDeclaration((ClassTree) tree));
    }

    Tree enclosingTree = getEnclosingClassOrMethod(tree);
    if (enclosingTree == null) {
      // tree is inside an annotation, where "this" is not allowed. So, no self type exists.
      return null;
    } else if (enclosingTree.getKind() == Tree.Kind.METHOD) {
      MethodTree enclosingMethod = (MethodTree) enclosingTree;
      if (TreeUtils.isConstructor(enclosingMethod)) {
        return (AnnotatedDeclaredType) getAnnotatedType(enclosingMethod).getReturnType();
      } else {
        return getAnnotatedType(enclosingMethod).getReceiverType();
      }
    } else if (TreeUtils.isClassTree(enclosingTree)) {
      return (AnnotatedDeclaredType) getAnnotatedType(enclosingTree);
    }
    return null;
  }

  /** A set containing class, method, and annotation tree kinds. */
  private static final Set<Tree.Kind> classMethodAnnotationKinds =
      EnumSet.copyOf(TreeUtils.classTreeKinds());

  static {
    classMethodAnnotationKinds.add(Tree.Kind.METHOD);
    classMethodAnnotationKinds.add(Tree.Kind.TYPE_ANNOTATION);
    classMethodAnnotationKinds.add(Tree.Kind.ANNOTATION);
  }

  /**
   * Returns the innermost enclosing method or class tree of {@code tree}. If {@code tree} is
   * artificial (that is, created by dataflow), then {@link #artificialTreeToEnclosingElementMap} is
   * used to find the enclosing tree.
   *
   * <p>If the tree is inside an annotation, then {@code null} is returned.
   *
   * @param tree tree to whose innermost enclosing method or class to return
   * @return the innermost enclosing method or class tree of {@code tree}, or {@code null} if {@code
   *     tree} is inside an annotation
   */
  public @Nullable Tree getEnclosingClassOrMethod(Tree tree) {
    TreePath path = getPath(tree);
    Tree enclosing = TreePathUtil.enclosingOfKind(path, classMethodAnnotationKinds);
    if (enclosing != null) {
      if (enclosing.getKind() == Tree.Kind.ANNOTATION
          || enclosing.getKind() == Tree.Kind.TYPE_ANNOTATION) {
        return null;
      }
      return enclosing;
    }
    Element e = getEnclosingElementForArtificialTree(tree);
    if (e != null) {
      Element enclosingMethodOrClass = e;
      while (enclosingMethodOrClass != null
          && enclosingMethodOrClass.getKind() != ElementKind.METHOD
          && !enclosingMethodOrClass.getKind().isClass()
          && !enclosingMethodOrClass.getKind().isInterface()) {
        enclosingMethodOrClass = enclosingMethodOrClass.getEnclosingElement();
      }
      return declarationFromElement(enclosingMethodOrClass);
    }
    return TreePathUtil.enclosingClass(path);
  }

  /**
   * Returns the {@link AnnotatedTypeMirror} of the enclosing type at the location of {@code tree}
   * that is the same type as {@code typeElement}.
   *
   * @param typeElement type of the enclosing type to return
   * @param tree location to use
   * @return the enclosing type at the location of {@code tree} that is the same type as {@code
   *     typeElement}
   */
  public AnnotatedDeclaredType getEnclosingType(TypeElement typeElement, Tree tree) {
    AnnotatedDeclaredType thisType = getSelfType(tree);
    while (!isSameType(thisType.getUnderlyingType(), typeElement.asType())) {
      thisType = thisType.getEnclosingType();
    }
    return thisType;
  }

  /**
   * Returns true if the erasure of {@code type1} is a subtype of the erasure of {@code type2}.
   *
   * @param type1 a type
   * @param type2 a type
   * @return true if the erasure of {@code type1} is a subtype of the erasure of {@code type2}
   */
  private boolean isSubtype(TypeMirror type1, TypeMirror type2) {
    return types.isSubtype(types.erasure(type1), types.erasure(type2));
  }

  /**
   * Returns true if the erasure of {@code type1} is the same type as the erasure of {@code type2}.
   *
   * @param type1 a type
   * @param type2 a type
   * @return true if the erasure of {@code type1} is the same type as the erasure of {@code type2}
   */
  private boolean isSameType(TypeMirror type1, TypeMirror type2) {
    return types.isSameType(types.erasure(type1), types.erasure(type2));
  }

  /**
   * Returns the receiver type of the expression tree, which might be the type of an implicit {@code
   * this}. Returns null if the expression has no explicit or implicit receiver.
   *
   * @param expression the expression for which to determine the receiver type
   * @return the type of the receiver of expression
   */
  public final AnnotatedTypeMirror getReceiverType(ExpressionTree expression) {
    ExpressionTree receiver = TreeUtils.getReceiverTree(expression);
    if (receiver != null) {
      return getAnnotatedType(receiver);
    }

    Element element = TreeUtils.elementFromTree(expression);
    if (element != null && ElementUtils.hasReceiver(element)) {
      // The tree references an element that has a receiver, but the tree does not have an
      // explicit receiver. So, the tree must have an implicit receiver of "this" or
      // "Outer.this".
      return getImplicitReceiverType(expression);
    } else {
      return null;
    }
  }

  /** The type for an instantiated generic method or constructor. */
  public static class ParameterizedExecutableType {
    /** The method's/constructor's type. */
    public final AnnotatedExecutableType executableType;
    /** The types of the generic type arguments. */
    public final List<AnnotatedTypeMirror> typeArgs;
    /** Create a ParameterizedExecutableType. */
    public ParameterizedExecutableType(
        AnnotatedExecutableType executableType, List<AnnotatedTypeMirror> typeArgs) {
      this.executableType = executableType;
      this.typeArgs = typeArgs;
    }

    @Override
    public String toString() {
      if (typeArgs.isEmpty()) {
        return executableType.toString();
      } else {
        StringJoiner typeArgsString = new StringJoiner(",", "<", ">");
        for (AnnotatedTypeMirror atm : typeArgs) {
          typeArgsString.add(atm.toString());
        }
        return typeArgsString + " " + executableType.toString();
      }
    }
  }

  /**
   * Determines the type of the invoked method based on the passed method invocation tree.
   *
   * <p>The returned method type has all type variables resolved, whether based on receiver type,
   * passed type parameters if any, and method invocation parameter.
   *
   * <p>Subclasses may override this method to customize inference of types or qualifiers based on
   * method invocation parameters.
   *
   * <p>As an implementation detail, this method depends on {@link AnnotatedTypes#asMemberOf(Types,
   * AnnotatedTypeFactory, AnnotatedTypeMirror, Element)}, and customization based on receiver type
   * should be in accordance to its specification.
   *
   * <p>The return type is a pair of the type of the invoked method and the (inferred) type
   * arguments. Note that neither the explicitly passed nor the inferred type arguments are
   * guaranteed to be subtypes of the corresponding upper bounds. See method {@link
   * org.checkerframework.common.basetype.BaseTypeVisitor#checkTypeArguments} for the checks of type
   * argument well-formedness.
   *
   * <p>Note that "this" and "super" constructor invocations are also handled by this method
   * (explicit or implicit ones, at the beginning of a constructor). Method {@link
   * #constructorFromUse(NewClassTree)} is only used for a constructor invocation in a "new"
   * expression.
   *
   * @param tree the method invocation tree
   * @return the method type being invoked with tree and the (inferred) type arguments
   */
  public final ParameterizedExecutableType methodFromUse(MethodInvocationTree tree) {
    return methodFromUse(tree, true);
  }

  public ParameterizedExecutableType methodFromUseNoTypeArgInfere(MethodInvocationTree tree) {
    return methodFromUse(tree, false);
  }

  public ParameterizedExecutableType methodFromUse(
      MethodInvocationTree tree, boolean inferTypeArgs) {
    ExecutableElement methodElt = TreeUtils.elementFromUse(tree);
    AnnotatedTypeMirror receiverType = getReceiverType(tree);
    if (receiverType == null && TreeUtils.isSuperConstructorCall(tree)) {
      // super() calls don't have a receiver, but they should be view-point adapted as if
      // "this" is the receiver.
      receiverType = getSelfType(tree);
    }
    if (receiverType != null && receiverType.getKind() == TypeKind.DECLARED) {
      receiverType = applyCaptureConversion(receiverType);
    }

    ParameterizedExecutableType result =
        methodFromUse(tree, methodElt, receiverType, inferTypeArgs);
    if (checker.shouldResolveReflection()
        && reflectionResolver.isReflectiveMethodInvocation(tree)) {
      result = reflectionResolver.resolveReflectiveCall(this, tree, result);
    }

    AnnotatedExecutableType method = result.executableType;
    if (method.getReturnType().getKind() == TypeKind.WILDCARD
        && ((AnnotatedWildcardType) method.getReturnType()).isUninferredTypeArgument()) {
      // Get the correct Java type from the tree and use it as the upper bound of the
      // wildcard.
      TypeMirror tm = TreeUtils.typeOf(tree);
      AnnotatedTypeMirror t = toAnnotatedType(tm, false);

      AnnotatedWildcardType wildcard = (AnnotatedWildcardType) method.getReturnType();
      if (ignoreUninferredTypeArguments) {
        // Remove the annotations so that default annotations are used instead.
        // (See call to addDefaultAnnotations below.)
        t.clearPrimaryAnnotations();
      } else {
        t.replaceAnnotations(wildcard.getExtendsBound().getAnnotations());
      }
      wildcard.setExtendsBound(t);
      addDefaultAnnotations(wildcard);
    }

    return result;
  }

  /**
   * Determines the type of the invoked method based on the passed expression tree, executable
   * element, and receiver type.
   *
   * @param tree either a MethodInvocationTree or a MemberReferenceTree
   * @param methodElt the element of the referenced method
   * @param receiverType the type of the receiver
   * @return the method type being invoked with tree and the (inferred) type arguments
   * @see #methodFromUse(MethodInvocationTree)
   */
  public final ParameterizedExecutableType methodFromUse(
      ExpressionTree tree, ExecutableElement methodElt, AnnotatedTypeMirror receiverType) {
    return methodFromUse(tree, methodElt, receiverType, true);
  }

  public final ParameterizedExecutableType methodFromUseNoTypeArgInference(
      ExpressionTree tree, ExecutableElement methodElt, AnnotatedTypeMirror receiverType) {
    return methodFromUse(tree, methodElt, receiverType, false);
  }

  protected ParameterizedExecutableType methodFromUse(
      ExpressionTree tree,
      ExecutableElement methodElt,
      AnnotatedTypeMirror receiverType,
      boolean inferTypeArgs) {
    AnnotatedExecutableType memberTypeWithoutOverrides =
        getAnnotatedType(methodElt); // get unsubstituted type
    AnnotatedExecutableType memberTypeWithOverrides =
        applyFakeOverrides(receiverType, methodElt, memberTypeWithoutOverrides);
    memberTypeWithOverrides = applyRecordTypesToAccessors(methodElt, memberTypeWithOverrides);
    methodFromUsePreSubstitution(tree, memberTypeWithOverrides);

    AnnotatedExecutableType methodType =
        AnnotatedTypes.asMemberOf(types, this, receiverType, methodElt, memberTypeWithOverrides);
    List<AnnotatedTypeMirror> typeargs = new ArrayList<>(methodElt.getTypeParameters().size());

    Map<TypeVariable, AnnotatedTypeMirror> typeParamToTypeArg =
        AnnotatedTypes.findTypeArguments(
            processingEnv, this, tree, methodElt, methodType, inferTypeArgs);

    if (!typeParamToTypeArg.isEmpty()) {
      typeParamToTypeArg = captureMethodTypeArgs(typeParamToTypeArg, methodType.getTypeVariables());
      for (AnnotatedTypeVariable tv : methodType.getTypeVariables()) {
        if (typeParamToTypeArg.get(tv.getUnderlyingType()) == null) {
          throw new BugInCF(
              "AnnotatedTypeFactory.methodFromUse:mismatch between declared method type variables"
                  + " and the inferred method type arguments. Method type variables: "
                  + methodType.getTypeVariables()
                  + "; "
                  + "Inferred method type arguments: "
                  + typeParamToTypeArg);
        }
        typeargs.add(typeParamToTypeArg.get(tv.getUnderlyingType()));
      }
      methodType =
          (AnnotatedExecutableType) typeVarSubstitutor.substitute(typeParamToTypeArg, methodType);
    }

    if (tree.getKind() == Tree.Kind.METHOD_INVOCATION
        && TreeUtils.isMethodInvocation(tree, objectGetClass, processingEnv)) {
      adaptGetClassReturnTypeToReceiver(methodType, receiverType, tree);
    }

    return new ParameterizedExecutableType(methodType, typeargs);
  }

  /**
   * Apply capture conversion to the type arguments of a method invocation.
   *
   * @param typeVarToAnnotatedTypeArg mapping from type variable in the method declaration to the
   *     corresponding (annotated) type argument at the method invocation
   * @param declTypeVar list of the (annotated) type variable declarations in the method
   * @return a mapping from type variable in the method declaration to its captured type argument.
   *     Its keys are the same as in {@code typeVarToAnnotatedTypeArg}, and the values are their
   *     captures (for a non-wildcard, capture conversion is the identity).
   */
  // TODO: This should happen as part of Java 8 inference and this method should be removed when
  // #979 is fixed.
  private Map<TypeVariable, AnnotatedTypeMirror> captureMethodTypeArgs(
      Map<TypeVariable, AnnotatedTypeMirror> typeVarToAnnotatedTypeArg,
      List<AnnotatedTypeVariable> declTypeVar) {
    Map<TypeVariable, AnnotatedTypeVariable> typeParameter = new HashMap<>();
    for (AnnotatedTypeVariable t : declTypeVar) {
      typeParameter.put(t.getUnderlyingType(), t);
    }
    // `newTypeVarToAnnotatedTypeArg` is the result of this method.
    Map<TypeVariable, AnnotatedTypeMirror> newTypeVarToAnnotatedTypeArg = new HashMap<>();
    Map<TypeVariable, AnnotatedTypeVariable> capturedTypeVarToAnnotatedTypeVar = new HashMap<>();

    // The first loop replaces each wildcard by a fresh type variable.
    for (Map.Entry<TypeVariable, AnnotatedTypeMirror> entry :
        typeVarToAnnotatedTypeArg.entrySet()) {
      TypeVariable typeVariable = entry.getKey();
      AnnotatedTypeMirror originalTypeArg = entry.getValue();
      if (originalTypeArg.containsUninferredTypeArguments()) {
        // Don't capture uninferred type arguments; return the argument.
        return typeVarToAnnotatedTypeArg;
      }
      if (originalTypeArg.getKind() == TypeKind.WILDCARD) {
        TypeMirror cap =
            TypesUtils.freshTypeVariable(originalTypeArg.getUnderlyingType(), processingEnv);
        AnnotatedTypeMirror capturedArg = AnnotatedTypeMirror.createType(cap, this, false);
        newTypeVarToAnnotatedTypeArg.put(typeVariable, capturedArg);
        capturedTypeVarToAnnotatedTypeVar.put(
            (TypeVariable) cap, (AnnotatedTypeVariable) capturedArg);
      } else {
        newTypeVarToAnnotatedTypeArg.put(typeVariable, originalTypeArg);
      }
    }

    // The second loop captures: it side-effects the new type variables.
    List<TypeVariable> order = TypesUtils.order(typeVarToAnnotatedTypeArg.keySet(), types);
    for (TypeVariable typeVariable : order) {
      AnnotatedTypeMirror originalTypeArg = typeVarToAnnotatedTypeArg.get(typeVariable);
      AnnotatedTypeMirror newTypeArg = newTypeVarToAnnotatedTypeArg.get(typeVariable);
      if (TypesUtils.isCapturedTypeVariable(newTypeArg.getUnderlyingType())
          && originalTypeArg.getKind() == TypeKind.WILDCARD) {
        annotateCapturedTypeVar(
            newTypeVarToAnnotatedTypeArg,
            capturedTypeVarToAnnotatedTypeVar,
            (AnnotatedWildcardType) originalTypeArg,
            typeParameter.get(typeVariable),
            (AnnotatedTypeVariable) newTypeArg);
      }
    }
    return newTypeVarToAnnotatedTypeArg;
  }

  /**
   * Given a member and its type, returns the type with fake overrides applied to it.
   *
   * @param receiverType the type of the class that contains member (or a subtype of it)
   * @param member a type member, such as a method or field
   * @param memberType the type of {@code member}
   * @return {@code memberType}, adjusted according to fake overrides
   */
  private AnnotatedExecutableType applyFakeOverrides(
      AnnotatedTypeMirror receiverType, Element member, AnnotatedExecutableType memberType) {
    // Currently, handle only methods, not fields.  TODO: Handle fields.
    if (memberType.getKind() != TypeKind.EXECUTABLE) {
      return memberType;
    }

    AnnotationFileElementTypes afet = stubTypes;
    AnnotatedExecutableType methodType = afet.getFakeOverride(member, receiverType);
    if (methodType == null) {
      methodType = memberType;
    }
    return methodType;
  }

  /**
   * Given a method, checks if there is: a record component with the same name AND the record
   * component has an annotation AND the method has no-arguments. If so, replaces the annotations on
   * the method return type with those from the record type in the same hierarchy.
   *
   * @param member a method or constructor
   * @param memberType the type of the method/constructor; side-effected by this method
   * @return {@code memberType} with annotations replaced if applicable
   */
  private AnnotatedExecutableType applyRecordTypesToAccessors(
      ExecutableElement member, AnnotatedExecutableType memberType) {
    if (memberType.getKind() != TypeKind.EXECUTABLE) {
      throw new BugInCF(
          "member %s has type %s of kind %s", member, memberType, memberType.getKind());
    }

    stubTypes.injectRecordComponentType(types, member, memberType);

    return memberType;
  }

  /**
   * A callback method for the AnnotatedTypeFactory subtypes to customize the handling of the
   * declared method type before type variable substitution.
   *
   * @param tree either a method invocation or a member reference tree
   * @param type declared method type before type variable substitution
   */
  protected void methodFromUsePreSubstitution(ExpressionTree tree, AnnotatedExecutableType type) {
    assert tree instanceof MethodInvocationTree || tree instanceof MemberReferenceTree;
  }

  /**
   * Java special-cases the return type of {@link java.lang.Class#getClass() getClass()}. Though the
   * method has a return type of {@code Class<?>}, the compiler special cases this return-type and
   * changes the bound of the type argument to the erasure of the receiver type. For example:
   *
   * <ul>
   *   <li>{@code x.getClass()} has the type {@code Class< ? extends erasure_of_x >}
   *   <li>{@code someInteger.getClass()} has the type {@code Class< ? extends Integer >}
   * </ul>
   *
   * @param getClassType this must be a type representing a call to Object.getClass otherwise a
   *     runtime exception will be thrown. It is modified by side effect.
   * @param receiverType the receiver type of the method invocation (not the declared receiver type)
   * @param tree getClass method invocation tree
   */
  protected void adaptGetClassReturnTypeToReceiver(
      AnnotatedExecutableType getClassType, AnnotatedTypeMirror receiverType, ExpressionTree tree) {

    TypeMirror type = TreeUtils.typeOf(tree);
    AnnotatedTypeMirror returnType = AnnotatedTypeMirror.createType(type, this, false);

    if (returnType == null
        || !(returnType.getKind() == TypeKind.DECLARED)
        || ((AnnotatedDeclaredType) returnType).getTypeArguments().size() != 1) {
      throw new BugInCF(
          "Unexpected type passed to AnnotatedTypes.adaptGetClassReturnTypeToReceiver%n"
              + "getClassType=%s%nreceiverType=%s",
          getClassType, receiverType);
    }

    AnnotatedWildcardType classWildcardArg =
        (AnnotatedWildcardType)
            ((AnnotatedDeclaredType) getClassType.getReturnType()).getTypeArguments().get(0);
    getClassType.setReturnType(returnType);

    // Usually, the only locations that will add annotations to the return type are getClass in
    // stub files defaults and propagation tree annotator.  Since getClass is final they cannot
    // come from source code.  Also, since the newBound is an erased type we have no type
    // arguments.  So, we just copy the annotations from the bound of the declared type to the new
    // bound.
    Set<AnnotationMirror> newAnnos = AnnotationUtils.createAnnotationSet();
    Set<AnnotationMirror> typeBoundAnnos =
        getTypeDeclarationBounds(receiverType.getErased().getUnderlyingType());
    Set<AnnotationMirror> wildcardBoundAnnos = classWildcardArg.getExtendsBound().getAnnotations();
    for (AnnotationMirror typeBoundAnno : typeBoundAnnos) {
      AnnotationMirror wildcardAnno =
          qualHierarchy.findAnnotationInSameHierarchy(wildcardBoundAnnos, typeBoundAnno);
      if (qualHierarchy.isSubtype(typeBoundAnno, wildcardAnno)) {
        newAnnos.add(typeBoundAnno);
      } else {
        newAnnos.add(wildcardAnno);
      }
    }
    AnnotatedTypeMirror newTypeArg =
        ((AnnotatedDeclaredType) getClassType.getReturnType()).getTypeArguments().get(0);
    ((AnnotatedTypeVariable) newTypeArg).getUpperBound().replaceAnnotations(newAnnos);
  }

  /**
   * Return the element type of {@code expression}. This is usually the type of {@code
   * expression.itertor().next()}. If {@code expression} is an array, it is the component type of
   * the array.
   *
   * @param expression an expression whose type is an array or implements {@link Iterable}
   * @return the type of {@code expression.itertor().next()} or if {@code expression} is an array,
   *     the component type of the array.
   */
  public AnnotatedTypeMirror getIterableElementType(ExpressionTree expression) {
    return getIterableElementType(expression, getAnnotatedType(expression));
  }

  /**
   * Return the element type of {@code iterableType}. This is usually the type of {@code
   * expression.itertor().next()}. If {@code expression} is an array, it is the component type of
   * the array.
   *
   * @param expression an expression whose type is an array or implements {@link Iterable}
   * @param iterableType the type of the expression
   * @return the type of {@code expression.itertor().next()} or if {@code expression} is an array,
   *     the component type of the array.
   */
  protected AnnotatedTypeMirror getIterableElementType(
      ExpressionTree expression, AnnotatedTypeMirror iterableType) {
    switch (iterableType.getKind()) {
      case ARRAY:
        return ((AnnotatedArrayType) iterableType).getComponentType();
      case WILDCARD:
        return getIterableElementType(
            expression, ((AnnotatedWildcardType) iterableType).getExtendsBound().deepCopy());
      case TYPEVAR:
        return getIterableElementType(
            expression, ((AnnotatedTypeVariable) iterableType).getUpperBound());
      case DECLARED:
        AnnotatedDeclaredType dt =
            AnnotatedTypes.asSuper(this, iterableType, this.iterableDeclType);
        if (dt.getTypeArguments().isEmpty()) {
          TypeElement e = ElementUtils.getTypeElement(processingEnv, Object.class);
          return getAnnotatedType(e);
        } else {
          return dt.getTypeArguments().get(0);
        }

        // TODO: Properly desugar Iterator.next(), which is needed if an annotated JDK has
        // annotations on Iterator#next.
        // The below doesn't work because methodFromUse() assumes that the expression tree
        // matches the method element.
        // TypeElement iteratorElement =
        //         ElementUtils.getTypeElement(processingEnv, Iterator.class);
        // AnnotatedTypeMirror iteratorType =
        //         AnnotatedTypeMirror.createType(iteratorElement.asType(), this, false);
        // Map<TypeVariable, AnnotatedTypeMirror> mapping = new HashMap<>();
        // mapping.put(
        //         (TypeVariable) iteratorElement.getTypeParameters().get(0).asType(),
        //          typeArg);
        // iteratorType = typeVarSubstitutor.substitute(mapping, iteratorType);
        // ExecutableElement next =
        //         TreeUtils.getMethod("java.util.Iterator", "next", 0, processingEnv);
        // ParameterizedExecutableType m = methodFromUse(expression, next, iteratorType);
        // return m.executableType.getReturnType();
      default:
        throw new BugInCF(
            "AnnotatedTypeFactory.getIterableElementType: not iterable type: " + iterableType);
    }
  }

  /**
   * Determines the type of the invoked constructor based on the passed new class tree.
   *
   * <p>The returned method type has all type variables resolved, whether based on receiver type,
   * passed type parameters if any, and constructor invocation parameter.
   *
   * <p>Subclasses may override this method to customize inference of types or qualifiers based on
   * constructor invocation parameters.
   *
   * <p>As an implementation detail, this method depends on {@link AnnotatedTypes#asMemberOf(Types,
   * AnnotatedTypeFactory, AnnotatedTypeMirror, Element)}, and customization based on receiver type
   * should be in accordance with its specification.
   *
   * <p>The return type is a pair of the type of the invoked constructor and the (inferred) type
   * arguments. Note that neither the explicitly passed nor the inferred type arguments are
   * guaranteed to be subtypes of the corresponding upper bounds. See method {@link
   * org.checkerframework.common.basetype.BaseTypeVisitor#checkTypeArguments} for the checks of type
   * argument well-formedness.
   *
   * <p>Note that "this" and "super" constructor invocations are handled by method {@link
   * #methodFromUse}. This method only handles constructor invocations in a "new" expression.
   *
   * @param tree the constructor invocation tree
   * @return the annotated type of the invoked constructor (as an executable type) and the
   *     (inferred) type arguments
   */
  public final ParameterizedExecutableType constructorFromUse(NewClassTree tree) {
    return constructorFromUse(tree, true);
  }

  public ParameterizedExecutableType constructorFromUseNoTypeArgInfere(NewClassTree tree) {
    return constructorFromUse(tree, false);
  }

  public ParameterizedExecutableType constructorFromUse(NewClassTree tree, boolean shouldInfer) {
    // Get the annotations written on the new class tree.
    AnnotatedDeclaredType type =
        (AnnotatedDeclaredType) toAnnotatedType(TreeUtils.typeOf(tree), false);
    if (!TreeUtils.isDiamondTree(tree)) {
      if (tree.getClassBody() == null) {
        type.setTypeArguments(getExplicitNewClassClassTypeArgs(tree));
      }
    } else {
      type = getAnnotatedType(TypesUtils.getTypeElement(type.underlyingType));
      // Add explicit annotations below.
      type.clearPrimaryAnnotations();
    }

    Set<AnnotationMirror> explicitAnnos = getExplicitNewClassAnnos(tree);
    type.addAnnotations(explicitAnnos);

    // Get the enclosing type of the constructor, if one exists.
    // this.new InnerClass()
    AnnotatedDeclaredType enclosingType = (AnnotatedDeclaredType) getReceiverType(tree);
    type.setEnclosingType(enclosingType);

    // Add computed annotations to the type.
    addComputedTypeAnnotations(tree, type);

    ExecutableElement ctor = TreeUtils.elementFromUse(tree);
    AnnotatedExecutableType con = getAnnotatedType(ctor); // get unsubstituted type
    constructorFromUsePreSubstitution(tree, con);

    if (tree.getClassBody() != null) {
      // Because the anonymous constructor can't have explicit annotations on its parameters,
      // they are copied from the super constructor invoked in the anonymous constructor. To do
      // this:
      // 1. get unsubstituted type of the super constructor.
      // 2. adapt it to this call site.
      // 3. copy the parameters to the anonymous constructor, `con`.
      // 4. copy annotations on the return type to `con`.
      AnnotatedExecutableType superCon = getAnnotatedType(TreeUtils.getSuperConstructor(tree));
      constructorFromUsePreSubstitution(tree, superCon);
      superCon = AnnotatedTypes.asMemberOf(types, this, type, superCon.getElement(), superCon);
      if (superCon.getParameterTypes().size() == con.getParameterTypes().size()) {
        con.setParameterTypes(superCon.getParameterTypes());
      } else {
        // If the super class of the anonymous class has an enclosing type, then it is the
        // first parameter of the anonymous constructor. For example,
        // class Outer { class Inner {} }
        //  new Inner(){};
        // Then javac creates the following constructor:
        //  (.Outer x0) {
        //   x0.super();
        //   }
        // So the code below deals with this.
        List<AnnotatedTypeMirror> p = new ArrayList<>(superCon.getParameterTypes().size() + 1);
        if (TreeUtils.hasSyntheticArgument(tree)) {
          p.add(con.getParameterTypes().get(0));
        } else if (con.getReceiverType() != null) {
          p.add(con.getReceiverType());
        } else {
          p.add(con.getParameterTypes().get(0));
        }
        p.addAll(1, superCon.getParameterTypes());
        con.setParameterTypes(p);
      }
      con.getReturnType().replaceAnnotations(superCon.getReturnType().getAnnotations());
    } else {
      con = AnnotatedTypes.asMemberOf(types, this, type, ctor, con);
    }

    Map<TypeVariable, AnnotatedTypeMirror> typeParamToTypeArg =
        new HashMap<>(
            AnnotatedTypes.findTypeArguments(processingEnv, this, tree, ctor, con, shouldInfer));
    List<AnnotatedTypeMirror> typeargs;
    if (typeParamToTypeArg.isEmpty()) {
      typeargs = Collections.emptyList();
    } else {
      typeargs =
          CollectionsPlume.mapList(
              (AnnotatedTypeVariable tv) -> typeParamToTypeArg.get(tv.getUnderlyingType()),
              con.getTypeVariables());
    }

    con = (AnnotatedExecutableType) typeVarSubstitutor.substitute(typeParamToTypeArg, con);
    if (enclosingType != null) {
      // Reset the enclosing type because it can be substituted incorrectly.
      ((AnnotatedDeclaredType) con.getReturnType()).setEnclosingType(enclosingType);
    }
    if (type.isUnderlyingTypeRaw()) {
      ((AnnotatedDeclaredType) con.getReturnType()).setIsUnderlyingTypeRaw();
    }
    stubTypes.injectRecordComponentType(types, ctor, con);
    return new ParameterizedExecutableType(con, typeargs);
  }

  /**
   * Creates an AnnotatedDeclaredType for a NewClassTree. Only adds explicit annotations, unless
   * newClassTree has a diamond operator. In that case, the annotations on the type arguments are
   * inferred using the assignment context and contain defaults.
   *
   * <p>(Subclass beside {@link GenericAnnotatedTypeFactory} should not override this method.)
   *
   * @param newClassTree NewClassTree
   * @return AnnotatedDeclaredType
   * @deprecated Use {@link #getExplicitNewClassAnnos(NewClassTree)}, {@link
   *     #getExplicitNewClassClassTypeArgs(NewClassTree)}, or {@link #getAnnotatedType(ClassTree)}
   *     instead.
   */
  @Deprecated // This should be removed when the #979 is fixed and the remain use is removed.
  public AnnotatedDeclaredType fromNewClass(NewClassTree newClassTree) {
    AnnotatedDeclaredType type =
        (AnnotatedDeclaredType) toAnnotatedType(TreeUtils.typeOf(newClassTree), false);
    if (!TreeUtils.isDiamondTree(newClassTree)) {
      if (newClassTree.getClassBody() == null) {
        type.setTypeArguments(getExplicitNewClassClassTypeArgs(newClassTree));
      }
    } else {
      assert TreeUtils.isDiamondTree(newClassTree) : "Expected diamond new class tree";
      TreePath p = getPath(newClassTree);
      AnnotatedTypeMirror ctxtype = TypeArgInferenceUtil.assignedTo(this, p);
      if (ctxtype != null && ctxtype.getKind() == TypeKind.DECLARED) {
        AnnotatedDeclaredType adctx = (AnnotatedDeclaredType) ctxtype;
        if (type.getTypeArguments().size() == adctx.getTypeArguments().size()) {
          // Try to simply take the type arguments from LHS.
          List<AnnotatedTypeMirror> oldArgs = type.getTypeArguments();
          List<AnnotatedTypeMirror> newArgs = adctx.getTypeArguments();
          for (int i = 0; i < type.getTypeArguments().size(); ++i) {
            if (!types.isSubtype(newArgs.get(i).underlyingType, oldArgs.get(i).underlyingType)) {
              // One of the underlying types doesn't match. Give up.
              newArgs = oldArgs;
              break;
            }
          }
          type.setTypeArguments(newArgs);
        }
      }
    }

    Set<AnnotationMirror> explicitAnnos = getExplicitNewClassAnnos(newClassTree);
    // Type may already have explicit dependent type annotations that have not yet been vpa.
    type.clearPrimaryAnnotations();
    type.addAnnotations(explicitAnnos);
    return type;
  }

  /**
   * Returns the annotations explicitly written on a NewClassTree.
   *
   * <p>{@code new @HERE Class()}
   *
   * @param newClassTree a constructor invocation
   * @return the annotations explicitly written on a NewClassTree
   */
  public Set<AnnotationMirror> getExplicitNewClassAnnos(NewClassTree newClassTree) {
    if (newClassTree.getClassBody() != null) {
      // In Java 17+, the annotations are on the identifier, so copy them.
      AnnotatedTypeMirror identifierType = fromTypeTree(newClassTree.getIdentifier());
      // In Java 11 and lower, if newClassTree creates an anonymous class, then annotations in
      // this location:
      //   new @HERE Class() {}
      // are on not on the identifier newClassTree, but rather on the modifier newClassTree.
      List<? extends AnnotationTree> annoTrees =
          newClassTree.getClassBody().getModifiers().getAnnotations();
      // Add the annotations to an AnnotatedTypeMirror removes the annotations that are not
      // supported by this type system.
      identifierType.addAnnotations(TreeUtils.annotationsFromTypeAnnotationTrees(annoTrees));
      return identifierType.getAnnotations();
    } else {
      return fromTypeTree(newClassTree.getIdentifier()).getAnnotations();
    }
  }

  /**
   * Returns the partially-annotated explicit class type arguments of the new class tree. The {@code
   * AnnotatedTypeMirror} only include the annotations explicitly written on the explict type
   * arguments. (If {@code newClass} use a diamond operator, this method returns the empty list.)
   * For example, when called with {@code new MyClass<@HERE String>()} this method would return a
   * list containing {@code @HERE String}.
   *
   * @param newClass a new class tree
   * @return the partially annotated {@code AnnotatedTypeMirror}s for the (explicit) class type
   *     arguments of the new class tree
   */
  protected List<AnnotatedTypeMirror> getExplicitNewClassClassTypeArgs(NewClassTree newClass) {
    if (!TreeUtils.isDiamondTree(newClass)) {
      return ((AnnotatedDeclaredType) fromTypeTree(newClass.getIdentifier())).getTypeArguments();
    }
    return Collections.emptyList();
  }

  /**
   * Infer the class type arguments for the diamond operator.
   *
   * <p>If {@code newClassTree} is assigned to the same type (not a supertype), then the type
   * arguments are inferred to be the same as the assignment. Otherwise, the type arguments are
   * annotated by {@link #addComputedTypeAnnotations(Tree, AnnotatedTypeMirror)}.
   *
   * @param newClassTree a diamond new class tree
   * @return the class type arguments for {@code newClassTree}
   */
  @Deprecated
  public List<AnnotatedTypeMirror> inferDiamondType(NewClassTree newClassTree) {
    assert TreeUtils.isDiamondTree(newClassTree) : "Expected diamond new class tree";
    AnnotatedDeclaredType diamondType =
        (AnnotatedDeclaredType) toAnnotatedType(TreeUtils.typeOf(newClassTree), false);

    TreePath p = getPath(newClassTree);
    AnnotatedTypeMirror ctxtype = TypeArgInferenceUtil.assignedTo(this, p);
    if (ctxtype != null && ctxtype.getKind() == TypeKind.DECLARED) {
      AnnotatedDeclaredType adctx = (AnnotatedDeclaredType) ctxtype;
      if (diamondType.getTypeArguments().size() == adctx.getTypeArguments().size()) {
        // Try to simply take the type arguments from LHS.
        List<AnnotatedTypeMirror> oldArgs = diamondType.getTypeArguments();
        List<AnnotatedTypeMirror> newArgs = adctx.getTypeArguments();
        boolean useLhs = true;
        for (int i = 0; i < diamondType.getTypeArguments().size(); ++i) {
          if (!types.isSubtype(newArgs.get(i).underlyingType, oldArgs.get(i).underlyingType)) {
            // One of the underlying types doesn't match. Give up.
            useLhs = false;
            break;
          }
        }
        if (useLhs) {
          return newArgs;
        }
      }
    }
    addComputedTypeAnnotations(newClassTree, diamondType);
    return diamondType.getTypeArguments();
  }

  /**
   * A callback method for the AnnotatedTypeFactory subtypes to customize the handling of the
   * declared constructor type before type variable substitution.
   *
   * @param tree a NewClassTree from constructorFromUse()
   * @param type declared method type before type variable substitution
   */
  protected void constructorFromUsePreSubstitution(
      NewClassTree tree, AnnotatedExecutableType type) {}

  /**
   * Returns the return type of the method {@code m}.
   *
   * @param m tree of a method declaration
   * @return the return type of the method
   */
  public AnnotatedTypeMirror getMethodReturnType(MethodTree m) {
    AnnotatedExecutableType methodType = getAnnotatedType(m);
    AnnotatedTypeMirror ret = methodType.getReturnType();
    return ret;
  }

  /**
   * Returns the return type of the method {@code m} at the return statement {@code r}. This
   * implementation just calls {@link #getMethodReturnType(MethodTree)}, but subclasses may override
   * this method to change the type based on the return statement.
   *
   * @param m tree of a method declaration
   * @param r a return statement within method {@code m}
   * @return the return type of the method {@code m} at the return statement {@code r}
   */
  public AnnotatedTypeMirror getMethodReturnType(MethodTree m, ReturnTree r) {
    return getMethodReturnType(m);
  }

  /**
   * Returns the annotated boxed type of the given primitive type. The returned type would only have
   * the annotations on the given type.
   *
   * <p>Subclasses may override this method safely to override this behavior.
   *
   * @param type the primitive type
   * @return the boxed declared type of the passed primitive type
   */
  public AnnotatedDeclaredType getBoxedType(AnnotatedPrimitiveType type) {
    TypeElement typeElt = types.boxedClass(type.getUnderlyingType());
    AnnotatedDeclaredType dt = fromElement(typeElt).asUse();
    dt.addAnnotations(type.getAnnotations());
    return dt;
  }

  /**
   * Return a primitive type: either the argument, or the result of unboxing it (which might affect
   * its annotations).
   *
   * <p>Subclasses should override {@link #getUnboxedType} rather than this method.
   *
   * @param type a type: a primitive or boxed primitive
   * @return the unboxed variant of the type
   */
  public final AnnotatedPrimitiveType applyUnboxing(AnnotatedTypeMirror type) {
    TypeMirror underlying = type.getUnderlyingType();
    if (TypesUtils.isPrimitive(underlying)) {
      return (AnnotatedPrimitiveType) type;
    } else if (TypesUtils.isBoxedPrimitive(underlying)) {
      return getUnboxedType((AnnotatedDeclaredType) type);
    } else {
      throw new BugInCF("Bad argument to applyUnboxing: " + type);
    }
  }

  /**
   * Returns the annotated primitive type of the given declared type if it is a boxed declared type.
   * Otherwise, it throws <i>IllegalArgumentException</i> exception.
   *
   * <p>In the {@code AnnotatedTypeFactory} implementation, the returned type has the same primary
   * annotations as the given type. Subclasses may override this behavior.
   *
   * @param type the declared type
   * @return the unboxed primitive type
   * @throws IllegalArgumentException if the type given has no unbox conversion
   */
  public AnnotatedPrimitiveType getUnboxedType(AnnotatedDeclaredType type)
      throws IllegalArgumentException {
    PrimitiveType primitiveType = types.unboxedType(type.getUnderlyingType());
    AnnotatedPrimitiveType pt =
        (AnnotatedPrimitiveType) AnnotatedTypeMirror.createType(primitiveType, this, false);
    pt.addAnnotations(type.getAnnotations());
    return pt;
  }

  /**
   * Returns AnnotatedDeclaredType with underlying type String and annotations copied from type.
   * Subclasses may change the annotations.
   *
   * @param type type to convert to String
   * @return AnnotatedTypeMirror that results from converting type to a String type
   */
  // TODO: Test that this is called in all the correct locations
  // See Issue #715
  // https://github.com/typetools/checker-framework/issues/715
  public AnnotatedDeclaredType getStringType(AnnotatedTypeMirror type) {
    TypeMirror stringTypeMirror = TypesUtils.typeFromClass(String.class, types, elements);
    AnnotatedDeclaredType stringATM =
        (AnnotatedDeclaredType)
            AnnotatedTypeMirror.createType(stringTypeMirror, this, type.isDeclaration());
    stringATM.addAnnotations(type.getEffectiveAnnotations());
    return stringATM;
  }

  /**
   * Returns a widened type if applicable, otherwise returns its first argument.
   *
   * <p>Subclasses should override {@link #getWidenedAnnotations} rather than this method.
   *
   * @param exprType type to possibly widen
   * @param widenedType type to possibly widen to; its annotations are ignored
   * @return if widening is applicable, the result of converting {@code type} to the underlying type
   *     of {@code widenedType}; otherwise {@code type}
   */
  public final AnnotatedTypeMirror getWidenedType(
      AnnotatedTypeMirror exprType, AnnotatedTypeMirror widenedType) {
    TypeKind exprKind = exprType.getKind();
    TypeKind widenedKind = widenedType.getKind();

    if (!TypeKindUtils.isNumeric(widenedKind)) {
      // The target type is not a numeric primitive, so primitive widening is not applicable.
      return exprType;
    }

    AnnotatedPrimitiveType exprPrimitiveType;
    if (TypeKindUtils.isNumeric(exprKind)) {
      exprPrimitiveType = (AnnotatedPrimitiveType) exprType;
    } else if (TypesUtils.isNumericBoxed(exprType.getUnderlyingType())) {
      exprPrimitiveType = getUnboxedType((AnnotatedDeclaredType) exprType);
    } else {
      return exprType;
    }

    switch (TypeKindUtils.getPrimitiveConversionKind(
        exprPrimitiveType.getKind(), widenedType.getKind())) {
      case WIDENING:
        return getWidenedPrimitive(exprPrimitiveType, widenedType.getUnderlyingType());
      case NARROWING:
        return getNarrowedPrimitive(exprPrimitiveType, widenedType.getUnderlyingType());
      case SAME:
        return exprType;
      default:
        throw new BugInCF("unhandled PrimitiveConversionKind");
    }
  }

  /**
   * Applies widening if applicable, otherwise returns its first argument.
   *
   * <p>Subclasses should override {@link #getWidenedAnnotations} rather than this method.
   *
   * @param exprAnnos annotations to possibly widen
   * @param exprTypeMirror type to possibly widen
   * @param widenedType type to possibly widen to; its annotations are ignored
   * @return if widening is applicable, the result of converting {@code type} to the underlying type
   *     of {@code widenedType}; otherwise {@code type}
   */
  public final AnnotatedTypeMirror getWidenedType(
      Set<AnnotationMirror> exprAnnos, TypeMirror exprTypeMirror, AnnotatedTypeMirror widenedType) {
    AnnotatedTypeMirror exprType = toAnnotatedType(exprTypeMirror, false);
    exprType.replaceAnnotations(exprAnnos);
    return getWidenedType(exprType, widenedType);
  }

  /**
   * Returns an AnnotatedPrimitiveType with underlying type {@code widenedTypeMirror} and with
   * annotations copied or adapted from {@code type}.
   *
   * @param type type to widen; a primitive or boxed primitive
   * @param widenedTypeMirror underlying type for the returned type mirror; a primitive or boxed
   *     primitive (same boxing as {@code type})
   * @return result of converting {@code type} to {@code widenedTypeMirror}
   */
  private AnnotatedPrimitiveType getWidenedPrimitive(
      AnnotatedPrimitiveType type, TypeMirror widenedTypeMirror) {
    AnnotatedPrimitiveType result =
        (AnnotatedPrimitiveType)
            AnnotatedTypeMirror.createType(widenedTypeMirror, this, type.isDeclaration());
    result.addAnnotations(
        getWidenedAnnotations(type.getAnnotations(), type.getKind(), result.getKind()));
    return result;
  }

  /**
   * Returns annotations applicable to type {@code narrowedTypeKind}, that are copied or adapted
   * from {@code annos}.
   *
   * @param annos annotations to narrow, from a primitive or boxed primitive
   * @param typeKind primitive type to narrow
   * @param narrowedTypeKind target for the returned annotations; a primitive type that is narrower
   *     than {@code typeKind} (in the sense of JLS 5.1.3).
   * @return result of converting {@code annos} from {@code typeKind} to {@code narrowedTypeKind}
   */
  public Set<AnnotationMirror> getNarrowedAnnotations(
      Set<AnnotationMirror> annos, TypeKind typeKind, TypeKind narrowedTypeKind) {
    return annos;
  }

  /**
   * Returns annotations applicable to type {@code widenedTypeKind}, that are copied or adapted from
   * {@code annos}.
   *
   * @param annos annotations to widen, from a primitive or boxed primitive
   * @param typeKind primitive type to widen
   * @param widenedTypeKind target for the returned annotations; a primitive type that is wider than
   *     {@code typeKind} (in the sense of JLS 5.1.2)
   * @return result of converting {@code annos} from {@code typeKind} to {@code widenedTypeKind}
   */
  public Set<AnnotationMirror> getWidenedAnnotations(
      Set<AnnotationMirror> annos, TypeKind typeKind, TypeKind widenedTypeKind) {
    return annos;
  }

  /**
   * Returns the types of the two arguments to the BinaryTree, accounting for widening and unboxing
   * if applicable.
   *
   * @param node a binary tree
   * @return the types of the two arguments
   */
  public Pair<AnnotatedTypeMirror, AnnotatedTypeMirror> binaryTreeArgTypes(BinaryTree node) {
    return binaryTreeArgTypes(
        getAnnotatedType(node.getLeftOperand()), getAnnotatedType(node.getRightOperand()));
  }

  /**
   * Returns the types of the two arguments to the CompoundAssignmentTree, accounting for widening
   * and unboxing if applicable.
   *
   * @param node a compound assignment tree
   * @return the types of the two arguments
   */
  public Pair<AnnotatedTypeMirror, AnnotatedTypeMirror> compoundAssignmentTreeArgTypes(
      CompoundAssignmentTree node) {
    return binaryTreeArgTypes(
        getAnnotatedType(node.getVariable()), getAnnotatedType(node.getExpression()));
  }

  /**
   * Returns the types of the two arguments to a binary operation, accounting for widening and
   * unboxing if applicable.
   *
   * @param left the type of the left argument of a binary operation
   * @param right the type of the right argument of a binary operation
   * @return the types of the two arguments
   */
  public Pair<AnnotatedTypeMirror, AnnotatedTypeMirror> binaryTreeArgTypes(
      AnnotatedTypeMirror left, AnnotatedTypeMirror right) {
    TypeKind resultTypeKind =
        TypeKindUtils.widenedNumericType(left.getUnderlyingType(), right.getUnderlyingType());
    if (TypeKindUtils.isNumeric(resultTypeKind)) {
      TypeMirror resultTypeMirror = types.getPrimitiveType(resultTypeKind);
      AnnotatedPrimitiveType leftUnboxed = applyUnboxing(left);
      AnnotatedPrimitiveType rightUnboxed = applyUnboxing(right);
      AnnotatedPrimitiveType leftWidened =
          (leftUnboxed.getKind() == resultTypeKind
              ? leftUnboxed
              : getWidenedPrimitive(leftUnboxed, resultTypeMirror));
      AnnotatedPrimitiveType rightWidened =
          (rightUnboxed.getKind() == resultTypeKind
              ? rightUnboxed
              : getWidenedPrimitive(rightUnboxed, resultTypeMirror));
      return Pair.of(leftWidened, rightWidened);
    } else {
      return Pair.of(left, right);
    }
  }

  /**
   * Returns AnnotatedPrimitiveType with underlying type {@code narrowedTypeMirror} and with
   * annotations copied or adapted from {@code type}.
   *
   * <p>Currently this method is called only for primitives that are narrowed at assignments from
   * literal ints, for example, {@code byte b = 1;}. All other narrowing conversions happen at
   * typecasts.
   *
   * @param type type to narrow
   * @param narrowedTypeMirror underlying type for the returned type mirror
   * @return result of converting {@code type} to {@code narrowedTypeMirror}
   */
  public AnnotatedPrimitiveType getNarrowedPrimitive(
      AnnotatedPrimitiveType type, TypeMirror narrowedTypeMirror) {
    AnnotatedPrimitiveType narrowed =
        (AnnotatedPrimitiveType)
            AnnotatedTypeMirror.createType(narrowedTypeMirror, this, type.isDeclaration());
    narrowed.addAnnotations(type.getAnnotations());
    return narrowed;
  }

  // **********************************************************************
  // random methods wrapping #getAnnotatedType(Tree) and #fromElement(Tree)
  // with appropriate casts to reduce casts on the client side
  // **********************************************************************

  /**
   * See {@link #getAnnotatedType(Tree)}.
   *
   * @see #getAnnotatedType(Tree)
   */
  public final AnnotatedDeclaredType getAnnotatedType(ClassTree tree) {
    return (AnnotatedDeclaredType) getAnnotatedType((Tree) tree);
  }

  /**
   * See {@link #getAnnotatedType(Tree)}.
   *
   * @see #getAnnotatedType(Tree)
   */
  public final AnnotatedDeclaredType getAnnotatedType(NewClassTree tree) {
    return (AnnotatedDeclaredType) getAnnotatedType((Tree) tree);
  }

  /**
   * See {@link #getAnnotatedType(Tree)}.
   *
   * @see #getAnnotatedType(Tree)
   */
  public final AnnotatedArrayType getAnnotatedType(NewArrayTree tree) {
    return (AnnotatedArrayType) getAnnotatedType((Tree) tree);
  }

  /**
   * See {@link #getAnnotatedType(Tree)}.
   *
   * @see #getAnnotatedType(Tree)
   */
  public final AnnotatedExecutableType getAnnotatedType(MethodTree tree) {
    return (AnnotatedExecutableType) getAnnotatedType((Tree) tree);
  }

  /**
   * See {@link #getAnnotatedType(Element)}.
   *
   * @see #getAnnotatedType(Element)
   */
  public final AnnotatedDeclaredType getAnnotatedType(TypeElement elt) {
    return (AnnotatedDeclaredType) getAnnotatedType((Element) elt);
  }

  /**
   * See {@link #getAnnotatedType(Element)}.
   *
   * @see #getAnnotatedType(Element)
   */
  public final AnnotatedExecutableType getAnnotatedType(ExecutableElement elt) {
    return (AnnotatedExecutableType) getAnnotatedType((Element) elt);
  }

  /**
   * See {@link #fromElement(Element)}.
   *
   * @see #fromElement(Element)
   */
  public final AnnotatedDeclaredType fromElement(TypeElement elt) {
    return (AnnotatedDeclaredType) fromElement((Element) elt);
  }

  /**
   * See {@link #fromElement(Element)}.
   *
   * @see #fromElement(Element)
   */
  public final AnnotatedExecutableType fromElement(ExecutableElement elt) {
    return (AnnotatedExecutableType) fromElement((Element) elt);
  }

  // **********************************************************************
  // Helper methods for this classes
  // **********************************************************************

  /**
   * Determines whether the given annotation is a part of the type system under which this type
   * factory operates. Null is never a supported qualifier; the parameter is nullable to allow the
   * result of canonicalAnnotation to be passed in directly.
   *
   * @param a any annotation
   * @return true if that annotation is part of the type system under which this type factory
   *     operates, false otherwise
   */
  public boolean isSupportedQualifier(@Nullable AnnotationMirror a) {
    if (a == null) {
      return false;
    }
    return isSupportedQualifier(AnnotationUtils.annotationName(a));
  }

  /**
   * Determines whether the given class is a part of the type system under which this type factory
   * operates.
   *
   * @param clazz annotation class
   * @return true if that class is a type qualifier in the type system under which this type factory
   *     operates, false otherwise
   */
  public boolean isSupportedQualifier(Class<? extends Annotation> clazz) {
    return getSupportedTypeQualifiers().contains(clazz);
  }

  /**
   * Determines whether the given class name is a part of the type system under which this type
   * factory operates.
   *
   * @param className fully-qualified annotation class name
   * @return true if that class name is a type qualifier in the type system under which this type
   *     factory operates, false otherwise
   */
  public boolean isSupportedQualifier(String className) {
    return getSupportedTypeQualifierNames().contains(className);
  }

  /**
   * Adds the annotation {@code aliasClass} as an alias for the canonical annotation {@code type}
   * that will be used by the Checker Framework in the alias's place.
   *
   * <p>By specifying the alias/canonical relationship using this method, the elements of the alias
   * are not preserved when the canonical annotation to use is constructed from the alias. If you
   * want the elements to be copied over as well, use {@link #addAliasedTypeAnnotation(Class, Class,
   * boolean, String...)}.
   *
   * @param aliasClass the class of the aliased annotation
   * @param type the canonical annotation
   * @deprecated use {@code addAliasedTypeAnnotation}
   */
  @Deprecated // 2020-12-15
  protected void addAliasedAnnotation(Class<?> aliasClass, AnnotationMirror type) {
    addAliasedTypeAnnotation(aliasClass, type);
  }

  /**
   * Adds the annotation {@code aliasClass} as an alias for the canonical annotation {@code
   * canonicalAnno} that will be used by the Checker Framework in the alias's place.
   *
   * <p>By specifying the alias/canonical relationship using this method, the elements of the alias
   * are not preserved when the canonical annotation to use is constructed from the alias. If you
   * want the elements to be copied over as well, use {@link #addAliasedTypeAnnotation(Class, Class,
   * boolean, String...)}.
   *
   * @param aliasClass the class of the aliased annotation
   * @param canonicalAnno the canonical annotation
   */
  protected void addAliasedTypeAnnotation(Class<?> aliasClass, AnnotationMirror canonicalAnno) {
    if (getSupportedTypeQualifiers().contains(aliasClass)) {
      throw new BugInCF(
          "AnnotatedTypeFactory: alias %s should not be in type hierarchy for %s",
          aliasClass, this.getClass().getSimpleName());
    }
    addAliasedTypeAnnotation(aliasClass.getCanonicalName(), canonicalAnno);
  }

  /**
   * Adds the annotation, whose fully-qualified name is given by {@code aliasName}, as an alias for
   * the canonical annotation {@code canonicalAnno} that will be used by the Checker Framework in
   * the alias's place.
   *
   * <p>Use this method if the alias class is not necessarily on the classpath at Checker Framework
   * compile and run time. Otherwise, use {@link #addAliasedTypeAnnotation(Class, AnnotationMirror)}
   * which prevents the possibility of a typo in the class name.
   *
   * @param aliasName the canonical name of the aliased annotation
   * @param canonicalAnno the canonical annotation
   * @deprecated use {@link #addAliasedTypeAnnotation}
   */
  // aliasName is annotated as @FullyQualifiedName because there is no way to confirm that the
  // name of an external annotation is a canoncal name.
  @Deprecated // 2020-12-15
  protected void addAliasedAnnotation(
      @FullyQualifiedName String aliasName, AnnotationMirror canonicalAnno) {
    addAliasedTypeAnnotation(aliasName, canonicalAnno);
  }

  /**
   * Adds the annotation, whose fully-qualified name is given by {@code aliasName}, as an alias for
   * the canonical annotation {@code canonicalAnno} that will be used by the Checker Framework in
   * the alias's place.
   *
   * <p>Use this method if the alias class is not necessarily on the classpath at Checker Framework
   * compile and run time. Otherwise, use {@link #addAliasedTypeAnnotation(Class, AnnotationMirror)}
   * which prevents the possibility of a typo in the class name.
   *
   * @param aliasName the canonical name of the aliased annotation
   * @param canonicalAnno the canonical annotation
   */
  // aliasName is annotated as @FullyQualifiedName because there is no way to confirm that the
  // name of an external annotation is a canoncal name.
  protected void addAliasedTypeAnnotation(
      @FullyQualifiedName String aliasName, AnnotationMirror canonicalAnno) {

    aliases.put(aliasName, new Alias(aliasName, canonicalAnno, false, null, null));
  }

  /**
   * Adds the annotation {@code aliasClass} as an alias for the canonical annotation {@code
   * canonicalAnno} that will be used by the Checker Framework in the alias's place.
   *
   * <p>You may specify the copyElements flag to indicate whether you want the elements of the alias
   * to be copied over when the canonical annotation is constructed as a copy of {@code
   * canonicalAnno}. Be careful that the framework will try to copy the elements by name matching,
   * so make sure that names and types of the elements to be copied over are exactly the same as the
   * ones in the canonical annotation. Otherwise, an 'Couldn't find element in annotation' error is
   * raised.
   *
   * <p>To facilitate the cases where some of the elements are ignored on purpose when constructing
   * the canonical annotation, this method also provides a varargs {@code ignorableElements} for you
   * to explicitly specify the ignoring rules. For example, {@code
   * org.checkerframework.checker.index.qual.IndexFor} is an alias of {@code
   * org.checkerframework.checker.index.qual.NonNegative}, but the element "value" of
   * {@code @IndexFor} should be ignored when constructing {@code @NonNegative}. In the cases where
   * all elements are ignored, we can simply use {@link #addAliasedTypeAnnotation(Class,
   * AnnotationMirror)} instead.
   *
   * @param aliasClass the class of the aliased annotation
   * @param canonical the canonical annotation
   * @param copyElements a flag that indicates whether you want to copy the elements over when
   *     getting the alias from the canonical annotation
   * @param ignorableElements a list of elements that can be safely dropped when the elements are
   *     being copied over
   * @deprecated use {@code addAliasedTypeAnnotation}
   */
  @Deprecated // 2020-12-15
  protected void addAliasedAnnotation(
      Class<?> aliasClass, Class<?> canonical, boolean copyElements, String... ignorableElements) {
    addAliasedTypeAnnotation(aliasClass, canonical, copyElements, ignorableElements);
  }

  /**
   * Adds the annotation {@code aliasClass} as an alias for the canonical annotation {@code
   * canonicalClass} that will be used by the Checker Framework in the alias's place.
   *
   * <p>You may specify the copyElements flag to indicate whether you want the elements of the alias
   * to be copied over when the canonical annotation is constructed as a copy of {@code
   * canonicalClass}. Be careful that the framework will try to copy the elements by name matching,
   * so make sure that names and types of the elements to be copied over are exactly the same as the
   * ones in the canonical annotation. Otherwise, an 'Couldn't find element in annotation' error is
   * raised.
   *
   * <p>To facilitate the cases where some of the elements are ignored on purpose when constructing
   * the canonical annotation, this method also provides a varargs {@code ignorableElements} for you
   * to explicitly specify the ignoring rules. For example, {@code
   * org.checkerframework.checker.index.qual.IndexFor} is an alias of {@code
   * org.checkerframework.checker.index.qual.NonNegative}, but the element "value" of
   * {@code @IndexFor} should be ignored when constructing {@code @NonNegative}. In the cases where
   * all elements are ignored, we can simply use {@link #addAliasedTypeAnnotation(Class,
   * AnnotationMirror)} instead.
   *
   * @param aliasClass the class of the aliased annotation
   * @param canonicalClass the class of the canonical annotation
   * @param copyElements a flag that indicates whether you want to copy the elements over when
   *     getting the alias from the canonical annotation
   * @param ignorableElements a list of elements that can be safely dropped when the elements are
   *     being copied over
   */
  protected void addAliasedTypeAnnotation(
      Class<?> aliasClass,
      Class<?> canonicalClass,
      boolean copyElements,
      String... ignorableElements) {
    if (getSupportedTypeQualifiers().contains(aliasClass)) {
      throw new BugInCF(
          "AnnotatedTypeFactory: alias %s should not be in type hierarchy for %s",
          aliasClass, this.getClass().getSimpleName());
    }
    addAliasedTypeAnnotation(
        aliasClass.getCanonicalName(), canonicalClass, copyElements, ignorableElements);
  }

  /**
   * Adds the annotation, whose fully-qualified name is given by {@code aliasName}, as an alias for
   * the canonical annotation {@code canonicalAnno} that will be used by the Checker Framework in
   * the alias's place.
   *
   * <p>Use this method if the alias class is not necessarily on the classpath at Checker Framework
   * compile and run time. Otherwise, use {@link #addAliasedTypeAnnotation(Class, Class, boolean,
   * String[])} which prevents the possibility of a typo in the class name.
   *
   * @param aliasName the canonical name of the aliased class
   * @param canonicalAnno the canonical annotation
   * @param copyElements a flag that indicates whether we want to copy the elements over when
   *     getting the alias from the canonical annotation
   * @param ignorableElements a list of elements that can be safely dropped when the elements are
   *     being copied over
   */
  // aliasName is annotated as @FullyQualifiedName because there is no way to confirm that the
  // name of an external annotation is a canoncal name.
  protected void addAliasedTypeAnnotation(
      @FullyQualifiedName String aliasName,
      Class<?> canonicalAnno,
      boolean copyElements,
      String... ignorableElements) {
    // The copyElements argument disambiguates overloading.
    if (!copyElements) {
      throw new BugInCF("Do not call with false");
    }
    aliases.put(
        aliasName,
        new Alias(
            aliasName, null, copyElements, canonicalAnno.getCanonicalName(), ignorableElements));
  }

  /**
   * Returns the canonical annotation for the passed annotation. Returns null if the passed
   * annotation is not an alias of a canonical one in the framework.
   *
   * <p>A canonical annotation is the internal annotation that will be used by the Checker Framework
   * in the aliased annotation's place.
   *
   * @param a the qualifier to check for an alias
   * @return the canonical annotation, or null if none exists
   */
  public @Nullable AnnotationMirror canonicalAnnotation(AnnotationMirror a) {
    TypeElement elem = (TypeElement) a.getAnnotationType().asElement();
    String qualName = elem.getQualifiedName().toString();
    Alias alias = aliases.get(qualName);
    if (alias == null) {
      return null;
    }
    if (alias.copyElements) {
      AnnotationBuilder builder = new AnnotationBuilder(processingEnv, alias.canonicalName);
      builder.copyElementValuesFromAnnotation(a, alias.ignorableElements);
      return builder.build();
    } else {
      return alias.canonical;
    }
  }

  /**
   * Add the annotation {@code alias} as an alias for the declaration annotation {@code annotation},
   * where the annotation mirror {@code annotationToUse} will be used instead. If multiple calls are
   * made with the same {@code annotation}, then the {@code annotationToUse} must be the same.
   *
   * <p>The point of {@code annotationToUse} is that it may include elements/fields.
   */
  protected void addAliasedDeclAnnotation(
      Class<? extends Annotation> alias,
      Class<? extends Annotation> annotation,
      AnnotationMirror annotationToUse) {
    Pair<AnnotationMirror, Set<Class<? extends Annotation>>> pair = declAliases.get(annotation);
    if (pair != null) {
      if (!AnnotationUtils.areSame(annotationToUse, pair.first)) {
        throw new BugInCF("annotationToUse should be the same: %s %s", pair.first, annotationToUse);
      }
    } else {
      pair = Pair.of(annotationToUse, new HashSet<>());
      declAliases.put(annotation, pair);
    }
    Set<Class<? extends Annotation>> aliases = pair.second;
    aliases.add(alias);
  }

  /**
   * Adds the annotation {@code annotation} in the set of declaration annotations that should be
   * inherited. A declaration annotation will be inherited if it is in this list, or if it has the
   * meta-annotation @InheritedAnnotation. The meta-annotation @InheritedAnnotation should be used
   * instead of this method, if possible.
   */
  protected void addInheritedAnnotation(AnnotationMirror annotation) {
    inheritedAnnotations.add(annotation);
  }

  /**
   * A convenience method that converts a {@link TypeMirror} to an empty {@link AnnotatedTypeMirror}
   * using {@link AnnotatedTypeMirror#createType}.
   *
   * @param t the {@link TypeMirror}
   * @param declaration true if the result should be marked as a type declaration
   * @return an {@link AnnotatedTypeMirror} that has {@code t} as its underlying type
   */
  protected final AnnotatedTypeMirror toAnnotatedType(TypeMirror t, boolean declaration) {
    return AnnotatedTypeMirror.createType(t, this, declaration);
  }

  /**
   * Determines an empty annotated type of the given tree. In other words, finds the {@link
   * TypeMirror} for the tree and converts that into an {@link AnnotatedTypeMirror}, but does not
   * add any annotations to the result.
   *
   * <p>Most users will want to use {@link #getAnnotatedType(Tree)} instead; this method is mostly
   * for internal use.
   *
   * @param node the tree to analyze
   * @return the type of {@code node}, without any annotations
   */
  protected final AnnotatedTypeMirror type(Tree node) {
    boolean isDeclaration = TreeUtils.isTypeDeclaration(node);

    // Attempt to obtain the type via JCTree.
    if (TreeUtils.typeOf(node) != null) {
      AnnotatedTypeMirror result = toAnnotatedType(TreeUtils.typeOf(node), isDeclaration);
      return result;
    }

    // Attempt to obtain the type via TreePath (slower).
    TreePath path = this.getPath(node);
    assert path != null
        : "No path or type in tree: " + node + " [" + node.getClass().getSimpleName() + "]";

    TypeMirror t = trees.getTypeMirror(path);
    assert validType(t) : "Invalid type " + t + " for node " + t;

    AnnotatedTypeMirror result = toAnnotatedType(t, isDeclaration);
    return result;
  }

  /**
   * Gets the declaration tree for the element, if the source is available.
   *
   * <p>TODO: would be nice to move this to InternalUtils/TreeUtils.
   *
   * @param elt an element
   * @return the tree declaration of the element if found
   */
  public final @Nullable Tree declarationFromElement(Element elt) {
    // if root is null, we cannot find any declaration
    if (root == null) {
      return null;
    }
    if (shouldCache && elementToTreeCache.containsKey(elt)) {
      return elementToTreeCache.get(elt);
    }

    // Check for new declarations, outside of the AST.
    if (elt instanceof DetachedVarSymbol) {
      return ((DetachedVarSymbol) elt).getDeclaration();
    }

    // TODO: handle type parameter declarations?
    Tree fromElt;
    // Prevent calling declarationFor on elements we know we don't have the tree for.

    switch (ElementUtils.getKindRecordAsClass(elt)) {
      case CLASS: // Including RECORD
      case ENUM:
      case INTERFACE:
      case ANNOTATION_TYPE:
      case FIELD:
      case ENUM_CONSTANT:
      case METHOD:
      case CONSTRUCTOR:
        fromElt = trees.getTree(elt);
        break;
      default:
        fromElt =
            com.sun.tools.javac.tree.TreeInfo.declarationFor(
                (com.sun.tools.javac.code.Symbol) elt, (com.sun.tools.javac.tree.JCTree) root);
        break;
    }
    if (shouldCache) {
      elementToTreeCache.put(elt, fromElt);
    }
    return fromElt;
  }

  /**
   * Returns the class tree enclosing {@code tree}.
   *
   * @param tree the tree whose enclosing class is returned
   * @return the class tree enclosing {@code tree}
   * @deprecated Use {@code TreePathUtil.enclosingClass(getPath(tree))} instead.
   */
  @Deprecated // 2021-11-01
  protected final ClassTree getCurrentClassTree(Tree tree) {
    return TreePathUtil.enclosingClass(getPath(tree));
  }

  /**
   * Returns the receiver type of the method enclosing {@code tree}.
   *
   * <p>The method uses the parameter only if the most enclosing method cannot be found directly.
   *
   * @param tree the tree used to find the enclosing method
   * @return receiver type of the most enclosing method being visited
   * @deprecated Use {@link #getSelfType(Tree)} instead
   */
  @Deprecated // 2021-11-01
  protected final @Nullable AnnotatedDeclaredType getCurrentMethodReceiver(Tree tree) {
    TreePath path = getPath(tree);
    if (path == null) {
      return null;
    }
    @SuppressWarnings("interning:assignment") // used for == test
    @InternedDistinct MethodTree enclosingMethod = TreePathUtil.enclosingMethod(path);
    ClassTree enclosingClass = TreePathUtil.enclosingClass(path);

    boolean found = false;

    for (Tree member : enclosingClass.getMembers()) {
      if (member.getKind() == Tree.Kind.METHOD) {
        if (member == enclosingMethod) {
          found = true;
        }
      }
    }

    if (found && enclosingMethod != null) {
      AnnotatedExecutableType method = getAnnotatedType(enclosingMethod);
      return method.getReceiverType();
    } else {
      // We are within an anonymous class or field initializer
      return this.getAnnotatedType(enclosingClass);
    }
  }

  /**
   * Returns true if {@code tree} is within a constructor.
   *
   * @param tree the tree that might be within a constructor
   * @return true if {@code tree} is within a constructor
   */
  protected final boolean isWithinConstructor(Tree tree) {
    MethodTree enclosingMethod = TreePathUtil.enclosingMethod(getPath(tree));
    return enclosingMethod != null && TreeUtils.isConstructor(enclosingMethod);
  }

  /**
   * Sets the path to the tree that an external "visitor" is visiting. The visitor is either a
   * subclass of {@link BaseTypeVisitor} or {@link
   * org.checkerframework.framework.flow.CFAbstractTransfer}.
   *
   * @param visitorTreePath path to the current tree that an external "visitor" is visiting
   */
  public void setVisitorTreePath(@Nullable TreePath visitorTreePath) {
    this.visitorTreePath = visitorTreePath;
  }

  /**
   * Returns the path to the tree that an external "visitor" is visiting. The type factory does not
   * update this value as it computes the types of any tree or element needed compute the type of
   * the tree being visited. Therefore this path may not be the path to the tree whose type is being
   * computed. This method should not be used directly. Use {@link #getPath(Tree)} instead.
   *
   * <p>This method is used to save the previous tree path and to give a hint to {@link
   * #getPath(Tree)} on where to look for a tree rather than searching starting at the root.
   *
   * @return the path to the tree that an external "visitor" is visiting
   */
  public @Nullable TreePath getVisitorTreePath() {
    return visitorTreePath;
  }

  /**
   * Gets the path for the given {@link Tree} under the current root by checking from the visitor's
   * current path, and using {@link Trees#getPath(CompilationUnitTree, Tree)} (which is much slower)
   * only if {@code node} is not found on the current path.
   *
   * <p>Note that the given Tree has to be within the current compilation unit, otherwise null will
   * be returned.
   *
   * @param node the {@link Tree} to get the path for
   * @return the path for {@code node} under the current root. Returns null if {@code node} is not
   *     within the current compilation unit.
   */
  public final @Nullable TreePath getPath(@FindDistinct Tree node) {
    assert root != null
        : "AnnotatedTypeFactory.getPath("
            + node.getKind()
            + "): root needs to be set when used on trees; factory: "
            + this.getClass().getSimpleName();

    if (node == null) {
      return null;
    }

    if (artificialTreeToEnclosingElementMap.containsKey(node)) {
      return null;
    }

    if (treePathCache.isCached(node)) {
      return treePathCache.getPath(root, node);
    }

    TreePath currentPath = visitorTreePath;
    if (currentPath == null) {
      TreePath path = TreePath.getPath(root, node);
      treePathCache.addPath(node, path);
      return path;
    }

    // This method uses multiple heuristics to avoid calling
    // TreePath.getPath()

    // If the current path you are visiting is for this node we are done
    if (currentPath.getLeaf() == node) {
      treePathCache.addPath(node, currentPath);
      return currentPath;
    }

    // When running on Daikon, we noticed that a lot of calls happened
    // within a small subtree containing the node we are currently visiting

    // When testing on Daikon, two steps resulted in the best performance
    if (currentPath.getParentPath() != null) {
      currentPath = currentPath.getParentPath();
      treePathCache.addPath(currentPath.getLeaf(), currentPath);
      if (currentPath.getLeaf() == node) {
        return currentPath;
      }
      if (currentPath.getParentPath() != null) {
        currentPath = currentPath.getParentPath();
        treePathCache.addPath(currentPath.getLeaf(), currentPath);
        if (currentPath.getLeaf() == node) {
          return currentPath;
        }
      }
    }

    final TreePath pathWithinSubtree = TreePath.getPath(currentPath, node);
    if (pathWithinSubtree != null) {
      treePathCache.addPath(node, pathWithinSubtree);
      return pathWithinSubtree;
    }

    // climb the current path till we see that
    // Works when getPath called on the enclosing method, enclosing class.
    TreePath current = currentPath;
    while (current != null) {
      treePathCache.addPath(current.getLeaf(), current);
      if (current.getLeaf() == node) {
        return current;
      }
      current = current.getParentPath();
    }

    // OK, we give up. Use the cache to look up.
    return treePathCache.getPath(root, node);
  }

  /**
   * Gets the {@link Element} representing the declaration of the method enclosing a tree node. This
   * feature is used to record the enclosing methods of {@link Tree}s that are created internally by
   * the checker.
   *
   * <p>TODO: Find a better way to store information about enclosing Trees.
   *
   * @param node the {@link Tree} to get the enclosing method for
   * @return the method {@link Element} enclosing the argument, or null if none has been recorded
   */
  public final Element getEnclosingElementForArtificialTree(Tree node) {
    return artificialTreeToEnclosingElementMap.get(node);
  }

  /**
   * Adds the given mapping from a synthetic (generated) tree to its enclosing element.
   *
   * <p>See {@code
   * org.checkerframework.framework.flow.CFCFGBuilder.CFCFGTranslationPhaseOne.handleArtificialTree(Tree)}.
   *
   * @param tree artifical tree
   * @param enclosing element that encloses {@code tree}
   */
  public final void setEnclosingElementForArtificialTree(Tree tree, Element enclosing) {
    artificialTreeToEnclosingElementMap.put(tree, enclosing);
  }

  /**
   * Assert that the type is a type of valid type mirror, i.e. not an ERROR or OTHER type.
   *
   * @param type an annotated type
   * @return true if the type is a valid annotated type, false otherwise
   */
  static final boolean validAnnotatedType(AnnotatedTypeMirror type) {
    if (type == null) {
      return false;
    }
    return validType(type.getUnderlyingType());
  }

  /**
   * Used for asserting that a type is valid for converting to an annotated type.
   *
   * @return true if {@code type} can be converted to an annotated type, false otherwise
   */
  private static final boolean validType(TypeMirror type) {
    if (type == null) {
      return false;
    }
    switch (type.getKind()) {
      case ERROR:
      case OTHER:
      case PACKAGE:
        return false;
      default:
        return true;
    }
  }

  /**
   * Parses all annotation files in the following order:
   *
   * <ol>
   *   <li>jdk.astub in the same directory as the checker, if it exists and ignorejdkastub option is
   *       not supplied
   *   <li>jdkN.astub (where N is the Java version or any higher value) in the same directory as the
   *       checker, if it exists and ignorejdkastub option is not supplied
   *   <li>Stub files listed in @StubFiles annotation on the checker; must be in same directory as
   *       the checker
   *   <li>Stub files provided via {@code -Astubs} compiler option
   *   <li>Ajava files provided via {@code -Aajava} compiler option
   * </ol>
   *
   * <p>If a type is annotated with a qualifier from the same hierarchy in more than one stub file,
   * the qualifier in the last stub file is applied.
   *
   * <p>The annotations are stored by side-effecting {@link #stubTypes} and {@link #ajavaTypes}.
   */
  protected void parseAnnotationFiles() {
    stubTypes.parseStubFiles();
    ajavaTypes.parseAjavaFiles();
  }

  /**
   * Returns all of the declaration annotations whose name equals the passed annotation class (or is
   * an alias for it) including annotations:
   *
   * <ul>
   *   <li>on the element
   *   <li>written in stubfiles
   *   <li>inherited from overridden methods, (see {@link InheritedAnnotation})
   *   <li>inherited from superclasses or super interfaces (see {@link Inherited})
   * </ul>
   *
   * @see #getDeclAnnotationNoAliases
   * @param elt the element to retrieve the declaration annotation from
   * @param anno annotation class
   * @return the annotation mirror for anno
   */
  @Override
  public final AnnotationMirror getDeclAnnotation(Element elt, Class<? extends Annotation> anno) {
    return getDeclAnnotation(elt, anno, true);
  }

  /**
   * Returns the annotation mirror used to annotate this element, whose name equals the passed
   * annotation class. Looks in the same places specified by {@link #getDeclAnnotation(Element,
   * Class)}. Returns null if none exists. Does not check for aliases of the annotation class.
   *
   * <p>Call this method from a checker that needs to alias annotations for one purpose and not for
   * another. For example, in the Lock Checker, {@code @LockingFree} and {@code @ReleasesNoLocks}
   * are both aliases of {@code @SideEffectFree} since they are all considered side-effect-free with
   * regard to the set of locks held before and after the method call. However, a {@code
   * synchronized} block is permitted inside a {@code @ReleasesNoLocks} method but not inside a
   * {@code @LockingFree} or {@code @SideEffectFree} method.
   *
   * @see #getDeclAnnotation
   * @param elt the element to retrieve the declaration annotation from
   * @param anno annotation class
   * @return the annotation mirror for anno
   */
  public final AnnotationMirror getDeclAnnotationNoAliases(
      Element elt, Class<? extends Annotation> anno) {
    return getDeclAnnotation(elt, anno, false);
  }

  /**
   * Returns true if the element appears in a stub file (Currently only works for methods,
   * constructors, and fields).
   */
  public boolean isFromStubFile(Element element) {
    return this.getDeclAnnotation(element, FromStubFile.class) != null;
  }

  /**
   * Returns true if the element is from bytecode and the if the element did not appear in a stub
   * file. Currently only works for methods, constructors, and fields.
   */
  public boolean isFromByteCode(Element element) {
    if (isFromStubFile(element)) {
      return false;
    }
    return ElementUtils.isElementFromByteCode(element);
  }

  /**
   * Returns true if redundancy between a stub file and bytecode should be reported.
   *
   * <p>For most type systems the default behavior of returning true is correct. For subcheckers,
   * redundancy in one of the type hierarchies can be ok. Such implementations should return false.
   *
   * @return whether to warn about redundancy between a stub file and bytecode
   */
  public boolean shouldWarnIfStubRedundantWithBytecode() {
    return true;
  }

  /**
   * Returns the actual annotation mirror used to annotate this element, whose name equals the
   * passed annotation class (or is an alias for it). Looks in the same places specified by {@link
   * #getDeclAnnotation(Element, Class)}. Returns null if none exists. May return the canonical
   * annotation that annotationName is an alias for.
   *
   * <p>This is the private implementation of the same-named, public method.
   *
   * <p>An option is provided to not check for aliases of annotations. For example, an annotated
   * type factory may use aliasing for a pair of annotations for convenience while needing in some
   * cases to determine a strict ordering between them, such as when determining whether the
   * annotations on an overrider method are more specific than the annotations of an overridden
   * method.
   *
   * @param elt the element to retrieve the annotation from
   * @param annoClass the class the annotation to retrieve
   * @param checkAliases whether to return an annotation mirror for an alias of the requested
   *     annotation class name
   * @return the annotation mirror for the requested annotation, or null if not found
   */
  private AnnotationMirror getDeclAnnotation(
      Element elt, Class<? extends Annotation> annoClass, boolean checkAliases) {
    Set<AnnotationMirror> declAnnos = getDeclAnnotations(elt);

    for (AnnotationMirror am : declAnnos) {
      if (areSameByClass(am, annoClass)) {
        return am;
      }
    }
    // Look through aliases.
    if (checkAliases) {
      Pair<AnnotationMirror, Set<Class<? extends Annotation>>> aliases = declAliases.get(annoClass);
      if (aliases != null) {
        for (Class<? extends Annotation> alias : aliases.second) {
          for (AnnotationMirror am : declAnnos) {
            if (areSameByClass(am, alias)) {
              // TODO: need to copy over elements/fields
              return aliases.first;
            }
          }
        }
      }
    }
    // Not found.
    return null;
  }

  /**
   * Returns all of the declaration annotations on this element including annotations:
   *
   * <ul>
   *   <li>on the element
   *   <li>written in stubfiles
   *   <li>inherited from overridden methods, (see {@link InheritedAnnotation})
   *   <li>inherited from superclasses or super interfaces (see {@link Inherited})
   * </ul>
   *
   * <p>This method returns the actual annotations not their aliases. {@link
   * #getDeclAnnotation(Element, Class)} returns aliases.
   *
   * @param elt the element for which to determine annotations
   * @return all of the declaration annotations on this element, written in stub files, or inherited
   */
  public Set<AnnotationMirror> getDeclAnnotations(Element elt) {
    Set<AnnotationMirror> cachedValue = cacheDeclAnnos.get(elt);
    if (cachedValue != null) {
      // Found in cache, return result.
      return cachedValue;
    }

    Set<AnnotationMirror> results = AnnotationUtils.createAnnotationSet();
    // Retrieving the annotations from the element.
    // This includes annotations inherited from superclasses, but not superinterfaces or
    // overridden methods.
    List<? extends AnnotationMirror> fromEle = elements.getAllAnnotationMirrors(elt);
    for (AnnotationMirror annotation : fromEle) {
      try {
        results.add(annotation);
      } catch (com.sun.tools.javac.code.Symbol.CompletionFailure cf) {
        // If a CompletionFailure occurs, issue a warning.
        checker.reportWarning(
            annotation.getAnnotationType().asElement(),
            "annotation.not.completed",
            ElementUtils.getQualifiedName(elt),
            annotation);
      }
    }

    // If parsing annotation files, return only the annotations in the element.
    if (stubTypes.isParsing()
        || ajavaTypes.isParsing()
        || (currentFileAjavaTypes != null && currentFileAjavaTypes.isParsing())) {
      return results;
    }

    // Add annotations from annotation files.
    results.addAll(stubTypes.getDeclAnnotations(elt));
    results.addAll(ajavaTypes.getDeclAnnotations(elt));
    if (currentFileAjavaTypes != null) {
      results.addAll(currentFileAjavaTypes.getDeclAnnotations(elt));
    }

    if (elt.getKind() == ElementKind.METHOD) {
      // Retrieve the annotations from the overridden method's element.
      inheritOverriddenDeclAnnos((ExecutableElement) elt, results);
    } else if (ElementUtils.isTypeDeclaration(elt)) {
      inheritOverriddenDeclAnnosFromTypeDecl(elt.asType(), results);
    }

    // Add the element and its annotations to the cache.
    cacheDeclAnnos.put(elt, results);
    return results;
  }

  /**
   * Adds into {@code results} the inherited declaration annotations found in all elements of the
   * super types of {@code typeMirror}. (Both superclasses and superinterfaces.)
   *
   * @param typeMirror type
   * @param results set of AnnotationMirrors to which this method adds declarations annotations
   */
  private void inheritOverriddenDeclAnnosFromTypeDecl(
      TypeMirror typeMirror, Set<AnnotationMirror> results) {
    List<? extends TypeMirror> superTypes = types.directSupertypes(typeMirror);
    for (TypeMirror superType : superTypes) {
      TypeElement elt = TypesUtils.getTypeElement(superType);
      if (elt == null) {
        continue;
      }
      Set<AnnotationMirror> superAnnos = getDeclAnnotations(elt);
      for (AnnotationMirror annotation : superAnnos) {
        List<? extends AnnotationMirror> annotationsOnAnnotation;
        try {
          annotationsOnAnnotation =
              annotation.getAnnotationType().asElement().getAnnotationMirrors();
        } catch (com.sun.tools.javac.code.Symbol.CompletionFailure cf) {
          // Fix for Issue 348: If a CompletionFailure occurs, issue a warning.
          checker.reportWarning(
              annotation.getAnnotationType().asElement(),
              "annotation.not.completed",
              ElementUtils.getQualifiedName(elt),
              annotation);
          continue;
        }
        if (containsSameByClass(annotationsOnAnnotation, Inherited.class)
            || AnnotationUtils.containsSameByName(inheritedAnnotations, annotation)) {
          addOrMerge(results, annotation);
        }
      }
    }
  }

  /**
   * Adds into {@code results} the declaration annotations found in all elements that the method
   * element {@code elt} overrides.
   *
   * @param elt method element
   * @param results {@code elt} local declaration annotations. The ones found in stub files and in
   *     the element itself.
   */
  private void inheritOverriddenDeclAnnos(ExecutableElement elt, Set<AnnotationMirror> results) {
    Map<AnnotatedDeclaredType, ExecutableElement> overriddenMethods =
        AnnotatedTypes.overriddenMethods(elements, this, elt);

    if (overriddenMethods != null) {
      for (ExecutableElement superElt : overriddenMethods.values()) {
        Set<AnnotationMirror> superAnnos = getDeclAnnotations(superElt);

        for (AnnotationMirror annotation : superAnnos) {
          List<? extends AnnotationMirror> annotationsOnAnnotation;
          try {
            annotationsOnAnnotation =
                annotation.getAnnotationType().asElement().getAnnotationMirrors();
          } catch (com.sun.tools.javac.code.Symbol.CompletionFailure cf) {
            // Fix for Issue 348: If a CompletionFailure occurs, issue a warning.
            checker.reportWarning(
                annotation.getAnnotationType().asElement(),
                "annotation.not.completed",
                ElementUtils.getQualifiedName(elt),
                annotation);
            continue;
          }
          if (containsSameByClass(annotationsOnAnnotation, InheritedAnnotation.class)
              || AnnotationUtils.containsSameByName(inheritedAnnotations, annotation)) {
            addOrMerge(results, annotation);
          }
        }
      }
    }
  }

  private void addOrMerge(Set<AnnotationMirror> results, AnnotationMirror annotation) {
    if (AnnotationUtils.containsSameByName(results, annotation)) {
      /*
       * TODO: feature request: figure out a way to merge multiple annotations
       * of the same kind. For some annotations this might mean merging some
       * arrays, for others it might mean converting a single annotation into a
       * container annotation. We should define a protected method for subclasses
       * to adapt the behavior.
       * For now, do nothing and just take the first, most concrete, annotation.
      AnnotationMirror prev = null;
      for (AnnotationMirror an : results) {
          if (AnnotationUtils.areSameByName(an, annotation)) {
              prev = an;
              break;
          }
      }
      results.remove(prev);
      AnnotationMirror merged = ...;
      results.add(merged);
      */
    } else {
      results.add(annotation);
    }
  }

  /**
   * Returns a list of all declaration annotations used to annotate the element, which have a
   * meta-annotation (i.e., an annotation on that annotation) with class {@code
   * metaAnnotationClass}.
   *
   * @param element the element for which to determine annotations
   * @param metaAnnotationClass the class of the meta-annotation that needs to be present
   * @return a list of pairs {@code (anno, metaAnno)} where {@code anno} is the annotation mirror at
   *     {@code element}, and {@code metaAnno} is the annotation mirror (of type {@code
   *     metaAnnotationClass}) used to meta-annotate the declaration of {@code anno}
   */
  public List<Pair<AnnotationMirror, AnnotationMirror>> getDeclAnnotationWithMetaAnnotation(
      Element element, Class<? extends Annotation> metaAnnotationClass) {
    List<Pair<AnnotationMirror, AnnotationMirror>> result = new ArrayList<>();
    Set<AnnotationMirror> annotationMirrors = getDeclAnnotations(element);

    for (AnnotationMirror candidate : annotationMirrors) {
      List<? extends AnnotationMirror> metaAnnotationsOnAnnotation;
      try {
        metaAnnotationsOnAnnotation =
            candidate.getAnnotationType().asElement().getAnnotationMirrors();
      } catch (com.sun.tools.javac.code.Symbol.CompletionFailure cf) {
        // Fix for Issue 309: If a CompletionFailure occurs, issue a warning.
        // I didn't find a nicer alternative to check whether the Symbol can be completed.
        // The completer field of a Symbol might be non-null also in successful cases.
        // Issue a warning (exception only happens once) and continue.
        checker.reportWarning(
            candidate.getAnnotationType().asElement(),
            "annotation.not.completed",
            ElementUtils.getQualifiedName(element),
            candidate);
        continue;
      }
      // First call copier, if exception, continue normal modula laws.
      for (AnnotationMirror ma : metaAnnotationsOnAnnotation) {
        if (areSameByClass(ma, metaAnnotationClass)) {
          // This candidate has the right kind of meta-annotation.
          // It might be a real contract, or a list of contracts.
          if (isListForRepeatedAnnotation(candidate)) {
            @SuppressWarnings("deprecation") // concrete annotation class is not known
            List<AnnotationMirror> wrappedCandidates =
                AnnotationUtils.getElementValueArray(
                    candidate, "value", AnnotationMirror.class, false);
            for (AnnotationMirror wrappedCandidate : wrappedCandidates) {
              result.add(Pair.of(wrappedCandidate, ma));
            }
          } else {
            result.add(Pair.of(candidate, ma));
          }
        }
      }
    }
    return result;
  }

  /** Cache for {@link #isListForRepeatedAnnotation}. */
  private final Map<DeclaredType, Boolean> isListForRepeatedAnnotationCache = new HashMap<>();

  /**
   * Returns true if the given annotation is a wrapper for multiple repeated annotations.
   *
   * @param a an annotation that might be a wrapper
   * @return true if the argument is a wrapper for multiple repeated annotations
   */
  private boolean isListForRepeatedAnnotation(AnnotationMirror a) {
    DeclaredType annotationType = a.getAnnotationType();
    Boolean resultObject = isListForRepeatedAnnotationCache.get(annotationType);
    if (resultObject != null) {
      return resultObject;
    }
    boolean result = isListForRepeatedAnnotationImplementation(annotationType);
    isListForRepeatedAnnotationCache.put(annotationType, result);
    return result;
  }

  /**
   * Returns true if the annotation is a wrapper for multiple repeated annotations.
   *
   * @param annotationType the declaration of the annotation to test
   * @return true if the annotation is a wrapper for multiple repeated annotations
   */
  private boolean isListForRepeatedAnnotationImplementation(DeclaredType annotationType) {
    TypeMirror enclosingType = annotationType.getEnclosingType();
    if (enclosingType == null) {
      return false;
    }
    if (!annotationType.asElement().getSimpleName().contentEquals("List")) {
      return false;
    }
    List<? extends Element> annoElements = annotationType.asElement().getEnclosedElements();
    if (annoElements.size() != 1) {
      return false;
    }
    // TODO: should check that the type of the single element is: "array of enclosingType".
    return true;
  }

  /**
   * Returns a list of all annotations used to annotate this element, which have a meta-annotation
   * (i.e., an annotation on that annotation) with class {@code metaAnnotationClass}.
   *
   * @param element the element at which to look for annotations
   * @param metaAnnotationClass the class of the meta-annotation that needs to be present
   * @return a list of pairs {@code (anno, metaAnno)} where {@code anno} is the annotation mirror at
   *     {@code element}, and {@code metaAnno} is the annotation mirror used to annotate {@code
   *     anno}.
   */
  public List<Pair<AnnotationMirror, AnnotationMirror>> getAnnotationWithMetaAnnotation(
      Element element, Class<? extends Annotation> metaAnnotationClass) {

    Set<AnnotationMirror> annotationMirrors = AnnotationUtils.createAnnotationSet();
    // Consider real annotations.
    annotationMirrors.addAll(getAnnotatedType(element).getAnnotations());
    // Consider declaration annotations
    annotationMirrors.addAll(getDeclAnnotations(element));

    List<Pair<AnnotationMirror, AnnotationMirror>> result = new ArrayList<>();

    // Go through all annotations found.
    for (AnnotationMirror annotation : annotationMirrors) {
      List<? extends AnnotationMirror> annotationsOnAnnotation =
          annotation.getAnnotationType().asElement().getAnnotationMirrors();
      for (AnnotationMirror a : annotationsOnAnnotation) {
        if (areSameByClass(a, metaAnnotationClass)) {
          result.add(Pair.of(annotation, a));
        }
      }
    }
    return result;
  }

  /**
   * Whether or not the {@code annotatedTypeMirror} has a qualifier parameter.
   *
   * @param annotatedTypeMirror AnnotatedTypeMirror to check
   * @param top the top of the hierarchy to check
   * @return true if the type has a qualifier parameter
   */
  public boolean hasQualifierParameterInHierarchy(
      AnnotatedTypeMirror annotatedTypeMirror, AnnotationMirror top) {
    return AnnotationUtils.containsSame(getQualifierParameterHierarchies(annotatedTypeMirror), top);
  }

  /**
   * Whether or not the {@code element} has a qualifier parameter.
   *
   * @param element element to check
   * @param top the top of the hierarchy to check
   * @return true if the type has a qualifier parameter
   */
  public boolean hasQualifierParameterInHierarchy(@Nullable Element element, AnnotationMirror top) {
    if (element == null) {
      return false;
    }
    return AnnotationUtils.containsSame(getQualifierParameterHierarchies(element), top);
  }

  /**
   * Returns whether the {@code HasQualifierParameter} annotation was explicitly written on {@code
   * element} for the hierarchy given by {@code top}.
   *
   * @param element the Element to check
   * @param top the top qualifier for the hierarchy to check
   * @return whether the class given by {@code element} has been explicitly annotated with {@code
   *     HasQualifierParameter} for the given hierarchy
   */
  public boolean hasExplicitQualifierParameterInHierarchy(Element element, AnnotationMirror top) {
    return AnnotationUtils.containsSame(
        getSupportedAnnotationsInElementAnnotation(
            element, HasQualifierParameter.class, hasQualifierParameterValueElement),
        top);
  }

  /**
   * Returns whether the {@code NoQualifierParameter} annotation was explicitly written on {@code
   * element} for the hierarchy given by {@code top}.
   *
   * @param element the Element to check
   * @param top the top qualifier for the hierarchy to check
   * @return whether the class given by {@code element} has been explicitly annotated with {@code
   *     NoQualifierParameter} for the given hierarchy
   */
  public boolean hasExplicitNoQualifierParameterInHierarchy(Element element, AnnotationMirror top) {
    return AnnotationUtils.containsSame(
        getSupportedAnnotationsInElementAnnotation(
            element, NoQualifierParameter.class, noQualifierParameterValueElement),
        top);
  }

  /**
   * Returns the set of top annotations representing all the hierarchies for which this type has a
   * qualifier parameter.
   *
   * @param annotatedType AnnotatedTypeMirror to check
   * @return the set of top annotations representing all the hierarchies for which this type has a
   *     qualifier parameter
   */
  public Set<AnnotationMirror> getQualifierParameterHierarchies(AnnotatedTypeMirror annotatedType) {
    while (annotatedType.getKind() == TypeKind.TYPEVAR
        || annotatedType.getKind() == TypeKind.WILDCARD) {
      if (annotatedType.getKind() == TypeKind.TYPEVAR) {
        annotatedType = ((AnnotatedTypeVariable) annotatedType).getUpperBound();
      } else if (annotatedType.getKind() == TypeKind.WILDCARD) {
        annotatedType = ((AnnotatedWildcardType) annotatedType).getSuperBound();
      }
    }

    if (annotatedType.getKind() != TypeKind.DECLARED) {
      return Collections.emptySet();
    }

    AnnotatedDeclaredType declaredType = (AnnotatedDeclaredType) annotatedType;
    Element element = declaredType.getUnderlyingType().asElement();
    if (element == null) {
      return Collections.emptySet();
    }
    return getQualifierParameterHierarchies(element);
  }

  /**
   * Returns the set of top annotations representing all the hierarchies for which this element has
   * a qualifier parameter.
   *
   * @param element the Element to check
   * @return the set of top annotations representing all the hierarchies for which this element has
   *     a qualifier parameter
   */
  public Set<AnnotationMirror> getQualifierParameterHierarchies(Element element) {
    if (!ElementUtils.isTypeDeclaration(element)) {
      return Collections.emptySet();
    }

    Set<AnnotationMirror> found = AnnotationUtils.createAnnotationSet();
    found.addAll(
        getSupportedAnnotationsInElementAnnotation(
            element, HasQualifierParameter.class, hasQualifierParameterValueElement));
    Set<AnnotationMirror> hasQualifierParameterTops = AnnotationUtils.createAnnotationSet();
    PackageElement packageElement = ElementUtils.enclosingPackage(element);

    // Traverse all packages containing this element.
    while (packageElement != null) {
      Set<AnnotationMirror> packageDefaultTops =
          getSupportedAnnotationsInElementAnnotation(
              packageElement, HasQualifierParameter.class, hasQualifierParameterValueElement);
      hasQualifierParameterTops.addAll(packageDefaultTops);

      packageElement = ElementUtils.parentPackage(packageElement, elements);
    }

    Set<AnnotationMirror> noQualifierParamClasses =
        getSupportedAnnotationsInElementAnnotation(
            element, NoQualifierParameter.class, noQualifierParameterValueElement);
    for (AnnotationMirror anno : hasQualifierParameterTops) {
      if (!AnnotationUtils.containsSame(noQualifierParamClasses, anno)) {
        found.add(anno);
      }
    }

    return found;
  }

  /**
   * Returns a set of supported annotation mirrors corresponding to the annotation classes listed in
   * the value element of an annotation with class {@code annoClass} on {@code element}.
   *
   * @param element the Element to check
   * @param annoClass the class for an annotation that's written on elements, whose value element is
   *     a list of annotation classes. It is always HasQualifierParameter or NoQualifierParameter
   * @param valueElement the {@code value} field/element of an annotation with class {@code
   *     annoClass}
   * @return the set of supported annotations with classes listed in the value element of an
   *     annotation with class {@code annoClass} on the {@code element}. Returns an empty set if
   *     {@code annoClass} is not written on {@code element} or {@code element} is null.
   */
  private Set<AnnotationMirror> getSupportedAnnotationsInElementAnnotation(
      @Nullable Element element,
      Class<? extends Annotation> annoClass,
      ExecutableElement valueElement) {
    if (element == null) {
      return Collections.emptySet();
    }
    // TODO: caching
    AnnotationMirror annotation = getDeclAnnotation(element, annoClass);
    if (annotation == null) {
      return Collections.emptySet();
    }

    Set<AnnotationMirror> found = AnnotationUtils.createAnnotationSet();
    List<@CanonicalName Name> qualClasses =
        AnnotationUtils.getElementValueClassNames(annotation, valueElement);
    for (Name qual : qualClasses) {
      AnnotationMirror annotationMirror = AnnotationBuilder.fromName(elements, qual);
      if (isSupportedQualifier(annotationMirror)) {
        found.add(annotationMirror);
      }
    }
    return found;
  }

  /**
   * A scanner that replaces annotations in one type with annotations from another. Used by {@link
   * #replaceAnnotations(AnnotatedTypeMirror, AnnotatedTypeMirror)} and {@link
   * #replaceAnnotations(AnnotatedTypeMirror, AnnotatedTypeMirror, AnnotationMirror)}.
   */
  private final AnnotatedTypeReplacer annotatedTypeReplacer = new AnnotatedTypeReplacer();

  /**
   * Replaces or adds all annotations from {@code from} to {@code to}. Annotations from {@code from}
   * will be used everywhere they exist, but annotations in {@code to} will be kept anywhere that
   * {@code from} is unannotated.
   *
   * @param from the annotated type mirror from which to take new annotations
   * @param to the annotated type mirror to which the annotations will be added
   */
  public void replaceAnnotations(final AnnotatedTypeMirror from, final AnnotatedTypeMirror to) {
    annotatedTypeReplacer.visit(from, to);
  }

  /**
   * Replaces or adds annotations in {@code top}'s hierarchy from {@code from} to {@code to}.
   * Annotations from {@code from} will be used everywhere they exist, but annotations in {@code to}
   * will be kept anywhere that {@code from} is unannotated.
   *
   * @param from the annotated type mirror from which to take new annotations
   * @param to the annotated type mirror to which the annotations will be added
   * @param top the top type of the hierarchy whose annotations will be added
   */
  public void replaceAnnotations(
      final AnnotatedTypeMirror from, final AnnotatedTypeMirror to, final AnnotationMirror top) {
    annotatedTypeReplacer.setTop(top);
    annotatedTypeReplacer.visit(from, to);
    annotatedTypeReplacer.setTop(null);
  }

  /** The implementation of the visitor for #containsUninferredTypeArguments. */
  private final SimpleAnnotatedTypeScanner<Boolean, Void> uninferredTypeArgumentScanner =
      new SimpleAnnotatedTypeScanner<>(
          (type, p) ->
              type.getKind() == TypeKind.WILDCARD
                  && ((AnnotatedWildcardType) type).isUninferredTypeArgument(),
          Boolean::logicalOr,
          false);

  /**
   * Returns whether this type or any component type is a wildcard type for which Java 7 type
   * inference is insufficient. See issue 979, or the documentation on AnnotatedWildcardType.
   *
   * @param type type to check
   * @return whether this type or any component type is a wildcard type for which Java 7 type
   *     inference is insufficient
   */
  public boolean containsUninferredTypeArguments(AnnotatedTypeMirror type) {
    return uninferredTypeArgumentScanner.visit(type);
  }

  /**
   * Returns a wildcard type to be used as a type argument when the correct type could not be
   * inferred. The wildcard will be marked as an uninferred wildcard so that {@link
   * AnnotatedWildcardType#isUninferredTypeArgument()} returns true.
   *
   * <p>This method should only be used by type argument inference.
   * org.checkerframework.framework.util.AnnotatedTypes.inferTypeArguments(ProcessingEnvironment,
   * AnnotatedTypeFactory, ExpressionTree, ExecutableElement)
   *
   * @param typeVar TypeVariable which could not be inferred
   * @return a wildcard that is marked as an uninferred type argument
   */
  public AnnotatedWildcardType getUninferredWildcardType(AnnotatedTypeVariable typeVar) {
    final boolean intersectionType;
    final TypeMirror boundType;
    if (typeVar.getUpperBound().getKind() == TypeKind.INTERSECTION) {
      boundType = typeVar.getUpperBound().directSupertypes().get(0).getUnderlyingType();
      intersectionType = true;
    } else {
      boundType = typeVar.getUnderlyingType().getUpperBound();
      intersectionType = false;
    }

    WildcardType wc = types.getWildcardType(boundType, null);
    AnnotatedWildcardType wctype =
        (AnnotatedWildcardType) AnnotatedTypeMirror.createType(wc, this, false);
    wctype.setTypeVariable(typeVar.getUnderlyingType());
    if (!intersectionType) {
      wctype.setExtendsBound(typeVar.getUpperBound().deepCopy());
    } else {
      wctype.getExtendsBound().addAnnotations(typeVar.getUpperBound().getAnnotations());
    }
    wctype.setSuperBound(typeVar.getLowerBound().deepCopy());
    wctype.addAnnotations(typeVar.getAnnotations());
    addDefaultAnnotations(wctype);
    wctype.setUninferredTypeArgument();
    return wctype;
  }

  /**
   * Returns the function type that this member reference targets.
   *
   * <p>The function type is the type of the single method declared in the functional interface
   * adapted as if it were invoked using the functional interface as the receiver expression.
   *
   * <p>The target type of a member reference is the type to which it is assigned or casted.
   *
   * @param tree member reference tree
   * @return the function type that this method reference targets
   */
  public AnnotatedExecutableType getFunctionTypeFromTree(MemberReferenceTree tree) {
    return getFnInterfaceFromTree(tree).second;
  }

  /**
   * Returns the function type that this lambda targets.
   *
   * <p>The function type is the type of the single method declared in the functional interface
   * adapted as if it were invoked using the functional interface as the receiver expression.
   *
   * <p>The target type of a lambda is the type to which it is assigned or casted.
   *
   * @param tree lambda expression tree
   * @return the function type that this lambda targets
   */
  public AnnotatedExecutableType getFunctionTypeFromTree(LambdaExpressionTree tree) {
    return getFnInterfaceFromTree(tree).second;
  }

  /**
   * Returns the functional interface and the function type that this lambda or member references
   * targets.
   *
   * <p>The function type is the type of the single method declared in the functional interface
   * adapted as if it were invoked using the functional interface as the receiver expression.
   *
   * <p>The target type of a lambda or a method reference is the type to which it is assigned or
   * casted.
   *
   * @param tree lambda expression tree or member reference tree
   * @return the functional interface and the function type that this method reference or lambda
   *     targets
   */
  public Pair<AnnotatedTypeMirror, AnnotatedExecutableType> getFnInterfaceFromTree(Tree tree) {

    // Functional interface
    // This is the target type of "tree"
    AnnotatedTypeMirror functionalInterfaceType = getFunctionalInterfaceType(tree);
    if (!TreeUtils.isImplicitlyTypedLambda(tree) && tree.getKind() == Kind.LAMBDA_EXPRESSION) {
      // TODO: https://docs.oracle.com/javase/specs/jls/se11/html/jls-18.html#jls-18.5.3
    }
    if (functionalInterfaceType.getKind() == TypeKind.DECLARED) {
      functionalInterfaceType =
          makeGroundTargetType(
              (AnnotatedDeclaredType) functionalInterfaceType,
              (DeclaredType) TreeUtils.typeOf(tree));
    }

    // Functional method
    ExecutableElement fnElement = TreeUtils.findFunction(tree, processingEnv);

    // Function type
    AnnotatedExecutableType functionType =
        AnnotatedTypes.asMemberOf(types, this, functionalInterfaceType, fnElement);
    return Pair.of(functionalInterfaceType, functionType);
  }

  /**
   * Get the AnnotatedDeclaredType for the FunctionalInterface from assignment context of the method
   * reference or lambda expression which may be a variable assignment, a method call, or a cast.
   *
   * <p>The assignment context is not always correct, so we must search up the AST. It will
   * recursively search for lambdas nested in lambdas.
   *
   * @param tree the tree of the lambda or method reference
   * @return the functional interface type or an uninferred type argument
   */
  private AnnotatedTypeMirror getFunctionalInterfaceType(Tree tree) {

    Tree parentTree = getPath(tree).getParentPath().getLeaf();
    switch (parentTree.getKind()) {
      case PARENTHESIZED:
        return getFunctionalInterfaceType(parentTree);

      case TYPE_CAST:
        TypeCastTree cast = (TypeCastTree) parentTree;
        assertIsFunctionalInterface(trees.getTypeMirror(getPath(cast.getType())), parentTree, tree);
        AnnotatedTypeMirror castATM = getAnnotatedType(cast.getType());
        if (castATM.getKind() == TypeKind.INTERSECTION) {
          AnnotatedIntersectionType itype = (AnnotatedIntersectionType) castATM;
          for (AnnotatedTypeMirror t : itype.directSupertypes()) {
            if (TypesUtils.isFunctionalInterface(t.getUnderlyingType(), getProcessingEnv())) {
              return t;
            }
          }
          // We should never reach here: isFunctionalInterface performs the same check
          // and would have raised an error already.
          throw new BugInCF(
              "Expected the type of a cast tree in an assignment context to contain a functional"
                  + " interface bound. Found type: %s for tree: %s in lambda tree: %s",
              castATM, cast, tree);
        }
        return castATM;

      case NEW_CLASS:
        NewClassTree newClass = (NewClassTree) parentTree;
        int indexOfLambda = newClass.getArguments().indexOf(tree);
        ParameterizedExecutableType con = this.constructorFromUse(newClass);
        AnnotatedTypeMirror constructorParam =
            AnnotatedTypes.getAnnotatedTypeMirrorOfParameter(con.executableType, indexOfLambda);
        assertIsFunctionalInterface(constructorParam.getUnderlyingType(), parentTree, tree);
        return constructorParam;

      case NEW_ARRAY:
        NewArrayTree newArray = (NewArrayTree) parentTree;
        AnnotatedArrayType newArrayATM = getAnnotatedType(newArray);
        AnnotatedTypeMirror elementATM = newArrayATM.getComponentType();
        assertIsFunctionalInterface(elementATM.getUnderlyingType(), parentTree, tree);
        return elementATM;

      case METHOD_INVOCATION:
        MethodInvocationTree method = (MethodInvocationTree) parentTree;
        int index = method.getArguments().indexOf(tree);
        ParameterizedExecutableType exe = this.methodFromUse(method);
        AnnotatedTypeMirror param =
            AnnotatedTypes.getAnnotatedTypeMirrorOfParameter(exe.executableType, index);
        if (param.getKind() == TypeKind.WILDCARD) {
          // param is an uninferred wildcard.
          TypeMirror typeMirror = TreeUtils.typeOf(tree);
          param = AnnotatedTypeMirror.createType(typeMirror, this, false);
          addDefaultAnnotations(param);
        }
        assertIsFunctionalInterface(param.getUnderlyingType(), parentTree, tree);
        return param;

      case VARIABLE:
        VariableTree varTree = (VariableTree) parentTree;
        assertIsFunctionalInterface(TreeUtils.typeOf(varTree), parentTree, tree);
        return getAnnotatedType(varTree.getType());

      case ASSIGNMENT:
        AssignmentTree assignmentTree = (AssignmentTree) parentTree;
        assertIsFunctionalInterface(TreeUtils.typeOf(assignmentTree), parentTree, tree);
        return getAnnotatedType(assignmentTree.getVariable());

      case RETURN:
        Tree enclosing =
            TreePathUtil.enclosingOfKind(
                getPath(parentTree),
                new HashSet<>(Arrays.asList(Tree.Kind.METHOD, Tree.Kind.LAMBDA_EXPRESSION)));

        if (enclosing.getKind() == Tree.Kind.METHOD) {
          MethodTree enclosingMethod = (MethodTree) enclosing;
          return getAnnotatedType(enclosingMethod.getReturnType());
        } else {
          LambdaExpressionTree enclosingLambda = (LambdaExpressionTree) enclosing;
          AnnotatedExecutableType methodExe = getFunctionTypeFromTree(enclosingLambda);
          return methodExe.getReturnType();
        }

      case LAMBDA_EXPRESSION:
        LambdaExpressionTree enclosingLambda = (LambdaExpressionTree) parentTree;
        AnnotatedExecutableType methodExe = getFunctionTypeFromTree(enclosingLambda);
        return methodExe.getReturnType();

      case CONDITIONAL_EXPRESSION:
        ConditionalExpressionTree conditionalExpressionTree =
            (ConditionalExpressionTree) parentTree;
        final AnnotatedTypeMirror falseType =
            getAnnotatedType(conditionalExpressionTree.getFalseExpression());
        final AnnotatedTypeMirror trueType =
            getAnnotatedType(conditionalExpressionTree.getTrueExpression());

        // Known cases where we must use LUB because falseType/trueType will not be equal:
        // a) when one of the types is a type variable that extends a functional interface
        //    or extends a type variable that extends a functional interface
        // b) When one of the two sides of the expression is a reference to a sub-interface.
        //   e.g.   interface ConsumeStr {
        //              public void consume(String s)
        //          }
        //          interface SubConsumer extends ConsumeStr {
        //              default void someOtherMethod() { ... }
        //          }
        //   SubConsumer s = ...;
        //   ConsumeStr stringConsumer = (someCondition) ? s : System.out::println;
        AnnotatedTypeMirror conditionalType =
            AnnotatedTypes.leastUpperBound(this, trueType, falseType);
        assertIsFunctionalInterface(conditionalType.getUnderlyingType(), parentTree, tree);
        return conditionalType;

      default:
        throw new BugInCF(
            "Could not find functional interface from assignment context. "
                + "Unexpected tree type: "
                + parentTree.getKind()
                + " For lambda tree: "
                + tree);
    }
  }

  /**
   * Throws an exception if the type is not a funtional interface.
   *
   * @param typeMirror a type that must be a funtional interface
   * @param contextTree the tree that has the given type; used only for diagnostic messages
   * @param tree a labmba tree that encloses {@code contextTree}; used only for diagnostic messages
   */
  private void assertIsFunctionalInterface(TypeMirror typeMirror, Tree contextTree, Tree tree) {
    if (typeMirror.getKind() == TypeKind.WILDCARD) {
      // Ignore wildcards, because they are uninferred type arguments.
      return;
    }
    Type type = (Type) typeMirror;
    if (TypesUtils.isFunctionalInterface(type, processingEnv)) {
      return;
    }

    if (type.getKind() == TypeKind.INTERSECTION) {
      IntersectionType itype = (IntersectionType) type;
      for (TypeMirror t : itype.getBounds()) {
        if (TypesUtils.isFunctionalInterface(t, processingEnv)) {
          // As long as any of the bounds is a functional interface, we should be fine.
          return;
        }
      }
    }

    throw new BugInCF(
        "Expected the type of %s tree in assignment context to be a functional interface. "
            + "Found type: %s for tree: %s in lambda tree: %s",
        contextTree.getKind(), type, contextTree, tree);
  }

  /**
   * Create the ground target type of the functional interface.
   *
   * <p>Basically, it replaces the wildcards with their bounds doing a capture conversion like glb
   * for extends bounds.
   *
   * @see "JLS 9.9"
   * @param functionalType the functional interface type
   * @param groundTargetJavaType the Java type as found by javac
   * @return the grounded functional type
   */
  private AnnotatedDeclaredType makeGroundTargetType(
      AnnotatedDeclaredType functionalType, DeclaredType groundTargetJavaType) {
    if (functionalType.getTypeArguments().isEmpty()) {
      return functionalType;
    }

    List<AnnotatedTypeParameterBounds> bounds =
        this.typeVariablesFromUse(
            functionalType, (TypeElement) functionalType.getUnderlyingType().asElement());

    boolean sizesDiffer =
        functionalType.getTypeArguments().size() != groundTargetJavaType.getTypeArguments().size();

    // This is the declared type of the functional type meaning that the type arguments are the
    // type parameters.
    DeclaredType declaredType =
        (DeclaredType) functionalType.getUnderlyingType().asElement().asType();
    Map<TypeVariable, AnnotatedTypeMirror> typeVarToTypeArg =
        new HashMap<>(functionalType.getTypeArguments().size());
    for (int i = 0; i < functionalType.getTypeArguments().size(); i++) {
      TypeVariable typeVariable = (TypeVariable) declaredType.getTypeArguments().get(i);
      AnnotatedTypeMirror argType = functionalType.getTypeArguments().get(i);
      if (argType.getKind() == TypeKind.WILDCARD) {
        AnnotatedWildcardType wildcardType = (AnnotatedWildcardType) argType;

        TypeMirror wildcardUbType = wildcardType.getExtendsBound().getUnderlyingType();

        if (wildcardType.isUninferredTypeArgument()) {
          // Keep the uninferred type so that it is ignored by later subtyping and
          // containment checks.
          typeVarToTypeArg.put(typeVariable, wildcardType);
        } else if (isExtendsWildcard(wildcardType)) {
          TypeMirror correctArgType;
          if (sizesDiffer) {
            // The Java type is raw.
            TypeMirror typeParamUbType = bounds.get(i).getUpperBound().getUnderlyingType();
            correctArgType =
                TypesUtils.greatestLowerBound(
                    typeParamUbType, wildcardUbType, this.checker.getProcessingEnvironment());
          } else {
            correctArgType = groundTargetJavaType.getTypeArguments().get(i);
          }

          final AnnotatedTypeMirror newArg;
          if (types.isSameType(wildcardUbType, correctArgType)) {
            newArg = wildcardType.getExtendsBound().deepCopy();
          } else if (correctArgType.getKind() == TypeKind.TYPEVAR) {
            newArg = this.toAnnotatedType(correctArgType, false);
            AnnotatedTypeVariable newArgAsTypeVar = (AnnotatedTypeVariable) newArg;
            newArgAsTypeVar
                .getUpperBound()
                .replaceAnnotations(wildcardType.getExtendsBound().getAnnotations());
            newArgAsTypeVar
                .getLowerBound()
                .replaceAnnotations(wildcardType.getSuperBound().getAnnotations());
          } else {
            newArg = this.toAnnotatedType(correctArgType, false);
            newArg.replaceAnnotations(wildcardType.getExtendsBound().getAnnotations());
          }

          typeVarToTypeArg.put(typeVariable, newArg);
        } else {
          typeVarToTypeArg.put(typeVariable, wildcardType.getSuperBound());
        }
      } else {
        typeVarToTypeArg.put(typeVariable, argType);
      }
    }

    // The ground functional type must be created using type variable substitution or else the
    // underlying type will not match the annotated type.
    AnnotatedDeclaredType groundFunctionalType =
        (AnnotatedDeclaredType)
            AnnotatedTypeMirror.createType(declaredType, this, functionalType.isDeclaration());
    initializeAtm(groundFunctionalType);
    groundFunctionalType =
        (AnnotatedDeclaredType)
            getTypeVarSubstitutor().substitute(typeVarToTypeArg, groundFunctionalType);
    groundFunctionalType.addAnnotations(functionalType.getAnnotations());

    // When the groundTargetJavaType is different from the underlying type of functionalType,
    // only the main annotations are copied.  Add default annotations in places without annotations.
    addDefaultAnnotations(groundFunctionalType);
    return groundFunctionalType;
  }

  /**
   * Return true if {@code type} should be captured.
   *
   * <p>{@code type} should be captured if all of the following are true:
   *
   * <ul>
   *   <li>{@code type} and {@code typeMirror} are both declared types.
   *   <li>{@code type} does not have an uninferred type argument and its underlying type is not
   *       raw.
   *   <li>{@code type} has a wildcard as a type argument and {@code typeMirror} has a captured type
   *       variable as the corresponding type argument.
   * </ul>
   *
   * @param type annotated type that might need to be captured
   * @param typeMirror the capture of the underlying type of {@code type}
   * @return true if {@code type} should be captured
   */
  private boolean shouldCapture(AnnotatedTypeMirror type, TypeMirror typeMirror) {
    if (type.getKind() != TypeKind.DECLARED || typeMirror.getKind() != TypeKind.DECLARED) {
      return false;
    }

    AnnotatedDeclaredType uncapturedType = (AnnotatedDeclaredType) type;
    DeclaredType capturedTypeMirror = (DeclaredType) typeMirror;
    if (capturedTypeMirror.getTypeArguments().isEmpty()) {
      return false;
    }

    if (uncapturedType.isUnderlyingTypeRaw()) {
      return false;
    }

    for (AnnotatedTypeMirror typeArg : uncapturedType.getTypeArguments()) {
      if (typeArg.getKind() == TypeKind.WILDCARD
          && ((AnnotatedWildcardType) typeArg).isUninferredTypeArgument()) {
        return false;
      }
    }

    if (capturedTypeMirror.getTypeArguments().size() != uncapturedType.getTypeArguments().size()) {
      throw new BugInCF(
          "Not the same number of type arguments: capturedTypeMirror: %s uncapturedType: %s",
          capturedTypeMirror, uncapturedType);
    }

    for (int i = 0; i < capturedTypeMirror.getTypeArguments().size(); i++) {
      TypeMirror capturedTypeArgTM = capturedTypeMirror.getTypeArguments().get(i);
      AnnotatedTypeMirror uncapturedTypeArg = uncapturedType.getTypeArguments().get(i);
      if (uncapturedTypeArg.getKind() == TypeKind.WILDCARD
          && (TypesUtils.isCapturedTypeVariable(capturedTypeArgTM)
              || capturedTypeArgTM.getKind() != TypeKind.WILDCARD)) {
        return true;
      }
    }
    return false;
  }

  /**
   * Apply capture conversion to {@code typeToCapture}.
   *
   * <p>Capture conversion is the process of converting wildcards in a parameterized type to fresh
   * type variables. See <a
   * href="https://docs.oracle.com/javase/specs/jls/se17/html/jls-5.html#jls-5.1.10">JLS 5.1.10</a>
   * for details.
   *
   * <p>If {@code type} is not a declared type or if it does not have any wildcard type arguments,
   * this method returns {@code type}.
   *
   * @param typeToCapture type to capture
   * @return the result of applying capture conversion to {@code typeToCapture}
   */
  public AnnotatedTypeMirror applyCaptureConversion(AnnotatedTypeMirror typeToCapture) {
    TypeMirror capturedTypeMirror = types.capture(typeToCapture.getUnderlyingType());
    return applyCaptureConversion(typeToCapture, capturedTypeMirror);
  }

  /**
   * Apply capture conversion to {@code type}.
   *
   * <p>Capture conversion is the process of converting wildcards in a parameterized type to fresh
   * type variables. See <a
   * href="https://docs.oracle.com/javase/specs/jls/se17/html/jls-5.html#jls-5.1.10">JLS 5.1.10</a>
   * for details.
   *
   * <p>If {@code type} is not a declared type or if it does not have any wildcard type arguments,
   * this method returns {@code type}.
   *
   * @param type type to capture
   * @param typeMirror the result of applying capture conversion to the underlying type of {@code
   *     type}; it is used as the underlying type of the returned type
   * @return the result of applying capture conversion to {@code type}
   */
  public AnnotatedTypeMirror applyCaptureConversion(
      AnnotatedTypeMirror type, TypeMirror typeMirror) {

<<<<<<< HEAD
    // If the type contains uninferred type arguments, don't capture, but mark all wildcards that
    // should have been captured as "uninferred" before it is returned.
    if (typeMirror.getKind() == TypeKind.DECLARED && type.getKind() == TypeKind.DECLARED) {
      boolean hasUninfer = false;
=======
    // If the type contains uninferred type arguments, don't capture, but mark all wildcards
    // that should have been captured as "uninferred" before it is returned.
    if (type.containsUninferredTypeArguments()
        && typeMirror.getKind() == TypeKind.DECLARED
        && type.getKind() == TypeKind.DECLARED) {
>>>>>>> 270cb0be
      AnnotatedDeclaredType uncapturedType = (AnnotatedDeclaredType) type;
      for (AnnotatedTypeMirror typeArg : uncapturedType.getTypeArguments()) {
        if (typeArg.getKind() == TypeKind.WILDCARD
            && ((AnnotatedWildcardType) typeArg).isUninferredTypeArgument()) {
          hasUninfer = true;
          break;
        }
      }
      if (hasUninfer) {
        DeclaredType capturedTypeMirror = (DeclaredType) typeMirror;
        for (int i = 0; i < capturedTypeMirror.getTypeArguments().size(); i++) {
          AnnotatedTypeMirror uncapturedTypeArg = uncapturedType.getTypeArguments().get(i);
          TypeMirror capturedTypeArgTM = capturedTypeMirror.getTypeArguments().get(i);
          if (uncapturedTypeArg.getKind() == TypeKind.WILDCARD
              && (TypesUtils.isCapturedTypeVariable(capturedTypeArgTM)
                  || capturedTypeArgTM.getKind() != TypeKind.WILDCARD)) {
            ((AnnotatedWildcardType) uncapturedTypeArg).setUninferredTypeArgument();
          }
        }
        return type;
      }
    }

    if (!shouldCapture(type, typeMirror)) {
      return type;
    }

    AnnotatedDeclaredType uncapturedType = (AnnotatedDeclaredType) type;
    DeclaredType capturedTypeMirror = (DeclaredType) typeMirror;
    // `capturedType` is the return value of this method.
    AnnotatedDeclaredType capturedType =
        (AnnotatedDeclaredType) AnnotatedTypeMirror.createType(capturedTypeMirror, this, false);

    nonWildcardTypeArgCopier.copy(uncapturedType, capturedType);

    AnnotatedDeclaredType typeDeclaration =
        (AnnotatedDeclaredType) getAnnotatedType(uncapturedType.getUnderlyingType().asElement());

    // A mapping from type variable to its type argument in the captured type.
    Map<TypeVariable, AnnotatedTypeMirror> typeVarToAnnotatedTypeArg = new HashMap<>();
    // A mapping from a captured type variable to the annotated captured type variable.
    Map<TypeVariable, AnnotatedTypeVariable> capturedTypeVarToAnnotatedTypeVar = new HashMap<>();
    // `newTypeArgs` will be the type arguments of the result of this method.
    List<AnnotatedTypeMirror> newTypeArgs = new ArrayList<>();
    for (int i = 0; i < typeDeclaration.getTypeArguments().size(); i++) {
      TypeVariable typeVarTypeMirror =
          (TypeVariable) typeDeclaration.getTypeArguments().get(i).getUnderlyingType();
      AnnotatedTypeMirror uncapturedTypeArg = uncapturedType.getTypeArguments().get(i);
      AnnotatedTypeMirror capturedTypeArg = capturedType.getTypeArguments().get(i);
      if (uncapturedTypeArg.getKind() == TypeKind.WILDCARD) {
        // The type argument is a captured type variable. Use the type argument from the
        // newly created and yet-to-be annotated capturedType. (The annotations are added
        // by #annotateCapturedTypeVar, which is called at the end of this method.)
        typeVarToAnnotatedTypeArg.put(typeVarTypeMirror, capturedTypeArg);
        newTypeArgs.add(capturedTypeArg);
        if (TypesUtils.isCapturedTypeVariable(capturedTypeArg.getUnderlyingType())) {
          // Also, add a mapping from the captured type variable to the annotated captured
          // type variable, so that if one captured type variable refers to another, the
          // same AnnotatedTypeVariable object is used.
          capturedTypeVarToAnnotatedTypeVar.put(
              ((AnnotatedTypeVariable) capturedTypeArg).getUnderlyingType(),
              (AnnotatedTypeVariable) capturedTypeArg);
        } else {
          // Javac used a declared type instead of a captured type variable.  This seems
          // to happen when the bounds of the captured type variable would have been
          // identical. This seems to be a violation of the JLS, but javac does this, so
          // the Checker Framework must handle that case. (See
          // https://bugs.openjdk.org/browse/JDK-8054309.)
          replaceAnnotations(
              ((AnnotatedWildcardType) uncapturedTypeArg).getSuperBound(), capturedTypeArg);
        }
      } else {
        // The type argument is not a wildcard.
        // typeVarTypeMirror is the type parameter for which uncapturedTypeArg is a type
        // argument.
        typeVarToAnnotatedTypeArg.put(typeVarTypeMirror, uncapturedTypeArg);
        if (uncapturedTypeArg.getKind() == TypeKind.TYPEVAR) {
          // If the type arg is a type variable also add it to the
          // typeVarToAnnotatedTypeArg map, so
          // that references to the type variable are substituted.
          AnnotatedTypeVariable typeVar = (AnnotatedTypeVariable) uncapturedTypeArg;
          typeVarToAnnotatedTypeArg.put(typeVar.getUnderlyingType(), typeVar);
        }
        newTypeArgs.add(uncapturedTypeArg);
      }
    }

    // Set the annotations of each captured type variable.
    List<AnnotatedTypeVariable> orderToCapture = order(capturedTypeVarToAnnotatedTypeVar.values());
    for (AnnotatedTypeVariable capturedTypeArg : orderToCapture) {
      int i = capturedTypeMirror.getTypeArguments().indexOf(capturedTypeArg.getUnderlyingType());
      AnnotatedTypeMirror uncapturedTypeArg = uncapturedType.getTypeArguments().get(i);
      AnnotatedTypeVariable typeVariable =
          (AnnotatedTypeVariable) typeDeclaration.getTypeArguments().get(i);
      annotateCapturedTypeVar(
          typeVarToAnnotatedTypeArg,
          capturedTypeVarToAnnotatedTypeVar,
          (AnnotatedWildcardType) uncapturedTypeArg,
          typeVariable,
          capturedTypeArg);
      newTypeArgs.set(i, capturedTypeArg);
    }

    capturedType.setTypeArguments(newTypeArgs);
    capturedType.addAnnotations(uncapturedType.getAnnotations());
    return capturedType;
  }

  /**
   * Copy the non-wildcard type args from a uncapturedType to its capturedType. Also, ensure that
   * type variables in capturedType are the same object when they are refer to the same type
   * variable.
   *
   * <p>To use, call {@link NonWildcardTypeArgCopier#copy} rather than a visit method.
   */
  private final NonWildcardTypeArgCopier nonWildcardTypeArgCopier = new NonWildcardTypeArgCopier();

  /**
   * Copy the non-wildcard type args from {@code uncapturedType} to {@code capturedType}. Also,
   * ensure that type variables in {@code capturedType} are the same object when they refer to the
   * same type variable.
   *
   * <p>To use, call {@link NonWildcardTypeArgCopier#copy} rather than a visit method.
   */
  private class NonWildcardTypeArgCopier extends AnnotatedTypeCopier {

    /**
     * Copy the non-wildcard type args from {@code uncapturedType} to {@code capturedType}. Also,
     * ensure that type variables {@code capturedType} are the same object when they are refer to
     * the same type variable.
     *
     * @param uncapturedType a declared type that has not under gone capture conversion
     * @param capturedType the captured version of {@code uncapturedType} before it has been
     *     annotated
     */
    private void copy(AnnotatedDeclaredType uncapturedType, AnnotatedDeclaredType capturedType) {

      // The name "originalToCopy" means a mapping from the original to the copy, not an
      // original that needs to be copied.
      IdentityHashMap<AnnotatedTypeMirror, AnnotatedTypeMirror> originalToCopy =
          new IdentityHashMap<>();
      originalToCopy.put(uncapturedType, capturedType);
      int numTypeArgs = uncapturedType.getTypeArguments().size();

      AnnotatedTypeMirror[] newTypeArgs = new AnnotatedTypeMirror[numTypeArgs];
      // Mapping from type var to it's AnnotatedTypeVariable.  These are type variables
      // that are type arguments of the uncaptured type.
      Map<TypeVariable, AnnotatedTypeMirror> typeVarToAnnotatedTypeVar = new HashMap<>(numTypeArgs);
      // Copy the non-wildcard type args from uncapturedType to newTypeArgs.
      // If the non-wildcard type arg is a type var, add it to typeVarToAnnotatedTypeVar.
      for (int i = 0; i < numTypeArgs; i++) {
        AnnotatedTypeMirror uncapturedArg = uncapturedType.getTypeArguments().get(i);
        if (uncapturedArg.getKind() != TypeKind.WILDCARD) {
          AnnotatedTypeMirror copyOfArg = visit(uncapturedArg, originalToCopy);
          newTypeArgs[i] = copyOfArg;
          if (copyOfArg.getKind() == TypeKind.TYPEVAR) {
            typeVarToAnnotatedTypeVar.put(
                ((AnnotatedTypeVariable) copyOfArg).getUnderlyingType(), copyOfArg);
          }
        }
      }

      // Substitute the type variables in each type argument of capturedType using
      // typeVarToAnnotatedTypeVar.
      // This makes type variables in capturedType the same object when they are the same type
      // variable.
      for (int i = 0; i < numTypeArgs; i++) {
        AnnotatedTypeMirror uncapturedArg = uncapturedType.getTypeArguments().get(i);
        AnnotatedTypeMirror capturedArg = capturedType.getTypeArguments().get(i);
        // Note: This `if` statement can't be replaced with
        //   if (TypesUtils.isCapturedTypeVariable(capturedArg))
        // because if the bounds of the captured wildcard are equal, then instead of a
        // captured wildcard, the type of the bound is used.
        if (uncapturedArg.getKind() == TypeKind.WILDCARD) {
          AnnotatedTypeMirror newCapArg =
              typeVarSubstitutor.substituteWithoutCopyingTypeArguments(
                  typeVarToAnnotatedTypeVar, capturedArg);
          newTypeArgs[i] = newCapArg;
        }
      }
      // Set capturedType type args to newTypeArgs.
      capturedType.setTypeArguments(Arrays.asList(newTypeArgs));

      // Visit the enclosing type.
      if (uncapturedType.getEnclosingType() != null) {
        capturedType.setEnclosingType(
            (AnnotatedDeclaredType) visit(uncapturedType.getEnclosingType(), originalToCopy));
      }
    }
  }

  /**
   * Returns the list of type variables such that a type variable in the list only references type
   * variables at a lower index than itself.
   *
   * @param collection a collection of type variables
   * @return the type variables ordered so that each type variable only references earlier type
   *     variables
   */
  public List<AnnotatedTypeVariable> order(Collection<AnnotatedTypeVariable> collection) {
    List<AnnotatedTypeVariable> list = new ArrayList<>(collection);
    List<AnnotatedTypeVariable> ordered = new ArrayList<>();
    while (!list.isEmpty()) {
      AnnotatedTypeVariable free = doesNotContainOthers(list);
      list.remove(free);
      ordered.add(free);
    }
    return ordered;
  }

  /**
   * Returns the first TypeVariable in {@code collection} that does not lexically contain any other
   * type in the collection. Or if all the TypeVariables contain another, then it returns the first
   * TypeVariable in {@code collection}.
   *
   * @param collection a collection of type variables
   * @return the first TypeVariable in {@code collection} that does not contain any other type in
   *     the collection, except possibly itself
   */
  @SuppressWarnings("interning:not.interned") // must be the same object from collection
  private AnnotatedTypeVariable doesNotContainOthers(
      Collection<? extends AnnotatedTypeVariable> collection) {
    AnnotatedTypeVariable first = null;
    for (AnnotatedTypeVariable candidate : collection) {
      if (first == null) {
        first = candidate;
      }
      boolean doesNotContain = true;
      for (AnnotatedTypeVariable other : collection) {
        if (candidate != other && captureScanner.visit(candidate, other.getUnderlyingType())) {
          doesNotContain = false;
          break;
        }
      }
      if (doesNotContain) {
        return candidate;
      }
    }
    return first;
  }

  /**
   * Scanner that returns true if the underlying type of any part of an {@link AnnotatedTypeMirror}
   * is the passed captured type variable.
   *
   * <p>The second argument to visit must be a captured type variable.
   */
  @SuppressWarnings("interning:not.interned") // Captured type vars can be compared with ==.
  private final SimpleAnnotatedTypeScanner<Boolean, TypeVariable> captureScanner =
      new SimpleAnnotatedTypeScanner<>(
          (type, other) -> type.getUnderlyingType() == other, Boolean::logicalOr, false);

  /**
   * Set the annotated bounds for fresh type variable {@code capturedTypeVar}, so that it is the
   * capture of {@code wildcard}. Also, sets {@code capturedTypeVar} primary annotation if the
   * annotation on the bounds is identical.
   *
   * @param typeVarToAnnotatedTypeArg mapping from a (type mirror) type variable to its (annotated
   *     type mirror) type argument
   * @param capturedTypeVarToAnnotatedTypeVar mapping from a captured type variable to its {@link
   *     AnnotatedTypeMirror}
   * @param wildcard wildcard which is converted to {@code capturedTypeVar}
   * @param typeVariable type variable for which {@code wildcard} is a type argument
   * @param capturedTypeVar the fresh type variable which is side-effected by this method
   */
  private void annotateCapturedTypeVar(
      Map<TypeVariable, AnnotatedTypeMirror> typeVarToAnnotatedTypeArg,
      Map<TypeVariable, AnnotatedTypeVariable> capturedTypeVarToAnnotatedTypeVar,
      AnnotatedWildcardType wildcard,
      AnnotatedTypeVariable typeVariable,
      AnnotatedTypeVariable capturedTypeVar) {

    AnnotatedTypeMirror typeVarUpperBound =
        typeVarSubstitutor.substituteWithoutCopyingTypeArguments(
            typeVarToAnnotatedTypeArg, typeVariable.getUpperBound());
    AnnotatedTypeMirror upperBound =
        AnnotatedTypes.annotatedGLB(this, typeVarUpperBound, wildcard.getExtendsBound());
    if (upperBound.getKind() == TypeKind.INTERSECTION
        && capturedTypeVar.getUpperBound().getKind() != TypeKind.INTERSECTION) {
      // There is a bug in javac such that the upper bound of the captured type variable is
      // not the greatest lower bound. So the
      // captureTypeVar.getUnderlyingType().getUpperBound() may not
      // be the same type as upperbound.getUnderlyingType().  See
      // framework/tests/all-systems/Issue4890Interfaces.java,
      // framework/tests/all-systems/Issue4890.java and
      // framework/tests/all-systems/Issue4877.java.
      // (I think this is https://bugs.openjdk.org/browse/JDK-8039222.)
      for (AnnotatedTypeMirror bound : ((AnnotatedIntersectionType) upperBound).getBounds()) {
        if (types.isSameType(
            bound.underlyingType, capturedTypeVar.getUpperBound().getUnderlyingType())) {
          upperBound = bound;
        }
      }
    }

    capturedTypeVar.setUpperBound(upperBound);

    // typeVariable's lower bound is a NullType, so there's nothing to substitute.
    AnnotatedTypeMirror lowerBound =
        AnnotatedTypes.leastUpperBound(
            this, typeVariable.getLowerBound(), wildcard.getSuperBound());
    capturedTypeVar.setLowerBound(lowerBound);

    // Add as a primary annotation any qualifiers that are the same on the upper and lower
    // bound.
    AnnotationMirrorSet p =
        new AnnotationMirrorSet(capturedTypeVar.getUpperBound().getAnnotations());
    p.retainAll(capturedTypeVar.getLowerBound().getAnnotations());
    capturedTypeVar.replaceAnnotations(p);

    capturedTypeVarSubstitutor.substitute(capturedTypeVar, capturedTypeVarToAnnotatedTypeVar);
  }

  /**
   * Substitutes references to captured type variables.
   *
   * <p>Unlike {@link #typeVarSubstitutor}, this class does not copy the type. Call {@code
   * substitute} to use.
   */
  public final CapturedTypeVarSubstitutor capturedTypeVarSubstitutor =
      new CapturedTypeVarSubstitutor();

  /**
   * Substitutes references to captured types in {@code type} using {@code
   * capturedTypeVarToAnnotatedTypeVar}.
   *
   * <p>Unlike {@link #typeVarSubstitutor}, this class does not copy the type. Call {@code
   * substitute} to use.
   */
  public static class CapturedTypeVarSubstitutor extends AnnotatedTypeCopier {

    /** A mapping from a captured type variable to its AnnotatedTypeVariable. */
    private Map<TypeVariable, AnnotatedTypeVariable> capturedTypeVarToAnnotatedTypeVar;

    /**
     * Substitutes references to captured type variable in {@code type} using {@code
     * capturedTypeVarToAnnotatedTypeVar}.
     *
     * <p>Unlike {@link #typeVarSubstitutor}, this method does not copy the type.
     *
     * @param type AnnotatedTypeMirror whose captured type variables are substituted with those in
     *     {@code capturedTypeVarToAnnotatedTypeVar}
     * @param capturedTypeVarToAnnotatedTypeVar mapping from TypeVariable, that is a captured type
     *     variable, to an AnnotatedTypeVariable
     */
    public void substitute(
        AnnotatedTypeVariable type,
        Map<TypeVariable, AnnotatedTypeVariable> capturedTypeVarToAnnotatedTypeVar) {
      this.capturedTypeVarToAnnotatedTypeVar = capturedTypeVarToAnnotatedTypeVar;
      IdentityHashMap<AnnotatedTypeMirror, AnnotatedTypeMirror> mapping = new IdentityHashMap<>();
      visit(type.getLowerBound(), mapping);
      visit(type.getUpperBound(), mapping);
    }

    @Override
    public AnnotatedTypeMirror visitTypeVariable(
        AnnotatedTypeVariable original,
        IdentityHashMap<AnnotatedTypeMirror, AnnotatedTypeMirror> originalToCopy) {
      AnnotatedTypeMirror cap = capturedTypeVarToAnnotatedTypeVar.get(original.getUnderlyingType());
      if (cap != null) {
        return cap;
      }
      return super.visitTypeVariable(original, originalToCopy);
    }

    @Override
    protected <T extends AnnotatedTypeMirror> T makeOrReturnCopy(
        T original, IdentityHashMap<AnnotatedTypeMirror, AnnotatedTypeMirror> originalToCopy) {
      AnnotatedTypeMirror copy = originalToCopy.get(original);
      if (copy != null) {
        @SuppressWarnings("unchecked" // the key-value pairs in originalToCopy are always the same
        // kind of AnnotatedTypeMirror.
        )
        T copyCasted = (T) copy;
        return copyCasted;
      }

      if (original.getKind() == TypeKind.TYPEVAR) {
        AnnotatedTypeMirror captureType =
            capturedTypeVarToAnnotatedTypeVar.get(
                ((AnnotatedTypeVariable) original).getUnderlyingType());
        if (captureType != null) {
          originalToCopy.put(original, captureType);
          @SuppressWarnings("unchecked" // the key-value pairs in originalToCopy are always the same
          // kind of AnnotatedTypeMirror.
          )
          T captureTypeCasted = (T) captureType;
          return captureTypeCasted;
        }
      }
      originalToCopy.put(original, original);
      return original;
    }
  }

  /**
   * Check that a wildcard is an extends wildcard.
   *
   * @param awt the wildcard type
   * @return true if awt is an extends wildcard
   */
  private boolean isExtendsWildcard(AnnotatedWildcardType awt) {
    return awt.getUnderlyingType().getSuperBound() == null;
  }

  /**
   * Returns the utility class for working with {@link Element}s.
   *
   * @return the utility class for working with {@link Element}s
   */
  public final Elements getElementUtils() {
    return this.elements;
  }

  /** Accessor for the tree utilities. */
  public Trees getTreeUtils() {
    return this.trees;
  }

  /** Accessor for the processing environment. */
  public ProcessingEnvironment getProcessingEnv() {
    return this.processingEnv;
  }

  /** Matches addition of a constant. */
  static final Pattern plusConstant = Pattern.compile(" *\\+ *(-?[0-9]+)$");
  /** Matches subtraction of a constant. */
  static final Pattern minusConstant = Pattern.compile(" *- *(-?[0-9]+)$");

  /** Matches a string whose only parens are at the beginning and end of the string. */
  private static Pattern surroundingParensPattern = Pattern.compile("^\\([^()]\\)");

  /**
   * Given an expression, split it into a subexpression and a constant offset. For example:
   *
   * <pre>{@code
   * "a" => <"a", "0">
   * "a + 5" => <"a", "5">
   * "a + -5" => <"a", "-5">
   * "a - 5" => <"a", "-5">
   * }</pre>
   *
   * There are methods that can only take as input an expression that represents a JavaExpression.
   * The purpose of this is to pre-process expressions to make those methods more likely to succeed.
   *
   * @param expression an expression to remove a constant offset from
   * @return a sub-expression and a constant offset. The offset is "0" if this routine is unable to
   *     splite the given expression
   */
  // TODO: generalize.  There is no reason this couldn't handle arbitrary addition and subtraction
  // expressions, given the Index Checker's support for OffsetEquation.  That might even make its
  // implementation simpler.
  public static Pair<String, String> getExpressionAndOffset(String expression) {
    String expr = expression;
    String offset = "0";

    // Is this normalization necessary?
    // Remove surrounding whitespace.
    expr = expr.trim();
    // Remove surrounding parentheses.
    if (surroundingParensPattern.matcher(expr).matches()) {
      expr = expr.substring(1, expr.length() - 2).trim();
    }

    Matcher mPlus = plusConstant.matcher(expr);
    Matcher mMinus = minusConstant.matcher(expr);
    if (mPlus.find()) {
      expr = expr.substring(0, mPlus.start());
      offset = mPlus.group(1);
    } else if (mMinus.find()) {
      expr = expr.substring(0, mMinus.start());
      offset = negateConstant(mMinus.group(1));
    }

    if (offset.equals("-0")) {
      offset = "0";
    }

    expr = expr.intern();
    offset = offset.intern();

    return Pair.of(expr, offset);
  }

  /**
   * Given an expression string, returns its negation.
   *
   * @param constantExpression a string representing an integer constant
   * @return the negation of constantExpression
   */
  // Also see Subsequence.negateString which is similar but more sophisticated.
  public static String negateConstant(String constantExpression) {
    if (constantExpression.startsWith("-")) {
      return constantExpression.substring(1);
    } else {
      if (constantExpression.startsWith("+")) {
        constantExpression = constantExpression.substring(1);
      }
      return "-" + constantExpression;
    }
  }

  /**
   * Returns {@code null} or an annotated type mirror that type argument inference should assume
   * {@code expressionTree} is assigned to.
   *
   * <p>If {@code null} is returned, inference proceeds normally.
   *
   * <p>If a type is returned, then inference assumes that {@code expressionTree} was asigned to it.
   * This biases the inference algorithm toward the annotations in the returned type. In particular,
   * if the annotations on type variables in invariant positions are a super type of the annotations
   * inferred, the super type annotations are chosen.
   *
   * <p>This implementation returns null, but subclasses may override this method to return a type.
   *
   * @param expressionTree an expression which has no assignment context and for which type
   *     arguments need to be inferred
   * @return {@code null} or an annotated type mirror that inferrence should pretend {@code
   *     expressionTree} is assigned to
   */
  public @Nullable AnnotatedTypeMirror getDummyAssignedTo(ExpressionTree expressionTree) {
    return null;
  }

  /**
   * Checks that the annotation {@code am} has the name of {@code annoClass}. Values are ignored.
   *
   * <p>This method is faster than {@link AnnotationUtils#areSameByClass(AnnotationMirror, Class)}
   * because it caches the name of the class rather than computing it each time.
   *
   * @param am the AnnotationMirror whose class to compare
   * @param annoClass the class to compare
   * @return true if annoclass is the class of am
   */
  public boolean areSameByClass(AnnotationMirror am, Class<? extends Annotation> annoClass) {
    if (!shouldCache) {
      return AnnotationUtils.areSameByName(am, annoClass.getCanonicalName());
    }
    @SuppressWarnings("nullness") // assume getCanonicalName returns non-null
    String canonicalName = annotationClassNames.computeIfAbsent(annoClass, Class::getCanonicalName);
    return AnnotationUtils.areSameByName(am, canonicalName);
  }

  /**
   * Checks that the collection contains the annotation. Using {@code Collection.contains} does not
   * always work, because it does not use {@code areSame()} for comparison.
   *
   * <p>This method is faster than {@link AnnotationUtils#containsSameByClass(Collection, Class)}
   * because is caches the name of the class rather than computing it each time.
   *
   * @param c a collection of AnnotationMirrors
   * @param anno the annotation class to search for in c
   * @return true iff c contains anno, according to areSameByClass
   */
  public boolean containsSameByClass(
      Collection<? extends AnnotationMirror> c, Class<? extends Annotation> anno) {
    return getAnnotationByClass(c, anno) != null;
  }

  /**
   * Returns the AnnotationMirror in {@code c} that has the same class as {@code anno}.
   *
   * <p>This method is faster than {@link AnnotationUtils#getAnnotationByClass(Collection, Class)}
   * because is caches the name of the class rather than computing it each time.
   *
   * @param c a collection of AnnotationMirrors
   * @param anno the class to search for in c
   * @return AnnotationMirror with the same class as {@code anno} iff c contains anno, according to
   *     areSameByClass; otherwise, {@code null}
   */
  public @Nullable AnnotationMirror getAnnotationByClass(
      Collection<? extends AnnotationMirror> c, Class<? extends Annotation> anno) {
    for (AnnotationMirror an : c) {
      if (areSameByClass(an, anno)) {
        return an;
      }
    }
    return null;
  }

  /**
   * Changes the type of {@code rhsATM} when being assigned to a field, for use by whole-program
   * inference. The default implementation does nothing.
   *
   * @param lhsTree the tree for the field whose type will be changed
   * @param element the element for the field whose type will be changed
   * @param fieldName the name of the field whose type will be changed
   * @param rhsATM the type of the expression being assigned to the field, which is side-effected by
   *     this method
   */
  public void wpiAdjustForUpdateField(
      Tree lhsTree, Element element, String fieldName, AnnotatedTypeMirror rhsATM) {}

  /**
   * Changes the type of {@code rhsATM} when being assigned to anything other than a field, for use
   * by whole-program inference. The default implementation does nothing.
   *
   * @param rhsATM the type of the rhs of the pseudo-assignment, which is side-effected by this
   *     method
   */
  public void wpiAdjustForUpdateNonField(AnnotatedTypeMirror rhsATM) {}

  /**
   * Returns whether whole-program inference should infer types for receiver expressions. For some
   * type systems, such as nullness, it doesn't make sense for WPI to do inference on receivers.
   *
   * @return true if WPI should infer types for method receiver parameters, false otherwise
   */
  public boolean wpiShouldInferTypesForReceivers() {
    return true;
  }

  /**
   * Side-effects the method or constructor annotations to make any desired changes before writing
   * to an annotation file.
   *
   * @param methodAnnos the method or constructor annotations to modify
   */
  public void prepareMethodForWriting(AMethod methodAnnos) {
    // This implementation does nothing.
  }

  /**
   * Side-effects the method or constructor annotations to make any desired changes before writing
   * to an ajava file.
   *
   * @param methodAnnos the method or constructor annotations to modify
   */
  public void prepareMethodForWriting(
      WholeProgramInferenceJavaParserStorage.CallableDeclarationAnnos methodAnnos) {
    // This implementation does nothing.
  }

  /**
   * Does {@code anno}, which is an {@link org.checkerframework.framework.qual.AnnotatedFor}
   * annotation, apply to this checker?
   *
   * @param annotatedForAnno an {@link AnnotatedFor} annotation
   * @return whether {@code anno} applies to this checker
   */
  public boolean doesAnnotatedForApplyToThisChecker(AnnotationMirror annotatedForAnno) {
    List<String> annotatedForCheckers =
        AnnotationUtils.getElementValueArray(
            annotatedForAnno, annotatedForValueElement, String.class);
    for (String annoForChecker : annotatedForCheckers) {
      if (checker.getUpstreamCheckerNames().contains(annoForChecker)
          || CheckerMain.matchesFullyQualifiedProcessor(
              annoForChecker, checker.getUpstreamCheckerNames(), true)) {
        return true;
      }
    }
    return false;
  }

  /**
   * Get the {@code expression} field/element of the given contract annotation.
   *
   * @param contractAnno a {@link RequiresQualifier}, {@link EnsuresQualifier}, or {@link
   *     EnsuresQualifier}
   * @return the {@code expression} field/element of the given annotation
   */
  public List<String> getContractExpressions(AnnotationMirror contractAnno) {
    DeclaredType annoType = contractAnno.getAnnotationType();
    if (types.isSameType(annoType, requiresQualifierTM)) {
      return AnnotationUtils.getElementValueArray(
          contractAnno, requiresQualifierExpressionElement, String.class);
    } else if (types.isSameType(annoType, ensuresQualifierTM)) {
      return AnnotationUtils.getElementValueArray(
          contractAnno, ensuresQualifierExpressionElement, String.class);
    } else if (types.isSameType(annoType, ensuresQualifierIfTM)) {
      return AnnotationUtils.getElementValueArray(
          contractAnno, ensuresQualifierIfExpressionElement, String.class);
    } else {
      throw new BugInCF("Not a contract annotation: " + contractAnno);
    }
  }

  /**
   * Get the {@code value} field/element of the given contract list annotation.
   *
   * @param contractListAnno a {@link org.checkerframework.framework.qual.RequiresQualifier.List
   *     RequiresQualifier.List}, {@link org.checkerframework.framework.qual.EnsuresQualifier.List
   *     EnsuresQualifier.List}, or {@link
   *     org.checkerframework.framework.qual.EnsuresQualifierIf.List EnsuresQualifierIf.List}
   * @return the {@code value} field/element of the given annotation
   */
  public List<AnnotationMirror> getContractListValues(AnnotationMirror contractListAnno) {
    DeclaredType annoType = contractListAnno.getAnnotationType();
    if (types.isSameType(annoType, requiresQualifierListTM)) {
      return AnnotationUtils.getElementValueArray(
          contractListAnno, requiresQualifierListValueElement, AnnotationMirror.class);
    } else if (types.isSameType(annoType, ensuresQualifierListTM)) {
      return AnnotationUtils.getElementValueArray(
          contractListAnno, ensuresQualifierListValueElement, AnnotationMirror.class);
    } else if (types.isSameType(annoType, ensuresQualifierIfListTM)) {
      return AnnotationUtils.getElementValueArray(
          contractListAnno, ensuresQualifierIfListValueElement, AnnotationMirror.class);
    } else {
      throw new BugInCF("Not a contract list annotation: " + contractListAnno);
    }
  }

  /**
   * Returns true if the type is immutable. Subclasses can override this method to add types that
   * are mutable, but the annotated type of an object is immutable.
   *
   * @param type type to test
   * @return true if the type is immutable
   */
  public boolean isImmutable(TypeMirror type) {
    if (type.getKind().isPrimitive()) {
      return true;
    }
    return ImmutableTypes.isImmutable(TypeAnnotationUtils.unannotatedType(type).toString());
  }

  @Override
  public boolean isSideEffectFree(ExecutableElement methodElement) {
    if (assumeSideEffectFree) {
      return true;
    }
    if (ElementUtils.isRecordAccessor(methodElement)
        && TreeUtils.isAutoGeneratedRecordMember(methodElement)) {
      return true;
    }
    for (AnnotationMirror anno : getDeclAnnotations(methodElement)) {
      if (areSameByClass(anno, org.checkerframework.dataflow.qual.SideEffectFree.class)
          || areSameByClass(anno, org.checkerframework.dataflow.qual.Pure.class)
          || areSameByClass(anno, org.jmlspecs.annotation.Pure.class)) {
        return true;
      }
    }
    return false;
  }
}<|MERGE_RESOLUTION|>--- conflicted
+++ resolved
@@ -4985,18 +4985,10 @@
   public AnnotatedTypeMirror applyCaptureConversion(
       AnnotatedTypeMirror type, TypeMirror typeMirror) {
 
-<<<<<<< HEAD
     // If the type contains uninferred type arguments, don't capture, but mark all wildcards that
     // should have been captured as "uninferred" before it is returned.
     if (typeMirror.getKind() == TypeKind.DECLARED && type.getKind() == TypeKind.DECLARED) {
       boolean hasUninfer = false;
-=======
-    // If the type contains uninferred type arguments, don't capture, but mark all wildcards
-    // that should have been captured as "uninferred" before it is returned.
-    if (type.containsUninferredTypeArguments()
-        && typeMirror.getKind() == TypeKind.DECLARED
-        && type.getKind() == TypeKind.DECLARED) {
->>>>>>> 270cb0be
       AnnotatedDeclaredType uncapturedType = (AnnotatedDeclaredType) type;
       for (AnnotatedTypeMirror typeArg : uncapturedType.getTypeArguments()) {
         if (typeArg.getKind() == TypeKind.WILDCARD
