--- conflicted
+++ resolved
@@ -128,13 +128,8 @@
  * </ul>
  *
  * This implementation only adds qualifiers explicitly specified by the programmer. Subclasses
-<<<<<<< HEAD
- * override {@link #addComputedTypeAnnotations} to add defaults, implicits, flow-sensitive
- * refinemont, and type-system-specific rules.
-=======
  * override {@link #addComputedTypeAnnotations} to add defaults, flow-sensitive refinement, and
  * type-system-specific rules.
->>>>>>> 504d4b9f
  *
  * <p>Unless otherwise indicated, each public method in this class returns a "fully annotated" type,
  * which is one that has an annotation in all positions.
