package org.checkerframework.framework.type;

// The imports from com.sun are all @jdk.Exported and therefore somewhat safe to use.
// Try to avoid using non-@jdk.Exported classes.

import com.sun.source.tree.AnnotationTree;
import com.sun.source.tree.AssignmentTree;
import com.sun.source.tree.BinaryTree;
import com.sun.source.tree.ClassTree;
import com.sun.source.tree.CompilationUnitTree;
import com.sun.source.tree.CompoundAssignmentTree;
import com.sun.source.tree.ConditionalExpressionTree;
import com.sun.source.tree.ExpressionTree;
import com.sun.source.tree.LambdaExpressionTree;
import com.sun.source.tree.MemberReferenceTree;
import com.sun.source.tree.MethodInvocationTree;
import com.sun.source.tree.MethodTree;
import com.sun.source.tree.NewArrayTree;
import com.sun.source.tree.NewClassTree;
import com.sun.source.tree.ReturnTree;
import com.sun.source.tree.Tree;
import com.sun.source.tree.Tree.Kind;
import com.sun.source.tree.TypeCastTree;
import com.sun.source.tree.VariableTree;
import com.sun.source.util.TreePath;
import com.sun.source.util.Trees;
import com.sun.tools.javac.code.Type;
import com.sun.tools.javac.tree.JCTree.JCNewClass;
import java.io.File;
import java.lang.annotation.Annotation;
import java.lang.annotation.ElementType;
import java.lang.annotation.Inherited;
import java.lang.annotation.Target;
import java.util.ArrayList;
import java.util.Arrays;
import java.util.Collection;
import java.util.Collections;
import java.util.EnumSet;
import java.util.HashMap;
import java.util.HashSet;
import java.util.List;
import java.util.Map;
import java.util.Set;
import java.util.StringJoiner;
import java.util.regex.Matcher;
import java.util.regex.Pattern;
import javax.annotation.processing.ProcessingEnvironment;
import javax.lang.model.element.AnnotationMirror;
import javax.lang.model.element.Element;
import javax.lang.model.element.ElementKind;
import javax.lang.model.element.ExecutableElement;
import javax.lang.model.element.Name;
import javax.lang.model.element.PackageElement;
import javax.lang.model.element.TypeElement;
import javax.lang.model.element.VariableElement;
import javax.lang.model.type.DeclaredType;
import javax.lang.model.type.IntersectionType;
import javax.lang.model.type.PrimitiveType;
import javax.lang.model.type.TypeKind;
import javax.lang.model.type.TypeMirror;
import javax.lang.model.type.TypeVariable;
import javax.lang.model.type.WildcardType;
import javax.lang.model.util.Elements;
import javax.lang.model.util.Types;
import javax.tools.Diagnostic;
import org.checkerframework.checker.interning.qual.FindDistinct;
import org.checkerframework.checker.interning.qual.InternedDistinct;
import org.checkerframework.checker.nullness.qual.Nullable;
import org.checkerframework.checker.signature.qual.CanonicalName;
import org.checkerframework.checker.signature.qual.FullyQualifiedName;
import org.checkerframework.common.basetype.BaseTypeChecker;
import org.checkerframework.common.basetype.BaseTypeVisitor;
import org.checkerframework.common.reflection.DefaultReflectionResolver;
import org.checkerframework.common.reflection.MethodValAnnotatedTypeFactory;
import org.checkerframework.common.reflection.MethodValChecker;
import org.checkerframework.common.reflection.ReflectionResolver;
import org.checkerframework.common.wholeprograminference.WholeProgramInference;
import org.checkerframework.common.wholeprograminference.WholeProgramInferenceImplementation;
import org.checkerframework.common.wholeprograminference.WholeProgramInferenceJavaParserStorage;
import org.checkerframework.common.wholeprograminference.WholeProgramInferenceScenesStorage;
import org.checkerframework.dataflow.qual.SideEffectFree;
import org.checkerframework.framework.qual.FieldInvariant;
import org.checkerframework.framework.qual.FromStubFile;
import org.checkerframework.framework.qual.HasQualifierParameter;
import org.checkerframework.framework.qual.InheritedAnnotation;
import org.checkerframework.framework.qual.NoQualifierParameter;
import org.checkerframework.framework.source.SourceChecker;
import org.checkerframework.framework.stub.AnnotationFileElementTypes;
import org.checkerframework.framework.type.AnnotatedTypeMirror.AnnotatedArrayType;
import org.checkerframework.framework.type.AnnotatedTypeMirror.AnnotatedDeclaredType;
import org.checkerframework.framework.type.AnnotatedTypeMirror.AnnotatedExecutableType;
import org.checkerframework.framework.type.AnnotatedTypeMirror.AnnotatedIntersectionType;
import org.checkerframework.framework.type.AnnotatedTypeMirror.AnnotatedNullType;
import org.checkerframework.framework.type.AnnotatedTypeMirror.AnnotatedPrimitiveType;
import org.checkerframework.framework.type.AnnotatedTypeMirror.AnnotatedTypeVariable;
import org.checkerframework.framework.type.AnnotatedTypeMirror.AnnotatedWildcardType;
import org.checkerframework.framework.type.visitor.AnnotatedTypeCombiner;
import org.checkerframework.framework.type.visitor.SimpleAnnotatedTypeScanner;
import org.checkerframework.framework.util.AnnotatedTypes;
import org.checkerframework.framework.util.AnnotationFormatter;
import org.checkerframework.framework.util.CheckerMain;
import org.checkerframework.framework.util.DefaultAnnotationFormatter;
import org.checkerframework.framework.util.FieldInvariants;
import org.checkerframework.framework.util.TreePathCacher;
import org.checkerframework.framework.util.typeinference.DefaultTypeArgumentInference;
import org.checkerframework.framework.util.typeinference.TypeArgInferenceUtil;
import org.checkerframework.framework.util.typeinference.TypeArgumentInference;
import org.checkerframework.javacutil.AnnotationBuilder;
import org.checkerframework.javacutil.AnnotationProvider;
import org.checkerframework.javacutil.AnnotationUtils;
import org.checkerframework.javacutil.BugInCF;
import org.checkerframework.javacutil.CollectionUtils;
import org.checkerframework.javacutil.ElementUtils;
import org.checkerframework.javacutil.Pair;
import org.checkerframework.javacutil.SystemUtil;
import org.checkerframework.javacutil.TreePathUtil;
import org.checkerframework.javacutil.TreeUtils;
import org.checkerframework.javacutil.TypeKindUtils;
import org.checkerframework.javacutil.TypeSystemError;
import org.checkerframework.javacutil.TypesUtils;
import org.checkerframework.javacutil.UserError;
import org.checkerframework.javacutil.trees.DetachedVarSymbol;
import scenelib.annotations.el.AMethod;
import scenelib.annotations.el.ATypeElement;

/**
 * The methods of this class take an element or AST node, and return the annotated type as an {@link
 * AnnotatedTypeMirror}. The methods are:
 *
 * <ul>
 *   <li>{@link #getAnnotatedType(ClassTree)}
 *   <li>{@link #getAnnotatedType(MethodTree)}
 *   <li>{@link #getAnnotatedType(Tree)}
 *   <li>{@link #getAnnotatedTypeFromTypeTree(Tree)}
 *   <li>{@link #getAnnotatedType(TypeElement)}
 *   <li>{@link #getAnnotatedType(ExecutableElement)}
 *   <li>{@link #getAnnotatedType(Element)}
 * </ul>
 *
 * This implementation only adds qualifiers explicitly specified by the programmer. Subclasses
 * override {@link #addComputedTypeAnnotations} to add defaults, flow-sensitive refinement, and
 * type-system-specific rules.
 *
 * <p>Unless otherwise indicated, each public method in this class returns a "fully annotated" type,
 * which is one that has an annotation in all positions.
 *
 * <p>Type system checker writers may need to subclass this class, to add default qualifiers
 * according to the type system semantics. Subclasses should especially override {@link
 * #addComputedTypeAnnotations(Element, AnnotatedTypeMirror)} and {@link
 * #addComputedTypeAnnotations(Tree, AnnotatedTypeMirror)} to handle default annotations. (Also,
 * {@link #addDefaultAnnotations(AnnotatedTypeMirror)} adds annotations, but that method is a
 * workaround for <a href="https://github.com/typetools/checker-framework/issues/979">Issue
 * 979</a>.)
 *
 * @checker_framework.manual #creating-a-checker How to write a checker plug-in
 */
public class AnnotatedTypeFactory implements AnnotationProvider {

    /** Whether to print verbose debugging messages about stub files. */
    private final boolean debugStubParser;

    /** The {@link Trees} instance to use for tree node path finding. */
    protected final Trees trees;

    /** Optional! The AST of the source file being operated on. */
    // TODO: when should root be null? What are the use cases?
    // None of the existing test checkers has a null root.
    // Should not be modified between calls to "visit".
    protected @Nullable CompilationUnitTree root;

    /** The processing environment to use for accessing compiler internals. */
    protected final ProcessingEnvironment processingEnv;

    /** Utility class for working with {@link Element}s. */
    protected final Elements elements;

    /** Utility class for working with {@link TypeMirror}s. */
    public final Types types;

    /** The state of the visitor. */
    protected final VisitorState visitorState;

    /**
     * ===== postInit initialized fields ==== Note: qualHierarchy and typeHierarchy are both
     * initialized in the postInit.
     *
     * @see #postInit() This means, they cannot be final and cannot be referred to in any subclass
     *     constructor or method until after postInit is called
     */

    /** Represent the annotation relations. */
    protected QualifierHierarchy qualHierarchy;

    /** Represent the type relations. */
    protected TypeHierarchy typeHierarchy;

    /** Performs whole-program inference. If null, whole-program inference is disabled. */
    private final @Nullable WholeProgramInference wholeProgramInference;

    /**
     * This formatter is used for converting AnnotatedTypeMirrors to Strings. This formatter will be
     * used by all AnnotatedTypeMirrors created by this factory in their toString methods.
     */
    protected final AnnotatedTypeFormatter typeFormatter;

    /**
     * Annotation formatter is used to format AnnotationMirrors. It is primarily used by
     * SourceChecker when generating error messages.
     */
    private final AnnotationFormatter annotationFormatter;

    /** Holds the qualifier upper bounds for type uses. */
    protected QualifierUpperBounds qualifierUpperBounds;

    /**
     * Provides utility method to substitute arguments for their type variables. Field should be
     * final, but can only be set in postInit, because subtypes might need other state to be
     * initialized first.
     */
    protected TypeVariableSubstitutor typeVarSubstitutor;

    /** Provides utility method to infer type arguments. */
    protected TypeArgumentInference typeArgumentInference;

    /**
     * Caches the supported type qualifier classes. Call {@link #getSupportedTypeQualifiers()}
     * instead of using this field directly, as it may not have been initialized.
     */
    private final Set<Class<? extends Annotation>> supportedQuals;

    /**
     * Caches the fully-qualified names of the classes in {@link #supportedQuals}. Call {@link
     * #getSupportedTypeQualifierNames()} instead of using this field directly, as it may not have
     * been initialized.
     */
    private final Set<@CanonicalName String> supportedQualNames;

    /** Parses stub files and stores annotations on public elements from stub files. */
    public final AnnotationFileElementTypes stubTypes;

    /** Parses ajava files and stores annotations on public elements from ajava files. */
    public final AnnotationFileElementTypes ajavaTypes;

    /**
     * If type checking a Java file, stores annotations read from an ajava file for that class if
     * one exists. Unlike {@link #ajavaTypes}, which only stores annotations on public elements,
     * this stores annotations on all element locations such as in anonymous class bodies.
     */
    public @Nullable AnnotationFileElementTypes currentFileAjavaTypes;

    /**
     * A cache used to store elements whose declaration annotations have already been stored by
     * calling the method {@link #getDeclAnnotations(Element)}.
     */
    private final Map<Element, Set<AnnotationMirror>> cacheDeclAnnos;

    /**
     * A set containing declaration annotations that should be inherited. A declaration annotation
     * will be inherited if it is in this set, or if it has the
     * meta-annotation @InheritedAnnotation.
     */
    private final Set<AnnotationMirror> inheritedAnnotations =
            AnnotationUtils.createAnnotationSet();

    /** The checker to use for option handling and resource management. */
    protected final BaseTypeChecker checker;

    /** Map keys are canonical names of aliased annotations. */
    private final Map<@FullyQualifiedName String, Alias> aliases = new HashMap<>();

    /**
     * Information about one annotation alias.
     *
     * <p>The information is either an AnotationMirror that can be used directly, or information for
     * a builder (name and fields not to copy); see checkRep.
     */
    private static class Alias {
        /** The canonical annotation (or null if copyElements == true). */
        AnnotationMirror canonical;
        /** Whether elements should be copied over when translating to the canonical annotation. */
        boolean copyElements;
        /** The canonical annotation name (or null if copyElements == false). */
        @CanonicalName String canonicalName;
        /** Which elements should not be copied over (or null if copyElements == false). */
        String[] ignorableElements;

        /**
         * Create an Alias with the given components.
         *
         * @param aliasName the alias name; only used for debugging
         * @param canonical the canonical annotation
         * @param copyElements whether elements should be copied over when translating to the
         *     canonical annotation
         * @param canonicalName the canonical annotation name (or null if copyElements == false)
         * @param ignorableElements elements that should not be copied over
         */
        Alias(
                String aliasName,
                AnnotationMirror canonical,
                boolean copyElements,
                @CanonicalName String canonicalName,
                String[] ignorableElements) {
            this.canonical = canonical;
            this.copyElements = copyElements;
            this.canonicalName = canonicalName;
            this.ignorableElements = ignorableElements;
            checkRep(aliasName);
        }

        /**
         * Throw an exception if this object is malformed.
         *
         * @param aliasName the alias name; only used for diagnostic messages
         */
        void checkRep(String aliasName) {
            if (copyElements) {
                if (!(canonical == null && canonicalName != null && ignorableElements != null)) {
                    throw new BugInCF(
                            "Bad Alias for %s: [canonical=%s] copyElements=%s canonicalName=%s ignorableElements=%s",
                            aliasName, canonical, copyElements, canonicalName, ignorableElements);
                }
            } else {
                if (!(canonical != null && canonicalName == null && ignorableElements == null)) {
                    throw new BugInCF(
                            "Bad Alias for %s: canonical=%s copyElements=%s [canonicalName=%s ignorableElements=%s]",
                            aliasName, canonical, copyElements, canonicalName, ignorableElements);
                }
            }
        }
    }

    /**
     * A map from the class of an annotation to the set of classes for annotations with the same
     * meaning, as well as the annotation mirror that should be used.
     */
    private final Map<
                    Class<? extends Annotation>,
                    Pair<AnnotationMirror, Set<Class<? extends Annotation>>>>
            declAliases = new HashMap<>();

    /** Unique ID counter; for debugging purposes. */
    private static int uidCounter = 0;

    /** Unique ID of the current object; for debugging purposes. */
    public final int uid;

    /**
     * Object that is used to resolve reflective method calls, if reflection resolution is turned
     * on.
     */
    protected ReflectionResolver reflectionResolver;

    /** AnnotationClassLoader used to load type annotation classes via reflective lookup. */
    protected AnnotationClassLoader loader;

    /**
     * Which whole-program inference output format to use, if doing whole-program inference. This
     * variable would be final, but it is not set unless WPI is enabled.
     */
    protected WholeProgramInference.OutputFormat wpiOutputFormat;

    /**
     * Should results be cached? This means that ATM.deepCopy() will be called. ATM.deepCopy() used
     * to (and perhaps still does) side effect the ATM being copied. So setting this to false is not
     * equivalent to setting shouldReadCache to false.
     */
    public boolean shouldCache;

    /** Size of LRU cache if one isn't specified using the atfCacheSize option. */
    private static final int DEFAULT_CACHE_SIZE = 300;

    /** Mapping from a Tree to its annotated type; defaults have been applied. */
    private final Map<Tree, AnnotatedTypeMirror> classAndMethodTreeCache;

    /**
     * Mapping from an expression tree to its annotated type; before defaults are applied, just what
     * the programmer wrote.
     */
    protected final Map<Tree, AnnotatedTypeMirror> fromExpressionTreeCache;

    /**
     * Mapping from a member tree to its annotated type; before defaults are applied, just what the
     * programmer wrote.
     */
    protected final Map<Tree, AnnotatedTypeMirror> fromMemberTreeCache;

    /**
     * Mapping from a type tree to its annotated type; before defaults are applied, just what the
     * programmer wrote.
     */
    protected final Map<Tree, AnnotatedTypeMirror> fromTypeTreeCache;

    /**
     * Mapping from an Element to its annotated type; before defaults are applied, just what the
     * programmer wrote.
     */
    private final Map<Element, AnnotatedTypeMirror> elementCache;

    /** Mapping from an Element to the source Tree of the declaration. */
    private final Map<Element, Tree> elementToTreeCache;

    /** Mapping from a Tree to its TreePath. Shared between all instances. */
    private final TreePathCacher treePathCache;

    /** Mapping from CFG-generated trees to their enclosing elements. */
    protected final Map<Tree, Element> artificialTreeToEnclosingElementMap;

    /**
     * Whether to ignore uninferred type arguments. This is a temporary flag to work around Issue
     * 979.
     */
    public final boolean ignoreUninferredTypeArguments;

    /** The Object.getClass method. */
    protected final ExecutableElement objectGetClass;

    /** Size of the annotationClassNames cache. */
    private static final int ANNOTATION_CACHE_SIZE = 500;

    /** Maps classes representing AnnotationMirrors to their canonical names. */
    private final Map<Class<? extends Annotation>, @CanonicalName String> annotationClassNames;

    /** An annotated type of the declaration of {@link Iterable} without any annotations. */
    private AnnotatedDeclaredType iterableDeclType;

    /**
     * Constructs a factory from the given {@link ProcessingEnvironment} instance and syntax tree
     * root. (These parameters are required so that the factory may conduct the appropriate
     * annotation-gathering analyses on certain tree types.)
     *
     * <p>Root can be {@code null} if the factory does not operate on trees.
     *
     * <p>A subclass must call postInit at the end of its constructor. postInit must be the last
     * call in the constructor or else types from stub files may not be created as expected.
     *
     * @param checker the {@link SourceChecker} to which this factory belongs
     * @throws IllegalArgumentException if either argument is {@code null}
     */
    public AnnotatedTypeFactory(BaseTypeChecker checker) {
        uid = ++uidCounter;
        this.processingEnv = checker.getProcessingEnvironment();
        // this.root = root;
        this.checker = checker;
        this.trees = Trees.instance(processingEnv);
        this.elements = processingEnv.getElementUtils();
        this.types = processingEnv.getTypeUtils();
        this.visitorState = new VisitorState();

        this.supportedQuals = new HashSet<>();
        this.supportedQualNames = new HashSet<>();
        this.stubTypes = new AnnotationFileElementTypes(this);
        this.ajavaTypes = new AnnotationFileElementTypes(this);
        this.currentFileAjavaTypes = null;

        this.cacheDeclAnnos = new HashMap<>();

        this.artificialTreeToEnclosingElementMap = new HashMap<>();
        // get the shared instance from the checker
        this.treePathCache = checker.getTreePathCacher();

        this.shouldCache = !checker.hasOption("atfDoNotCache");
        if (shouldCache) {
            int cacheSize = getCacheSize();
            this.classAndMethodTreeCache = CollectionUtils.createLRUCache(cacheSize);
            this.fromExpressionTreeCache = CollectionUtils.createLRUCache(cacheSize);
            this.fromMemberTreeCache = CollectionUtils.createLRUCache(cacheSize);
            this.fromTypeTreeCache = CollectionUtils.createLRUCache(cacheSize);
            this.elementCache = CollectionUtils.createLRUCache(cacheSize);
            this.elementToTreeCache = CollectionUtils.createLRUCache(cacheSize);
            this.annotationClassNames =
                    Collections.synchronizedMap(
                            CollectionUtils.createLRUCache(ANNOTATION_CACHE_SIZE));
        } else {
            this.classAndMethodTreeCache = null;
            this.fromExpressionTreeCache = null;
            this.fromMemberTreeCache = null;
            this.fromTypeTreeCache = null;
            this.elementCache = null;
            this.elementToTreeCache = null;
            this.annotationClassNames = null;
        }

        this.typeFormatter = createAnnotatedTypeFormatter();
        this.annotationFormatter = createAnnotationFormatter();

        if (checker.hasOption("infer")) {
            checkInvalidOptionsInferSignatures();
            String inferArg = checker.getOption("infer");
            // No argument means "jaifs", for (temporary) backwards compatibility.
            if (inferArg == null) {
                inferArg = "jaifs";
            }
            switch (inferArg) {
                case "stubs":
                    wpiOutputFormat = WholeProgramInference.OutputFormat.STUB;
                    break;
                case "jaifs":
                    wpiOutputFormat = WholeProgramInference.OutputFormat.JAIF;
                    break;
                case "ajava":
                    wpiOutputFormat = WholeProgramInference.OutputFormat.AJAVA;
                    break;
                default:
                    throw new UserError(
                            "Bad argument -Ainfer="
                                    + inferArg
                                    + " should be one of: -Ainfer=jaifs, -Ainfer=stubs, -Ainfer=ajava");
            }
            if (wpiOutputFormat == WholeProgramInference.OutputFormat.AJAVA) {
                wholeProgramInference =
                        new WholeProgramInferenceImplementation<AnnotatedTypeMirror>(
                                this, new WholeProgramInferenceJavaParserStorage(this));
            } else {
                wholeProgramInference =
                        new WholeProgramInferenceImplementation<ATypeElement>(
                                this, new WholeProgramInferenceScenesStorage(this));
            }
            if (!checker.hasOption("warns")) {
                // Without -Awarns, the inference output may be incomplete, because javac halts
                // after issuing an error.
                checker.message(Diagnostic.Kind.ERROR, "Do not supply -Ainfer without -Awarns");
            }
        } else {
            wholeProgramInference = null;
        }
        ignoreUninferredTypeArguments = !checker.hasOption("conservativeUninferredTypeArguments");

        objectGetClass = TreeUtils.getMethod("java.lang.Object", "getClass", 0, processingEnv);

        this.debugStubParser = checker.hasOption("stubDebug");
    }

    /**
     * @throws BugInCF If supportedQuals is empty or if any of the support qualifiers has a @Target
     *     meta-annotation that contain something besides TYPE_USE or TYPE_PARAMETER. (@Target({})
     *     is allowed.)
     */
    private void checkSupportedQuals() {
        if (supportedQuals.isEmpty()) {
            throw new TypeSystemError("Found no supported qualifiers.");
        }
        for (Class<? extends Annotation> annotationClass : supportedQuals) {
            // Check @Target values
            ElementType[] targetValues = annotationClass.getAnnotation(Target.class).value();
            List<ElementType> badTargetValues = new ArrayList<>();
            for (ElementType element : targetValues) {
                if (!(element == ElementType.TYPE_USE || element == ElementType.TYPE_PARAMETER)) {
                    // if there's an ElementType with an enumerated value of something other
                    // than TYPE_USE or TYPE_PARAMETER then it isn't a valid qualifier
                    badTargetValues.add(element);
                }
            }
            if (!badTargetValues.isEmpty()) {
                String msg =
                        "The @Target meta-annotation on type qualifier "
                                + annotationClass.toString()
                                + " must not contain "
                                + SystemUtil.conjunction("or", badTargetValues)
                                + ".";
                throw new TypeSystemError(msg);
            }
        }
    }

    /**
     * This method is called only when {@code -Ainfer} is passed as an option. It checks if another
     * option that should not occur simultaneously with the whole-program inference is also passed
     * as argument, and aborts the process if that is the case. For example, the whole-program
     * inference process was not designed to work with conservative defaults.
     *
     * <p>Subclasses may override this method to add more options.
     */
    protected void checkInvalidOptionsInferSignatures() {
        // See Issue 683
        // https://github.com/typetools/checker-framework/issues/683
        if (checker.useConservativeDefault("source")
                || checker.useConservativeDefault("bytecode")) {
            throw new UserError(
                    "The option -Ainfer=... cannot be used together with conservative defaults.");
        }
    }

    /**
     * Actions that logically belong in the constructor, but need to run after the subclass
     * constructor has completed. In particular, parseStubFiles() may try to do type resolution with
     * this AnnotatedTypeFactory.
     */
    protected void postInit() {
        this.qualHierarchy = createQualifierHierarchy();
        if (qualHierarchy == null) {
            throw new TypeSystemError(
                    "AnnotatedTypeFactory with null qualifier hierarchy not supported.");
        } else if (!qualHierarchy.isValid()) {
            throw new TypeSystemError(
                    "AnnotatedTypeFactory: invalid qualifier hierarchy: %s %s ",
                    qualHierarchy.getClass(), qualHierarchy);
        }
        this.typeHierarchy = createTypeHierarchy();
        this.typeVarSubstitutor = createTypeVariableSubstitutor();
        this.typeArgumentInference = createTypeArgumentInference();
        this.qualifierUpperBounds = createQualifierUpperBounds();

        // TODO: is this the best location for declaring this alias?
        addAliasedDeclAnnotation(
                org.jmlspecs.annotation.Pure.class,
                org.checkerframework.dataflow.qual.Pure.class,
                AnnotationBuilder.fromClass(
                        elements, org.checkerframework.dataflow.qual.Pure.class));

        // Accommodate the inability to write @InheritedAnnotation on these annotations.
        addInheritedAnnotation(
                AnnotationBuilder.fromClass(
                        elements, org.checkerframework.dataflow.qual.Pure.class));
        addInheritedAnnotation(
                AnnotationBuilder.fromClass(
                        elements, org.checkerframework.dataflow.qual.SideEffectFree.class));
        addInheritedAnnotation(
                AnnotationBuilder.fromClass(
                        elements, org.checkerframework.dataflow.qual.Deterministic.class));
        addInheritedAnnotation(
                AnnotationBuilder.fromClass(
                        elements, org.checkerframework.dataflow.qual.TerminatesExecution.class));

        initializeReflectionResolution();

        if (this.getClass() == AnnotatedTypeFactory.class) {
            this.parseAnnotationFiles();
        }
        TypeMirror iterableTypeMirror =
                ElementUtils.getTypeElement(processingEnv, Iterable.class).asType();
        this.iterableDeclType =
                (AnnotatedDeclaredType)
                        AnnotatedTypeMirror.createType(iterableTypeMirror, this, true);
    }

    /**
     * Returns the checker associated with this factory.
     *
     * @return the checker associated with this factory
     */
    public BaseTypeChecker getChecker() {
        return checker;
    }

    /**
     * Creates {@link QualifierUpperBounds} for this type factory.
     *
     * @return a new {@link QualifierUpperBounds} for this type factory
     */
    protected QualifierUpperBounds createQualifierUpperBounds() {
        return new QualifierUpperBounds(this);
    }

    /**
     * Return {@link QualifierUpperBounds} for this type factory.
     *
     * @return {@link QualifierUpperBounds} for this type factory
     */
    public QualifierUpperBounds getQualifierUpperBounds() {
        return qualifierUpperBounds;
    }

    /**
     * Returns the WholeProgramInference instance (may be null).
     *
     * @return the WholeProgramInference instance, or null
     */
    public WholeProgramInference getWholeProgramInference() {
        return wholeProgramInference;
    }

    protected void initializeReflectionResolution() {
        if (checker.shouldResolveReflection()) {
            boolean debug = "debug".equals(checker.getOption("resolveReflection"));

            MethodValChecker methodValChecker = checker.getSubchecker(MethodValChecker.class);
            assert methodValChecker != null
                    : "AnnotatedTypeFactory: reflection resolution was requested, but MethodValChecker isn't a subchecker.";
            MethodValAnnotatedTypeFactory methodValATF =
                    (MethodValAnnotatedTypeFactory) methodValChecker.getAnnotationProvider();

            reflectionResolver = new DefaultReflectionResolver(checker, methodValATF, debug);
        }
    }

    /**
     * Set the CompilationUnitTree that should be used.
     *
     * @param root the new compilation unit to use
     */
    public void setRoot(@Nullable CompilationUnitTree root) {
        if (root != null && wholeProgramInference != null) {
            for (Tree typeDecl : root.getTypeDecls()) {
                if (typeDecl.getKind() == Kind.CLASS) {
                    ClassTree classTree = (ClassTree) typeDecl;
                    wholeProgramInference.preprocessClassTree(classTree);
                }
            }
        }

        this.root = root;
        // Do not clear here. Only the primary checker should clear this cache.
        // treePathCache.clear();

        // setRoot in a GenericAnnotatedTypeFactory will clear this;
        // if this isn't a GenericATF, then it must clear it itself.
        if (!(this instanceof GenericAnnotatedTypeFactory)) {
            artificialTreeToEnclosingElementMap.clear();
        }

        if (shouldCache) {
            // Clear the caches with trees because once the compilation unit changes,
            // the trees may be modified and lose type arguments.
            elementToTreeCache.clear();
            fromExpressionTreeCache.clear();
            fromMemberTreeCache.clear();
            fromTypeTreeCache.clear();
            classAndMethodTreeCache.clear();

            // There is no need to clear the following cache, it is limited by cache size and it
            // contents won't change between compilation units.
            // elementCache.clear();
        }

        if (root != null && checker.hasOption("ajava")) {
            // Search for an ajava file with annotations for the current source file and the current
            // checker. It will be in a directory specified by the "ajava" option in a
            // subdirectory corresponding to this file's package. For example, a file in package
            // a.b would be in a subdirectory a/b. The filename is
            // ClassName-checker.qualified.name.ajava. If such a file exists, read its detailed
            // annotation data, including annotations on private elements.

            String packagePrefix =
                    root.getPackageName() != null
                            ? TreeUtils.nameExpressionToString(root.getPackageName()) + "."
                            : "";

            // The method getName() returns a path.
            String className = root.getSourceFile().getName();
            // Extract the basename.
            int lastSeparator = className.lastIndexOf(File.separator);
            if (lastSeparator != -1) {
                className = className.substring(lastSeparator + 1);
            }
            // Drop the ".java" extension.
            if (className.endsWith(".java")) {
                className = className.substring(0, className.length() - ".java".length());
            }

            String qualifiedName = packagePrefix + className;

            for (String ajavaLocation : checker.getOption("ajava").split(File.pathSeparator)) {
                String ajavaPath =
                        ajavaLocation
                                + File.separator
                                + qualifiedName.replaceAll("\\.", "/")
                                + "-"
                                + checker.getClass().getCanonicalName()
                                + ".ajava";
                File ajavaFile = new File(ajavaPath);
                if (ajavaFile.exists()) {
                    currentFileAjavaTypes = new AnnotationFileElementTypes(this);
                    currentFileAjavaTypes.parseAjavaFileWithTree(ajavaPath, root);
                    break;
                }
            }
        } else {
            currentFileAjavaTypes = null;
        }
    }

    @SideEffectFree
    @Override
    public String toString() {
        return getClass().getSimpleName() + "#" + uid;
    }

    /**
     * Returns the {@link QualifierHierarchy} to be used by this checker.
     *
     * <p>The implementation builds the type qualifier hierarchy for the {@link
     * #getSupportedTypeQualifiers()} using the meta-annotations found in them. The current
     * implementation returns an instance of {@code NoElementQualifierHierarchy}.
     *
     * <p>Subclasses must override this method if their qualifiers have elements; the method must
     * return an implementation of {@link QualifierHierarchy}, such as {@link
     * ElementQualifierHierarchy}.
     *
     * @return a QualifierHierarchy for this type system
     */
    protected QualifierHierarchy createQualifierHierarchy() {
        return new NoElementQualifierHierarchy(this.getSupportedTypeQualifiers(), elements);
    }

    /**
     * Returns the type qualifier hierarchy graph to be used by this processor.
     *
     * @see #createQualifierHierarchy()
     * @return the {@link QualifierHierarchy} for this checker
     */
    public final QualifierHierarchy getQualifierHierarchy() {
        return qualHierarchy;
    }

    /**
     * To continue to use a subclass of {@link
     * org.checkerframework.framework.util.MultiGraphQualifierHierarchy} or {@link
     * org.checkerframework.framework.util.GraphQualifierHierarchy}, override this method so that it
     * returns a new instance of the subclass. Then override {@link #createQualifierHierarchy()} so
     * that it returns the result of a call to {@link
     * org.checkerframework.framework.util.MultiGraphQualifierHierarchy#createMultiGraphQualifierHierarchy(AnnotatedTypeFactory)}.
     *
     * @param factory MultiGraphFactory
     * @return QualifierHierarchy
     * @deprecated Use either {@link ElementQualifierHierarchy}, {@link
     *     NoElementQualifierHierarchy}, or {@link MostlyNoElementQualifierHierarchy} instead. This
     *     method will be removed in a future release.
     */
    @Deprecated
    public QualifierHierarchy createQualifierHierarchyWithMultiGraphFactory(
            org.checkerframework.framework.util.MultiGraphQualifierHierarchy.MultiGraphFactory
                    factory) {
        throw new TypeSystemError(
                "Checker must override AnnotatedTypeFactory#createQualifierHierarchyWithMultiGraphFactory when using AnnotatedTypeFactory#createMultiGraphQualifierHierarchy.");
    }

    /**
     * Creates the type hierarchy to be used by this factory.
     *
     * <p>Subclasses may override this method to specify new type-checking rules beyond the typical
     * Java subtyping rules.
     *
     * @return the type relations class to check type subtyping
     */
    protected TypeHierarchy createTypeHierarchy() {
        return new DefaultTypeHierarchy(
                checker,
                getQualifierHierarchy(),
                checker.getBooleanOption("ignoreRawTypeArguments", true),
                checker.hasOption("invariantArrays"));
    }

    public final TypeHierarchy getTypeHierarchy() {
        return typeHierarchy;
    }

    /**
     * TypeVariableSubstitutor provides a method to replace type parameters with their arguments.
     */
    protected TypeVariableSubstitutor createTypeVariableSubstitutor() {
        return new TypeVariableSubstitutor();
    }

    public TypeVariableSubstitutor getTypeVarSubstitutor() {
        return typeVarSubstitutor;
    }

    /**
     * TypeArgumentInference infers the method type arguments when they are not explicitly written.
     */
    protected TypeArgumentInference createTypeArgumentInference() {
        return new DefaultTypeArgumentInference(this);
    }

    public TypeArgumentInference getTypeArgumentInference() {
        return typeArgumentInference;
    }

    /**
     * Factory method to easily change what {@link AnnotationClassLoader} is created to load type
     * annotation classes. Subclasses can override this method and return a custom
     * AnnotationClassLoader subclass to customize loading logic.
     */
    protected AnnotationClassLoader createAnnotationClassLoader() {
        return new AnnotationClassLoader(checker);
    }

    /**
     * Returns a mutable set of annotation classes that are supported by a checker.
     *
     * <p>Subclasses may override this method to return a mutable set of their supported type
     * qualifiers through one of the 5 approaches shown below.
     *
     * <p>Subclasses should not call this method; they should call {@link
     * #getSupportedTypeQualifiers} instead.
     *
     * <p>By default, a checker supports all annotations located in a subdirectory called {@literal
     * qual} that's located in the same directory as the checker. Note that only annotations defined
     * with the {@code @Target({ElementType.TYPE_USE})} meta-annotation (and optionally with the
     * additional value of {@code ElementType.TYPE_PARAMETER}, but no other {@code ElementType}
     * values) are automatically considered as supported annotations.
     *
     * <p>To support a different set of annotations than those in the {@literal qual} subdirectory,
     * or that have other {@code ElementType} values, see examples below.
     *
     * <p>In total, there are 5 ways to indicate annotations that are supported by a checker:
     *
     * <ol>
     *   <li>Only support annotations located in a checker's {@literal qual} directory:
     *       <p>This is the default behavior. Simply place those annotations within the {@literal
     *       qual} directory.
     *   <li>Support annotations located in a checker's {@literal qual} directory and a list of
     *       other annotations:
     *       <p>Place those annotations within the {@literal qual} directory, and override {@link
     *       #createSupportedTypeQualifiers()} by calling {@link
     *       #getBundledTypeQualifiers(Class...)} with a varargs parameter list of the other
     *       annotations. Code example:
     *       <pre>
     * {@code @Override protected Set<Class<? extends Annotation>> createSupportedTypeQualifiers() {
     *      return getBundledTypeQualifiers(Regex.class, PartialRegex.class, RegexBottom.class, UnknownRegex.class);
     *  } }
     * </pre>
     *   <li>Supporting only annotations that are explicitly listed: Override {@link
     *       #createSupportedTypeQualifiers()} and return a mutable set of the supported
     *       annotations. Code example:
     *       <pre>
     * {@code @Override protected Set<Class<? extends Annotation>> createSupportedTypeQualifiers() {
     *      return new HashSet<Class<? extends Annotation>>(
     *              Arrays.asList(A.class, B.class));
     *  } }
     * </pre>
     *       The set of qualifiers returned by {@link #createSupportedTypeQualifiers()} must be a
     *       fresh, mutable set. The methods {@link #getBundledTypeQualifiers(Class...)} must return
     *       a fresh, mutable set
     * </ol>
     *
     * @return the type qualifiers supported this processor, or an empty set if none
     */
    protected Set<Class<? extends Annotation>> createSupportedTypeQualifiers() {
        return getBundledTypeQualifiers();
    }

    /**
     * Loads all annotations contained in the qual directory of a checker via reflection; if a
     * polymorphic type qualifier exists, and an explicit array of annotations to the set of
     * annotation classes.
     *
     * <p>This method can be called in the overridden versions of {@link
     * #createSupportedTypeQualifiers()} in each checker.
     *
     * @param explicitlyListedAnnotations a varargs array of explicitly listed annotation classes to
     *     be added to the returned set. For example, it is used frequently to add Bottom
     *     qualifiers.
     * @return a mutable set of the loaded and listed annotation classes
     */
    @SafeVarargs
    protected final Set<Class<? extends Annotation>> getBundledTypeQualifiers(
            Class<? extends Annotation>... explicitlyListedAnnotations) {
        return loadTypeAnnotationsFromQualDir(explicitlyListedAnnotations);
    }

    /**
     * Instantiates the AnnotationClassLoader and loads all annotations contained in the qual
     * directory of a checker via reflection, and has the option to include an explicitly stated
     * list of annotations (eg ones found in a different directory than qual).
     *
     * <p>The annotations that are automatically loaded must have the {@link
     * java.lang.annotation.Target Target} meta-annotation with the value of {@link
     * ElementType#TYPE_USE} (and optionally {@link ElementType#TYPE_PARAMETER}). If it has other
     * {@link ElementType} values, it won't be loaded. Other annotation classes must be explicitly
     * listed even if they are in the same directory as the checker's qual directory.
     *
     * @param explicitlyListedAnnotations a set of explicitly listed annotation classes to be added
     *     to the returned set, for example, it is used frequently to add Bottom qualifiers
     * @return a set of annotation class instances
     */
    @SafeVarargs
    @SuppressWarnings("varargs")
    private final Set<Class<? extends Annotation>> loadTypeAnnotationsFromQualDir(
            Class<? extends Annotation>... explicitlyListedAnnotations) {
        loader = createAnnotationClassLoader();

        Set<Class<? extends Annotation>> annotations = loader.getBundledAnnotationClasses();

        // add in all explicitly Listed qualifiers
        if (explicitlyListedAnnotations != null) {
            annotations.addAll(Arrays.asList(explicitlyListedAnnotations));
        }

        return annotations;
    }

    /**
     * Creates the AnnotatedTypeFormatter used by this type factory and all AnnotatedTypeMirrors it
     * creates. The AnnotatedTypeFormatter is used in AnnotatedTypeMirror.toString and will affect
     * the error messages printed for checkers that use this type factory.
     *
     * @return the AnnotatedTypeFormatter to pass to all instantiated AnnotatedTypeMirrors
     */
    protected AnnotatedTypeFormatter createAnnotatedTypeFormatter() {
        boolean printVerboseGenerics = checker.hasOption("printVerboseGenerics");
        return new DefaultAnnotatedTypeFormatter(
                printVerboseGenerics,
                // -AprintVerboseGenerics implies -AprintAllQualifiers
                printVerboseGenerics || checker.hasOption("printAllQualifiers"));
    }

    public AnnotatedTypeFormatter getAnnotatedTypeFormatter() {
        return typeFormatter;
    }

    protected AnnotationFormatter createAnnotationFormatter() {
        return new DefaultAnnotationFormatter();
    }

    public AnnotationFormatter getAnnotationFormatter() {
        return annotationFormatter;
    }

    /**
     * Returns an immutable set of the classes corresponding to the type qualifiers supported by
     * this checker.
     *
     * <p>Subclasses cannot override this method; they should override {@link
     * #createSupportedTypeQualifiers createSupportedTypeQualifiers} instead.
     *
     * @see #createSupportedTypeQualifiers()
     * @return an immutable set of the supported type qualifiers, or an empty set if no qualifiers
     *     are supported
     */
    public final Set<Class<? extends Annotation>> getSupportedTypeQualifiers() {
        if (this.supportedQuals.isEmpty()) {
            supportedQuals.addAll(createSupportedTypeQualifiers());
            checkSupportedQuals();
        }
        return Collections.unmodifiableSet(supportedQuals);
    }

    /**
     * Returns an immutable set of the fully qualified names of the type qualifiers supported by
     * this checker.
     *
     * <p>Subclasses cannot override this method; they should override {@link
     * #createSupportedTypeQualifiers createSupportedTypeQualifiers} instead.
     *
     * @see #createSupportedTypeQualifiers()
     * @return an immutable set of the supported type qualifiers, or an empty set if no qualifiers
     *     are supported
     */
    public final Set<@CanonicalName String> getSupportedTypeQualifierNames() {
        if (this.supportedQualNames.isEmpty()) {
            for (Class<?> clazz : getSupportedTypeQualifiers()) {
                supportedQualNames.add(clazz.getCanonicalName());
            }
        }
        return Collections.unmodifiableSet(supportedQualNames);
    }

    // **********************************************************************
    // Factories for annotated types that account for default qualifiers
    // **********************************************************************

    /**
     * Returns the int supplied to the checker via the atfCacheSize option or the default cache
     * size.
     *
     * @return cache size passed as argument to checker or DEFAULT_CACHE_SIZE
     */
    protected int getCacheSize() {
        String option = checker.getOption("atfCacheSize");
        if (option == null) {
            return DEFAULT_CACHE_SIZE;
        }
        try {
            return Integer.valueOf(option);
        } catch (NumberFormatException ex) {
            throw new UserError("atfCacheSize was not an integer: " + option);
        }
    }

    /**
     * Returns an AnnotatedTypeMirror representing the annotated type of {@code elt}.
     *
     * @param elt the element
     * @return the annotated type of {@code elt}
     */
    public AnnotatedTypeMirror getAnnotatedType(Element elt) {
        if (elt == null) {
            throw new BugInCF("AnnotatedTypeFactory.getAnnotatedType: null element");
        }
        // Annotations explicitly written in the source code,
        // or obtained from bytecode.
        AnnotatedTypeMirror type = fromElement(elt);
        addComputedTypeAnnotations(elt, type);
        return type;
    }

    /**
     * Returns an AnnotatedTypeMirror representing the annotated type of {@code clazz}.
     *
     * @param clazz a class
     * @return the annotated type of {@code clazz}
     */
    public AnnotatedTypeMirror getAnnotatedType(Class<?> clazz) {
        return getAnnotatedType(elements.getTypeElement(clazz.getCanonicalName()));
    }

    @Override
    public @Nullable AnnotationMirror getAnnotationMirror(
            Tree tree, Class<? extends Annotation> target) {
        if (isSupportedQualifier(target)) {
            AnnotatedTypeMirror atm = getAnnotatedType(tree);
            return atm.getAnnotation(target);
        }
        return null;
    }

    /**
     * Returns an AnnotatedTypeMirror representing the annotated type of {@code tree}.
     *
     * @param tree the AST node
     * @return the annotated type of {@code tree}
     */
    public AnnotatedTypeMirror getAnnotatedType(Tree tree) {

        if (tree == null) {
            throw new BugInCF("AnnotatedTypeFactory.getAnnotatedType: null tree");
        }
        if (shouldCache && classAndMethodTreeCache.containsKey(tree)) {
            return classAndMethodTreeCache.get(tree).deepCopy();
        }

        AnnotatedTypeMirror type;
        if (TreeUtils.isClassTree(tree)) {
            type = fromClass((ClassTree) tree);
        } else if (tree.getKind() == Tree.Kind.METHOD || tree.getKind() == Tree.Kind.VARIABLE) {
            type = fromMember(tree);
        } else if (TreeUtils.isExpressionTree(tree)) {
            tree = TreeUtils.withoutParens((ExpressionTree) tree);
            type = fromExpression((ExpressionTree) tree);
        } else {
            throw new BugInCF(
                    "AnnotatedTypeFactory.getAnnotatedType: query of annotated type for tree "
                            + tree.getKind());
        }

        addComputedTypeAnnotations(tree, type);

        if (TreeUtils.isClassTree(tree) || tree.getKind() == Tree.Kind.METHOD) {
            // Don't cache VARIABLE
            if (shouldCache) {
                classAndMethodTreeCache.put(tree, type.deepCopy());
            }
        } else {
            // No caching otherwise
        }

        return type;
    }

    /**
     * Called by {@link BaseTypeVisitor#visitClass(ClassTree, Void)} before the classTree is type
     * checked.
     *
     * @param classTree ClassTree on which to perform preprocessing
     */
    public void preProcessClassTree(ClassTree classTree) {}

    /**
     * Called by {@link BaseTypeVisitor#visitClass(ClassTree, Void)} after the ClassTree has been
     * type checked.
     *
     * <p>The default implementation uses this to store the defaulted AnnotatedTypeMirrors and
     * inherited declaration annotations back into the corresponding Elements. Subclasses might want
     * to override this method if storing defaulted types is not desirable.
     */
    public void postProcessClassTree(ClassTree tree) {
        TypesIntoElements.store(processingEnv, this, tree);
        DeclarationsIntoElements.store(processingEnv, this, tree);
        if (wholeProgramInference != null) {
            // Write out the results of whole-program inference, just once for each class.
            // As soon as any class is finished processing, all modified scenes are written to
            // files, in case this was the last class to be processed.  Post-processing of
            // subsequent classes might result in re-writing some of the scenes if new information
            // has been written to them.
            wholeProgramInference.writeResultsToFile(wpiOutputFormat, this.checker);
        }
    }

    /**
     * Determines the annotated type from a type in tree form.
     *
     * <p>Note that we cannot decide from a Tree whether it is a type use or an expression.
     * TreeUtils.isTypeTree is only an under-approximation. For example, an identifier can be either
     * a type or an expression.
     *
     * @param tree the type tree
     * @return the annotated type of the type in the AST
     */
    public AnnotatedTypeMirror getAnnotatedTypeFromTypeTree(Tree tree) {
        if (tree == null) {
            throw new BugInCF("AnnotatedTypeFactory.getAnnotatedTypeFromTypeTree: null tree");
        }
        AnnotatedTypeMirror type = fromTypeTree(tree);
        addComputedTypeAnnotations(tree, type);
        return type;
    }

    /**
     * Returns the set of qualifiers that are the upper bounds for a use of the type.
     *
     * @param type a type whose upper bounds to obtain
     */
    public Set<AnnotationMirror> getTypeDeclarationBounds(TypeMirror type) {
        return qualifierUpperBounds.getBoundQualifiers(type);
    }

    /**
     * Returns the set of qualifiers that are the upper bound for a type use if no other bound is
     * specified for the type.
     *
     * <p>This implementation returns the top qualifiers by default. Subclass may override to return
     * different qualifiers.
     *
     * @return the set of qualifiers that are the upper bound for a type use if no other bound is
     *     specified for the type
     */
    protected Set<? extends AnnotationMirror> getDefaultTypeDeclarationBounds() {
        return qualHierarchy.getTopAnnotations();
    }

    /**
     * Returns the type of the extends or implements clause.
     *
     * <p>The primary qualifier is either an explicit annotation on {@code clause}, or it is the
     * qualifier upper bounds for uses of the type of the clause.
     *
     * @param clause tree that represents an extends or implements clause
     * @return the type of the extends or implements clause
     */
    public AnnotatedTypeMirror getTypeOfExtendsImplements(Tree clause) {
        AnnotatedTypeMirror fromTypeTree = fromTypeTree(clause);
        Set<AnnotationMirror> bound = getTypeDeclarationBounds(fromTypeTree.getUnderlyingType());
        fromTypeTree.addMissingAnnotations(bound);
        return fromTypeTree;
    }

    // **********************************************************************
    // Factories for annotated types that do not account for default qualifiers.
    // They only include qualifiers explicitly inserted by the user.
    // **********************************************************************

    /**
     * Creates an AnnotatedTypeMirror for {@code elt} that includes: annotations explicitly written
     * on the element and annotations from stub files.
     *
     * <p>Does not include default qualifiers. To obtain them, use {@link
     * #getAnnotatedType(Element)}.
     *
     * <p>Does not include fake overrides from the stub file.
     *
     * @param elt the element
     * @return AnnotatedTypeMirror of the element with explicitly-written and stub file annotations
     */
    public AnnotatedTypeMirror fromElement(Element elt) {
        if (shouldCache && elementCache.containsKey(elt)) {
            return elementCache.get(elt).deepCopy();
        }
        if (elt.getKind() == ElementKind.PACKAGE) {
            return toAnnotatedType(elt.asType(), false);
        }
        AnnotatedTypeMirror type;

        // Because of a bug in Java 8, annotations on type parameters are not stored in elements,
        // so get explicit annotations from the tree. (This bug has been fixed in Java 9.)
        // Also, since annotations computed by the AnnotatedTypeFactory are stored in the element,
        // the annotations have to be retrieved from the tree so that only explicit annotations are
        // returned.
        Tree decl = declarationFromElement(elt);

        if (decl == null) {
            type = stubTypes.getAnnotatedTypeMirror(elt);
            if (type == null) {
                type = toAnnotatedType(elt.asType(), ElementUtils.isTypeDeclaration(elt));
                ElementAnnotationApplier.apply(type, elt, this);
            }
        } else if (decl instanceof ClassTree) {
            type = fromClass((ClassTree) decl);
        } else if (decl instanceof VariableTree) {
            type = fromMember(decl);
        } else if (decl instanceof MethodTree) {
            type = fromMember(decl);
        } else if (decl.getKind() == Tree.Kind.TYPE_PARAMETER) {
            type = fromTypeTree(decl);
        } else {
            throw new BugInCF(
                    "AnnotatedTypeFactory.fromElement: cannot be here. decl: "
                            + decl.getKind()
                            + " elt: "
                            + elt);
        }

        type = mergeAnnotationFileAnnosIntoType(type, elt, ajavaTypes);
        if (currentFileAjavaTypes != null) {
            type = mergeAnnotationFileAnnosIntoType(type, elt, currentFileAjavaTypes);
        }

        if (checker.hasOption("mergeStubsWithSource")) {
            if (debugStubParser) {
                System.out.printf("fromElement: mergeStubsIntoType(%s, %s)", type, elt);
            }
            type = mergeAnnotationFileAnnosIntoType(type, elt, stubTypes);
            if (debugStubParser) {
                System.out.printf(" => %s%n", type);
            }
        }
        // Caching is disabled if annotation files are being parsed, because calls to this
        // method before the annotation files are fully read can return incorrect results.
        if (shouldCache
                && !stubTypes.isParsing()
                && !ajavaTypes.isParsing()
                && (currentFileAjavaTypes == null || !currentFileAjavaTypes.isParsing())) {
            elementCache.put(elt, type.deepCopy());
        }
        return type;
    }

    /**
     * Returns an AnnotatedDeclaredType with explicit annotations from the ClassTree {@code tree}.
     *
     * @param tree the class declaration
     * @return AnnotatedDeclaredType with explicit annotations from {@code tree}
     */
    private AnnotatedDeclaredType fromClass(ClassTree tree) {
        return TypeFromTree.fromClassTree(this, tree);
    }

    /**
     * Creates an AnnotatedTypeMirror for a variable or method declaration tree. The
     * AnnotatedTypeMirror contains annotations explicitly written on the tree.
     *
     * <p>If a VariableTree is a parameter to a lambda, this method also adds annotations from the
     * declared type of the functional interface and the executable type of its method.
     *
     * <p>The returned AnnotatedTypeMirror also contains explicitly written annotations from any
     * ajava file and if {@code -AmergeStubsWithSource} is passed, it also merges any explicitly
     * written annotations from stub files.
     *
     * @param tree MethodTree or VariableTree
     * @return AnnotatedTypeMirror with explicit annotations from {@code tree}
     */
    private final AnnotatedTypeMirror fromMember(Tree tree) {
        if (!(tree instanceof MethodTree || tree instanceof VariableTree)) {
            throw new BugInCF(
                    "AnnotatedTypeFactory.fromMember: not a method or variable declaration: "
                            + tree);
        }
        if (shouldCache && fromMemberTreeCache.containsKey(tree)) {
            return fromMemberTreeCache.get(tree).deepCopy();
        }
        AnnotatedTypeMirror result = TypeFromTree.fromMember(this, tree);

        result = mergeAnnotationFileAnnosIntoType(result, tree, ajavaTypes);
        if (currentFileAjavaTypes != null) {
            result = mergeAnnotationFileAnnosIntoType(result, tree, currentFileAjavaTypes);
        }

        if (checker.hasOption("mergeStubsWithSource")) {
            if (debugStubParser) {
                System.out.printf("fromClass: mergeStubsIntoType(%s, %s)", result, tree);
            }
            result = mergeAnnotationFileAnnosIntoType(result, tree, stubTypes);
            if (debugStubParser) {
                System.out.printf(" => %s%n", result);
            }
        }

        if (shouldCache) {
            fromMemberTreeCache.put(tree, result.deepCopy());
        }

        return result;
    }

    /**
     * Merges types from annotation files for {@code tree} into {@code type} by taking the greatest
     * lower bound of the annotations in both.
     *
     * @param type the type to apply annotation file types to
     * @param tree the tree from which to read annotation file types
     * @param source storage for current annotation file annotations
     * @return the given type, side-effected to add the annotation file types
     */
    private AnnotatedTypeMirror mergeAnnotationFileAnnosIntoType(
            @Nullable AnnotatedTypeMirror type, Tree tree, AnnotationFileElementTypes source) {
        Element elt = TreeUtils.elementFromTree(tree);
        return mergeAnnotationFileAnnosIntoType(type, elt, source);
    }

    /**
     * Merges types from annotation files for {@code elt} into {@code type} by taking the greatest
     * lower bound of the annotations in both.
     *
     * @param type the type to apply annotation file types to
     * @param elt the element from which to read annotation file types
     * @param source storage for current annotation file annotations
     * @return the type, side-effected to add the annotation file types
     */
    protected AnnotatedTypeMirror mergeAnnotationFileAnnosIntoType(
            @Nullable AnnotatedTypeMirror type, Element elt, AnnotationFileElementTypes source) {
        AnnotatedTypeMirror typeFromFile = source.getAnnotatedTypeMirror(elt);
        if (typeFromFile == null) {
            return type;
        }
        if (type == null) {
            return typeFromFile;
        }
        // Must merge (rather than only take the annotation file type if it is a subtype)
        // to support WPI.
        AnnotatedTypeCombiner.combine(typeFromFile, type, this.getQualifierHierarchy());
        return type;
    }

    /**
     * Creates an AnnotatedTypeMirror for an ExpressionTree. The AnnotatedTypeMirror contains
     * explicit annotations written on the expression and for some expressions, annotations from
     * sub-expressions that could have been explicitly written, defaulted, refined, or otherwise
     * computed. (Expression whose type include annotations from sub-expressions are:
     * ArrayAccessTree, ConditionalExpressionTree, IdentifierTree, MemberSelectTree, and
     * MethodInvocationTree.)
     *
     * <p>For example, the AnnotatedTypeMirror returned for an array access expression is the fully
     * annotated type of the array component of the array being accessed.
     *
     * @param tree an expression
     * @return AnnotatedTypeMirror of the expressions either fully-annotated or partially annotated
     *     depending on the kind of expression
     * @see TypeFromExpressionVisitor
     */
    private AnnotatedTypeMirror fromExpression(ExpressionTree tree) {
        if (shouldCache && fromExpressionTreeCache.containsKey(tree)) {
            return fromExpressionTreeCache.get(tree).deepCopy();
        }

        AnnotatedTypeMirror result = TypeFromTree.fromExpression(this, tree);

        if (shouldCache
                && tree.getKind() != Tree.Kind.NEW_CLASS
                && tree.getKind() != Kind.NEW_ARRAY
                && tree.getKind() != Kind.CONDITIONAL_EXPRESSION) {
            // Don't cache the type of some expressions, because incorrect annotations would be
            // cached during dataflow analysis. See Issue #602.
            fromExpressionTreeCache.put(tree, result.deepCopy());
        }
        return result;
    }

    /**
     * Creates an AnnotatedTypeMirror for the tree. The AnnotatedTypeMirror contains annotations
     * explicitly written on the tree. It also adds type arguments to raw types that include
     * annotations from the element declaration of the type {@link #fromElement(Element)}.
     *
     * <p>Called on the following trees: AnnotatedTypeTree, ArrayTypeTree, ParameterizedTypeTree,
     * PrimitiveTypeTree, TypeParameterTree, WildcardTree, UnionType, IntersectionTypeTree, and
     * IdentifierTree, MemberSelectTree.
     *
     * @param tree the type tree
     * @return the (partially) annotated type of the type in the AST
     */
    /*package private*/ final AnnotatedTypeMirror fromTypeTree(Tree tree) {
        if (shouldCache && fromTypeTreeCache.containsKey(tree)) {
            return fromTypeTreeCache.get(tree).deepCopy();
        }

        AnnotatedTypeMirror result = TypeFromTree.fromTypeTree(this, tree);

        if (shouldCache) {
            fromTypeTreeCache.put(tree, result.deepCopy());
        }
        return result;
    }

    // **********************************************************************
    // Customization methods meant to be overridden by subclasses to include
    // defaulted annotations
    // **********************************************************************

    /**
     * Changes annotations on a type obtained from a {@link Tree}. By default, this method does
     * nothing. GenericAnnotatedTypeFactory uses this method to implement defaulting and inference
     * (flow-sensitive type refinement). Its subclasses usually override it only to customize
     * default annotations.
     *
     * <p>Subclasses that override this method should also override {@link
     * #addComputedTypeAnnotations(Element, AnnotatedTypeMirror)}.
     *
     * <p>In classes that extend {@link GenericAnnotatedTypeFactory}, override {@link
     * GenericAnnotatedTypeFactory#addComputedTypeAnnotations(Tree, AnnotatedTypeMirror, boolean)}
     * instead of this method.
     *
     * @param tree an AST node
     * @param type the type obtained from {@code tree}
     */
    protected void addComputedTypeAnnotations(Tree tree, AnnotatedTypeMirror type) {
        // Pass.
    }

    /**
     * Changes annotations on a type obtained from an {@link Element}. By default, this method does
     * nothing. GenericAnnotatedTypeFactory uses this method to implement defaulting.
     *
     * <p>Subclasses that override this method should also override {@link
     * #addComputedTypeAnnotations(Tree, AnnotatedTypeMirror)}.
     *
     * @param elt an element
     * @param type the type obtained from {@code elt}
     */
    protected void addComputedTypeAnnotations(Element elt, AnnotatedTypeMirror type) {
        // Pass.
    }

    /**
     * Adds default annotations to {@code type}. This method should only be used in places where the
     * correct annotations cannot be computed because of uninferred type arguments. (See {@link
     * AnnotatedWildcardType#isUninferredTypeArgument()}.)
     *
     * @param type annotated type to which default annotations are added
     */
    public void addDefaultAnnotations(AnnotatedTypeMirror type) {
        // Pass.
    }

    /**
     * A callback method for the AnnotatedTypeFactory subtypes to customize directSupertypes().
     * Overriding methods should merely change the annotations on the supertypes, without adding or
     * removing new types.
     *
     * <p>The default provided implementation adds {@code type} annotations to {@code supertypes}.
     * This allows the {@code type} and its supertypes to have the qualifiers.
     *
     * @param type the type whose supertypes are desired
     * @param supertypes the supertypes as specified by the base AnnotatedTypeFactory
     */
    protected void postDirectSuperTypes(
            AnnotatedTypeMirror type, List<? extends AnnotatedTypeMirror> supertypes) {
        // Use the effective annotations here to get the correct annotations
        // for type variables and wildcards.
        Set<AnnotationMirror> annotations = type.getEffectiveAnnotations();
        for (AnnotatedTypeMirror supertype : supertypes) {
            if (!annotations.equals(supertype.getEffectiveAnnotations())) {
                supertype.clearAnnotations();
                // TODO: is this correct for type variables and wildcards?
                supertype.addAnnotations(annotations);
            }
        }
    }

    /**
     * A callback method for the AnnotatedTypeFactory subtypes to customize
     * AnnotatedTypes.asMemberOf(). Overriding methods should merely change the annotations on the
     * subtypes, without changing the types.
     *
     * @param type the annotated type of the element
     * @param owner the annotated type of the receiver of the accessing tree
     * @param element the element of the field or method
     */
    public void postAsMemberOf(
            AnnotatedTypeMirror type, AnnotatedTypeMirror owner, Element element) {
        if (element.getKind() == ElementKind.FIELD) {
            addAnnotationFromFieldInvariant(type, owner, (VariableElement) element);
        }
        addComputedTypeAnnotations(element, type);
    }

    /**
     * Adds the qualifier specified by a field invariant for {@code field} to {@code type}.
     *
     * @param type annotated type to which the annotation is added
     * @param accessedVia the annotated type of the receiver of the accessing tree. (Only used to
     *     get the type element of the underling type.)
     * @param field element representing the field
     */
    protected void addAnnotationFromFieldInvariant(
            AnnotatedTypeMirror type, AnnotatedTypeMirror accessedVia, VariableElement field) {
        TypeMirror declaringType = accessedVia.getUnderlyingType();
        // Find the first upper bound that isn't a wildcard or type variable
        while (declaringType.getKind() == TypeKind.WILDCARD
                || declaringType.getKind() == TypeKind.TYPEVAR) {
            if (declaringType.getKind() == TypeKind.WILDCARD) {
                declaringType = TypesUtils.wildUpperBound(declaringType, processingEnv);
            } else if (declaringType.getKind() == TypeKind.TYPEVAR) {
                declaringType = ((TypeVariable) declaringType).getUpperBound();
            }
        }
        TypeElement typeElement = TypesUtils.getTypeElement(declaringType);
        if (ElementUtils.enclosingTypeElement(field).equals(typeElement)) {
            // If the field is declared in the accessedVia class, then the field in the invariant
            // cannot be this field, even if the field has the same name.
            return;
        }

        FieldInvariants invariants = getFieldInvariants(typeElement);
        if (invariants == null) {
            return;
        }
        List<AnnotationMirror> invariantAnnos = invariants.getQualifiersFor(field.getSimpleName());
        type.replaceAnnotations(invariantAnnos);
    }

    /**
     * Returns the field invariants for the given class, as expressed by the user in {@link
     * FieldInvariant @FieldInvariant} method annotations.
     *
     * <p>Subclasses may implement their own field invariant annotations if {@link
     * FieldInvariant @FieldInvariant} is not expressive enough. They must override this method to
     * properly create AnnotationMirror and also override {@link
     * #getFieldInvariantDeclarationAnnotations()} to return their field invariants.
     *
     * @param element class for which to get invariants
     * @return fields invariants for {@code element}
     */
    public FieldInvariants getFieldInvariants(TypeElement element) {
        if (element == null) {
            return null;
        }
        AnnotationMirror fieldInvarAnno = getDeclAnnotation(element, FieldInvariant.class);
        if (fieldInvarAnno == null) {
            return null;
        }
        List<String> fields =
<<<<<<< HEAD
                AnnotationUtils.getElementValueArrayList(
                        fieldInvarAnno, "field", String.class, true);
=======
                AnnotationUtils.getElementValueArray(fieldInvarAnno, "field", String.class, false);
>>>>>>> 74d6eaad
        List<@CanonicalName Name> classes =
                AnnotationUtils.getElementValueClassNames(fieldInvarAnno, "qualifier", false);
        List<AnnotationMirror> qualifiers = new ArrayList<>();
        for (Name name : classes) {
            // Calling AnnotationBuilder.fromName (which ignores elements/fields) is acceptable
            // because @FieldInvariant does not handle classes with elements/fields.
            qualifiers.add(AnnotationBuilder.fromName(elements, name));
        }
        if (qualifiers.size() == 1) {
            while (fields.size() > qualifiers.size()) {
                qualifiers.add(qualifiers.get(0));
            }
        }
        if (fields.size() != qualifiers.size()) {
            // The user wrote a malformed @FieldInvariant annotation, so just return a malformed
            // FieldInvariants object.  The BaseTypeVisitor will issue an error.
            return new FieldInvariants(fields, qualifiers);
        }

        // Only keep qualifiers that are supported by this checker.  (The other qualifiers cannot
        // be checked by this checker, so they must be ignored.)
        List<String> annotatedFields = new ArrayList<>();
        List<AnnotationMirror> supportedQualifiers = new ArrayList<>();
        for (int i = 0; i < fields.size(); i++) {
            if (isSupportedQualifier(qualifiers.get(i))) {
                annotatedFields.add(fields.get(i));
                supportedQualifiers.add(qualifiers.get(i));
            }
        }
        if (annotatedFields.isEmpty()) {
            return null;
        }

        return new FieldInvariants(annotatedFields, supportedQualifiers);
    }

    /**
     * Returns the AnnotationTree which is a use of one of the field invariant annotations (as
     * specified via {@link #getFieldInvariantDeclarationAnnotations()}. If one isn't found, null is
     * returned.
     *
     * @param annoTrees list of trees to search; the result is one of the list elements, or null
     * @return the AnnotationTree that is a use of one of the field invariant annotations, or null
     *     if one isn't found
     */
    public AnnotationTree getFieldInvariantAnnotationTree(
            List<? extends AnnotationTree> annoTrees) {
        List<AnnotationMirror> annos = TreeUtils.annotationsFromTypeAnnotationTrees(annoTrees);
        for (int i = 0; i < annos.size(); i++) {
            for (Class<? extends Annotation> clazz : getFieldInvariantDeclarationAnnotations()) {
                if (areSameByClass(annos.get(i), clazz)) {
                    return annoTrees.get(i);
                }
            }
        }
        return null;
    }

    /** Returns the set of classes of field invariant annotations. */
    protected Set<Class<? extends Annotation>> getFieldInvariantDeclarationAnnotations() {
        return Collections.singleton(FieldInvariant.class);
    }

    /**
     * A callback method for the AnnotatedTypeFactory subtypes to customize
     * AnnotatedTypeMirror.substitute().
     *
     * @param varDecl a declaration of a type variable
     * @param varUse a use of the same type variable
     * @param value the new type to substitute in for the type variable
     */
    public void postTypeVarSubstitution(
            AnnotatedTypeVariable varDecl,
            AnnotatedTypeVariable varUse,
            AnnotatedTypeMirror value) {
        if (!varUse.getAnnotationsField().isEmpty()
                && !AnnotationUtils.areSame(
                        varUse.getAnnotationsField(), varDecl.getAnnotationsField())) {
            value.replaceAnnotations(varUse.getAnnotationsField());
        }
    }

    /**
     * Adapt the upper bounds of the type variables of a class relative to the type instantiation.
     * In some type systems, the upper bounds depend on the instantiation of the class. For example,
     * in the Generic Universe Type system, consider a class declaration
     *
     * <pre>{@code   class C<X extends @Peer Object> }</pre>
     *
     * then the instantiation
     *
     * <pre>{@code   @Rep C<@Rep Object> }</pre>
     *
     * is legal. The upper bounds of class C have to be adapted by the main modifier.
     *
     * <p>An example of an adaptation follows. Suppose, I have a declaration:
     *
     * <pre>{@code  class MyClass<E extends List<E>>}</pre>
     *
     * And an instantiation:
     *
     * <pre>{@code  new MyClass<@NonNull String>()}</pre>
     *
     * <p>The upper bound of E adapted to the argument String, would be {@code List<@NonNull
     * String>} and the lower bound would be an AnnotatedNullType.
     *
     * <p>TODO: ensure that this method is consistently used instead of directly querying the type
     * variables.
     *
     * @param type the use of the type
     * @param element the corresponding element
     * @return the adapted bounds of the type parameters
     */
    public List<AnnotatedTypeParameterBounds> typeVariablesFromUse(
            AnnotatedDeclaredType type, TypeElement element) {

        AnnotatedDeclaredType generic = getAnnotatedType(element);
        List<AnnotatedTypeMirror> targs = type.getTypeArguments();
        List<AnnotatedTypeMirror> tvars = generic.getTypeArguments();

        assert targs.size() == tvars.size()
                : "Mismatch in type argument size between " + type + " and " + generic;

        // System.err.printf("TVFU%n  type: %s%n  generic: %s%n", type, generic);

        Map<TypeVariable, AnnotatedTypeMirror> mapping = new HashMap<>();

        AnnotatedDeclaredType enclosing = type;
        while (enclosing != null) {
            List<AnnotatedTypeMirror> enclosingTArgs = enclosing.getTypeArguments();
            AnnotatedDeclaredType declaredType =
                    getAnnotatedType((TypeElement) enclosing.getUnderlyingType().asElement());
            List<AnnotatedTypeMirror> enclosingTVars = declaredType.getTypeArguments();
            for (int i = 0; i < enclosingTArgs.size(); i++) {
                AnnotatedTypeVariable enclosingTVar = (AnnotatedTypeVariable) enclosingTVars.get(i);
                mapping.put(enclosingTVar.getUnderlyingType(), enclosingTArgs.get(i));
            }
            enclosing = enclosing.getEnclosingType();
        }

        List<AnnotatedTypeParameterBounds> res = new ArrayList<>(tvars.size());

        for (AnnotatedTypeMirror atm : tvars) {
            AnnotatedTypeVariable atv = (AnnotatedTypeVariable) atm;
            AnnotatedTypeMirror upper = typeVarSubstitutor.substitute(mapping, atv.getUpperBound());
            AnnotatedTypeMirror lower = typeVarSubstitutor.substitute(mapping, atv.getLowerBound());
            res.add(new AnnotatedTypeParameterBounds(upper, lower));
        }
        return res;
    }

    /**
     * Creates and returns an AnnotatedNullType qualified with {@code annotations}.
     *
     * @param annotations set of AnnotationMirrors to qualify the returned type with
     * @return AnnotatedNullType qualified with {@code annotations}
     */
    public AnnotatedNullType getAnnotatedNullType(Set<? extends AnnotationMirror> annotations) {
        final AnnotatedTypeMirror.AnnotatedNullType nullType =
                (AnnotatedNullType)
                        toAnnotatedType(processingEnv.getTypeUtils().getNullType(), false);
        nullType.addAnnotations(annotations);
        return nullType;
    }

    // **********************************************************************
    // Utilities method for getting specific types from trees or elements
    // **********************************************************************

    /**
     * Return the implicit receiver type of an expression tree.
     *
     * <p>The result is null for expressions that don't have a receiver, e.g. for a local variable
     * or method parameter access. The result is also null for expressions that have an explicit
     * receiver.
     *
     * <p>Clients should generally call {@link #getReceiverType}.
     *
     * @param tree the expression that might have an implicit receiver
     * @return the type of the implicit receiver
     */
    protected @Nullable AnnotatedDeclaredType getImplicitReceiverType(ExpressionTree tree) {
        assert (tree.getKind() == Tree.Kind.IDENTIFIER
                        || tree.getKind() == Tree.Kind.MEMBER_SELECT
                        || tree.getKind() == Tree.Kind.METHOD_INVOCATION
                        || tree.getKind() == Tree.Kind.NEW_CLASS)
                : "Unexpected tree kind: " + tree.getKind();

        // Return null if the element kind has no receiver.
        Element element = TreeUtils.elementFromTree(tree);
        assert element != null : "Unexpected null element for tree: " + tree;
        if (!ElementUtils.hasReceiver(element)) {
            return null;
        }

        // Return null if the receiver is explicit.
        if (TreeUtils.getReceiverTree(tree) != null) {
            return null;
        }

        TypeElement elementOfImplicitReceiver = ElementUtils.enclosingTypeElement(element);
        if (tree.getKind() == Kind.NEW_CLASS) {
            if (elementOfImplicitReceiver.getEnclosingElement() != null) {
                elementOfImplicitReceiver =
                        ElementUtils.enclosingTypeElement(
                                elementOfImplicitReceiver.getEnclosingElement());
            } else {
                elementOfImplicitReceiver = null;
            }
            if (elementOfImplicitReceiver == null) {
                // If the typeElt does not have an enclosing class, then the NewClassTree
                // does not have an implicit receiver.
                return null;
            }
        }

        TypeMirror typeOfImplicitReceiver = elementOfImplicitReceiver.asType();
        AnnotatedDeclaredType thisType = getSelfType(tree);
        if (thisType == null) {
            return null;
        }
        // An implicit receiver is the first enclosing type that is a subtype of the type where
        // element is declared.
        while (!isSubtype(thisType.getUnderlyingType(), typeOfImplicitReceiver)) {
            thisType = thisType.getEnclosingType();
        }
        return thisType;
    }

    /**
     * Returns the type of {@code this} at the location of {@code tree}. Returns {@code null} if
     * {@code tree} is in a location where {@code this} has no meaning, such as the body of a static
     * method.
     *
     * <p>The parameter is an arbitrary tree and does not have to mention "this", neither explicitly
     * nor implicitly. This method can be overridden for type-system specific behavior.
     *
     * @param tree location used to decide the type of {@code this}
     * @return the type of {@code this} at the location of {@code tree}
     */
    public @Nullable AnnotatedDeclaredType getSelfType(Tree tree) {
        if (TreeUtils.isClassTree(tree)) {
            return getAnnotatedType(TreeUtils.elementFromDeclaration((ClassTree) tree));
        }

        Tree enclosingTree = getEnclosingClassOrMethod(tree);
        if (enclosingTree == null) {
            // tree is inside an annotation, where "this" is not allowed. So, no self type exists.
            return null;
        } else if (enclosingTree.getKind() == Kind.METHOD) {
            MethodTree enclosingMethod = (MethodTree) enclosingTree;
            if (TreeUtils.isConstructor(enclosingMethod)) {
                return (AnnotatedDeclaredType) getAnnotatedType(enclosingMethod).getReturnType();
            } else {
                return getAnnotatedType(enclosingMethod).getReceiverType();
            }
        } else if (TreeUtils.isClassTree(enclosingTree)) {
            return (AnnotatedDeclaredType) getAnnotatedType(enclosingTree);
        }
        return null;
    }

    /** A set containing class, method, and annotation tree kinds. */
    private static final Set<Tree.Kind> classMethodAnnotationKinds =
            EnumSet.copyOf(TreeUtils.classTreeKinds());

    static {
        classMethodAnnotationKinds.add(Kind.METHOD);
        classMethodAnnotationKinds.add(Kind.TYPE_ANNOTATION);
        classMethodAnnotationKinds.add(Kind.ANNOTATION);
    }

    /**
     * Returns the innermost enclosing method or class tree of {@code tree}. If {@code tree} is
     * artificial (that is, created by dataflow), then {@link #artificialTreeToEnclosingElementMap}
     * is used to find the enclosing tree.
     *
     * <p>If the tree is inside an annotation, then {@code null} is returned.
     *
     * @param tree tree to whose innermost enclosing method or class to return
     * @return the innermost enclosing method or class tree of {@code tree}, or {@code null} if
     *     {@code tree} is inside an annotation
     */
    protected @Nullable Tree getEnclosingClassOrMethod(Tree tree) {
        TreePath path = getPath(tree);
        Tree enclosing = TreePathUtil.enclosingOfKind(path, classMethodAnnotationKinds);
        if (enclosing != null) {
            if (enclosing.getKind() == Kind.ANNOTATION
                    || enclosing.getKind() == Kind.TYPE_ANNOTATION) {
                return null;
            }
            return enclosing;
        }
        Element e = getEnclosingElementForArtificialTree(tree);
        if (e != null) {
            Element enclosingMethodOrClass = e;
            while (enclosingMethodOrClass != null
                    && enclosingMethodOrClass.getKind() != ElementKind.METHOD
                    && !enclosingMethodOrClass.getKind().isClass()
                    && !enclosingMethodOrClass.getKind().isInterface()) {
                enclosingMethodOrClass = enclosingMethodOrClass.getEnclosingElement();
            }
            return declarationFromElement(enclosingMethodOrClass);
        }
        return getCurrentClassTree(tree);
    }

    /**
     * Returns the {@link AnnotatedTypeMirror} of the enclosing type at the location of {@code tree}
     * that is the same type as {@code typeElement}.
     *
     * @param typeElement type of the enclosing type to return
     * @param tree location to use
     * @return the enclosing type at the location of {@code tree} that is the same type as {@code
     *     typeElement}
     */
    public AnnotatedDeclaredType getEnclosingType(TypeElement typeElement, Tree tree) {
        AnnotatedDeclaredType thisType = getSelfType(tree);
        while (!isSameType(thisType.getUnderlyingType(), typeElement.asType())) {
            thisType = thisType.getEnclosingType();
        }
        return thisType;
    }

    /**
     * Returns true if the erasure of {@code type1} is a subtype of the erasure of {@code type2}.
     *
     * @param type1 a type
     * @param type2 a type
     * @return true if the erasure of {@code type1} is a subtype of the erasure of {@code type2}
     */
    private boolean isSubtype(TypeMirror type1, TypeMirror type2) {
        return types.isSubtype(types.erasure(type1), types.erasure(type2));
    }

    /**
     * Returns true if the erasure of {@code type1} is the same type as the erasure of {@code
     * type2}.
     *
     * @param type1 a type
     * @param type2 a type
     * @return true if the erasure of {@code type1} is the same type as the erasure of {@code type2}
     */
    private boolean isSameType(TypeMirror type1, TypeMirror type2) {
        return types.isSameType(types.erasure(type1), types.erasure(type2));
    }

    /**
     * Returns the receiver type of the expression tree, which might be the type of an implicit
     * {@code this}. Returns null if the expression has no explicit or implicit receiver.
     *
     * @param expression the expression for which to determine the receiver type
     * @return the type of the receiver of expression
     */
    public final AnnotatedTypeMirror getReceiverType(ExpressionTree expression) {
        ExpressionTree receiver = TreeUtils.getReceiverTree(expression);
        if (receiver != null) {
            return getAnnotatedType(receiver);
        }

        Element element = TreeUtils.elementFromUse(expression);
        if (element != null && ElementUtils.hasReceiver(element)) {
            // The tree references an element that has a receiver, but the tree does not have an
            // explicit receiver. So, the tree must have an implicit receiver of "this" or
            // "Outer.this".
            return getImplicitReceiverType(expression);
        } else {
            return null;
        }
    }

    /** The type for an instantiated generic method or constructor. */
    public static class ParameterizedExecutableType {
        /** The method's/constructor's type. */
        public final AnnotatedExecutableType executableType;
        /** The types of the generic type arguments. */
        public final List<AnnotatedTypeMirror> typeArgs;
        /** Create a ParameterizedExecutableType. */
        public ParameterizedExecutableType(
                AnnotatedExecutableType executableType, List<AnnotatedTypeMirror> typeArgs) {
            this.executableType = executableType;
            this.typeArgs = typeArgs;
        }

        @Override
        public String toString() {
            if (typeArgs.isEmpty()) {
                return executableType.toString();
            } else {
                StringJoiner typeArgsString = new StringJoiner(",", "<", ">");
                for (AnnotatedTypeMirror atm : typeArgs) {
                    typeArgsString.add(atm.toString());
                }
                return typeArgsString + " " + executableType.toString();
            }
        }
    }

    /**
     * Determines the type of the invoked method based on the passed method invocation tree.
     *
     * <p>The returned method type has all type variables resolved, whether based on receiver type,
     * passed type parameters if any, and method invocation parameter.
     *
     * <p>Subclasses may override this method to customize inference of types or qualifiers based on
     * method invocation parameters.
     *
     * <p>As an implementation detail, this method depends on {@link
     * AnnotatedTypes#asMemberOf(Types, AnnotatedTypeFactory, AnnotatedTypeMirror, Element)}, and
     * customization based on receiver type should be in accordance to its specification.
     *
     * <p>The return type is a pair of the type of the invoked method and the (inferred) type
     * arguments. Note that neither the explicitly passed nor the inferred type arguments are
     * guaranteed to be subtypes of the corresponding upper bounds. See method {@link
     * org.checkerframework.common.basetype.BaseTypeVisitor#checkTypeArguments} for the checks of
     * type argument well-formedness.
     *
     * <p>Note that "this" and "super" constructor invocations are also handled by this method
     * (explicit or implicit ones, at the beginning of a constructor). Method {@link
     * #constructorFromUse(NewClassTree)} is only used for a constructor invocation in a "new"
     * expression.
     *
     * @param tree the method invocation tree
     * @return the method type being invoked with tree and the (inferred) type arguments
     */
    public ParameterizedExecutableType methodFromUse(MethodInvocationTree tree) {
        ExecutableElement methodElt = TreeUtils.elementFromUse(tree);
        AnnotatedTypeMirror receiverType = getReceiverType(tree);
        if (receiverType == null && TreeUtils.isSuperConstructorCall(tree)) {
            // super() calls don't have a receiver, but they should be view-point adapted as if
            // "this" is the receiver.
            receiverType = getSelfType(tree);
        }

        ParameterizedExecutableType result = methodFromUse(tree, methodElt, receiverType);
        if (checker.shouldResolveReflection()
                && reflectionResolver.isReflectiveMethodInvocation(tree)) {
            result = reflectionResolver.resolveReflectiveCall(this, tree, result);
        }

        AnnotatedExecutableType method = result.executableType;
        if (method.getReturnType().getKind() == TypeKind.WILDCARD
                && ((AnnotatedWildcardType) method.getReturnType()).isUninferredTypeArgument()) {
            // Get the correct Java type from the tree and use it as the upper bound of the
            // wildcard.
            TypeMirror tm = TreeUtils.typeOf(tree);
            AnnotatedTypeMirror t = toAnnotatedType(tm, false);

            AnnotatedWildcardType wildcard = (AnnotatedWildcardType) method.getReturnType();
            if (ignoreUninferredTypeArguments) {
                // Remove the annotations so that default annotations are used instead.
                // (See call to addDefaultAnnotations below.)
                t.clearAnnotations();
            } else {
                t.replaceAnnotations(wildcard.getExtendsBound().getAnnotations());
            }
            wildcard.setExtendsBound(t);
            addDefaultAnnotations(wildcard);
        }

        return result;
    }

    /**
     * Determines the type of the invoked method based on the passed expression tree, executable
     * element, and receiver type.
     *
     * @param tree either a MethodInvocationTree or a MemberReferenceTree
     * @param methodElt the element of the referenced method
     * @param receiverType the type of the receiver
     * @return the method type being invoked with tree and the (inferred) type arguments
     * @see #methodFromUse(MethodInvocationTree)
     */
    public ParameterizedExecutableType methodFromUse(
            ExpressionTree tree, ExecutableElement methodElt, AnnotatedTypeMirror receiverType) {

        AnnotatedExecutableType memberTypeWithoutOverrides =
                getAnnotatedType(methodElt); // get unsubstituted type
        AnnotatedExecutableType memberTypeWithOverrides =
                (AnnotatedExecutableType)
                        applyFakeOverrides(receiverType, methodElt, memberTypeWithoutOverrides);
        methodFromUsePreSubstitution(tree, memberTypeWithOverrides);

        AnnotatedExecutableType methodType =
                AnnotatedTypes.asMemberOf(
                        types, this, receiverType, methodElt, memberTypeWithOverrides);
        List<AnnotatedTypeMirror> typeargs = new ArrayList<>(methodType.getTypeVariables().size());

        Map<TypeVariable, AnnotatedTypeMirror> typeVarMapping =
                AnnotatedTypes.findTypeArguments(processingEnv, this, tree, methodElt, methodType);

        if (!typeVarMapping.isEmpty()) {
            for (AnnotatedTypeVariable tv : methodType.getTypeVariables()) {
                if (typeVarMapping.get(tv.getUnderlyingType()) == null) {
                    throw new BugInCF(
                            "AnnotatedTypeFactory.methodFromUse:"
                                    + "mismatch between declared method type variables and the inferred method type arguments. "
                                    + "Method type variables: "
                                    + methodType.getTypeVariables()
                                    + "; "
                                    + "Inferred method type arguments: "
                                    + typeVarMapping);
                }
                typeargs.add(typeVarMapping.get(tv.getUnderlyingType()));
            }
            methodType =
                    (AnnotatedExecutableType)
                            typeVarSubstitutor.substitute(typeVarMapping, methodType);
        }

        if (tree.getKind() == Tree.Kind.METHOD_INVOCATION
                && TreeUtils.isMethodInvocation(tree, objectGetClass, processingEnv)) {
            adaptGetClassReturnTypeToReceiver(methodType, receiverType);
        }

        return new ParameterizedExecutableType(methodType, typeargs);
    }

    /**
     * Given a member and its type, returns the type with fake overrides applied to it.
     *
     * @param receiverType the type of the class that contains member (or a subtype of it)
     * @param member a type member, such as a method or field
     * @param memberType the type of {@code member}
     * @return {@code memberType}, adjusted according to fake overrides
     */
    private AnnotatedTypeMirror applyFakeOverrides(
            AnnotatedTypeMirror receiverType, Element member, AnnotatedTypeMirror memberType) {
        // Currently, handle only methods, not fields.  TODO: Handle fields.
        if (memberType.getKind() != TypeKind.EXECUTABLE) {
            return memberType;
        }

        AnnotationFileElementTypes afet = stubTypes;
        AnnotatedExecutableType methodType =
                (AnnotatedExecutableType) afet.getFakeOverride(member, receiverType);
        if (methodType == null) {
            methodType = (AnnotatedExecutableType) memberType;
        }
        return methodType;
    }

    /**
     * A callback method for the AnnotatedTypeFactory subtypes to customize the handling of the
     * declared method type before type variable substitution.
     *
     * @param tree either a method invocation or a member reference tree
     * @param type declared method type before type variable substitution
     */
    protected void methodFromUsePreSubstitution(ExpressionTree tree, AnnotatedExecutableType type) {
        assert tree instanceof MethodInvocationTree || tree instanceof MemberReferenceTree;
    }

    /**
     * Java special-cases the return type of {@link java.lang.Class#getClass() getClass()}. Though
     * the method has a return type of {@code Class<?>}, the compiler special cases this return-type
     * and changes the bound of the type argument to the erasure of the receiver type. For example:
     *
     * <ul>
     *   <li>{@code x.getClass()} has the type {@code Class< ? extends erasure_of_x >}
     *   <li>{@code someInteger.getClass()} has the type {@code Class< ? extends Integer >}
     * </ul>
     *
     * @param getClassType this must be a type representing a call to Object.getClass otherwise a
     *     runtime exception will be thrown. It is modified by side effect.
     * @param receiverType the receiver type of the method invocation (not the declared receiver
     *     type)
     */
    protected void adaptGetClassReturnTypeToReceiver(
            final AnnotatedExecutableType getClassType, final AnnotatedTypeMirror receiverType) {
        // TODO: should the receiver type ever be a declaration??
        // Work on removing the asUse() call.
        final AnnotatedTypeMirror newBound = receiverType.getErased().asUse();

        final AnnotatedTypeMirror returnType = getClassType.getReturnType();
        if (returnType == null
                || !(returnType.getKind() == TypeKind.DECLARED)
                || ((AnnotatedDeclaredType) returnType).getTypeArguments().size() != 1) {
            throw new BugInCF(
                    "Unexpected type passed to AnnotatedTypes.adaptGetClassReturnTypeToReceiver%n"
                            + "getClassType=%s%nreceiverType=%s",
                    getClassType, receiverType);
        }

        final AnnotatedDeclaredType returnAdt =
                (AnnotatedDeclaredType) getClassType.getReturnType();
        final List<AnnotatedTypeMirror> typeArgs = returnAdt.getTypeArguments();

        // Usually, the only locations that will add annotations to the return type are getClass in
        // stub files defaults and propagation tree annotator.  Since getClass is final they cannot
        // come from source code.  Also, since the newBound is an erased type we have no type
        // arguments.  So, we just copy the annotations from the bound of the declared type to the
        // new bound.
        final AnnotatedWildcardType classWildcardArg = (AnnotatedWildcardType) typeArgs.get(0);
        Set<AnnotationMirror> newAnnos = AnnotationUtils.createAnnotationSet();
        Set<AnnotationMirror> typeBoundAnnos =
                getTypeDeclarationBounds(newBound.getUnderlyingType());
        Set<AnnotationMirror> wildcardBoundAnnos =
                classWildcardArg.getExtendsBound().getAnnotations();
        for (AnnotationMirror typeBoundAnno : typeBoundAnnos) {
            AnnotationMirror wildcardAnno =
                    qualHierarchy.findAnnotationInSameHierarchy(wildcardBoundAnnos, typeBoundAnno);
            if (qualHierarchy.isSubtype(typeBoundAnno, wildcardAnno)) {
                newAnnos.add(typeBoundAnno);
            } else {
                newAnnos.add(wildcardAnno);
            }
        }
        newBound.replaceAnnotations(newAnnos);

        classWildcardArg.setExtendsBound(newBound);
    }

    /**
     * Return the element type of {@code expression}. This is usually the type of {@code
     * expression.itertor().next()}. If {@code expression} is an array, it is the component type of
     * the array.
     *
     * @param expression an expression whose type is an array or implements {@link Iterable}
     * @return the type of {@code expression.itertor().next()} or if {@code expression} is an array,
     *     the component type of the array.
     */
    public AnnotatedTypeMirror getIterableElementType(ExpressionTree expression) {
        return getIterableElementType(expression, getAnnotatedType(expression));
    }

    /**
     * Return the element type of {@code iterableType}. This is usually the type of {@code
     * expression.itertor().next()}. If {@code expression} is an array, it is the component type of
     * the array.
     *
     * @param expression an expression whose type is an array or implements {@link Iterable}
     * @param iterableType the type of the expression
     * @return the type of {@code expression.itertor().next()} or if {@code expression} is an array,
     *     the component type of the array.
     */
    protected AnnotatedTypeMirror getIterableElementType(
            ExpressionTree expression, AnnotatedTypeMirror iterableType) {
        switch (iterableType.getKind()) {
            case ARRAY:
                return ((AnnotatedArrayType) iterableType).getComponentType();
            case WILDCARD:
                return getIterableElementType(
                        expression,
                        ((AnnotatedWildcardType) iterableType).getExtendsBound().deepCopy());
            case TYPEVAR:
                return getIterableElementType(
                        expression, ((AnnotatedTypeVariable) iterableType).getUpperBound());
            case DECLARED:
                AnnotatedDeclaredType dt =
                        AnnotatedTypes.asSuper(this, iterableType, this.iterableDeclType);
                if (dt.getTypeArguments().isEmpty()) {
                    TypeElement e = ElementUtils.getTypeElement(processingEnv, Object.class);
                    return getAnnotatedType(e);
                } else {
                    return dt.getTypeArguments().get(0);
                }

                // TODO: Properly desugar Iterator.next(), which is needed if an annotated JDK has
                // annotations on Iterator#next.
                // The below doesn't work because methodFromUse() assumes that the expression tree
                // matches the method element.
                // TypeElement iteratorElement =
                //         ElementUtils.getTypeElement(processingEnv, Iterator.class);
                // AnnotatedTypeMirror iteratorType =
                //         AnnotatedTypeMirror.createType(iteratorElement.asType(), this, false);
                // Map<TypeVariable, AnnotatedTypeMirror> mapping = new HashMap<>();
                // mapping.put(
                //         (TypeVariable) iteratorElement.getTypeParameters().get(0).asType(),
                //          typeArg);
                // iteratorType = typeVarSubstitutor.substitute(mapping, iteratorType);
                // ExecutableElement next =
                //         TreeUtils.getMethod("java.util.Iterator", "next", 0, processingEnv);
                // ParameterizedExecutableType m = methodFromUse(expression, next, iteratorType);
                // return m.executableType.getReturnType();
            default:
                throw new BugInCF(
                        "AnnotatedTypeFactory.getIterableElementType: not iterable type: "
                                + iterableType);
        }
    }

    /**
     * Determines the type of the invoked constructor based on the passed new class tree.
     *
     * <p>The returned method type has all type variables resolved, whether based on receiver type,
     * passed type parameters if any, and constructor invocation parameter.
     *
     * <p>Subclasses may override this method to customize inference of types or qualifiers based on
     * constructor invocation parameters.
     *
     * <p>As an implementation detail, this method depends on {@link
     * AnnotatedTypes#asMemberOf(Types, AnnotatedTypeFactory, AnnotatedTypeMirror, Element)}, and
     * customization based on receiver type should be in accordance with its specification.
     *
     * <p>The return type is a pair of the type of the invoked constructor and the (inferred) type
     * arguments. Note that neither the explicitly passed nor the inferred type arguments are
     * guaranteed to be subtypes of the corresponding upper bounds. See method {@link
     * org.checkerframework.common.basetype.BaseTypeVisitor#checkTypeArguments} for the checks of
     * type argument well-formedness.
     *
     * <p>Note that "this" and "super" constructor invocations are handled by method {@link
     * #methodFromUse}. This method only handles constructor invocations in a "new" expression.
     *
     * @param tree the constructor invocation tree
     * @return the annotated type of the invoked constructor (as an executable type) and the
     *     (inferred) type arguments
     */
    public ParameterizedExecutableType constructorFromUse(NewClassTree tree) {
        AnnotatedTypeMirror type = fromNewClass(tree);
        addComputedTypeAnnotations(tree, type);

        ExecutableElement ctor = TreeUtils.constructor(tree);
        AnnotatedExecutableType con = getAnnotatedType(ctor); // get unsubstituted type
        if (TreeUtils.hasSyntheticArgument(tree)) {
            AnnotatedExecutableType t =
                    (AnnotatedExecutableType) getAnnotatedType(((JCNewClass) tree).constructor);
            List<AnnotatedTypeMirror> p = new ArrayList<>();
            p.add(t.getParameterTypes().get(0));
            p.addAll(1, con.getParameterTypes());
            t.setParameterTypes(p);
            con = t;
        }

        constructorFromUsePreSubstitution(tree, con);

        con = AnnotatedTypes.asMemberOf(types, this, type, ctor, con);

        List<AnnotatedTypeMirror> typeargs = new ArrayList<>(con.getTypeVariables().size());

        Map<TypeVariable, AnnotatedTypeMirror> typeVarMapping =
                AnnotatedTypes.findTypeArguments(processingEnv, this, tree, ctor, con);

        if (!typeVarMapping.isEmpty()) {
            for (AnnotatedTypeVariable tv : con.getTypeVariables()) {
                typeargs.add(typeVarMapping.get(tv.getUnderlyingType()));
            }
            con = (AnnotatedExecutableType) typeVarSubstitutor.substitute(typeVarMapping, con);
        }

        return new ParameterizedExecutableType(con, typeargs);
    }

    /**
     * A callback method for the AnnotatedTypeFactory subtypes to customize the handling of the
     * declared constructor type before type variable substitution.
     *
     * @param tree a NewClassTree from constructorFromUse()
     * @param type declared method type before type variable substitution
     */
    protected void constructorFromUsePreSubstitution(
            NewClassTree tree, AnnotatedExecutableType type) {}

    /**
     * Returns the return type of the method {@code m}.
     *
     * @param m tree of a method declaration
     * @return the return type of the method
     */
    public AnnotatedTypeMirror getMethodReturnType(MethodTree m) {
        AnnotatedExecutableType methodType = getAnnotatedType(m);
        AnnotatedTypeMirror ret = methodType.getReturnType();
        return ret;
    }

    /**
     * Returns the return type of the method {@code m} at the return statement {@code r}. This
     * implementation just calls {@link #getMethodReturnType(MethodTree)}, but subclasses may
     * override this method to change the type based on the return statement.
     *
     * @param m tree of a method declaration
     * @param r a return statement within method {@code m}
     * @return the return type of the method {@code m} at the return statement {@code r}
     */
    public AnnotatedTypeMirror getMethodReturnType(MethodTree m, ReturnTree r) {
        return getMethodReturnType(m);
    }

    /**
     * Creates an AnnotatedDeclaredType for a NewClassTree. Only adds explicit annotations, unless
     * newClassTree has a diamond operator. In that case, the annotations on the type arguments are
     * inferred using the assignment context and contain defaults.
     *
     * <p>Also, fully annotates the enclosing type of the returned declared type.
     *
     * <p>(Subclass beside {@link GenericAnnotatedTypeFactory} should not override this method.)
     *
     * @param newClassTree NewClassTree
     * @return AnnotatedDeclaredType
     */
    public AnnotatedDeclaredType fromNewClass(NewClassTree newClassTree) {

        AnnotatedDeclaredType enclosingType = (AnnotatedDeclaredType) getReceiverType(newClassTree);

        // Diamond trees that are not anonymous classes.
        if (TreeUtils.isDiamondTree(newClassTree) && newClassTree.getClassBody() == null) {
            AnnotatedDeclaredType type =
                    (AnnotatedDeclaredType) toAnnotatedType(TreeUtils.typeOf(newClassTree), false);
            if (((com.sun.tools.javac.code.Type) type.underlyingType)
                    .tsym
                    .getTypeParameters()
                    .nonEmpty()) {
                Pair<Tree, AnnotatedTypeMirror> ctx = this.visitorState.getAssignmentContext();
                if (ctx != null) {
                    AnnotatedTypeMirror ctxtype = ctx.second;
                    fromNewClassContextHelper(type, ctxtype);
                } else {
                    TreePath p = getPath(newClassTree);
                    AnnotatedTypeMirror ctxtype = TypeArgInferenceUtil.assignedTo(this, p);
                    if (ctxtype != null) {
                        fromNewClassContextHelper(type, ctxtype);
                    } else {
                        // give up trying and set to raw.
                        type.setWasRaw();
                    }
                }
            }
            AnnotatedDeclaredType fromTypeTree =
                    (AnnotatedDeclaredType)
                            TypeFromTree.fromTypeTree(this, newClassTree.getIdentifier());
            type.replaceAnnotations(fromTypeTree.getAnnotations());
            type.setEnclosingType(enclosingType);
            return type;
        } else if (newClassTree.getClassBody() != null) {
            AnnotatedDeclaredType type =
                    (AnnotatedDeclaredType) toAnnotatedType(TreeUtils.typeOf(newClassTree), false);
            // If newClassTree creates an anonymous class, then annotations in this location:
            //   new @HERE Class() {}
            // are on not on the identifier newClassTree, but rather on the modifier newClassTree.
            List<? extends AnnotationTree> annos =
                    newClassTree.getClassBody().getModifiers().getAnnotations();
            type.addAnnotations(TreeUtils.annotationsFromTypeAnnotationTrees(annos));
            type.setEnclosingType(enclosingType);
            return type;
        } else {
            // If newClassTree does not create anonymous class,
            // newClassTree.getIdentifier includes the explicit annotations in this location:
            //   new @HERE Class()
            AnnotatedDeclaredType type =
                    (AnnotatedDeclaredType)
                            TypeFromTree.fromTypeTree(this, newClassTree.getIdentifier());
            type.setEnclosingType(enclosingType);
            return type;
        }
    }

    // This method extracts the ugly hacky parts.
    // This method should be rewritten and in particular diamonds should be
    // implemented cleanly.
    // See Issue 289.
    private void fromNewClassContextHelper(
            AnnotatedDeclaredType type, AnnotatedTypeMirror ctxtype) {
        switch (ctxtype.getKind()) {
            case DECLARED:
                AnnotatedDeclaredType adctx = (AnnotatedDeclaredType) ctxtype;

                if (type.getTypeArguments().size() == adctx.getTypeArguments().size()) {
                    // Try to simply take the type arguments from LHS.
                    List<AnnotatedTypeMirror> oldArgs = type.getTypeArguments();
                    List<AnnotatedTypeMirror> newArgs = adctx.getTypeArguments();
                    for (int i = 0; i < type.getTypeArguments().size(); ++i) {
                        if (!types.isSubtype(
                                newArgs.get(i).underlyingType, oldArgs.get(i).underlyingType)) {
                            // One of the underlying types doesn't match. Give up.
                            return;
                        }
                    }

                    type.setTypeArguments(newArgs);

                    /* It would be nice to call isSubtype for a basic sanity check.
                     * However, the type might not have been completely initialized yet,
                     * so isSubtype might fail.
                     *
                    if (!typeHierarchy.isSubtype(type, ctxtype)) {
                        // Simply taking the newArgs didn't result in a valid subtype.
                        // Give up and simply use the inferred types.
                        type.setTypeArguments(oldArgs);
                    }
                    */
                } else {
                    // TODO: Find a way to determine annotated type arguments.
                    // Look at what Attr and Resolve are doing and rework this whole method.
                }
                break;

            case ARRAY:
                // This new class is in the initializer of an array.
                // The array being created can't have a generic component type,
                // so nothing to be done.
                break;
            case TYPEVAR:
                // TODO: this should NOT be necessary.
                // org.checkerframework.dataflow.cfg.node.MethodAccessNode.MethodAccessNode(ExpressionTree, Node)
                // Uses an ExecutableElement, which did not substitute type variables.
                break;
            case WILDCARD:
                // TODO: look at bounds of wildcard and see whether we can improve.
                break;
            default:
                if (ctxtype.getKind().isPrimitive()) {
                    // See Issue 438. Ignore primitive types for diamond inference - a primitive
                    // type is never a suitable context anyway.
                } else {
                    throw new BugInCF(
                            "AnnotatedTypeFactory.fromNewClassContextHelper: unexpected context: "
                                    + ctxtype
                                    + " ("
                                    + ctxtype.getKind()
                                    + ")");
                }
        }
    }

    /**
     * Returns the annotated boxed type of the given primitive type. The returned type would only
     * have the annotations on the given type.
     *
     * <p>Subclasses may override this method safely to override this behavior.
     *
     * @param type the primitive type
     * @return the boxed declared type of the passed primitive type
     */
    public AnnotatedDeclaredType getBoxedType(AnnotatedPrimitiveType type) {
        TypeElement typeElt = types.boxedClass(type.getUnderlyingType());
        AnnotatedDeclaredType dt = fromElement(typeElt);
        dt.addAnnotations(type.getAnnotations());
        return dt;
    }

    /**
     * Return a primitive type: either the argument, or the result of unboxing it (which might
     * affect its annotations).
     *
     * <p>Subclasses should override {@link #getUnboxedType} rather than this method.
     *
     * @param type a type: a primitive or boxed primitive
     * @return the unboxed variant of the type
     */
    public final AnnotatedPrimitiveType applyUnboxing(AnnotatedTypeMirror type) {
        TypeMirror underlying = type.getUnderlyingType();
        if (TypesUtils.isPrimitive(underlying)) {
            return (AnnotatedPrimitiveType) type;
        } else if (TypesUtils.isBoxedPrimitive(underlying)) {
            return getUnboxedType((AnnotatedDeclaredType) type);
        } else {
            throw new BugInCF("Bad argument to applyUnboxing: " + type);
        }
    }

    /**
     * Returns the annotated primitive type of the given declared type if it is a boxed declared
     * type. Otherwise, it throws <i>IllegalArgumentException</i> exception.
     *
     * <p>In the {@code AnnotatedTypeFactory} implementation, the returned type has the same primary
     * annotations as the given type. Subclasses may override this behavior.
     *
     * @param type the declared type
     * @return the unboxed primitive type
     * @throws IllegalArgumentException if the type given has no unbox conversion
     */
    public AnnotatedPrimitiveType getUnboxedType(AnnotatedDeclaredType type)
            throws IllegalArgumentException {
        PrimitiveType primitiveType = types.unboxedType(type.getUnderlyingType());
        AnnotatedPrimitiveType pt =
                (AnnotatedPrimitiveType) AnnotatedTypeMirror.createType(primitiveType, this, false);
        pt.addAnnotations(type.getAnnotations());
        return pt;
    }

    /**
     * Returns AnnotatedDeclaredType with underlying type String and annotations copied from type.
     * Subclasses may change the annotations.
     *
     * @param type type to convert to String
     * @return AnnotatedTypeMirror that results from converting type to a String type
     */
    // TODO: Test that this is called in all the correct locations
    // See Issue #715
    // https://github.com/typetools/checker-framework/issues/715
    public AnnotatedDeclaredType getStringType(AnnotatedTypeMirror type) {
        TypeMirror stringTypeMirror = TypesUtils.typeFromClass(String.class, types, elements);
        AnnotatedDeclaredType stringATM =
                (AnnotatedDeclaredType)
                        AnnotatedTypeMirror.createType(
                                stringTypeMirror, this, type.isDeclaration());
        stringATM.addAnnotations(type.getEffectiveAnnotations());
        return stringATM;
    }

    /**
     * Returns a widened type if applicable, otherwise returns its first argument.
     *
     * <p>Subclasses should override {@link #getWidenedAnnotations} rather than this method.
     *
     * @param exprType type to possibly widen
     * @param widenedType type to possibly widen to; its annotations are ignored
     * @return if widening is applicable, the result of converting {@code type} to the underlying
     *     type of {@code widenedType}; otherwise {@code type}
     */
    public final AnnotatedTypeMirror getWidenedType(
            AnnotatedTypeMirror exprType, AnnotatedTypeMirror widenedType) {
        TypeKind exprKind = exprType.getKind();
        TypeKind widenedKind = widenedType.getKind();

        if (!TypeKindUtils.isNumeric(widenedKind)) {
            // The target type is not a numeric primitive, so primitive widening is not applicable.
            return exprType;
        }

        AnnotatedPrimitiveType exprPrimitiveType;
        if (TypeKindUtils.isNumeric(exprKind)) {
            exprPrimitiveType = (AnnotatedPrimitiveType) exprType;
        } else if (TypesUtils.isNumericBoxed(exprType.getUnderlyingType())) {
            exprPrimitiveType = getUnboxedType((AnnotatedDeclaredType) exprType);
        } else {
            return exprType;
        }

        switch (TypeKindUtils.getPrimitiveConversionKind(
                exprPrimitiveType.getKind(), widenedType.getKind())) {
            case WIDENING:
                return getWidenedPrimitive(exprPrimitiveType, widenedType.getUnderlyingType());
            case NARROWING:
                return getNarrowedPrimitive(exprPrimitiveType, widenedType.getUnderlyingType());
            case SAME:
                return exprType;
            default:
                throw new Error("unhandled PrimitiveConversionKind");
        }
    }

    /**
     * Applies widening if applicable, otherwise returns its first argument.
     *
     * <p>Subclasses should override {@link #getWidenedAnnotations} rather than this method.
     *
     * @param exprAnnos annotations to possibly widen
     * @param exprTypeMirror type to possibly widen
     * @param widenedType type to possibly widen to; its annotations are ignored
     * @return if widening is applicable, the result of converting {@code type} to the underlying
     *     type of {@code widenedType}; otherwise {@code type}
     */
    public final AnnotatedTypeMirror getWidenedType(
            Set<AnnotationMirror> exprAnnos,
            TypeMirror exprTypeMirror,
            AnnotatedTypeMirror widenedType) {
        AnnotatedTypeMirror exprType = toAnnotatedType(exprTypeMirror, false);
        exprType.replaceAnnotations(exprAnnos);
        return getWidenedType(exprType, widenedType);
    }

    /**
     * Returns an AnnotatedPrimitiveType with underlying type {@code widenedTypeMirror} and with
     * annotations copied or adapted from {@code type}.
     *
     * @param type type to widen; a primitive or boxed primitive
     * @param widenedTypeMirror underlying type for the returned type mirror; a primitive or boxed
     *     primitive (same boxing as {@code type})
     * @return result of converting {@code type} to {@code widenedTypeMirror}
     */
    private AnnotatedPrimitiveType getWidenedPrimitive(
            AnnotatedPrimitiveType type, TypeMirror widenedTypeMirror) {
        AnnotatedPrimitiveType result =
                (AnnotatedPrimitiveType)
                        AnnotatedTypeMirror.createType(
                                widenedTypeMirror, this, type.isDeclaration());
        result.addAnnotations(
                getWidenedAnnotations(type.getAnnotations(), type.getKind(), result.getKind()));
        return result;
    }

    /**
     * Returns annotations applicable to type {@code narrowedTypeKind}, that are copied or adapted
     * from {@code annos}.
     *
     * @param annos annotations to narrow, from a primitive or boxed primitive
     * @param typeKind primitive type to narrow
     * @param narrowedTypeKind target for the returned annotations; a primitive type that is
     *     narrower than {@code typeKind} (in the sense of JLS 5.1.3).
     * @return result of converting {@code annos} from {@code typeKind} to {@code narrowedTypeKind}
     */
    public Set<AnnotationMirror> getNarrowedAnnotations(
            Set<AnnotationMirror> annos, TypeKind typeKind, TypeKind narrowedTypeKind) {
        return annos;
    }

    /**
     * Returns annotations applicable to type {@code widenedTypeKind}, that are copied or adapted
     * from {@code annos}.
     *
     * @param annos annotations to widen, from a primitive or boxed primitive
     * @param typeKind primitive type to widen
     * @param widenedTypeKind target for the returned annotations; a primitive type that is wider
     *     than {@code typeKind} (in the sense of JLS 5.1.2)
     * @return result of converting {@code annos} from {@code typeKind} to {@code widenedTypeKind}
     */
    public Set<AnnotationMirror> getWidenedAnnotations(
            Set<AnnotationMirror> annos, TypeKind typeKind, TypeKind widenedTypeKind) {
        return annos;
    }

    /**
     * Returns the types of the two arguments to the BinaryTree, accounting for widening and
     * unboxing if applicable.
     *
     * @param node a binary tree
     * @return the types of the two arguments
     */
    public Pair<AnnotatedTypeMirror, AnnotatedTypeMirror> binaryTreeArgTypes(BinaryTree node) {
        return binaryTreeArgTypes(
                getAnnotatedType(node.getLeftOperand()), getAnnotatedType(node.getRightOperand()));
    }

    /**
     * Returns the types of the two arguments to the CompoundAssignmentTree, accounting for widening
     * and unboxing if applicable.
     *
     * @param node a compound assignment tree
     * @return the types of the two arguments
     */
    public Pair<AnnotatedTypeMirror, AnnotatedTypeMirror> compoundAssignmentTreeArgTypes(
            CompoundAssignmentTree node) {
        return binaryTreeArgTypes(
                getAnnotatedType(node.getVariable()), getAnnotatedType(node.getExpression()));
    }

    /**
     * Returns the types of the two arguments to a binarya operation, accounting for widening and
     * unboxing if applicable.
     *
     * @param left the type of the left argument of a binary operation
     * @param right the type of the right argument of a binary operation
     * @return the types of the two arguments
     */
    public Pair<AnnotatedTypeMirror, AnnotatedTypeMirror> binaryTreeArgTypes(
            AnnotatedTypeMirror left, AnnotatedTypeMirror right) {
        TypeKind resultTypeKind =
                TypeKindUtils.widenedNumericType(
                        left.getUnderlyingType(), right.getUnderlyingType());
        if (TypeKindUtils.isNumeric(resultTypeKind)) {
            TypeMirror resultTypeMirror = types.getPrimitiveType(resultTypeKind);
            AnnotatedPrimitiveType leftUnboxed = applyUnboxing(left);
            AnnotatedPrimitiveType rightUnboxed = applyUnboxing(right);
            AnnotatedPrimitiveType leftWidened =
                    (leftUnboxed.getKind() == resultTypeKind
                            ? leftUnboxed
                            : getWidenedPrimitive(leftUnboxed, resultTypeMirror));
            AnnotatedPrimitiveType rightWidened =
                    (rightUnboxed.getKind() == resultTypeKind
                            ? rightUnboxed
                            : getWidenedPrimitive(rightUnboxed, resultTypeMirror));
            return Pair.of(leftWidened, rightWidened);
        } else {
            return Pair.of(left, right);
        }
    }

    /**
     * Returns AnnotatedPrimitiveType with underlying type {@code narrowedTypeMirror} and with
     * annotations copied or adapted from {@code type}.
     *
     * <p>Currently this method is called only for primitives that are narrowed at assignments from
     * literal ints, for example, {@code byte b = 1;}. All other narrowing conversions happen at
     * typecasts.
     *
     * @param type type to narrow
     * @param narrowedTypeMirror underlying type for the returned type mirror
     * @return result of converting {@code type} to {@code narrowedTypeMirror}
     */
    public AnnotatedPrimitiveType getNarrowedPrimitive(
            AnnotatedPrimitiveType type, TypeMirror narrowedTypeMirror) {
        AnnotatedPrimitiveType narrowed =
                (AnnotatedPrimitiveType)
                        AnnotatedTypeMirror.createType(
                                narrowedTypeMirror, this, type.isDeclaration());
        narrowed.addAnnotations(type.getAnnotations());
        return narrowed;
    }

    /**
     * Returns the VisitorState instance used by the factory to infer types.
     *
     * @return the VisitorState instance used by the factory to infer types
     */
    public VisitorState getVisitorState() {
        return this.visitorState;
    }

    // **********************************************************************
    // random methods wrapping #getAnnotatedType(Tree) and #fromElement(Tree)
    // with appropriate casts to reduce casts on the client side
    // **********************************************************************

    /**
     * See {@link #getAnnotatedType(Tree)}.
     *
     * @see #getAnnotatedType(Tree)
     */
    public final AnnotatedDeclaredType getAnnotatedType(ClassTree tree) {
        return (AnnotatedDeclaredType) getAnnotatedType((Tree) tree);
    }

    /**
     * See {@link #getAnnotatedType(Tree)}.
     *
     * @see #getAnnotatedType(Tree)
     */
    public final AnnotatedDeclaredType getAnnotatedType(NewClassTree tree) {
        return (AnnotatedDeclaredType) getAnnotatedType((Tree) tree);
    }

    /**
     * See {@link #getAnnotatedType(Tree)}.
     *
     * @see #getAnnotatedType(Tree)
     */
    public final AnnotatedArrayType getAnnotatedType(NewArrayTree tree) {
        return (AnnotatedArrayType) getAnnotatedType((Tree) tree);
    }

    /**
     * See {@link #getAnnotatedType(Tree)}.
     *
     * @see #getAnnotatedType(Tree)
     */
    public final AnnotatedExecutableType getAnnotatedType(MethodTree tree) {
        return (AnnotatedExecutableType) getAnnotatedType((Tree) tree);
    }

    /**
     * See {@link #getAnnotatedType(Element)}.
     *
     * @see #getAnnotatedType(Element)
     */
    public final AnnotatedDeclaredType getAnnotatedType(TypeElement elt) {
        return (AnnotatedDeclaredType) getAnnotatedType((Element) elt);
    }

    /**
     * See {@link #getAnnotatedType(Element)}.
     *
     * @see #getAnnotatedType(Element)
     */
    public final AnnotatedExecutableType getAnnotatedType(ExecutableElement elt) {
        return (AnnotatedExecutableType) getAnnotatedType((Element) elt);
    }

    /**
     * See {@link #fromElement(Element)}.
     *
     * @see #fromElement(Element)
     */
    public final AnnotatedDeclaredType fromElement(TypeElement elt) {
        return (AnnotatedDeclaredType) fromElement((Element) elt);
    }

    /**
     * See {@link #fromElement(Element)}.
     *
     * @see #fromElement(Element)
     */
    public final AnnotatedExecutableType fromElement(ExecutableElement elt) {
        return (AnnotatedExecutableType) fromElement((Element) elt);
    }

    // **********************************************************************
    // Helper methods for this classes
    // **********************************************************************

    /**
     * Determines whether the given annotation is a part of the type system under which this type
     * factory operates. Null is never a supported qualifier; the parameter is nullable to allow the
     * result of canonicalAnnotation to be passed in directly.
     *
     * @param a any annotation
     * @return true if that annotation is part of the type system under which this type factory
     *     operates, false otherwise
     */
    public boolean isSupportedQualifier(@Nullable AnnotationMirror a) {
        if (a == null) {
            return false;
        }
        return isSupportedQualifier(AnnotationUtils.annotationName(a));
    }

    /**
     * Determines whether the given class is a part of the type system under which this type factory
     * operates.
     *
     * @param clazz annotation class
     * @return true if that class is a type qualifier in the type system under which this type
     *     factory operates, false otherwise
     */
    public boolean isSupportedQualifier(Class<? extends Annotation> clazz) {
        return getSupportedTypeQualifiers().contains(clazz);
    }

    /**
     * Determines whether the given class name is a part of the type system under which this type
     * factory operates.
     *
     * @param className fully-qualified annotation class name
     * @return true if that class name is a type qualifier in the type system under which this type
     *     factory operates, false otherwise
     */
    public boolean isSupportedQualifier(String className) {
        return getSupportedTypeQualifierNames().contains(className);
    }

    /**
     * Adds the annotation {@code aliasClass} as an alias for the canonical annotation {@code type}
     * that will be used by the Checker Framework in the alias's place.
     *
     * <p>By specifying the alias/canonical relationship using this method, the elements of the
     * alias are not preserved when the canonical annotation to use is constructed from the alias.
     * If you want the elements to be copied over as well, use {@link
     * #addAliasedTypeAnnotation(Class, Class, boolean, String...)}.
     *
     * @param aliasClass the class of the aliased annotation
     * @param type the canonical annotation
     * @deprecated use {@code addAliasedTypeAnnotation}
     */
    @Deprecated // use addAliasedTypeAnnotation
    protected void addAliasedAnnotation(Class<?> aliasClass, AnnotationMirror type) {
        addAliasedTypeAnnotation(aliasClass, type);
    }

    /**
     * Adds the annotation {@code aliasClass} as an alias for the canonical annotation {@code
     * canonicalAnno} that will be used by the Checker Framework in the alias's place.
     *
     * <p>By specifying the alias/canonical relationship using this method, the elements of the
     * alias are not preserved when the canonical annotation to use is constructed from the alias.
     * If you want the elements to be copied over as well, use {@link
     * #addAliasedTypeAnnotation(Class, Class, boolean, String...)}.
     *
     * @param aliasClass the class of the aliased annotation
     * @param canonicalAnno the canonical annotation
     */
    protected void addAliasedTypeAnnotation(Class<?> aliasClass, AnnotationMirror canonicalAnno) {
        if (getSupportedTypeQualifiers().contains(aliasClass)) {
            throw new BugInCF(
                    "AnnotatedTypeFactory: alias %s should not be in type hierarchy for %s",
                    aliasClass, this.getClass().getSimpleName());
        }
        addAliasedTypeAnnotation(aliasClass.getCanonicalName(), canonicalAnno);
    }

    /**
     * Adds the annotation, whose fully-qualified name is given by {@code aliasName}, as an alias
     * for the canonical annotation {@code canonicalAnno} that will be used by the Checker Framework
     * in the alias's place.
     *
     * <p>Use this method if the alias class is not necessarily on the classpath at Checker
     * Framework compile and run time. Otherwise, use {@link #addAliasedTypeAnnotation(Class,
     * AnnotationMirror)} which prevents the possibility of a typo in the class name.
     *
     * @param aliasName the canonical name of the aliased annotation
     * @param canonicalAnno the canonical annotation
     * @deprecated use {@code addAliasedTypeAnnotation}
     */
    // aliasName is annotated as @FullyQualifiedName because there is no way to confirm that the
    // name of an external annotation is a canoncal name.
    @Deprecated // use addAliasedTypeAnnotation
    protected void addAliasedAnnotation(
            @FullyQualifiedName String aliasName, AnnotationMirror canonicalAnno) {
        addAliasedTypeAnnotation(aliasName, canonicalAnno);
    }

    /**
     * Adds the annotation, whose fully-qualified name is given by {@code aliasName}, as an alias
     * for the canonical annotation {@code canonicalAnno} that will be used by the Checker Framework
     * in the alias's place.
     *
     * <p>Use this method if the alias class is not necessarily on the classpath at Checker
     * Framework compile and run time. Otherwise, use {@link #addAliasedTypeAnnotation(Class,
     * AnnotationMirror)} which prevents the possibility of a typo in the class name.
     *
     * @param aliasName the canonical name of the aliased annotation
     * @param canonicalAnno the canonical annotation
     */
    // aliasName is annotated as @FullyQualifiedName because there is no way to confirm that the
    // name of an external annotation is a canoncal name.
    protected void addAliasedTypeAnnotation(
            @FullyQualifiedName String aliasName, AnnotationMirror canonicalAnno) {

        aliases.put(aliasName, new Alias(aliasName, canonicalAnno, false, null, null));
    }

    /**
     * Adds the annotation {@code aliasClass} as an alias for the canonical annotation {@code
     * canonicalAnno} that will be used by the Checker Framework in the alias's place.
     *
     * <p>You may specify the copyElements flag to indicate whether you want the elements of the
     * alias to be copied over when the canonical annotation is constructed as a copy of {@code
     * canonicalAnno}. Be careful that the framework will try to copy the elements by name matching,
     * so make sure that names and types of the elements to be copied over are exactly the same as
     * the ones in the canonical annotation. Otherwise, an 'Couldn't find element in annotation'
     * error is raised.
     *
     * <p>To facilitate the cases where some of the elements are ignored on purpose when
     * constructing the canonical annotation, this method also provides a varargs {@code
     * ignorableElements} for you to explicitly specify the ignoring rules. For example, {@code
     * org.checkerframework.checker.index.qual.IndexFor} is an alias of {@code
     * org.checkerframework.checker.index.qual.NonNegative}, but the element "value" of
     * {@code @IndexFor} should be ignored when constructing {@code @NonNegative}. In the cases
     * where all elements are ignored, we can simply use {@link #addAliasedTypeAnnotation(Class,
     * AnnotationMirror)} instead.
     *
     * @param aliasClass the class of the aliased annotation
     * @param canonical the canonical annotation
     * @param copyElements a flag that indicates whether you want to copy the elements over when
     *     getting the alias from the canonical annotation
     * @param ignorableElements a list of elements that can be safely dropped when the elements are
     *     being copied over
     * @deprecated use {@code addAliasedTypeAnnotation}
     */
    @Deprecated // use addAliasedTypeAnnotation
    protected void addAliasedAnnotation(
            Class<?> aliasClass,
            Class<?> canonical,
            boolean copyElements,
            String... ignorableElements) {
        addAliasedTypeAnnotation(aliasClass, canonical, copyElements, ignorableElements);
    }

    /**
     * Adds the annotation {@code aliasClass} as an alias for the canonical annotation {@code
     * canonicalClass} that will be used by the Checker Framework in the alias's place.
     *
     * <p>You may specify the copyElements flag to indicate whether you want the elements of the
     * alias to be copied over when the canonical annotation is constructed as a copy of {@code
     * canonicalClass}. Be careful that the framework will try to copy the elements by name
     * matching, so make sure that names and types of the elements to be copied over are exactly the
     * same as the ones in the canonical annotation. Otherwise, an 'Couldn't find element in
     * annotation' error is raised.
     *
     * <p>To facilitate the cases where some of the elements are ignored on purpose when
     * constructing the canonical annotation, this method also provides a varargs {@code
     * ignorableElements} for you to explicitly specify the ignoring rules. For example, {@code
     * org.checkerframework.checker.index.qual.IndexFor} is an alias of {@code
     * org.checkerframework.checker.index.qual.NonNegative}, but the element "value" of
     * {@code @IndexFor} should be ignored when constructing {@code @NonNegative}. In the cases
     * where all elements are ignored, we can simply use {@link #addAliasedTypeAnnotation(Class,
     * AnnotationMirror)} instead.
     *
     * @param aliasClass the class of the aliased annotation
     * @param canonicalClass the class of the canonical annotation
     * @param copyElements a flag that indicates whether you want to copy the elements over when
     *     getting the alias from the canonical annotation
     * @param ignorableElements a list of elements that can be safely dropped when the elements are
     *     being copied over
     */
    protected void addAliasedTypeAnnotation(
            Class<?> aliasClass,
            Class<?> canonicalClass,
            boolean copyElements,
            String... ignorableElements) {
        if (getSupportedTypeQualifiers().contains(aliasClass)) {
            throw new BugInCF(
                    "AnnotatedTypeFactory: alias %s should not be in type hierarchy for %s",
                    aliasClass, this.getClass().getSimpleName());
        }
        addAliasedTypeAnnotation(
                aliasClass.getCanonicalName(), canonicalClass, copyElements, ignorableElements);
    }

    /**
     * Adds the annotation, whose fully-qualified name is given by {@code aliasName}, as an alias
     * for the canonical annotation {@code canonicalAnno} that will be used by the Checker Framework
     * in the alias's place.
     *
     * <p>Use this method if the alias class is not necessarily on the classpath at Checker
     * Framework compile and run time. Otherwise, use {@link #addAliasedTypeAnnotation(Class, Class,
     * boolean, String[])} which prevents the possibility of a typo in the class name.
     *
     * @param aliasName the canonical name of the aliased class
     * @param canonicalAnno the canonical annotation
     * @param copyElements a flag that indicates whether we want to copy the elements over when
     *     getting the alias from the canonical annotation
     * @param ignorableElements a list of elements that can be safely dropped when the elements are
     *     being copied over
     */
    // aliasName is annotated as @FullyQualifiedName because there is no way to confirm that the
    // name of an external annotation is a canoncal name.
    protected void addAliasedTypeAnnotation(
            @FullyQualifiedName String aliasName,
            Class<?> canonicalAnno,
            boolean copyElements,
            String... ignorableElements) {
        // The copyElements argument disambiguates overloading.
        if (!copyElements) {
            throw new BugInCF("Do not call with false");
        }
        aliases.put(
                aliasName,
                new Alias(
                        aliasName,
                        null,
                        copyElements,
                        canonicalAnno.getCanonicalName(),
                        ignorableElements));
    }

    /**
     * Returns the canonical annotation for the passed annotation. Returns null if the passed
     * annotation is not an alias of a canonical one in the framework.
     *
     * <p>A canonical annotation is the internal annotation that will be used by the Checker
     * Framework in the aliased annotation's place.
     *
     * @param a the qualifier to check for an alias
     * @return the canonical annotation, or null if none exists
     */
    public @Nullable AnnotationMirror canonicalAnnotation(AnnotationMirror a) {
        TypeElement elem = (TypeElement) a.getAnnotationType().asElement();
        String qualName = elem.getQualifiedName().toString();
        Alias alias = aliases.get(qualName);
        if (alias == null) {
            return null;
        }
        if (alias.copyElements) {
            AnnotationBuilder builder = new AnnotationBuilder(processingEnv, alias.canonicalName);
            builder.copyElementValuesFromAnnotation(a, alias.ignorableElements);
            return builder.build();
        } else {
            return alias.canonical;
        }
    }

    /**
     * Add the annotation {@code alias} as an alias for the declaration annotation {@code
     * annotation}, where the annotation mirror {@code annotationToUse} will be used instead. If
     * multiple calls are made with the same {@code annotation}, then the {@code annotationToUse}
     * must be the same.
     *
     * <p>The point of {@code annotationToUse} is that it may include elements/fields.
     */
    protected void addAliasedDeclAnnotation(
            Class<? extends Annotation> alias,
            Class<? extends Annotation> annotation,
            AnnotationMirror annotationToUse) {
        Pair<AnnotationMirror, Set<Class<? extends Annotation>>> pair = declAliases.get(annotation);
        if (pair != null) {
            if (!AnnotationUtils.areSame(annotationToUse, pair.first)) {
                throw new BugInCF(
                        "annotationToUse should be the same: %s %s", pair.first, annotationToUse);
            }
        } else {
            pair = Pair.of(annotationToUse, new HashSet<>());
            declAliases.put(annotation, pair);
        }
        Set<Class<? extends Annotation>> aliases = pair.second;
        aliases.add(alias);
    }

    /**
     * Adds the annotation {@code annotation} in the set of declaration annotations that should be
     * inherited. A declaration annotation will be inherited if it is in this list, or if it has the
     * meta-annotation @InheritedAnnotation. The meta-annotation @InheritedAnnotation should be used
     * instead of this method, if possible.
     */
    protected void addInheritedAnnotation(AnnotationMirror annotation) {
        inheritedAnnotations.add(annotation);
    }

    /**
     * A convenience method that converts a {@link TypeMirror} to an empty {@link
     * AnnotatedTypeMirror} using {@link AnnotatedTypeMirror#createType}.
     *
     * @param t the {@link TypeMirror}
     * @param declaration true if the result should be marked as a type declaration
     * @return an {@link AnnotatedTypeMirror} that has {@code t} as its underlying type
     */
    protected final AnnotatedTypeMirror toAnnotatedType(TypeMirror t, boolean declaration) {
        return AnnotatedTypeMirror.createType(t, this, declaration);
    }

    /**
     * Determines an empty annotated type of the given tree. In other words, finds the {@link
     * TypeMirror} for the tree and converts that into an {@link AnnotatedTypeMirror}, but does not
     * add any annotations to the result.
     *
     * <p>Most users will want to use {@link #getAnnotatedType(Tree)} instead; this method is mostly
     * for internal use.
     *
     * @param node the tree to analyze
     * @return the type of {@code node}, without any annotations
     */
    protected final AnnotatedTypeMirror type(Tree node) {
        boolean isDeclaration = TreeUtils.isTypeDeclaration(node);

        // Attempt to obtain the type via JCTree.
        if (TreeUtils.typeOf(node) != null) {
            AnnotatedTypeMirror result = toAnnotatedType(TreeUtils.typeOf(node), isDeclaration);
            return result;
        }

        // Attempt to obtain the type via TreePath (slower).
        TreePath path = this.getPath(node);
        assert path != null
                : "No path or type in tree: " + node + " [" + node.getClass().getSimpleName() + "]";

        TypeMirror t = trees.getTypeMirror(path);
        assert validType(t) : "Invalid type " + t + " for node " + t;

        AnnotatedTypeMirror result = toAnnotatedType(t, isDeclaration);
        return result;
    }

    /**
     * Gets the declaration tree for the element, if the source is available.
     *
     * <p>TODO: would be nice to move this to InternalUtils/TreeUtils.
     *
     * @param elt an element
     * @return the tree declaration of the element if found
     */
    public final Tree declarationFromElement(Element elt) {
        // if root is null, we cannot find any declaration
        if (root == null) {
            return null;
        }
        if (shouldCache && elementToTreeCache.containsKey(elt)) {
            return elementToTreeCache.get(elt);
        }

        // Check for new declarations, outside of the AST.
        if (elt instanceof DetachedVarSymbol) {
            return ((DetachedVarSymbol) elt).getDeclaration();
        }

        // TODO: handle type parameter declarations?
        Tree fromElt;
        // Prevent calling declarationFor on elements we know we don't have
        // the tree for.

        switch (elt.getKind()) {
            case CLASS:
            case ENUM:
            case INTERFACE:
            case ANNOTATION_TYPE:
            case FIELD:
            case ENUM_CONSTANT:
            case METHOD:
            case CONSTRUCTOR:
                fromElt = trees.getTree(elt);
                break;
            default:
                fromElt =
                        com.sun.tools.javac.tree.TreeInfo.declarationFor(
                                (com.sun.tools.javac.code.Symbol) elt,
                                (com.sun.tools.javac.tree.JCTree) root);
                break;
        }
        if (shouldCache) {
            elementToTreeCache.put(elt, fromElt);
        }
        return fromElt;
    }

    /**
     * Returns the current class type being visited by the visitor. The method uses the parameter
     * only if the most enclosing class cannot be found directly.
     *
     * @return type of the most enclosing class being visited
     */
    // This method is used to wrap access to visitorState
    protected final ClassTree getCurrentClassTree(Tree tree) {
        if (visitorState.getClassTree() != null) {
            return visitorState.getClassTree();
        }
        return TreePathUtil.enclosingClass(getPath(tree));
    }

    protected final AnnotatedDeclaredType getCurrentClassType(Tree tree) {
        return getAnnotatedType(getCurrentClassTree(tree));
    }

    /**
     * Returns the receiver type of the current method being visited, and returns null if the
     * visited tree is not within a method or if that method has no receiver (e.g. a static method).
     *
     * <p>The method uses the parameter only if the most enclosing method cannot be found directly.
     *
     * @return receiver type of the most enclosing method being visited
     */
    protected final @Nullable AnnotatedDeclaredType getCurrentMethodReceiver(Tree tree) {
        AnnotatedDeclaredType res = visitorState.getMethodReceiver();
        if (res == null) {
            TreePath path = getPath(tree);
            if (path != null) {
                @SuppressWarnings("interning:assignment.type.incompatible") // used for == test
                @InternedDistinct MethodTree enclosingMethod = TreePathUtil.enclosingMethod(path);
                ClassTree enclosingClass = TreePathUtil.enclosingClass(path);

                boolean found = false;

                for (Tree member : enclosingClass.getMembers()) {
                    if (member.getKind() == Tree.Kind.METHOD) {
                        if (member == enclosingMethod) {
                            found = true;
                        }
                    }
                }

                if (found && enclosingMethod != null) {
                    AnnotatedExecutableType method = getAnnotatedType(enclosingMethod);
                    res = method.getReceiverType();
                    // TODO: three tests fail if one adds the following, which would make
                    // sense, or not?
                    // visitorState.setMethodReceiver(res);
                } else {
                    // We are within an anonymous class or field initializer
                    res = this.getAnnotatedType(enclosingClass);
                }
            }
        }
        return res;
    }

    protected final boolean isWithinConstructor(Tree tree) {
        if (visitorState.getClassType() != null) {
            return visitorState.getMethodTree() != null
                    && TreeUtils.isConstructor(visitorState.getMethodTree());
        }

        MethodTree enclosingMethod = TreePathUtil.enclosingMethod(getPath(tree));
        return enclosingMethod != null && TreeUtils.isConstructor(enclosingMethod);
    }

    /**
     * Gets the path for the given {@link Tree} under the current root by checking from the
     * visitor's current path, and using {@link Trees#getPath(CompilationUnitTree, Tree)} (which is
     * much slower) only if {@code node} is not found on the current path.
     *
     * <p>Note that the given Tree has to be within the current compilation unit, otherwise null
     * will be returned.
     *
     * @param node the {@link Tree} to get the path for
     * @return the path for {@code node} under the current root. Returns null if {@code node} is not
     *     within the current compilation unit.
     */
    public final @Nullable TreePath getPath(@FindDistinct Tree node) {
        assert root != null
                : "AnnotatedTypeFactory.getPath("
                        + node.getKind()
                        + "): root needs to be set when used on trees; factory: "
                        + this.getClass().getSimpleName();

        if (node == null) {
            return null;
        }

        if (artificialTreeToEnclosingElementMap.containsKey(node)) {
            return null;
        }

        if (treePathCache.isCached(node)) {
            return treePathCache.getPath(root, node);
        }

        TreePath currentPath = visitorState.getPath();
        if (currentPath == null) {
            TreePath path = TreePath.getPath(root, node);
            treePathCache.addPath(node, path);
            return path;
        }

        // This method uses multiple heuristics to avoid calling
        // TreePath.getPath()

        // If the current path you are visiting is for this node we are done
        if (currentPath.getLeaf() == node) {
            treePathCache.addPath(node, currentPath);
            return currentPath;
        }

        // When running on Daikon, we noticed that a lot of calls happened
        // within a small subtree containing the node we are currently visiting

        // When testing on Daikon, two steps resulted in the best performance
        if (currentPath.getParentPath() != null) {
            currentPath = currentPath.getParentPath();
            treePathCache.addPath(currentPath.getLeaf(), currentPath);
            if (currentPath.getLeaf() == node) {
                return currentPath;
            }
            if (currentPath.getParentPath() != null) {
                currentPath = currentPath.getParentPath();
                treePathCache.addPath(currentPath.getLeaf(), currentPath);
                if (currentPath.getLeaf() == node) {
                    return currentPath;
                }
            }
        }

        final TreePath pathWithinSubtree = TreePath.getPath(currentPath, node);
        if (pathWithinSubtree != null) {
            treePathCache.addPath(node, pathWithinSubtree);
            return pathWithinSubtree;
        }

        // climb the current path till we see that
        // Works when getPath called on the enclosing method, enclosing
        // class
        TreePath current = currentPath;
        while (current != null) {
            treePathCache.addPath(current.getLeaf(), current);
            if (current.getLeaf() == node) {
                return current;
            }
            current = current.getParentPath();
        }

        // OK, we give up. Use the cache to look up.
        return treePathCache.getPath(root, node);
    }

    /**
     * Gets the {@link Element} representing the declaration of the method enclosing a tree node.
     * This feature is used to record the enclosing methods of {@link Tree}s that are created
     * internally by the checker.
     *
     * <p>TODO: Find a better way to store information about enclosing Trees.
     *
     * @param node the {@link Tree} to get the enclosing method for
     * @return the method {@link Element} enclosing the argument, or null if none has been recorded
     */
    public final Element getEnclosingElementForArtificialTree(Tree node) {
        return artificialTreeToEnclosingElementMap.get(node);
    }

    /**
     * Adds the given mapping from a synthetic (generated) tree to its enclosing element.
     *
     * <p>See {@code
     * org.checkerframework.framework.flow.CFCFGBuilder.CFCFGTranslationPhaseOne.handleArtificialTree(Tree)}.
     *
     * @param tree artifical tree
     * @param enclosing element that encloses {@code tree}
     */
    public final void setEnclosingElementForArtificialTree(Tree tree, Element enclosing) {
        artificialTreeToEnclosingElementMap.put(tree, enclosing);
    }

    /**
     * Assert that the type is a type of valid type mirror, i.e. not an ERROR or OTHER type.
     *
     * @param type an annotated type
     * @return true if the type is a valid annotated type, false otherwise
     */
    static final boolean validAnnotatedType(AnnotatedTypeMirror type) {
        if (type == null) {
            return false;
        }
        return validType(type.getUnderlyingType());
    }

    /**
     * Used for asserting that a type is valid for converting to an annotated type.
     *
     * @return true if {@code type} can be converted to an annotated type, false otherwise
     */
    private static final boolean validType(TypeMirror type) {
        if (type == null) {
            return false;
        }
        switch (type.getKind()) {
            case ERROR:
            case OTHER:
            case PACKAGE:
                return false;
            default:
                return true;
        }
    }

    /**
     * Parses all annotation files in the following order:
     *
     * <ol>
     *   <li>jdk.astub in the same directory as the checker, if it exists and ignorejdkastub option
     *       is not supplied <br>
     *   <li>jdkN.astub, where N is the Java version in the same directory as the checker, if it
     *       exists and ignorejdkastub option is not supplied <br>
     *   <li>Stub files listed in @StubFiles annotation on the checker; must be in same directory as
     *       the checker<br>
     *   <li>Stub files provide via stubs system property <br>
     *   <li>Stub files provide via stubs environment variable <br>
     *   <li>Stub files provide via stubs compiler option
     *   <li>Ajava files provided via ajava compiler option
     * </ol>
     *
     * <p>If a type is annotated with a qualifier from the same hierarchy in more than one stub
     * file, the qualifier in the last stub file is applied.
     *
     * <p>The annotations are stored by side-effecting {@link #stubTypes} and {@link #ajavaTypes}.
     */
    protected void parseAnnotationFiles() {
        stubTypes.parseStubFiles();
        ajavaTypes.parseAjavaFiles();
    }

    /**
     * Returns all of the declaration annotations whose name equals the passed annotation class (or
     * is an alias for it) including annotations:
     *
     * <ul>
     *   <li>on the element
     *   <li>written in stubfiles
     *   <li>inherited from overriden methods, (see {@link InheritedAnnotation})
     *   <li>inherited from superclasses or super interfaces (see {@link Inherited})
     * </ul>
     *
     * @see #getDeclAnnotationNoAliases
     * @param elt the element to retrieve the declaration annotation from
     * @param anno annotation class
     * @return the annotation mirror for anno
     */
    @Override
    public final AnnotationMirror getDeclAnnotation(Element elt, Class<? extends Annotation> anno) {
        return getDeclAnnotation(elt, anno, true);
    }

    /**
     * Returns the actual annotation mirror used to annotate this element, whose name equals the
     * passed annotation class. Returns null if none exists. Does not check for aliases of the
     * annotation class.
     *
     * <p>Call this method from a checker that needs to alias annotations for one purpose and not
     * for another. For example, in the Lock Checker, {@code @LockingFree} and
     * {@code @ReleasesNoLocks} are both aliases of {@code @SideEffectFree} since they are all
     * considered side-effect-free with regard to the set of locks held before and after the method
     * call. However, a {@code synchronized} block is permitted inside a {@code @ReleasesNoLocks}
     * method but not inside a {@code @LockingFree} or {@code @SideEffectFree} method.
     *
     * @see #getDeclAnnotation
     * @param elt the element to retrieve the declaration annotation from
     * @param anno annotation class
     * @return the annotation mirror for anno
     */
    public final AnnotationMirror getDeclAnnotationNoAliases(
            Element elt, Class<? extends Annotation> anno) {
        return getDeclAnnotation(elt, anno, false);
    }

    /**
     * Returns true if the element appears in a stub file (Currently only works for methods,
     * constructors, and fields).
     */
    public boolean isFromStubFile(Element element) {
        return this.getDeclAnnotation(element, FromStubFile.class) != null;
    }

    /**
     * Returns true if the element is from bytecode and the if the element did not appear in a stub
     * file. Currently only works for methods, constructors, and fields.
     */
    public boolean isFromByteCode(Element element) {
        if (isFromStubFile(element)) {
            return false;
        }
        return ElementUtils.isElementFromByteCode(element);
    }

    /**
     * Returns true if redundancy between a stub file and bytecode should be reported.
     *
     * <p>For most type systems the default behavior of returning true is correct. For subcheckers,
     * redundancy in one of the type hierarchies can be ok. Such implementations should return
     * false.
     *
     * @return whether to warn about redundancy between a stub file and bytecode
     */
    public boolean shouldWarnIfStubRedundantWithBytecode() {
        return true;
    }

    /**
     * Returns the actual annotation mirror used to annotate this element, whose name equals the
     * passed annotation class (or is an alias for it). Returns null if none exists. May return the
     * canonical annotation that annotationName is an alias for.
     *
     * <p>This is the private implementation of the same-named, public method.
     *
     * <p>An option is provided to not to check for aliases of annotations. For example, an
     * annotated type factory may use aliasing for a pair of annotations for convenience while
     * needing in some cases to determine a strict ordering between them, such as when determining
     * whether the annotations on an overrider method are more specific than the annotations of an
     * overridden method.
     *
     * @param elt the element to retrieve the annotation from
     * @param annoClass the class the annotation to retrieve
     * @param checkAliases whether to return an annotation mirror for an alias of the requested
     *     annotation class name
     * @return the annotation mirror for the requested annotation, or null if not found
     */
    private AnnotationMirror getDeclAnnotation(
            Element elt, Class<? extends Annotation> annoClass, boolean checkAliases) {
        Set<AnnotationMirror> declAnnos = getDeclAnnotations(elt);

        for (AnnotationMirror am : declAnnos) {
            if (areSameByClass(am, annoClass)) {
                return am;
            }
        }
        // Look through aliases.
        if (checkAliases) {
            Pair<AnnotationMirror, Set<Class<? extends Annotation>>> aliases =
                    declAliases.get(annoClass);
            if (aliases != null) {
                for (Class<? extends Annotation> alias : aliases.second) {
                    for (AnnotationMirror am : declAnnos) {
                        if (areSameByClass(am, alias)) {
                            // TODO: need to copy over elements/fields
                            return aliases.first;
                        }
                    }
                }
            }
        }
        // Not found.
        return null;
    }

    /**
     * Returns all of the declaration annotations on this element including annotations:
     *
     * <ul>
     *   <li>on the element
     *   <li>written in stubfiles
     *   <li>inherited from overriden methods, (see {@link InheritedAnnotation})
     *   <li>inherited from superclasses or super interfaces (see {@link Inherited})
     * </ul>
     *
     * <p>This method returns the actual annotations not their aliases. {@link
     * #getDeclAnnotation(Element, Class)} returns aliases.
     *
     * @param elt the element for which to determine annotations
     * @return all of the declaration annotations on this element, written in stub files, or
     *     inherited
     */
    public Set<AnnotationMirror> getDeclAnnotations(Element elt) {
        Set<AnnotationMirror> cachedValue = cacheDeclAnnos.get(elt);
        if (cachedValue != null) {
            // Found in cache, return result.
            return cachedValue;
        }

        Set<AnnotationMirror> results = AnnotationUtils.createAnnotationSet();
        // Retrieving the annotations from the element.
        // This includes annotations inherited from superclasses, but not superinterfaces or
        // overriden methods.
        List<? extends AnnotationMirror> fromEle = elements.getAllAnnotationMirrors(elt);
        for (AnnotationMirror annotation : fromEle) {
            try {
                results.add(annotation);
            } catch (com.sun.tools.javac.code.Symbol.CompletionFailure cf) {
                // If a CompletionFailure occurs, issue a warning.
                checker.reportWarning(
                        annotation.getAnnotationType().asElement(),
                        "annotation.not.completed",
                        ElementUtils.getQualifiedName(elt),
                        annotation);
            }
        }

        // If parsing annotation files, return only the annotations in the element.
        if (stubTypes.isParsing()
                || ajavaTypes.isParsing()
                || (currentFileAjavaTypes != null && currentFileAjavaTypes.isParsing())) {
            return results;
        }

        // Add annotations from annotation files.
        results.addAll(stubTypes.getDeclAnnotation(elt));
        results.addAll(ajavaTypes.getDeclAnnotation(elt));
        if (currentFileAjavaTypes != null) {
            results.addAll(currentFileAjavaTypes.getDeclAnnotation(elt));
        }

        if (elt.getKind() == ElementKind.METHOD) {
            // Retrieve the annotations from the overridden method's element.
            inheritOverriddenDeclAnnos((ExecutableElement) elt, results);
        } else if (ElementUtils.isTypeDeclaration(elt)) {
            inheritOverriddenDeclAnnosFromTypeDecl(elt.asType(), results);
        }

        // Add the element and its annotations to the cache.
        cacheDeclAnnos.put(elt, results);
        return results;
    }

    /**
     * Adds into {@code results} the inherited declaration annotations found in all elements of the
     * super types of {@code typeMirror}. (Both superclasses and superinterfaces.)
     *
     * @param typeMirror type
     * @param results set of AnnotationMirrors to which this method adds declarations annotations
     */
    private void inheritOverriddenDeclAnnosFromTypeDecl(
            TypeMirror typeMirror, Set<AnnotationMirror> results) {
        List<? extends TypeMirror> superTypes = types.directSupertypes(typeMirror);
        for (TypeMirror superType : superTypes) {
            TypeElement elt = TypesUtils.getTypeElement(superType);
            if (elt == null) {
                continue;
            }
            Set<AnnotationMirror> superAnnos = getDeclAnnotations(elt);
            for (AnnotationMirror annotation : superAnnos) {
                List<? extends AnnotationMirror> annotationsOnAnnotation;
                try {
                    annotationsOnAnnotation =
                            annotation.getAnnotationType().asElement().getAnnotationMirrors();
                } catch (com.sun.tools.javac.code.Symbol.CompletionFailure cf) {
                    // Fix for Issue 348: If a CompletionFailure occurs, issue a warning.
                    checker.reportWarning(
                            annotation.getAnnotationType().asElement(),
                            "annotation.not.completed",
                            ElementUtils.getQualifiedName(elt),
                            annotation);
                    continue;
                }
                if (containsSameByClass(annotationsOnAnnotation, Inherited.class)
                        || AnnotationUtils.containsSameByName(inheritedAnnotations, annotation)) {
                    addOrMerge(results, annotation);
                }
            }
        }
    }

    /**
     * Adds into {@code results} the declaration annotations found in all elements that the method
     * element {@code elt} overrides.
     *
     * @param elt method element
     * @param results {@code elt} local declaration annotations. The ones found in stub files and in
     *     the element itself.
     */
    private void inheritOverriddenDeclAnnos(ExecutableElement elt, Set<AnnotationMirror> results) {
        Map<AnnotatedDeclaredType, ExecutableElement> overriddenMethods =
                AnnotatedTypes.overriddenMethods(elements, this, elt);

        if (overriddenMethods != null) {
            for (ExecutableElement superElt : overriddenMethods.values()) {
                Set<AnnotationMirror> superAnnos = getDeclAnnotations(superElt);

                for (AnnotationMirror annotation : superAnnos) {
                    List<? extends AnnotationMirror> annotationsOnAnnotation;
                    try {
                        annotationsOnAnnotation =
                                annotation.getAnnotationType().asElement().getAnnotationMirrors();
                    } catch (com.sun.tools.javac.code.Symbol.CompletionFailure cf) {
                        // Fix for Issue 348: If a CompletionFailure occurs,
                        // issue a warning.
                        checker.reportWarning(
                                annotation.getAnnotationType().asElement(),
                                "annotation.not.completed",
                                ElementUtils.getQualifiedName(elt),
                                annotation);
                        continue;
                    }
                    if (containsSameByClass(annotationsOnAnnotation, InheritedAnnotation.class)
                            || AnnotationUtils.containsSameByName(
                                    inheritedAnnotations, annotation)) {
                        addOrMerge(results, annotation);
                    }
                }
            }
        }
    }

    private void addOrMerge(Set<AnnotationMirror> results, AnnotationMirror annotation) {
        if (AnnotationUtils.containsSameByName(results, annotation)) {
            /*
             * TODO: feature request: figure out a way to merge multiple annotations
             * of the same kind. For some annotations this might mean merging some
             * arrays, for others it might mean converting a single annotation into a
             * container annotation. We should define a protected method for subclasses
             * to adapt the behavior.
             * For now, do nothing and just take the first, most concrete, annotation.
            AnnotationMirror prev = null;
            for (AnnotationMirror an : results) {
                if (AnnotationUtils.areSameByName(an, annotation)) {
                    prev = an;
                    break;
                }
            }
            results.remove(prev);
            AnnotationMirror merged = ...;
            results.add(merged);
            */
        } else {
            results.add(annotation);
        }
    }

    /**
     * Returns a list of all declaration annotations used to annotate the element, which have a
     * meta-annotation (i.e., an annotation on that annotation) with class {@code
     * metaAnnotationClass}.
     *
     * @param element the element for which to determine annotations
     * @param metaAnnotationClass the class of the meta-annotation that needs to be present
     * @return a list of pairs {@code (anno, metaAnno)} where {@code anno} is the annotation mirror
     *     at {@code element}, and {@code metaAnno} is the annotation mirror (of type {@code
     *     metaAnnotationClass}) used to meta-annotate the declaration of {@code anno}
     */
    public List<Pair<AnnotationMirror, AnnotationMirror>> getDeclAnnotationWithMetaAnnotation(
            Element element, Class<? extends Annotation> metaAnnotationClass) {
        List<Pair<AnnotationMirror, AnnotationMirror>> result = new ArrayList<>();
        Set<AnnotationMirror> annotationMirrors = getDeclAnnotations(element);

        for (AnnotationMirror candidate : annotationMirrors) {
            List<? extends AnnotationMirror> metaAnnotationsOnAnnotation;
            try {
                metaAnnotationsOnAnnotation =
                        candidate.getAnnotationType().asElement().getAnnotationMirrors();
            } catch (com.sun.tools.javac.code.Symbol.CompletionFailure cf) {
                // Fix for Issue 309: If a CompletionFailure occurs, issue a warning.
                // I didn't find a nicer alternative to check whether the Symbol can be completed.
                // The completer field of a Symbol might be non-null also in successful cases.
                // Issue a warning (exception only happens once) and continue.
                checker.reportWarning(
                        candidate.getAnnotationType().asElement(),
                        "annotation.not.completed",
                        ElementUtils.getQualifiedName(element),
                        candidate);
                continue;
            }
            // First call copier, if exception, continue normal modula laws.
            for (AnnotationMirror ma : metaAnnotationsOnAnnotation) {
                if (areSameByClass(ma, metaAnnotationClass)) {
                    // This candidate has the right kind of meta-annotation.
                    // It might be a real contract, or a list of contracts.
                    if (isListForRepeatedAnnotation(candidate)) {
                        List<AnnotationMirror> wrappedCandidates =
                                AnnotationUtils.getElementValueArrayList(
                                        candidate, "value", AnnotationMirror.class, false);
                        for (AnnotationMirror wrappedCandidate : wrappedCandidates) {
                            result.add(Pair.of(wrappedCandidate, ma));
                        }
                    } else {
                        result.add(Pair.of(candidate, ma));
                    }
                }
            }
        }
        return result;
    }

    /** Cache for {@link #isListForRepeatedAnnotation}. */
    private final Map<DeclaredType, Boolean> isListForRepeatedAnnotationCache = new HashMap<>();

    /**
     * Returns true if the given annotation is a wrapper for multiple repeated annotations.
     *
     * @param a an annotation that might be a wrapper
     * @return true if the argument is a wrapper for multiple repeated annotations
     */
    private boolean isListForRepeatedAnnotation(AnnotationMirror a) {
        DeclaredType annotationType = a.getAnnotationType();
        Boolean resultObject = isListForRepeatedAnnotationCache.get(annotationType);
        if (resultObject != null) {
            return resultObject;
        }
        boolean result = isListForRepeatedAnnotationImplementation(annotationType);
        isListForRepeatedAnnotationCache.put(annotationType, result);
        return result;
    }

    /**
     * Returns true if the annotation is a wrapper for multiple repeated annotations.
     *
     * @param annotationType the declaration of the annotation to test
     * @return true if the annotation is a wrapper for multiple repeated annotations
     */
    private boolean isListForRepeatedAnnotationImplementation(DeclaredType annotationType) {
        TypeMirror enclosingType = annotationType.getEnclosingType();
        if (enclosingType == null) {
            return false;
        }
        if (!annotationType.asElement().getSimpleName().contentEquals("List")) {
            return false;
        }
        List<? extends Element> annoElements = annotationType.asElement().getEnclosedElements();
        if (annoElements.size() != 1) {
            return false;
        }
        // TODO: should check that the type of the single element is: "array of enclosingType".
        return true;
    }

    /**
     * Returns a list of all annotations used to annotate this element, which have a meta-annotation
     * (i.e., an annotation on that annotation) with class {@code metaAnnotationClass}.
     *
     * @param element the element at which to look for annotations
     * @param metaAnnotationClass the class of the meta-annotation that needs to be present
     * @return a list of pairs {@code (anno, metaAnno)} where {@code anno} is the annotation mirror
     *     at {@code element}, and {@code metaAnno} is the annotation mirror used to annotate {@code
     *     anno}.
     */
    public List<Pair<AnnotationMirror, AnnotationMirror>> getAnnotationWithMetaAnnotation(
            Element element, Class<? extends Annotation> metaAnnotationClass) {

        Set<AnnotationMirror> annotationMirrors = AnnotationUtils.createAnnotationSet();
        // Consider real annotations.
        annotationMirrors.addAll(getAnnotatedType(element).getAnnotations());
        // Consider declaration annotations
        annotationMirrors.addAll(getDeclAnnotations(element));

        List<Pair<AnnotationMirror, AnnotationMirror>> result = new ArrayList<>();

        // Go through all annotations found.
        for (AnnotationMirror annotation : annotationMirrors) {
            List<? extends AnnotationMirror> annotationsOnAnnotation =
                    annotation.getAnnotationType().asElement().getAnnotationMirrors();
            for (AnnotationMirror a : annotationsOnAnnotation) {
                if (areSameByClass(a, metaAnnotationClass)) {
                    result.add(Pair.of(annotation, a));
                }
            }
        }
        return result;
    }

    /**
     * Whether or not the {@code annotatedTypeMirror} has a qualifier parameter.
     *
     * @param annotatedTypeMirror AnnotatedTypeMirror to check
     * @param top the top of the hierarchy to check
     * @return true if the type has a qualifier parameter
     */
    public boolean hasQualifierParameterInHierarchy(
            AnnotatedTypeMirror annotatedTypeMirror, AnnotationMirror top) {
        return AnnotationUtils.containsSame(
                getQualifierParameterHierarchies(annotatedTypeMirror), top);
    }

    /**
     * Whether or not the {@code element} has a qualifier parameter.
     *
     * @param element element to check
     * @param top the top of the hierarchy to check
     * @return true if the type has a qualifier parameter
     */
    public boolean hasQualifierParameterInHierarchy(
            @Nullable Element element, AnnotationMirror top) {
        if (element == null) {
            return false;
        }
        return AnnotationUtils.containsSame(getQualifierParameterHierarchies(element), top);
    }

    /**
     * Returns whether the {@code HasQualifierParameter} annotation was explicitly written on {@code
     * element} for the hierarchy given by {@code top}.
     *
     * @param element the Element to check
     * @param top the top qualifier for the hierarchy to check
     * @return whether the class given by {@code element} has been explicitly annotated with {@code
     *     HasQualifierParameter} for the given hierarchy
     */
    public boolean hasExplicitQualifierParameterInHierarchy(Element element, AnnotationMirror top) {
        return AnnotationUtils.containsSame(
                getSupportedAnnotationsInElementAnnotation(element, HasQualifierParameter.class),
                top);
    }

    /**
     * Returns whether the {@code NoQualifierParameter} annotation was explicitly written on {@code
     * element} for the hierarchy given by {@code top}.
     *
     * @param element the Element to check
     * @param top the top qualifier for the hierarchy to check
     * @return whether the class given by {@code element} has been explicitly annotated with {@code
     *     NoQualifierParameter} for the given hierarchy
     */
    public boolean hasExplicitNoQualifierParameterInHierarchy(
            Element element, AnnotationMirror top) {
        return AnnotationUtils.containsSame(
                getSupportedAnnotationsInElementAnnotation(element, NoQualifierParameter.class),
                top);
    }

    /**
     * Returns the set of top annotations representing all the hierarchies for which this type has a
     * qualifier parameter.
     *
     * @param annotatedType AnnotatedTypeMirror to check
     * @return the set of top annotations representing all the hierarchies for which this type has a
     *     qualifier parameter
     */
    public Set<AnnotationMirror> getQualifierParameterHierarchies(
            AnnotatedTypeMirror annotatedType) {
        while (annotatedType.getKind() == TypeKind.TYPEVAR
                || annotatedType.getKind() == TypeKind.WILDCARD) {
            if (annotatedType.getKind() == TypeKind.TYPEVAR) {
                annotatedType = ((AnnotatedTypeVariable) annotatedType).getUpperBound();
            } else if (annotatedType.getKind() == TypeKind.WILDCARD) {
                annotatedType = ((AnnotatedWildcardType) annotatedType).getSuperBound();
            }
        }

        if (annotatedType.getKind() != TypeKind.DECLARED) {
            return Collections.emptySet();
        }

        AnnotatedDeclaredType declaredType = (AnnotatedDeclaredType) annotatedType;
        Element element = declaredType.getUnderlyingType().asElement();
        if (element == null) {
            return Collections.emptySet();
        }
        return getQualifierParameterHierarchies(element);
    }

    /**
     * Returns the set of top annotations representing all the hierarchies for which this element
     * has a qualifier parameter.
     *
     * @param element the Element to check
     * @return the set of top annotations representing all the hierarchies for which this element
     *     has a qualifier parameter
     */
    public Set<AnnotationMirror> getQualifierParameterHierarchies(Element element) {
        if (!ElementUtils.isTypeDeclaration(element)) {
            return Collections.emptySet();
        }

        Set<AnnotationMirror> found = AnnotationUtils.createAnnotationSet();
        found.addAll(
                getSupportedAnnotationsInElementAnnotation(element, HasQualifierParameter.class));
        Set<AnnotationMirror> hasQualifierParameterTops = AnnotationUtils.createAnnotationSet();
        PackageElement packageElement = ElementUtils.enclosingPackage(element);

        // Traverse all packages containing this element.
        while (packageElement != null) {
            Set<AnnotationMirror> packageDefaultTops =
                    getSupportedAnnotationsInElementAnnotation(
                            packageElement, HasQualifierParameter.class);
            hasQualifierParameterTops.addAll(packageDefaultTops);

            packageElement = ElementUtils.parentPackage(packageElement, elements);
        }

        Set<AnnotationMirror> noQualifierParamClasses =
                getSupportedAnnotationsInElementAnnotation(element, NoQualifierParameter.class);
        for (AnnotationMirror anno : hasQualifierParameterTops) {
            if (!AnnotationUtils.containsSame(noQualifierParamClasses, anno)) {
                found.add(anno);
            }
        }

        return found;
    }

    /**
     * Returns a set of supported annotation mirrors corresponding to the annotation classes listed
     * in the value element of an annotation with class {@code annoClass} on {@code element}.
     *
     * @param element the Element to check
     * @param annoClass the class for an annotation that's written on elements, whose value element
     *     is a list of annotation classes
     * @return the set of supported annotations with classes listed in the value element of an
     *     annotation with class {@code annoClass} on the {@code element}. Returns an empty set if
     *     {@code annoClass} is not written on {@code element} or {@code element} is null.
     */
    private Set<AnnotationMirror> getSupportedAnnotationsInElementAnnotation(
            @Nullable Element element, Class<? extends Annotation> annoClass) {
        if (element == null) {
            return Collections.emptySet();
        }
        // TODO: caching
        AnnotationMirror annotation = getDeclAnnotation(element, annoClass);
        if (annotation == null) {
            return Collections.emptySet();
        }

        Set<AnnotationMirror> found = AnnotationUtils.createAnnotationSet();
        List<@CanonicalName Name> qualClasses =
                AnnotationUtils.getElementValueClassNames(annotation, "value", true);
        for (Name qual : qualClasses) {
            AnnotationMirror annotationMirror = AnnotationBuilder.fromName(elements, qual);
            if (isSupportedQualifier(annotationMirror)) {
                found.add(annotationMirror);
            }
        }
        return found;
    }

    /** The implementation of the visitor for #containsUninferredTypeArguments. */
    private final SimpleAnnotatedTypeScanner<Boolean, Void> uninferredTypeArgumentScanner =
            new SimpleAnnotatedTypeScanner<>(
                    (type, p) ->
                            type.getKind() == TypeKind.WILDCARD
                                    && ((AnnotatedWildcardType) type).isUninferredTypeArgument(),
                    Boolean::logicalOr,
                    false);

    /**
     * Returns whether this type or any component type is a wildcard type for which Java 7 type
     * inference is insufficient. See issue 979, or the documentation on AnnotatedWildcardType.
     *
     * @param type type to check
     * @return whether this type or any component type is a wildcard type for which Java 7 type
     *     inference is insufficient
     */
    public boolean containsUninferredTypeArguments(AnnotatedTypeMirror type) {
        return uninferredTypeArgumentScanner.visit(type);
    }

    /**
     * Returns a wildcard type to be used as a type argument when the correct type could not be
     * inferred. The wildcard will be marked as an uninferred wildcard so that {@link
     * AnnotatedWildcardType#isUninferredTypeArgument()} returns true.
     *
     * <p>This method should only be used by type argument inference.
     * org.checkerframework.framework.util.AnnotatedTypes.inferTypeArguments(ProcessingEnvironment,
     * AnnotatedTypeFactory, ExpressionTree, ExecutableElement)
     *
     * @param typeVar TypeVariable which could not be inferred
     * @return a wildcard that is marked as an uninferred type argument
     */
    public AnnotatedWildcardType getUninferredWildcardType(AnnotatedTypeVariable typeVar) {
        final boolean intersectionType;
        final TypeMirror boundType;
        if (typeVar.getUpperBound().getKind() == TypeKind.INTERSECTION) {
            boundType = typeVar.getUpperBound().directSupertypes().get(0).getUnderlyingType();
            intersectionType = true;
        } else {
            boundType = typeVar.getUnderlyingType().getUpperBound();
            intersectionType = false;
        }

        WildcardType wc = types.getWildcardType(boundType, null);
        AnnotatedWildcardType wctype =
                (AnnotatedWildcardType) AnnotatedTypeMirror.createType(wc, this, false);
        wctype.setTypeVariable(typeVar.getUnderlyingType());
        if (!intersectionType) {
            wctype.setExtendsBound(typeVar.getUpperBound().deepCopy());
        } else {
            wctype.getExtendsBound().addAnnotations(typeVar.getUpperBound().getAnnotations());
        }
        wctype.setSuperBound(typeVar.getLowerBound().deepCopy());
        wctype.addAnnotations(typeVar.getAnnotations());
        addDefaultAnnotations(wctype);
        wctype.setUninferredTypeArgument();
        return wctype;
    }

    /**
     * If {@code wildcard}'s upper bound is a super type of {@code annotatedTypeMirror}, this method
     * returns an AnnotatedTypeMirror with the same qualifiers as {@code annotatedTypeMirror}, but
     * the underlying Java type is the most specific base type of {@code annotatedTypeMirror} whose
     * erasure type is equivalent to the upper bound of {@code wildcard}.
     *
     * <p>Otherwise, returns {@code annotatedTypeMirror} unmodified.
     *
     * <p>For example:
     *
     * <pre>
     * wildcard := @NonNull ? extends @NonNull Object
     * annotatedTypeMirror := @Nullable String
     *
     * widenToUpperBound(annotatedTypeMirror, wildcard) returns @Nullable Object
     * </pre>
     *
     * This method is needed because, the Java compiler allows wildcards to have upper bounds above
     * the type variable upper bounds for which they are type arguments. For example, given the
     * following parametric type:
     *
     * <pre>
     * {@code class MyClass<T extends Number>}
     * </pre>
     *
     * the following is legal:
     *
     * <pre>
     * {@code MyClass<? extends Object>}
     * </pre>
     *
     * This is sound because in Java the wildcard is capture converted to: {@code CAP#1 extends
     * Number from capture of ? extends Object}.
     *
     * <p>Because the Checker Framework does not implement capture conversion, wildcard upper bounds
     * may cause spurious errors in subtyping checks. This method prevents those errors by widening
     * the upper bound of the type parameter.
     *
     * <p>This method widens the underlying Java type of the upper bound of the type parameter
     * rather than narrowing the bound of the wildcard in order to avoid issuing an error with an
     * upper bound that is not in source code.
     *
     * <p>The widened type should only be used for typing checks that require it. Using the widened
     * type elsewhere would cause confusing error messages with types not in the source code.
     *
     * @param annotatedTypeMirror AnnotatedTypeMirror to widen
     * @param wildcard AnnotatedWildcardType whose upper bound is used to widen
     * @return {@code annotatedTypeMirror} widen to the upper bound of {@code wildcard}
     */
    public AnnotatedTypeMirror widenToUpperBound(
            final AnnotatedTypeMirror annotatedTypeMirror, final AnnotatedWildcardType wildcard) {
        final TypeMirror toModifyTypeMirror = annotatedTypeMirror.getUnderlyingType();
        final TypeMirror wildcardUBTypeMirror = wildcard.getExtendsBound().getUnderlyingType();
        if (TypesUtils.isErasedSubtype(wildcardUBTypeMirror, toModifyTypeMirror, types)) {
            return annotatedTypeMirror;
        } else if (TypesUtils.isErasedSubtype(toModifyTypeMirror, wildcardUBTypeMirror, types)) {
            return AnnotatedTypes.asSuper(this, annotatedTypeMirror, wildcard);
        } else if (wildcardUBTypeMirror.getKind() == TypeKind.DECLARED
                && TypesUtils.getTypeElement(wildcardUBTypeMirror).getKind().isInterface()) {
            // If the Checker Framework implemented capture conversion, then in this case, then
            // the upper bound of the capture converted wildcard would be an intersection type.
            // See JLS 15.1.10
            // (https://docs.oracle.com/javase/specs/jls/se11/html/jls-5.html#jls-5.1.10)

            // For example:
            // class MyClass<@A T extends @B Number> {}
            // MyClass<@C ? extends @D Serializable>
            // The upper bound of the captured wildcard:
            // glb(@B Number, @D Serializable) = @B Number & @D Serializable
            // The about upper bound must be a subtype of the declared upper bound:
            // @B Number & @D Serializable <: @B Number, which is always true.

            // So, replace the upper bound at the declaration with the wildcard's upper bound so
            // that the rest of the subtyping test pass.
            return wildcard.getExtendsBound();
        }

        return annotatedTypeMirror;
    }

    /**
     * Returns the function type that this member reference targets.
     *
     * <p>The function type is the type of the single method declared in the functional interface
     * adapted as if it were invoked using the functional interface as the receiver expression.
     *
     * <p>The target type of a member reference is the type to which it is assigned or casted.
     *
     * @param tree member reference tree
     * @return the function type that this method reference targets
     */
    public AnnotatedExecutableType getFunctionTypeFromTree(MemberReferenceTree tree) {
        return getFnInterfaceFromTree(tree).second;
    }

    /**
     * Returns the function type that this lambda targets.
     *
     * <p>The function type is the type of the single method declared in the functional interface
     * adapted as if it were invoked using the functional interface as the receiver expression.
     *
     * <p>The target type of a lambda is the type to which it is assigned or casted.
     *
     * @param tree lambda expression tree
     * @return the function type that this lambda targets
     */
    public AnnotatedExecutableType getFunctionTypeFromTree(LambdaExpressionTree tree) {
        return getFnInterfaceFromTree(tree).second;
    }

    /**
     * Returns the functional interface and the function type that this lambda or member references
     * targets.
     *
     * <p>The function type is the type of the single method declared in the functional interface
     * adapted as if it were invoked using the functional interface as the receiver expression.
     *
     * <p>The target type of a lambda or a method reference is the type to which it is assigned or
     * casted.
     *
     * @param tree lambda expression tree or member reference tree
     * @return the functional interface and the function type that this method reference or lambda
     *     targets
     */
    public Pair<AnnotatedTypeMirror, AnnotatedExecutableType> getFnInterfaceFromTree(Tree tree) {

        // Functional interface
        AnnotatedTypeMirror functionalInterfaceType = getFunctionalInterfaceType(tree);
        if (functionalInterfaceType.getKind() == TypeKind.DECLARED) {
            makeGroundTargetType(
                    (AnnotatedDeclaredType) functionalInterfaceType,
                    (DeclaredType) TreeUtils.typeOf(tree));
        }

        // Functional method
        Element fnElement = TreeUtils.findFunction(tree, processingEnv);

        // Function type
        AnnotatedExecutableType functionType =
                (AnnotatedExecutableType)
                        AnnotatedTypes.asMemberOf(types, this, functionalInterfaceType, fnElement);

        return Pair.of(functionalInterfaceType, functionType);
    }

    /**
     * Get the AnnotatedDeclaredType for the FunctionalInterface from assignment context of the
     * method reference or lambda expression which may be a variable assignment, a method call, or a
     * cast.
     *
     * <p>The assignment context is not always correct, so we must search up the AST. It will
     * recursively search for lambdas nested in lambdas.
     *
     * @param tree the tree of the lambda or method reference
     * @return the functional interface type or an uninferred type argument
     */
    private AnnotatedTypeMirror getFunctionalInterfaceType(Tree tree) {

        Tree parentTree = getPath(tree).getParentPath().getLeaf();
        switch (parentTree.getKind()) {
            case PARENTHESIZED:
                return getFunctionalInterfaceType(parentTree);

            case TYPE_CAST:
                TypeCastTree cast = (TypeCastTree) parentTree;
                assert isFunctionalInterface(
                        trees.getTypeMirror(getPath(cast.getType())), parentTree, tree);
                AnnotatedTypeMirror castATM = getAnnotatedType(cast.getType());
                if (castATM.getKind() == TypeKind.INTERSECTION) {
                    AnnotatedIntersectionType itype = (AnnotatedIntersectionType) castATM;
                    for (AnnotatedTypeMirror t : itype.directSupertypes()) {
                        if (TypesUtils.isFunctionalInterface(
                                t.getUnderlyingType(), getProcessingEnv())) {
                            return t;
                        }
                    }
                    // We should never reach here: isFunctionalInterface performs the same check
                    // and would have raised an error already.
                    throw new BugInCF(
                            "Expected the type of a cast tree in an assignment context to contain a functional interface bound. "
                                    + "Found type: %s for tree: %s in lambda tree: %s",
                            castATM, cast, tree);
                }
                return castATM;

            case NEW_CLASS:
                NewClassTree newClass = (NewClassTree) parentTree;
                int indexOfLambda = newClass.getArguments().indexOf(tree);
                ParameterizedExecutableType con = this.constructorFromUse(newClass);
                AnnotatedTypeMirror constructorParam =
                        AnnotatedTypes.getAnnotatedTypeMirrorOfParameter(
                                con.executableType, indexOfLambda);
                assert isFunctionalInterface(
                        constructorParam.getUnderlyingType(), parentTree, tree);
                return constructorParam;

            case NEW_ARRAY:
                NewArrayTree newArray = (NewArrayTree) parentTree;
                AnnotatedArrayType newArrayATM = getAnnotatedType(newArray);
                AnnotatedTypeMirror elementATM = newArrayATM.getComponentType();
                assert isFunctionalInterface(elementATM.getUnderlyingType(), parentTree, tree);
                return elementATM;

            case METHOD_INVOCATION:
                MethodInvocationTree method = (MethodInvocationTree) parentTree;
                int index = method.getArguments().indexOf(tree);
                ParameterizedExecutableType exe = this.methodFromUse(method);
                AnnotatedTypeMirror param =
                        AnnotatedTypes.getAnnotatedTypeMirrorOfParameter(exe.executableType, index);
                if (param.getKind() == TypeKind.WILDCARD) {
                    // param is an uninferred wildcard.
                    TypeMirror typeMirror = TreeUtils.typeOf(tree);
                    param = AnnotatedTypeMirror.createType(typeMirror, this, false);
                    addDefaultAnnotations(param);
                }
                assert isFunctionalInterface(param.getUnderlyingType(), parentTree, tree);
                return param;

            case VARIABLE:
                VariableTree varTree = (VariableTree) parentTree;
                assert isFunctionalInterface(TreeUtils.typeOf(varTree), parentTree, tree);
                return getAnnotatedType(varTree.getType());

            case ASSIGNMENT:
                AssignmentTree assignmentTree = (AssignmentTree) parentTree;
                assert isFunctionalInterface(TreeUtils.typeOf(assignmentTree), parentTree, tree);
                return getAnnotatedType(assignmentTree.getVariable());

            case RETURN:
                Tree enclosing =
                        TreePathUtil.enclosingOfKind(
                                getPath(parentTree),
                                new HashSet<>(
                                        Arrays.asList(
                                                Tree.Kind.METHOD, Tree.Kind.LAMBDA_EXPRESSION)));

                if (enclosing.getKind() == Tree.Kind.METHOD) {
                    MethodTree enclosingMethod = (MethodTree) enclosing;
                    return getAnnotatedType(enclosingMethod.getReturnType());
                } else {
                    LambdaExpressionTree enclosingLambda = (LambdaExpressionTree) enclosing;
                    AnnotatedExecutableType methodExe = getFunctionTypeFromTree(enclosingLambda);
                    return methodExe.getReturnType();
                }

            case LAMBDA_EXPRESSION:
                LambdaExpressionTree enclosingLambda = (LambdaExpressionTree) parentTree;
                AnnotatedExecutableType methodExe = getFunctionTypeFromTree(enclosingLambda);
                return methodExe.getReturnType();

            case CONDITIONAL_EXPRESSION:
                ConditionalExpressionTree conditionalExpressionTree =
                        (ConditionalExpressionTree) parentTree;
                final AnnotatedTypeMirror falseType =
                        getAnnotatedType(conditionalExpressionTree.getFalseExpression());
                final AnnotatedTypeMirror trueType =
                        getAnnotatedType(conditionalExpressionTree.getTrueExpression());

                // Known cases where we must use LUB because falseType/trueType will not be equal:
                // a) when one of the types is a type variable that extends a functional interface
                //    or extends a type variable that extends a functional interface
                // b) When one of the two sides of the expression is a reference to a sub-interface.
                //   e.g.   interface ConsumeStr {
                //              public void consume(String s)
                //          }
                //          interface SubConsumer extends ConsumeStr {
                //              default void someOtherMethod() { ... }
                //          }
                //   SubConsumer s = ...;
                //   ConsumeStr stringConsumer = (someCondition) ? s : System.out::println;
                AnnotatedTypeMirror conditionalType =
                        AnnotatedTypes.leastUpperBound(this, trueType, falseType);
                assert isFunctionalInterface(conditionalType.getUnderlyingType(), parentTree, tree);
                return conditionalType;

            default:
                throw new BugInCF(
                        "Could not find functional interface from assignment context. "
                                + "Unexpected tree type: "
                                + parentTree.getKind()
                                + " For lambda tree: "
                                + tree);
        }
    }

    private boolean isFunctionalInterface(TypeMirror typeMirror, Tree contextTree, Tree tree) {
        if (typeMirror.getKind() == TypeKind.WILDCARD) {
            // Ignore wildcards, because they are uninferred type arguments.
            return true;
        }
        Type type = (Type) typeMirror;

        if (!TypesUtils.isFunctionalInterface(type, processingEnv)) {
            if (type.getKind() == TypeKind.INTERSECTION) {
                IntersectionType itype = (IntersectionType) type;
                for (TypeMirror t : itype.getBounds()) {
                    if (TypesUtils.isFunctionalInterface(t, processingEnv)) {
                        // As long as any of the bounds is a functional interface
                        // we should be fine.
                        return true;
                    }
                }
            }
            throw new BugInCF(
                    "Expected the type of %s tree in assignment context to be a functional interface. "
                            + "Found type: %s for tree: %s in lambda tree: %s",
                    contextTree.getKind(), type, contextTree, tree);
        }
        return true;
    }

    /**
     * Create the ground target type of the functional interface.
     *
     * <p>Basically, it replaces the wildcards with their bounds doing a capture conversion like glb
     * for extends bounds.
     *
     * @see "JLS 9.9"
     * @param functionalType the functional interface type
     * @param groundTargetJavaType the Java type as found by javac
     */
    private void makeGroundTargetType(
            AnnotatedDeclaredType functionalType, DeclaredType groundTargetJavaType) {
        if (functionalType.getTypeArguments().isEmpty()) {
            return;
        }

        List<AnnotatedTypeParameterBounds> bounds =
                this.typeVariablesFromUse(
                        functionalType,
                        (TypeElement) functionalType.getUnderlyingType().asElement());

        List<AnnotatedTypeMirror> newTypeArguments =
                new ArrayList<>(functionalType.getTypeArguments());
        boolean sizesDiffer =
                functionalType.getTypeArguments().size()
                        != groundTargetJavaType.getTypeArguments().size();

        for (int i = 0; i < functionalType.getTypeArguments().size(); i++) {
            AnnotatedTypeMirror argType = functionalType.getTypeArguments().get(i);
            if (argType.getKind() == TypeKind.WILDCARD) {
                AnnotatedWildcardType wildcardType = (AnnotatedWildcardType) argType;

                TypeMirror wildcardUbType = wildcardType.getExtendsBound().getUnderlyingType();

                if (wildcardType.isUninferredTypeArgument()) {
                    // Keep the uninferred type so that it is ignored by later subtyping and
                    // containment checks.
                    newTypeArguments.set(i, wildcardType);
                } else if (isExtendsWildcard(wildcardType)) {
                    TypeMirror correctArgType;
                    if (sizesDiffer) {
                        // The java type is raw.
                        TypeMirror typeParamUbType =
                                bounds.get(i).getUpperBound().getUnderlyingType();
                        correctArgType =
                                TypesUtils.greatestLowerBound(
                                        typeParamUbType,
                                        wildcardUbType,
                                        this.checker.getProcessingEnvironment());
                    } else {
                        correctArgType = groundTargetJavaType.getTypeArguments().get(i);
                    }

                    final AnnotatedTypeMirror newArg;
                    if (types.isSameType(wildcardUbType, correctArgType)) {
                        newArg = wildcardType.getExtendsBound().deepCopy();
                    } else if (correctArgType.getKind() == TypeKind.TYPEVAR) {
                        newArg = this.toAnnotatedType(correctArgType, false);
                        AnnotatedTypeVariable newArgAsTypeVar = (AnnotatedTypeVariable) newArg;
                        newArgAsTypeVar
                                .getUpperBound()
                                .replaceAnnotations(
                                        wildcardType.getExtendsBound().getAnnotations());
                        newArgAsTypeVar
                                .getLowerBound()
                                .replaceAnnotations(wildcardType.getSuperBound().getAnnotations());
                    } else {
                        newArg = this.toAnnotatedType(correctArgType, false);
                        newArg.replaceAnnotations(wildcardType.getExtendsBound().getAnnotations());
                    }
                    newTypeArguments.set(i, newArg);
                } else {
                    newTypeArguments.set(i, wildcardType.getSuperBound());
                }
            }
        }
        functionalType.setTypeArguments(newTypeArguments);

        // When the groundTargetJavaType is different from the underlying type of functionalType,
        // only the main annotations are copied.  Add default annotations in places without
        // annotations.
        addDefaultAnnotations(functionalType);
    }

    /**
     * Check that a wildcard is an extends wildcard.
     *
     * @param awt the wildcard type
     * @return true if awt is an extends wildcard
     */
    private boolean isExtendsWildcard(AnnotatedWildcardType awt) {
        return awt.getUnderlyingType().getSuperBound() == null;
    }

    /** Accessor for the element utilities. */
    public Elements getElementUtils() {
        return this.elements;
    }

    /** Accessor for the tree utilities. */
    public Trees getTreeUtils() {
        return this.trees;
    }

    /** Accessor for the processing environment. */
    public ProcessingEnvironment getProcessingEnv() {
        return this.processingEnv;
    }

    /** Matches addition of a constant. */
    static final Pattern plusConstant = Pattern.compile(" *\\+ *(-?[0-9]+)$");
    /** Matches subtraction of a constant. */
    static final Pattern minusConstant = Pattern.compile(" *- *(-?[0-9]+)$");

    /**
     * Given an expression, split it into a subexpression and a constant offset. For example:
     *
     * <pre>{@code
     * "a" => <"a", "0">
     * "a + 5" => <"a", "5">
     * "a + -5" => <"a", "-5">
     * "a - 5" => <"a", "-5">
     * }</pre>
     *
     * There are methods that can only take as input an expression that represents a JavaExpression.
     * The purpose of this is to pre-process expressions to make those methods more likely to
     * succeed.
     *
     * @param expression an expression to remove a constant offset from
     * @return a sub-expression and a constant offset. The offset is "0" if this routine is unable
     *     to splite the given expression
     */
    // TODO: generalize.  There is no reason this couldn't handle arbitrary addition and subtraction
    // expressions, given the Index Checker's support for OffsetEquation.  That might even make its
    // implementation simpler.
    public static Pair<String, String> getExpressionAndOffset(String expression) {
        String expr = expression;
        String offset = "0";

        // Is this normalization necessary?
        // Remove surrrounding whitespace.
        expr = expr.trim();
        // Remove surrounding parentheses.
        if (expr.matches("^\\([^()]\\)")) {
            expr = expr.substring(1, expr.length() - 2).trim();
        }

        Matcher mPlus = plusConstant.matcher(expr);
        Matcher mMinus = minusConstant.matcher(expr);
        if (mPlus.find()) {
            expr = expr.substring(0, mPlus.start());
            offset = mPlus.group(1);
        } else if (mMinus.find()) {
            expr = expr.substring(0, mMinus.start());
            offset = negateConstant(mMinus.group(1));
        }

        if (offset.equals("-0")) {
            offset = "0";
        }

        expr = expr.intern();
        offset = offset.intern();

        return Pair.of(expr, offset);
    }

    /**
     * Given an expression string, returns its negation.
     *
     * @param constantExpression a string representing an integer constant
     * @return the negation of constantExpression
     */
    // Also see Subsequence.negateString which is similar but more sophisticated.
    public static String negateConstant(String constantExpression) {
        if (constantExpression.startsWith("-")) {
            return constantExpression.substring(1);
        } else {
            if (constantExpression.startsWith("+")) {
                constantExpression = constantExpression.substring(1);
            }
            return "-" + constantExpression;
        }
    }

    /**
     * Returns {@code null} or an annotated type mirror that type argument inference should assume
     * {@code expressionTree} is assigned to.
     *
     * <p>If {@code null} is returned, inference proceeds normally.
     *
     * <p>If a type is returned, then inference assumes that {@code expressionTree} was asigned to
     * it. This biases the inference algorithm toward the annotations in the returned type. In
     * particular, if the annotations on type variables in invariant positions are a super type of
     * the annotations inferred, the super type annotations are chosen.
     *
     * <p>This implementation returns null, but subclasses may override this method to return a
     * type.
     *
     * @param expressionTree an expression which has no assignment context and for which type
     *     arguments need to be inferred
     * @return {@code null} or an annotated type mirror that inferrence should pretend {@code
     *     expressionTree} is assigned to
     */
    public @Nullable AnnotatedTypeMirror getDummyAssignedTo(ExpressionTree expressionTree) {
        return null;
    }

    /**
     * Checks that the annotation {@code am} has the name of {@code annoClass}. Values are ignored.
     *
     * <p>This method is faster than {@link AnnotationUtils#areSameByClass(AnnotationMirror, Class)}
     * because it caches the name of the class rather than computing it each time.
     *
     * @param am the AnnotationMirror whose class to compare
     * @param annoClass the class to compare
     * @return true if annoclass is the class of am
     */
    public boolean areSameByClass(AnnotationMirror am, Class<? extends Annotation> annoClass) {
        if (!shouldCache) {
            return AnnotationUtils.areSameByName(am, annoClass.getCanonicalName());
        }
        String canonicalName = annotationClassNames.get(annoClass);
        if (canonicalName == null) {
            canonicalName = annoClass.getCanonicalName();
            assert canonicalName != null : "@AssumeAssertion(nullness): assumption";
            annotationClassNames.put(annoClass, canonicalName);
        }
        return AnnotationUtils.areSameByName(am, canonicalName);
    }

    /**
     * Checks that the collection contains the annotation. Using Collection.contains does not always
     * work, because it does not use areSame for comparison.
     *
     * <p>This method is faster than {@link AnnotationUtils#containsSameByClass(Collection, Class)}
     * because is caches the name of the class rather than computing it each time.
     *
     * @param c a collection of AnnotationMirrors
     * @param anno the annotation class to search for in c
     * @return true iff c contains anno, according to areSameByClass
     */
    public boolean containsSameByClass(
            Collection<? extends AnnotationMirror> c, Class<? extends Annotation> anno) {
        return getAnnotationByClass(c, anno) != null;
    }

    /**
     * Returns the AnnotationMirror in {@code c} that has the same class as {@code anno}.
     *
     * <p>This method is faster than {@link AnnotationUtils#getAnnotationByClass(Collection, Class)}
     * because is caches the name of the class rather than computing it each time.
     *
     * @param c a collection of AnnotationMirrors
     * @param anno the class to search for in c
     * @return AnnotationMirror with the same class as {@code anno} iff c contains anno, according
     *     to areSameByClass; otherwise, {@code null}
     */
    public @Nullable AnnotationMirror getAnnotationByClass(
            Collection<? extends AnnotationMirror> c, Class<? extends Annotation> anno) {
        for (AnnotationMirror an : c) {
            if (areSameByClass(an, anno)) {
                return an;
            }
        }
        return null;
    }

    /**
     * Changes the type of {@code rhsATM} when being assigned to a field, for use by whole-program
     * inference. The default implementation does nothing.
     *
     * @param lhsTree the tree for the field whose type will be changed
     * @param element the element for the field whose type will be changed
     * @param fieldName the name of the field whose type will be changed
     * @param rhsATM the type of the expression being assigned to the field, which is side-effected
     *     by this method
     */
    public void wpiAdjustForUpdateField(
            Tree lhsTree, Element element, String fieldName, AnnotatedTypeMirror rhsATM) {}

    /**
     * Changes the type of {@code rhsATM} when being assigned to anything other than a field, for
     * use by whole-program inference. The default implementation does nothing.
     *
     * @param rhsATM the type of the rhs of the pseudo-assignment, which is side-effected by this
     *     method
     */
    public void wpiAdjustForUpdateNonField(AnnotatedTypeMirror rhsATM) {}

    /**
     * Side-effects the method or constructor annotations to make any desired changes before writing
     * to an annotation file.
     *
     * @param methodAnnos the method or constructor annotations to modify
     */
    public void prepareMethodForWriting(AMethod methodAnnos) {
        // This implementation does nothing.
    }

    /**
     * Side-effects the method or constructor annotations to make any desired changes before writing
     * to an ajava file.
     *
     * @param methodAnnos the method or constructor annotations to modify
     */
    public void prepareMethodForWriting(
            WholeProgramInferenceJavaParserStorage.CallableDeclarationAnnos methodAnnos) {
        // This implementation does nothing.
    }

    /**
     * Does {@code anno}, which is an {@link org.checkerframework.framework.qual.AnnotatedFor}
     * annotation, apply to this checker?
     *
     * @param anno an {@link org.checkerframework.framework.qual.AnnotatedFor} annotation
     * @return whether {@code anno} applies to this checker
     */
    public boolean doesAnnotatedForApplyToThisChecker(AnnotationMirror anno) {
        List<String> annoForCheckers =
                AnnotationUtils.getElementValueArrayList(anno, "value", String.class, false);
        for (String annoForChecker : annoForCheckers) {
            if (checker.getUpstreamCheckerNames().contains(annoForChecker)
                    || CheckerMain.matchesFullyQualifiedProcessor(
                            annoForChecker, checker.getUpstreamCheckerNames(), true)) {
                return true;
            }
        }
        return false;
    }
}<|MERGE_RESOLUTION|>--- conflicted
+++ resolved
@@ -1618,12 +1618,8 @@
             return null;
         }
         List<String> fields =
-<<<<<<< HEAD
                 AnnotationUtils.getElementValueArrayList(
-                        fieldInvarAnno, "field", String.class, true);
-=======
-                AnnotationUtils.getElementValueArray(fieldInvarAnno, "field", String.class, false);
->>>>>>> 74d6eaad
+                        fieldInvarAnno, "field", String.class, false);
         List<@CanonicalName Name> classes =
                 AnnotationUtils.getElementValueClassNames(fieldInvarAnno, "qualifier", false);
         List<AnnotationMirror> qualifiers = new ArrayList<>();
