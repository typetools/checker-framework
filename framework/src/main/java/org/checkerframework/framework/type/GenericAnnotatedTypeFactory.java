--- conflicted
+++ resolved
@@ -65,8 +65,6 @@
 import org.checkerframework.framework.flow.CFStore;
 import org.checkerframework.framework.flow.CFTransfer;
 import org.checkerframework.framework.flow.CFValue;
-import org.checkerframework.framework.qual.ConservativeDefaultFor;
-import org.checkerframework.framework.qual.ConservativeDefaultQualifierInHierarchy;
 import org.checkerframework.framework.qual.DefaultFor;
 import org.checkerframework.framework.qual.DefaultQualifier;
 import org.checkerframework.framework.qual.DefaultQualifierInHierarchy;
@@ -589,48 +587,6 @@
     }
 
     /**
-<<<<<<< HEAD
-     * Adds default qualifiers for code that is not type-checked by reading
-     * {@code @ConservativeDefaultFor} and {@code @ConservativeDefaultQualifierInHierarchy}
-     * meta-annotations. Then it applies the standard conservative defaults, if a default was not
-     * specified for a particular location.
-     *
-     * <p>Standard conservative defaults are: <br>
-     * top: {@code TypeUseLocation.RETURN,TypeUseLocation.FIELD,TypeUseLocation.UPPER_BOUND}<br>
-     * bottom: {@code TypeUseLocation.PARAMETER, TypeUseLocation.LOWER_BOUND}<br>
-     *
-     * <p>If {@code @ConservativeDefaultQualifierInHierarchy} code is not found or a default for
-     * {@code TypeUseLocation.Otherwise} is not used, the defaults for checked code will be applied
-     * to locations without a default for unchecked code.
-     *
-     * <p>Subclasses may override this method to add defaults that cannot be specified with a
-     * {@code @ConservativeDefaultFor} or {@code @ConservativeDefaultQualifierInHierarchy}
-     * meta-annotations or to change the standard defaults.
-     *
-     * @param defs {@link QualifierDefaults} object to which defaults are added
-     */
-    protected void addUncheckedCodeDefaults(QualifierDefaults defs) {
-        for (Class<? extends Annotation> annotation : getSupportedTypeQualifiers()) {
-            ConservativeDefaultFor conservativeDefaultFor =
-                    annotation.getAnnotation(ConservativeDefaultFor.class);
-
-            if (conservativeDefaultFor != null) {
-                final TypeUseLocation[] locations = conservativeDefaultFor.value();
-                defs.addUncheckedCodeDefaults(
-                        AnnotationBuilder.fromClass(elements, annotation), locations);
-            }
-
-            if (annotation.getAnnotation(ConservativeDefaultQualifierInHierarchy.class) != null) {
-                defs.addUncheckedCodeDefault(
-                        AnnotationBuilder.fromClass(elements, annotation),
-                        TypeUseLocation.OTHERWISE);
-            }
-        }
-    }
-
-    /**
-=======
->>>>>>> 260f9793
      * Adds standard unchecked defaults that do not conflict with previously added defaults.
      *
      * @param defs {@link QualifierDefaults} object to which defaults are added
@@ -654,11 +610,6 @@
                             + getSortedQualifierNames());
         }
 
-<<<<<<< HEAD
-        // Don't require @ConservativeDefaultQualifierInHierarchy or an
-        // unchecked default for TypeUseLocation.OTHERWISE.
-=======
->>>>>>> 260f9793
         // If a default unchecked code qualifier isn't specified, the defaults
         // for checked code will be used.
     }
