package org.checkerframework.framework.type;

import com.sun.source.tree.BlockTree;
import com.sun.source.tree.ClassTree;
import com.sun.source.tree.CompilationUnitTree;
import com.sun.source.tree.ExpressionTree;
import com.sun.source.tree.LambdaExpressionTree;
import com.sun.source.tree.MemberReferenceTree;
import com.sun.source.tree.MethodInvocationTree;
import com.sun.source.tree.MethodTree;
import com.sun.source.tree.NewClassTree;
import com.sun.source.tree.ReturnTree;
import com.sun.source.tree.Tree;
import com.sun.source.tree.Tree.Kind;
import com.sun.source.tree.UnaryTree;
import com.sun.source.tree.VariableTree;
import com.sun.source.util.TreePath;
import java.lang.annotation.Annotation;
import java.util.ArrayDeque;
import java.util.ArrayList;
import java.util.Collections;
import java.util.Comparator;
import java.util.HashMap;
import java.util.HashSet;
import java.util.IdentityHashMap;
import java.util.List;
import java.util.Map;
import java.util.Queue;
import java.util.Set;
import javax.lang.model.element.AnnotationMirror;
import javax.lang.model.element.Element;
import javax.lang.model.element.Modifier;
import javax.lang.model.element.TypeElement;
import javax.lang.model.element.VariableElement;
import javax.lang.model.type.DeclaredType;
import javax.lang.model.type.TypeKind;
import javax.lang.model.type.TypeMirror;
import org.checkerframework.checker.nullness.qual.Nullable;
import org.checkerframework.common.basetype.BaseTypeChecker;
import org.checkerframework.dataflow.analysis.AnalysisResult;
import org.checkerframework.dataflow.analysis.FlowExpressions;
import org.checkerframework.dataflow.analysis.FlowExpressions.FieldAccess;
import org.checkerframework.dataflow.analysis.FlowExpressions.LocalVariable;
import org.checkerframework.dataflow.analysis.FlowExpressions.Receiver;
import org.checkerframework.dataflow.analysis.TransferInput;
import org.checkerframework.dataflow.analysis.TransferResult;
import org.checkerframework.dataflow.cfg.CFGVisualizer;
import org.checkerframework.dataflow.cfg.ControlFlowGraph;
import org.checkerframework.dataflow.cfg.DOTCFGVisualizer;
import org.checkerframework.dataflow.cfg.UnderlyingAST;
import org.checkerframework.dataflow.cfg.UnderlyingAST.CFGLambda;
import org.checkerframework.dataflow.cfg.UnderlyingAST.CFGMethod;
import org.checkerframework.dataflow.cfg.UnderlyingAST.CFGStatement;
import org.checkerframework.dataflow.cfg.node.AssignmentNode;
import org.checkerframework.dataflow.cfg.node.MethodInvocationNode;
import org.checkerframework.dataflow.cfg.node.Node;
import org.checkerframework.dataflow.cfg.node.ObjectCreationNode;
import org.checkerframework.dataflow.cfg.node.ReturnNode;
import org.checkerframework.framework.flow.CFAbstractAnalysis;
import org.checkerframework.framework.flow.CFAbstractStore;
import org.checkerframework.framework.flow.CFAbstractTransfer;
import org.checkerframework.framework.flow.CFAbstractValue;
import org.checkerframework.framework.flow.CFAnalysis;
import org.checkerframework.framework.flow.CFCFGBuilder;
import org.checkerframework.framework.flow.CFStore;
import org.checkerframework.framework.flow.CFTransfer;
import org.checkerframework.framework.flow.CFValue;
import org.checkerframework.framework.qual.DefaultFor;
import org.checkerframework.framework.qual.DefaultInUncheckedCodeFor;
import org.checkerframework.framework.qual.DefaultQualifier;
import org.checkerframework.framework.qual.DefaultQualifierInHierarchy;
import org.checkerframework.framework.qual.DefaultQualifierInHierarchyInUncheckedCode;
import org.checkerframework.framework.qual.ImplicitFor;
import org.checkerframework.framework.qual.MonotonicQualifier;
import org.checkerframework.framework.qual.RelevantJavaTypes;
import org.checkerframework.framework.qual.TypeUseLocation;
import org.checkerframework.framework.type.AnnotatedTypeFactory.ParameterizedMethodType;
import org.checkerframework.framework.type.AnnotatedTypeMirror.AnnotatedDeclaredType;
import org.checkerframework.framework.type.AnnotatedTypeMirror.AnnotatedExecutableType;
import org.checkerframework.framework.type.poly.DefaultQualifierPolymorphism;
import org.checkerframework.framework.type.poly.QualifierPolymorphism;
import org.checkerframework.framework.type.treeannotator.ImplicitsTreeAnnotator;
import org.checkerframework.framework.type.treeannotator.ListTreeAnnotator;
import org.checkerframework.framework.type.treeannotator.PropagationTreeAnnotator;
import org.checkerframework.framework.type.treeannotator.TreeAnnotator;
import org.checkerframework.framework.type.typeannotator.ImplicitsTypeAnnotator;
import org.checkerframework.framework.type.typeannotator.IrrelevantTypeAnnotator;
import org.checkerframework.framework.type.typeannotator.ListTypeAnnotator;
import org.checkerframework.framework.type.typeannotator.PropagationTypeAnnotator;
import org.checkerframework.framework.type.typeannotator.TypeAnnotator;
import org.checkerframework.framework.util.AnnotatedTypes;
import org.checkerframework.framework.util.FlowExpressionParseUtil;
import org.checkerframework.framework.util.FlowExpressionParseUtil.FlowExpressionParseException;
import org.checkerframework.framework.util.defaults.QualifierDefaults;
import org.checkerframework.framework.util.dependenttypes.DependentTypesHelper;
import org.checkerframework.framework.util.dependenttypes.DependentTypesTreeAnnotator;
import org.checkerframework.framework.util.typeinference.TypeArgInferenceUtil;
import org.checkerframework.javacutil.AnnotationBuilder;
import org.checkerframework.javacutil.AnnotationUtils;
import org.checkerframework.javacutil.BugInCF;
import org.checkerframework.javacutil.CollectionUtils;
import org.checkerframework.javacutil.Pair;
import org.checkerframework.javacutil.TreeUtils;
import org.checkerframework.javacutil.UserError;

/**
 * A factory that extends {@link AnnotatedTypeFactory} to optionally use flow-sensitive qualifier
 * inference, qualifier polymorphism, implicit annotations via {@link ImplicitFor}, and
 * user-specified defaults via {@link DefaultQualifier}.
 */
public abstract class GenericAnnotatedTypeFactory<
                Value extends CFAbstractValue<Value>,
                Store extends CFAbstractStore<Value, Store>,
                TransferFunction extends CFAbstractTransfer<Value, Store, TransferFunction>,
                FlowAnalysis extends CFAbstractAnalysis<Value, Store, TransferFunction>>
        extends AnnotatedTypeFactory {

    /** Should use flow by default. */
    protected static boolean flowByDefault = true;

    /** To cache the supported monotonic type qualifiers. */
    private Set<Class<? extends Annotation>> supportedMonotonicQuals;

    /** to annotate types based on the given tree */
    protected TypeAnnotator typeAnnotator;

    /** for use in addTypeImplicits */
    private ImplicitsTypeAnnotator implicitsTypeAnnotator;

    /** to annotate types based on the given un-annotated types */
    protected TreeAnnotator treeAnnotator;

    /** to handle any polymorphic types */
    protected QualifierPolymorphism poly;

    /** to handle defaults specified by the user */
    protected QualifierDefaults defaults;

    /** to handle dependent type annotations */
    protected DependentTypesHelper dependentTypesHelper;

    // Flow related fields

    /**
     * Should use flow-sensitive type refinement analysis? This value can be changed when an
     * AnnotatedTypeMirror without annotations from data flow is required.
     *
     * @see #getAnnotatedTypeLhs(Tree)
     */
    private boolean useFlow;

    /** Is this type factory configured to use flow-sensitive type refinement? */
    private final boolean everUseFlow;

    /**
     * Should the local variable default annotation be applied to type variables?
     *
     * <p>It is initialized to true if data flow is used by the checker. It is set to false when
     * getting the assignment context for type argument inference.
     *
     * @see GenericAnnotatedTypeFactory#getAnnotatedTypeLhsNoTypeVarDefault
     */
    private boolean shouldDefaultTypeVarLocals;

    /** An empty store. */
    // Set in postInit only
    protected Store emptyStore;

    // Set in postInit only
    protected FlowAnalysis analysis;

    // Set in postInit only
    protected TransferFunction transfer;

    // Maintain for every class the store that is used when we analyze initialization code
    protected Store initializationStore;

    // Maintain for every class the store that is used when we analyze static initialization code
    protected Store initializationStaticStore;

    /**
     * Caches for {@link AnalysisResult#runAnalysisFor(Node, boolean, TransferInput,
     * IdentityHashMap, Map)}. This cache is enabled if {@link #shouldCache} is true. The cache size
     * is derived from {@link #getCacheSize()}.
     *
     * @see AnalysisResult#runAnalysisFor(Node, boolean, TransferInput, IdentityHashMap, Map)
     */
    protected final Map<
                    TransferInput<Value, Store>,
                    IdentityHashMap<Node, TransferResult<Value, Store>>>
            flowResultAnalysisCaches;

    /**
     * Creates a type factory for checking the given compilation unit with respect to the given
     * annotation.
     *
     * @param checker the checker to which this type factory belongs
     * @param useFlow whether flow analysis should be performed
     */
    public GenericAnnotatedTypeFactory(BaseTypeChecker checker, boolean useFlow) {
        super(checker);

        this.everUseFlow = useFlow;
        this.shouldDefaultTypeVarLocals = useFlow;
        this.useFlow = useFlow;

        this.scannedClasses = new HashMap<>();
        this.flowResult = null;
        this.regularExitStores = null;
        this.methodInvocationStores = null;
        this.returnStatementStores = null;

        this.initializationStore = null;
        this.initializationStaticStore = null;

        this.cfgVisualizer = createCFGVisualizer();

        if (shouldCache) {
            int cacheSize = getCacheSize();
            flowResultAnalysisCaches = CollectionUtils.createLRUCache(cacheSize);
        } else {
            flowResultAnalysisCaches = null;
        }

        // Add common aliases.
        // addAliasedDeclAnnotation(checkers.nullness.quals.Pure.class,
        //         Pure.class, AnnotationUtils.fromClass(elements, Pure.class));

        // Every subclass must call postInit, but it must be called after
        // all other initialization is finished.
    }

    @Override
    protected void postInit() {
        super.postInit();

        this.dependentTypesHelper = createDependentTypesHelper();
        this.defaults = createAndInitQualifierDefaults();
        this.treeAnnotator = createTreeAnnotator();
        this.typeAnnotator = createTypeAnnotator();

        this.poly = createQualifierPolymorphism();

        this.analysis = createFlowAnalysis(new ArrayList<>());
        this.transfer = analysis.getTransferFunction();
        this.emptyStore = analysis.createEmptyStore(transfer.usesSequentialSemantics());

        this.parseStubFiles();
    }

    /**
     * Performs flow-sensitive type refinement on {@code classTree} if this type factory is
     * configured to do so.
     *
     * @param classTree tree on which to perform flow-sensitive type refinement
     */
    @Override
    public void preProcessClassTree(ClassTree classTree) {
        if (this.everUseFlow) {
            checkAndPerformFlowAnalysis(classTree);
        }
    }

    /**
     * Creates a type factory for checking the given compilation unit with respect to the given
     * annotation.
     *
     * @param checker the checker to which this type factory belongs
     */
    public GenericAnnotatedTypeFactory(BaseTypeChecker checker) {
        this(checker, flowByDefault);
    }

    @Override
    public void setRoot(@Nullable CompilationUnitTree root) {
        super.setRoot(root);
        this.scannedClasses.clear();
        this.flowResult = null;
        this.regularExitStores = null;
        this.methodInvocationStores = null;
        this.returnStatementStores = null;
        this.initializationStore = null;
        this.initializationStaticStore = null;

        if (shouldCache) {
            this.flowResultAnalysisCaches.clear();
        }
    }

    // **********************************************************************
    // Factory Methods for the appropriate annotator classes
    // **********************************************************************

    /**
     * Returns an immutable set of the <em>monotonic</em> type qualifiers supported by this checker.
     *
     * @return the monotonic type qualifiers supported this processor, or an empty set if none
     * @see MonotonicQualifier
     */
    public final Set<Class<? extends Annotation>> getSupportedMonotonicTypeQualifiers() {
        if (supportedMonotonicQuals == null) {
            supportedMonotonicQuals = new HashSet<>();
            for (Class<? extends Annotation> anno : getSupportedTypeQualifiers()) {
                MonotonicQualifier mono = anno.getAnnotation(MonotonicQualifier.class);
                if (mono != null) {
                    supportedMonotonicQuals.add(anno);
                }
            }
        }
        return supportedMonotonicQuals;
    }

    /**
     * Returns a {@link TreeAnnotator} that adds annotations to a type based on the contents of a
     * tree.
     *
     * <p>The default tree annotator is a {@link ListTreeAnnotator} of the following:
     *
     * <ol>
     *   <li>{@link PropagationTreeAnnotator}: Propagates annotations from subtrees
     *   <li>{@link ImplicitsTreeAnnotator}: Adds annotations based on {@link ImplicitFor}
     *       meta-annotations
     *   <li>{@link DependentTypesTreeAnnotator}: Adapts dependent annotations based on context
     * </ol>
     *
     * <p>Subclasses may override this method to specify additional tree annotators, for example:
     *
     * <pre>
     * new ListTreeAnnotator(super.createTreeAnnotator(), new KeyLookupTreeAnnotator(this));
     * </pre>
     *
     * @return a tree annotator
     */
    protected TreeAnnotator createTreeAnnotator() {
        List<TreeAnnotator> treeAnnotators = new ArrayList<>();
        treeAnnotators.add(new PropagationTreeAnnotator(this));
        treeAnnotators.add(new ImplicitsTreeAnnotator(this));
        if (dependentTypesHelper != null) {
            treeAnnotators.add(dependentTypesHelper.createDependentTypesTreeAnnotator(this));
        }
        return new ListTreeAnnotator(treeAnnotators);
    }

    /**
     * Returns a {@link org.checkerframework.framework.type.typeannotator.ImplicitsTypeAnnotator}
     * that adds annotations to a type based on the content of the type itself.
     *
     * <p>Subclass may override this method. The default type annotator is a {@link
     * ListTypeAnnotator} of the following:
     *
     * <ol>
     *   <li>{@link IrrelevantTypeAnnotator}: Adds top to types not listed in the {@link
     *       RelevantJavaTypes} annotation on the checker.
     *   <li>{@link PropagationTypeAnnotator}: Propagates annotation onto wildcards.
     *   <li>{@link ImplicitsTypeAnnotator}: Adds annotations based on {@link ImplicitFor}
     *       meta-annotations.
     * </ol>
     *
     * @return a type annotator
     */
    protected TypeAnnotator createTypeAnnotator() {
        List<TypeAnnotator> typeAnnotators = new ArrayList<>();
        RelevantJavaTypes relevantJavaTypes =
                checker.getClass().getAnnotation(RelevantJavaTypes.class);
        if (relevantJavaTypes != null) {
            Class<?>[] relevantClasses = relevantJavaTypes.value();
            // Must be first in order to annotate all irrelevant types.
            typeAnnotators.add(
                    new IrrelevantTypeAnnotator(
                            this, getQualifierHierarchy().getTopAnnotations(), relevantClasses));
        }
        typeAnnotators.add(new PropagationTypeAnnotator(this));
        implicitsTypeAnnotator = new ImplicitsTypeAnnotator(this);
        typeAnnotators.add(implicitsTypeAnnotator);
        return new ListTypeAnnotator(typeAnnotators);
    }

    protected void addTypeNameImplicit(Class<?> clazz, AnnotationMirror implicitAnno) {
        implicitsTypeAnnotator.addTypeName(clazz, implicitAnno);
    }

    /**
     * Returns the appropriate flow analysis class that is used for the
     * org.checkerframework.dataflow analysis.
     *
     * <p>This implementation uses the checker naming convention to create the appropriate analysis.
     * If no transfer function is found, it returns an instance of {@link CFAnalysis}.
     *
     * <p>Subclasses have to override this method to create the appropriate analysis if they do not
     * follow the checker naming convention.
     */
    @SuppressWarnings({"unchecked", "rawtypes"})
    protected FlowAnalysis createFlowAnalysis(List<Pair<VariableElement, Value>> fieldValues) {

        // Try to reflectively load the visitor.
        Class<?> checkerClass = checker.getClass();

        while (checkerClass != BaseTypeChecker.class) {
            final String classToLoad =
                    checkerClass
                            .getName()
                            .replace("Checker", "Analysis")
                            .replace("Subchecker", "Analysis");
            FlowAnalysis result =
                    BaseTypeChecker.invokeConstructorFor(
                            classToLoad,
                            new Class<?>[] {BaseTypeChecker.class, this.getClass(), List.class},
                            new Object[] {checker, this, fieldValues});
            if (result != null) {
                return result;
            }
            checkerClass = checkerClass.getSuperclass();
        }

        // If an analysis couldn't be loaded reflectively, return the
        // default.
        List<Pair<VariableElement, CFValue>> tmp = new ArrayList<>();
        for (Pair<VariableElement, Value> fieldVal : fieldValues) {
            assert fieldVal.second instanceof CFValue;
            tmp.add(Pair.of(fieldVal.first, (CFValue) fieldVal.second));
        }
        return (FlowAnalysis) new CFAnalysis(checker, (GenericAnnotatedTypeFactory) this, tmp);
    }

    /**
     * Returns the appropriate transfer function that is used for the org.checkerframework.dataflow
     * analysis.
     *
     * <p>This implementation uses the checker naming convention to create the appropriate transfer
     * function. If no transfer function is found, it returns an instance of {@link CFTransfer}.
     *
     * <p>Subclasses have to override this method to create the appropriate transfer function if
     * they do not follow the checker naming convention.
     */
    // A more precise type for the parameter would be FlowAnalysis, which
    // is the type parameter bounded by the current parameter type CFAbstractAnalysis<Value, Store,
    // TransferFunction>.
    // However, we ran into issues in callers of the method if we used that type.
    public TransferFunction createFlowTransferFunction(
            CFAbstractAnalysis<Value, Store, TransferFunction> analysis) {

        // Try to reflectively load the visitor.
        Class<?> checkerClass = checker.getClass();

        while (checkerClass != BaseTypeChecker.class) {
            final String classToLoad =
                    checkerClass
                            .getName()
                            .replace("Checker", "Transfer")
                            .replace("Subchecker", "Transfer");
            TransferFunction result =
                    BaseTypeChecker.invokeConstructorFor(
                            classToLoad,
                            new Class<?>[] {analysis.getClass()},
                            new Object[] {analysis});
            if (result != null) {
                return result;
            }
            checkerClass = checkerClass.getSuperclass();
        }

        // If a transfer function couldn't be loaded reflectively, return the
        // default.
        @SuppressWarnings("unchecked")
        TransferFunction ret =
                (TransferFunction)
                        new CFTransfer((CFAbstractAnalysis<CFValue, CFStore, CFTransfer>) analysis);
        return ret;
    }

    /**
     * Creates an {@link DependentTypesHelper} and returns it.
     *
     * @return a new {@link DependentTypesHelper}
     */
    protected DependentTypesHelper createDependentTypesHelper() {
        DependentTypesHelper helper = new DependentTypesHelper(this);
        if (helper.hasDependentAnnotations()) {
            return helper;
        }
        return null;
    }

    public DependentTypesHelper getDependentTypesHelper() {
        return dependentTypesHelper;
    }

    @Override
    public AnnotatedDeclaredType fromNewClass(NewClassTree newClassTree) {
        AnnotatedDeclaredType superResult = super.fromNewClass(newClassTree);
        if (dependentTypesHelper != null) {
            dependentTypesHelper.standardizeNewClassTree(newClassTree, superResult);
        }
        return superResult;
    }

    /**
     * Create {@link QualifierDefaults} which handles checker specified defaults, and initialize the
     * created {@link QualifierDefaults}. Subclasses should override {@link
     * GenericAnnotatedTypeFactory#addCheckedCodeDefaults(QualifierDefaults defs)} or {@link
     * GenericAnnotatedTypeFactory#addUncheckedCodeDefaults(QualifierDefaults defs)} to add more
     * defaults or use different defaults.
     *
     * @return the QualifierDefaults object
     */
    // TODO: When changing this method, also look into
    // {@link
    // org.checkerframework.common.wholeprograminference.WholeProgramInferenceScenesHelper#shouldIgnore}.
    // Both methods should have some functionality merged into a single location.
    // See Issue 683
    // https://github.com/typetools/checker-framework/issues/683
    protected final QualifierDefaults createAndInitQualifierDefaults() {
        QualifierDefaults defs = createQualifierDefaults();
        addCheckedCodeDefaults(defs);
        addCheckedStandardDefaults(defs);
        addUncheckedCodeDefaults(defs);
        addUncheckedStandardDefaults(defs);
        checkForDefaultQualifierInHierarchy(defs);

        return defs;
    }

    /**
     * Create {@link QualifierDefaults} which handles checker specified defaults. Sub-classes
     * override this method to provide a different {@code QualifierDefault} implementation.
     */
    protected QualifierDefaults createQualifierDefaults() {
        return new QualifierDefaults(elements, this);
    }

    /** Defines alphabetical sort ordering for qualifiers. */
    private static final Comparator<Class<? extends Annotation>> QUALIFIER_SORT_ORDERING =
            new Comparator<Class<? extends Annotation>>() {
                @Override
                public int compare(Class<? extends Annotation> a1, Class<? extends Annotation> a2) {
                    return a1.getCanonicalName().compareTo(a2.getCanonicalName());
                }
            };

    /**
     * Creates and returns a string containing the number of qualifiers and the canonical class
     * names of each qualifier that has been added to this checker's supported qualifier set. The
     * names are alphabetically sorted.
     *
     * @return a string containing the number of qualifiers and canonical names of each qualifier
     */
    protected final String getSortedQualifierNames() {
        // Create a list of the supported qualifiers and sort the list
        // alphabetically
        List<Class<? extends Annotation>> sortedSupportedQuals = new ArrayList<>();
        sortedSupportedQuals.addAll(getSupportedTypeQualifiers());
        Collections.sort(sortedSupportedQuals, QUALIFIER_SORT_ORDERING);

        // display the number of qualifiers as well as the names of each
        // qualifier.
        StringBuilder sb = new StringBuilder();
        sb.append(sortedSupportedQuals.size());
        sb.append(" qualifiers examined");

        if (sortedSupportedQuals.size() > 0) {
            sb.append(": ");
            // for each qualifier, add its canonical name, a comma and a space
            // to the string.
            for (Class<? extends Annotation> qual : sortedSupportedQuals) {
                sb.append(qual.getCanonicalName());
                sb.append(", ");
            }
            // remove last comma and space
            return sb.substring(0, sb.length() - 2);
        } else {
            return sb.toString();
        }
    }

    /**
     * Adds default qualifiers for type-checked code by reading {@link DefaultFor} and {@link
     * DefaultQualifierInHierarchy} meta-annotations. Subclasses may override this method to add
     * defaults that cannot be specified with a {@link DefaultFor} or {@link
     * DefaultQualifierInHierarchy} meta-annotations.
     *
     * @param defs QualifierDefault object to which defaults are added
     */
    protected void addCheckedCodeDefaults(QualifierDefaults defs) {
        // Add defaults from @DefaultFor and @DefaultQualifierInHierarchy
        for (Class<? extends Annotation> qual : getSupportedTypeQualifiers()) {
            DefaultFor defaultFor = qual.getAnnotation(DefaultFor.class);
            if (defaultFor != null) {
                final TypeUseLocation[] locations = defaultFor.value();
                defs.addCheckedCodeDefaults(AnnotationBuilder.fromClass(elements, qual), locations);
            }

            if (qual.getAnnotation(DefaultQualifierInHierarchy.class) != null) {
                defs.addCheckedCodeDefault(
                        AnnotationBuilder.fromClass(elements, qual), TypeUseLocation.OTHERWISE);
            }
        }
    }

    /**
     * Adds the standard CLIMB defaults that do not conflict with previously added defaults.
     *
     * @param defs {@link QualifierDefaults} object to which defaults are added
     */
    protected void addCheckedStandardDefaults(QualifierDefaults defs) {
        if (this.everUseFlow) {
            defs.addClimbStandardDefaults();
        }
    }

    /**
     * Adds default qualifiers for code that is not type-checked by reading
     * {@code @DefaultInUncheckedCodeFor} and {@code @DefaultQualifierInHierarchyInUncheckedCode}
     * meta-annotations. Then it applies the standard unchecked code defaults, if a default was not
     * specified for a particular location.
     *
     * <p>Standard unchecked code default are: <br>
     * top: {@code TypeUseLocation.RETURN,TypeUseLocation.FIELD,TypeUseLocation.UPPER_BOUND}<br>
     * bottom: {@code TypeUseLocation.PARAMETER, TypeUseLocation.LOWER_BOUND}<br>
     *
     * <p>If {@code @DefaultQualifierInHierarchyInUncheckedCode} code is not found or a default for
     * {@code TypeUseLocation.Otherwise} is not used, the defaults for checked code will be applied
     * to locations without a default for unchecked code.
     *
     * <p>Subclasses may override this method to add defaults that cannot be specified with a
     * {@code @DefaultInUncheckedCodeFor} or {@code @DefaultQualifierInHierarchyInUncheckedCode}
     * meta-annotations or to change the standard defaults.
     *
     * @param defs {@link QualifierDefaults} object to which defaults are added
     */
    protected void addUncheckedCodeDefaults(QualifierDefaults defs) {
        for (Class<? extends Annotation> annotation : getSupportedTypeQualifiers()) {
            DefaultInUncheckedCodeFor defaultInUncheckedCodeFor =
                    annotation.getAnnotation(DefaultInUncheckedCodeFor.class);

            if (defaultInUncheckedCodeFor != null) {
                final TypeUseLocation[] locations = defaultInUncheckedCodeFor.value();
                defs.addUncheckedCodeDefaults(
                        AnnotationBuilder.fromClass(elements, annotation), locations);
            }

            if (annotation.getAnnotation(DefaultQualifierInHierarchyInUncheckedCode.class)
                    != null) {
                defs.addUncheckedCodeDefault(
                        AnnotationBuilder.fromClass(elements, annotation),
                        TypeUseLocation.OTHERWISE);
            }
        }
    }

    /**
     * Adds standard unchecked defaults that do not conflict with previously added defaults.
     *
     * @param defs {@link QualifierDefaults} object to which defaults are added
     */
    protected void addUncheckedStandardDefaults(QualifierDefaults defs) {
        defs.addUncheckedStandardDefaults();
    }

    /**
     * Check that a default qualifier (in at least one hierarchy) has been set and issue an error if
     * not.
     *
     * @param defs {@link QualifierDefaults} object to which defaults are added
     */
    protected void checkForDefaultQualifierInHierarchy(QualifierDefaults defs) {
        if (!defs.hasDefaultsForCheckedCode()) {
            throw new BugInCF(
                    "GenericAnnotatedTypeFactory.createQualifierDefaults: "
                            + "@DefaultQualifierInHierarchy or @DefaultFor(TypeUseLocation.OTHERWISE) not found. "
                            + "Every checker must specify a default qualifier. "
                            + getSortedQualifierNames());
        }

        // Don't require @DefaultQualifierInHierarchyInUncheckedCode or an
        // unchecked default for TypeUseLocation.OTHERWISE.
        // If a default unchecked code qualifier isn't specified, the defaults
        // for checked code will be used.
    }

    /**
     * Creates the {@link QualifierPolymorphism} instance which supports the QualifierPolymorphism
     * mechanism.
     *
     * @return the QualifierPolymorphism instance to use
     */
<<<<<<< HEAD
    public QualifierPolymorphism createQualifierPolymorphism() {
        return new DefaultQualifierPolymorphism(processingEnv, this);
=======
    protected QualifierPolymorphism createQualifierPolymorphism() {
        return new DefaultQualifierPolymorphism(processingEnv, this);
    }

    /**
     * Gives the current {@link QualifierPolymorphism} instance which supports the
     * QualifierPolymorphism mechanism.
     *
     * @return the QualifierPolymorphism instance to use
     */
    public QualifierPolymorphism getQualifierPolymorphism() {
        return this.poly;
>>>>>>> 41fe25f9
    }

    // **********************************************************************
    // Factory Methods for the appropriate annotator classes
    // **********************************************************************

    @Override
    protected void postDirectSuperTypes(
            AnnotatedTypeMirror type, List<? extends AnnotatedTypeMirror> supertypes) {
        super.postDirectSuperTypes(type, supertypes);
        if (type.getKind() == TypeKind.DECLARED) {
            for (AnnotatedTypeMirror supertype : supertypes) {
                Element elt = ((DeclaredType) supertype.getUnderlyingType()).asElement();
                addComputedTypeAnnotations(elt, supertype);
            }
        }
    }

    /**
     * Gets the type of the resulting constructor call of a MemberReferenceTree.
     *
     * @param memberReferenceTree MemberReferenceTree where the member is a constructor
     * @param constructorType AnnotatedExecutableType of the declaration of the constructor
     * @return AnnotatedTypeMirror of the resulting type of the constructor
     */
    public AnnotatedTypeMirror getResultingTypeOfConstructorMemberReference(
            MemberReferenceTree memberReferenceTree, AnnotatedExecutableType constructorType) {
        assert memberReferenceTree.getMode() == MemberReferenceTree.ReferenceMode.NEW;

        // The return type for constructors should only have explicit annotations from the
        // constructor.  Recreate some of the logic from TypeFromTree.visitNewClass here.

        // The return type of the constructor will be the type of the expression of the member
        // reference tree.
        AnnotatedDeclaredType constructorReturnType =
                (AnnotatedDeclaredType) fromTypeTree(memberReferenceTree.getQualifierExpression());

        // Keep only explicit annotations and those from @Poly
        AnnotatedTypes.copyOnlyExplicitConstructorAnnotations(
                this, constructorReturnType, constructorType);

        // Now add back defaulting.
        addComputedTypeAnnotations(
                memberReferenceTree.getQualifierExpression(), constructorReturnType);
        return constructorReturnType;
    }

    /**
     * Returns the primary annotation on expression if it were evaluated at path.
     *
     * @param expression a Java expression
     * @param tree current tree
     * @param path location at which expression is evaluated
     * @param clazz class of the annotation
     * @return the annotation on expression or null if one does not exist
     * @throws FlowExpressionParseException thrown if the expression cannot be parsed
     */
    public AnnotationMirror getAnnotationFromJavaExpressionString(
            String expression, Tree tree, TreePath path, Class<? extends Annotation> clazz)
            throws FlowExpressionParseException {

        Receiver expressionObj = getReceiverFromJavaExpressionString(expression, path);
        return getAnnotationFromReceiver(expressionObj, tree, clazz);
    }
    /**
     * Returns the primary annotation on a receiver.
     *
     * @param receiver the receiver for which the annotation is returned
     * @param tree current tree
     * @param clazz the Class of the annotation
     * @return the annotation on expression or null if one does not exist
     */
    public AnnotationMirror getAnnotationFromReceiver(
            Receiver receiver, Tree tree, Class<? extends Annotation> clazz) {

        AnnotationMirror annotationMirror = null;
        if (CFAbstractStore.canInsertReceiver(receiver)) {
            Store store = getStoreBefore(tree);
            Value value = store.getValue(receiver);
            if (value != null) {
                annotationMirror =
                        AnnotationUtils.getAnnotationByClass(value.getAnnotations(), clazz);
            }
        }
        // If the specific annotation wasn't in the store, look in the type factory.
        if (annotationMirror == null) {
            if (receiver instanceof LocalVariable) {
                Element ele = ((LocalVariable) receiver).getElement();
                annotationMirror = getAnnotatedType(ele).getAnnotation(clazz);
            } else if (receiver instanceof FieldAccess) {
                Element ele = ((FieldAccess) receiver).getField();
                annotationMirror = getAnnotatedType(ele).getAnnotation(clazz);
            }
        }
        return annotationMirror;
    }

    /**
     * Produces the receiver associated with expression on currentPath.
     *
     * @param expression a Java expression
     * @param currentPath location at which expression is evaluated
     * @throws FlowExpressionParseException thrown if the expression cannot be parsed
     */
    public Receiver getReceiverFromJavaExpressionString(String expression, TreePath currentPath)
            throws FlowExpressionParseException {
        TypeMirror enclosingClass = TreeUtils.typeOf(TreeUtils.enclosingClass(currentPath));

        Receiver r = FlowExpressions.internalReprOfPseudoReceiver(currentPath, enclosingClass);
        FlowExpressionParseUtil.FlowExpressionContext context =
                new FlowExpressionParseUtil.FlowExpressionContext(
                        r,
                        FlowExpressions.getParametersOfEnclosingMethod(this, currentPath),
                        this.getContext());

        return FlowExpressionParseUtil.parse(expression, context, currentPath, true);
    }

    /**
     * Returns the annotation mirror from dataflow for {@code expression}.
     *
     * <p>This will output a different annotation than {@link
     * #getAnnotationFromJavaExpressionString(String, Tree, TreePath, Class)}, because if the
     * specified annotation isn't found in the store, the type from the factory is used.
     *
     * @param expression a Java expression
     * @param tree the tree at the location to parse the expression
     * @param currentPath location at which expression is evaluated
     * @throws FlowExpressionParseException thrown if the expression cannot be parsed
     * @return an AnnotationMirror representing the type in the store at the given location from
     *     this type factory's type system, or null if one is not available
     */
    public AnnotationMirror getAnnotationMirrorFromJavaExpressionString(
            String expression, Tree tree, TreePath currentPath)
            throws FlowExpressionParseException {
        Receiver rec = getReceiverFromJavaExpressionString(expression, currentPath);
        if (rec == null || !CFAbstractStore.canInsertReceiver(rec)) {
            return null;
        }
        Store store = getStoreBefore(tree);
        Value value = store.getValue(rec);
        return value != null ? value.getAnnotations().iterator().next() : null;
    }

    /**
     * Track the state of org.checkerframework.dataflow analysis scanning for each class tree in the
     * compilation unit.
     */
    protected enum ScanState {
        IN_PROGRESS,
        FINISHED
    };

    protected final Map<ClassTree, ScanState> scannedClasses;

    /**
     * The result of the flow analysis. Invariant:
     *
     * <pre>
     *  scannedClasses.get(c) == FINISHED for some class c &rArr; flowResult != null
     * </pre>
     *
     * Note that flowResult contains analysis results for Trees from multiple classes which are
     * produced by multiple calls to performFlowAnalysis.
     */
    protected AnalysisResult<Value, Store> flowResult;

    /**
     * A mapping from methods (or other code blocks) to their regular exit store (used to check
     * postconditions).
     */
    protected IdentityHashMap<Tree, Store> regularExitStores;

    /** A mapping from methods to a list with all return statements and the corresponding store. */
    protected IdentityHashMap<MethodTree, List<Pair<ReturnNode, TransferResult<Value, Store>>>>
            returnStatementStores;

    /**
     * A mapping from methods to their a list with all return statements and the corresponding
     * store.
     */
    protected IdentityHashMap<MethodInvocationTree, Store> methodInvocationStores;

    /**
     * Returns the regular exit store for a method or another code block (such as static
     * initializers).
     *
     * @return the regular exit store, or {@code null}, if there is no such store (because the
     *     method cannot exit through the regular exit block).
     */
    public @Nullable Store getRegularExitStore(Tree t) {
        return regularExitStores.get(t);
    }

    /** @return all return node and store pairs for a given method */
    public List<Pair<ReturnNode, TransferResult<Value, Store>>> getReturnStatementStores(
            MethodTree methodTree) {
        assert returnStatementStores.containsKey(methodTree);
        return returnStatementStores.get(methodTree);
    }

    /** @return the store immediately before a given {@link Tree}. */
    public Store getStoreBefore(Tree tree) {
        if (!analysis.isRunning()) {
            return flowResult.getStoreBefore(tree);
        }
        Set<Node> nodes = analysis.getNodesForTree(tree);
        if (nodes != null) {
            return getStoreBefore(nodes);
        } else {
            return flowResult.getStoreBefore(tree);
        }
    }

    /** @return the store immediately before a given Set of {@link Node}s. */
    public Store getStoreBefore(Set<Node> nodes) {
        Store merge = null;
        for (Node aNode : nodes) {
            Store s = getStoreBefore(aNode);
            if (merge == null) {
                merge = s;
            } else if (s != null) {
                merge = merge.leastUpperBound(s);
            }
        }
        return merge;
    }

    /** @return the store immediately before a given {@link Node}. */
    public Store getStoreBefore(Node node) {
        if (!analysis.isRunning()) {
            return flowResult.getStoreBefore(node);
        }
        TransferInput<Value, Store> prevStore = analysis.getInput(node.getBlock());
        if (prevStore == null) {
            return null;
        }
        Store store =
                AnalysisResult.runAnalysisFor(
                        node, true, prevStore, analysis.getNodeValues(), flowResultAnalysisCaches);
        return store;
    }

    /** @return the store immediately after a given {@link Tree}. */
    public Store getStoreAfter(Tree tree) {
        if (!analysis.isRunning()) {
            return flowResult.getStoreAfter(tree);
        }
        Set<Node> nodes = analysis.getNodesForTree(tree);
        return getStoreAfter(nodes);
    }

    /** @return the store immediately after a given set of {@link Node}s. */
    public Store getStoreAfter(Set<Node> nodes) {
        Store merge = null;
        for (Node node : nodes) {
            Store s = getStoreAfter(node);
            if (merge == null) {
                merge = s;
            } else if (s != null) {
                merge = merge.leastUpperBound(s);
            }
        }
        return merge;
    }

    /** @return the store immediately after a given {@link Node}. */
    public Store getStoreAfter(Node node) {
        Store res =
                AnalysisResult.runAnalysisFor(
                        node,
                        false,
                        analysis.getInput(node.getBlock()),
                        analysis.getNodeValues(),
                        flowResultAnalysisCaches);
        return res;
    }

    /**
     * @see org.checkerframework.dataflow.analysis.AnalysisResult#getNodesForTree(Tree)
     * @return the {@link Node}s for a given {@link Tree}.
     */
    public Set<Node> getNodesForTree(Tree tree) {
        return flowResult.getNodesForTree(tree);
    }

    /**
     * Return the first {@link Node} for a given {@link Tree} that has class {@code kind}.
     *
     * <p>You probably don't want to use this function: iterate over the result of {@link
     * #getNodesForTree(Tree)} yourself or ask for a conservative approximation of the store using
     * {@link #getStoreBefore(Tree)} or {@link #getStoreAfter(Tree)}. This method is for code that
     * uses a {@link Node} in a rather unusual way. Callers should probably be rewritten to not use
     * a {@link Node} at all.
     *
     * @see #getNodesForTree(Tree)
     * @see #getStoreBefore(Tree)
     * @see #getStoreAfter(Tree)
     * @return the first {@link Node} for a given {@link Tree} that of class {@code kind}.
     */
    public <T extends Node> T getFirstNodeOfKindForTree(Tree tree, Class<T> kind) {
        Set<Node> nodes = getNodesForTree(tree);
        for (Node node : nodes) {
            if (node.getClass().equals(kind)) {
                return kind.cast(node);
            }
        }
        return null;
    }

    /** @return the value of effectively final local variables */
    public HashMap<Element, Value> getFinalLocalValues() {
        return flowResult.getFinalLocalValues();
    }

    /**
     * Perform a org.checkerframework.dataflow analysis over a single class tree and its nested
     * classes.
     */
    protected void performFlowAnalysis(ClassTree classTree) {
        if (flowResult == null) {
            regularExitStores = new IdentityHashMap<>();
            returnStatementStores = new IdentityHashMap<>();
            flowResult = new AnalysisResult<>(flowResultAnalysisCaches);
        }

        // no need to scan annotations
        if (classTree.getKind() == Kind.ANNOTATION_TYPE) {
            // Mark finished so that default annotations will be applied.
            scannedClasses.put(classTree, ScanState.FINISHED);
            return;
        }

        Queue<Pair<ClassTree, Store>> queue = new ArrayDeque<>();
        List<Pair<VariableElement, Value>> fieldValues = new ArrayList<>();

        // No captured store for top-level classes.
        queue.add(Pair.of(classTree, null));

        while (!queue.isEmpty()) {
            final Pair<ClassTree, Store> qel = queue.remove();
            final ClassTree ct = qel.first;
            final Store capturedStore = qel.second;
            scannedClasses.put(ct, ScanState.IN_PROGRESS);

            TreePath preTreePath = visitorState.getPath();
            AnnotatedDeclaredType preClassType = visitorState.getClassType();
            ClassTree preClassTree = visitorState.getClassTree();
            AnnotatedDeclaredType preAMT = visitorState.getMethodReceiver();
            MethodTree preMT = visitorState.getMethodTree();

            // Don't use getPath, b/c that depends on the visitorState path.
            visitorState.setPath(TreePath.getPath(this.root, ct));
            visitorState.setClassType(getAnnotatedType(TreeUtils.elementFromDeclaration(ct)));
            visitorState.setClassTree(ct);
            visitorState.setMethodReceiver(null);
            visitorState.setMethodTree(null);

            // start with the captured store as initialization store
            initializationStaticStore = capturedStore;
            initializationStore = capturedStore;

            Queue<Pair<LambdaExpressionTree, Store>> lambdaQueue = new ArrayDeque<>();

            try {
                List<CFGMethod> methods = new ArrayList<>();
                for (Tree m : ct.getMembers()) {
                    switch (m.getKind()) {
                        case METHOD:
                            MethodTree mt = (MethodTree) m;

                            // Skip abstract and native methods because they have no body.
                            Set<Modifier> flags = mt.getModifiers().getFlags();
                            if (flags.contains(Modifier.ABSTRACT)
                                    || flags.contains(Modifier.NATIVE)) {
                                break;
                            }
                            // Abstract methods in an interface have a null body but do not have an
                            // ABSTRACT flag.
                            if (mt.getBody() == null) {
                                break;
                            }

                            // Wait with scanning the method until all other members
                            // have been processed.
                            CFGMethod met = new CFGMethod(mt, ct);
                            methods.add(met);
                            break;
                        case VARIABLE:
                            VariableTree vt = (VariableTree) m;
                            ExpressionTree initializer = vt.getInitializer();
                            // analyze initializer if present
                            if (initializer != null) {
                                boolean isStatic =
                                        vt.getModifiers().getFlags().contains(Modifier.STATIC);
                                analyze(
                                        queue,
                                        lambdaQueue,
                                        new CFGStatement(vt, ct),
                                        fieldValues,
                                        classTree,
                                        true,
                                        true,
                                        isStatic,
                                        capturedStore);
                                Value value = flowResult.getValue(initializer);
                                if (vt.getModifiers().getFlags().contains(Modifier.FINAL)
                                        && value != null) {
                                    // Store the abstract value for the field.
                                    VariableElement element = TreeUtils.elementFromDeclaration(vt);
                                    fieldValues.add(Pair.of(element, value));
                                }
                            }
                            break;
                        case CLASS:
                        case ANNOTATION_TYPE:
                        case INTERFACE:
                        case ENUM:
                            // Visit inner and nested class trees.
                            // TODO: Use no store for them? What can be captured?
                            queue.add(Pair.of((ClassTree) m, capturedStore));
                            break;
                        case BLOCK:
                            BlockTree b = (BlockTree) m;
                            analyze(
                                    queue,
                                    lambdaQueue,
                                    new CFGStatement(b, ct),
                                    fieldValues,
                                    ct,
                                    true,
                                    true,
                                    b.isStatic(),
                                    capturedStore);
                            break;
                        default:
                            assert false : "Unexpected member: " + m.getKind();
                            break;
                    }
                }

                // Now analyze all methods.
                // TODO: at this point, we don't have any information about
                // fields of superclasses.
                for (CFGMethod met : methods) {
                    analyze(
                            queue,
                            lambdaQueue,
                            met,
                            fieldValues,
                            classTree,
                            TreeUtils.isConstructor(met.getMethod()),
                            false,
                            false,
                            capturedStore);
                }

                while (!lambdaQueue.isEmpty()) {
                    Pair<LambdaExpressionTree, Store> lambdaPair = lambdaQueue.poll();
                    analyze(
                            queue,
                            lambdaQueue,
                            new CFGLambda(lambdaPair.first),
                            fieldValues,
                            classTree,
                            false,
                            false,
                            false,
                            lambdaPair.second);
                }

                // by convention we store the static initialization store as the regular exit
                // store of the class node, so that it can later be used to check
                // that all fields are initialized properly.
                // see InitializationVisitor.visitClass
                if (initializationStaticStore == null) {
                    regularExitStores.put(ct, emptyStore);
                } else {
                    regularExitStores.put(ct, initializationStaticStore);
                }
            } finally {
                visitorState.setPath(preTreePath);
                visitorState.setClassType(preClassType);
                visitorState.setClassTree(preClassTree);
                visitorState.setMethodReceiver(preAMT);
                visitorState.setMethodTree(preMT);
            }

            scannedClasses.put(ct, ScanState.FINISHED);
        }
    }

    /**
     * Analyze the AST {@code ast} and store the result.
     *
     * @param queue the queue to add more things to scan
     * @param fieldValues the abstract values for all fields of the same class
     * @param ast the AST to analyze
     * @param currentClass the class we are currently looking at
     * @param isInitializationCode are we analyzing a (non-static) initializer block of a class
     * @param capturedStore the input Store to use for captured variables, e.g. in a lambda
     */
    protected void analyze(
            Queue<Pair<ClassTree, Store>> queue,
            Queue<Pair<LambdaExpressionTree, Store>> lambdaQueue,
            UnderlyingAST ast,
            List<Pair<VariableElement, Value>> fieldValues,
            ClassTree currentClass,
            boolean isInitializationCode,
            boolean updateInitializationStore,
            boolean isStatic,
            Store capturedStore) {
        ControlFlowGraph cfg = CFCFGBuilder.build(root, ast, checker, this, processingEnv);

        if (isInitializationCode) {
            Store initStore = !isStatic ? initializationStore : initializationStaticStore;
            if (initStore != null) {
                // we have already seen initialization code and analyzed it, and
                // the analysis ended with the store initStore.
                // use it to start the next analysis.
                transfer.setFixedInitialStore(initStore);
            } else {
                transfer.setFixedInitialStore(capturedStore);
            }
        } else {
            transfer.setFixedInitialStore(capturedStore);
        }
        analysis.performAnalysis(cfg, fieldValues);
        AnalysisResult<Value, Store> result = analysis.getResult();

        // store result
        flowResult.combine(result);
        if (ast.getKind() == UnderlyingAST.Kind.METHOD) {
            // store exit store (for checking postconditions)
            CFGMethod mast = (CFGMethod) ast;
            MethodTree method = mast.getMethod();
            Store regularExitStore = analysis.getRegularExitStore();
            if (regularExitStore != null) {
                regularExitStores.put(method, regularExitStore);
            }
            returnStatementStores.put(method, analysis.getReturnStatementStores());
        } else if (ast.getKind() == UnderlyingAST.Kind.ARBITRARY_CODE) {
            CFGStatement block = (CFGStatement) ast;
            Store regularExitStore = analysis.getRegularExitStore();
            if (regularExitStore != null) {
                regularExitStores.put(block.getCode(), regularExitStore);
            }
        } else if (ast.getKind() == UnderlyingAST.Kind.LAMBDA) {
            // TODO: Postconditions?

            CFGLambda block = (CFGLambda) ast;
            Store regularExitStore = analysis.getRegularExitStore();
            if (regularExitStore != null) {
                regularExitStores.put(block.getCode(), regularExitStore);
            }
        } else {
            assert false : "Unexpected AST kind: " + ast.getKind();
        }

        if (isInitializationCode && updateInitializationStore) {
            Store newInitStore = analysis.getRegularExitStore();
            if (!isStatic) {
                initializationStore = newInitStore;
            } else {
                initializationStaticStore = newInitStore;
            }
        }

        if (checker.hasOption("flowdotdir") || checker.hasOption("cfgviz")) {
            handleCFGViz();
        }

        // add classes declared in method
        for (ClassTree cls : cfg.getDeclaredClasses()) {
            queue.add(Pair.of(cls, getStoreBefore(cls)));
        }
        for (LambdaExpressionTree lambda : cfg.getDeclaredLambdas()) {
            lambdaQueue.add(Pair.of(lambda, getStoreBefore(lambda)));
        }
    }

    /**
     * Handle the visualization of the CFG, by calling {@code visualizeCFG} on the analysis. This
     * method gets invoked in {@code analyze} if one of the visualization options is provided.
     */
    protected void handleCFGViz() {
        analysis.visualizeCFG();
    }

    /**
     * Returns the type of the left-hand side of an assignment without applying local variable
     * defaults to type variables.
     *
     * <p>The type variables that are types of local variables are defaulted to top so that they can
     * be refined by dataflow. When these types are used as context during type argument inference,
     * this default is too conservative. So this method is used instead of {@link
     * GenericAnnotatedTypeFactory#getAnnotatedTypeLhs(Tree)}.
     *
     * <p>{@link TypeArgInferenceUtil#assignedToVariable(AnnotatedTypeFactory, Tree)} explains why a
     * different type is used.
     *
     * @param lhsTree left-hand side of an assignment
     * @return AnnotatedTypeMirror of {@code lhsTree}
     */
    public AnnotatedTypeMirror getAnnotatedTypeLhsNoTypeVarDefault(Tree lhsTree) {
        boolean old = this.shouldDefaultTypeVarLocals;
        shouldDefaultTypeVarLocals = false;
        AnnotatedTypeMirror type = getAnnotatedTypeLhs(lhsTree);
        this.shouldDefaultTypeVarLocals = old;
        return type;
    }

    /**
     * Returns the type of a left-hand side of an assignment.
     *
     * <p>The default implementation returns the type without considering dataflow type refinement.
     * Subclass can override this method and add additional logic for computing the type of a LHS.
     *
     * @param lhsTree left-hand side of an assignment
     * @return AnnotatedTypeMirror of {@code lhsTree}
     */
    public AnnotatedTypeMirror getAnnotatedTypeLhs(Tree lhsTree) {
        AnnotatedTypeMirror res = null;
        boolean oldUseFlow = useFlow;
        boolean oldShouldCache = shouldCache;
        useFlow = false;
        // Don't cache the result because getAnnotatedType(lhsTree) could
        // be called from elsewhere and would expect flow-sensitive type refinements.
        shouldCache = false;
        switch (lhsTree.getKind()) {
            case VARIABLE:
            case IDENTIFIER:
            case MEMBER_SELECT:
            case ARRAY_ACCESS:
                res = getAnnotatedType(lhsTree);
                break;
            default:
                if (TreeUtils.isTypeTree(lhsTree)) {
                    // lhsTree is a type tree at the pseudo assignment of a returned expression to
                    // declared return type.
                    res = getAnnotatedType(lhsTree);
                } else {
                    throw new BugInCF(
                            "GenericAnnotatedTypeFactory: Unexpected tree passed to getAnnotatedTypeLhs. "
                                    + "lhsTree: "
                                    + lhsTree
                                    + " Tree.Kind: "
                                    + lhsTree.getKind());
                }
        }
        useFlow = oldUseFlow;
        shouldCache = oldShouldCache;
        return res;
    }

    /**
     * Returns the type of a varargs array of a method invocation or a constructor invocation.
     *
     * @param tree a method invocation or a constructor invocation
     * @return AnnotatedTypeMirror of varargs array for a method or constructor invocation {@code
     *     tree}
     */
    public AnnotatedTypeMirror getAnnotatedTypeVarargsArray(Tree tree) {
        if (!useFlow) {
            return null;
        }

        List<Node> args;
        switch (tree.getKind()) {
            case METHOD_INVOCATION:
                args = getFirstNodeOfKindForTree(tree, MethodInvocationNode.class).getArguments();
                break;
            case NEW_CLASS:
                args = getFirstNodeOfKindForTree(tree, ObjectCreationNode.class).getArguments();
                break;
            default:
                throw new BugInCF("Unexpected kind of tree: " + tree);
        }

        assert !args.isEmpty() : "Arguments are empty";
        Node varargsArray = args.get(args.size() - 1);
        AnnotatedTypeMirror varargtype = getAnnotatedType(varargsArray.getTree());
        return varargtype;
    }

    /* Returns the type of a right-hand side of an assignment for unary operation like prefix or
     * postfix increment or decrement.
     *
     * @param tree unary operation tree for compound assignment
     * @return AnnotatedTypeMirror of a right-hand side of an assignment for unary operation
     */
    public AnnotatedTypeMirror getAnnotatedTypeRhsUnaryAssign(UnaryTree tree) {
        if (!useFlow) {
            return getAnnotatedType(tree);
        }
        AssignmentNode n = flowResult.getAssignForUnaryTree(tree);
        return getAnnotatedType(n.getExpression().getTree());
    }

    @Override
    public ParameterizedMethodType constructorFromUse(NewClassTree tree) {
        ParameterizedMethodType mType = super.constructorFromUse(tree);
        AnnotatedExecutableType method = mType.methodType;
        if (dependentTypesHelper != null) {
            dependentTypesHelper.viewpointAdaptConstructor(tree, method);
        }
        poly.annotate(tree, method);
        return mType;
    }

    @Override
    public AnnotatedTypeMirror getMethodReturnType(MethodTree m) {
        AnnotatedTypeMirror returnType = super.getMethodReturnType(m);
        if (dependentTypesHelper != null) {
            dependentTypesHelper.standardizeReturnType(m, returnType);
        }
        return returnType;
    }

    @Override
    public AnnotatedTypeMirror getMethodReturnType(MethodTree m, ReturnTree r) {
        AnnotatedTypeMirror returnType = super.getMethodReturnType(m, r);
        if (dependentTypesHelper != null) {
            dependentTypesHelper.standardizeReturnType(m, returnType);
        }
        return returnType;
    }

    @Override
    public void addDefaultAnnotations(AnnotatedTypeMirror type) {
        typeAnnotator.visit(type, null);
        defaults.annotate((Element) null, type);
    }

    /**
     * This method is final; override {@link #addComputedTypeAnnotations(Tree, AnnotatedTypeMirror,
     * boolean)} instead.
     *
     * <p>{@inheritDoc}
     */
    @Override
    protected final void addComputedTypeAnnotations(Tree tree, AnnotatedTypeMirror type) {
        addComputedTypeAnnotations(tree, type, this.useFlow);
    }

    /**
     * Like {#addComputedTypeAnnotations(Tree, AnnotatedTypeMirror)}. Overriding implementations
     * typically simply pass the boolean to calls to super.
     */
    protected void addComputedTypeAnnotations(
            Tree tree, AnnotatedTypeMirror type, boolean iUseFlow) {
        assert root != null
                : "GenericAnnotatedTypeFactory.addComputedTypeAnnotations: "
                        + " root needs to be set when used on trees; factory: "
                        + this.getClass();

        treeAnnotator.visit(tree, type);
        typeAnnotator.visit(type, null);
        defaults.annotate(tree, type);

        if (iUseFlow) {
            Value as = getInferredValueFor(tree);

            if (as != null) {
                applyInferredAnnotations(type, as);
            }
        }
    }

    /**
     * Flow analysis will be performed if all of the following are true.
     *
     * <ul>
     *   <li>tree is a {@link ClassTree}
     *   <li>Flow analysis has not already been performed on tree
     * </ul>
     *
     * @param tree the tree to check and possibly perform flow analysis on
     */
    protected void checkAndPerformFlowAnalysis(Tree tree) {
        // For performance reasons, we require that getAnnotatedType is called
        // on the ClassTree before it's called on any code contained in the class,
        // so that we can perform flow analysis on the class.  Previously we
        // used TreePath.getPath to find enclosing classes, but that call
        // alone consumed more than 10% of execution time.  See BaseTypeVisitor
        // .visitClass for the call to getAnnotatedType that triggers analysis.
        if (tree instanceof ClassTree) {
            ClassTree classTree = (ClassTree) tree;
            if (!scannedClasses.containsKey(classTree)) {
                performFlowAnalysis(classTree);
            }
        }
    }

    /**
     * Returns the inferred value (by the org.checkerframework.dataflow analysis) for a given tree.
     */
    public Value getInferredValueFor(Tree tree) {
        if (tree == null) {
            throw new BugInCF(
                    "GenericAnnotatedTypeFactory.getInferredValueFor called with null tree");
        }
        Value as = null;
        if (analysis.isRunning()) {
            as = analysis.getValue(tree);
        }
        if (as == null
                &&
                // TODO: this comparison shouldn't be needed, but
                // checker-framework-inference fails without it.
                flowResult != null) {
            as = flowResult.getValue(tree);
        }
        return as;
    }

    /**
     * Applies the annotations inferred by the org.checkerframework.dataflow analysis to the type
     * {@code type}.
     */
    protected void applyInferredAnnotations(AnnotatedTypeMirror type, Value as) {
        DefaultInferredTypesApplier applier =
                new DefaultInferredTypesApplier(getQualifierHierarchy(), this);
        applier.applyInferredType(type, as.getAnnotations(), as.getUnderlyingType());
    }

    @Override
    public void addComputedTypeAnnotations(Element elt, AnnotatedTypeMirror type) {
        typeAnnotator.visit(type, null);
        defaults.annotate(elt, type);
        if (dependentTypesHelper != null) {
            dependentTypesHelper.standardizeVariable(type, elt);
        }
    }

    @Override
    public ParameterizedMethodType methodFromUse(MethodInvocationTree tree) {
        ParameterizedMethodType mType = super.methodFromUse(tree);
        AnnotatedExecutableType method = mType.methodType;
        if (dependentTypesHelper != null) {
            dependentTypesHelper.viewpointAdaptMethod(tree, method);
        }
        poly.annotate(tree, method);
        return mType;
    }

    @Override
    public List<AnnotatedTypeParameterBounds> typeVariablesFromUse(
            AnnotatedDeclaredType type, TypeElement element) {
        List<AnnotatedTypeParameterBounds> f = super.typeVariablesFromUse(type, element);
        if (dependentTypesHelper != null) {
            dependentTypesHelper.viewpointAdaptTypeVariableBounds(
                    element, f, visitorState.getPath());
        }
        return f;
    }

    public Store getEmptyStore() {
        return emptyStore;
    }

    /**
     * Returns the AnnotatedTypeFactory of the subchecker and copies the current visitor state to
     * the sub-factory so that the types are computed properly. Because the visitor state is copied,
     * call this method each time a subfactory is needed rather than store the returned factory in a
     * field.
     *
     * @see BaseTypeChecker#getTypeFactoryOfSubchecker(Class)
     */
    @SuppressWarnings("TypeParameterUnusedInFormals") // Intentional abuse
    public <T extends GenericAnnotatedTypeFactory<?, ?, ?, ?>, U extends BaseTypeChecker>
            T getTypeFactoryOfSubchecker(Class<U> checkerClass) {
        T subFactory = checker.getTypeFactoryOfSubchecker(checkerClass);
        if (subFactory != null && subFactory.getVisitorState() != null) {
            // Copy the visitor state so that the types are computed properly.
            VisitorState subFactoryVisitorState = subFactory.getVisitorState();
            subFactoryVisitorState.setPath(visitorState.getPath());
            subFactoryVisitorState.setClassTree(visitorState.getClassTree());
            subFactoryVisitorState.setClassType(visitorState.getClassType());
            subFactoryVisitorState.setMethodTree(visitorState.getMethodTree());
            subFactoryVisitorState.setMethodReceiver(visitorState.getMethodReceiver());
        }
        return subFactory;
    }

    /**
     * Should the local variable default annotation be applied to type variables?
     *
     * <p>It is initialized to true if data flow is used by the checker. It is set to false when
     * getting the assignment context for type argument inference.
     *
     * @see GenericAnnotatedTypeFactory#getAnnotatedTypeLhsNoTypeVarDefault
     * @return shouldDefaultTypeVarLocals
     */
    public boolean getShouldDefaultTypeVarLocals() {
        return shouldDefaultTypeVarLocals;
    }

    /** The CFGVisualizer to be used by all CFAbstractAnalysis instances. */
    protected final CFGVisualizer<Value, Store, TransferFunction> cfgVisualizer;

    protected CFGVisualizer<Value, Store, TransferFunction> createCFGVisualizer() {
        if (checker.hasOption("flowdotdir")) {
            String flowdotdir = checker.getOption("flowdotdir");
            boolean verbose = checker.hasOption("verbosecfg");

            Map<String, Object> args = new HashMap<>(2);
            args.put("outdir", flowdotdir);
            args.put("verbose", verbose);
            args.put("checkerName", getCheckerName());

            CFGVisualizer<Value, Store, TransferFunction> res = new DOTCFGVisualizer<>();
            res.init(args);
            return res;
        } else if (checker.hasOption("cfgviz")) {
            String cfgviz = checker.getOption("cfgviz");
            if (cfgviz == null) {
                throw new UserError(
                        "-Acfgviz specified without arguments, should be -Acfgviz=VizClassName[,opts,...]");
            }
            String[] opts = cfgviz.split(",");

            Map<String, Object> args = processCFGVisualizerOption(opts);
            if (!args.containsKey("verbose")) {
                boolean verbose = checker.hasOption("verbosecfg");
                args.put("verbose", verbose);
            }
            args.put("checkerName", getCheckerName());

            CFGVisualizer<Value, Store, TransferFunction> res =
                    BaseTypeChecker.invokeConstructorFor(opts[0], null, null);
            res.init(args);
            return res;
        }
        // Nobody expected to use cfgVisualizer if neither option given.
        return null;
    }

    /* A simple utility method to determine a short checker name to be
     * used by CFG visualizations.
     */
    private String getCheckerName() {
        String checkerName = checker.getClass().getSimpleName();
        if (checkerName.endsWith("Checker") || checkerName.endsWith("checker")) {
            checkerName = checkerName.substring(0, checkerName.length() - "checker".length());
        }
        return checkerName;
    }

    /* Parse values or key-value pairs into a map from value to true, respectively,
     * from the value to the key.
     */
    private Map<String, Object> processCFGVisualizerOption(String[] opts) {
        Map<String, Object> res = new HashMap<>(opts.length - 1);
        // Index 0 is the visualizer class name and can be ignored.
        for (int i = 1; i < opts.length; ++i) {
            String opt = opts[i];
            String[] split = opt.split("=");
            switch (split.length) {
                case 1:
                    res.put(split[0], true);
                    break;
                case 2:
                    res.put(split[0], split[1]);
                    break;
                default:
                    throw new UserError("Too many `=` in cfgviz option: " + opt);
            }
        }
        return res;
    }

    /** The CFGVisualizer to be used by all CFAbstractAnalysis instances. */
    public CFGVisualizer<Value, Store, TransferFunction> getCFGVisualizer() {
        return cfgVisualizer;
    }
}<|MERGE_RESOLUTION|>--- conflicted
+++ resolved
@@ -683,10 +683,6 @@
      *
      * @return the QualifierPolymorphism instance to use
      */
-<<<<<<< HEAD
-    public QualifierPolymorphism createQualifierPolymorphism() {
-        return new DefaultQualifierPolymorphism(processingEnv, this);
-=======
     protected QualifierPolymorphism createQualifierPolymorphism() {
         return new DefaultQualifierPolymorphism(processingEnv, this);
     }
@@ -699,7 +695,6 @@
      */
     public QualifierPolymorphism getQualifierPolymorphism() {
         return this.poly;
->>>>>>> 41fe25f9
     }
 
     // **********************************************************************
