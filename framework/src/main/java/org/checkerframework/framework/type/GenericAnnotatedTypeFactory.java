--- conflicted
+++ resolved
@@ -2489,11 +2489,7 @@
    * @param inferredType the type of the field, on method entry
    * @return precondition annotations for the element (possibly an empty list)
    */
-<<<<<<< HEAD
-  public final List<AnnotationMirror> getPreconditionAnnotation(
-=======
-  public List<AnnotationMirror> getPreconditionAnnotations(
->>>>>>> f93fc8e1
+  public final List<AnnotationMirror> getPreconditionAnnotations(
       VariableElement elt, AnnotatedTypeMirror inferredType) {
     return getPreOrPostconditionAnnotations(elt, inferredType, BeforeOrAfter.BEFORE, null);
   }
@@ -2516,11 +2512,7 @@
    *     postconditions
    * @return postcondition annotations for the element (possibly an empty list)
    */
-<<<<<<< HEAD
-  public final List<AnnotationMirror> getPostconditionAnnotation(
-=======
-  public List<AnnotationMirror> getPostconditionAnnotations(
->>>>>>> f93fc8e1
+  public final List<AnnotationMirror> getPostconditionAnnotations(
       VariableElement elt, AnnotatedTypeMirror inferredType, List<AnnotationMirror> preconds) {
     return getPreOrPostconditionAnnotations(elt, inferredType, BeforeOrAfter.AFTER, preconds);
   }
