package org.checkerframework.framework.type;

import com.sun.source.tree.BlockTree;
import com.sun.source.tree.ClassTree;
import com.sun.source.tree.CompilationUnitTree;
import com.sun.source.tree.ExpressionTree;
import com.sun.source.tree.LambdaExpressionTree;
import com.sun.source.tree.MemberReferenceTree;
import com.sun.source.tree.MethodInvocationTree;
import com.sun.source.tree.MethodTree;
import com.sun.source.tree.NewClassTree;
import com.sun.source.tree.ReturnTree;
import com.sun.source.tree.Tree;
import com.sun.source.tree.Tree.Kind;
import com.sun.source.tree.UnaryTree;
import com.sun.source.tree.VariableTree;
import com.sun.source.util.TreePath;
import java.lang.annotation.Annotation;
import java.util.ArrayDeque;
import java.util.ArrayList;
import java.util.Comparator;
import java.util.HashMap;
import java.util.HashSet;
import java.util.IdentityHashMap;
import java.util.List;
import java.util.Map;
import java.util.Queue;
import java.util.Set;
import java.util.StringJoiner;
import javax.lang.model.element.AnnotationMirror;
import javax.lang.model.element.Element;
import javax.lang.model.element.ElementKind;
import javax.lang.model.element.Modifier;
import javax.lang.model.element.TypeElement;
import javax.lang.model.element.VariableElement;
import javax.lang.model.type.DeclaredType;
import javax.lang.model.type.TypeKind;
import javax.lang.model.type.TypeMirror;
import org.checkerframework.checker.nullness.qual.Nullable;
import org.checkerframework.common.basetype.BaseTypeChecker;
import org.checkerframework.dataflow.analysis.AnalysisResult;
import org.checkerframework.dataflow.analysis.FlowExpressions;
import org.checkerframework.dataflow.analysis.FlowExpressions.FieldAccess;
import org.checkerframework.dataflow.analysis.FlowExpressions.LocalVariable;
import org.checkerframework.dataflow.analysis.FlowExpressions.Receiver;
import org.checkerframework.dataflow.analysis.TransferInput;
import org.checkerframework.dataflow.analysis.TransferResult;
import org.checkerframework.dataflow.cfg.CFGVisualizer;
import org.checkerframework.dataflow.cfg.ControlFlowGraph;
import org.checkerframework.dataflow.cfg.DOTCFGVisualizer;
import org.checkerframework.dataflow.cfg.UnderlyingAST;
import org.checkerframework.dataflow.cfg.UnderlyingAST.CFGLambda;
import org.checkerframework.dataflow.cfg.UnderlyingAST.CFGMethod;
import org.checkerframework.dataflow.cfg.UnderlyingAST.CFGStatement;
import org.checkerframework.dataflow.cfg.node.AssignmentNode;
import org.checkerframework.dataflow.cfg.node.MethodInvocationNode;
import org.checkerframework.dataflow.cfg.node.Node;
import org.checkerframework.dataflow.cfg.node.ObjectCreationNode;
import org.checkerframework.dataflow.cfg.node.ReturnNode;
import org.checkerframework.framework.flow.CFAbstractAnalysis;
import org.checkerframework.framework.flow.CFAbstractStore;
import org.checkerframework.framework.flow.CFAbstractTransfer;
import org.checkerframework.framework.flow.CFAbstractValue;
import org.checkerframework.framework.flow.CFAnalysis;
import org.checkerframework.framework.flow.CFCFGBuilder;
import org.checkerframework.framework.flow.CFStore;
import org.checkerframework.framework.flow.CFTransfer;
import org.checkerframework.framework.flow.CFValue;
import org.checkerframework.framework.qual.DefaultFor;
import org.checkerframework.framework.qual.DefaultQualifier;
import org.checkerframework.framework.qual.DefaultQualifierInHierarchy;
import org.checkerframework.framework.qual.MonotonicQualifier;
import org.checkerframework.framework.qual.QualifierForLiterals;
import org.checkerframework.framework.qual.RelevantJavaTypes;
import org.checkerframework.framework.qual.TypeUseLocation;
import org.checkerframework.framework.type.AnnotatedTypeMirror.AnnotatedDeclaredType;
import org.checkerframework.framework.type.AnnotatedTypeMirror.AnnotatedExecutableType;
import org.checkerframework.framework.type.poly.DefaultQualifierPolymorphism;
import org.checkerframework.framework.type.poly.QualifierPolymorphism;
import org.checkerframework.framework.type.treeannotator.ListTreeAnnotator;
import org.checkerframework.framework.type.treeannotator.LiteralTreeAnnotator;
import org.checkerframework.framework.type.treeannotator.PropagationTreeAnnotator;
import org.checkerframework.framework.type.treeannotator.TreeAnnotator;
import org.checkerframework.framework.type.typeannotator.DefaultForTypeAnnotator;
import org.checkerframework.framework.type.typeannotator.DefaultQualifierForUseTypeAnnotator;
import org.checkerframework.framework.type.typeannotator.IrrelevantTypeAnnotator;
import org.checkerframework.framework.type.typeannotator.ListTypeAnnotator;
import org.checkerframework.framework.type.typeannotator.PropagationTypeAnnotator;
import org.checkerframework.framework.type.typeannotator.TypeAnnotator;
import org.checkerframework.framework.util.AnnotatedTypes;
import org.checkerframework.framework.util.FlowExpressionParseUtil;
import org.checkerframework.framework.util.FlowExpressionParseUtil.FlowExpressionParseException;
import org.checkerframework.framework.util.defaults.QualifierDefaults;
import org.checkerframework.framework.util.dependenttypes.DependentTypesHelper;
import org.checkerframework.framework.util.dependenttypes.DependentTypesTreeAnnotator;
import org.checkerframework.framework.util.typeinference.TypeArgInferenceUtil;
import org.checkerframework.javacutil.AnnotationBuilder;
import org.checkerframework.javacutil.AnnotationUtils;
import org.checkerframework.javacutil.BugInCF;
import org.checkerframework.javacutil.CollectionUtils;
import org.checkerframework.javacutil.ElementUtils;
import org.checkerframework.javacutil.Pair;
import org.checkerframework.javacutil.TreeUtils;
import org.checkerframework.javacutil.UserError;
import org.plumelib.reflection.Signatures;

/**
 * A factory that extends {@link AnnotatedTypeFactory} to optionally use flow-sensitive qualifier
 * inference, qualifier polymorphism, default annotations via {@link DefaultFor}, and user-specified
 * defaults via {@link DefaultQualifier}.
 */
public abstract class GenericAnnotatedTypeFactory<
                Value extends CFAbstractValue<Value>,
                Store extends CFAbstractStore<Value, Store>,
                TransferFunction extends CFAbstractTransfer<Value, Store, TransferFunction>,
                FlowAnalysis extends CFAbstractAnalysis<Value, Store, TransferFunction>>
        extends AnnotatedTypeFactory {

    /** Should use flow by default. */
    protected static boolean flowByDefault = true;

    /** To cache the supported monotonic type qualifiers. */
    private Set<Class<? extends Annotation>> supportedMonotonicQuals;

    /** to annotate types based on the given tree */
    protected TypeAnnotator typeAnnotator;

    /** for use in addAnnotationsFromDefaultForType */
    private DefaultQualifierForUseTypeAnnotator defaultQualifierForUseTypeAnnotator;

    /** for use in addAnnotationsFromDefaultForType */
    private DefaultForTypeAnnotator defaultForTypeAnnotator;

    /** to annotate types based on the given un-annotated types */
    protected TreeAnnotator treeAnnotator;

    /** to handle any polymorphic types */
    protected QualifierPolymorphism poly;

    /** to handle defaults specified by the user */
    protected QualifierDefaults defaults;

    /** to handle dependent type annotations */
    protected DependentTypesHelper dependentTypesHelper;

    // Flow related fields

    /**
     * Should use flow-sensitive type refinement analysis? This value can be changed when an
     * AnnotatedTypeMirror without annotations from data flow is required.
     *
     * @see #getAnnotatedTypeLhs(Tree)
     */
    private boolean useFlow;

    /** Is this type factory configured to use flow-sensitive type refinement? */
    private final boolean everUseFlow;

    /**
     * Should the local variable default annotation be applied to type variables?
     *
     * <p>It is initialized to true if data flow is used by the checker. It is set to false when
     * getting the assignment context for type argument inference.
     *
     * @see GenericAnnotatedTypeFactory#getAnnotatedTypeLhsNoTypeVarDefault
     */
    private boolean shouldDefaultTypeVarLocals;

    /**
     * Elements representing variables for which the type of the initializer is being determined in
     * order to apply qualifier parameter defaults.
     *
     * <p>Local variables with a qualifier parameter get their declared type from the type of their
     * initializer. Sometimes the initializer's type depends on the type of the variable, such as
     * during type variable inference or when a variable is used in its own initializer as in
     * "Object o = (o = null)". This creates a circular dependency resulting in infinite recursion.
     * To prevent this, variables in this set should not be typed based on their initializer, but by
     * using normal defaults.
     *
     * <p>This set should only be modified in
     * GenericAnnotatedTypeFactory#applyLocalVariableQualifierParameterDefaults which clears
     * variables after computing their initializer types.
     *
     * @see GenericAnnotatedTypeFactory#applyLocalVariableQualifierParameterDefaults
     */
    private Set<VariableElement> variablesUnderInitialization;

    /**
     * Caches types of initializers for local variables with a qualifier parameter, so that they
     * aren't computed each time the type of a variable is looked up.
     *
     * @see GenericAnnotatedTypeFactory#applyLocalVariableQualifierParameterDefaults
     */
    private Map<Tree, AnnotatedTypeMirror> initializerCache;

    /** An empty store. */
    // Set in postInit only
    protected Store emptyStore;

    // Set in postInit only
    protected FlowAnalysis analysis;

    // Set in postInit only
    protected TransferFunction transfer;

    // Maintain for every class the store that is used when we analyze initialization code
    protected Store initializationStore;

    // Maintain for every class the store that is used when we analyze static initialization code
    protected Store initializationStaticStore;

    /**
     * Caches for {@link AnalysisResult#runAnalysisFor(Node, boolean, TransferInput,
     * IdentityHashMap, Map)}. This cache is enabled if {@link #shouldCache} is true. The cache size
     * is derived from {@link #getCacheSize()}.
     *
     * @see AnalysisResult#runAnalysisFor(Node, boolean, TransferInput, IdentityHashMap, Map)
     */
    protected final Map<
                    TransferInput<Value, Store>,
                    IdentityHashMap<Node, TransferResult<Value, Store>>>
            flowResultAnalysisCaches;

    /**
     * Creates a type factory for checking the given compilation unit with respect to the given
     * annotation.
     *
     * @param checker the checker to which this type factory belongs
     * @param useFlow whether flow analysis should be performed
     */
    protected GenericAnnotatedTypeFactory(BaseTypeChecker checker, boolean useFlow) {
        super(checker);

        this.everUseFlow = useFlow;
        this.shouldDefaultTypeVarLocals = useFlow;
        this.useFlow = useFlow;

        this.variablesUnderInitialization = new HashSet<>();
        this.scannedClasses = new HashMap<>();
        this.flowResult = null;
        this.regularExitStores = null;
        this.exceptionalExitStores = null;
        this.methodInvocationStores = null;
        this.returnStatementStores = null;

        this.initializationStore = null;
        this.initializationStaticStore = null;

        this.cfgVisualizer = createCFGVisualizer();

        if (shouldCache) {
            int cacheSize = getCacheSize();
            flowResultAnalysisCaches = CollectionUtils.createLRUCache(cacheSize);
            initializerCache = CollectionUtils.createLRUCache(cacheSize);
        } else {
            flowResultAnalysisCaches = null;
            initializerCache = null;
        }

        // Every subclass must call postInit, but it must be called after
        // all other initialization is finished.
    }

    @Override
    protected void postInit() {
        super.postInit();

        this.dependentTypesHelper = createDependentTypesHelper();
        this.defaults = createAndInitQualifierDefaults();
        this.treeAnnotator = createTreeAnnotator();
        this.typeAnnotator = createTypeAnnotator();
        this.defaultQualifierForUseTypeAnnotator = createDefaultForUseTypeAnnotator();
        this.defaultForTypeAnnotator = createDefaultForTypeAnnotator();

        this.poly = createQualifierPolymorphism();

        this.analysis = createFlowAnalysis(new ArrayList<>());
        this.transfer = analysis.getTransferFunction();
        this.emptyStore = analysis.createEmptyStore(transfer.usesSequentialSemantics());

        this.parseStubFiles();
    }

    /**
     * Performs flow-sensitive type refinement on {@code classTree} if this type factory is
     * configured to do so.
     *
     * @param classTree tree on which to perform flow-sensitive type refinement
     */
    @Override
    public void preProcessClassTree(ClassTree classTree) {
        if (this.everUseFlow) {
            checkAndPerformFlowAnalysis(classTree);
        }
    }

    /**
     * Creates a type factory for checking the given compilation unit with respect to the given
     * annotation.
     *
     * @param checker the checker to which this type factory belongs
     */
    protected GenericAnnotatedTypeFactory(BaseTypeChecker checker) {
        this(checker, flowByDefault);
    }

    @Override
    public void setRoot(@Nullable CompilationUnitTree root) {
        super.setRoot(root);
        this.scannedClasses.clear();
        this.flowResult = null;
        this.regularExitStores = null;
        this.exceptionalExitStores = null;
        this.methodInvocationStores = null;
        this.returnStatementStores = null;
        this.initializationStore = null;
        this.initializationStaticStore = null;

        if (shouldCache) {
            this.flowResultAnalysisCaches.clear();
            this.initializerCache.clear();
            this.defaultQualifierForUseTypeAnnotator.clearCache();
        }
    }

    // **********************************************************************
    // Factory Methods for the appropriate annotator classes
    // **********************************************************************

    /**
     * Returns an immutable set of the <em>monotonic</em> type qualifiers supported by this checker.
     *
     * @return the monotonic type qualifiers supported this processor, or an empty set if none
     * @see MonotonicQualifier
     */
    public final Set<Class<? extends Annotation>> getSupportedMonotonicTypeQualifiers() {
        if (supportedMonotonicQuals == null) {
            supportedMonotonicQuals = new HashSet<>();
            for (Class<? extends Annotation> anno : getSupportedTypeQualifiers()) {
                MonotonicQualifier mono = anno.getAnnotation(MonotonicQualifier.class);
                if (mono != null) {
                    supportedMonotonicQuals.add(anno);
                }
            }
        }
        return supportedMonotonicQuals;
    }

    /**
     * Returns a {@link TreeAnnotator} that adds annotations to a type based on the contents of a
     * tree.
     *
     * <p>The default tree annotator is a {@link ListTreeAnnotator} of the following:
     *
     * <ol>
     *   <li>{@link PropagationTreeAnnotator}: Propagates annotations from subtrees
     *   <li>{@link LiteralTreeAnnotator}: Adds annotations based on {@link QualifierForLiterals}
     *       meta-annotations
     *   <li>{@link DependentTypesTreeAnnotator}: Adapts dependent annotations based on context
     * </ol>
     *
     * <p>Subclasses may override this method to specify additional tree annotators, for example:
     *
     * <pre>
     * new ListTreeAnnotator(super.createTreeAnnotator(), new KeyLookupTreeAnnotator(this));
     * </pre>
     *
     * @return a tree annotator
     */
    protected TreeAnnotator createTreeAnnotator() {
        List<TreeAnnotator> treeAnnotators = new ArrayList<>();
        treeAnnotators.add(new PropagationTreeAnnotator(this));
        treeAnnotators.add(new LiteralTreeAnnotator(this).addStandardLiteralQualifiers());
        if (dependentTypesHelper != null) {
            treeAnnotators.add(dependentTypesHelper.createDependentTypesTreeAnnotator(this));
        }
        return new ListTreeAnnotator(treeAnnotators);
    }

    /**
     * Returns a {@link DefaultForTypeAnnotator} that adds annotations to a type based on the
     * content of the type itself.
     *
     * <p>Subclass may override this method. The default type annotator is a {@link
     * ListTypeAnnotator} of the following:
     *
     * <ol>
     *   <li>{@link IrrelevantTypeAnnotator}: Adds top to types not listed in the {@link
     *       RelevantJavaTypes} annotation on the checker.
     *   <li>{@link PropagationTypeAnnotator}: Propagates annotation onto wildcards.
     * </ol>
     *
     * @return a type annotator
     */
    protected TypeAnnotator createTypeAnnotator() {
        List<TypeAnnotator> typeAnnotators = new ArrayList<>();
        RelevantJavaTypes relevantJavaTypes =
                checker.getClass().getAnnotation(RelevantJavaTypes.class);
        if (relevantJavaTypes != null) {
            Class<?>[] relevantClasses = relevantJavaTypes.value();
            // Must be first in order to annotate all irrelevant types.
            typeAnnotators.add(
                    new IrrelevantTypeAnnotator(
                            this, getQualifierHierarchy().getTopAnnotations(), relevantClasses));
        }
        typeAnnotators.add(new PropagationTypeAnnotator(this));
        return new ListTypeAnnotator(typeAnnotators);
    }

    /**
     * Creates an {@link DefaultQualifierForUseTypeAnnotator}.
     *
     * @return a new {@link DefaultQualifierForUseTypeAnnotator}
     */
    protected DefaultQualifierForUseTypeAnnotator createDefaultForUseTypeAnnotator() {
        return new DefaultQualifierForUseTypeAnnotator(this);
    }

    /**
     * Creates an {@link DefaultForTypeAnnotator}.
     *
     * @return a new {@link DefaultForTypeAnnotator}
     */
    protected DefaultForTypeAnnotator createDefaultForTypeAnnotator() {
        return new DefaultForTypeAnnotator(this);
    }

    /**
     * Returns the appropriate flow analysis class that is used for the
     * org.checkerframework.dataflow analysis.
     *
     * <p>This implementation uses the checker naming convention to create the appropriate analysis.
     * If no transfer function is found, it returns an instance of {@link CFAnalysis}.
     *
     * <p>Subclasses have to override this method to create the appropriate analysis if they do not
     * follow the checker naming convention.
     */
    @SuppressWarnings({"unchecked", "rawtypes"})
    protected FlowAnalysis createFlowAnalysis(List<Pair<VariableElement, Value>> fieldValues) {

        // Try to reflectively load the visitor.
        Class<?> checkerClass = checker.getClass();

        while (checkerClass != BaseTypeChecker.class) {
            FlowAnalysis result =
                    BaseTypeChecker.invokeConstructorFor(
                            BaseTypeChecker.getRelatedClassName(checkerClass, "Analysis"),
                            new Class<?>[] {BaseTypeChecker.class, this.getClass(), List.class},
                            new Object[] {checker, this, fieldValues});
            if (result != null) {
                return result;
            }
            checkerClass = checkerClass.getSuperclass();
        }

        // If an analysis couldn't be loaded reflectively, return the
        // default.
        List<Pair<VariableElement, CFValue>> tmp = new ArrayList<>();
        for (Pair<VariableElement, Value> fieldVal : fieldValues) {
            assert fieldVal.second instanceof CFValue;
            tmp.add(Pair.of(fieldVal.first, (CFValue) fieldVal.second));
        }
        return (FlowAnalysis) new CFAnalysis(checker, (GenericAnnotatedTypeFactory) this, tmp);
    }

    /**
     * Returns the appropriate transfer function that is used for the org.checkerframework.dataflow
     * analysis.
     *
     * <p>This implementation uses the checker naming convention to create the appropriate transfer
     * function. If no transfer function is found, it returns an instance of {@link CFTransfer}.
     *
     * <p>Subclasses have to override this method to create the appropriate transfer function if
     * they do not follow the checker naming convention.
     */
    // A more precise type for the parameter would be FlowAnalysis, which
    // is the type parameter bounded by the current parameter type CFAbstractAnalysis<Value, Store,
    // TransferFunction>.
    // However, we ran into issues in callers of the method if we used that type.
    public TransferFunction createFlowTransferFunction(
            CFAbstractAnalysis<Value, Store, TransferFunction> analysis) {

        // Try to reflectively load the visitor.
        Class<?> checkerClass = checker.getClass();

        while (checkerClass != BaseTypeChecker.class) {
            TransferFunction result =
                    BaseTypeChecker.invokeConstructorFor(
                            BaseTypeChecker.getRelatedClassName(checkerClass, "Transfer"),
                            new Class<?>[] {analysis.getClass()},
                            new Object[] {analysis});
            if (result != null) {
                return result;
            }
            checkerClass = checkerClass.getSuperclass();
        }

        // If a transfer function couldn't be loaded reflectively, return the
        // default.
        @SuppressWarnings("unchecked")
        TransferFunction ret =
                (TransferFunction)
                        new CFTransfer((CFAbstractAnalysis<CFValue, CFStore, CFTransfer>) analysis);
        return ret;
    }

    /**
     * Creates an {@link DependentTypesHelper} and returns it.
     *
     * @return a new {@link DependentTypesHelper}
     */
    protected DependentTypesHelper createDependentTypesHelper() {
        DependentTypesHelper helper = new DependentTypesHelper(this);
        if (helper.hasDependentAnnotations()) {
            return helper;
        }
        return null;
    }

    public DependentTypesHelper getDependentTypesHelper() {
        return dependentTypesHelper;
    }

    @Override
    public AnnotatedDeclaredType fromNewClass(NewClassTree newClassTree) {
        AnnotatedDeclaredType superResult = super.fromNewClass(newClassTree);
        if (dependentTypesHelper != null) {
            dependentTypesHelper.standardizeNewClassTree(newClassTree, superResult);
        }
        return superResult;
    }

    /**
     * Create {@link QualifierDefaults} which handles checker specified defaults, and initialize the
     * created {@link QualifierDefaults}. Subclasses should override {@link
     * GenericAnnotatedTypeFactory#addCheckedCodeDefaults(QualifierDefaults defs)} to add more
     * defaults or use different defaults.
     *
     * @return the QualifierDefaults object
     */
    // TODO: When changing this method, also look into
    // {@link
    // org.checkerframework.common.wholeprograminference.WholeProgramInferenceScenesHelper#shouldIgnore}.
    // Both methods should have some functionality merged into a single location.
    // See Issue 683
    // https://github.com/typetools/checker-framework/issues/683
    protected final QualifierDefaults createAndInitQualifierDefaults() {
        QualifierDefaults defs = createQualifierDefaults();
        addCheckedCodeDefaults(defs);
        addCheckedStandardDefaults(defs);
        addUncheckedStandardDefaults(defs);
        checkForDefaultQualifierInHierarchy(defs);

        return defs;
    }

    /**
     * Create {@link QualifierDefaults} which handles checker specified defaults. Sub-classes
     * override this method to provide a different {@code QualifierDefault} implementation.
     */
    protected QualifierDefaults createQualifierDefaults() {
        return new QualifierDefaults(elements, this);
    }

    /**
     * Creates and returns a string containing the number of qualifiers and the canonical class
     * names of each qualifier that has been added to this checker's supported qualifier set. The
     * names are alphabetically sorted.
     *
     * @return a string containing the number of qualifiers and canonical names of each qualifier
     */
    protected final String getSortedQualifierNames() {
        Set<Class<? extends Annotation>> stq = getSupportedTypeQualifiers();
        if (stq.isEmpty()) {
            return "No qualifiers examined";
        }
        if (stq.size() == 1) {
            return "1 qualifier examined: " + stq.iterator().next().getCanonicalName();
        }

        // Create a list of the supported qualifiers and sort the list
        // alphabetically
        List<Class<? extends Annotation>> sortedSupportedQuals = new ArrayList<>(stq);
        sortedSupportedQuals.sort(Comparator.comparing(Class::getCanonicalName));

        // display the number of qualifiers as well as the names of each
        // qualifier.
        StringJoiner sj =
                new StringJoiner(", ", sortedSupportedQuals.size() + " qualifiers examined: ", "");
        for (Class<? extends Annotation> qual : sortedSupportedQuals) {
            sj.add(qual.getCanonicalName());
        }
        return sj.toString();
    }

    /**
     * Adds default qualifiers for type-checked code by reading {@link DefaultFor} and {@link
     * DefaultQualifierInHierarchy} meta-annotations. Subclasses may override this method to add
     * defaults that cannot be specified with a {@link DefaultFor} or {@link
     * DefaultQualifierInHierarchy} meta-annotations.
     *
     * @param defs QualifierDefault object to which defaults are added
     */
    protected void addCheckedCodeDefaults(QualifierDefaults defs) {
        // Add defaults from @DefaultFor and @DefaultQualifierInHierarchy
        for (Class<? extends Annotation> qual : getSupportedTypeQualifiers()) {
            DefaultFor defaultFor = qual.getAnnotation(DefaultFor.class);
            if (defaultFor != null) {
                final TypeUseLocation[] locations = defaultFor.value();
                defs.addCheckedCodeDefaults(AnnotationBuilder.fromClass(elements, qual), locations);
            }

            if (qual.getAnnotation(DefaultQualifierInHierarchy.class) != null) {
                defs.addCheckedCodeDefault(
                        AnnotationBuilder.fromClass(elements, qual), TypeUseLocation.OTHERWISE);
            }
        }
    }

    /**
     * Adds the standard CLIMB defaults that do not conflict with previously added defaults.
     *
     * @param defs {@link QualifierDefaults} object to which defaults are added
     */
    protected void addCheckedStandardDefaults(QualifierDefaults defs) {
        if (this.everUseFlow) {
            defs.addClimbStandardDefaults();
        }
    }

    /**
     * Adds standard unchecked defaults that do not conflict with previously added defaults.
     *
     * @param defs {@link QualifierDefaults} object to which defaults are added
     */
    protected void addUncheckedStandardDefaults(QualifierDefaults defs) {
        defs.addUncheckedStandardDefaults();
    }

    /**
     * Check that a default qualifier (in at least one hierarchy) has been set and issue an error if
     * not.
     *
     * @param defs {@link QualifierDefaults} object to which defaults are added
     */
    protected void checkForDefaultQualifierInHierarchy(QualifierDefaults defs) {
        if (!defs.hasDefaultsForCheckedCode()) {
            throw new BugInCF(
                    "GenericAnnotatedTypeFactory.createQualifierDefaults: "
                            + "@DefaultQualifierInHierarchy or @DefaultFor(TypeUseLocation.OTHERWISE) not found. "
                            + "Every checker must specify a default qualifier. "
                            + getSortedQualifierNames());
        }

        // If a default unchecked code qualifier isn't specified, the defaults
        // for checked code will be used.
    }

    /**
     * Creates the {@link QualifierPolymorphism} instance which supports the QualifierPolymorphism
     * mechanism.
     *
     * @return the QualifierPolymorphism instance to use
     */
    protected QualifierPolymorphism createQualifierPolymorphism() {
        return new DefaultQualifierPolymorphism(processingEnv, this);
    }

    /**
     * Gives the current {@link QualifierPolymorphism} instance which supports the
     * QualifierPolymorphism mechanism.
     *
     * @return the QualifierPolymorphism instance to use
     */
    public QualifierPolymorphism getQualifierPolymorphism() {
        return this.poly;
    }

    // **********************************************************************
    // Factory Methods for the appropriate annotator classes
    // **********************************************************************

    @Override
    protected void postDirectSuperTypes(
            AnnotatedTypeMirror type, List<? extends AnnotatedTypeMirror> supertypes) {
        super.postDirectSuperTypes(type, supertypes);
        if (type.getKind() == TypeKind.DECLARED) {
            for (AnnotatedTypeMirror supertype : supertypes) {
                Element elt = ((DeclaredType) supertype.getUnderlyingType()).asElement();
                addComputedTypeAnnotations(elt, supertype);
            }
        }
    }

    /**
     * Gets the type of the resulting constructor call of a MemberReferenceTree.
     *
     * @param memberReferenceTree MemberReferenceTree where the member is a constructor
     * @param constructorType AnnotatedExecutableType of the declaration of the constructor
     * @return AnnotatedTypeMirror of the resulting type of the constructor
     */
    public AnnotatedTypeMirror getResultingTypeOfConstructorMemberReference(
            MemberReferenceTree memberReferenceTree, AnnotatedExecutableType constructorType) {
        assert memberReferenceTree.getMode() == MemberReferenceTree.ReferenceMode.NEW;

        // The return type for constructors should only have explicit annotations from the
        // constructor.  Recreate some of the logic from TypeFromTree.visitNewClass here.

        // The return type of the constructor will be the type of the expression of the member
        // reference tree.
        AnnotatedDeclaredType constructorReturnType =
                (AnnotatedDeclaredType) fromTypeTree(memberReferenceTree.getQualifierExpression());

        // Keep only explicit annotations and those from @Poly
        AnnotatedTypes.copyOnlyExplicitConstructorAnnotations(
                this, constructorReturnType, constructorType);

        // Now add back defaulting.
        addComputedTypeAnnotations(
                memberReferenceTree.getQualifierExpression(), constructorReturnType);
        return constructorReturnType;
    }

    /**
     * Returns the primary annotation on expression if it were evaluated at path.
     *
     * @param expression a Java expression
     * @param tree current tree
     * @param path location at which expression is evaluated
     * @param clazz class of the annotation
     * @return the annotation on expression or null if one does not exist
     * @throws FlowExpressionParseException thrown if the expression cannot be parsed
     */
    public AnnotationMirror getAnnotationFromJavaExpressionString(
            String expression, Tree tree, TreePath path, Class<? extends Annotation> clazz)
            throws FlowExpressionParseException {

        Receiver expressionObj = getReceiverFromJavaExpressionString(expression, path);
        return getAnnotationFromReceiver(expressionObj, tree, clazz);
    }
    /**
     * Returns the primary annotation on a receiver.
     *
     * @param receiver the receiver for which the annotation is returned
     * @param tree current tree
     * @param clazz the Class of the annotation
     * @return the annotation on expression or null if one does not exist
     */
    public AnnotationMirror getAnnotationFromReceiver(
            Receiver receiver, Tree tree, Class<? extends Annotation> clazz) {

        AnnotationMirror annotationMirror = null;
        if (CFAbstractStore.canInsertReceiver(receiver)) {
            Store store = getStoreBefore(tree);
            Value value = store.getValue(receiver);
            if (value != null) {
                annotationMirror = getAnnotationByClass(value.getAnnotations(), clazz);
            }
        }
        // If the specific annotation wasn't in the store, look in the type factory.
        if (annotationMirror == null) {
            if (receiver instanceof LocalVariable) {
                Element ele = ((LocalVariable) receiver).getElement();
                // Because of
                // https://github.com/eisop/checker-framework/issues/14
                // and the workaround in
                // org.checkerframework.framework.type.ElementAnnotationApplier.applyInternal
                // The annotationMirror may not contain all explicitly written annotations.
                annotationMirror = getAnnotatedType(ele).getAnnotation(clazz);
            } else if (receiver instanceof FieldAccess) {
                Element ele = ((FieldAccess) receiver).getField();
                annotationMirror = getAnnotatedType(ele).getAnnotation(clazz);
            }
        }
        return annotationMirror;
    }

    /**
     * Produces the receiver associated with expression on currentPath.
     *
     * @param expression a Java expression
     * @param currentPath location at which expression is evaluated
     * @throws FlowExpressionParseException thrown if the expression cannot be parsed
     */
    public Receiver getReceiverFromJavaExpressionString(String expression, TreePath currentPath)
            throws FlowExpressionParseException {
        TypeMirror enclosingClass = TreeUtils.typeOf(TreeUtils.enclosingClass(currentPath));

        Receiver r = FlowExpressions.internalReprOfPseudoReceiver(currentPath, enclosingClass);
        FlowExpressionParseUtil.FlowExpressionContext context =
                new FlowExpressionParseUtil.FlowExpressionContext(
                        r,
                        FlowExpressions.getParametersOfEnclosingMethod(this, currentPath),
                        this.getContext());

        return FlowExpressionParseUtil.parse(expression, context, currentPath, true);
    }

    /**
     * Produces the receiver and offset associated with an expression. For instance, "n+1" has no
     * associated Receiver, but this method produces a pair of a Receiver (for "n") and an offset
     * ("1").
     *
     * @param expression a Java expression, possibly with a constant offset
     * @param currentPath location at which expression is evaluated
     * @return receiver and offset for the given expression
     * @throws FlowExpressionParseException thrown if the expression cannot be parsed
     */
    public Pair<Receiver, String> getReceiverAndOffsetFromJavaExpressionString(
            String expression, TreePath currentPath) throws FlowExpressionParseException {
        Pair<String, String> p = getExpressionAndOffset(expression);
        Receiver r = getReceiverFromJavaExpressionString(p.first, currentPath);
        return Pair.of(r, p.second);
    }

    /**
     * Returns the annotation mirror from dataflow for {@code expression}.
     *
     * <p>This will output a different annotation than {@link
     * #getAnnotationFromJavaExpressionString(String, Tree, TreePath, Class)}, because if the
     * specified annotation isn't found in the store, the type from the factory is used.
     *
     * @param expression a Java expression
     * @param tree the tree at the location to parse the expression
     * @param currentPath location at which expression is evaluated
     * @throws FlowExpressionParseException thrown if the expression cannot be parsed
     * @return an AnnotationMirror representing the type in the store at the given location from
     *     this type factory's type system, or null if one is not available
     */
    public AnnotationMirror getAnnotationMirrorFromJavaExpressionString(
            String expression, Tree tree, TreePath currentPath)
            throws FlowExpressionParseException {
        Receiver rec = getReceiverFromJavaExpressionString(expression, currentPath);
        if (rec == null || !CFAbstractStore.canInsertReceiver(rec)) {
            return null;
        }
        Store store = getStoreBefore(tree);
        Value value = store.getValue(rec);
        return value != null ? value.getAnnotations().iterator().next() : null;
    }

    /**
     * Track the state of org.checkerframework.dataflow analysis scanning for each class tree in the
     * compilation unit.
     */
    protected enum ScanState {
        /** Dataflow analysis in progress. */
        IN_PROGRESS,
        /** Dataflow analysis finished. */
        FINISHED
    }

    /** Map from ClassTree to their dataflow analysis state. */
    protected final Map<ClassTree, ScanState> scannedClasses;

    /**
     * The result of the flow analysis. Invariant:
     *
     * <pre>
     *  scannedClasses.get(c) == FINISHED for some class c &rArr; flowResult != null
     * </pre>
     *
     * Note that flowResult contains analysis results for Trees from multiple classes which are
     * produced by multiple calls to performFlowAnalysis.
     */
    protected AnalysisResult<Value, Store> flowResult;

    /**
     * A mapping from methods (or other code blocks) to their regular exit store (used to check
     * postconditions).
     */
    protected IdentityHashMap<Tree, Store> regularExitStores;

    /** A mapping from methods (or other code blocks) to their exceptional exit store. */
    protected IdentityHashMap<Tree, Store> exceptionalExitStores;

    /** A mapping from methods to a list with all return statements and the corresponding store. */
    protected IdentityHashMap<MethodTree, List<Pair<ReturnNode, TransferResult<Value, Store>>>>
            returnStatementStores;

    /**
     * A mapping from methods to their a list with all return statements and the corresponding
     * store.
     */
    protected IdentityHashMap<MethodInvocationTree, Store> methodInvocationStores;

    /**
     * Returns the regular exit store for a method or another code block (such as static
     * initializers).
     *
     * @param tree a MethodTree or other code block, such as a static initializer
     * @return the regular exit store, or {@code null}, if there is no such store (because the
     *     method cannot exit through the regular exit block).
     */
    public @Nullable Store getRegularExitStore(Tree tree) {
        return regularExitStores.get(tree);
    }

    /**
     * Returns the exceptional exit store for a method or another code block (such as static
     * initializers).
     *
     * @param tree a MethodTree or other code block, such as a static initializer
     * @return the exceptional exit store, or {@code null}, if there is no such store.
     */
    public @Nullable Store getExceptionalExitStore(Tree tree) {
        return exceptionalExitStores.get(tree);
    }

    /**
     * Returns a list of all return statements of {@code method} paired with their corresponding
     * {@link TransferResult}. If {@code method} has no return statement, then the empty list is
     * returned.
     *
     * @param methodTree method whose return statements should be returned
     * @return a list of all return statements of {@code method} paired with their corresponding
     *     {@link TransferResult} or an empty list if {@code method} has no return statements
     */
    public List<Pair<ReturnNode, TransferResult<Value, Store>>> getReturnStatementStores(
            MethodTree methodTree) {
        assert returnStatementStores.containsKey(methodTree);
        return returnStatementStores.get(methodTree);
    }

    /**
     * Returns the store immediately before a given {@link Tree}.
     *
     * @return the store immediately before a given {@link Tree}
     */
    public Store getStoreBefore(Tree tree) {
        if (!analysis.isRunning()) {
            return flowResult.getStoreBefore(tree);
        }
        Set<Node> nodes = analysis.getNodesForTree(tree);
        if (nodes != null) {
            return getStoreBefore(nodes);
        } else {
            return flowResult.getStoreBefore(tree);
        }
    }

    /**
     * Returns the store immediately before a given Set of {@link Node}s.
     *
     * @return the store immediately before a given Set of {@link Node}s
     */
    public Store getStoreBefore(Set<Node> nodes) {
        Store merge = null;
        for (Node aNode : nodes) {
            Store s = getStoreBefore(aNode);
            if (merge == null) {
                merge = s;
            } else if (s != null) {
                merge = merge.leastUpperBound(s);
            }
        }
        return merge;
    }

    /**
     * Returns the store immediately before a given {@link Node}.
     *
     * @return the store immediately before a given {@link Node}
     */
    public Store getStoreBefore(Node node) {
        if (!analysis.isRunning()) {
            return flowResult.getStoreBefore(node);
        }
        TransferInput<Value, Store> prevStore = analysis.getInput(node.getBlock());
        if (prevStore == null) {
            return null;
        }
        Store store =
                AnalysisResult.runAnalysisFor(
                        node, true, prevStore, analysis.getNodeValues(), flowResultAnalysisCaches);
        return store;
    }

    /**
     * Returns the store immediately after a given {@link Tree}.
     *
     * @return the store immediately after a given {@link Tree}
     */
    public Store getStoreAfter(Tree tree) {
        if (!analysis.isRunning()) {
            return flowResult.getStoreAfter(tree);
        }
        Set<Node> nodes = analysis.getNodesForTree(tree);
        return getStoreAfter(nodes);
    }

    /**
     * Returns the store immediately after a given set of {@link Node}s.
     *
     * @return the store immediately after a given set of {@link Node}s
     */
    public Store getStoreAfter(Set<Node> nodes) {
        Store merge = null;
        for (Node node : nodes) {
            Store s = getStoreAfter(node);
            if (merge == null) {
                merge = s;
            } else if (s != null) {
                merge = merge.leastUpperBound(s);
            }
        }
        return merge;
    }

    /**
     * Returns the store immediately after a given {@link Node}.
     *
     * @param node node after which the store is returned
     * @return the store immediately after a given {@link Node}
     */
    public Store getStoreAfter(Node node) {
        if (!analysis.isRunning()) {
            return flowResult.getStoreAfter(node);
        }
        Store res =
                AnalysisResult.runAnalysisFor(
                        node,
                        false,
                        analysis.getInput(node.getBlock()),
                        analysis.getNodeValues(),
                        flowResultAnalysisCaches);
        return res;
    }

    /**
     * See {@link org.checkerframework.dataflow.analysis.AnalysisResult#getNodesForTree(Tree)}.
     *
     * @return the {@link Node}s for a given {@link Tree}
     * @see org.checkerframework.dataflow.analysis.AnalysisResult#getNodesForTree(Tree)
     */
    public Set<Node> getNodesForTree(Tree tree) {
        return flowResult.getNodesForTree(tree);
    }

    /**
     * Return the first {@link Node} for a given {@link Tree} that has class {@code kind}.
     *
     * <p>You probably don't want to use this function: iterate over the result of {@link
     * #getNodesForTree(Tree)} yourself or ask for a conservative approximation of the store using
     * {@link #getStoreBefore(Tree)} or {@link #getStoreAfter(Tree)}. This method is for code that
     * uses a {@link Node} in a rather unusual way. Callers should probably be rewritten to not use
     * a {@link Node} at all.
     *
     * @see #getNodesForTree(Tree)
     * @see #getStoreBefore(Tree)
     * @see #getStoreAfter(Tree)
     * @return the first {@link Node} for a given {@link Tree} that of class {@code kind}.
     */
    public <T extends Node> T getFirstNodeOfKindForTree(Tree tree, Class<T> kind) {
        Set<Node> nodes = getNodesForTree(tree);
        for (Node node : nodes) {
            if (node.getClass() == kind) {
                return kind.cast(node);
            }
        }
        return null;
    }

    /**
     * Returns the value of effectively final local variables.
     *
     * @return the value of effectively final local variables
     */
    public HashMap<Element, Value> getFinalLocalValues() {
        return flowResult.getFinalLocalValues();
    }

    /**
     * Perform a org.checkerframework.dataflow analysis over a single class tree and its nested
     * classes.
     */
    protected void performFlowAnalysis(ClassTree classTree) {
        if (flowResult == null) {
            regularExitStores = new IdentityHashMap<>();
            exceptionalExitStores = new IdentityHashMap<>();
            returnStatementStores = new IdentityHashMap<>();
            flowResult = new AnalysisResult<>(flowResultAnalysisCaches);
        }

        // no need to scan annotations
        if (classTree.getKind() == Kind.ANNOTATION_TYPE) {
            // Mark finished so that default annotations will be applied.
            scannedClasses.put(classTree, ScanState.FINISHED);
            return;
        }

        Queue<Pair<ClassTree, Store>> queue = new ArrayDeque<>();
        List<Pair<VariableElement, Value>> fieldValues = new ArrayList<>();

        // No captured store for top-level classes.
        queue.add(Pair.of(classTree, null));

        while (!queue.isEmpty()) {
            final Pair<ClassTree, Store> qel = queue.remove();
            final ClassTree ct = qel.first;
            final Store capturedStore = qel.second;
            scannedClasses.put(ct, ScanState.IN_PROGRESS);

            TreePath preTreePath = visitorState.getPath();
            AnnotatedDeclaredType preClassType = visitorState.getClassType();
            ClassTree preClassTree = visitorState.getClassTree();
            AnnotatedDeclaredType preAMT = visitorState.getMethodReceiver();
            MethodTree preMT = visitorState.getMethodTree();

            // Don't use getPath, b/c that depends on the visitorState path.
            visitorState.setPath(TreePath.getPath(this.root, ct));
            visitorState.setClassType(getAnnotatedType(TreeUtils.elementFromDeclaration(ct)));
            visitorState.setClassTree(ct);
            visitorState.setMethodReceiver(null);
            visitorState.setMethodTree(null);

            // start with the captured store as initialization store
            initializationStaticStore = capturedStore;
            initializationStore = capturedStore;

            Queue<Pair<LambdaExpressionTree, Store>> lambdaQueue = new ArrayDeque<>();

            try {
                List<CFGMethod> methods = new ArrayList<>();
                for (Tree m : ct.getMembers()) {
                    switch (m.getKind()) {
                        case METHOD:
                            MethodTree mt = (MethodTree) m;

                            // Skip abstract and native methods because they have no body.
                            Set<Modifier> flags = mt.getModifiers().getFlags();
                            if (flags.contains(Modifier.ABSTRACT)
                                    || flags.contains(Modifier.NATIVE)) {
                                break;
                            }
                            // Abstract methods in an interface have a null body but do not have an
                            // ABSTRACT flag.
                            if (mt.getBody() == null) {
                                break;
                            }

                            // Wait with scanning the method until all other members
                            // have been processed.
                            CFGMethod met = new CFGMethod(mt, ct);
                            methods.add(met);
                            break;
                        case VARIABLE:
                            VariableTree vt = (VariableTree) m;
                            ExpressionTree initializer = vt.getInitializer();
                            // analyze initializer if present
                            if (initializer != null) {
                                boolean isStatic =
                                        vt.getModifiers().getFlags().contains(Modifier.STATIC);
                                analyze(
                                        queue,
                                        lambdaQueue,
                                        new CFGStatement(vt, ct),
                                        fieldValues,
                                        classTree,
                                        true,
                                        true,
                                        isStatic,
                                        capturedStore);
                                Value value = flowResult.getValue(initializer);
                                if (vt.getModifiers().getFlags().contains(Modifier.FINAL)
                                        && value != null) {
                                    // Store the abstract value for the field.
                                    VariableElement element = TreeUtils.elementFromDeclaration(vt);
                                    fieldValues.add(Pair.of(element, value));
                                }
                            }
                            break;
                        case CLASS:
                        case ANNOTATION_TYPE:
                        case INTERFACE:
                        case ENUM:
                            // Visit inner and nested class trees.
                            // TODO: Use no store for them? What can be captured?
                            queue.add(Pair.of((ClassTree) m, capturedStore));
                            break;
                        case BLOCK:
                            BlockTree b = (BlockTree) m;
                            analyze(
                                    queue,
                                    lambdaQueue,
                                    new CFGStatement(b, ct),
                                    fieldValues,
                                    ct,
                                    true,
                                    true,
                                    b.isStatic(),
                                    capturedStore);
                            break;
                        default:
                            assert false : "Unexpected member: " + m.getKind();
                            break;
                    }
                }

                // Now analyze all methods.
                // TODO: at this point, we don't have any information about
                // fields of superclasses.
                for (CFGMethod met : methods) {
                    analyze(
                            queue,
                            lambdaQueue,
                            met,
                            fieldValues,
                            classTree,
                            TreeUtils.isConstructor(met.getMethod()),
                            false,
                            false,
                            capturedStore);
                }

                while (!lambdaQueue.isEmpty()) {
                    Pair<LambdaExpressionTree, Store> lambdaPair = lambdaQueue.poll();
                    MethodTree mt =
                            (MethodTree)
                                    TreeUtils.enclosingOfKind(
                                            getPath(lambdaPair.first), Kind.METHOD);
                    analyze(
                            queue,
                            lambdaQueue,
                            new CFGLambda(lambdaPair.first, classTree, mt),
                            fieldValues,
                            classTree,
                            false,
                            false,
                            false,
                            lambdaPair.second);
                }

                // by convention we store the static initialization store as the regular exit
                // store of the class node, so that it can later be used to check
                // that all fields are initialized properly.
                // see InitializationVisitor.visitClass
                if (initializationStaticStore == null) {
                    regularExitStores.put(ct, emptyStore);
                } else {
                    regularExitStores.put(ct, initializationStaticStore);
                }
            } finally {
                visitorState.setPath(preTreePath);
                visitorState.setClassType(preClassType);
                visitorState.setClassTree(preClassTree);
                visitorState.setMethodReceiver(preAMT);
                visitorState.setMethodTree(preMT);
            }

            scannedClasses.put(ct, ScanState.FINISHED);
        }
    }

    /**
     * Analyze the AST {@code ast} and store the result. Additional operations that should be
     * performed after analysis should be implemented in {@link #postAnalyze(ControlFlowGraph)}.
     *
     * @param queue the queue for encountered class trees and their initial stores
     * @param lambdaQueue the queue for encountered lambda expression trees and their initial stores
     * @param ast the AST to analyze
     * @param fieldValues the abstract values for all fields of the same class
     * @param currentClass the class we are currently looking at
     * @param isInitializationCode are we analyzing a (static/non-static) initializer block of a
     *     class
     * @param updateInitializationStore should the initialization store be updated
     * @param isStatic are we analyzing a static construct
     * @param capturedStore the input Store to use for captured variables, e.g. in a lambda
     * @see #postAnalyze(org.checkerframework.dataflow.cfg.ControlFlowGraph)
     */
    protected void analyze(
            Queue<Pair<ClassTree, Store>> queue,
            Queue<Pair<LambdaExpressionTree, Store>> lambdaQueue,
            UnderlyingAST ast,
            List<Pair<VariableElement, Value>> fieldValues,
            ClassTree currentClass,
            boolean isInitializationCode,
            boolean updateInitializationStore,
            boolean isStatic,
            Store capturedStore) {
        ControlFlowGraph cfg = CFCFGBuilder.build(root, ast, checker, this, processingEnv);

        if (isInitializationCode) {
            Store initStore = !isStatic ? initializationStore : initializationStaticStore;
            if (initStore != null) {
                // we have already seen initialization code and analyzed it, and
                // the analysis ended with the store initStore.
                // use it to start the next analysis.
                transfer.setFixedInitialStore(initStore);
            } else {
                transfer.setFixedInitialStore(capturedStore);
            }
        } else {
            transfer.setFixedInitialStore(capturedStore);
        }
        analysis.performAnalysis(cfg, fieldValues);
        AnalysisResult<Value, Store> result = analysis.getResult();

        // store result
        flowResult.combine(result);
        if (ast.getKind() == UnderlyingAST.Kind.METHOD) {
            // store exit store (for checking postconditions)
            CFGMethod mast = (CFGMethod) ast;
            MethodTree method = mast.getMethod();
            Store regularExitStore = analysis.getRegularExitStore();
            if (regularExitStore != null) {
                regularExitStores.put(method, regularExitStore);
            }
            Store exceptionalExitStore = analysis.getExceptionalExitStore();
            if (exceptionalExitStore != null) {
                exceptionalExitStores.put(method, exceptionalExitStore);
            }
            returnStatementStores.put(method, analysis.getReturnStatementStores());
        } else if (ast.getKind() == UnderlyingAST.Kind.ARBITRARY_CODE) {
            CFGStatement block = (CFGStatement) ast;
            Store regularExitStore = analysis.getRegularExitStore();
            if (regularExitStore != null) {
                regularExitStores.put(block.getCode(), regularExitStore);
            }
            Store exceptionalExitStore = analysis.getExceptionalExitStore();
            if (exceptionalExitStore != null) {
                exceptionalExitStores.put(block.getCode(), exceptionalExitStore);
            }
        } else if (ast.getKind() == UnderlyingAST.Kind.LAMBDA) {
            // TODO: Postconditions?

            CFGLambda block = (CFGLambda) ast;
            Store regularExitStore = analysis.getRegularExitStore();
            if (regularExitStore != null) {
                regularExitStores.put(block.getCode(), regularExitStore);
            }
            Store exceptionalExitStore = analysis.getExceptionalExitStore();
            if (exceptionalExitStore != null) {
                exceptionalExitStores.put(block.getCode(), exceptionalExitStore);
            }
        } else {
            assert false : "Unexpected AST kind: " + ast.getKind();
        }

        if (isInitializationCode && updateInitializationStore) {
            Store newInitStore = analysis.getRegularExitStore();
            if (!isStatic) {
                initializationStore = newInitStore;
            } else {
                initializationStaticStore = newInitStore;
            }
        }

        // add classes declared in CFG
        for (ClassTree cls : cfg.getDeclaredClasses()) {
            queue.add(Pair.of(cls, getStoreBefore(cls)));
        }
        // add lambdas declared in CFG
        for (LambdaExpressionTree lambda : cfg.getDeclaredLambdas()) {
            lambdaQueue.add(Pair.of(lambda, getStoreBefore(lambda)));
        }

        postAnalyze(cfg);
    }

    /**
     * Perform any additional operations on a CFG. Called once per CFG, after the CFG has been
     * analyzed by {@link #analyze(Queue, Queue, UnderlyingAST, List, ClassTree, boolean, boolean,
     * boolean, CFAbstractStore)}. This method can be used to initialize additional state or to
     * perform any analyses that are easier to perform on the CFG instead of the AST.
     *
     * @param cfg the CFG
     * @see #analyze(java.util.Queue, java.util.Queue,
     *     org.checkerframework.dataflow.cfg.UnderlyingAST, java.util.List,
     *     com.sun.source.tree.ClassTree, boolean, boolean, boolean,
     *     org.checkerframework.framework.flow.CFAbstractStore)
     */
    protected void postAnalyze(ControlFlowGraph cfg) {
        handleCFGViz(cfg);
    }

    /**
     * Handle the visualization of the CFG, if necessary.
     *
     * @param cfg the CFG
     */
    protected void handleCFGViz(ControlFlowGraph cfg) {
        if (checker.hasOption("flowdotdir") || checker.hasOption("cfgviz")) {
            getCFGVisualizer().visualize(cfg, cfg.getEntryBlock(), analysis);
        }
    }

    /**
     * Returns the type of the left-hand side of an assignment without applying local variable
     * defaults to type variables.
     *
     * <p>The type variables that are types of local variables are defaulted to top so that they can
     * be refined by dataflow. When these types are used as context during type argument inference,
     * this default is too conservative. So this method is used instead of {@link
     * GenericAnnotatedTypeFactory#getAnnotatedTypeLhs(Tree)}.
     *
     * <p>{@link TypeArgInferenceUtil#assignedToVariable(AnnotatedTypeFactory, Tree)} explains why a
     * different type is used.
     *
     * @param lhsTree left-hand side of an assignment
     * @return AnnotatedTypeMirror of {@code lhsTree}
     */
    public AnnotatedTypeMirror getAnnotatedTypeLhsNoTypeVarDefault(Tree lhsTree) {
        boolean old = this.shouldDefaultTypeVarLocals;
        shouldDefaultTypeVarLocals = false;
        AnnotatedTypeMirror type = getAnnotatedTypeLhs(lhsTree);
        this.shouldDefaultTypeVarLocals = old;
        return type;
    }

    /**
     * Returns the type of a left-hand side of an assignment.
     *
     * <p>The default implementation returns the type without considering dataflow type refinement.
     * Subclass can override this method and add additional logic for computing the type of a LHS.
     *
     * @param lhsTree left-hand side of an assignment
     * @return AnnotatedTypeMirror of {@code lhsTree}
     */
    public AnnotatedTypeMirror getAnnotatedTypeLhs(Tree lhsTree) {
        AnnotatedTypeMirror res = null;
        boolean oldUseFlow = useFlow;
        boolean oldShouldCache = shouldCache;
        useFlow = false;
        // Don't cache the result because getAnnotatedType(lhsTree) could
        // be called from elsewhere and would expect flow-sensitive type refinements.
        shouldCache = false;
        switch (lhsTree.getKind()) {
            case VARIABLE:
            case IDENTIFIER:
            case MEMBER_SELECT:
            case ARRAY_ACCESS:
                res = getAnnotatedType(lhsTree);
                break;
            case PARENTHESIZED:
                res = getAnnotatedTypeLhs(TreeUtils.withoutParens((ExpressionTree) lhsTree));
                break;
            default:
                if (TreeUtils.isTypeTree(lhsTree)) {
                    // lhsTree is a type tree at the pseudo assignment of a returned expression to
                    // declared return type.
                    res = getAnnotatedType(lhsTree);
                } else {
                    throw new BugInCF(
                            "GenericAnnotatedTypeFactory: Unexpected tree passed to getAnnotatedTypeLhs. "
                                    + "lhsTree: "
                                    + lhsTree
                                    + " Tree.Kind: "
                                    + lhsTree.getKind());
                }
        }
        useFlow = oldUseFlow;
        shouldCache = oldShouldCache;
        return res;
    }

    /**
     * Returns the type of a varargs array of a method invocation or a constructor invocation.
     * Returns null only if private field {@code useFlow} is false.
     *
     * <p>A null return value might mean:
     *
     * <ul>
     *   <li>This type-checker is not using dataflow analysis.
     *   <li>The given tree is dead code, so dataflow analysis never reached it to refine its type.
     *   <li>TODO: Are there other reasons the return value might be null?
     * </ul>
     *
     * @param tree a method invocation or a constructor invocation
     * @return AnnotatedTypeMirror of varargs array for a method or constructor invocation {@code
<<<<<<< HEAD
     *     tree}; may return null
=======
     *     tree}; returns null if private field {@code useFlow} is false
>>>>>>> d2295d17
     */
    public @Nullable AnnotatedTypeMirror getAnnotatedTypeVarargsArray(Tree tree) {
        if (!useFlow) {
            return null;
        }

        if (getNodesForTree(tree).isEmpty()) {
            return null;
        }

        // Get the synthetic NewArray tree that dataflow creates as the last argument of a call to a
        // vararg method. Do this by getting the MethodInvocationNode to which "tree" maps. The last
        // argument node of the MethodInvocationNode stores the synthetic NewArray tree.
        List<Node> args;
        switch (tree.getKind()) {
            case METHOD_INVOCATION:
                args = getFirstNodeOfKindForTree(tree, MethodInvocationNode.class).getArguments();
                break;
            case NEW_CLASS:
                args = getFirstNodeOfKindForTree(tree, ObjectCreationNode.class).getArguments();
                break;
            default:
                throw new BugInCF("Unexpected kind of tree: " + tree);
        }

        assert !args.isEmpty() : "Arguments are empty";
        Node varargsArray = args.get(args.size() - 1);
        AnnotatedTypeMirror varargtype = getAnnotatedType(varargsArray.getTree());
        return varargtype;
    }

    /* Returns the type of a right-hand side of an assignment for unary operation like prefix or
     * postfix increment or decrement.
     *
     * @param tree unary operation tree for compound assignment
     * @return AnnotatedTypeMirror of a right-hand side of an assignment for unary operation
     */
    public AnnotatedTypeMirror getAnnotatedTypeRhsUnaryAssign(UnaryTree tree) {
        if (!useFlow) {
            return getAnnotatedType(tree);
        }
        AssignmentNode n = flowResult.getAssignForUnaryTree(tree);
        return getAnnotatedType(n.getExpression().getTree());
    }

    @Override
    public ParameterizedExecutableType constructorFromUse(NewClassTree tree) {
        ParameterizedExecutableType mType = super.constructorFromUse(tree);
        AnnotatedExecutableType method = mType.executableType;
        if (dependentTypesHelper != null) {
            dependentTypesHelper.viewpointAdaptConstructor(tree, method);
        }
        return mType;
    }

    @Override
    protected void constructorFromUsePreSubstitution(
            NewClassTree tree, AnnotatedExecutableType type) {
        poly.resolve(tree, type);
    }

    @Override
    public AnnotatedTypeMirror getMethodReturnType(MethodTree m) {
        AnnotatedTypeMirror returnType = super.getMethodReturnType(m);
        if (dependentTypesHelper != null) {
            dependentTypesHelper.standardizeReturnType(m, returnType);
        }
        return returnType;
    }

    @Override
    public AnnotatedTypeMirror getMethodReturnType(MethodTree m, ReturnTree r) {
        AnnotatedTypeMirror returnType = super.getMethodReturnType(m, r);
        if (dependentTypesHelper != null) {
            dependentTypesHelper.standardizeReturnType(m, returnType);
        }
        return returnType;
    }

    @Override
    public void addDefaultAnnotations(AnnotatedTypeMirror type) {
        addAnnotationsFromDefaultForType(null, type);
        typeAnnotator.visit(type, null);
        defaults.annotate((Element) null, type);
    }

    /**
     * This method is final; override {@link #addComputedTypeAnnotations(Tree, AnnotatedTypeMirror,
     * boolean)} instead.
     *
     * <p>{@inheritDoc}
     */
    @Override
    protected final void addComputedTypeAnnotations(Tree tree, AnnotatedTypeMirror type) {
        addComputedTypeAnnotations(tree, type, this.useFlow);
    }

    /**
     * Like {@link #addComputedTypeAnnotations(Tree, AnnotatedTypeMirror)}. Overriding
     * implementations typically simply pass the boolean to calls to super.
     *
     * @param tree an AST node
     * @param type the type obtained from tree
     * @param iUseFlow whether to use information from dataflow analysis
     */
    protected void addComputedTypeAnnotations(
            Tree tree, AnnotatedTypeMirror type, boolean iUseFlow) {
        assert root != null
                : "GenericAnnotatedTypeFactory.addComputedTypeAnnotations: "
                        + " root needs to be set when used on trees; factory: "
                        + this.getClass();

        if (!TreeUtils.isExpressionTree(tree)) {
            // Don't apply defaults to expressions. Their types may be computed from subexpressions
            // in treeAnnotator.
            addAnnotationsFromDefaultForType(TreeUtils.elementFromTree(tree), type);
        }
        applyQualifierParameterDefaults(tree, type);
        treeAnnotator.visit(tree, type);
        if (TreeUtils.isExpressionTree(tree)) {
            // If a tree annotator, did not add a type, add the DefaultForUse default.
            addAnnotationsFromDefaultForType(TreeUtils.elementFromTree(tree), type);
        }
        typeAnnotator.visit(type, null);
        defaults.annotate(tree, type);

        if (iUseFlow) {
            Value as = getInferredValueFor(tree);

            if (as != null) {
                applyInferredAnnotations(type, as);
            }
        }
    }

    /**
     * Flow analysis will be performed if all of the following are true.
     *
     * <ul>
     *   <li>tree is a {@link ClassTree}
     *   <li>Flow analysis has not already been performed on tree
     * </ul>
     *
     * @param tree the tree to check and possibly perform flow analysis on
     */
    protected void checkAndPerformFlowAnalysis(Tree tree) {
        // For performance reasons, we require that getAnnotatedType is called
        // on the ClassTree before it's called on any code contained in the class,
        // so that we can perform flow analysis on the class.  Previously we
        // used TreePath.getPath to find enclosing classes, but that call
        // alone consumed more than 10% of execution time.  See BaseTypeVisitor
        // .visitClass for the call to getAnnotatedType that triggers analysis.
        if (tree instanceof ClassTree) {
            ClassTree classTree = (ClassTree) tree;
            if (!scannedClasses.containsKey(classTree)) {
                performFlowAnalysis(classTree);
            }
        }
    }

    /**
     * Returns the inferred value (by the org.checkerframework.dataflow analysis) for a given tree.
     */
    public Value getInferredValueFor(Tree tree) {
        if (tree == null) {
            throw new BugInCF(
                    "GenericAnnotatedTypeFactory.getInferredValueFor called with null tree");
        }
        Value as = null;
        if (analysis.isRunning()) {
            as = analysis.getValue(tree);
        }
        if (as == null
                &&
                // TODO: this comparison shouldn't be needed, but
                // checker-framework-inference fails without it.
                flowResult != null) {
            as = flowResult.getValue(tree);
        }
        return as;
    }

    /**
     * Applies the annotations inferred by the org.checkerframework.dataflow analysis to the type
     * {@code type}.
     */
    protected void applyInferredAnnotations(AnnotatedTypeMirror type, Value as) {
        DefaultInferredTypesApplier applier =
                new DefaultInferredTypesApplier(getQualifierHierarchy(), this);
        applier.applyInferredType(type, as.getAnnotations(), as.getUnderlyingType());
    }

    /**
     * Applies defaults for types in a class with an qualifier parameter.
     *
     * <p>Within a class with {@code @HasQualifierParameter}, types with that class default to the
     * polymorphic qualifier rather than the typical default. Local variables with a type that has a
     * qualifier parameter are initialized to the type of their initializer, rather than the default
     * for local variables.
     *
     * @param tree Tree whose type is {@code type}
     * @param type where the defaults are applied
     */
    protected void applyQualifierParameterDefaults(Tree tree, AnnotatedTypeMirror type) {
        applyQualifierParameterDefaults(TreeUtils.elementFromTree(tree), type);
    }

    /**
     * Applies defaults for types in a class with an qualifier parameter.
     *
     * <p>Within a class with {@code @HasQualifierParameter}, types with that class default to the
     * polymorphic qualifier rather than the typical default. Local variables with a type that has a
     * qualifier parameter are initialized to the type of their initializer, rather than the default
     * for local variables.
     *
     * @param elt Element whose type is {@code type}
     * @param type where the defaults are applied
     */
    protected void applyQualifierParameterDefaults(
            @Nullable Element elt, AnnotatedTypeMirror type) {
        if (elt == null) {
            return;
        }
        switch (elt.getKind()) {
            case CONSTRUCTOR:
            case METHOD:
            case FIELD:
            case LOCAL_VARIABLE:
            case PARAMETER:
                break;
            default:
                return;
        }

        applyLocalVariableQualifierParameterDefaults(elt, type);

        TypeElement enclosingClass = ElementUtils.enclosingClass(elt);
        Set<AnnotationMirror> tops;
        if (enclosingClass != null) {
            tops = getQualifierParameterHierarchies(enclosingClass);
        } else {
            return;
        }
        if (tops.isEmpty()) {
            return;
        }
        Set<AnnotationMirror> polyWithQualParam = AnnotationUtils.createAnnotationSet();
        for (AnnotationMirror top : tops) {
            AnnotationMirror poly = qualHierarchy.getPolymorphicAnnotation(top);
            if (poly != null) {
                polyWithQualParam.add(poly);
            }
        }
        new TypeAnnotator(this) {
            @Override
            public Void visitDeclared(AnnotatedDeclaredType type, Void aVoid) {
                if (type.getUnderlyingType().asElement().equals(enclosingClass)) {
                    type.addMissingAnnotations(polyWithQualParam);
                }
                return super.visitDeclared(type, aVoid);
            }
        }.visit(type);
    }

    /**
     * Defaults local variables with types that have a qualifier parameter to the type of their
     * initializer, if an initializer is present. Does nothing for local variables with no
     * initializer.
     *
     * @param elt Element whose type is {@code type}
     * @param type where the defaults are applied
     */
    private void applyLocalVariableQualifierParameterDefaults(
            Element elt, AnnotatedTypeMirror type) {
        if (elt.getKind() != ElementKind.LOCAL_VARIABLE
                || getQualifierParameterHierarchies(type).isEmpty()
                || variablesUnderInitialization.contains(elt)) {
            return;
        }

        Tree declTree = declarationFromElement(elt);
        if (declTree == null || declTree.getKind() != Kind.VARIABLE) {
            return;
        }

        ExpressionTree initializer = ((VariableTree) declTree).getInitializer();
        if (initializer == null) {
            return;
        }

        VariableElement variableElt = (VariableElement) elt;
        variablesUnderInitialization.add(variableElt);
        AnnotatedTypeMirror initializerType;
        if (shouldCache && initializerCache.containsKey(initializer)) {
            initializerType = initializerCache.get(initializer);
        } else {
            // When this method is called by getAnnotatedTypeLhs, flow is turned off.
            // Turn it back on so the type of the initializer is the refined type.
            boolean oldUseFlow = useFlow;
            useFlow = everUseFlow;
            try {
                initializerType = getAnnotatedType(initializer);
            } finally {
                useFlow = oldUseFlow;
            }
        }

        Set<AnnotationMirror> qualParamTypes = AnnotationUtils.createAnnotationSet();
        for (AnnotationMirror initializerAnnotation : initializerType.getAnnotations()) {
            if (hasQualifierParameterInHierarchy(
                    type, qualHierarchy.getTopAnnotation(initializerAnnotation))) {
                qualParamTypes.add(initializerAnnotation);
            }
        }

        type.addMissingAnnotations(qualParamTypes);
        variablesUnderInitialization.remove(variableElt);
        if (shouldCache) {
            initializerCache.put(initializer, initializerType);
        }
    }

    /**
     * To add annotations to the type of method or constructor parameters, add a {@link
     * TypeAnnotator} using {@link #createTypeAnnotator()} and see the comment in {@link
     * TypeAnnotator#visitExecutable(org.checkerframework.framework.type.AnnotatedTypeMirror.AnnotatedExecutableType,
     * Void)}.
     *
     * @param elt an element
     * @param type the type obtained from {@code elt}
     */
    @Override
    public void addComputedTypeAnnotations(Element elt, AnnotatedTypeMirror type) {
        addAnnotationsFromDefaultForType(elt, type);
        applyQualifierParameterDefaults(elt, type);
        typeAnnotator.visit(type, null);
        defaults.annotate(elt, type);
        if (dependentTypesHelper != null) {
            dependentTypesHelper.standardizeVariable(type, elt);
        }
    }

    @Override
    public ParameterizedExecutableType methodFromUse(MethodInvocationTree tree) {
        ParameterizedExecutableType mType = super.methodFromUse(tree);
        AnnotatedExecutableType method = mType.executableType;
        if (dependentTypesHelper != null) {
            dependentTypesHelper.viewpointAdaptMethod(tree, method);
        }
        return mType;
    }

    @Override
    public void methodFromUsePreSubstitution(ExpressionTree tree, AnnotatedExecutableType type) {
        super.methodFromUsePreSubstitution(tree, type);
        if (tree instanceof MethodInvocationTree) {
            poly.resolve((MethodInvocationTree) tree, type);
        }
    }

    @Override
    public List<AnnotatedTypeParameterBounds> typeVariablesFromUse(
            AnnotatedDeclaredType type, TypeElement element) {
        List<AnnotatedTypeParameterBounds> f = super.typeVariablesFromUse(type, element);
        if (dependentTypesHelper != null) {
            dependentTypesHelper.viewpointAdaptTypeVariableBounds(
                    element, f, visitorState.getPath());
        }
        return f;
    }

    public Store getEmptyStore() {
        return emptyStore;
    }

    /**
     * Returns the AnnotatedTypeFactory of the subchecker and copies the current visitor state to
     * the sub-factory so that the types are computed properly. Because the visitor state is copied,
     * call this method each time a subfactory is needed rather than store the returned subfactory
     * in a field.
     *
     * @see BaseTypeChecker#getTypeFactoryOfSubchecker(Class)
     */
    @SuppressWarnings("TypeParameterUnusedInFormals") // Intentional abuse
    public <T extends GenericAnnotatedTypeFactory<?, ?, ?, ?>, U extends BaseTypeChecker>
            T getTypeFactoryOfSubchecker(Class<U> checkerClass) {
        T subFactory = checker.getTypeFactoryOfSubchecker(checkerClass);
        if (subFactory != null && subFactory.getVisitorState() != null) {
            // Copy the visitor state so that the types are computed properly.
            VisitorState subFactoryVisitorState = subFactory.getVisitorState();
            subFactoryVisitorState.setPath(visitorState.getPath());
            subFactoryVisitorState.setClassTree(visitorState.getClassTree());
            subFactoryVisitorState.setClassType(visitorState.getClassType());
            subFactoryVisitorState.setMethodTree(visitorState.getMethodTree());
            subFactoryVisitorState.setMethodReceiver(visitorState.getMethodReceiver());
        }
        return subFactory;
    }

    /**
     * Should the local variable default annotation be applied to type variables?
     *
     * <p>It is initialized to true if data flow is used by the checker. It is set to false when
     * getting the assignment context for type argument inference.
     *
     * @see GenericAnnotatedTypeFactory#getAnnotatedTypeLhsNoTypeVarDefault
     * @return shouldDefaultTypeVarLocals
     */
    public boolean getShouldDefaultTypeVarLocals() {
        return shouldDefaultTypeVarLocals;
    }

    /** The CFGVisualizer to be used by all CFAbstractAnalysis instances. */
    protected final CFGVisualizer<Value, Store, TransferFunction> cfgVisualizer;

    /**
     * Create a new CFGVisualizer.
     *
     * @return a new CFGVisualizer
     */
    protected CFGVisualizer<Value, Store, TransferFunction> createCFGVisualizer() {
        if (checker.hasOption("flowdotdir")) {
            String flowdotdir = checker.getOption("flowdotdir");
            boolean verbose = checker.hasOption("verbosecfg");

            Map<String, Object> args = new HashMap<>(2);
            args.put("outdir", flowdotdir);
            args.put("verbose", verbose);
            args.put("checkerName", getCheckerName());

            CFGVisualizer<Value, Store, TransferFunction> res = new DOTCFGVisualizer<>();
            res.init(args);
            return res;
        } else if (checker.hasOption("cfgviz")) {
            String cfgviz = checker.getOption("cfgviz");
            if (cfgviz == null) {
                throw new UserError(
                        "-Acfgviz specified without arguments, should be -Acfgviz=VizClassName[,opts,...]");
            }
            String[] opts = cfgviz.split(",");
            String vizClassName = opts[0];
            if (!Signatures.isBinaryName(vizClassName)) {
                throw new UserError(
                        "Bad -Acfgviz class name \"%s\", should be a binary name.", vizClassName);
            }

            Map<String, Object> args = processCFGVisualizerOption(opts);
            if (!args.containsKey("verbose")) {
                boolean verbose = checker.hasOption("verbosecfg");
                args.put("verbose", verbose);
            }
            args.put("checkerName", getCheckerName());

            CFGVisualizer<Value, Store, TransferFunction> res =
                    BaseTypeChecker.invokeConstructorFor(vizClassName, null, null);
            res.init(args);
            return res;
        }
        // Nobody expected to use cfgVisualizer if neither option given.
        return null;
    }

    /**
     * A simple utility method to determine a short checker name to be used by CFG visualizations.
     */
    private String getCheckerName() {
        String checkerName = checker.getClass().getSimpleName();
        if (checkerName.endsWith("Checker")) {
            checkerName = checkerName.substring(0, checkerName.length() - "Checker".length());
        } else if (checkerName.endsWith("Subchecker")) {
            checkerName = checkerName.substring(0, checkerName.length() - "Subchecker".length());
        }
        return checkerName;
    }

    /**
     * Parse keys or key-value pairs into a map from key to value (to true if no value is provided).
     *
     * @param opts the CFG visualization options
     * @return a map that represents the options
     */
    private Map<String, Object> processCFGVisualizerOption(String[] opts) {
        Map<String, Object> res = new HashMap<>(opts.length - 1);
        // Index 0 is the visualizer class name and can be ignored.
        for (int i = 1; i < opts.length; ++i) {
            String opt = opts[i];
            String[] split = opt.split("=");
            switch (split.length) {
                case 1:
                    res.put(split[0], true);
                    break;
                case 2:
                    res.put(split[0], split[1]);
                    break;
                default:
                    throw new UserError("Too many '=' in cfgviz option: " + opt);
            }
        }
        return res;
    }

    /** The CFGVisualizer to be used by all CFAbstractAnalysis instances. */
    public CFGVisualizer<Value, Store, TransferFunction> getCFGVisualizer() {
        return cfgVisualizer;
    }

    @Override
    public void postAsMemberOf(
            AnnotatedTypeMirror type, AnnotatedTypeMirror owner, Element element) {
        super.postAsMemberOf(type, owner, element);
        if (element.getKind() == ElementKind.FIELD) {
            poly.resolve(((VariableElement) element), owner, type);
        }
    }

    /**
     * Adds default qualifiers bases on the underlying type of {@code type} to {@code type}. If
     * {@code element} is a local variable, then the defaults are not added.
     *
     * <p>(This uses both the {@link DefaultQualifierForUseTypeAnnotator} and {@link
     * DefaultForTypeAnnotator}.)
     *
     * @param element possibly null element whose type is {@code type}
     * @param type the type to which defaults are added
     */
    protected void addAnnotationsFromDefaultForType(
            @Nullable Element element, AnnotatedTypeMirror type) {
        if (element != null && element.getKind() == ElementKind.LOCAL_VARIABLE) {
            if (type.getKind() == TypeKind.DECLARED) {
                // If this is a type for a local variable, don't apply the default to the primary
                // location.
                AnnotatedDeclaredType declaredType = (AnnotatedDeclaredType) type;
                if (declaredType.getEnclosingType() != null) {
                    defaultQualifierForUseTypeAnnotator.visit(declaredType.getEnclosingType());
                    defaultForTypeAnnotator.visit(declaredType.getEnclosingType());
                }
                for (AnnotatedTypeMirror typeArg : declaredType.getTypeArguments()) {
                    defaultQualifierForUseTypeAnnotator.visit(typeArg);
                    defaultForTypeAnnotator.visit(typeArg);
                }
            } else if (type.getKind().isPrimitive()) {
                // Don't apply the default for local variables with primitive types.
            } else {
                defaultQualifierForUseTypeAnnotator.visit(type);
                defaultForTypeAnnotator.visit(type);
            }
        } else {
            defaultQualifierForUseTypeAnnotator.visit(type);
            defaultForTypeAnnotator.visit(type);
        }
    }
}<|MERGE_RESOLUTION|>--- conflicted
+++ resolved
@@ -1468,11 +1468,7 @@
      *
      * @param tree a method invocation or a constructor invocation
      * @return AnnotatedTypeMirror of varargs array for a method or constructor invocation {@code
-<<<<<<< HEAD
-     *     tree}; may return null
-=======
      *     tree}; returns null if private field {@code useFlow} is false
->>>>>>> d2295d17
      */
     public @Nullable AnnotatedTypeMirror getAnnotatedTypeVarargsArray(Tree tree) {
         if (!useFlow) {
