package org.checkerframework.framework.type;

import com.google.common.collect.Ordering;
import com.sun.source.tree.BinaryTree;
import com.sun.source.tree.BlockTree;
import com.sun.source.tree.ClassTree;
import com.sun.source.tree.CompilationUnitTree;
import com.sun.source.tree.ExpressionTree;
import com.sun.source.tree.LambdaExpressionTree;
import com.sun.source.tree.MethodInvocationTree;
import com.sun.source.tree.MethodTree;
import com.sun.source.tree.NewClassTree;
import com.sun.source.tree.Tree;
import com.sun.source.tree.UnaryTree;
import com.sun.source.tree.VariableTree;
import com.sun.source.util.TreePath;
import java.lang.annotation.Annotation;
import java.util.ArrayDeque;
import java.util.ArrayList;
import java.util.Collections;
import java.util.Comparator;
import java.util.HashMap;
import java.util.HashSet;
import java.util.IdentityHashMap;
import java.util.List;
import java.util.Map;
import java.util.Queue;
import java.util.Set;
import java.util.StringJoiner;
import java.util.regex.Pattern;
import javax.lang.model.element.AnnotationMirror;
import javax.lang.model.element.Element;
import javax.lang.model.element.ElementKind;
import javax.lang.model.element.Modifier;
import javax.lang.model.element.TypeElement;
import javax.lang.model.element.VariableElement;
import javax.lang.model.type.DeclaredType;
import javax.lang.model.type.TypeKind;
import javax.lang.model.type.TypeMirror;
import javax.lang.model.type.TypeVariable;
import javax.lang.model.util.Elements;
import javax.lang.model.util.Types;
import org.checkerframework.afu.scenelib.el.AField;
import org.checkerframework.afu.scenelib.el.AMethod;
import org.checkerframework.checker.formatter.qual.FormatMethod;
import org.checkerframework.checker.initialization.qual.UnderInitialization;
import org.checkerframework.checker.nullness.qual.MonotonicNonNull;
import org.checkerframework.checker.nullness.qual.Nullable;
import org.checkerframework.common.basetype.BaseTypeChecker;
import org.checkerframework.common.wholeprograminference.WholeProgramInferenceImplementation;
import org.checkerframework.common.wholeprograminference.WholeProgramInferenceJavaParserStorage;
import org.checkerframework.common.wholeprograminference.WholeProgramInferenceJavaParserStorage.InferredDeclared;
import org.checkerframework.common.wholeprograminference.WholeProgramInferenceScenesStorage;
import org.checkerframework.dataflow.analysis.Analysis;
import org.checkerframework.dataflow.analysis.Analysis.BeforeOrAfter;
import org.checkerframework.dataflow.analysis.AnalysisResult;
import org.checkerframework.dataflow.analysis.TransferInput;
import org.checkerframework.dataflow.analysis.TransferResult;
import org.checkerframework.dataflow.cfg.ControlFlowGraph;
import org.checkerframework.dataflow.cfg.UnderlyingAST;
import org.checkerframework.dataflow.cfg.UnderlyingAST.CFGLambda;
import org.checkerframework.dataflow.cfg.UnderlyingAST.CFGMethod;
import org.checkerframework.dataflow.cfg.UnderlyingAST.CFGStatement;
import org.checkerframework.dataflow.cfg.block.Block;
import org.checkerframework.dataflow.cfg.node.MethodInvocationNode;
import org.checkerframework.dataflow.cfg.node.Node;
import org.checkerframework.dataflow.cfg.node.ObjectCreationNode;
import org.checkerframework.dataflow.cfg.node.ReturnNode;
import org.checkerframework.dataflow.cfg.visualize.CFGVisualizer;
import org.checkerframework.dataflow.cfg.visualize.DOTCFGVisualizer;
import org.checkerframework.dataflow.expression.FieldAccess;
import org.checkerframework.dataflow.expression.JavaExpression;
import org.checkerframework.dataflow.expression.LocalVariable;
import org.checkerframework.framework.flow.CFAbstractAnalysis;
import org.checkerframework.framework.flow.CFAbstractAnalysis.FieldInitialValue;
import org.checkerframework.framework.flow.CFAbstractStore;
import org.checkerframework.framework.flow.CFAbstractTransfer;
import org.checkerframework.framework.flow.CFAbstractValue;
import org.checkerframework.framework.flow.CFAnalysis;
import org.checkerframework.framework.flow.CFCFGBuilder;
import org.checkerframework.framework.flow.CFStore;
import org.checkerframework.framework.flow.CFTransfer;
import org.checkerframework.framework.flow.CFValue;
import org.checkerframework.framework.qual.DefaultFor;
import org.checkerframework.framework.qual.DefaultQualifier;
import org.checkerframework.framework.qual.DefaultQualifierInHierarchy;
import org.checkerframework.framework.qual.EnsuresQualifier;
import org.checkerframework.framework.qual.EnsuresQualifierIf;
import org.checkerframework.framework.qual.MonotonicQualifier;
import org.checkerframework.framework.qual.QualifierForLiterals;
import org.checkerframework.framework.qual.RelevantJavaTypes;
import org.checkerframework.framework.qual.RequiresQualifier;
import org.checkerframework.framework.qual.TypeUseLocation;
import org.checkerframework.framework.source.SourceChecker;
import org.checkerframework.framework.type.AnnotatedTypeMirror.AnnotatedDeclaredType;
import org.checkerframework.framework.type.AnnotatedTypeMirror.AnnotatedExecutableType;
import org.checkerframework.framework.type.poly.DefaultQualifierPolymorphism;
import org.checkerframework.framework.type.poly.QualifierPolymorphism;
import org.checkerframework.framework.type.treeannotator.ListTreeAnnotator;
import org.checkerframework.framework.type.treeannotator.LiteralTreeAnnotator;
import org.checkerframework.framework.type.treeannotator.PropagationTreeAnnotator;
import org.checkerframework.framework.type.treeannotator.TreeAnnotator;
import org.checkerframework.framework.type.typeannotator.DefaultForTypeAnnotator;
import org.checkerframework.framework.type.typeannotator.DefaultQualifierForUseTypeAnnotator;
import org.checkerframework.framework.type.typeannotator.IrrelevantTypeAnnotator;
import org.checkerframework.framework.type.typeannotator.ListTypeAnnotator;
import org.checkerframework.framework.type.typeannotator.PropagationTypeAnnotator;
import org.checkerframework.framework.type.typeannotator.TypeAnnotator;
import org.checkerframework.framework.util.Contract;
import org.checkerframework.framework.util.ContractsFromMethod;
import org.checkerframework.framework.util.JavaExpressionParseUtil.JavaExpressionParseException;
import org.checkerframework.framework.util.StringToJavaExpression;
import org.checkerframework.framework.util.defaults.QualifierDefaults;
import org.checkerframework.framework.util.dependenttypes.DependentTypesHelper;
import org.checkerframework.framework.util.dependenttypes.DependentTypesTreeAnnotator;
import org.checkerframework.javacutil.AnnotationBuilder;
import org.checkerframework.javacutil.AnnotationMirrorSet;
import org.checkerframework.javacutil.AnnotationUtils;
import org.checkerframework.javacutil.BugInCF;
import org.checkerframework.javacutil.ElementUtils;
import org.checkerframework.javacutil.TreePathUtil;
import org.checkerframework.javacutil.TreeUtils;
import org.checkerframework.javacutil.TypeSystemError;
import org.checkerframework.javacutil.TypesUtils;
import org.checkerframework.javacutil.UserError;
import org.plumelib.reflection.Signatures;
import org.plumelib.util.CollectionsPlume;
import org.plumelib.util.IPair;
import org.plumelib.util.SystemPlume;

/**
 * A factory that extends {@link AnnotatedTypeFactory} to optionally use flow-sensitive qualifier
 * inference.
 *
 * <p>It also adds other features: qualifier polymorphism, default annotations via {@link
 * DefaultFor}, user-specified defaults via {@link DefaultQualifier}, standardization via {@link
 * DependentTypesHelper}, etc. Those features, and {@link #addComputedTypeAnnotations} (other than
 * the part related to flow-sensitivity), could and should be in the superclass {@link
 * AnnotatedTypeFactory}; it is not clear why they are defined in this class.
 */
public abstract class GenericAnnotatedTypeFactory<
        Value extends CFAbstractValue<Value>,
        Store extends CFAbstractStore<Value, Store>,
        TransferFunction extends CFAbstractTransfer<Value, Store, TransferFunction>,
        FlowAnalysis extends CFAbstractAnalysis<Value, Store, TransferFunction>>
    extends AnnotatedTypeFactory {

  /**
   * If true, output verbose, low-level debugging messages. Also see {@code TreeAnnotator.debug} and
   * {@link AnnotatedTypeFactory#debugGat}.
   */
  private static final boolean debug = false;

  /** To cache the supported monotonic type qualifiers. */
  private @MonotonicNonNull Set<Class<? extends Annotation>> supportedMonotonicQuals;

  /** to annotate types based on the given tree */
  protected TypeAnnotator typeAnnotator;

  /** for use in addAnnotationsFromDefaultForType */
  private DefaultQualifierForUseTypeAnnotator defaultQualifierForUseTypeAnnotator;

  /** for use in addAnnotationsFromDefaultForType */
  private DefaultForTypeAnnotator defaultForTypeAnnotator;

  /** to annotate types based on the given un-annotated types */
  protected TreeAnnotator treeAnnotator;

  /** to handle any polymorphic types */
  protected QualifierPolymorphism poly;

  /** to handle defaults specified by the user */
  protected QualifierDefaults defaults;

  /** To handle dependent type annotations and contract expressions. */
  protected DependentTypesHelper dependentTypesHelper;

  /** To handle method pre- and postconditions. */
  protected final ContractsFromMethod contractsUtils;

  /**
   * The Java types on which users may write this type system's type annotations. null means no
   * restrictions. Arrays are handled by separate field {@code #arraysAreRelevant}.
   *
   * <p>If the relevant type is generic, this contains its erasure.
   *
   * <p>Although a {@code Class<?>} object exists for every element, this does not contain those
   * {@code Class<?>} objects because the elements will be compared to TypeMirrors for which Class
   * objects may not exist (they might not be on the classpath).
   */
  public final @Nullable Set<TypeMirror> relevantJavaTypes;

  /**
   * True if users may write type annotations on arrays. Ignored unless {@link #relevantJavaTypes}
   * is non-null.
   */
  protected final boolean arraysAreRelevant;

  // Flow related fields

  /** Should flow be used by default? */
  protected static boolean flowByDefault = true;

  /**
   * Should use flow-sensitive type refinement analysis? This value can be changed when an
   * AnnotatedTypeMirror without annotations from data flow is required.
   *
   * @see #getAnnotatedTypeLhs(Tree)
   */
  private boolean useFlow;

  /** Is this type factory configured to use flow-sensitive type refinement? */
  private final boolean everUseFlow;

  /**
   * Should the local variable default annotation be applied to type variables?
   *
   * <p>It is initialized to true if data flow is used by the checker. It is set to false when
   * getting the assignment context for type argument inference.
   *
   * @see GenericAnnotatedTypeFactory#getAnnotatedTypeLhsNoTypeVarDefault
   */
  private boolean shouldDefaultTypeVarLocals;

  /**
   * Elements representing variables for which the type of the initializer is being determined in
   * order to apply qualifier parameter defaults.
   *
   * <p>Local variables with a qualifier parameter get their declared type from the type of their
   * initializer. Sometimes the initializer's type depends on the type of the variable, such as
   * during type variable inference or when a variable is used in its own initializer as in "Object
   * o = (o = null)". This creates a circular dependency resulting in infinite recursion. To prevent
   * this, variables in this set should not be typed based on their initializer, but by using normal
   * defaults.
   *
   * <p>This set should only be modified in
   * GenericAnnotatedTypeFactory#applyLocalVariableQualifierParameterDefaults which clears variables
   * after computing their initializer types.
   *
   * @see GenericAnnotatedTypeFactory#applyLocalVariableQualifierParameterDefaults
   */
  private final Set<VariableElement> variablesUnderInitialization = new HashSet<>();

  /**
   * Caches types of initializers for local variables with a qualifier parameter, so that they
   * aren't computed each time the type of a variable is looked up.
   *
   * @see GenericAnnotatedTypeFactory#applyLocalVariableQualifierParameterDefaults
   */
  private final Map<Tree, AnnotatedTypeMirror> initializerCache;

  /**
   * Should the analysis assume that side effects to a value can change the type of aliased
   * references?
   *
   * <p>For many type systems, once a local variable's type is refined, side effects to the
   * variable's value do not change the variable's type annotations. For some type systems, a side
   * effect to the value could change them; set this field to true.
   */
  // Not final so that subclasses can set it.
  public boolean sideEffectsUnrefineAliases = false;

  /**
   * True if this checker either has one or more subcheckers, or if this checker is a subchecker.
   * False otherwise. All uses of the methods {@link #addSharedCFGForTree(Tree, ControlFlowGraph)}
   * and {@link #getSharedCFGForTree(Tree)} should be guarded by a check that this is true.
   */
  public final boolean hasOrIsSubchecker;

  /** An empty store. */
  // Set in postInit only
  protected Store emptyStore;

  /**
   * {@code analysis.getResult()} is the result of the most recent analysis. Compare to {@link
   * #flowResult}.
   */
  // Set in postInit only
  protected FlowAnalysis analysis;

  // Set in postInit only
  protected TransferFunction transfer;

  // Maintain for every class the store that is used when we analyze initialization code
  protected Store initializationStore;

  // Maintain for every class the store that is used when we analyze static initialization code
  protected Store initializationStaticStore;

  /**
   * Caches for {@link AnalysisResult#runAnalysisFor(Node, Analysis.BeforeOrAfter, TransferInput,
   * IdentityHashMap, Map)}. This cache is enabled if {@link #shouldCache} is true. The cache size
   * is derived from {@link #getCacheSize()}.
   *
   * @see AnalysisResult#runAnalysisFor(Node, Analysis.BeforeOrAfter, TransferInput,
   *     IdentityHashMap, Map)
   */
  // This is only used in `getStoreBefore()` and `getStoreAfter()`.
  // We do not understand its relationship to the `analysisCaches` field of each result.
  protected final Map<
          TransferInput<Value, Store>, IdentityHashMap<Node, TransferResult<Value, Store>>>
      flowResultAnalysisCaches;

  /**
   * Subcheckers share the same ControlFlowGraph for each analyzed code statement. This maps from
   * code statements to the shared control flow graphs. This map is null in all subcheckers (i.e.
   * any checker for which getParentChecker() returns non-null). This map is also unused (and
   * therefore null) for a checker with no subcheckers with which it can share CFGs.
   *
   * <p>The initial capacity of the map is set by {@link #getCacheSize()}.
   */
  protected @MonotonicNonNull Map<Tree, ControlFlowGraph> subcheckerSharedCFG;

  /**
   * If true, {@link #setRoot(CompilationUnitTree)} should clear the {@link #subcheckerSharedCFG}
   * map, freeing memory.
   *
   * <p>For each compilation unit, all the subcheckers run first and finally the ultimate parent
   * checker runs. The ultimate parent checker's {@link #setRoot(CompilationUnitTree)} (the last to
   * run) sets this field to true.
   *
   * <p>In first subchecker to run for the next compilation unit, {@link
   * #setRoot(CompilationUnitTree)} observes the true value, clears the {@link #subcheckerSharedCFG}
   * map, and sets this field back to false. That first subchecker will create a CFG and re-populate
   * the map, and subsequent subcheckers will use the map.
   */
  protected boolean shouldClearSubcheckerSharedCFGs = true;

  /**
   * Creates a type factory. Its compilation unit is not yet set.
   *
   * @param checker the checker to which this type factory belongs
   * @param useFlow true if flow analysis should be performed
   */
  @SuppressWarnings("this-escape")
  protected GenericAnnotatedTypeFactory(BaseTypeChecker checker, boolean useFlow) {
    super(checker);

    this.everUseFlow = useFlow;
    this.shouldDefaultTypeVarLocals = useFlow;
    this.useFlow = useFlow;

    this.flowResult = null;
    this.regularExitStores = new IdentityHashMap<>();
    this.exceptionalExitStores = new IdentityHashMap<>();
    this.methodInvocationStores = new IdentityHashMap<>();
    this.returnStatementStores = new IdentityHashMap<>();

    this.initializationStore = null;
    this.initializationStaticStore = null;

    this.cfgVisualizer = createCFGVisualizer();
    this.handleCFGViz = checker.hasOption("flowdotdir") || checker.hasOption("cfgviz");

    if (shouldCache) {
      int cacheSize = getCacheSize();
      flowResultAnalysisCaches = CollectionsPlume.createLruCache(cacheSize);
      initializerCache = CollectionsPlume.createLruCache(cacheSize);
    } else {
      flowResultAnalysisCaches = null;
      initializerCache = null;
    }

    RelevantJavaTypes relevantJavaTypesAnno =
        checker.getClass().getAnnotation(RelevantJavaTypes.class);
    if (relevantJavaTypesAnno == null) {
      this.relevantJavaTypes = null;
      this.arraysAreRelevant = true;
    } else {
      Types types = getChecker().getTypeUtils();
      Elements elements = getElementUtils();
      Class<?>[] classes = relevantJavaTypesAnno.value();
      Set<TypeMirror> relevantJavaTypesTemp =
          new HashSet<>(CollectionsPlume.mapCapacity(classes.length));
      boolean arraysAreRelevantTemp = false;
      for (Class<?> clazz : classes) {
        if (clazz == Object[].class) {
          arraysAreRelevantTemp = true;
        } else if (clazz.isArray()) {
          throw new TypeSystemError(
              "Don't use arrays other than Object[] in @RelevantJavaTypes on "
                  + this.getClass().getSimpleName());
        } else {
          TypeMirror relevantType = TypesUtils.typeFromClass(clazz, types, elements);
          TypeMirror erased = types.erasure(relevantType);
          relevantJavaTypesTemp.add(erased);
        }
      }
      this.relevantJavaTypes = Collections.unmodifiableSet(relevantJavaTypesTemp);
      this.arraysAreRelevant = arraysAreRelevantTemp;
    }

    contractsUtils = createContractsFromMethod();

    hasOrIsSubchecker =
        !this.getChecker().getSubcheckers().isEmpty()
            || this.getChecker().getParentChecker() != null;

    // Every subclass must call postInit, but it must be called after
    // all other initialization is finished.
  }

  @Override
  protected void postInit(
      @UnderInitialization(GenericAnnotatedTypeFactory.class) GenericAnnotatedTypeFactory<Value, Store, TransferFunction, FlowAnalysis> this) {
    super.postInit();

    this.dependentTypesHelper = createDependentTypesHelper();
    this.defaults = createAndInitQualifierDefaults();
    this.treeAnnotator = createTreeAnnotator();
    this.typeAnnotator = createTypeAnnotator();
    this.defaultQualifierForUseTypeAnnotator = createDefaultForUseTypeAnnotator();
    this.defaultForTypeAnnotator = createDefaultForTypeAnnotator();

    this.poly = createQualifierPolymorphism();

    this.analysis = createFlowAnalysis();
    this.transfer = analysis.getTransferFunction();
    this.emptyStore = analysis.createEmptyStore(transfer.usesSequentialSemantics());

    this.parseAnnotationFiles();
  }

  /**
   * Performs flow-sensitive type refinement on {@code classTree} if this type factory is configured
   * to do so.
   *
   * @param classTree tree on which to perform flow-sensitive type refinement
   */
  @Override
  public void preProcessClassTree(ClassTree classTree) {
    if (this.everUseFlow) {
      checkAndPerformFlowAnalysis(classTree);
    }
  }

  /**
   * Creates a type factory. Its compilation unit is not yet set.
   *
   * @param checker the checker to which this type factory belongs
   */
  protected GenericAnnotatedTypeFactory(BaseTypeChecker checker) {
    this(checker, flowByDefault);
  }

  @Override
  public void setRoot(@Nullable CompilationUnitTree root) {
    if (this.defaultQualifierForUseTypeAnnotator == null) {
      throw new TypeSystemError(
          "Does the constructor for %s call postInit()?", this.getClass().getSimpleName());
    }

    super.setRoot(root);
    this.scannedClasses.clear();
    this.reachableNodes.clear();
    this.flowResult = null;
    this.regularExitStores.clear();
    this.exceptionalExitStores.clear();
    this.methodInvocationStores.clear();
    this.returnStatementStores.clear();
    this.initializationStore = null;
    this.initializationStaticStore = null;

    if (shouldCache) {
      this.flowResultAnalysisCaches.clear();
      this.initializerCache.clear();
      this.defaultQualifierForUseTypeAnnotator.clearCache();

      if (this.checker.getParentChecker() == null) {
        // This is an ultimate parent checker, so after it runs the shared CFG it is using
        // will no longer be needed, and can be cleared.
        this.shouldClearSubcheckerSharedCFGs = true;
        if (this.checker.getSubcheckers().isEmpty()) {
          // If this checker has no subcheckers, then any maps that are currently
          // being maintained should be cleared right away.
          clearSharedCFG(this);
        }
      } else {
        GenericAnnotatedTypeFactory<?, ?, ?, ?> ultimateParentATF =
            this.checker.getUltimateParentChecker().getTypeFactory();
        clearSharedCFG(ultimateParentATF);
      }
    }
  }

  /**
   * Clears the caches associated with the shared CFG for the given type factory, if it is safe to
   * do so.
   *
   * @param factory a type factory
   */
  private void clearSharedCFG(GenericAnnotatedTypeFactory<?, ?, ?, ?> factory) {
    if (factory.shouldClearSubcheckerSharedCFGs) {
      // This is the first subchecker running in a group that share CFGs, so it must clear its
      // ultimate parent's shared CFG before adding a new shared CFG.
      factory.shouldClearSubcheckerSharedCFGs = false;
      if (factory.subcheckerSharedCFG != null) {
        factory.subcheckerSharedCFG.clear();
      }
      // The same applies to this map.
      factory.artificialTreeToEnclosingElementMap.clear();
    }
  }

  // **********************************************************************
  // Factory Methods for the appropriate annotator classes
  // **********************************************************************

  /**
   * Returns an immutable set of the <em>monotonic</em> type qualifiers supported by this checker.
   *
   * @return the monotonic type qualifiers supported this processor, or an empty set if none
   * @see MonotonicQualifier
   */
  public final Set<Class<? extends Annotation>> getSupportedMonotonicTypeQualifiers() {
    if (supportedMonotonicQuals == null) {
      supportedMonotonicQuals = new HashSet<>();
      for (Class<? extends Annotation> anno : getSupportedTypeQualifiers()) {
        MonotonicQualifier mono = anno.getAnnotation(MonotonicQualifier.class);
        if (mono != null) {
          supportedMonotonicQuals.add(anno);
        }
      }
    }
    return supportedMonotonicQuals;
  }

  /**
   * Returns a {@link TreeAnnotator} that adds annotations to a type based on the contents of a
   * tree.
   *
   * <p>The default tree annotator is a {@link ListTreeAnnotator} of the following:
   *
   * <ol>
   *   <li>{@link PropagationTreeAnnotator}: Propagates annotations from subtrees
   *   <li>{@link LiteralTreeAnnotator}: Adds annotations based on {@link QualifierForLiterals}
   *       meta-annotations
   *   <li>{@link DependentTypesTreeAnnotator}: Adapts dependent annotations based on context
   * </ol>
   *
   * <p>Subclasses may override this method to specify additional tree annotators, for example:
   *
   * <pre>
   * new ListTreeAnnotator(super.createTreeAnnotator(), new KeyLookupTreeAnnotator(this));
   * </pre>
   *
   * @return a tree annotator
   */
  protected TreeAnnotator createTreeAnnotator() {
    List<TreeAnnotator> treeAnnotators = new ArrayList<>(2);
    treeAnnotators.add(new PropagationTreeAnnotator(this));
    treeAnnotators.add(new LiteralTreeAnnotator(this).addStandardLiteralQualifiers());
    if (dependentTypesHelper.hasDependentAnnotations()) {
      treeAnnotators.add(dependentTypesHelper.createDependentTypesTreeAnnotator());
    }
    return new ListTreeAnnotator(treeAnnotators);
  }

  /**
   * Returns a {@link DefaultForTypeAnnotator} that adds annotations to a type based on the content
   * of the type itself.
   *
   * <p>Subclass may override this method. The default type annotator is a {@link ListTypeAnnotator}
   * of the following:
   *
   * <ol>
   *   <li>{@link IrrelevantTypeAnnotator}: Adds top to types not listed in the {@code @}{@link
   *       RelevantJavaTypes} annotation on the checker.
   *   <li>{@link PropagationTypeAnnotator}: Propagates annotation onto wildcards.
   * </ol>
   *
   * @return a type annotator
   */
  protected TypeAnnotator createTypeAnnotator() {
    List<TypeAnnotator> typeAnnotators = new ArrayList<>(1);
    if (relevantJavaTypes != null) {
      typeAnnotators.add(new IrrelevantTypeAnnotator(this));
    }
    typeAnnotators.add(new PropagationTypeAnnotator(this));
    return new ListTypeAnnotator(typeAnnotators);
  }

  /**
   * Returns the annotations that should appear on the given irrelevant Java type. If the type is
   * relevant, this method's behavior is undefined.
   *
   * @param tm an irrelevant Java type
   * @return the annotations that should appear on the given irrelevant Java type
   */
  public AnnotationMirrorSet annotationsForIrrelevantJavaType(TypeMirror tm) {
    return getQualifierHierarchy().getTopAnnotations();
  }

  /**
   * Creates an {@link DefaultQualifierForUseTypeAnnotator}.
   *
   * @return a new {@link DefaultQualifierForUseTypeAnnotator}
   */
  protected DefaultQualifierForUseTypeAnnotator createDefaultForUseTypeAnnotator() {
    return new DefaultQualifierForUseTypeAnnotator(this);
  }

  /**
   * Creates an {@link DefaultForTypeAnnotator}.
   *
   * @return a new {@link DefaultForTypeAnnotator}
   */
  protected DefaultForTypeAnnotator createDefaultForTypeAnnotator() {
    return new DefaultForTypeAnnotator(this);
  }

  /**
   * Returns the {@link DefaultForTypeAnnotator}.
   *
   * @return the {@link DefaultForTypeAnnotator}
   */
  public DefaultForTypeAnnotator getDefaultForTypeAnnotator() {
    return defaultForTypeAnnotator;
  }

  /**
   * Returns the appropriate flow analysis class that is used for the org.checkerframework.dataflow
   * analysis.
   *
   * <p>This implementation uses the checker naming convention to create the appropriate analysis.
   * If no transfer function is found, it returns an instance of {@link CFAnalysis}.
   *
   * <p>Subclasses have to override this method to create the appropriate analysis if they do not
   * follow the checker naming convention.
   *
   * @return the appropriate flow analysis class that is used for the org.checkerframework.dataflow
   *     analysis
   */
  @SuppressWarnings({"unchecked", "rawtypes"})
  protected FlowAnalysis createFlowAnalysis() {

    // Try to reflectively load the visitor.
    Class<?> checkerClass = checker.getClass();

    while (checkerClass != BaseTypeChecker.class) {
      FlowAnalysis result =
          BaseTypeChecker.invokeConstructorFor(
              BaseTypeChecker.getRelatedClassName(checkerClass, "Analysis"),
              new Class<?>[] {BaseTypeChecker.class, this.getClass()},
              new Object[] {checker, this});
      if (result != null) {
        return result;
      }
      checkerClass = checkerClass.getSuperclass();
    }

    // If an analysis couldn't be loaded reflectively, return the default.
    return (FlowAnalysis) new CFAnalysis(checker, (GenericAnnotatedTypeFactory) this);
  }

  /**
   * Returns the appropriate transfer function that is used for the given
   * org.checkerframework.dataflow analysis.
   *
   * <p>This implementation uses the checker naming convention to create the appropriate transfer
   * function. If no transfer function is found, it returns an instance of {@link CFTransfer}.
   *
   * <p>Subclasses have to override this method to create the appropriate transfer function if they
   * do not follow the checker naming convention.
   *
   * @param analysis a dataflow analysis
   * @return a new transfer function
   */
  // A more precise type for the parameter would be FlowAnalysis, which
  // is the type parameter bounded by the current parameter type CFAbstractAnalysis<Value, Store,
  // TransferFunction>.
  // However, we ran into issues in callers of the method if we used that type.
  public TransferFunction createFlowTransferFunction(
      CFAbstractAnalysis<Value, Store, TransferFunction> analysis) {

    // Try to reflectively load the visitor.
    Class<?> checkerClass = checker.getClass();

    while (checkerClass != BaseTypeChecker.class) {
      TransferFunction result =
          BaseTypeChecker.invokeConstructorFor(
              BaseTypeChecker.getRelatedClassName(checkerClass, "Transfer"),
              new Class<?>[] {analysis.getClass()},
              new Object[] {analysis});
      if (result != null) {
        return result;
      }
      checkerClass = checkerClass.getSuperclass();
    }

    // If a transfer function couldn't be loaded reflectively, return the default.
    @SuppressWarnings("unchecked")
    TransferFunction ret =
        (TransferFunction)
            new CFTransfer((CFAbstractAnalysis<CFValue, CFStore, CFTransfer>) analysis);
    return ret;
  }

  /**
   * Creates a {@link DependentTypesHelper} and returns it. Use {@link #getDependentTypesHelper} to
   * access the value.
   *
   * @return a new {@link DependentTypesHelper}
   */
  protected DependentTypesHelper createDependentTypesHelper() {
    return new DependentTypesHelper(this);
  }

  /**
   * Returns the DependentTypesHelper.
   *
   * @return the DependentTypesHelper
   */
  public DependentTypesHelper getDependentTypesHelper() {
    return dependentTypesHelper;
  }

  /**
   * Creates an {@link ContractsFromMethod} and returns it.
   *
   * @return a new {@link ContractsFromMethod}
   */
  protected ContractsFromMethod createContractsFromMethod() {
    return new ContractsFromMethod(this);
  }

  /**
   * Returns the helper for method pre- and postconditions.
   *
   * @return the helper for method pre- and postconditions
   */
  public ContractsFromMethod getContractsFromMethod() {
    return contractsUtils;
  }

  @Override
  protected List<AnnotatedTypeMirror> getExplicitNewClassClassTypeArgs(NewClassTree newClassTree) {
    List<AnnotatedTypeMirror> superResult = super.getExplicitNewClassClassTypeArgs(newClassTree);
    for (AnnotatedTypeMirror superR : superResult) {
      dependentTypesHelper.atExpression(superR, newClassTree);
    }
    return superResult;
  }

  @Override
  public AnnotationMirrorSet getExplicitNewClassAnnos(NewClassTree newClassTree) {
    AnnotationMirrorSet superResult = super.getExplicitNewClassAnnos(newClassTree);
    AnnotatedTypeMirror dummy = getAnnotatedNullType(superResult);
    dependentTypesHelper.atExpression(dummy, newClassTree);
    return dummy.getPrimaryAnnotations();
  }

  /**
   * Create {@link QualifierDefaults} which handles checker specified defaults, and initialize the
   * created {@link QualifierDefaults}. Subclasses should override {@link
   * GenericAnnotatedTypeFactory#addCheckedCodeDefaults(QualifierDefaults defs)} to add more
   * defaults or use different defaults.
   *
   * @return the QualifierDefaults object
   */
  // TODO: When changing this method, also look into
  // {@link
  // org.checkerframework.common.wholeprograminference.WholeProgramInferenceScenesHelper#shouldIgnore}.
  // Both methods should have some functionality merged into a single location.
  // See Issue 683
  // https://github.com/typetools/checker-framework/issues/683
  protected final QualifierDefaults createAndInitQualifierDefaults() {
    QualifierDefaults defs = createQualifierDefaults();
    addCheckedCodeDefaults(defs);
    addCheckedStandardDefaults(defs);
    addUncheckedStandardDefaults(defs);
    checkForDefaultQualifierInHierarchy(defs);

    return defs;
  }

  /**
   * Create {@link QualifierDefaults} which handles checker specified defaults. Sub-classes override
   * this method to provide a different {@code QualifierDefault} implementation.
   */
  protected QualifierDefaults createQualifierDefaults() {
    return new QualifierDefaults(elements, this);
  }

  /**
   * Creates and returns a string containing the number of qualifiers and the canonical class names
   * of each qualifier that has been added to this checker's supported qualifier set. The names are
   * alphabetically sorted.
   *
   * @return a string containing the number of qualifiers and canonical names of each qualifier
   */
  protected final String getSortedQualifierNames() {
    Set<Class<? extends Annotation>> stq = getSupportedTypeQualifiers();
    if (stq.isEmpty()) {
      return "No qualifiers examined";
    }
    if (stq.size() == 1) {
      return "1 qualifier examined: " + stq.iterator().next().getCanonicalName();
    }

    // Create a list of the supported qualifiers and sort the list alphabetically
    List<Class<? extends Annotation>> sortedSupportedQuals = new ArrayList<>(stq);
    sortedSupportedQuals.sort(Comparator.comparing(Class::getCanonicalName));

    // display the number of qualifiers as well as the names of each qualifier.
    StringJoiner sj =
        new StringJoiner(", ", sortedSupportedQuals.size() + " qualifiers examined: ", "");
    for (Class<? extends Annotation> qual : sortedSupportedQuals) {
      sj.add(qual.getCanonicalName());
    }
    return sj.toString();
  }

  /**
   * Adds default qualifiers for type-checked code by reading {@link DefaultFor} and {@link
   * DefaultQualifierInHierarchy} meta-annotations. Subclasses may override this method to add
   * defaults that cannot be specified with a {@link DefaultFor} or {@link
   * DefaultQualifierInHierarchy} meta-annotations.
   *
   * @param defs the QualifierDefault object to which defaults are added
   */
  protected void addCheckedCodeDefaults(QualifierDefaults defs) {
    // Add defaults from @DefaultFor and @DefaultQualifierInHierarchy
    for (Class<? extends Annotation> qual : getSupportedTypeQualifiers()) {
      DefaultFor defaultFor = qual.getAnnotation(DefaultFor.class);
      if (defaultFor != null) {
        TypeUseLocation[] locations = defaultFor.value();
        defs.addCheckedCodeDefaults(AnnotationBuilder.fromClass(elements, qual), locations);
      }

      if (qual.getAnnotation(DefaultQualifierInHierarchy.class) != null) {
        defs.addCheckedCodeDefault(
            AnnotationBuilder.fromClass(elements, qual), TypeUseLocation.OTHERWISE);
      }
    }
  }

  /**
   * Adds the standard CLIMB defaults that do not conflict with previously added defaults.
   *
   * @param defs {@link QualifierDefaults} object to which defaults are added
   */
  protected void addCheckedStandardDefaults(QualifierDefaults defs) {
    if (this.everUseFlow) {
      defs.addClimbStandardDefaults();
    }
  }

  /**
   * Adds standard unchecked defaults that do not conflict with previously added defaults.
   *
   * @param defs {@link QualifierDefaults} object to which defaults are added
   */
  protected void addUncheckedStandardDefaults(QualifierDefaults defs) {
    defs.addUncheckedStandardDefaults();
  }

  /**
   * Check that a default qualifier (in at least one hierarchy) has been set and issue an error if
   * not.
   *
   * @param defs {@link QualifierDefaults} object to which defaults are added
   */
  protected void checkForDefaultQualifierInHierarchy(QualifierDefaults defs) {
    if (!defs.hasDefaultsForCheckedCode()) {
      throw new BugInCF(
          "GenericAnnotatedTypeFactory.createQualifierDefaults:"
              + " @DefaultQualifierInHierarchy or @DefaultFor(TypeUseLocation.OTHERWISE)"
              + " not found. Every checker must specify a default qualifier. "
              + getSortedQualifierNames());
    }

    // If a default unchecked code qualifier isn't specified, the defaults
    // for checked code will be used.
  }

  /**
   * Creates the {@link QualifierPolymorphism} instance which supports the QualifierPolymorphism
   * mechanism.
   *
   * @return the QualifierPolymorphism instance to use
   */
  protected QualifierPolymorphism createQualifierPolymorphism() {
    return new DefaultQualifierPolymorphism(processingEnv, this);
  }

  /**
   * Gives the current {@link QualifierPolymorphism} instance which supports the
   * QualifierPolymorphism mechanism.
   *
   * @return the QualifierPolymorphism instance to use
   */
  public QualifierPolymorphism getQualifierPolymorphism() {
    return this.poly;
  }

  // **********************************************************************
  // Factory Methods for the appropriate annotator classes
  // **********************************************************************

  @Override
  protected void postDirectSuperTypes(
      AnnotatedTypeMirror type, List<? extends AnnotatedTypeMirror> supertypes) {
    super.postDirectSuperTypes(type, supertypes);
    if (type.getKind() == TypeKind.DECLARED) {
      for (AnnotatedTypeMirror supertype : supertypes) {
        Element elt = ((DeclaredType) supertype.getUnderlyingType()).asElement();
        addComputedTypeAnnotations(elt, supertype);
      }
    }
  }

  /**
   * Returns the primary annotation with {@code clazz} on {@code expression}'s type, at a particular
   * location. The returned annotation may be null even if the expression should have a primary
   * annotation of {@code clazz}. This is because {@link JavaExpression}s do not always have enough
   * information to get an annotated type.
   *
   * <p>This method should only be used if a tree, element, or node is not available for {@code
   * expression}. Use {@link #getAnnotatedType(Tree)} or {@link #getAnnotatedType(Element)} instead.
   *
   * @param expression the expression for which the annotation is returned
   * @param tree current tree
   * @param path location at which expression is evaluated
   * @param clazz the annotation class for which to look
   * @return the annotation of {@code clazz} on {@code expression}'s type, or null if one does not
   *     exist or if {@code expression} does not have enough information to get the annotated type
   * @throws JavaExpressionParseException thrown if the expression cannot be parsed
   */
  public @Nullable AnnotationMirror getAnnotationFromJavaExpressionString(
      String expression, Tree tree, TreePath path, Class<? extends Annotation> clazz)
      throws JavaExpressionParseException {
    JavaExpression expressionObj = parseJavaExpressionString(expression, path);
    return getAnnotationFromJavaExpression(expressionObj, tree, clazz);
  }

  /**
   * Returns the primary annotation with {@code clazz} on {@code expr}'s type, at a particular
   * location. The returned annotation may be null even if the expression should have a primary
   * annotation of {@code clazz}. This is because {@link JavaExpression}s do not always have enough
   * information to get an annotated type.
   *
   * <p>This method should only be used if a tree, element, or node is not available for {@code
   * expr}. Use {@link #getAnnotatedType(Tree)} or {@link #getAnnotatedType(Element)} instead.
   *
   * @param expr the expression for which the annotation is returned
   * @param tree current tree
   * @param clazz the annotation class for which to look
   * @return the annotation of {@code clazz} on {@code expr}'s type, or null if one does not exist
   *     or if {@code expr} does not have enough information to get the annotated type
   */
  public @Nullable AnnotationMirror getAnnotationFromJavaExpression(
      JavaExpression expr, Tree tree, Class<? extends Annotation> clazz) {
    return getAnnotationByClass(getAnnotationsFromJavaExpression(expr, tree), clazz);
  }

  /**
   * Returns the primary annotations on an expression, at a particular location. The returned set of
   * annotations may be empty even if the expression should have primary annotations. This is
   * because {@link JavaExpression} do not always have enough information to get an annotated type.
   *
   * <p>This method should only be used if a tree, element, or node is not available for {@code
   * expr}. Use {@link #getAnnotatedType(Tree)} or {@link #getAnnotatedType(Element)} instead.
   *
   * @param expr the expression for which the annotation is returned
   * @param tree current tree
   * @return the annotations on the expression. May be empty if {@code expr} does not have enough
   *     information to get the annotated type.
   */
  public AnnotationMirrorSet getAnnotationsFromJavaExpression(JavaExpression expr, Tree tree) {

    // Look in the store
    if (CFAbstractStore.canInsertJavaExpression(expr)) {
      Store store = getStoreBefore(tree);
      // `store` can be null if the tree is in a field initializer.
      if (store != null) {
        Value value = store.getValue(expr);
        if (value != null) {
          return value.getAnnotations();
        }
      }
    }

    // Look in the type factory, if not found in the store.
    if (expr instanceof LocalVariable) {
      Element ele = ((LocalVariable) expr).getElement();
      // Because of
      // https://github.com/eisop/checker-framework/issues/14
      // and the workaround in
      // org.checkerframework.framework.type.ElementAnnotationApplier.applyInternal
      // The annotationMirror may not contain all explicitly written annotations.
      return getAnnotatedType(ele).getPrimaryAnnotations();
    } else if (expr instanceof FieldAccess) {
      Element ele = ((FieldAccess) expr).getField();
      return getAnnotatedType(ele).getPrimaryAnnotations();
    } else {
      return AnnotationMirrorSet.emptySet();
    }
  }

  /**
   * Produces the JavaExpression as if {@code expression} were written at {@code currentPath}.
   *
   * @param expression a Java expression
   * @param currentPath the current path
   * @return the JavaExpression associated with expression on currentPath
   * @throws JavaExpressionParseException thrown if the expression cannot be parsed
   */
  public JavaExpression parseJavaExpressionString(String expression, TreePath currentPath)
      throws JavaExpressionParseException {
    return StringToJavaExpression.atPath(expression, currentPath, checker);
  }

  /**
   * Produces the JavaExpression and offset associated with an expression. For instance, "n+1" has
   * no associated JavaExpression, but this method produces a pair of a JavaExpression (for "n") and
   * an offset ("1").
   *
   * @param expression a Java expression, possibly with a constant offset
   * @param currentPath location at which expression is evaluated
   * @return the JavaExpression and offset for the given expression
   * @throws JavaExpressionParseException thrown if the expression cannot be parsed
   */
  public IPair<JavaExpression, String> getExpressionAndOffsetFromJavaExpressionString(
      String expression, TreePath currentPath) throws JavaExpressionParseException {
    IPair<String, String> p = getExpressionAndOffset(expression);
    JavaExpression r = parseJavaExpressionString(p.first, currentPath);
    return IPair.of(r, p.second);
  }

  /**
   * Returns the annotation mirror from dataflow for {@code expression}.
   *
   * <p>This will output a different annotation than {@link
   * #getAnnotationFromJavaExpressionString(String, Tree, TreePath, Class)}, because if the
   * specified annotation isn't found in the store, the type from the factory is used.
   *
   * @param expression a Java expression
   * @param tree the tree at the location to parse the expression
   * @param currentPath location at which expression is evaluated
   * @throws JavaExpressionParseException thrown if the expression cannot be parsed
   * @return an AnnotationMirror representing the type in the store at the given location from this
   *     type factory's type system, or null if one is not available
   */
  public @Nullable AnnotationMirror getAnnotationMirrorFromJavaExpressionString(
      String expression, Tree tree, TreePath currentPath) throws JavaExpressionParseException {
    JavaExpression je = parseJavaExpressionString(expression, currentPath);
    if (je == null || !CFAbstractStore.canInsertJavaExpression(je)) {
      return null;
    }
    Store store = getStoreBefore(tree);
    Value value = store.getValue(je);
    return value != null ? value.getAnnotations().iterator().next() : null;
  }

  /**
   * Returns true if the {@code exprTree} is unreachable. This is a conservative estimate and may
   * return {@code false} even though the {@code exprTree} is unreachable.
   *
   * @param exprTree an expression tree
   * @return true if the {@code exprTree} is unreachable
   */
  public boolean isUnreachable(ExpressionTree exprTree) {
    if (!everUseFlow) {
      return false;
    }
    Set<Node> nodes = getNodesForTree(exprTree);
    if (nodes == null) {
      // Dataflow has no any information about the tree, so conservatively consider the tree
      // reachable.
      return false;
    }
    for (Node n : nodes) {
      if (n.getTree() != null && reachableNodes.contains(n.getTree())) {
        return false;
      }
    }
    // None of the corresponding nodes is reachable, so this tree is dead.
    return true;
  }

  /**
   * Track the state of org.checkerframework.dataflow analysis scanning for each class tree in the
   * compilation unit.
   */
  protected enum ScanState {
    /** Dataflow analysis in progress. */
    IN_PROGRESS,
    /** Dataflow analysis finished. */
    FINISHED
  }

  /** Map from ClassTree to their dataflow analysis state. */
  protected final Map<ClassTree, ScanState> scannedClasses = new HashMap<>();

  /**
   * A set of trees whose corresponding nodes are reachable. This is not an exhaustive set of
   * reachable trees. Use {@link #isUnreachable(ExpressionTree)} instead of this set directly.
   *
   * <p>This cannot be a set of Nodes, because two LocalVariableNodes are equal if they have the
   * same name but represent different uses of the variable. So instead of storing Nodes, it stores
   * the result of {@code Node#getTree}.
   */
  private final Set<Tree> reachableNodes = new HashSet<>();

  /**
   * The merged result of all the analyses performed in the current compilation unit. Invariant:
   *
   * <pre>
   *  scannedClasses.get(c) == FINISHED for some class c &rArr; flowResult != null
   * </pre>
   *
   * Note that flowResult contains analysis results for Trees from multiple classes which are
   * produced by multiple calls to performFlowAnalysis.
   */
  protected @MonotonicNonNull AnalysisResult<Value, Store> flowResult;

  /**
   * A mapping from methods (or other code blocks) to their regular exit store (used to check
   * postconditions).
   */
  protected final IdentityHashMap<Tree, Store> regularExitStores;

  /** A mapping from methods (or other code blocks) to their exceptional exit store. */
  protected final IdentityHashMap<Tree, Store> exceptionalExitStores;

  /** A mapping from methods to a list with all return statements and the corresponding store. */
  protected final IdentityHashMap<MethodTree, List<IPair<ReturnNode, TransferResult<Value, Store>>>>
      returnStatementStores;

  /**
   * A mapping from methods to their a list with all return statements and the corresponding store.
   */
  protected IdentityHashMap<MethodInvocationTree, Store> methodInvocationStores;

  /**
   * Returns the regular exit store for a method or another code block (such as static
   * initializers). Returns {@code null} if there is no such store. This can happen because the
   * method cannot exit through the regular exit block, or it is abstract or in an interface.
   *
   * @param tree a MethodTree or other code block, such as a static initializer
   * @return the regular exit store, or {@code null}
   */
  public @Nullable Store getRegularExitStore(Tree tree) {
    if (regularExitStores == null) {
      if (tree instanceof MethodTree) {
        if (((MethodTree) tree).getBody() == null) {
          // No body: the method is abstract or in an interface
          return null;
        }
      }
      throw new BugInCF("regularExitStores==null for [" + tree.getClass() + "]" + tree);
    }
    return regularExitStores.get(tree);
  }

  /**
   * Returns the exceptional exit store for a method or another code block (such as static
   * initializers).
   *
   * @param tree a MethodTree or other code block, such as a static initializer
   * @return the exceptional exit store, or {@code null}, if there is no such store
   */
  public @Nullable Store getExceptionalExitStore(Tree tree) {
    return exceptionalExitStores.get(tree);
  }

  /**
   * Returns a list of all return statements of {@code method} paired with their corresponding
   * {@link TransferResult}. If {@code method} has no return statement, then the empty list is
   * returned.
   *
   * @param methodTree method whose return statements should be returned
   * @return a list of all return statements of {@code method} paired with their corresponding
   *     {@link TransferResult} or an empty list if {@code method} has no return statements
   */
  public List<IPair<ReturnNode, TransferResult<Value, Store>>> getReturnStatementStores(
      MethodTree methodTree) {
    assert returnStatementStores.containsKey(methodTree);
    return returnStatementStores.get(methodTree);
  }

  /**
   * Returns the store immediately before a given {@link Tree}.
   *
   * @return the store immediately before a given {@link Tree}
   */
  public Store getStoreBefore(Tree tree) {
    if (!analysis.isRunning()) {
      return flowResult.getStoreBefore(tree);
    }
    Set<Node> nodes = analysis.getNodesForTree(tree);
    if (nodes != null) {
      return getStoreBefore(nodes);
    } else {
      return flowResult.getStoreBefore(tree);
    }
  }

  /**
   * Returns the store immediately before a given Set of {@link Node}s.
   *
   * @return the store immediately before a given Set of {@link Node}s
   */
  public Store getStoreBefore(Set<Node> nodes) {
    Store merge = null;
    for (Node aNode : nodes) {
      Store s = getStoreBefore(aNode);
      if (merge == null) {
        merge = s;
      } else if (s != null) {
        merge = merge.leastUpperBound(s);
      }
    }
    return merge;
  }

  /**
   * Returns the regular store for a given block.
   *
   * @param block a block whose regular store to return
   * @return the regular store of {@code block}
   */
  public Store getRegularStore(Block block) {
    TransferInput<Value, Store> input;
    if (!analysis.isRunning()) {
      input = flowResult.getInput(block);
    } else {
      input = analysis.getInput(block);
    }

    return input.getRegularStore();
  }

  /**
   * Returns the store immediately before a given node.
   *
   * @param node a node whose pre-store to return
   * @return the store immediately before {@code node}
   */
  public @Nullable Store getStoreBefore(Node node) {
    if (!analysis.isRunning()) {
      return flowResult.getStoreBefore(node);
    }
    TransferInput<Value, Store> prevStore = analysis.getInput(node.getBlock());
    if (prevStore == null) {
      return null;
    }
    Store store =
        AnalysisResult.runAnalysisFor(
            node,
            Analysis.BeforeOrAfter.BEFORE,
            prevStore,
            analysis.getNodeValues(),
            flowResultAnalysisCaches);
    return store;
  }

  /**
   * Returns the store immediately after a given tree.
   *
   * <p>May return null; for example, after a {@code return} statement.
   *
   * @param tree the tree whose post-store to return
   * @return the store immediately after a given tree
   */
  public @Nullable Store getStoreAfter(Tree tree) {
    if (!analysis.isRunning()) {
      return flowResult.getStoreAfter(tree);
    }
    Set<Node> nodes = analysis.getNodesForTree(tree);
    return getStoreAfter(nodes);
  }

  /**
   * Returns the store immediately after a given set of nodes.
   *
   * @param nodes the nodes whose post-stores to LUB
   * @return the LUB of the stores store immediately after {@code nodes}
   */
  public Store getStoreAfter(Set<Node> nodes) {
    Store merge = null;
    for (Node node : nodes) {
      Store s = getStoreAfter(node);
      if (merge == null) {
        merge = s;
      } else if (s != null) {
        merge = merge.leastUpperBound(s);
      }
    }
    return merge;
  }

  /**
   * Returns the store immediately after a given {@link Node}.
   *
   * @param node node after which the store is returned
   * @return the store immediately after a given {@link Node}
   */
  public Store getStoreAfter(Node node) {
    if (!analysis.isRunning()) {
      return flowResult.getStoreAfter(node);
    }
    Store res =
        AnalysisResult.runAnalysisFor(
            node,
            Analysis.BeforeOrAfter.AFTER,
            analysis.getInput(node.getBlock()),
            analysis.getNodeValues(),
            flowResultAnalysisCaches);
    return res;
  }

  /**
   * See {@link org.checkerframework.dataflow.analysis.AnalysisResult#getNodesForTree(Tree)}.
   *
   * @param tree a tree
   * @return the {@link Node}s for a given {@link Tree}
   * @see org.checkerframework.dataflow.analysis.AnalysisResult#getNodesForTree(Tree)
   */
  public @Nullable Set<Node> getNodesForTree(Tree tree) {
    return flowResult.getNodesForTree(tree);
  }

  /**
   * Returns the first {@link Node} for a given {@link Tree} that has class {@code kind}.
   *
   * <p>You probably don't want to use this function: iterate over the result of {@link
   * #getNodesForTree(Tree)} yourself or ask for a conservative approximation of the store using
   * {@link #getStoreBefore(Tree)} or {@link #getStoreAfter(Tree)}. This method is for code that
   * uses a {@link Node} in a rather unusual way. Callers should probably be rewritten to not use a
   * {@link Node} at all.
   *
   * @param <T> the class of the node to return
   * @param tree a tree in which to search for a node of class {@code kind}
   * @param kind the class of the node to return
   * @return the first {@link Node} for a given {@link Tree} that has class {@code kind}
   * @see #getNodesForTree(Tree)
   * @see #getStoreBefore(Tree)
   * @see #getStoreAfter(Tree)
   */
  public <T extends Node> @Nullable T getFirstNodeOfKindForTree(Tree tree, Class<T> kind) {
    Set<Node> nodes = getNodesForTree(tree);
    for (Node node : nodes) {
      if (node.getClass() == kind) {
        return kind.cast(node);
      }
    }
    return null;
  }

  /**
   * Returns the value of effectively final local variables.
   *
   * @return the value of effectively final local variables
   */
  public Map<VariableElement, Value> getFinalLocalValues() {
    return flowResult.getFinalLocalValues();
  }

  /**
   * Perform a org.checkerframework.dataflow analysis over a single class tree and its nested
   * classes.
   *
   * @param classTree the class to analyze
   */
  protected void performFlowAnalysis(ClassTree classTree) {
    if (flowResult == null) {
      this.regularExitStores.clear();
      this.exceptionalExitStores.clear();
      this.returnStatementStores.clear();
      this.flowResult = new AnalysisResult<>(flowResultAnalysisCaches);
    }

    // no need to scan annotations
    if (classTree.getKind() == Tree.Kind.ANNOTATION_TYPE) {
      // Mark finished so that default annotations will be applied.
      scannedClasses.put(classTree, ScanState.FINISHED);
      return;
    }

    // class trees and their initial stores
    Queue<IPair<ClassTree, Store>> classQueue = new ArrayDeque<>();
    List<FieldInitialValue<Value>> fieldValues = new ArrayList<>();

    // No captured store for top-level classes.
    classQueue.add(IPair.of(classTree, null));

    while (!classQueue.isEmpty()) {
      IPair<ClassTree, Store> qel = classQueue.remove();
      ClassTree ct = qel.first;
      Store capturedStore = qel.second;
      scannedClasses.put(ct, ScanState.IN_PROGRESS);

      TreePath preTreePath = getVisitorTreePath();

      // Don't call AnnotatedTypeFactory#getPath, because it uses visitorTreePath.
      setVisitorTreePath(TreePath.getPath(this.root, ct));

      // start with the captured store as initialization store
      initializationStaticStore = capturedStore;
      initializationStore = capturedStore;

      // The store is null if the lambda is unreachable.
      Queue<IPair<LambdaExpressionTree, @Nullable Store>> lambdaQueue = new ArrayDeque<>();

      // Queue up classes (for top-level `while` loop) and methods (for within this `try`
      // construct); analyze top-level blocks and variable initializers as they are
      // encountered.
      try {
        List<CFGMethod> methods = new ArrayList<>();
        List<? extends Tree> members = ct.getMembers();
        if (!Ordering.from(sortVariablesFirst).isOrdered(members)) {
          members = new ArrayList<>(members);
          // Process variables before methods, so all field initializers are observed
          // before the constructor is analyzed and reports uninitialized variables.
          members.sort(sortVariablesFirst);
        }
        for (Tree m : members) {
          switch (TreeUtils.getKindRecordAsClass(m)) {
            case CLASS: // Including RECORD
            case ANNOTATION_TYPE:
            case INTERFACE:
            case ENUM:
              // Visit inner and nested class trees.
              // TODO: Use no store for them? What can be captured?
              classQueue.add(IPair.of((ClassTree) m, capturedStore));
              break;
            case METHOD:
              MethodTree mt = (MethodTree) m;

              // Skip abstract and native methods because they have no body.
              Set<Modifier> flags = mt.getModifiers().getFlags();
              if (flags.contains(Modifier.ABSTRACT) || flags.contains(Modifier.NATIVE)) {
                break;
              }
              // Abstract methods in an interface have a null body but do not have an
              // ABSTRACT flag.
              if (mt.getBody() == null) {
                break;
              }

              // Wait with scanning the method until all other members
              // have been processed.
              CFGMethod met = new CFGMethod(mt, ct);
              methods.add(met);
              break;
            case VARIABLE:
              VariableTree vt = (VariableTree) m;
              ExpressionTree initializer = vt.getInitializer();
              AnnotatedTypeMirror declaredType = getAnnotatedTypeLhs(vt);
              Value declaredValue = analysis.createAbstractValue(declaredType);
              FieldAccess fieldExpr = (FieldAccess) JavaExpression.fromVariableTree(vt);
              // analyze initializer if present
              if (initializer != null) {
                boolean isStatic = vt.getModifiers().getFlags().contains(Modifier.STATIC);
                analyze(
                    classQueue,
                    lambdaQueue,
                    new CFGStatement(vt, ct),
                    fieldValues,
                    classTree,
                    true,
                    true,
                    isStatic,
                    capturedStore);
                Value initializerValue = flowResult.getValue(initializer);
                if (initializerValue != null) {
                  fieldValues.add(
                      new FieldInitialValue<>(fieldExpr, declaredValue, initializerValue));
                  break;
                }
              }
              fieldValues.add(new FieldInitialValue<>(fieldExpr, declaredValue, null));
              break;
            case BLOCK:
              BlockTree b = (BlockTree) m;
              analyze(
                  classQueue,
                  lambdaQueue,
                  new CFGStatement(b, ct),
                  fieldValues,
                  ct,
                  true,
                  true,
                  b.isStatic(),
                  capturedStore);
              break;
            default:
              assert false : "Unexpected member: " + m.getKind();
              break;
          }
        }

        // Now analyze all methods.
        // TODO: at this point, we don't have any information about
        // fields of superclasses.
        for (CFGMethod met : methods) {
          analyze(
              classQueue,
              lambdaQueue,
              met,
              fieldValues,
              classTree,
              TreeUtils.isConstructor(met.getMethod()),
              false,
              false,
              capturedStore);
        }

        while (!lambdaQueue.isEmpty()) {
          IPair<LambdaExpressionTree, @Nullable Store> lambdaPair = lambdaQueue.poll();
          MethodTree mt =
              (MethodTree)
                  TreePathUtil.enclosingOfKind(getPath(lambdaPair.first), Tree.Kind.METHOD);
          analyze(
              classQueue,
              lambdaQueue,
              new CFGLambda(lambdaPair.first, classTree, mt),
              fieldValues,
              classTree,
              false,
              false,
              false,
              lambdaPair.second);
        }

        // By convention we store the static initialization store as the regular exit
        // store of the class node, so that it can later be used to check
        // that all fields are initialized properly.
        // See InitializationVisitor.visitClass().
        if (initializationStaticStore == null) {
          regularExitStores.put(ct, emptyStore);
        } else {
          regularExitStores.put(ct, initializationStaticStore);
        }
      } finally {
        setVisitorTreePath(preTreePath);
      }

      scannedClasses.put(ct, ScanState.FINISHED);
    }
  }

  /** Sorts a list of trees with the variables first. */
  private final Comparator<Tree> sortVariablesFirst =
      (t1, t2) -> {
        boolean variable1 = t1 instanceof VariableTree;
        boolean variable2 = t2 instanceof VariableTree;
        if (variable1 && !variable2) {
          return -1;
        } else if (!variable1 && variable2) {
          return 1;
        } else {
          return 0;
        }
      };

  /**
   * Analyze the AST {@code ast} and store the result. Additional operations that should be
   * performed after analysis should be implemented in {@link #postAnalyze(ControlFlowGraph)}.
   *
   * @param classQueue the queue for encountered class trees and their initial stores
   * @param lambdaQueue the queue for encountered lambda expression trees and their initial stores
   * @param ast the AST to analyze
   * @param fieldValues the abstract values for all fields of the same class
   * @param currentClass the class we are currently looking at
   * @param isInitializationCode are we analyzing a (static/non-static) initializer block of a class
   * @param updateInitializationStore should the initialization store be updated
   * @param isStatic are we analyzing a static construct
   * @param capturedStore the input Store to use for captured variables, e.g. in a lambda
   * @see #postAnalyze(org.checkerframework.dataflow.cfg.ControlFlowGraph)
   */
  protected void analyze(
      Queue<IPair<ClassTree, Store>> classQueue,
      Queue<IPair<LambdaExpressionTree, Store>> lambdaQueue,
      UnderlyingAST ast,
      List<FieldInitialValue<Value>> fieldValues,
      ClassTree currentClass,
      boolean isInitializationCode,
      boolean updateInitializationStore,
      boolean isStatic,
      @Nullable Store capturedStore) {
    ControlFlowGraph cfg = CFCFGBuilder.build(root, ast, checker, this, processingEnv);
    cfg.getAllNodes(this::isIgnoredExceptionType)
        .forEach(
            node -> {
              if (node.getTree() != null) {
                reachableNodes.add(node.getTree());
              }
            });
    if (isInitializationCode) {
      Store initStore = !isStatic ? initializationStore : initializationStaticStore;
      if (initStore != null) {
        // we have already seen initialization code and analyzed it, and
        // the analysis ended with the store initStore.
        // use it to start the next analysis.
        transfer.setFixedInitialStore(initStore);
      } else {
        transfer.setFixedInitialStore(capturedStore);
      }
    } else {
      transfer.setFixedInitialStore(capturedStore);
    }
    analysis.performAnalysis(cfg, fieldValues);
    AnalysisResult<Value, Store> result = analysis.getResult();

    // store result
    flowResult.combine(result);
    if (ast.getKind() == UnderlyingAST.Kind.METHOD) {
      // store exit store (for checking postconditions)
      CFGMethod mast = (CFGMethod) ast;
      MethodTree method = mast.getMethod();
      Store regularExitStore = analysis.getRegularExitStore();
      if (regularExitStore != null) {
        regularExitStores.put(method, regularExitStore);
      }
      Store exceptionalExitStore = analysis.getExceptionalExitStore();
      if (exceptionalExitStore != null) {
        exceptionalExitStores.put(method, exceptionalExitStore);
      }
      returnStatementStores.put(method, analysis.getReturnStatementStores());
    } else if (ast.getKind() == UnderlyingAST.Kind.ARBITRARY_CODE) {
      CFGStatement block = (CFGStatement) ast;
      Store regularExitStore = analysis.getRegularExitStore();
      if (regularExitStore != null) {
        regularExitStores.put(block.getCode(), regularExitStore);
      }
      Store exceptionalExitStore = analysis.getExceptionalExitStore();
      if (exceptionalExitStore != null) {
        exceptionalExitStores.put(block.getCode(), exceptionalExitStore);
      }
    } else if (ast.getKind() == UnderlyingAST.Kind.LAMBDA) {
      // TODO: Postconditions?

      CFGLambda block = (CFGLambda) ast;
      Store regularExitStore = analysis.getRegularExitStore();
      if (regularExitStore != null) {
        regularExitStores.put(block.getCode(), regularExitStore);
      }
      Store exceptionalExitStore = analysis.getExceptionalExitStore();
      if (exceptionalExitStore != null) {
        exceptionalExitStores.put(block.getCode(), exceptionalExitStore);
      }
    } else {
      assert false : "Unexpected AST kind: " + ast.getKind();
    }

    if (isInitializationCode && updateInitializationStore) {
      Store newInitStore = analysis.getRegularExitStore();
      if (!isStatic) {
        initializationStore = newInitStore;
      } else {
        initializationStaticStore = newInitStore;
      }
    }

    // add classes declared in CFG
    for (ClassTree cls : cfg.getDeclaredClasses()) {
      classQueue.add(IPair.of(cls, getStoreBefore(cls)));
    }
    // add lambdas declared in CFG
    for (LambdaExpressionTree lambda : cfg.getDeclaredLambdas()) {
      lambdaQueue.add(IPair.of(lambda, getStoreBefore(lambda)));
    }

    postAnalyze(cfg);
  }

  /**
   * Returns true if {@code typeMirror} is an exception type that should be ignored.
   *
   * @param typeMirror an exception type
   * @return true if {@code typeMirror} is an exception type that should be ignored
   */
  public boolean isIgnoredExceptionType(TypeMirror typeMirror) {
    return false;
  }

  /**
   * Perform any additional operations on a CFG. Called once per CFG, after the CFG has been
   * analyzed by {@link #analyze(Queue, Queue, UnderlyingAST, List, ClassTree, boolean, boolean,
   * boolean, CFAbstractStore)}. This method can be used to initialize additional state or to
   * perform any analyses that are easier to perform on the CFG instead of the AST.
   *
   * @param cfg the CFG
   * @see #analyze(java.util.Queue, java.util.Queue,
   *     org.checkerframework.dataflow.cfg.UnderlyingAST, java.util.List,
   *     com.sun.source.tree.ClassTree, boolean, boolean, boolean,
   *     org.checkerframework.framework.flow.CFAbstractStore)
   */
  protected void postAnalyze(ControlFlowGraph cfg) {
    handleCFGViz(cfg);
  }

  /** True if handling CFG visualization is necessary. */
  private final boolean handleCFGViz;

  /**
   * Handle the visualization of the CFG, if necessary.
   *
   * @param cfg the CFG
   */
  protected void handleCFGViz(ControlFlowGraph cfg) {
    if (handleCFGViz) {
      getCFGVisualizer().visualizeWithAction(cfg, cfg.getEntryBlock(), analysis);
    }
  }

  /**
   * Returns the type of the left-hand side of an assignment without applying local variable
   * defaults to type variables.
   *
   * <p>The type variables that are types of local variables are defaulted to top so that they can
   * be refined by dataflow. When these types are used as context during type argument inference,
   * this default is too conservative. So this method is used instead of {@link
   * GenericAnnotatedTypeFactory#getAnnotatedTypeLhs(Tree)}.
   *
   * <p>{@link
   * org.checkerframework.framework.util.typeinference8.types.InferenceFactory#assignedToVariable(AnnotatedTypeFactory,
   * Tree)} explains why a different type is used.
   *
   * @param lhsTree left-hand side of an assignment
   * @return AnnotatedTypeMirror of {@code lhsTree}
   */
  public AnnotatedTypeMirror getAnnotatedTypeLhsNoTypeVarDefault(Tree lhsTree) {
    boolean old = this.shouldDefaultTypeVarLocals;
    shouldDefaultTypeVarLocals = false;
    AnnotatedTypeMirror type = getAnnotatedTypeLhs(lhsTree);
    this.shouldDefaultTypeVarLocals = old;
    return type;
  }

  /**
   * Returns the type of a left-hand side of an assignment.
   *
   * <p>The default implementation returns the type without considering dataflow type refinement.
   * Subclass can override this method and add additional logic for computing the type of a LHS.
   *
   * @param lhsTree left-hand side of an assignment
   * @return AnnotatedTypeMirror of {@code lhsTree}
   */
  public AnnotatedTypeMirror getAnnotatedTypeLhs(Tree lhsTree) {
    AnnotatedTypeMirror res;
    boolean oldUseFlow = useFlow;
    boolean oldShouldCache = shouldCache;
    useFlow = false;
    // Don't cache the result because getAnnotatedType(lhsTree) could
    // be called from elsewhere and would expect flow-sensitive type refinements.
    shouldCache = false;
    switch (lhsTree.getKind()) {
      case VARIABLE:
      case IDENTIFIER:
      case MEMBER_SELECT:
      case ARRAY_ACCESS:
        res = getAnnotatedType(lhsTree);
        break;
      case PARENTHESIZED:
        res = getAnnotatedTypeLhs(TreeUtils.withoutParens((ExpressionTree) lhsTree));
        break;
      default:
        if (TreeUtils.isTypeTree(lhsTree)) {
          // lhsTree is a type tree at the pseudo assignment of a returned expression to
          // declared return type.
          res = getAnnotatedType(lhsTree);
        } else {
          throw new BugInCF(
              "GenericAnnotatedTypeFactory: Unexpected tree passed to"
                  + " getAnnotatedTypeLhs. lhsTree: "
                  + lhsTree
                  + " Tree.Kind: "
                  + lhsTree.getKind());
        }
    }
    useFlow = oldUseFlow;
    shouldCache = oldShouldCache;
    return res;
  }

  /**
   * Returns the type of a varargs array of a method invocation or a constructor invocation. Returns
   * null only if private field {@code useFlow} is false.
   *
   * @param tree a method invocation or a constructor invocation
   * @return AnnotatedTypeMirror of varargs array for a method or constructor invocation {@code
   *     tree}; returns null if private field {@code useFlow} is false
   */
  public @Nullable AnnotatedTypeMirror getAnnotatedTypeVarargsArray(Tree tree) {
    if (!useFlow) {
      return null;
    }

    // Get the synthetic NewArray tree that dataflow creates as the last argument of a call to a
    // vararg method. Do this by getting the MethodInvocationNode to which "tree" maps. The last
    // argument node of the MethodInvocationNode stores the synthetic NewArray tree.
    List<Node> args;
    switch (tree.getKind()) {
      case METHOD_INVOCATION:
        args = getFirstNodeOfKindForTree(tree, MethodInvocationNode.class).getArguments();
        break;
      case NEW_CLASS:
        args = getFirstNodeOfKindForTree(tree, ObjectCreationNode.class).getArguments();
        break;
      default:
        throw new BugInCF("Unexpected kind of tree: " + tree);
    }

    assert !args.isEmpty() : "Arguments are empty";
    Node varargsArray = args.get(args.size() - 1);
    AnnotatedTypeMirror varargtype = getAnnotatedType(varargsArray.getTree());
    return varargtype;
  }

  /**
   * Returns the type of {@code v + 1} or {@code v - 1} where {@code v} is the expression in the
   * postfixed increment or decrement expression.
   *
   * @param tree a postfixed increment or decrement tree
   * @return AnnotatedTypeMirror of a right-hand side of an assignment for unary operation
   */
  public AnnotatedTypeMirror getAnnotatedTypeRhsUnaryAssign(UnaryTree tree) {
    if (!useFlow) {
      return getAnnotatedType(tree);
    }
    BinaryTree binaryTree = flowResult.getPostfixBinaryTree(tree);
    return getAnnotatedType(binaryTree);
  }

  @Override
  protected ParameterizedExecutableType constructorFromUse(
      NewClassTree tree, boolean inferTypeArgs) {
    ParameterizedExecutableType mType = super.constructorFromUse(tree, inferTypeArgs);
    AnnotatedExecutableType method = mType.executableType;
    dependentTypesHelper.atConstructorInvocation(method, tree);
    return mType;
  }

  @Override
  protected void constructorFromUsePreSubstitution(
      NewClassTree tree, AnnotatedExecutableType type, boolean resolvePolyQuals) {
    if (resolvePolyQuals) {
      poly.resolve(tree, type);
    }
  }

  @Override
  public AnnotatedTypeMirror getMethodReturnType(MethodTree m) {
    AnnotatedTypeMirror returnType = super.getMethodReturnType(m);
    dependentTypesHelper.atMethodBody(returnType, m);
    return returnType;
  }

  @Override
  public void addDefaultAnnotations(AnnotatedTypeMirror type) {
    addAnnotationsFromDefaultForType(null, type);
    typeAnnotator.visit(type, null);
    defaults.annotate((Element) null, type);
  }

  /**
   * This method is final; override {@link #addComputedTypeAnnotations(Tree, AnnotatedTypeMirror,
   * boolean)} instead.
   *
   * <p>{@inheritDoc}
   */
  @Override
  protected final void addComputedTypeAnnotations(Tree tree, AnnotatedTypeMirror type) {
    addComputedTypeAnnotations(tree, type, this.useFlow);
  }

  /**
   * Removes all primary annotations on a copy of the type and calculates the default annotations
   * that apply to the copied type, without type refinements.
   *
   * @param tree tree where the type is used
   * @param type type to determine the defaulted version for
   * @return the annotated type mirror with default annotations
   */
  public AnnotatedTypeMirror getDefaultAnnotations(Tree tree, AnnotatedTypeMirror type) {
    AnnotatedTypeMirror copy = type.deepCopy();
    copy.removePrimaryAnnotations(type.getPrimaryAnnotations());
    addComputedTypeAnnotations(tree, copy, false);
    return copy;
  }

  /**
   * Like {@link #getDefaultAnnotations(Tree, AnnotatedTypeMirror)}.
   *
   * <p>For use ONLY by the {@code -AwarnRedundantAnnotations} command-line option. May add fewer
   * annotations than {@link #getDefaultAnnotations(Tree, AnnotatedTypeMirror)}.
   *
   * @param tree tree where the type is used
   * @param type type to determine the defaulted version for
   * @return the annotated type mirror with default annotations
   */
  public AnnotatedTypeMirror getDefaultAnnotationsForWarnRedundant(
      Tree tree, AnnotatedTypeMirror type) {
    AnnotatedTypeMirror copy = type.deepCopy();
    copy.removePrimaryAnnotations(type.getPrimaryAnnotations());
    addComputedTypeAnnotationsForWarnRedundant(tree, copy, false);
    return copy;
  }

  /**
   * Like {@link #addComputedTypeAnnotations(Tree, AnnotatedTypeMirror)}. Overriding implementations
   * typically simply pass the boolean to calls to super.
   *
   * @param tree an AST node
   * @param type the type obtained from tree
   * @param iUseFlow if true, use information from dataflow analysis
   */
  protected void addComputedTypeAnnotations(Tree tree, AnnotatedTypeMirror type, boolean iUseFlow) {
    if (root == null && ajavaTypes.isParsing()) {
      return;
    }
    assert root != null
        : "GenericAnnotatedTypeFactory.addComputedTypeAnnotations: "
            + " root needs to be set when used on trees; factory: "
            + this.getClass();

    String thisClass = null;
    String treeString = null;
    if (debug) {
      thisClass = this.getClass().getSimpleName();
      if (thisClass.endsWith("AnnotatedTypeFactory")) {
        thisClass = thisClass.substring(0, thisClass.length() - "AnnotatedTypeFactory".length());
      }
      treeString = TreeUtils.toStringTruncated(tree, 60);
    }
    log(
        "%s GATF.addComputedTypeAnnotations#1(%s, %s, %s)%n",
        thisClass, treeString, type, iUseFlow);
    if (!TreeUtils.isExpressionTree(tree)) {
      // Don't apply defaults to expressions. Their types may be computed from subexpressions
      // in treeAnnotator.
      addAnnotationsFromDefaultForType(TreeUtils.elementFromTree(tree), type);
      log("%s GATF.addComputedTypeAnnotations#2(%s, %s)%n", thisClass, treeString, type);
    }
    applyQualifierParameterDefaults(tree, type);
    log("%s GATF.addComputedTypeAnnotations#3(%s, %s)%n", thisClass, treeString, type);
    treeAnnotator.visit(tree, type);
    log(
        "%s GATF.addComputedTypeAnnotations#4(%s, %s)%n  treeAnnotator=%s%n",
        thisClass, treeString, type, treeAnnotator);
    if (TreeUtils.isExpressionTree(tree)) {
      // If a tree annotator did not add a type, add the DefaultForUse default.
      addAnnotationsFromDefaultForType(TreeUtils.elementFromTree(tree), type);
      log("%s GATF.addComputedTypeAnnotations#5(%s, %s)%n", thisClass, treeString, type);
    }
    typeAnnotator.visit(type, null);
    log(
        "%s GATF.addComputedTypeAnnotations#6(%s, %s)%n  typeAnnotator=%s%n",
        thisClass, treeString, type, typeAnnotator);
    defaults.annotate(tree, type);
    log("%s GATF.addComputedTypeAnnotations#7(%s, %s)%n", thisClass, treeString, type);

    if (iUseFlow) {
      Value inferred = getInferredValueFor(tree);
      if (inferred != null) {
        applyInferredAnnotations(type, inferred);
        log(
            "%s GATF.addComputedTypeAnnotations#8(%s, %s), inferred=%s%n",
            thisClass, treeString, type, inferred);
      }
    }
    log(
        "%s GATF.addComputedTypeAnnotations#9(%s, %s, %s) done%n",
        thisClass, treeString, type, iUseFlow);
  }

  /**
   * Like {@link #addComputedTypeAnnotations(Tree, AnnotatedTypeMirror, boolean)}.
   *
   * <p>For use ONLY by the {@code -AwarnRedundantAnnotations} command-line option. May add fewer
   * annotations than {@link #addComputedTypeAnnotations(Tree, AnnotatedTypeMirror, boolean)}.
   *
   * @param tree an AST node
   * @param type the type obtained from tree
   * @param iUseFlow if true, use information from dataflow analysis
   */
  protected void addComputedTypeAnnotationsForWarnRedundant(
      Tree tree, AnnotatedTypeMirror type, boolean iUseFlow) {
    // Default implementation does nothing special.
    addComputedTypeAnnotations(tree, type, iUseFlow);
  }

  /**
   * Flow analysis will be performed if all of the following are true.
   *
   * <ul>
   *   <li>{@code tree} is a {@link ClassTree}
   *   <li>Flow analysis has not already been performed on {@code tree}
   * </ul>
   *
   * @param tree the tree to check and possibly perform flow analysis on
   */
  protected void checkAndPerformFlowAnalysis(Tree tree) {
    // For performance reasons, we require that getAnnotatedType is called
    // on the ClassTree before it's called on any code contained in the class,
    // so that we can perform flow analysis on the class.  Previously we
    // used TreePath.getPath to find enclosing classes, but that call
    // alone consumed more than 10% of execution time.  See
    // BaseTypeVisitor.visitClass for the call to getAnnotatedType that
    // triggers analysis.
    if (tree instanceof ClassTree) {
      ClassTree classTree = (ClassTree) tree;
      if (!scannedClasses.containsKey(classTree)) {
        performFlowAnalysis(classTree);
      }
    }
  }

  /**
   * Returns the inferred value (by the org.checkerframework.dataflow analysis) for a given tree.
   *
   * @param tree the tree
   * @return the value for the tree, if one has been computed by dataflow. If no value has been
   *     computed, null is returned (this does not mean that no value will ever be computed for the
   *     given tree).
   */
  public @Nullable Value getInferredValueFor(Tree tree) {
    if (tree == null) {
      throw new BugInCF("GenericAnnotatedTypeFactory.getInferredValueFor called with null tree");
    }
    if (!analysis.isRunning() && flowResult == null) {
      // When parsing stub or ajava files, the analysis is not running (it has not yet
      // started), and flowResult is null (no analysis has occurred). Instead of attempting to
      // find a non-existent inferred type, return null.
      return null;
    }
    Value as = null;
    if (analysis.isRunning()) {
      as = analysis.getValue(tree);
    }
    if (as == null) {
      as = flowResult.getValue(tree);
    }
    return as;
  }

  /**
   * Applies the annotations inferred by the org.checkerframework.dataflow analysis to the type
   * {@code type}.
   *
   * @param type the type to modify
   * @param inferred the inferred annotations to apply
   */
  protected void applyInferredAnnotations(AnnotatedTypeMirror type, Value inferred) {
    DefaultInferredTypesApplier applier =
        new DefaultInferredTypesApplier(getQualifierHierarchy(), this);
    applier.applyInferredType(type, inferred.getAnnotations(), inferred.getUnderlyingType());
  }

  /**
   * Applies defaults for types in a class with an qualifier parameter.
   *
   * <p>Within a class with {@code @HasQualifierParameter}, types with that class default to the
   * polymorphic qualifier rather than the typical default. Local variables with a type that has a
   * qualifier parameter are initialized to the type of their initializer, rather than the default
   * for local variables.
   *
   * @param tree a Tree whose type is {@code type}
   * @param type where the defaults are applied
   */
  protected void applyQualifierParameterDefaults(Tree tree, AnnotatedTypeMirror type) {
    applyQualifierParameterDefaults(TreeUtils.elementFromTree(tree), type);
  }

  /**
   * Applies defaults for types in a class with an qualifier parameter.
   *
   * <p>Within a class with {@code @HasQualifierParameter}, types with that class default to the
   * polymorphic qualifier rather than the typical default. Local variables with a type that has a
   * qualifier parameter are initialized to the type of their initializer, rather than the default
   * for local variables.
   *
   * @param elt an Element whose type is {@code type}
   * @param type where the defaults are applied
   */
  protected void applyQualifierParameterDefaults(@Nullable Element elt, AnnotatedTypeMirror type) {
    if (elt == null) {
      return;
    }
    switch (elt.getKind()) {
      case CONSTRUCTOR:
      case METHOD:
      case FIELD:
      case RESOURCE_VARIABLE:
      case EXCEPTION_PARAMETER:
      case LOCAL_VARIABLE:
      case PARAMETER:
        break;
      default:
        return;
    }

    applyLocalVariableQualifierParameterDefaults(elt, type);

    TypeElement enclosingClass = ElementUtils.enclosingTypeElement(elt);
    AnnotationMirrorSet tops;
    if (enclosingClass != null) {
      tops = getQualifierParameterHierarchies(enclosingClass);
    } else {
      return;
    }
    if (tops.isEmpty()) {
      return;
    }
    AnnotationMirrorSet polyWithQualParam = new AnnotationMirrorSet();
    for (AnnotationMirror top : tops) {
      AnnotationMirror poly = qualHierarchy.getPolymorphicAnnotation(top);
      if (poly != null) {
        polyWithQualParam.add(poly);
      }
    }
    new TypeAnnotator(this) {
      @Override
      public Void visitDeclared(AnnotatedDeclaredType type, Void aVoid) {
        if (type.getUnderlyingType().asElement().equals(enclosingClass)) {
          type.addMissingAnnotations(polyWithQualParam);
        }
        return super.visitDeclared(type, aVoid);
      }
    }.visit(type);
  }

  /**
   * Defaults local variables with types that have a qualifier parameter to the type of their
   * initializer, if an initializer is present. Does nothing for local variables with no
   * initializer.
   *
   * @param elt an Element whose type is {@code type}
   * @param type where the defaults are applied
   */
  private void applyLocalVariableQualifierParameterDefaults(Element elt, AnnotatedTypeMirror type) {
    if (!ElementUtils.isLocalVariable(elt)
        || getQualifierParameterHierarchies(type).isEmpty()
        || variablesUnderInitialization.contains(elt)) {
      return;
    }

    Tree declTree = declarationFromElement(elt);
    if (declTree == null || !(declTree instanceof VariableTree)) {
      return;
    }

    ExpressionTree initializer = ((VariableTree) declTree).getInitializer();
    if (initializer == null) {
      return;
    }

    VariableElement variableElt = (VariableElement) elt;
    variablesUnderInitialization.add(variableElt);
    AnnotatedTypeMirror initializerType;
    if (shouldCache && initializerCache.containsKey(initializer)) {
      initializerType = initializerCache.get(initializer);
    } else {
      // When this method is called by getAnnotatedTypeLhs, flow is turned off.
      // Turn it back on so the type of the initializer is the refined type.
      boolean oldUseFlow = useFlow;
      useFlow = everUseFlow;
      try {
        initializerType = getAnnotatedType(initializer);
      } finally {
        useFlow = oldUseFlow;
      }
    }

    AnnotationMirrorSet qualParamTypes = new AnnotationMirrorSet();
    for (AnnotationMirror initializerAnnotation : initializerType.getPrimaryAnnotations()) {
      if (hasQualifierParameterInHierarchy(
          type, qualHierarchy.getTopAnnotation(initializerAnnotation))) {
        qualParamTypes.add(initializerAnnotation);
      }
    }

    type.addMissingAnnotations(qualParamTypes);
    variablesUnderInitialization.remove(variableElt);
    if (shouldCache) {
      initializerCache.put(initializer, initializerType);
    }
  }

  /**
   * To add annotations to the type of method or constructor parameters, add a {@link TypeAnnotator}
   * using {@link #createTypeAnnotator()} and see the comment in {@link
   * TypeAnnotator#visitExecutable(org.checkerframework.framework.type.AnnotatedTypeMirror.AnnotatedExecutableType,
   * Void)}.
   *
   * @param elt an element
   * @param type the type obtained from {@code elt}
   */
  @Override
  public void addComputedTypeAnnotations(Element elt, AnnotatedTypeMirror type) {
    addAnnotationsFromDefaultForType(elt, type);
    applyQualifierParameterDefaults(elt, type);
    typeAnnotator.visit(type, null);
    defaults.annotate(elt, type);
    dependentTypesHelper.atLocalVariable(type, elt);
  }

  @Override
  protected ParameterizedExecutableType methodFromUse(
      MethodInvocationTree tree, boolean inferTypeArg) {
    ParameterizedExecutableType mType = super.methodFromUse(tree, inferTypeArg);
    AnnotatedExecutableType method = mType.executableType;
    dependentTypesHelper.atMethodInvocation(method, tree);
    return mType;
  }

  @Override
  public void methodFromUsePreSubstitution(
      ExpressionTree tree, AnnotatedExecutableType type, boolean resolvePolyQuals) {
    super.methodFromUsePreSubstitution(tree, type, resolvePolyQuals);
    if (tree instanceof MethodInvocationTree && resolvePolyQuals) {
      poly.resolve((MethodInvocationTree) tree, type);
    }
  }

  @Override
  public List<AnnotatedTypeParameterBounds> typeVariablesFromUse(
      AnnotatedDeclaredType type, TypeElement element) {
    List<AnnotatedTypeParameterBounds> f = super.typeVariablesFromUse(type, element);
    dependentTypesHelper.atParameterizedTypeUse(f, element);
    return f;
  }

  /**
   * Returns the empty store.
   *
   * @return the empty store
   */
  public Store getEmptyStore() {
    return emptyStore;
  }

  /**
   * Returns the type factory used by a subchecker. Throws an exception if no matching subchecker
   * was found or if the type factory is null. The caller must know the exact checker class to
   * request.
   *
   * <p>Because the visitor path is copied, call this method each time a subfactory is needed rather
   * than store the returned subfactory in a field.
   *
   * @param subCheckerClass the exact class of the subchecker
   * @param <T> the type of {@code subCheckerClass}'s {@link AnnotatedTypeFactory}
   * @return the AnnotatedTypeFactory of the subchecker; never null
   * @see #getTypeFactoryOfSubcheckerOrNull
   */
  @SuppressWarnings("TypeParameterUnusedInFormals") // Intentional abuse
  public final <T extends GenericAnnotatedTypeFactory<?, ?, ?, ?>> T getTypeFactoryOfSubchecker(
      Class<? extends SourceChecker> subCheckerClass) {
    T result = getTypeFactoryOfSubcheckerOrNull(subCheckerClass);
    if (result == null) {
      throw new TypeSystemError(
          "In "
              + this.getClass().getSimpleName()
              + ", no type factory found for "
              + subCheckerClass.getSimpleName()
              + ".");
    }
    return result;
  }

  /**
   * Returns the type factory used by a subchecker. Returns null if no matching subchecker was found
   * or if the type factory is null. The caller must know the exact checker class to request.
   *
   * <p>Because the visitor path is copied, call this method each time a subfactory is needed rather
   * than store the returned subfactory in a field.
   *
   * @param subCheckerClass the exact class of the subchecker
   * @param <T> the type of {@code subCheckerClass}'s {@link AnnotatedTypeFactory}
   * @return the AnnotatedTypeFactory of the subchecker or null if no subchecker exists
   * @see #getTypeFactoryOfSubchecker
   */
  @SuppressWarnings("TypeParameterUnusedInFormals") // Intentional abuse
  public <T extends GenericAnnotatedTypeFactory<?, ?, ?, ?>>
      @Nullable T getTypeFactoryOfSubcheckerOrNull(Class<? extends SourceChecker> subCheckerClass) {
    SourceChecker subSouceChecker = checker.getSubchecker(subCheckerClass);
    if (subSouceChecker == null || !(subSouceChecker instanceof BaseTypeChecker)) {
      return null;
    }

    BaseTypeChecker subchecker = (BaseTypeChecker) subSouceChecker;

    @SuppressWarnings(
        "unchecked" // This might not be safe, but the caller of the method should use the
    // correct type.
    )
    T subFactory = (T) subchecker.getTypeFactory();
    if (subFactory != null) {
      subFactory.setVisitorTreePath(getVisitorTreePath());
    }
    return subFactory;
  }

  /**
   * Should the local variable default annotation be applied to type variables?
   *
   * <p>It is initialized to true if data flow is used by the checker. It is set to false when
   * getting the assignment context for type argument inference.
   *
   * @see GenericAnnotatedTypeFactory#getAnnotatedTypeLhsNoTypeVarDefault
   * @return shouldDefaultTypeVarLocals
   */
  public boolean getShouldDefaultTypeVarLocals() {
    return shouldDefaultTypeVarLocals;
  }

  /** The CFGVisualizer to be used by all CFAbstractAnalysis instances. */
  protected final CFGVisualizer<Value, Store, TransferFunction> cfgVisualizer;

  /**
   * Create a new CFGVisualizer.
   *
   * @return a new CFGVisualizer, or null if none will be used on this run
   */
  protected @Nullable CFGVisualizer<Value, Store, TransferFunction> createCFGVisualizer() {
    if (checker.hasOption("flowdotdir")) {
      String flowdotdir = checker.getOption("flowdotdir");
      if (flowdotdir.equals("")) {
        throw new UserError("Empty string provided for -Aflowdotdir command-line argument");
      }
      boolean verbose = checker.hasOption("verbosecfg");

      Map<String, Object> args = new HashMap<>(4);
      args.put("outdir", flowdotdir);
      args.put("verbose", verbose);
      args.put("checkerName", getCheckerName());

      CFGVisualizer<Value, Store, TransferFunction> res = new DOTCFGVisualizer<>();
      res.init(args);
      return res;
    } else if (checker.hasOption("cfgviz")) {
      List<String> opts = checker.getStringsOption("cfgviz", ',');
      if (opts.isEmpty()) {
        throw new UserError(
            "-Acfgviz specified without arguments, should be -Acfgviz=VizClassName[,opts,...]");
      }
      String vizClassName = opts.get(0);
      if (!Signatures.isBinaryName(vizClassName)) {
        throw new UserError(
            "Bad -Acfgviz class name \"%s\", should be a binary name.", vizClassName);
      }

      Map<String, Object> args = processCFGVisualizerOption(opts);
      if (!args.containsKey("verbose")) {
        boolean verbose = checker.hasOption("verbosecfg");
        args.put("verbose", verbose);
      }
      args.put("checkerName", getCheckerName());

      CFGVisualizer<Value, Store, TransferFunction> res =
          BaseTypeChecker.invokeConstructorFor(vizClassName, null, null);
      if (res == null) {
        throw new UserError("Can't load " + vizClassName);
      }
      res.init(args);
      return res;
    }
    // Nobody expected to use cfgVisualizer if neither option given.
    return null;
  }

  /** A simple utility method to determine a short checker name to be used by CFG visualizations. */
  private String getCheckerName() {
    String checkerName = checker.getClass().getSimpleName();
    if (checkerName.endsWith("Checker")) {
      checkerName = checkerName.substring(0, checkerName.length() - "Checker".length());
    } else if (checkerName.endsWith("Subchecker")) {
      checkerName = checkerName.substring(0, checkerName.length() - "Subchecker".length());
    }
    return checkerName;
  }

  /**
   * Parse keys or key-value pairs into a map from key to value (to true if no value is provided).
   *
   * @param opts the CFG visualization options
   * @return a map that represents the options
   */
  private Map<String, Object> processCFGVisualizerOption(List<String> opts) {
    Map<String, Object> res = new HashMap<>(CollectionsPlume.mapCapacity(opts.size() - 1));
    // Index 0 is the visualizer class name and can be ignored.
    for (int i = 1; i < opts.size(); ++i) {
      String opt = opts.get(i);
      String[] split = opt.split("=");
      switch (split.length) {
        case 1:
          res.put(split[0], true);
          break;
        case 2:
          res.put(split[0], split[1]);
          break;
        default:
          throw new UserError("Too many '=' in cfgviz option: " + opt);
      }
    }
    return res;
  }

  /** The CFGVisualizer to be used by all CFAbstractAnalysis instances. */
  public CFGVisualizer<Value, Store, TransferFunction> getCFGVisualizer() {
    return cfgVisualizer;
  }

  @Override
  public void postAsMemberOf(AnnotatedTypeMirror type, AnnotatedTypeMirror owner, Element element) {
    super.postAsMemberOf(type, owner, element);
    if (element.getKind() == ElementKind.FIELD) {
      poly.resolve(((VariableElement) element), owner, type);
    }
  }

  /**
   * Adds default qualifiers based on the underlying type of {@code type} to {@code type}. If {@code
   * element} is a local variable, or if the type already has an annotation from the relevant type
   * hierarchy, then the defaults are not added.
   *
   * <p>(This uses both the {@link DefaultQualifierForUseTypeAnnotator} and {@link
   * DefaultForTypeAnnotator}.)
   *
   * @param element possibly null element whose type is {@code type}
   * @param type the type to which defaults are added
   */
  protected void addAnnotationsFromDefaultForType(
      @Nullable Element element, AnnotatedTypeMirror type) {
    if (element != null && ElementUtils.isLocalVariable(element)) {
      // It's a local variable.
      if (type.getKind() == TypeKind.DECLARED) {
        // If this is a type for a local variable, don't apply the default to the primary
        // location.
        AnnotatedDeclaredType declaredType = (AnnotatedDeclaredType) type;
        if (declaredType.getEnclosingType() != null) {
          defaultQualifierForUseTypeAnnotator.visit(declaredType.getEnclosingType());
          defaultForTypeAnnotator.visit(declaredType.getEnclosingType());
        }
        for (AnnotatedTypeMirror typeArg : declaredType.getTypeArguments()) {
          defaultQualifierForUseTypeAnnotator.visit(typeArg);
          defaultForTypeAnnotator.visit(typeArg);
        }
      } else if (type.getKind().isPrimitive()) {
        // Don't apply the default for local variables with primitive types. (The primary
        // location is the only location, so this is a special case of the above.)
      } else {
        defaultQualifierForUseTypeAnnotator.visit(type);
        defaultForTypeAnnotator.visit(type);
      }
    } else {
      // It's not a local variable.
      defaultQualifierForUseTypeAnnotator.visit(type);
      defaultForTypeAnnotator.visit(type);
    }
  }

  /**
   * Output a message, if logging is on.
   *
   * @param format a format string
   * @param args arguments to the format string
   */
  @FormatMethod
  private static void log(String format, Object... args) {
    if (debug) {
      System.out.flush();
      SystemPlume.sleep(1); // logging can interleave with typechecker output
      System.out.printf(format, args);
    }
  }

  /** For each type, whether it is relevant. A cache to avoid repeated re-computation. */
  private final Map<TypeMirror, Boolean> isRelevantCache = CollectionsPlume.createLruCache(300);

  /**
   * Returns true if users can write type annotations from this type system directly on the given
   * Java type.
   *
   * <p>For a compound type, returns true only if a programmer may write a type qualifier on the top
   * level of the compound type. That is, this method may return false, when it is possible to write
   * type qualifiers on elements of the type.
   *
   * <p>Subclasses should override {@code #isRelevantImpl} instead of this method.
   *
   * @param tm a type
   * @return true if users can write type annotations from this type system directly on the given
   *     Java type
   */
  public final boolean isRelevant(TypeMirror tm) {
    if (relevantJavaTypes == null) {
      return true;
    }
    if (tm.getKind() != TypeKind.PACKAGE && tm.getKind() != TypeKind.MODULE) {
      tm = types.erasure(tm);
    }
    Boolean cachedResult = isRelevantCache.get(tm);
    if (cachedResult != null) {
      return cachedResult;
    }
    boolean result = isRelevantImpl(tm);
    isRelevantCache.put(tm, result);
    return result;
  }

  /**
   * Returns true if users can write type annotations from this type system directly on the given
   * Java type.
   *
   * <p>For a compound type, returns true only if it a programmer may write a type qualifier on the
   * top level of the compound type. That is, this method may return false, when it is possible to
   * write type qualifiers on elements of the type.
   *
   * <p>Subclasses should override {@code #isRelevantImpl} instead of this method.
   *
   * @param tm a type
   * @return true if users can write type annotations from this type system directly on the given
   *     Java type
   */
  public final boolean isRelevant(AnnotatedTypeMirror tm) {
    return isRelevant(tm.getUnderlyingType());
  }

  /**
   * Returns true if users can write type annotations from this type system on the given Java type.
   * Does not use a cache.
   *
   * <p>Clients should never call this. Call {@link #isRelevant} instead. This is a helper method
   * for {@link #isRelevant}.
   *
   * @param tm a type
   * @return true if users can write type annotations from this type system on the given Java type
   */
  protected boolean isRelevantImpl(TypeMirror tm) {

    if (relevantJavaTypes == null) {
      return true;
    }

    if (relevantJavaTypes.contains(tm)) {
      return true;
    }

    switch (tm.getKind()) {

      // Primitives have no subtyping relationships, but the lookup might have failed
      // because tm has metadata such as annotations.
      case BOOLEAN:
      case BYTE:
      case CHAR:
      case DOUBLE:
      case FLOAT:
      case INT:
      case LONG:
      case SHORT:
        for (TypeMirror relevantJavaType : relevantJavaTypes) {
          if (types.isSameType(tm, relevantJavaType)) {
            return true;
          }
        }
        return false;

      // Void is never relevant
      case VOID:
        return false;

      case ARRAY:
        return arraysAreRelevant;

      case DECLARED:
        for (TypeMirror relevantJavaType : relevantJavaTypes) {
          if (types.isSubtype(relevantJavaType, tm) || types.isSubtype(tm, relevantJavaType)) {
            return true;
          }
        }
        return false;

      case TYPEVAR:
        return isRelevant(((TypeVariable) tm).getUpperBound());

      case NULL:
        for (TypeMirror relevantJavaType : relevantJavaTypes) {
          switch (relevantJavaType.getKind()) {
            case BOOLEAN:
            case BYTE:
            case CHAR:
            case DOUBLE:
            case FLOAT:
            case INT:
            case LONG:
            case SHORT:
              continue;

            case ERROR:
            case NONE:
            case VOID:
              continue;

            case MODULE:
            case PACKAGE:
              continue;

            case NULL:
            default:
              return true;
          }
        }
        return false;

      case EXECUTABLE:
      case MODULE:
      case PACKAGE:
        return false;

      default:
        throw new BugInCF("isRelevantHelper(%s): Unexpected TypeKind %s", tm, tm.getKind());
    }
  }

  /** The cached message about relevant types. */
  private @MonotonicNonNull String irrelevantExtraMessage = null;

  /**
   * Returns a string that can be passed to the "anno.on.irrelevant" error, giving information about
   * which types are relevant.
   *
   * @return a string that can be passed to the "anno.on.irrelevant" error, possibly the empty
   *     string
   */
  public String irrelevantExtraMessage() {
    if (irrelevantExtraMessage == null) {
      if (relevantJavaTypes == null) {
        irrelevantExtraMessage = "";
      } else {
        irrelevantExtraMessage = "; only applicable to " + relevantJavaTypes;
        if (arraysAreRelevant) {
          irrelevantExtraMessage += " and arrays";
        }
      }
    }
    return irrelevantExtraMessage;
  }

  /**
   * Returns the type of the default value of the given type. The default value is 0, false, or
   * null.
   *
   * @param typeMirror a type
   * @return the annotated type of {@code type}'s default value
   */
  // TODO: Cache results to avoid recomputation.
  public AnnotatedTypeMirror getDefaultValueAnnotatedType(TypeMirror typeMirror) {
    Tree defaultValueTree = TreeUtils.getDefaultValueTree(typeMirror, processingEnv);
    TypeMirror defaultValueTM = TreeUtils.typeOf(defaultValueTree);
    AnnotatedTypeMirror defaultValueATM =
        AnnotatedTypeMirror.createType(defaultValueTM, this, false);
    addComputedTypeAnnotations(defaultValueTree, defaultValueATM, false);
    return defaultValueATM;
  }

  /**
   * Returns the contract annotations (that is, pre- and post-conditions) for the given AMethod.
   * Does not modify the AMethod.
   *
   * <p>This overload must only be called when using WholeProgramInferenceScenes.
   *
   * @param m the AFU representation of a method
   * @return the contract annotations for the method
   */
  public List<AnnotationMirror> getContractAnnotations(AMethod m) {
    List<AnnotationMirror> preconds = getPreconditionAnnotations(m);
    List<AnnotationMirror> postconds = getPostconditionAnnotations(m, preconds);

    List<AnnotationMirror> result = preconds;
    result.addAll(postconds);
    return result;
  }

  /**
   * Returns the precondition annotations for the given AMethod. Does not modify the AMethod.
   *
   * <p>This overload must only be called when using WholeProgramInferenceScenes.
   *
   * @param m the AFU representation of a method
   * @return the precondition annotations for the method
   */
  public List<AnnotationMirror> getPreconditionAnnotations(AMethod m) {
    int size = m.getPreconditions().size();
    List<AnnotationMirror> result = new ArrayList<>(size);
    if (size == 0) {
      return result;
    }

    WholeProgramInferenceImplementation<?> wholeProgramInference =
        (WholeProgramInferenceImplementation<?>) getWholeProgramInference();
    WholeProgramInferenceScenesStorage storage =
        (WholeProgramInferenceScenesStorage) wholeProgramInference.getStorage();

    for (Map.Entry<String, AField> entry : m.getPreconditions().entrySet()) {
      TypeMirror typeMirror = entry.getValue().getTypeMirror();
      if (typeMirror == null) {
        throw new BugInCF(
            "null TypeMirror in AField inferred by WPI precondition inference. AField: "
                + entry.getValue().toString());
      }

      AnnotatedTypeMirror declaredType = storage.getPreconditionDeclaredType(m, entry.getKey());
      AnnotatedTypeMirror inferredType =
          storage.atmFromStorageLocation(typeMirror, entry.getValue().type);
      result.addAll(getPreconditionAnnotations(entry.getKey(), inferredType, declaredType));
    }
    Collections.sort(result, Ordering.usingToString());
    return result;
  }

  /**
   * Returns the postcondition annotations for the given AMethod. Does not modify the AMethod.
   *
   * <p>This overload must only be called when using WholeProgramInferenceScenes.
   *
   * @param m the AFU representation of a method
   * @param preconds the precondition annotations for the method; used to suppress redundant
   *     postconditions
   * @return the postcondition annotations for the method
   */
  public List<AnnotationMirror> getPostconditionAnnotations(
      AMethod m, List<AnnotationMirror> preconds) {
    int size = m.getPostconditions().size();
    List<AnnotationMirror> result = new ArrayList<>(size);
    if (size == 0) {
      return result;
    }

    WholeProgramInferenceImplementation<?> wholeProgramInference =
        (WholeProgramInferenceImplementation<?>) getWholeProgramInference();
    WholeProgramInferenceScenesStorage storage =
        (WholeProgramInferenceScenesStorage) wholeProgramInference.getStorage();

    for (Map.Entry<String, AField> entry : m.getPostconditions().entrySet()) {
      TypeMirror typeMirror = entry.getValue().getTypeMirror();
      if (typeMirror == null) {
        throw new BugInCF(
            "null TypeMirror in AField inferred by WPI postcondition inference. AField: "
                + entry.getValue().toString());
      }

      AnnotatedTypeMirror declaredType = storage.getPostconditionDeclaredType(m, entry.getKey());
      AnnotatedTypeMirror inferredType =
          storage.atmFromStorageLocation(typeMirror, entry.getValue().type);
      result.addAll(
          getPostconditionAnnotations(entry.getKey(), inferredType, declaredType, preconds));
    }
    Collections.sort(result, Ordering.usingToString());
    return result;
  }

  /**
   * Returns the contract annotations (that is, pre- and post-conditions) for the given
   * CallableDeclarationAnnos. Does not modify the CallableDeclarationAnnos.
   *
   * <p>This overload must only be called when using WholeProgramInferenceJavaParserStorage.
   *
   * @param methodAnnos annotation data for a method
   * @return contract annotations for the method
   */
  public List<AnnotationMirror> getContractAnnotations(
      WholeProgramInferenceJavaParserStorage.CallableDeclarationAnnos methodAnnos) {
    List<AnnotationMirror> preconds = getPreconditionAnnotations(methodAnnos);
    List<AnnotationMirror> postconds = getPostconditionAnnotations(methodAnnos, preconds);

    List<AnnotationMirror> result = preconds;
    result.addAll(postconds);
    return result;
  }

  /**
   * Returns the precondition annotations for the given CallableDeclarationAnnos. Does not modify
   * the CallableDeclarationAnnos.
   *
   * <p>This overload must only be called when using WholeProgramInferenceJavaParserStorage.
   *
   * @param methodAnnos annotation data for a method
   * @return precondition annotations for the method
   */
  public List<AnnotationMirror> getPreconditionAnnotations(
      WholeProgramInferenceJavaParserStorage.CallableDeclarationAnnos methodAnnos) {
    List<AnnotationMirror> result = new ArrayList<>();
    for (Map.Entry<String, InferredDeclared> entry : methodAnnos.getPreconditions().entrySet()) {
      result.addAll(
          getPreconditionAnnotations(
              entry.getKey(), entry.getValue().inferred, entry.getValue().declared));
    }
    Collections.sort(result, Ordering.usingToString());
    return result;
  }

  /**
   * Returns the postcondition annotations for the given CallableDeclarationAnnos. Does not modify
   * the CallableDeclarationAnnos.
   *
   * <p>This overload must only be called when using WholeProgramInferenceJavaParserStorage.
   *
   * @param methodAnnos annotation data for a method
   * @param preconds the precondition annotations for the method; used to suppress redundant
   *     postconditions
   * @return postcondition annotations for the method
   */
  public List<AnnotationMirror> getPostconditionAnnotations(
      WholeProgramInferenceJavaParserStorage.CallableDeclarationAnnos methodAnnos,
      List<AnnotationMirror> preconds) {
    List<AnnotationMirror> result = new ArrayList<>();
    for (Map.Entry<String, InferredDeclared> entry : methodAnnos.getPostconditions().entrySet()) {
      result.addAll(
          getPostconditionAnnotations(
              entry.getKey(), entry.getValue().inferred, entry.getValue().declared, preconds));
    }
    Collections.sort(result, Ordering.usingToString());
    return result;
  }

  /**
   * Returns a list of inferred {@code @RequiresQualifier} annotations for the given expression. By
   * default this list does not include any qualifier that has elements/arguments, which
   * {@code @RequiresQualifier} does not support. Subclasses may remove this restriction by
   * overriding {@link #createRequiresOrEnsuresQualifier}.
   *
   * <p>Each annotation in the list is of the form
   * {@code @RequiresQualifier(expression="expression", qualifier=MyQual.class)}. {@code expression}
   * must be a valid Java Expression string, in the same format used by {@link RequiresQualifier}.
   *
   * @param expression an expression
   * @param inferredType the type of the expression, on method entry
   * @param declaredType the declared type of the expression
   * @return precondition annotations for the element (possibly an empty list)
   */
  public final List<AnnotationMirror> getPreconditionAnnotations(
      String expression, AnnotatedTypeMirror inferredType, AnnotatedTypeMirror declaredType) {
    return getPreOrPostconditionAnnotations(
        expression, inferredType, declaredType, BeforeOrAfter.BEFORE, null);
  }

  /**
   * Returns a list of inferred {@code @EnsuresQualifier} annotations for the given expression. By
   * default this list does not include any qualifier that has elements/arguments, which
   * {@code @EnsuresQualifier} does not support; and, preconditions are not used to suppress
   * redundant postconditions. Subclasses may remove these restrictions by overriding {@link
   * #createRequiresOrEnsuresQualifier}.
   *
   * <p>Each annotation in the list is of the form {@code @EnsuresQualifier(expression="expression",
   * qualifier=MyQual.class)}. {@code expression} must be a valid Java Expression string, in the
   * same format used by {@link EnsuresQualifier}.
   *
   * @param expression an expression
   * @param inferredType the type of the expression, on method exit
   * @param declaredType the declared type of the expression
   * @param preconds the precondition annotations for the method; used to suppress redundant
   *     postconditions
   * @return postcondition annotations for the element (possibly an empty list)
   */
  public final List<AnnotationMirror> getPostconditionAnnotations(
      String expression,
      AnnotatedTypeMirror inferredType,
      AnnotatedTypeMirror declaredType,
      List<AnnotationMirror> preconds) {
    return getPreOrPostconditionAnnotations(
        expression, inferredType, declaredType, BeforeOrAfter.AFTER, preconds);
  }

  /**
   * Creates pre- and postcondition annotations. Helper method for {@link
   * #getPreconditionAnnotations} and {@link #getPostconditionAnnotations}.
   *
   * <p>Returns a {@code @RequiresQualifier} or {@code @EnsuresQualifier} annotation for the given
   * expression. Returns an empty list if none can be created, because the qualifier has
   * elements/arguments, which {@code @RequiresQualifier} and {@code @EnsuresQualifier} do not
   * support.
   *
   * <p>This implementation makes no assumptions about preconditions suppressing postconditions, but
   * subclasses may do so.
   *
   * @param expression an expression whose type annotations to return
   * @param inferredType the type of the expression, on method entry or exit (depending on the value
   *     of {@code preOrPost})
   * @param declaredType the declared type of the expression, which is used to determine if the
   *     inferred type supplies no additional information beyond the declared type
<<<<<<< HEAD
   * @param preOrPost if true, return preconditions; if false, return postconditions
=======
   * @param preOrPost what to return: preconditions or postconditions
>>>>>>> 1ae41a9c
   * @param preconds the precondition annotations for the method; used to suppress redundant
   *     postconditions; non-null exactly when {@code preOrPost} is {@code AFTER}
   * @return precondition or postcondition annotations for the element (possibly an empty list)
   */
  protected List<AnnotationMirror> getPreOrPostconditionAnnotations(
      String expression,
      AnnotatedTypeMirror inferredType,
      AnnotatedTypeMirror declaredType,
      Analysis.BeforeOrAfter preOrPost,
      @Nullable List<AnnotationMirror> preconds) {
    assert (preOrPost == BeforeOrAfter.BEFORE) == (preconds == null);

    if (getWholeProgramInference() == null) {
      return Collections.emptyList();
    }

    // TODO: should this only check the top-level annotations?
    if (declaredType.equals(inferredType)) {
      return Collections.emptyList();
    }

    List<AnnotationMirror> result = new ArrayList<>();
    for (AnnotationMirror inferredAm : inferredType.getPrimaryAnnotations()) {
      AnnotationMirror declaredAm = declaredType.getPrimaryAnnotationInHierarchy(inferredAm);
      if (declaredAm == null || AnnotationUtils.areSame(inferredAm, declaredAm)) {
        continue;
      }
      AnnotationMirror anno =
          createRequiresOrEnsuresQualifier(
              expression, inferredAm, declaredType, preOrPost, preconds);
      if (anno != null) {
        result.add(anno);
      }
    }
    return result;
  }

  /**
   * Matches parameter expressions as they appear in {@link EnsuresQualifier} and {@link
   * RequiresQualifier} annotations, e.g. "#1", "#2", etc.
   */
  protected static final Pattern formalParameterPattern = Pattern.compile("^#[0-9]+$");

  /**
   * Creates a {@code RequiresQualifier("...")} or {@code EnsuresQualifier("...")} annotation for
   * the given expression.
   *
   * <p>This is of the form {@code @RequiresQualifier(expression="expression",
   * qualifier=MyQual.class)} or {@code @EnsuresQualifier(expression="expression",
   * qualifier=MyQual.class)}, where "expression" is exactly the string {@code expression} and
   * MyQual is the annotation represented by {@code qualifier}.
   *
   * <p>Returns null if the expression is invalid when combined with the kind of annotation: for
   * example, precondition annotations on "this" and parameters ("#1", etc.) are not supported,
   * because receiver/parameter annotations should be inferred instead.
   *
   * <p>This implementation returns null if no annotation can be created, because the qualifier has
   * elements/arguments, which {@code @RequiresQualifier} and {@code @EnsuresQualifier} do not
   * support. Subclasses may override this method to return qualifiers that do have arguments
   * instead of returning null.
   *
   * @param expression the expression to which the qualifier applies
   * @param qualifier the qualifier that must be present
   * @param declaredType the declared type of the expression, which is used to avoid inferring
   *     redundant pre- or postcondition annotations
<<<<<<< HEAD
   * @param preOrPost if true, return a precondition annotation; if false, return a postcondition
   *     annotation
=======
   * @param preOrPost what to return: a precondition or postcondition annotation
>>>>>>> 1ae41a9c
   * @param preconds the list of precondition annotations; used to suppress redundant
   *     postconditions; non-null exactly when {@code preOrPost} is {@code BeforeOrAfter.BEFORE}
   * @return a {@code RequiresQualifier("...")} or {@code EnsuresQualifier("...")} annotation for
   *     the given expression, or null
   */
  protected @Nullable AnnotationMirror createRequiresOrEnsuresQualifier(
      String expression,
      AnnotationMirror qualifier,
      AnnotatedTypeMirror declaredType,
      Analysis.BeforeOrAfter preOrPost,
      @Nullable List<AnnotationMirror> preconds) {

    // Do not generate RequiresQualifier annotations for "this" or parameter expressions.
    if (preOrPost == BeforeOrAfter.BEFORE
        && ("this".equals(expression) || formalParameterPattern.matcher(expression).matches())) {
      return null;
    }

    if (!qualifier.getElementValues().isEmpty()) {
      // @RequiresQualifier and @EnsuresQualifier do not yet support annotations with
      // elements/arguments.
      return null;
    }

    AnnotationBuilder builder =
        new AnnotationBuilder(
            processingEnv,
            preOrPost == BeforeOrAfter.BEFORE ? RequiresQualifier.class : EnsuresQualifier.class);
    builder.setValue("expression", new String[] {expression});
    builder.setValue("qualifier", AnnotationUtils.annotationMirrorToClass(qualifier));
    return builder.build();
  }

  /**
   * Add a new entry to the shared CFG. If this is a subchecker, this method delegates to the
   * superchecker's GenericAnnotatedTypeFactory, if it exists. Duplicate keys must map to the same
   * CFG.
   *
   * <p>Calls to this method should be guarded by checking {@link #hasOrIsSubchecker}; it is
   * nonsensical to have a shared CFG when a checker is running alone.
   *
   * @param tree the source code corresponding to cfg
   * @param cfg the control flow graph to use for tree
   * @return true if a shared CFG was found to actually add to (duplicate keys also return true)
   */
  public boolean addSharedCFGForTree(Tree tree, ControlFlowGraph cfg) {
    if (!shouldCache) {
      return false;
    }
    BaseTypeChecker parentChecker = this.checker.getUltimateParentChecker();
    @SuppressWarnings("interning") // Checking reference equality.
    boolean parentIsThisChecker = parentChecker == this.checker;
    if (parentIsThisChecker) {
      // This is the ultimate parent.
      if (this.subcheckerSharedCFG == null) {
        this.subcheckerSharedCFG = new HashMap<>(getCacheSize());
      }
      if (!this.subcheckerSharedCFG.containsKey(tree)) {
        this.subcheckerSharedCFG.put(tree, cfg);
      } else {
        assert this.subcheckerSharedCFG.get(tree).equals(cfg);
      }
      return true;
    }

    // This is a subchecker.
    if (parentChecker != null) {
      GenericAnnotatedTypeFactory<?, ?, ?, ?> parentAtf = parentChecker.getTypeFactory();
      return parentAtf.addSharedCFGForTree(tree, cfg);
    } else {
      return false;
    }
  }

  /**
   * Returns the shared control flow graph used for {@code tree} by this checker's topmost
   * superchecker. Returns null if no information is available about the given tree, or if this
   * checker has a parent checker that does not have a GenericAnnotatedTypeFactory.
   *
   * <p>Calls to this method should be guarded by checking {@link #hasOrIsSubchecker}; it is
   * nonsensical to have a shared CFG when a checker is running alone.
   *
   * @param tree the tree whose CFG should be looked up
   * @return the CFG stored by this checker's uppermost superchecker for tree, or null if it is not
   *     available
   */
  public @Nullable ControlFlowGraph getSharedCFGForTree(Tree tree) {
    if (!shouldCache) {
      return null;
    }
    BaseTypeChecker parentChecker = this.checker.getUltimateParentChecker();
    @SuppressWarnings("interning") // Checking reference equality.
    boolean parentIsThisChecker = parentChecker == this.checker;
    if (parentIsThisChecker) {
      // This is the ultimate parent;
      return this.subcheckerSharedCFG == null
          ? null
          : this.subcheckerSharedCFG.getOrDefault(tree, null);
    }

    // This is a subchecker.
    if (parentChecker != null) {
      GenericAnnotatedTypeFactory<?, ?, ?, ?> parentAtf = parentChecker.getTypeFactory();
      return parentAtf.getSharedCFGForTree(tree);
    } else {
      return null;
    }
  }

  /**
   * If kind = CONDITIONALPOSTCONDITION, return the result element, e.g. {@link
   * EnsuresQualifierIf#result}. Otherwise, return null.
   *
   * @param kind the kind of {@code contractAnnotation}
   * @param contractAnnotation a {@link RequiresQualifier}, {@link EnsuresQualifier}, or {@link
   *     EnsuresQualifierIf}
   * @return the {@code result} element of {@code contractAnnotation}, or null if it doesn't have a
   *     {@code result} element
   */
  public @Nullable Boolean getEnsuresQualifierIfResult(
      Contract.Kind kind, AnnotationMirror contractAnnotation) {
    if (kind == Contract.Kind.CONDITIONALPOSTCONDITION) {
      if (contractAnnotation instanceof EnsuresQualifierIf) {
        // It's the framework annotation @EnsuresQualifierIf
        return AnnotationUtils.getElementValueBoolean(
            contractAnnotation, ensuresQualifierIfResultElement, /*default is irrelevant*/ false);
      } else {
        // It's a checker-specific annotation such as @EnsuresMinLenIf
        @SuppressWarnings("deprecation") // concrete annotation class is not known
        Boolean result =
            AnnotationUtils.getElementValue(contractAnnotation, "result", Boolean.class, false);
        return result;
      }
    } else {
      return null;
    }
  }

  /**
   * If {@code contractAnnotation} is a framework annotation, return its {@code expression} element.
   * Otherwise, {@code contractAnnotation} is defined in a checker. If kind =
   * CONDITIONALPOSTCONDITION, return its {@code expression} element, else return its {@code value}
   * element.
   *
   * @param kind the kind of {@code contractAnnotation}
   * @param contractAnnotation a {@link RequiresQualifier}, {@link EnsuresQualifier}, or {@link
   *     EnsuresQualifierIf}
   * @return the {@code result} element of {@code contractAnnotation}, or null if it doesn't have a
   *     {@code result} element
   */
  public @Nullable List<String> getContractExpressions(
      Contract.Kind kind, AnnotationMirror contractAnnotation) {
    // First, handle framework annotations.
    if (contractAnnotation instanceof RequiresQualifier) {
      return AnnotationUtils.getElementValueArray(
          contractAnnotation, requiresQualifierExpressionElement, String.class);
    } else if (contractAnnotation instanceof EnsuresQualifier) {
      return AnnotationUtils.getElementValueArray(
          contractAnnotation, ensuresQualifierExpressionElement, String.class);
    } else if (contractAnnotation instanceof EnsuresQualifierIf) {
      return AnnotationUtils.getElementValueArray(
          contractAnnotation, ensuresQualifierIfExpressionElement, String.class);
    }
    // `contractAnnotation` is defined in a checker.
    String elementName = kind == Contract.Kind.CONDITIONALPOSTCONDITION ? "expression" : "value";
    @SuppressWarnings("deprecation") // concrete annotation class is not known
    List<String> result =
        AnnotationUtils.getElementValueArray(contractAnnotation, elementName, String.class, true);
    return result;
  }
}<|MERGE_RESOLUTION|>--- conflicted
+++ resolved
@@ -2882,11 +2882,7 @@
    *     of {@code preOrPost})
    * @param declaredType the declared type of the expression, which is used to determine if the
    *     inferred type supplies no additional information beyond the declared type
-<<<<<<< HEAD
-   * @param preOrPost if true, return preconditions; if false, return postconditions
-=======
    * @param preOrPost what to return: preconditions or postconditions
->>>>>>> 1ae41a9c
    * @param preconds the precondition annotations for the method; used to suppress redundant
    *     postconditions; non-null exactly when {@code preOrPost} is {@code AFTER}
    * @return precondition or postcondition annotations for the element (possibly an empty list)
@@ -2952,12 +2948,7 @@
    * @param qualifier the qualifier that must be present
    * @param declaredType the declared type of the expression, which is used to avoid inferring
    *     redundant pre- or postcondition annotations
-<<<<<<< HEAD
-   * @param preOrPost if true, return a precondition annotation; if false, return a postcondition
-   *     annotation
-=======
    * @param preOrPost what to return: a precondition or postcondition annotation
->>>>>>> 1ae41a9c
    * @param preconds the list of precondition annotations; used to suppress redundant
    *     postconditions; non-null exactly when {@code preOrPost} is {@code BeforeOrAfter.BEFORE}
    * @return a {@code RequiresQualifier("...")} or {@code EnsuresQualifier("...")} annotation for
