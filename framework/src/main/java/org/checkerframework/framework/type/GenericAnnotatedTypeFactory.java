--- conflicted
+++ resolved
@@ -2361,11 +2361,11 @@
    *
    * <p>May return false for a compound type (for which it it possible to write type qualifiers on
    * elements of the type).
-<<<<<<< HEAD
    *
    * <p>Clients generally call {@link #isRelevantOrCompound} rather than this method.
-=======
->>>>>>> 5421cbb6
+   *
+   * <p>May return false for a compound type (for which it it possible to write type qualifiers on
+   * elements of the type).
    *
    * <p>Subclasses should override {@code #isRelevantImpl} instead of this method.
    *
@@ -2393,11 +2393,11 @@
    *
    * <p>May return false for a compound type (for which it it possible to write type qualifiers on
    * elements of the type).
-<<<<<<< HEAD
    *
    * <p>Clients generally call {@link #isRelevantOrCompound} rather than this method.
-=======
->>>>>>> 5421cbb6
+   *
+   * <p>May return false for a compound type (for which it it possible to write type qualifiers on
+   * elements of the type).
    *
    * <p>Subclasses should override {@code #isRelevantImpl} instead of this method.
    *
