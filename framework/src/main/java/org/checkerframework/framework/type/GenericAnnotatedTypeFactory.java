--- conflicted
+++ resolved
@@ -2507,19 +2507,11 @@
    * {@code @B} which is a sub-qualifier of {@code @A}.
    *
    * @param expression an expression
-<<<<<<< HEAD
-   * @param inferredType the type of the expression, on method exit
-   * @param declaredType the declared type of the expression
-   * @return precondition annotations for the element (possibly an empty list)
-   */
-  public final List<AnnotationMirror> getPreconditionAnnotations(
-=======
    * @param inferredType the type of the expression, on method entry
    * @param declaredType the declared type of the expression
    * @return precondition annotations for the element (possibly an empty list)
    */
-  public List<AnnotationMirror> getPreconditionAnnotations(
->>>>>>> 8e2b84db
+  public final List<AnnotationMirror> getPreconditionAnnotations(
       String expression, AnnotatedTypeMirror inferredType, AnnotatedTypeMirror declaredType) {
     return getPreOrPostconditionAnnotations(
         expression, inferredType, declaredType, BeforeOrAfter.BEFORE, null);
@@ -2545,11 +2537,7 @@
    *     postconditions
    * @return postcondition annotations for the element (possibly an empty list)
    */
-<<<<<<< HEAD
   public final List<AnnotationMirror> getPostconditionAnnotations(
-=======
-  public List<AnnotationMirror> getPostconditionAnnotations(
->>>>>>> 8e2b84db
       String expression,
       AnnotatedTypeMirror inferredType,
       AnnotatedTypeMirror declaredType,
@@ -2570,20 +2558,11 @@
    * <p>This implementation makes no assumptions about preconditions suppressing postconditions, but
    * subclasses may do so.
    *
-<<<<<<< HEAD
-   * @param expression the expression to which the annotation applies
-   * @param inferredType the type of the field or parameter, on method entry or exit (depending on
-   *     the value of {@code preOrPost})
-   * @param declaredType the declared type of the expression, which is used to determine if the
-   *     inferredType is redundant or if a pre- or postcondition annotation should be inferred for
-   *     it
-=======
    * @param expression an expression whose type annotations to return
    * @param inferredType the type of the expression, on method entry or exit (depending on the value
    *     of {@code preOrPost})
    * @param declaredType the declared type of the expression, which is used to determine whether the
    *     inferredType is redundant
->>>>>>> 8e2b84db
    * @param preOrPost whether to return preconditions or postconditions
    * @param preconds the precondition annotations for the method; used to suppress redundant
    *     postconditions; non-null exactly when {@code preOrPost} is {@code AFTER}
@@ -2650,13 +2629,8 @@
    * @param declaredType the declared type of the expression, which is used to avoid inferring
    *     redundant pre- or postcondition annotations
    * @param preOrPost whether to return a precondition or postcondition annotation
-<<<<<<< HEAD
-   * @param preconds the list of precondition annotations; always null if {@code preOrPost} is
-   *     {@code BeforeOrAfter.BEFORE}
-=======
-   * @param preconds the list of precondition annotations; used to suppress redundant - *
+   * @param preconds the list of precondition annotations; used to suppress redundant
    *     postconditions; always null if {@code preOrPost} is {@code BeforeOrAfter.BEFORE}
->>>>>>> 8e2b84db
    * @return a {@code RequiresQualifier("...")} or {@code EnsuresQualifier("...")} annotation for
    *     the given field, or null
    */
