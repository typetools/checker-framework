package org.checkerframework.framework.type;

import com.google.common.collect.Ordering;
import com.sun.source.tree.BlockTree;
import com.sun.source.tree.ClassTree;
import com.sun.source.tree.CompilationUnitTree;
import com.sun.source.tree.ExpressionTree;
import com.sun.source.tree.LambdaExpressionTree;
import com.sun.source.tree.MemberReferenceTree;
import com.sun.source.tree.MethodInvocationTree;
import com.sun.source.tree.MethodTree;
import com.sun.source.tree.NewClassTree;
import com.sun.source.tree.Tree;
import com.sun.source.tree.UnaryTree;
import com.sun.source.tree.VariableTree;
import com.sun.source.util.TreePath;
import java.lang.annotation.Annotation;
import java.util.ArrayDeque;
import java.util.ArrayList;
import java.util.Collections;
import java.util.Comparator;
import java.util.HashMap;
import java.util.HashSet;
import java.util.IdentityHashMap;
import java.util.List;
import java.util.Map;
import java.util.Queue;
import java.util.Set;
import java.util.StringJoiner;
import java.util.regex.Pattern;
import javax.lang.model.element.AnnotationMirror;
import javax.lang.model.element.Element;
import javax.lang.model.element.ElementKind;
import javax.lang.model.element.Modifier;
import javax.lang.model.element.TypeElement;
import javax.lang.model.element.VariableElement;
import javax.lang.model.type.DeclaredType;
import javax.lang.model.type.TypeKind;
import javax.lang.model.type.TypeMirror;
import javax.lang.model.type.TypeVariable;
import javax.lang.model.util.Elements;
import javax.lang.model.util.Types;
import org.checkerframework.checker.formatter.qual.FormatMethod;
import org.checkerframework.checker.nullness.qual.Nullable;
import org.checkerframework.common.basetype.BaseTypeChecker;
import org.checkerframework.common.wholeprograminference.WholeProgramInferenceImplementation;
import org.checkerframework.common.wholeprograminference.WholeProgramInferenceJavaParserStorage;
import org.checkerframework.common.wholeprograminference.WholeProgramInferenceScenesStorage;
import org.checkerframework.dataflow.analysis.Analysis;
import org.checkerframework.dataflow.analysis.Analysis.BeforeOrAfter;
import org.checkerframework.dataflow.analysis.AnalysisResult;
import org.checkerframework.dataflow.analysis.TransferInput;
import org.checkerframework.dataflow.analysis.TransferResult;
import org.checkerframework.dataflow.cfg.ControlFlowGraph;
import org.checkerframework.dataflow.cfg.UnderlyingAST;
import org.checkerframework.dataflow.cfg.UnderlyingAST.CFGLambda;
import org.checkerframework.dataflow.cfg.UnderlyingAST.CFGMethod;
import org.checkerframework.dataflow.cfg.UnderlyingAST.CFGStatement;
import org.checkerframework.dataflow.cfg.node.AssignmentNode;
import org.checkerframework.dataflow.cfg.node.MethodInvocationNode;
import org.checkerframework.dataflow.cfg.node.Node;
import org.checkerframework.dataflow.cfg.node.ObjectCreationNode;
import org.checkerframework.dataflow.cfg.node.ReturnNode;
import org.checkerframework.dataflow.cfg.visualize.CFGVisualizer;
import org.checkerframework.dataflow.cfg.visualize.DOTCFGVisualizer;
import org.checkerframework.dataflow.expression.FieldAccess;
import org.checkerframework.dataflow.expression.JavaExpression;
import org.checkerframework.dataflow.expression.LocalVariable;
import org.checkerframework.framework.flow.CFAbstractAnalysis;
import org.checkerframework.framework.flow.CFAbstractStore;
import org.checkerframework.framework.flow.CFAbstractTransfer;
import org.checkerframework.framework.flow.CFAbstractValue;
import org.checkerframework.framework.flow.CFAnalysis;
import org.checkerframework.framework.flow.CFCFGBuilder;
import org.checkerframework.framework.flow.CFStore;
import org.checkerframework.framework.flow.CFTransfer;
import org.checkerframework.framework.flow.CFValue;
import org.checkerframework.framework.qual.DefaultFor;
import org.checkerframework.framework.qual.DefaultQualifier;
import org.checkerframework.framework.qual.DefaultQualifierInHierarchy;
import org.checkerframework.framework.qual.EnsuresQualifier;
import org.checkerframework.framework.qual.EnsuresQualifierIf;
import org.checkerframework.framework.qual.MonotonicQualifier;
import org.checkerframework.framework.qual.QualifierForLiterals;
import org.checkerframework.framework.qual.RelevantJavaTypes;
import org.checkerframework.framework.qual.RequiresQualifier;
import org.checkerframework.framework.qual.TypeUseLocation;
import org.checkerframework.framework.type.AnnotatedTypeMirror.AnnotatedDeclaredType;
import org.checkerframework.framework.type.AnnotatedTypeMirror.AnnotatedExecutableType;
import org.checkerframework.framework.type.poly.DefaultQualifierPolymorphism;
import org.checkerframework.framework.type.poly.QualifierPolymorphism;
import org.checkerframework.framework.type.treeannotator.ListTreeAnnotator;
import org.checkerframework.framework.type.treeannotator.LiteralTreeAnnotator;
import org.checkerframework.framework.type.treeannotator.PropagationTreeAnnotator;
import org.checkerframework.framework.type.treeannotator.TreeAnnotator;
import org.checkerframework.framework.type.typeannotator.DefaultForTypeAnnotator;
import org.checkerframework.framework.type.typeannotator.DefaultQualifierForUseTypeAnnotator;
import org.checkerframework.framework.type.typeannotator.IrrelevantTypeAnnotator;
import org.checkerframework.framework.type.typeannotator.ListTypeAnnotator;
import org.checkerframework.framework.type.typeannotator.PropagationTypeAnnotator;
import org.checkerframework.framework.type.typeannotator.TypeAnnotator;
import org.checkerframework.framework.util.AnnotatedTypes;
import org.checkerframework.framework.util.Contract;
import org.checkerframework.framework.util.ContractsFromMethod;
import org.checkerframework.framework.util.JavaExpressionParseUtil.JavaExpressionParseException;
import org.checkerframework.framework.util.StringToJavaExpression;
import org.checkerframework.framework.util.defaults.QualifierDefaults;
import org.checkerframework.framework.util.dependenttypes.DependentTypesHelper;
import org.checkerframework.framework.util.dependenttypes.DependentTypesTreeAnnotator;
import org.checkerframework.framework.util.typeinference.TypeArgInferenceUtil;
import org.checkerframework.javacutil.AnnotationBuilder;
import org.checkerframework.javacutil.AnnotationUtils;
import org.checkerframework.javacutil.BugInCF;
import org.checkerframework.javacutil.CollectionUtils;
import org.checkerframework.javacutil.ElementUtils;
import org.checkerframework.javacutil.Pair;
import org.checkerframework.javacutil.TreePathUtil;
import org.checkerframework.javacutil.TreeUtils;
import org.checkerframework.javacutil.TypeSystemError;
import org.checkerframework.javacutil.TypesUtils;
import org.checkerframework.javacutil.UserError;
import org.plumelib.reflection.Signatures;
import org.plumelib.util.CollectionsPlume;
import org.plumelib.util.SystemPlume;
import scenelib.annotations.el.AField;
import scenelib.annotations.el.AMethod;

/**
 * A factory that extends {@link AnnotatedTypeFactory} to optionally use flow-sensitive qualifier
 * inference.
 *
 * <p>It also adds other features: qualifier polymorphism, default annotations via {@link
 * DefaultFor}, user-specified defaults via {@link DefaultQualifier}, standardization via {@link
 * DependentTypesHelper}, etc. Those features, and {@link #addComputedTypeAnnotations} (other than
 * the part related to flow-sensitivity), could and should be in the superclass {@link
 * AnnotatedTypeFactory}; it is not clear why they are defined in this class.
 */
public abstract class GenericAnnotatedTypeFactory<
        Value extends CFAbstractValue<Value>,
        Store extends CFAbstractStore<Value, Store>,
        TransferFunction extends CFAbstractTransfer<Value, Store, TransferFunction>,
        FlowAnalysis extends CFAbstractAnalysis<Value, Store, TransferFunction>>
    extends AnnotatedTypeFactory {

  /** Should use flow by default. */
  protected static boolean flowByDefault = true;

  /** To cache the supported monotonic type qualifiers. */
  private Set<Class<? extends Annotation>> supportedMonotonicQuals;

  /** to annotate types based on the given tree */
  protected TypeAnnotator typeAnnotator;

  /** for use in addAnnotationsFromDefaultForType */
  private DefaultQualifierForUseTypeAnnotator defaultQualifierForUseTypeAnnotator;

  /** for use in addAnnotationsFromDefaultForType */
  private DefaultForTypeAnnotator defaultForTypeAnnotator;

  /** to annotate types based on the given un-annotated types */
  protected TreeAnnotator treeAnnotator;

  /** to handle any polymorphic types */
  protected QualifierPolymorphism poly;

  /** to handle defaults specified by the user */
  protected QualifierDefaults defaults;

  /** To handle dependent type annotations and contract expressions. */
  protected DependentTypesHelper dependentTypesHelper;

  /** to handle method pre- and postconditions */
  protected ContractsFromMethod contractsUtils;

  /**
   * The Java types on which users may write this type system's type annotations. null means no
   * restrictions. Arrays are handled by separate field {@code #arraysAreRelevant}.
   *
   * <p>If the relevant type is generic, this contains its erasure.
   *
   * <p>Although a {@code Class<?>} object exists for every element, this does not contain those
   * {@code Class<?>} objects because the elements will be compared to TypeMirrors for which Class
   * objects may not exist (they might not be on the classpath).
   */
  public @Nullable Set<TypeMirror> relevantJavaTypes;

  /**
   * Whether users may write type annotations on arrays. Ignored unless {@link #relevantJavaTypes}
   * is non-null.
   */
  boolean arraysAreRelevant = false;

  // Flow related fields

  /**
   * Should use flow-sensitive type refinement analysis? This value can be changed when an
   * AnnotatedTypeMirror without annotations from data flow is required.
   *
   * @see #getAnnotatedTypeLhs(Tree)
   */
  private boolean useFlow;

  /** Is this type factory configured to use flow-sensitive type refinement? */
  private final boolean everUseFlow;

  /**
   * Should the local variable default annotation be applied to type variables?
   *
   * <p>It is initialized to true if data flow is used by the checker. It is set to false when
   * getting the assignment context for type argument inference.
   *
   * @see GenericAnnotatedTypeFactory#getAnnotatedTypeLhsNoTypeVarDefault
   */
  private boolean shouldDefaultTypeVarLocals;

  /**
   * Elements representing variables for which the type of the initializer is being determined in
   * order to apply qualifier parameter defaults.
   *
   * <p>Local variables with a qualifier parameter get their declared type from the type of their
   * initializer. Sometimes the initializer's type depends on the type of the variable, such as
   * during type variable inference or when a variable is used in its own initializer as in "Object
   * o = (o = null)". This creates a circular dependency resulting in infinite recursion. To prevent
   * this, variables in this set should not be typed based on their initializer, but by using normal
   * defaults.
   *
   * <p>This set should only be modified in
   * GenericAnnotatedTypeFactory#applyLocalVariableQualifierParameterDefaults which clears variables
   * after computing their initializer types.
   *
   * @see GenericAnnotatedTypeFactory#applyLocalVariableQualifierParameterDefaults
   */
  private Set<VariableElement> variablesUnderInitialization;

  /**
   * Caches types of initializers for local variables with a qualifier parameter, so that they
   * aren't computed each time the type of a variable is looked up.
   *
   * @see GenericAnnotatedTypeFactory#applyLocalVariableQualifierParameterDefaults
   */
  private Map<Tree, AnnotatedTypeMirror> initializerCache;

  /**
   * Should the analysis assume that side effects to a value can change the type of aliased
   * references?
   *
   * <p>For many type systems, once a local variable's type is refined, side effects to the
   * variable's value do not change the variable's type annotations. For some type systems, a side
   * effect to the value could change them; set this field to true.
   */
  // Not final so that subclasses can set it.
  public boolean sideEffectsUnrefineAliases = false;

  /**
   * True if this checker either has one or more subcheckers, or if this checker is a subchecker.
   * False otherwise. All uses of the methods {@link #addSharedCFGForTree(Tree, ControlFlowGraph)}
   * and {@link #getSharedCFGForTree(Tree)} should be guarded by a check that this is true.
   */
  public final boolean hasOrIsSubchecker;

  /** An empty store. */
  // Set in postInit only
  protected Store emptyStore;

  // Set in postInit only
  protected FlowAnalysis analysis;

  // Set in postInit only
  protected TransferFunction transfer;

  // Maintain for every class the store that is used when we analyze initialization code
  protected Store initializationStore;

  // Maintain for every class the store that is used when we analyze static initialization code
  protected Store initializationStaticStore;

  /**
   * Caches for {@link AnalysisResult#runAnalysisFor(Node, Analysis.BeforeOrAfter, TransferInput,
   * IdentityHashMap, Map)}. This cache is enabled if {@link #shouldCache} is true. The cache size
   * is derived from {@link #getCacheSize()}.
   *
   * @see AnalysisResult#runAnalysisFor(Node, Analysis.BeforeOrAfter, TransferInput,
   *     IdentityHashMap, Map)
   */
  protected final Map<
          TransferInput<Value, Store>, IdentityHashMap<Node, TransferResult<Value, Store>>>
      flowResultAnalysisCaches;

  /**
   * Subcheckers share the same ControlFlowGraph for each analyzed code statement. This maps from
   * code statements to the shared control flow graphs. This map is null in all subcheckers (i.e.
   * any checker for which getParentChecker() returns non-null). This map is also unused (and
   * therefore null) for a checker with no subcheckers with which it can share CFGs.
   *
   * <p>The initial capacity of the map is set by {@link #getCacheSize()}.
   */
  protected @Nullable Map<Tree, ControlFlowGraph> subcheckerSharedCFG;

  /**
   * If true, {@link #setRoot(CompilationUnitTree)} should clear the {@link #subcheckerSharedCFG}
   * map, freeing memory.
   *
   * <p>For each compilation unit, all the subcheckers run first and finally the ultimate parent
   * checker runs. The ultimate parent checker's {@link #setRoot(CompilationUnitTree)} (the last to
   * run) sets this field to true.
   *
   * <p>In first subchecker to run for the next compilation unit, {@link
   * #setRoot(CompilationUnitTree)} observes the true value, clears the {@link #subcheckerSharedCFG}
   * map, and sets this field back to false. That first subchecker will create a CFG and re-populate
   * the map, and subsequent subcheckers will use the map.
   */
  protected boolean shouldClearSubcheckerSharedCFGs = true;

  /**
   * Creates a type factory. Its compilation unit is not yet set.
   *
   * @param checker the checker to which this type factory belongs
   * @param useFlow whether flow analysis should be performed
   */
  protected GenericAnnotatedTypeFactory(BaseTypeChecker checker, boolean useFlow) {
    super(checker);

    this.everUseFlow = useFlow;
    this.shouldDefaultTypeVarLocals = useFlow;
    this.useFlow = useFlow;

    this.variablesUnderInitialization = new HashSet<>();
    this.scannedClasses = new HashMap<>();
    this.flowResult = null;
    this.regularExitStores = null;
    this.exceptionalExitStores = null;
    this.methodInvocationStores = null;
    this.returnStatementStores = null;

    this.initializationStore = null;
    this.initializationStaticStore = null;

    this.cfgVisualizer = createCFGVisualizer();

    if (shouldCache) {
      int cacheSize = getCacheSize();
      flowResultAnalysisCaches = CollectionUtils.createLRUCache(cacheSize);
      initializerCache = CollectionUtils.createLRUCache(cacheSize);
    } else {
      flowResultAnalysisCaches = null;
      initializerCache = null;
    }

    RelevantJavaTypes relevantJavaTypesAnno =
        checker.getClass().getAnnotation(RelevantJavaTypes.class);
    if (relevantJavaTypesAnno == null) {
      this.relevantJavaTypes = null;
      this.arraysAreRelevant = true;
    } else {
      Types types = getChecker().getTypeUtils();
      Elements elements = getElementUtils();
      Class<?>[] classes = relevantJavaTypesAnno.value();
      this.relevantJavaTypes = new HashSet<>(CollectionsPlume.mapCapacity(classes.length));
      this.arraysAreRelevant = false;
      for (Class<?> clazz : classes) {
        if (clazz == Object[].class) {
          arraysAreRelevant = true;
        } else if (clazz.isArray()) {
          throw new TypeSystemError(
              "Don't use arrays other than Object[] in @RelevantJavaTypes on "
                  + this.getClass().getSimpleName());
        } else {
          TypeMirror relevantType = TypesUtils.typeFromClass(clazz, types, elements);
          relevantJavaTypes.add(types.erasure(relevantType));
        }
      }
    }

    contractsUtils = createContractsFromMethod();

    hasOrIsSubchecker =
        !this.getChecker().getSubcheckers().isEmpty()
            || this.getChecker().getParentChecker() != null;

    // Every subclass must call postInit, but it must be called after
    // all other initialization is finished.
  }

  @Override
  protected void postInit() {
    super.postInit();

    this.dependentTypesHelper = createDependentTypesHelper();
    this.defaults = createAndInitQualifierDefaults();
    this.treeAnnotator = createTreeAnnotator();
    this.typeAnnotator = createTypeAnnotator();
    this.defaultQualifierForUseTypeAnnotator = createDefaultForUseTypeAnnotator();
    this.defaultForTypeAnnotator = createDefaultForTypeAnnotator();

    this.poly = createQualifierPolymorphism();

    this.analysis = createFlowAnalysis(new ArrayList<>());
    this.transfer = analysis.getTransferFunction();
    this.emptyStore = analysis.createEmptyStore(transfer.usesSequentialSemantics());

    this.parseAnnotationFiles();
  }

  /**
   * Performs flow-sensitive type refinement on {@code classTree} if this type factory is configured
   * to do so.
   *
   * @param classTree tree on which to perform flow-sensitive type refinement
   */
  @Override
  public void preProcessClassTree(ClassTree classTree) {
    if (this.everUseFlow) {
      checkAndPerformFlowAnalysis(classTree);
    }
  }

  /**
   * Creates a type factory. Its compilation unit is not yet set.
   *
   * @param checker the checker to which this type factory belongs
   */
  protected GenericAnnotatedTypeFactory(BaseTypeChecker checker) {
    this(checker, flowByDefault);
  }

  @Override
  public void setRoot(@Nullable CompilationUnitTree root) {
    super.setRoot(root);
    this.scannedClasses.clear();
    this.flowResult = null;
    this.regularExitStores = null;
    this.exceptionalExitStores = null;
    this.methodInvocationStores = null;
    this.returnStatementStores = null;
    this.initializationStore = null;
    this.initializationStaticStore = null;

    if (shouldCache) {
      this.flowResultAnalysisCaches.clear();
      this.initializerCache.clear();
      this.defaultQualifierForUseTypeAnnotator.clearCache();

      if (this.checker.getParentChecker() == null) {
        // This is an ultimate parent checker, so after it runs the shared CFG it is using
        // will no longer be needed, and can be cleared.
        this.shouldClearSubcheckerSharedCFGs = true;
        if (this.checker.getSubcheckers().isEmpty()) {
          // If this checker has no subcheckers, then any maps that are currently
          // being maintained should be cleared right away.
          clearSharedCFG(this);
        }
      } else {
        GenericAnnotatedTypeFactory<?, ?, ?, ?> ultimateParentATF =
            this.checker.getUltimateParentChecker().getTypeFactory();
        clearSharedCFG(ultimateParentATF);
      }
    }
  }

  /**
   * Clears the caches associated with the shared CFG for the given type factory, if it is safe to
   * do so.
   *
   * @param factory a type factory
   */
  private void clearSharedCFG(GenericAnnotatedTypeFactory<?, ?, ?, ?> factory) {
    if (factory.shouldClearSubcheckerSharedCFGs) {
      // This is the first subchecker running in a group that share CFGs, so it must clear its
      // ultimate parent's shared CFG before adding a new shared CFG.
      factory.shouldClearSubcheckerSharedCFGs = false;
      if (factory.subcheckerSharedCFG != null) {
        factory.subcheckerSharedCFG.clear();
      }
      // The same applies to this map.
      factory.artificialTreeToEnclosingElementMap.clear();
    }
  }

  // **********************************************************************
  // Factory Methods for the appropriate annotator classes
  // **********************************************************************

  /**
   * Returns an immutable set of the <em>monotonic</em> type qualifiers supported by this checker.
   *
   * @return the monotonic type qualifiers supported this processor, or an empty set if none
   * @see MonotonicQualifier
   */
  public final Set<Class<? extends Annotation>> getSupportedMonotonicTypeQualifiers() {
    if (supportedMonotonicQuals == null) {
      supportedMonotonicQuals = new HashSet<>();
      for (Class<? extends Annotation> anno : getSupportedTypeQualifiers()) {
        MonotonicQualifier mono = anno.getAnnotation(MonotonicQualifier.class);
        if (mono != null) {
          supportedMonotonicQuals.add(anno);
        }
      }
    }
    return supportedMonotonicQuals;
  }

  /**
   * Returns a {@link TreeAnnotator} that adds annotations to a type based on the contents of a
   * tree.
   *
   * <p>The default tree annotator is a {@link ListTreeAnnotator} of the following:
   *
   * <ol>
   *   <li>{@link PropagationTreeAnnotator}: Propagates annotations from subtrees
   *   <li>{@link LiteralTreeAnnotator}: Adds annotations based on {@link QualifierForLiterals}
   *       meta-annotations
   *   <li>{@link DependentTypesTreeAnnotator}: Adapts dependent annotations based on context
   * </ol>
   *
   * <p>Subclasses may override this method to specify additional tree annotators, for example:
   *
   * <pre>
   * new ListTreeAnnotator(super.createTreeAnnotator(), new KeyLookupTreeAnnotator(this));
   * </pre>
   *
   * @return a tree annotator
   */
  protected TreeAnnotator createTreeAnnotator() {
    List<TreeAnnotator> treeAnnotators = new ArrayList<>(2);
    treeAnnotators.add(new PropagationTreeAnnotator(this));
    treeAnnotators.add(new LiteralTreeAnnotator(this).addStandardLiteralQualifiers());
    if (dependentTypesHelper.hasDependentAnnotations()) {
      treeAnnotators.add(dependentTypesHelper.createDependentTypesTreeAnnotator());
    }
    return new ListTreeAnnotator(treeAnnotators);
  }

  /**
   * Returns a {@link DefaultForTypeAnnotator} that adds annotations to a type based on the content
   * of the type itself.
   *
   * <p>Subclass may override this method. The default type annotator is a {@link ListTypeAnnotator}
   * of the following:
   *
   * <ol>
   *   <li>{@link IrrelevantTypeAnnotator}: Adds top to types not listed in the {@code @}{@link
   *       RelevantJavaTypes} annotation on the checker.
   *   <li>{@link PropagationTypeAnnotator}: Propagates annotation onto wildcards.
   * </ol>
   *
   * @return a type annotator
   */
  protected TypeAnnotator createTypeAnnotator() {
    List<TypeAnnotator> typeAnnotators = new ArrayList<>(1);
    if (relevantJavaTypes != null) {
      typeAnnotators.add(
          new IrrelevantTypeAnnotator(this, getQualifierHierarchy().getTopAnnotations()));
    }
    typeAnnotators.add(new PropagationTypeAnnotator(this));
    return new ListTypeAnnotator(typeAnnotators);
  }

  /**
   * Creates an {@link DefaultQualifierForUseTypeAnnotator}.
   *
   * @return a new {@link DefaultQualifierForUseTypeAnnotator}
   */
  protected DefaultQualifierForUseTypeAnnotator createDefaultForUseTypeAnnotator() {
    return new DefaultQualifierForUseTypeAnnotator(this);
  }

  /**
   * Creates an {@link DefaultForTypeAnnotator}.
   *
   * @return a new {@link DefaultForTypeAnnotator}
   */
  protected DefaultForTypeAnnotator createDefaultForTypeAnnotator() {
    return new DefaultForTypeAnnotator(this);
  }

  /**
   * Returns the {@link DefaultForTypeAnnotator}.
   *
   * @return the {@link DefaultForTypeAnnotator}
   */
  public DefaultForTypeAnnotator getDefaultForTypeAnnotator() {
    return defaultForTypeAnnotator;
  }

  /**
   * Returns the appropriate flow analysis class that is used for the org.checkerframework.dataflow
   * analysis.
   *
   * <p>This implementation uses the checker naming convention to create the appropriate analysis.
   * If no transfer function is found, it returns an instance of {@link CFAnalysis}.
   *
   * <p>Subclasses have to override this method to create the appropriate analysis if they do not
   * follow the checker naming convention.
   */
  @SuppressWarnings({"unchecked", "rawtypes"})
  protected FlowAnalysis createFlowAnalysis(List<Pair<VariableElement, Value>> fieldValues) {

    // Try to reflectively load the visitor.
    Class<?> checkerClass = checker.getClass();

    while (checkerClass != BaseTypeChecker.class) {
      FlowAnalysis result =
          BaseTypeChecker.invokeConstructorFor(
              BaseTypeChecker.getRelatedClassName(checkerClass, "Analysis"),
              new Class<?>[] {BaseTypeChecker.class, this.getClass(), List.class},
              new Object[] {checker, this, fieldValues});
      if (result != null) {
        return result;
      }
      checkerClass = checkerClass.getSuperclass();
    }

    // If an analysis couldn't be loaded reflectively, return the default.
    List<Pair<VariableElement, CFValue>> tmp =
        CollectionsPlume.mapList(
            (Pair<VariableElement, Value> fieldVal) ->
                Pair.of(fieldVal.first, (CFValue) fieldVal.second),
            fieldValues);
    return (FlowAnalysis) new CFAnalysis(checker, (GenericAnnotatedTypeFactory) this, tmp);
  }

  /**
   * Returns the appropriate transfer function that is used for the org.checkerframework.dataflow
   * analysis.
   *
   * <p>This implementation uses the checker naming convention to create the appropriate transfer
   * function. If no transfer function is found, it returns an instance of {@link CFTransfer}.
   *
   * <p>Subclasses have to override this method to create the appropriate transfer function if they
   * do not follow the checker naming convention.
   */
  // A more precise type for the parameter would be FlowAnalysis, which
  // is the type parameter bounded by the current parameter type CFAbstractAnalysis<Value, Store,
  // TransferFunction>.
  // However, we ran into issues in callers of the method if we used that type.
  public TransferFunction createFlowTransferFunction(
      CFAbstractAnalysis<Value, Store, TransferFunction> analysis) {

    // Try to reflectively load the visitor.
    Class<?> checkerClass = checker.getClass();

    while (checkerClass != BaseTypeChecker.class) {
      TransferFunction result =
          BaseTypeChecker.invokeConstructorFor(
              BaseTypeChecker.getRelatedClassName(checkerClass, "Transfer"),
              new Class<?>[] {analysis.getClass()},
              new Object[] {analysis});
      if (result != null) {
        return result;
      }
      checkerClass = checkerClass.getSuperclass();
    }

    // If a transfer function couldn't be loaded reflectively, return the default.
    @SuppressWarnings("unchecked")
    TransferFunction ret =
        (TransferFunction)
            new CFTransfer((CFAbstractAnalysis<CFValue, CFStore, CFTransfer>) analysis);
    return ret;
  }

  /**
   * Creates a {@link DependentTypesHelper} and returns it. Use {@link #getDependentTypesHelper} to
   * access the value.
   *
   * @return a new {@link DependentTypesHelper}
   */
  protected DependentTypesHelper createDependentTypesHelper() {
    return new DependentTypesHelper(this);
  }

  /**
   * Returns the DependentTypesHelper.
   *
   * @return the DependentTypesHelper
   */
  public DependentTypesHelper getDependentTypesHelper() {
    return dependentTypesHelper;
  }

  /**
   * Creates an {@link ContractsFromMethod} and returns it.
   *
   * @return a new {@link ContractsFromMethod}
   */
  protected ContractsFromMethod createContractsFromMethod() {
    return new ContractsFromMethod(this);
  }

  /**
   * Returns the helper for method pre- and postconditions.
   *
   * @return the helper for method pre- and postconditions
   */
  public ContractsFromMethod getContractsFromMethod() {
    return contractsUtils;
  }

  @Override
  public AnnotatedDeclaredType fromNewClass(NewClassTree newClassTree) {
    AnnotatedDeclaredType superResult = super.fromNewClass(newClassTree);
    dependentTypesHelper.atExpression(superResult, newClassTree);
    return superResult;
  }

  /**
   * Create {@link QualifierDefaults} which handles checker specified defaults, and initialize the
   * created {@link QualifierDefaults}. Subclasses should override {@link
   * GenericAnnotatedTypeFactory#addCheckedCodeDefaults(QualifierDefaults defs)} to add more
   * defaults or use different defaults.
   *
   * @return the QualifierDefaults object
   */
  // TODO: When changing this method, also look into
  // {@link
  // org.checkerframework.common.wholeprograminference.WholeProgramInferenceScenesHelper#shouldIgnore}.
  // Both methods should have some functionality merged into a single location.
  // See Issue 683
  // https://github.com/typetools/checker-framework/issues/683
  protected final QualifierDefaults createAndInitQualifierDefaults() {
    QualifierDefaults defs = createQualifierDefaults();
    addCheckedCodeDefaults(defs);
    addCheckedStandardDefaults(defs);
    addUncheckedStandardDefaults(defs);
    checkForDefaultQualifierInHierarchy(defs);

    return defs;
  }

  /**
   * Create {@link QualifierDefaults} which handles checker specified defaults. Sub-classes override
   * this method to provide a different {@code QualifierDefault} implementation.
   */
  protected QualifierDefaults createQualifierDefaults() {
    return new QualifierDefaults(elements, this);
  }

  /**
   * Creates and returns a string containing the number of qualifiers and the canonical class names
   * of each qualifier that has been added to this checker's supported qualifier set. The names are
   * alphabetically sorted.
   *
   * @return a string containing the number of qualifiers and canonical names of each qualifier
   */
  protected final String getSortedQualifierNames() {
    Set<Class<? extends Annotation>> stq = getSupportedTypeQualifiers();
    if (stq.isEmpty()) {
      return "No qualifiers examined";
    }
    if (stq.size() == 1) {
      return "1 qualifier examined: " + stq.iterator().next().getCanonicalName();
    }

    // Create a list of the supported qualifiers and sort the list alphabetically
    List<Class<? extends Annotation>> sortedSupportedQuals = new ArrayList<>(stq);
    sortedSupportedQuals.sort(Comparator.comparing(Class::getCanonicalName));

    // display the number of qualifiers as well as the names of each qualifier.
    StringJoiner sj =
        new StringJoiner(", ", sortedSupportedQuals.size() + " qualifiers examined: ", "");
    for (Class<? extends Annotation> qual : sortedSupportedQuals) {
      sj.add(qual.getCanonicalName());
    }
    return sj.toString();
  }

  /**
   * Adds default qualifiers for type-checked code by reading {@link DefaultFor} and {@link
   * DefaultQualifierInHierarchy} meta-annotations. Subclasses may override this method to add
   * defaults that cannot be specified with a {@link DefaultFor} or {@link
   * DefaultQualifierInHierarchy} meta-annotations.
   *
   * @param defs QualifierDefault object to which defaults are added
   */
  protected void addCheckedCodeDefaults(QualifierDefaults defs) {
    // Add defaults from @DefaultFor and @DefaultQualifierInHierarchy
    for (Class<? extends Annotation> qual : getSupportedTypeQualifiers()) {
      DefaultFor defaultFor = qual.getAnnotation(DefaultFor.class);
      if (defaultFor != null) {
        final TypeUseLocation[] locations = defaultFor.value();
        defs.addCheckedCodeDefaults(AnnotationBuilder.fromClass(elements, qual), locations);
      }

      if (qual.getAnnotation(DefaultQualifierInHierarchy.class) != null) {
        defs.addCheckedCodeDefault(
            AnnotationBuilder.fromClass(elements, qual), TypeUseLocation.OTHERWISE);
      }
    }
  }

  /**
   * Adds the standard CLIMB defaults that do not conflict with previously added defaults.
   *
   * @param defs {@link QualifierDefaults} object to which defaults are added
   */
  protected void addCheckedStandardDefaults(QualifierDefaults defs) {
    if (this.everUseFlow) {
      defs.addClimbStandardDefaults();
    }
  }

  /**
   * Adds standard unchecked defaults that do not conflict with previously added defaults.
   *
   * @param defs {@link QualifierDefaults} object to which defaults are added
   */
  protected void addUncheckedStandardDefaults(QualifierDefaults defs) {
    defs.addUncheckedStandardDefaults();
  }

  /**
   * Check that a default qualifier (in at least one hierarchy) has been set and issue an error if
   * not.
   *
   * @param defs {@link QualifierDefaults} object to which defaults are added
   */
  protected void checkForDefaultQualifierInHierarchy(QualifierDefaults defs) {
    if (!defs.hasDefaultsForCheckedCode()) {
      throw new BugInCF(
          "GenericAnnotatedTypeFactory.createQualifierDefaults: "
              + "@DefaultQualifierInHierarchy or @DefaultFor(TypeUseLocation.OTHERWISE) not found. "
              + "Every checker must specify a default qualifier. "
              + getSortedQualifierNames());
    }

    // If a default unchecked code qualifier isn't specified, the defaults
    // for checked code will be used.
  }

  /**
   * Creates the {@link QualifierPolymorphism} instance which supports the QualifierPolymorphism
   * mechanism.
   *
   * @return the QualifierPolymorphism instance to use
   */
  protected QualifierPolymorphism createQualifierPolymorphism() {
    return new DefaultQualifierPolymorphism(processingEnv, this);
  }

  /**
   * Gives the current {@link QualifierPolymorphism} instance which supports the
   * QualifierPolymorphism mechanism.
   *
   * @return the QualifierPolymorphism instance to use
   */
  public QualifierPolymorphism getQualifierPolymorphism() {
    return this.poly;
  }

  // **********************************************************************
  // Factory Methods for the appropriate annotator classes
  // **********************************************************************

  @Override
  protected void postDirectSuperTypes(
      AnnotatedTypeMirror type, List<? extends AnnotatedTypeMirror> supertypes) {
    super.postDirectSuperTypes(type, supertypes);
    if (type.getKind() == TypeKind.DECLARED) {
      for (AnnotatedTypeMirror supertype : supertypes) {
        Element elt = ((DeclaredType) supertype.getUnderlyingType()).asElement();
        addComputedTypeAnnotations(elt, supertype);
      }
    }
  }

  /**
   * Gets the type of the resulting constructor call of a MemberReferenceTree.
   *
   * @param memberReferenceTree MemberReferenceTree where the member is a constructor
   * @param constructorType AnnotatedExecutableType of the declaration of the constructor
   * @return AnnotatedTypeMirror of the resulting type of the constructor
   */
  public AnnotatedTypeMirror getResultingTypeOfConstructorMemberReference(
      MemberReferenceTree memberReferenceTree, AnnotatedExecutableType constructorType) {
    assert memberReferenceTree.getMode() == MemberReferenceTree.ReferenceMode.NEW;

    // The return type for constructors should only have explicit annotations from the
    // constructor.  Recreate some of the logic from TypeFromTree.visitNewClass here.

    // The return type of the constructor will be the type of the expression of the member
    // reference tree.
    AnnotatedDeclaredType constructorReturnType =
        (AnnotatedDeclaredType) fromTypeTree(memberReferenceTree.getQualifierExpression());

    // Keep only explicit annotations and those from @Poly
    AnnotatedTypes.copyOnlyExplicitConstructorAnnotations(
        this, constructorReturnType, constructorType);

    // Now add back defaulting.
    addComputedTypeAnnotations(memberReferenceTree.getQualifierExpression(), constructorReturnType);
    return constructorReturnType;
  }

  /**
   * Returns the primary annotation on expression if it were evaluated at path.
   *
   * @param expression a Java expression
   * @param tree current tree
   * @param path location at which expression is evaluated
   * @param clazz class of the annotation
   * @return the annotation on expression or null if one does not exist
   * @throws JavaExpressionParseException thrown if the expression cannot be parsed
   */
  public AnnotationMirror getAnnotationFromJavaExpressionString(
      String expression, Tree tree, TreePath path, Class<? extends Annotation> clazz)
      throws JavaExpressionParseException {

    JavaExpression expressionObj = parseJavaExpressionString(expression, path);
    return getAnnotationFromJavaExpression(expressionObj, tree, clazz);
  }

  /**
   * Returns the primary annotation on an expression, at a particular location.
   *
   * @param expr the expression for which the annotation is returned
   * @param tree current tree
   * @param clazz the Class of the annotation
   * @return the annotation on expression or null if one does not exist
   */
  public AnnotationMirror getAnnotationFromJavaExpression(
      JavaExpression expr, Tree tree, Class<? extends Annotation> clazz) {
    return getAnnotationByClass(getAnnotationsFromJavaExpression(expr, tree), clazz);
  }

  /**
   * Returns the primary annotations on an expression, at a particular location.
   *
   * @param expr the expression for which the annotation is returned
   * @param tree current tree
   * @return the annotation on expression or null if one does not exist
   */
  public Set<AnnotationMirror> getAnnotationsFromJavaExpression(JavaExpression expr, Tree tree) {

    // Look in the store
    if (CFAbstractStore.canInsertJavaExpression(expr)) {
      Store store = getStoreBefore(tree);
      // `store` can be null if the tree is in a field initializer.
      if (store != null) {
        Value value = store.getValue(expr);
        if (value != null) {
          // Is it possible that this lacks some annotations that appear in the type factory?
          return value.getAnnotations();
        }
      }
    }

    // Look in the type factory, if not found in the store.
    if (expr instanceof LocalVariable) {
      Element ele = ((LocalVariable) expr).getElement();
      // Because of
      // https://github.com/eisop/checker-framework/issues/14
      // and the workaround in
      // org.checkerframework.framework.type.ElementAnnotationApplier.applyInternal
      // The annotationMirror may not contain all explicitly written annotations.
      return getAnnotatedType(ele).getAnnotations();
    } else if (expr instanceof FieldAccess) {
      Element ele = ((FieldAccess) expr).getField();
      return getAnnotatedType(ele).getAnnotations();
    } else {
      return Collections.emptySet();
    }
  }

  /**
   * Produces the JavaExpression as if {@code expression} were written at {@code currentPath}.
   *
   * @param expression a Java expression
   * @param currentPath the current path
   * @return the JavaExpression associated with expression on currentPath
   * @throws JavaExpressionParseException thrown if the expression cannot be parsed
   */
  public JavaExpression parseJavaExpressionString(String expression, TreePath currentPath)
      throws JavaExpressionParseException {

    return StringToJavaExpression.atPath(expression, currentPath, checker);
  }

  /**
   * Produces the JavaExpression and offset associated with an expression. For instance, "n+1" has
   * no associated JavaExpression, but this method produces a pair of a JavaExpression (for "n") and
   * an offset ("1").
   *
   * @param expression a Java expression, possibly with a constant offset
   * @param currentPath location at which expression is evaluated
   * @return the JavaExpression and offset for the given expression
   * @throws JavaExpressionParseException thrown if the expression cannot be parsed
   */
  public Pair<JavaExpression, String> getExpressionAndOffsetFromJavaExpressionString(
      String expression, TreePath currentPath) throws JavaExpressionParseException {
    Pair<String, String> p = getExpressionAndOffset(expression);
    JavaExpression r = parseJavaExpressionString(p.first, currentPath);
    return Pair.of(r, p.second);
  }

  /**
   * Returns the annotation mirror from dataflow for {@code expression}.
   *
   * <p>This will output a different annotation than {@link
   * #getAnnotationFromJavaExpressionString(String, Tree, TreePath, Class)}, because if the
   * specified annotation isn't found in the store, the type from the factory is used.
   *
   * @param expression a Java expression
   * @param tree the tree at the location to parse the expression
   * @param currentPath location at which expression is evaluated
   * @throws JavaExpressionParseException thrown if the expression cannot be parsed
   * @return an AnnotationMirror representing the type in the store at the given location from this
   *     type factory's type system, or null if one is not available
   */
  public AnnotationMirror getAnnotationMirrorFromJavaExpressionString(
      String expression, Tree tree, TreePath currentPath) throws JavaExpressionParseException {
    JavaExpression je = parseJavaExpressionString(expression, currentPath);
    if (je == null || !CFAbstractStore.canInsertJavaExpression(je)) {
      return null;
    }
    Store store = getStoreBefore(tree);
    Value value = store.getValue(je);
    return value != null ? value.getAnnotations().iterator().next() : null;
  }

  /**
   * Track the state of org.checkerframework.dataflow analysis scanning for each class tree in the
   * compilation unit.
   */
  protected enum ScanState {
    /** Dataflow analysis in progress. */
    IN_PROGRESS,
    /** Dataflow analysis finished. */
    FINISHED
  }

  /** Map from ClassTree to their dataflow analysis state. */
  protected final Map<ClassTree, ScanState> scannedClasses;

  /**
   * The result of the flow analysis. Invariant:
   *
   * <pre>
   *  scannedClasses.get(c) == FINISHED for some class c &rArr; flowResult != null
   * </pre>
   *
   * Note that flowResult contains analysis results for Trees from multiple classes which are
   * produced by multiple calls to performFlowAnalysis.
   */
  protected AnalysisResult<Value, Store> flowResult;

  /**
   * A mapping from methods (or other code blocks) to their regular exit store (used to check
   * postconditions).
   */
  protected IdentityHashMap<Tree, Store> regularExitStores;

  /** A mapping from methods (or other code blocks) to their exceptional exit store. */
  protected IdentityHashMap<Tree, Store> exceptionalExitStores;

  /** A mapping from methods to a list with all return statements and the corresponding store. */
  protected IdentityHashMap<MethodTree, List<Pair<ReturnNode, TransferResult<Value, Store>>>>
      returnStatementStores;

  /**
   * A mapping from methods to their a list with all return statements and the corresponding store.
   */
  protected IdentityHashMap<MethodInvocationTree, Store> methodInvocationStores;

  /**
   * Returns the regular exit store for a method or another code block (such as static
   * initializers).
   *
   * @param tree a MethodTree or other code block, such as a static initializer
   * @return the regular exit store, or {@code null}, if there is no such store (because the method
   *     cannot exit through the regular exit block).
   */
  public @Nullable Store getRegularExitStore(Tree tree) {
    return regularExitStores.get(tree);
  }

  /**
   * Returns the exceptional exit store for a method or another code block (such as static
   * initializers).
   *
   * @param tree a MethodTree or other code block, such as a static initializer
   * @return the exceptional exit store, or {@code null}, if there is no such store
   */
  public @Nullable Store getExceptionalExitStore(Tree tree) {
    return exceptionalExitStores.get(tree);
  }

  /**
   * Returns a list of all return statements of {@code method} paired with their corresponding
   * {@link TransferResult}. If {@code method} has no return statement, then the empty list is
   * returned.
   *
   * @param methodTree method whose return statements should be returned
   * @return a list of all return statements of {@code method} paired with their corresponding
   *     {@link TransferResult} or an empty list if {@code method} has no return statements
   */
  public List<Pair<ReturnNode, TransferResult<Value, Store>>> getReturnStatementStores(
      MethodTree methodTree) {
    assert returnStatementStores.containsKey(methodTree);
    return returnStatementStores.get(methodTree);
  }

  /**
   * Returns the store immediately before a given {@link Tree}.
   *
   * @return the store immediately before a given {@link Tree}
   */
  public Store getStoreBefore(Tree tree) {
    if (!analysis.isRunning()) {
      return flowResult.getStoreBefore(tree);
    }
    Set<Node> nodes = analysis.getNodesForTree(tree);
    if (nodes != null) {
      return getStoreBefore(nodes);
    } else {
      return flowResult.getStoreBefore(tree);
    }
  }

  /**
   * Returns the store immediately before a given Set of {@link Node}s.
   *
   * @return the store immediately before a given Set of {@link Node}s
   */
  public Store getStoreBefore(Set<Node> nodes) {
    Store merge = null;
    for (Node aNode : nodes) {
      Store s = getStoreBefore(aNode);
      if (merge == null) {
        merge = s;
      } else if (s != null) {
        merge = merge.leastUpperBound(s);
      }
    }
    return merge;
  }

  /**
   * Returns the store immediately before a given node.
   *
   * @param node a node whose pre-store to return
   * @return the store immediately before {@code node}
   */
  public Store getStoreBefore(Node node) {
    if (!analysis.isRunning()) {
      return flowResult.getStoreBefore(node);
    }
    TransferInput<Value, Store> prevStore = analysis.getInput(node.getBlock());
    if (prevStore == null) {
      return null;
    }
    Store store =
        AnalysisResult.runAnalysisFor(
            node,
            Analysis.BeforeOrAfter.BEFORE,
            prevStore,
            analysis.getNodeValues(),
            flowResultAnalysisCaches);
    return store;
  }

  /**
   * Returns the store immediately after a given tree.
   *
   * <p>May return null; for example, after a {@code return} statement.
   *
   * @param tree the tree whose post-store to return
   * @return the store immediately after a given tree
   */
  public Store getStoreAfter(Tree tree) {
    if (!analysis.isRunning()) {
      return flowResult.getStoreAfter(tree);
    }
    Set<Node> nodes = analysis.getNodesForTree(tree);
    return getStoreAfter(nodes);
  }

  /**
   * Returns the store immediately after a given set of nodes.
   *
   * @param nodes the nodes whose post-stores to LUB
   * @return the LUB of the stores store immediately after {@code nodes}
   */
  public Store getStoreAfter(Set<Node> nodes) {
    Store merge = null;
    for (Node node : nodes) {
      Store s = getStoreAfter(node);
      if (merge == null) {
        merge = s;
      } else if (s != null) {
        merge = merge.leastUpperBound(s);
      }
    }
    return merge;
  }

  /**
   * Returns the store immediately after a given {@link Node}.
   *
   * @param node node after which the store is returned
   * @return the store immediately after a given {@link Node}
   */
  public Store getStoreAfter(Node node) {
    if (!analysis.isRunning()) {
      return flowResult.getStoreAfter(node);
    }
    Store res =
        AnalysisResult.runAnalysisFor(
            node,
            Analysis.BeforeOrAfter.AFTER,
            analysis.getInput(node.getBlock()),
            analysis.getNodeValues(),
            flowResultAnalysisCaches);
    return res;
  }

  /**
   * See {@link org.checkerframework.dataflow.analysis.AnalysisResult#getNodesForTree(Tree)}.
   *
   * @return the {@link Node}s for a given {@link Tree}
   * @see org.checkerframework.dataflow.analysis.AnalysisResult#getNodesForTree(Tree)
   */
  public Set<Node> getNodesForTree(Tree tree) {
    return flowResult.getNodesForTree(tree);
  }

  /**
   * Return the first {@link Node} for a given {@link Tree} that has class {@code kind}.
   *
   * <p>You probably don't want to use this function: iterate over the result of {@link
   * #getNodesForTree(Tree)} yourself or ask for a conservative approximation of the store using
   * {@link #getStoreBefore(Tree)} or {@link #getStoreAfter(Tree)}. This method is for code that
   * uses a {@link Node} in a rather unusual way. Callers should probably be rewritten to not use a
   * {@link Node} at all.
   *
   * @param <T> the class of the node to return
   * @param tree a tree in which to search for a node of class {@code kind}
   * @param kind the class of the node to return
   * @return the first {@link Node} for a given {@link Tree} that has class {@code kind}
   * @see #getNodesForTree(Tree)
   * @see #getStoreBefore(Tree)
   * @see #getStoreAfter(Tree)
   */
  public <T extends Node> T getFirstNodeOfKindForTree(Tree tree, Class<T> kind) {
    Set<Node> nodes = getNodesForTree(tree);
    for (Node node : nodes) {
      if (node.getClass() == kind) {
        return kind.cast(node);
      }
    }
    return null;
  }

  /**
   * Returns the value of effectively final local variables.
   *
   * @return the value of effectively final local variables
   */
  public HashMap<Element, Value> getFinalLocalValues() {
    return flowResult.getFinalLocalValues();
  }

  /**
   * Perform a org.checkerframework.dataflow analysis over a single class tree and its nested
   * classes.
   *
   * @param classTree the class to analyze
   */
  protected void performFlowAnalysis(ClassTree classTree) {
    if (flowResult == null) {
      regularExitStores = new IdentityHashMap<>();
      exceptionalExitStores = new IdentityHashMap<>();
      returnStatementStores = new IdentityHashMap<>();
      flowResult = new AnalysisResult<>(flowResultAnalysisCaches);
    }

    // no need to scan annotations
    if (classTree.getKind() == Tree.Kind.ANNOTATION_TYPE) {
      // Mark finished so that default annotations will be applied.
      scannedClasses.put(classTree, ScanState.FINISHED);
      return;
    }

    Queue<Pair<ClassTree, Store>> queue = new ArrayDeque<>();
    List<Pair<VariableElement, Value>> fieldValues = new ArrayList<>();

    // No captured store for top-level classes.
    queue.add(Pair.of(classTree, null));

    while (!queue.isEmpty()) {
      final Pair<ClassTree, Store> qel = queue.remove();
      final ClassTree ct = qel.first;
      final Store capturedStore = qel.second;
      scannedClasses.put(ct, ScanState.IN_PROGRESS);

      TreePath preTreePath = visitorState.getPath();
      AnnotatedDeclaredType preClassType = visitorState.getClassType();
      ClassTree preClassTree = visitorState.getClassTree();
      AnnotatedDeclaredType preAMT = visitorState.getMethodReceiver();
      MethodTree preMT = visitorState.getMethodTree();

      // Don't use getPath, because that depends on the visitorState path.
      visitorState.setPath(TreePath.getPath(this.root, ct));
      visitorState.setClassType(getAnnotatedType(TreeUtils.elementFromDeclaration(ct)));
      visitorState.setClassTree(ct);
      visitorState.setMethodReceiver(null);
      visitorState.setMethodTree(null);

      // start with the captured store as initialization store
      initializationStaticStore = capturedStore;
      initializationStore = capturedStore;

      Queue<Pair<LambdaExpressionTree, Store>> lambdaQueue = new ArrayDeque<>();

      try {
        List<CFGMethod> methods = new ArrayList<>();
        List<? extends Tree> members = ct.getMembers();
        if (!Ordering.from(sortVariablesFirst).isOrdered(members)) {
          members = new ArrayList<>(members);
          // Process variables before methods, so all field initializers are observed before the
          // constructor is analyzed and reports uninitialized variables.
          members.sort(sortVariablesFirst);
        }
        for (Tree m : members) {
          switch (m.getKind()) {
            case METHOD:
              MethodTree mt = (MethodTree) m;

              // Skip abstract and native methods because they have no body.
              Set<Modifier> flags = mt.getModifiers().getFlags();
              if (flags.contains(Modifier.ABSTRACT) || flags.contains(Modifier.NATIVE)) {
                break;
              }
              // Abstract methods in an interface have a null body but do not have an
              // ABSTRACT flag.
              if (mt.getBody() == null) {
                break;
              }

              // Wait with scanning the method until all other members
              // have been processed.
              CFGMethod met = new CFGMethod(mt, ct);
              methods.add(met);
              break;
            case VARIABLE:
              VariableTree vt = (VariableTree) m;
              ExpressionTree initializer = vt.getInitializer();
              // analyze initializer if present
              if (initializer != null) {
                boolean isStatic = vt.getModifiers().getFlags().contains(Modifier.STATIC);
                analyze(
                    queue,
                    lambdaQueue,
                    new CFGStatement(vt, ct),
                    fieldValues,
                    classTree,
                    true,
                    true,
                    isStatic,
                    capturedStore);
                Value value = flowResult.getValue(initializer);
                if (value != null) {
                  // Store the abstract value for the field.
                  VariableElement element = TreeUtils.elementFromDeclaration(vt);
                  fieldValues.add(Pair.of(element, value));
                }
              }
              break;
            case CLASS:
            case ANNOTATION_TYPE:
            case INTERFACE:
            case ENUM:
              // Visit inner and nested class trees.
              // TODO: Use no store for them? What can be captured?
              queue.add(Pair.of((ClassTree) m, capturedStore));
              break;
            case BLOCK:
              BlockTree b = (BlockTree) m;
              analyze(
                  queue,
                  lambdaQueue,
                  new CFGStatement(b, ct),
                  fieldValues,
                  ct,
                  true,
                  true,
                  b.isStatic(),
                  capturedStore);
              break;
            default:
              assert false : "Unexpected member: " + m.getKind();
              break;
          }
        }

        // Now analyze all methods.
        // TODO: at this point, we don't have any information about
        // fields of superclasses.
        for (CFGMethod met : methods) {
          analyze(
              queue,
              lambdaQueue,
              met,
              fieldValues,
              classTree,
              TreeUtils.isConstructor(met.getMethod()),
              false,
              false,
              capturedStore);
        }

        while (!lambdaQueue.isEmpty()) {
          Pair<LambdaExpressionTree, Store> lambdaPair = lambdaQueue.poll();
          MethodTree mt =
              (MethodTree)
                  TreePathUtil.enclosingOfKind(getPath(lambdaPair.first), Tree.Kind.METHOD);
          analyze(
              queue,
              lambdaQueue,
              new CFGLambda(lambdaPair.first, classTree, mt),
              fieldValues,
              classTree,
              false,
              false,
              false,
              lambdaPair.second);
        }

        // By convention we store the static initialization store as the regular exit
        // store of the class node, so that it can later be used to check
        // that all fields are initialized properly.
        // See InitializationVisitor.visitClass().
        if (initializationStaticStore == null) {
          regularExitStores.put(ct, emptyStore);
        } else {
          regularExitStores.put(ct, initializationStaticStore);
        }
      } finally {
        visitorState.setPath(preTreePath);
        visitorState.setClassType(preClassType);
        visitorState.setClassTree(preClassTree);
        visitorState.setMethodReceiver(preAMT);
        visitorState.setMethodTree(preMT);
      }

      scannedClasses.put(ct, ScanState.FINISHED);
    }
  }

  /** Sorts a list of trees with the variables first. */
  Comparator<Tree> sortVariablesFirst =
      new Comparator<Tree>() {
        @Override
        public int compare(Tree t1, Tree t2) {
          boolean variable1 = t1.getKind() == Tree.Kind.VARIABLE;
          boolean variable2 = t2.getKind() == Tree.Kind.VARIABLE;
          if (variable1 && !variable2) {
            return -1;
          } else if (!variable1 && variable2) {
            return 1;
          } else {
            return 0;
          }
        }
      };

  /**
   * Analyze the AST {@code ast} and store the result. Additional operations that should be
   * performed after analysis should be implemented in {@link #postAnalyze(ControlFlowGraph)}.
   *
   * @param queue the queue for encountered class trees and their initial stores
   * @param lambdaQueue the queue for encountered lambda expression trees and their initial stores
   * @param ast the AST to analyze
   * @param fieldValues the abstract values for all fields of the same class
   * @param currentClass the class we are currently looking at
   * @param isInitializationCode are we analyzing a (static/non-static) initializer block of a class
   * @param updateInitializationStore should the initialization store be updated
   * @param isStatic are we analyzing a static construct
   * @param capturedStore the input Store to use for captured variables, e.g. in a lambda
   * @see #postAnalyze(org.checkerframework.dataflow.cfg.ControlFlowGraph)
   */
  protected void analyze(
      Queue<Pair<ClassTree, Store>> queue,
      Queue<Pair<LambdaExpressionTree, Store>> lambdaQueue,
      UnderlyingAST ast,
      List<Pair<VariableElement, Value>> fieldValues,
      ClassTree currentClass,
      boolean isInitializationCode,
      boolean updateInitializationStore,
      boolean isStatic,
      Store capturedStore) {
    ControlFlowGraph cfg = CFCFGBuilder.build(root, ast, checker, this, processingEnv);

    if (isInitializationCode) {
      Store initStore = !isStatic ? initializationStore : initializationStaticStore;
      if (initStore != null) {
        // we have already seen initialization code and analyzed it, and
        // the analysis ended with the store initStore.
        // use it to start the next analysis.
        transfer.setFixedInitialStore(initStore);
      } else {
        transfer.setFixedInitialStore(capturedStore);
      }
    } else {
      transfer.setFixedInitialStore(capturedStore);
    }
    analysis.performAnalysis(cfg, fieldValues);
    AnalysisResult<Value, Store> result = analysis.getResult();

    // store result
    flowResult.combine(result);
    if (ast.getKind() == UnderlyingAST.Kind.METHOD) {
      // store exit store (for checking postconditions)
      CFGMethod mast = (CFGMethod) ast;
      MethodTree method = mast.getMethod();
      Store regularExitStore = analysis.getRegularExitStore();
      if (regularExitStore != null) {
        regularExitStores.put(method, regularExitStore);
      }
      Store exceptionalExitStore = analysis.getExceptionalExitStore();
      if (exceptionalExitStore != null) {
        exceptionalExitStores.put(method, exceptionalExitStore);
      }
      returnStatementStores.put(method, analysis.getReturnStatementStores());
    } else if (ast.getKind() == UnderlyingAST.Kind.ARBITRARY_CODE) {
      CFGStatement block = (CFGStatement) ast;
      Store regularExitStore = analysis.getRegularExitStore();
      if (regularExitStore != null) {
        regularExitStores.put(block.getCode(), regularExitStore);
      }
      Store exceptionalExitStore = analysis.getExceptionalExitStore();
      if (exceptionalExitStore != null) {
        exceptionalExitStores.put(block.getCode(), exceptionalExitStore);
      }
    } else if (ast.getKind() == UnderlyingAST.Kind.LAMBDA) {
      // TODO: Postconditions?

      CFGLambda block = (CFGLambda) ast;
      Store regularExitStore = analysis.getRegularExitStore();
      if (regularExitStore != null) {
        regularExitStores.put(block.getCode(), regularExitStore);
      }
      Store exceptionalExitStore = analysis.getExceptionalExitStore();
      if (exceptionalExitStore != null) {
        exceptionalExitStores.put(block.getCode(), exceptionalExitStore);
      }
    } else {
      assert false : "Unexpected AST kind: " + ast.getKind();
    }

    if (isInitializationCode && updateInitializationStore) {
      Store newInitStore = analysis.getRegularExitStore();
      if (!isStatic) {
        initializationStore = newInitStore;
      } else {
        initializationStaticStore = newInitStore;
      }
    }

    // add classes declared in CFG
    for (ClassTree cls : cfg.getDeclaredClasses()) {
      queue.add(Pair.of(cls, getStoreBefore(cls)));
    }
    // add lambdas declared in CFG
    for (LambdaExpressionTree lambda : cfg.getDeclaredLambdas()) {
      lambdaQueue.add(Pair.of(lambda, getStoreBefore(lambda)));
    }

    postAnalyze(cfg);
  }

  /**
   * Perform any additional operations on a CFG. Called once per CFG, after the CFG has been
   * analyzed by {@link #analyze(Queue, Queue, UnderlyingAST, List, ClassTree, boolean, boolean,
   * boolean, CFAbstractStore)}. This method can be used to initialize additional state or to
   * perform any analyses that are easier to perform on the CFG instead of the AST.
   *
   * @param cfg the CFG
   * @see #analyze(java.util.Queue, java.util.Queue,
   *     org.checkerframework.dataflow.cfg.UnderlyingAST, java.util.List,
   *     com.sun.source.tree.ClassTree, boolean, boolean, boolean,
   *     org.checkerframework.framework.flow.CFAbstractStore)
   */
  protected void postAnalyze(ControlFlowGraph cfg) {
    handleCFGViz(cfg);
  }

  /**
   * Handle the visualization of the CFG, if necessary.
   *
   * @param cfg the CFG
   */
  protected void handleCFGViz(ControlFlowGraph cfg) {
    if (checker.hasOption("flowdotdir") || checker.hasOption("cfgviz")) {
      getCFGVisualizer().visualize(cfg, cfg.getEntryBlock(), analysis);
    }
  }

  /**
   * Returns the type of the left-hand side of an assignment without applying local variable
   * defaults to type variables.
   *
   * <p>The type variables that are types of local variables are defaulted to top so that they can
   * be refined by dataflow. When these types are used as context during type argument inference,
   * this default is too conservative. So this method is used instead of {@link
   * GenericAnnotatedTypeFactory#getAnnotatedTypeLhs(Tree)}.
   *
   * <p>{@link TypeArgInferenceUtil#assignedToVariable(AnnotatedTypeFactory, Tree)} explains why a
   * different type is used.
   *
   * @param lhsTree left-hand side of an assignment
   * @return AnnotatedTypeMirror of {@code lhsTree}
   */
  public AnnotatedTypeMirror getAnnotatedTypeLhsNoTypeVarDefault(Tree lhsTree) {
    boolean old = this.shouldDefaultTypeVarLocals;
    shouldDefaultTypeVarLocals = false;
    AnnotatedTypeMirror type = getAnnotatedTypeLhs(lhsTree);
    this.shouldDefaultTypeVarLocals = old;
    return type;
  }

  /**
   * Returns the type of a left-hand side of an assignment.
   *
   * <p>The default implementation returns the type without considering dataflow type refinement.
   * Subclass can override this method and add additional logic for computing the type of a LHS.
   *
   * @param lhsTree left-hand side of an assignment
   * @return AnnotatedTypeMirror of {@code lhsTree}
   */
  public AnnotatedTypeMirror getAnnotatedTypeLhs(Tree lhsTree) {
    AnnotatedTypeMirror res;
    boolean oldUseFlow = useFlow;
    boolean oldShouldCache = shouldCache;
    useFlow = false;
    // Don't cache the result because getAnnotatedType(lhsTree) could
    // be called from elsewhere and would expect flow-sensitive type refinements.
    shouldCache = false;
    switch (lhsTree.getKind()) {
      case VARIABLE:
      case IDENTIFIER:
      case MEMBER_SELECT:
      case ARRAY_ACCESS:
        res = getAnnotatedType(lhsTree);
        break;
      case PARENTHESIZED:
        res = getAnnotatedTypeLhs(TreeUtils.withoutParens((ExpressionTree) lhsTree));
        break;
      default:
        if (TreeUtils.isTypeTree(lhsTree)) {
          // lhsTree is a type tree at the pseudo assignment of a returned expression to
          // declared return type.
          res = getAnnotatedType(lhsTree);
        } else {
          throw new BugInCF(
              "GenericAnnotatedTypeFactory: Unexpected tree passed to getAnnotatedTypeLhs. "
                  + "lhsTree: "
                  + lhsTree
                  + " Tree.Kind: "
                  + lhsTree.getKind());
        }
    }
    useFlow = oldUseFlow;
    shouldCache = oldShouldCache;
    return res;
  }

  /**
   * Returns the type of a varargs array of a method invocation or a constructor invocation. Returns
   * null only if private field {@code useFlow} is false.
   *
   * @param tree a method invocation or a constructor invocation
   * @return AnnotatedTypeMirror of varargs array for a method or constructor invocation {@code
   *     tree}; returns null if private field {@code useFlow} is false
   */
  public @Nullable AnnotatedTypeMirror getAnnotatedTypeVarargsArray(Tree tree) {
    if (!useFlow) {
      return null;
    }

    // Get the synthetic NewArray tree that dataflow creates as the last argument of a call to a
    // vararg method. Do this by getting the MethodInvocationNode to which "tree" maps. The last
    // argument node of the MethodInvocationNode stores the synthetic NewArray tree.
    List<Node> args;
    switch (tree.getKind()) {
      case METHOD_INVOCATION:
        args = getFirstNodeOfKindForTree(tree, MethodInvocationNode.class).getArguments();
        break;
      case NEW_CLASS:
        args = getFirstNodeOfKindForTree(tree, ObjectCreationNode.class).getArguments();
        break;
      default:
        throw new BugInCF("Unexpected kind of tree: " + tree);
    }

    assert !args.isEmpty() : "Arguments are empty";
    Node varargsArray = args.get(args.size() - 1);
    AnnotatedTypeMirror varargtype = getAnnotatedType(varargsArray.getTree());
    return varargtype;
  }

  /* Returns the type of a right-hand side of an assignment for unary operation like prefix or
   * postfix increment or decrement.
   *
   * @param tree unary operation tree for compound assignment
   * @return AnnotatedTypeMirror of a right-hand side of an assignment for unary operation
   */
  public AnnotatedTypeMirror getAnnotatedTypeRhsUnaryAssign(UnaryTree tree) {
    if (!useFlow) {
      return getAnnotatedType(tree);
    }
    AssignmentNode n = flowResult.getAssignForUnaryTree(tree);
    return getAnnotatedType(n.getExpression().getTree());
  }

  @Override
  public ParameterizedExecutableType constructorFromUse(NewClassTree tree) {
    ParameterizedExecutableType mType = super.constructorFromUse(tree);
    AnnotatedExecutableType method = mType.executableType;
    dependentTypesHelper.atConstructorInvocation(method, tree);
    return mType;
  }

  @Override
  protected void constructorFromUsePreSubstitution(
      NewClassTree tree, AnnotatedExecutableType type) {
    poly.resolve(tree, type);
  }

  @Override
  public AnnotatedTypeMirror getMethodReturnType(MethodTree m) {
    AnnotatedTypeMirror returnType = super.getMethodReturnType(m);
    dependentTypesHelper.atMethodBody(returnType, m);
    return returnType;
  }

  @Override
  public void addDefaultAnnotations(AnnotatedTypeMirror type) {
    addAnnotationsFromDefaultForType(null, type);
    typeAnnotator.visit(type, null);
    defaults.annotate((Element) null, type);
  }

  /**
   * This method is final; override {@link #addComputedTypeAnnotations(Tree, AnnotatedTypeMirror,
   * boolean)} instead.
   *
   * <p>{@inheritDoc}
   */
  @Override
  protected final void addComputedTypeAnnotations(Tree tree, AnnotatedTypeMirror type) {
    addComputedTypeAnnotations(tree, type, this.useFlow);
  }

  /**
   * Like {@link #addComputedTypeAnnotations(Tree, AnnotatedTypeMirror)}. Overriding implementations
   * typically simply pass the boolean to calls to super.
   *
   * @param tree an AST node
   * @param type the type obtained from tree
   * @param iUseFlow whether to use information from dataflow analysis
   */
  protected void addComputedTypeAnnotations(Tree tree, AnnotatedTypeMirror type, boolean iUseFlow) {
    if (root == null && ajavaTypes.isParsing()) {
      return;
    }
    assert root != null
        : "GenericAnnotatedTypeFactory.addComputedTypeAnnotations: "
            + " root needs to be set when used on trees; factory: "
            + this.getClass();

    String thisClass = null;
    String treeString = null;
    if (debug) {
      thisClass = this.getClass().getSimpleName();
      if (thisClass.endsWith("AnnotatedTypeFactory")) {
        thisClass = thisClass.substring(0, thisClass.length() - "AnnotatedTypeFactory".length());
      }
      treeString = TreeUtils.toStringTruncated(tree, 60);
    }
    log(
        "%s GATF.addComputedTypeAnnotations#1(%s, %s, %s)%n",
        thisClass, treeString, type, iUseFlow);
    if (!TreeUtils.isExpressionTree(tree)) {
      // Don't apply defaults to expressions. Their types may be computed from subexpressions
      // in treeAnnotator.
      addAnnotationsFromDefaultForType(TreeUtils.elementFromTree(tree), type);
      log("%s GATF.addComputedTypeAnnotations#2(%s, %s)%n", thisClass, treeString, type);
    }
    applyQualifierParameterDefaults(tree, type);
    log("%s GATF.addComputedTypeAnnotations#3(%s, %s)%n", thisClass, treeString, type);
    treeAnnotator.visit(tree, type);
    log("%s GATF.addComputedTypeAnnotations#4(%s, %s)%n", thisClass, treeString, type);
    if (TreeUtils.isExpressionTree(tree)) {
      // If a tree annotator, did not add a type, add the DefaultForUse default.
      addAnnotationsFromDefaultForType(TreeUtils.elementFromTree(tree), type);
      log("%s GATF.addComputedTypeAnnotations#5(%s, %s)%n", thisClass, treeString, type);
    }
    typeAnnotator.visit(type, null);
    log("%s GATF.addComputedTypeAnnotations#6(%s, %s)%n", thisClass, treeString, type);
    defaults.annotate(tree, type);
    log("%s GATF.addComputedTypeAnnotations#7(%s, %s)%n", thisClass, treeString, type);

    if (iUseFlow) {
      Value as = getInferredValueFor(tree);
      if (as != null) {
        applyInferredAnnotations(type, as);
        log(
            "%s GATF.addComputedTypeAnnotations#8(%s, %s), as=%s%n",
            thisClass, treeString, type, as);
      }
    }
    log(
        "%s GATF.addComputedTypeAnnotations#9(%s, %s, %s) done%n",
        thisClass, treeString, type, iUseFlow);
  }

  /**
   * Flow analysis will be performed if all of the following are true.
   *
   * <ul>
   *   <li>tree is a {@link ClassTree}
   *   <li>Flow analysis has not already been performed on tree
   * </ul>
   *
   * @param tree the tree to check and possibly perform flow analysis on
   */
  protected void checkAndPerformFlowAnalysis(Tree tree) {
    // For performance reasons, we require that getAnnotatedType is called
    // on the ClassTree before it's called on any code contained in the class,
    // so that we can perform flow analysis on the class.  Previously we
    // used TreePath.getPath to find enclosing classes, but that call
    // alone consumed more than 10% of execution time.  See BaseTypeVisitor
    // .visitClass for the call to getAnnotatedType that triggers analysis.
    if (tree instanceof ClassTree) {
      ClassTree classTree = (ClassTree) tree;
      if (!scannedClasses.containsKey(classTree)) {
        performFlowAnalysis(classTree);
      }
    }
  }

  /**
   * Returns the inferred value (by the org.checkerframework.dataflow analysis) for a given tree.
   *
   * @param tree the tree
   * @return the value for the tree, if one has been computed by dataflow. If no value has been
   *     computed, null is returned (this does not mean that no value will ever be computed for the
   *     given tree).
   */
  public @Nullable Value getInferredValueFor(Tree tree) {
    if (tree == null) {
      throw new BugInCF("GenericAnnotatedTypeFactory.getInferredValueFor called with null tree");
    }
    if (stubTypes.isParsing()
        || ajavaTypes.isParsing()
        || (currentFileAjavaTypes != null && currentFileAjavaTypes.isParsing())) {
      // When parsing stub or ajava files, the analysis is not running (it has not yet started),
      // and flowResult is null (no analysis has occurred). Instead of attempting to find a
      // non-existent inferred type, return null.
      return null;
    }
    Value as = null;
    if (analysis.isRunning()) {
      as = analysis.getValue(tree);
    }
    if (as == null) {
      as = flowResult.getValue(tree);
    }
    return as;
  }

  /**
   * Applies the annotations inferred by the org.checkerframework.dataflow analysis to the type
   * {@code type}.
   */
  protected void applyInferredAnnotations(AnnotatedTypeMirror type, Value as) {
    DefaultInferredTypesApplier applier =
        new DefaultInferredTypesApplier(getQualifierHierarchy(), this);
    applier.applyInferredType(type, as.getAnnotations(), as.getUnderlyingType());
  }

  /**
   * Applies defaults for types in a class with an qualifier parameter.
   *
   * <p>Within a class with {@code @HasQualifierParameter}, types with that class default to the
   * polymorphic qualifier rather than the typical default. Local variables with a type that has a
   * qualifier parameter are initialized to the type of their initializer, rather than the default
   * for local variables.
   *
   * @param tree a Tree whose type is {@code type}
   * @param type where the defaults are applied
   */
  protected void applyQualifierParameterDefaults(Tree tree, AnnotatedTypeMirror type) {
    applyQualifierParameterDefaults(TreeUtils.elementFromTree(tree), type);
  }

  /**
   * Applies defaults for types in a class with an qualifier parameter.
   *
   * <p>Within a class with {@code @HasQualifierParameter}, types with that class default to the
   * polymorphic qualifier rather than the typical default. Local variables with a type that has a
   * qualifier parameter are initialized to the type of their initializer, rather than the default
   * for local variables.
   *
   * @param elt an Element whose type is {@code type}
   * @param type where the defaults are applied
   */
  protected void applyQualifierParameterDefaults(@Nullable Element elt, AnnotatedTypeMirror type) {
    if (elt == null) {
      return;
    }
    switch (elt.getKind()) {
      case CONSTRUCTOR:
      case METHOD:
      case FIELD:
      case LOCAL_VARIABLE:
      case PARAMETER:
        break;
      default:
        return;
    }

    applyLocalVariableQualifierParameterDefaults(elt, type);

    TypeElement enclosingClass = ElementUtils.enclosingTypeElement(elt);
    Set<AnnotationMirror> tops;
    if (enclosingClass != null) {
      tops = getQualifierParameterHierarchies(enclosingClass);
    } else {
      return;
    }
    if (tops.isEmpty()) {
      return;
    }
    Set<AnnotationMirror> polyWithQualParam = AnnotationUtils.createAnnotationSet();
    for (AnnotationMirror top : tops) {
      AnnotationMirror poly = qualHierarchy.getPolymorphicAnnotation(top);
      if (poly != null) {
        polyWithQualParam.add(poly);
      }
    }
    new TypeAnnotator(this) {
      @Override
      public Void visitDeclared(AnnotatedDeclaredType type, Void aVoid) {
        if (type.getUnderlyingType().asElement().equals(enclosingClass)) {
          type.addMissingAnnotations(polyWithQualParam);
        }
        return super.visitDeclared(type, aVoid);
      }
    }.visit(type);
  }

  /**
   * Defaults local variables with types that have a qualifier parameter to the type of their
   * initializer, if an initializer is present. Does nothing for local variables with no
   * initializer.
   *
   * @param elt an Element whose type is {@code type}
   * @param type where the defaults are applied
   */
  private void applyLocalVariableQualifierParameterDefaults(Element elt, AnnotatedTypeMirror type) {
    if (elt.getKind() != ElementKind.LOCAL_VARIABLE
        || getQualifierParameterHierarchies(type).isEmpty()
        || variablesUnderInitialization.contains(elt)) {
      return;
    }

    Tree declTree = declarationFromElement(elt);
    if (declTree == null || declTree.getKind() != Tree.Kind.VARIABLE) {
      return;
    }

    ExpressionTree initializer = ((VariableTree) declTree).getInitializer();
    if (initializer == null) {
      return;
    }

    VariableElement variableElt = (VariableElement) elt;
    variablesUnderInitialization.add(variableElt);
    AnnotatedTypeMirror initializerType;
    if (shouldCache && initializerCache.containsKey(initializer)) {
      initializerType = initializerCache.get(initializer);
    } else {
      // When this method is called by getAnnotatedTypeLhs, flow is turned off.
      // Turn it back on so the type of the initializer is the refined type.
      boolean oldUseFlow = useFlow;
      useFlow = everUseFlow;
      try {
        initializerType = getAnnotatedType(initializer);
      } finally {
        useFlow = oldUseFlow;
      }
    }

    Set<AnnotationMirror> qualParamTypes = AnnotationUtils.createAnnotationSet();
    for (AnnotationMirror initializerAnnotation : initializerType.getAnnotations()) {
      if (hasQualifierParameterInHierarchy(
          type, qualHierarchy.getTopAnnotation(initializerAnnotation))) {
        qualParamTypes.add(initializerAnnotation);
      }
    }

    type.addMissingAnnotations(qualParamTypes);
    variablesUnderInitialization.remove(variableElt);
    if (shouldCache) {
      initializerCache.put(initializer, initializerType);
    }
  }

  /**
   * To add annotations to the type of method or constructor parameters, add a {@link TypeAnnotator}
   * using {@link #createTypeAnnotator()} and see the comment in {@link
   * TypeAnnotator#visitExecutable(org.checkerframework.framework.type.AnnotatedTypeMirror.AnnotatedExecutableType,
   * Void)}.
   *
   * @param elt an element
   * @param type the type obtained from {@code elt}
   */
  @Override
  public void addComputedTypeAnnotations(Element elt, AnnotatedTypeMirror type) {
    addAnnotationsFromDefaultForType(elt, type);
    applyQualifierParameterDefaults(elt, type);
    typeAnnotator.visit(type, null);
    defaults.annotate(elt, type);
    dependentTypesHelper.atLocalVariable(type, elt);
  }

  @Override
  public ParameterizedExecutableType methodFromUse(MethodInvocationTree tree) {
    ParameterizedExecutableType mType = super.methodFromUse(tree);
    AnnotatedExecutableType method = mType.executableType;
    dependentTypesHelper.atMethodInvocation(method, tree);
    return mType;
  }

  @Override
  public void methodFromUsePreSubstitution(ExpressionTree tree, AnnotatedExecutableType type) {
    super.methodFromUsePreSubstitution(tree, type);
    if (tree instanceof MethodInvocationTree) {
      poly.resolve((MethodInvocationTree) tree, type);
    }
  }

  @Override
  public List<AnnotatedTypeParameterBounds> typeVariablesFromUse(
      AnnotatedDeclaredType type, TypeElement element) {
    List<AnnotatedTypeParameterBounds> f = super.typeVariablesFromUse(type, element);
    dependentTypesHelper.atParameterizedTypeUse(f, element);
    return f;
  }

  /**
   * Returns the empty store.
   *
   * @return the empty store
   */
  public Store getEmptyStore() {
    return emptyStore;
  }

  /**
   * Returns the type factory used by a subchecker. Returns null if no matching subchecker was found
   * or if the type factory is null. The caller must know the exact checker class to request.
   *
   * <p>Because the visitor state is copied, call this method each time a subfactory is needed
   * rather than store the returned subfactory in a field.
   *
   * @param subCheckerClass the exact class of the subchecker
   * @param <T> the type of {@code subCheckerClass}'s {@link AnnotatedTypeFactory}
   * @return the AnnotatedTypeFactory of the subchecker or null if no subchecker exists
   */
  @SuppressWarnings("TypeParameterUnusedInFormals") // Intentional abuse
  public <T extends GenericAnnotatedTypeFactory<?, ?, ?, ?>> @Nullable T getTypeFactoryOfSubchecker(
      Class<? extends BaseTypeChecker> subCheckerClass) {
    BaseTypeChecker subchecker = checker.getSubchecker(subCheckerClass);
    if (subchecker == null) {
      return null;
    }

    @SuppressWarnings(
        "unchecked" // This might not be safe, but the caller of the method should use the correct
    // type.
    )
    T subFactory = (T) subchecker.getTypeFactory();
    if (subFactory != null && subFactory.getVisitorState() != null) {
      // Copy the visitor state so that the types are computed properly.
      VisitorState subFactoryVisitorState = subFactory.getVisitorState();
      subFactoryVisitorState.setPath(visitorState.getPath());
      subFactoryVisitorState.setClassTree(visitorState.getClassTree());
      subFactoryVisitorState.setClassType(visitorState.getClassType());
      subFactoryVisitorState.setMethodTree(visitorState.getMethodTree());
      subFactoryVisitorState.setMethodReceiver(visitorState.getMethodReceiver());
    }
    return subFactory;
  }

  /**
   * Should the local variable default annotation be applied to type variables?
   *
   * <p>It is initialized to true if data flow is used by the checker. It is set to false when
   * getting the assignment context for type argument inference.
   *
   * @see GenericAnnotatedTypeFactory#getAnnotatedTypeLhsNoTypeVarDefault
   * @return shouldDefaultTypeVarLocals
   */
  public boolean getShouldDefaultTypeVarLocals() {
    return shouldDefaultTypeVarLocals;
  }

  /** The CFGVisualizer to be used by all CFAbstractAnalysis instances. */
  protected final CFGVisualizer<Value, Store, TransferFunction> cfgVisualizer;

  /**
   * Create a new CFGVisualizer.
   *
   * @return a new CFGVisualizer, or null if none will be used on this run
   */
  protected @Nullable CFGVisualizer<Value, Store, TransferFunction> createCFGVisualizer() {
    if (checker.hasOption("flowdotdir")) {
      String flowdotdir = checker.getOption("flowdotdir");
      if (flowdotdir.equals("")) {
        throw new UserError("Emtpy string provided for -Aflowdotdir command-line argument");
      }
      boolean verbose = checker.hasOption("verbosecfg");

      Map<String, Object> args = new HashMap<>(2);
      args.put("outdir", flowdotdir);
      args.put("verbose", verbose);
      args.put("checkerName", getCheckerName());

      CFGVisualizer<Value, Store, TransferFunction> res = new DOTCFGVisualizer<>();
      res.init(args);
      return res;
    } else if (checker.hasOption("cfgviz")) {
      String cfgviz = checker.getOption("cfgviz");
      if (cfgviz == null) {
        throw new UserError(
            "-Acfgviz specified without arguments, should be -Acfgviz=VizClassName[,opts,...]");
      }
      String[] opts = cfgviz.split(",");
      String vizClassName = opts[0];
      if (!Signatures.isBinaryName(vizClassName)) {
        throw new UserError(
            "Bad -Acfgviz class name \"%s\", should be a binary name.", vizClassName);
      }

      Map<String, Object> args = processCFGVisualizerOption(opts);
      if (!args.containsKey("verbose")) {
        boolean verbose = checker.hasOption("verbosecfg");
        args.put("verbose", verbose);
      }
      args.put("checkerName", getCheckerName());

      CFGVisualizer<Value, Store, TransferFunction> res =
          BaseTypeChecker.invokeConstructorFor(vizClassName, null, null);
      res.init(args);
      return res;
    }
    // Nobody expected to use cfgVisualizer if neither option given.
    return null;
  }

  /** A simple utility method to determine a short checker name to be used by CFG visualizations. */
  private String getCheckerName() {
    String checkerName = checker.getClass().getSimpleName();
    if (checkerName.endsWith("Checker")) {
      checkerName = checkerName.substring(0, checkerName.length() - "Checker".length());
    } else if (checkerName.endsWith("Subchecker")) {
      checkerName = checkerName.substring(0, checkerName.length() - "Subchecker".length());
    }
    return checkerName;
  }

  /**
   * Parse keys or key-value pairs into a map from key to value (to true if no value is provided).
   *
   * @param opts the CFG visualization options
   * @return a map that represents the options
   */
  private Map<String, Object> processCFGVisualizerOption(String[] opts) {
    Map<String, Object> res = new HashMap<>(opts.length - 1);
    // Index 0 is the visualizer class name and can be ignored.
    for (int i = 1; i < opts.length; ++i) {
      String opt = opts[i];
      String[] split = opt.split("=");
      switch (split.length) {
        case 1:
          res.put(split[0], true);
          break;
        case 2:
          res.put(split[0], split[1]);
          break;
        default:
          throw new UserError("Too many '=' in cfgviz option: " + opt);
      }
    }
    return res;
  }

  /** The CFGVisualizer to be used by all CFAbstractAnalysis instances. */
  public CFGVisualizer<Value, Store, TransferFunction> getCFGVisualizer() {
    return cfgVisualizer;
  }

  @Override
  public void postAsMemberOf(AnnotatedTypeMirror type, AnnotatedTypeMirror owner, Element element) {
    super.postAsMemberOf(type, owner, element);
    if (element.getKind() == ElementKind.FIELD) {
      poly.resolve(((VariableElement) element), owner, type);
    }
  }

  /**
   * Adds default qualifiers based on the underlying type of {@code type} to {@code type}. If {@code
   * element} is a local variable, then the defaults are not added.
   *
   * <p>(This uses both the {@link DefaultQualifierForUseTypeAnnotator} and {@link
   * DefaultForTypeAnnotator}.)
   *
   * @param element possibly null element whose type is {@code type}
   * @param type the type to which defaults are added
   */
  protected void addAnnotationsFromDefaultForType(
      @Nullable Element element, AnnotatedTypeMirror type) {
    if (element != null && element.getKind() == ElementKind.LOCAL_VARIABLE) {
      if (type.getKind() == TypeKind.DECLARED) {
        // If this is a type for a local variable, don't apply the default to the primary location.
        AnnotatedDeclaredType declaredType = (AnnotatedDeclaredType) type;
        if (declaredType.getEnclosingType() != null) {
          defaultQualifierForUseTypeAnnotator.visit(declaredType.getEnclosingType());
          defaultForTypeAnnotator.visit(declaredType.getEnclosingType());
        }
        for (AnnotatedTypeMirror typeArg : declaredType.getTypeArguments()) {
          defaultQualifierForUseTypeAnnotator.visit(typeArg);
          defaultForTypeAnnotator.visit(typeArg);
        }
      } else if (type.getKind().isPrimitive()) {
        // Don't apply the default for local variables with primitive types.
      } else {
        defaultQualifierForUseTypeAnnotator.visit(type);
        defaultForTypeAnnotator.visit(type);
      }
    } else {
      defaultQualifierForUseTypeAnnotator.visit(type);
      defaultForTypeAnnotator.visit(type);
    }
  }

  // You can change this temporarily to produce verbose logs.
  /** Whether to output verbose, low-level debugging messages. */
  private static final boolean debug = false;

  /**
   * Output a message, if logging is on.
   *
   * @param format a format string
   * @param args arguments to the format string
   */
  @FormatMethod
  private static void log(String format, Object... args) {
    if (debug) {
      SystemPlume.sleep(1); // logging can interleave with typechecker output
      System.out.printf(format, args);
    }
  }

  /**
   * Cache of types found that are relevantTypes or subclass of supported types. Used so that
   * isSubtype doesn't need to be called repeatedly on the same types.
   */
  private Map<TypeMirror, Boolean> allFoundRelevantTypes = CollectionUtils.createLRUCache(300);

  /**
   * Returns true if users can write type annotations from this type system on the given Java type.
   *
   * @param tm a type
   * @return true if users can write type annotations from this type system on the given Java type
   */
  public boolean isRelevant(TypeMirror tm) {
    tm = types.erasure(tm);
    Boolean cachedResult = allFoundRelevantTypes.get(tm);
    if (cachedResult != null) {
      return cachedResult;
    }
    boolean result = isRelevantHelper(tm);
    allFoundRelevantTypes.put(tm, result);
    return result;
  }

  /**
   * Returns true if users can write type annotations from this type system on the given Java type.
   * Does not use a cache. Is a helper method for {@link #isRelevant}.
   *
   * @param tm a type
   * @return true if users can write type annotations from this type system on the given Java type
   */
  private boolean isRelevantHelper(TypeMirror tm) {

    if (relevantJavaTypes.contains(tm)) {
      return true;
    }

    switch (tm.getKind()) {

        // Primitives have no subtyping relationships, but the lookup might have failed
        // because tm has metadata such as annotations.
      case BOOLEAN:
      case BYTE:
      case CHAR:
      case DOUBLE:
      case FLOAT:
      case INT:
      case LONG:
      case SHORT:
        for (TypeMirror relevantJavaType : relevantJavaTypes) {
          if (types.isSameType(tm, relevantJavaType)) {
            return true;
          }
        }
        return false;

        // Void is never relevant
      case VOID:
        return false;

      case ARRAY:
        return arraysAreRelevant;

      case DECLARED:
        for (TypeMirror relevantJavaType : relevantJavaTypes) {
          if (types.isSubtype(relevantJavaType, tm) || types.isSubtype(tm, relevantJavaType)) {
            return true;
          }
        }
        return false;

      case TYPEVAR:
        return isRelevant(((TypeVariable) tm).getUpperBound());

      default:
        throw new BugInCF("isRelevantHelper(%s): Unexpected TypeKind %s", tm, tm.getKind());
    }
  }

  /**
   * Return the type of the default value of the given type. The default value is 0, false, or null.
   *
   * @param typeMirror a type
   * @return the annotated type of {@code type}'s default value
   */
  // TODO: Cache results to avoid recomputation.
  public AnnotatedTypeMirror getDefaultValueAnnotatedType(TypeMirror typeMirror) {
    Tree defaultValueTree = TreeUtils.getDefaultValueTree(typeMirror, processingEnv);
    TypeMirror defaultValueTM = TreeUtils.typeOf(defaultValueTree);
    AnnotatedTypeMirror defaultValueATM =
        AnnotatedTypeMirror.createType(defaultValueTM, this, false);
    addComputedTypeAnnotations(defaultValueTree, defaultValueATM, false);
    return defaultValueATM;
  }

  /**
   * Return the contract annotations (that is, pre- and post-conditions) for the given AMethod. Does
   * not modify the AMethod. This method must only be called when using WholeProgramInferenceScenes.
   *
   * @param m AFU representation of a method
   * @return contract annotations for the method
   */
  public List<AnnotationMirror> getContractAnnotations(AMethod m) {
    List<AnnotationMirror> preconds = getPreconditionAnnotations(m);
    List<AnnotationMirror> postconds = getPostconditionAnnotations(m, preconds);
    List<AnnotationMirror> result = preconds;
    result.addAll(postconds);
    return result;
  }

  /**
   * Return the precondition annotations for the given AMethod. Does not modify the AMethod. This
   * method must only be called when using WholeProgramInferenceScenes.
   *
   * @param m AFU representation of a method
   * @return precondition annotations for the method
   */
  public List<AnnotationMirror> getPreconditionAnnotations(AMethod m) {
    List<AnnotationMirror> result = new ArrayList<>(m.getPreconditions().size());
    for (Map.Entry<String, AField> entry : m.getPreconditions().entrySet()) {
      WholeProgramInferenceImplementation<?> wholeProgramInference =
          (WholeProgramInferenceImplementation<?>) getWholeProgramInference();
      WholeProgramInferenceScenesStorage storage =
          (WholeProgramInferenceScenesStorage) wholeProgramInference.getStorage();
      TypeMirror typeMirror = entry.getValue().getTypeMirror();
      if (typeMirror == null) {
        throw new BugInCF(
            "null TypeMirror in AField inferred by WPI precondition inference. AField: "
                + entry.getValue().toString());
      }

      AnnotatedTypeMirror declaredType = storage.getPreconditionDeclaredType(m, entry.getKey());
      AnnotatedTypeMirror inferredType =
          storage.atmFromStorageLocation(typeMirror, entry.getValue().type);
      result.addAll(getPreconditionAnnotations(entry.getKey(), inferredType, declaredType));
    }
    Collections.sort(result, Ordering.usingToString());
    return result;
  }

  /**
   * Return the postcondition annotations for the given AMethod. Does not modify the AMethod. This
   * method must only be called when using WholeProgramInferenceScenes.
   *
   * @param m AFU representation of a method
   * @param preconds the precondition annotations for the method; used to suppress redundant
   *     postconditions
   * @return postcondition annotations for the method
   */
  public List<AnnotationMirror> getPostconditionAnnotations(
      AMethod m, List<AnnotationMirror> preconds) {
    List<AnnotationMirror> result = new ArrayList<>(m.getPostconditions().size());
    for (Map.Entry<String, AField> entry : m.getPostconditions().entrySet()) {
      WholeProgramInferenceImplementation<?> wholeProgramInference =
          (WholeProgramInferenceImplementation<?>) getWholeProgramInference();
      WholeProgramInferenceScenesStorage storage =
          (WholeProgramInferenceScenesStorage) wholeProgramInference.getStorage();
      TypeMirror typeMirror = entry.getValue().getTypeMirror();
      if (typeMirror == null) {
        throw new BugInCF(
            "null TypeMirror in AField inferred by WPI postcondition inference. AField: "
                + entry.getValue().toString());
      }

      AnnotatedTypeMirror declaredType = storage.getPostconditionDeclaredType(m, entry.getKey());
      AnnotatedTypeMirror inferredType =
          storage.atmFromStorageLocation(typeMirror, entry.getValue().type);
      result.addAll(
          getPostconditionAnnotations(entry.getKey(), inferredType, declaredType, preconds));
    }
    Collections.sort(result, Ordering.usingToString());
    return result;
  }

  /**
   * Return the contract annotations (that is, pre- and post-conditions) for the given
   * CallableDeclarationAnnos. Does not modify the CallableDeclarationAnnos.
   *
   * @param methodAnnos annotation data for a method
   * @return contract annotations for the method
   */
  public List<AnnotationMirror> getContractAnnotations(
      WholeProgramInferenceJavaParserStorage.CallableDeclarationAnnos methodAnnos) {
    List<AnnotationMirror> preconds = getPreconditionAnnotations(methodAnnos);
    List<AnnotationMirror> postconds = getPostconditionAnnotations(methodAnnos, preconds);
    List<AnnotationMirror> result = preconds;
    result.addAll(postconds);
    return result;
  }

  /**
   * Return the precondition annotations for the given CallableDeclarationAnnos. Does not modify the
   * CallableDeclarationAnnos.
   *
   * @param methodAnnos annotation data for a method
   * @return precondition annotations for the method
   */
  public List<AnnotationMirror> getPreconditionAnnotations(
      WholeProgramInferenceJavaParserStorage.CallableDeclarationAnnos methodAnnos) {
    List<AnnotationMirror> result = new ArrayList<>();
    for (Map.Entry<String, Pair<AnnotatedTypeMirror, AnnotatedTypeMirror>> entry :
        methodAnnos.getPreconditions().entrySet()) {
      result.addAll(
          getPreconditionAnnotations(
              entry.getKey(), entry.getValue().first, entry.getValue().second));
    }
    Collections.sort(result, Ordering.usingToString());
    return result;
  }

  /**
   * Return the postcondition annotations for the given CallableDeclarationAnnos. Does not modify
   * the CallableDeclarationAnnos.
   *
   * @param methodAnnos annotation data for a method
   * @param preconds the precondition annotations for the method; used to suppress redundant
   *     postconditions
   * @return postcondition annotations for the method
   */
  public List<AnnotationMirror> getPostconditionAnnotations(
      WholeProgramInferenceJavaParserStorage.CallableDeclarationAnnos methodAnnos,
      List<AnnotationMirror> preconds) {
    List<AnnotationMirror> result = new ArrayList<>();
    for (Map.Entry<String, Pair<AnnotatedTypeMirror, AnnotatedTypeMirror>> entry :
        methodAnnos.getPostconditions().entrySet()) {
      result.addAll(
          getPostconditionAnnotations(
              entry.getKey(), entry.getValue().first, entry.getValue().second, preconds));
    }
    Collections.sort(result, Ordering.usingToString());
    return result;
  }

  /**
   * Returns a list of inferred {@code @RequiresQualifier} annotations for the given expression. By
   * default this list will not include any qualifier that has elements/arguments, which
   * {@code @RequiresQualifier} does not support (subclasses are permitted to remove this
<<<<<<< HEAD
   * restriction by overriding {@link #createRequiresOrEnsuresQualifier(String, AnnotationMirror,
   * AnnotatedTypeMirror, BeforeOrAfter, List)}).
=======
   * restriction by overriding {@link #createRequiresOrEnsuresQualifier}).
>>>>>>> e8f6f16b
   *
   * <p>Each annotation in the list is of the form
   * {@code @RequiresQualifier(expression="expression", qualifier=MyQual.class)}. {@code expression}
   * must be a valid Java Expression string, in the same format used by {@link RequiresQualifier}.
   *
   * @param expression an expression
   * @param inferredType the type of the expression, on method entry
   * @param declaredType the declared type of the expression
   * @return precondition annotations for the element (possibly an empty list)
   */
  public final List<AnnotationMirror> getPreconditionAnnotations(
      String expression, AnnotatedTypeMirror inferredType, AnnotatedTypeMirror declaredType) {
    return getPreOrPostconditionAnnotations(
        expression, inferredType, declaredType, BeforeOrAfter.BEFORE, null);
  }

  /**
   * Returns a list of inferred {@code @EnsuresQualifier} annotations for the given expression. By
   * default this list will not include any qualifier that has elements/arguments, which
   * {@code @EnsuresQualifier} does not support; and, preconditions are not used to suppress
   * redundant postconditions (subclasses are permitted to remove these restrictions by overriding
<<<<<<< HEAD
   * {@link #createRequiresOrEnsuresQualifier(String, AnnotationMirror, AnnotatedTypeMirror,
   * BeforeOrAfter, List)}).
=======
   * {@link #createRequiresOrEnsuresQualifier}).
>>>>>>> e8f6f16b
   *
   * <p>Each annotation in the list is of the form {@code @EnsuresQualifier(expression="expression",
   * qualifier=MyQual.class)}. {@code expression} must be a valid Java Expression string, in the
   * same format used by {@link EnsuresQualifier}.
   *
   * @param expression an expression
   * @param inferredType the type of the expression, on method exit
   * @param declaredType the declared type of the expression
   * @param preconds the precondition annotations for the method; used to suppress redundant
   *     postconditions
   * @return postcondition annotations for the element (possibly an empty list)
   */
  public final List<AnnotationMirror> getPostconditionAnnotations(
      String expression,
      AnnotatedTypeMirror inferredType,
      AnnotatedTypeMirror declaredType,
      List<AnnotationMirror> preconds) {
    return getPreOrPostconditionAnnotations(
        expression, inferredType, declaredType, BeforeOrAfter.AFTER, preconds);
  }

  /**
   * Creates pre- and postcondtion annotations. Helper method for {@link
   * #getPreconditionAnnotations} and {@link #getPostconditionAnnotations}.
   *
   * <p>Returns a {@code @RequiresQualifier} or {@code @EnsuresQualifier} annotation for the given
   * expression. Returns an empty list if none can be created, because the qualifier has
   * elements/arguments, which {@code @RequiresQualifier} and {@code @EnsuresQualifier} do not
   * support.
   *
   * <p>This implementation makes no assumptions about preconditions suppressing postconditions, but
   * subclasses may do so.
   *
   * @param expression an expression whose type annotations to return
   * @param inferredType the type of the expression, on method entry or exit (depending on the value
   *     of {@code preOrPost})
   * @param declaredType the declared type of the expression, which is used to determine whether the
   *     inferredType is redundant
   * @param preOrPost whether to return preconditions or postconditions
   * @param preconds the precondition annotations for the method; used to suppress redundant
   *     postconditions; non-null exactly when {@code preOrPost} is {@code AFTER}
   * @return precondition or postcondition annotations for the element (possibly an empty list)
   */
  protected List<AnnotationMirror> getPreOrPostconditionAnnotations(
      String expression,
      AnnotatedTypeMirror inferredType,
      AnnotatedTypeMirror declaredType,
      Analysis.BeforeOrAfter preOrPost,
      @Nullable List<AnnotationMirror> preconds) {
    assert (preOrPost == BeforeOrAfter.BEFORE) == (preconds == null);

    if (getWholeProgramInference() == null) {
      return Collections.emptyList();
    }

    // TODO: should this only check the top-level annotations?
    if (declaredType.equals(inferredType)) {
      return Collections.emptyList();
    }

    List<AnnotationMirror> result = new ArrayList<>();
    for (AnnotationMirror inferredAm : inferredType.getAnnotations()) {
      AnnotationMirror declaredAm = declaredType.getAnnotationInHierarchy(inferredAm);
      if (declaredAm == null || AnnotationUtils.areSame(inferredAm, declaredAm)) {
        continue;
      }
      AnnotationMirror anno =
          createRequiresOrEnsuresQualifier(
              expression, inferredAm, declaredType, preOrPost, preconds);
      if (anno != null) {
        result.add(anno);
      }
    }

    return result;
  }

  /**
   * Matches parameter expressions as they appear in {@link EnsuresQualifier} and {@link
   * RequiresQualifier} annotations, e.g. "#1", "#2", etc.
   */
  protected static final Pattern formalParameterPattern = Pattern.compile("^#[0-9]+$");

  /**
   * Creates a {@code RequiresQualifier("...")} or {@code EnsuresQualifier("...")} annotation for
   * the given expression.
   *
   * <p>This is of the form {@code @RequiresQualifier(expression="this.elt",
   * qualifier=MyQual.class)} or {@code @EnsuresQualifier(expression="this.elt",
   * qualifier=MyQual.class)} when elt is declared as {@code @A} or {@code @Poly*} and f contains
   * {@code @B} which is a sub-qualifier of {@code @A}.
   *
   * <p>Returns null if the expression is invalid when combined with the kind of annotation: for
   * example, precondition annotations on "this" and parameters ("#1", etc.) are not supported,
   * because receiver/parameter annotations should be inferred instead.
   *
   * <p>This implementation returns null if no annotation can be created, because the qualifier has
   * elements/arguments, which {@code @RequiresQualifier} and {@code @EnsuresQualifier} do not
   * support. Subclasses may override this method to return qualifiers that do have arguments
   * instead of returning null.
   *
   * @param expression the expression to which the qualifier applies
   * @param qualifier the qualifier that must be present
   * @param declaredType the declared type of the expression, which is used to avoid inferring
   *     redundant pre- or postcondition annotations
   * @param preOrPost whether to return a precondition or postcondition annotation
   * @param preconds the list of precondition annotations; used to suppress redundant
   *     postconditions; non-null exactly when {@code preOrPost} is {@code BeforeOrAfter.BEFORE}
   * @return a {@code RequiresQualifier("...")} or {@code EnsuresQualifier("...")} annotation for
   *     the given expression, or null
   */
  protected @Nullable AnnotationMirror createRequiresOrEnsuresQualifier(
      String expression,
      AnnotationMirror qualifier,
      AnnotatedTypeMirror declaredType,
      Analysis.BeforeOrAfter preOrPost,
      @Nullable List<AnnotationMirror> preconds) {

    // Do not generate RequiresQualifier annotations for "this" or parameter expressions.
    if (preOrPost == BeforeOrAfter.BEFORE
        && ("this".equals(expression) || formalParameterPattern.matcher(expression).matches())) {
      return null;
    }

    if (!qualifier.getElementValues().isEmpty()) {
      // @RequiresQualifier and @EnsuresQualifier do not yet support annotations with
      // elements/arguments.
      return null;
    }

    AnnotationBuilder builder =
        new AnnotationBuilder(
            processingEnv,
            preOrPost == BeforeOrAfter.BEFORE ? RequiresQualifier.class : EnsuresQualifier.class);
    builder.setValue("expression", new String[] {expression});
    builder.setValue("qualifier", AnnotationUtils.annotationMirrorToClass(qualifier));
    return builder.build();
  }

  /**
   * Add a new entry to the shared CFG. If this is a subchecker, this method delegates to the
   * superchecker's GenericAnnotatedTypeFactory, if it exists. Duplicate keys must map to the same
   * CFG.
   *
   * <p>Calls to this method should be guarded by checking {@link #hasOrIsSubchecker}; it is
   * nonsensical to have a shared CFG when a checker is running alone.
   *
   * @param tree the source code corresponding to cfg
   * @param cfg the control flow graph to use for tree
   * @return whether a shared CFG was found to actually add to (duplicate keys also return true)
   */
  public boolean addSharedCFGForTree(Tree tree, ControlFlowGraph cfg) {
    if (!shouldCache) {
      return false;
    }
    BaseTypeChecker parentChecker = this.checker.getUltimateParentChecker();
    @SuppressWarnings("interning") // Checking reference equality.
    boolean parentIsThisChecker = parentChecker == this.checker;
    if (parentIsThisChecker) {
      // This is the ultimate parent.
      if (this.subcheckerSharedCFG == null) {
        this.subcheckerSharedCFG = new HashMap<>(getCacheSize());
      }
      if (!this.subcheckerSharedCFG.containsKey(tree)) {
        this.subcheckerSharedCFG.put(tree, cfg);
      } else {
        assert this.subcheckerSharedCFG.get(tree).equals(cfg);
      }
      return true;
    }

    // This is a subchecker.
    if (parentChecker != null) {
      GenericAnnotatedTypeFactory<?, ?, ?, ?> parentAtf = parentChecker.getTypeFactory();
      return parentAtf.addSharedCFGForTree(tree, cfg);
    } else {
      return false;
    }
  }

  /**
   * Get the shared control flow graph used for {@code tree} by this checker's topmost superchecker.
   * Returns null if no information is available about the given tree, or if this checker has a
   * parent checker that does not have a GenericAnnotatedTypeFactory.
   *
   * <p>Calls to this method should be guarded by checking {@link #hasOrIsSubchecker}; it is
   * nonsensical to have a shared CFG when a checker is running alone.
   *
   * @param tree the tree whose CFG should be looked up
   * @return the CFG stored by this checker's uppermost superchecker for tree, or null if it is not
   *     available
   */
  public @Nullable ControlFlowGraph getSharedCFGForTree(Tree tree) {
    if (!shouldCache) {
      return null;
    }
    BaseTypeChecker parentChecker = this.checker.getUltimateParentChecker();
    @SuppressWarnings("interning") // Checking reference equality.
    boolean parentIsThisChecker = parentChecker == this.checker;
    if (parentIsThisChecker) {
      // This is the ultimate parent;
      return this.subcheckerSharedCFG == null
          ? null
          : this.subcheckerSharedCFG.getOrDefault(tree, null);
    }

    // This is a subchecker.
    if (parentChecker != null) {
      GenericAnnotatedTypeFactory<?, ?, ?, ?> parentAtf = parentChecker.getTypeFactory();
      return parentAtf.getSharedCFGForTree(tree);
    } else {
      return null;
    }
  }

  /**
   * If kind = CONDITIONALPOSTCONDITION, return the result element, e.g. {@link
   * EnsuresQualifierIf#result}. Otherwise, return null.
   *
   * @param kind the kind of {@code contractAnnotation}
   * @param contractAnnotation a {@link RequiresQualifier}, {@link EnsuresQualifier}, or {@link
   *     EnsuresQualifierIf}
   * @return the {@code result} element of {@code contractAnnotation}, or null if it doesn't have a
   *     {@code result} element
   */
  public Boolean getEnsuresQualifierIfResult(
      Contract.Kind kind, AnnotationMirror contractAnnotation) {
    if (kind == Contract.Kind.CONDITIONALPOSTCONDITION) {
      if (contractAnnotation instanceof EnsuresQualifierIf) {
        // It's the framework annotation @EnsuresQualifierIf
        return AnnotationUtils.getElementValueBoolean(
            contractAnnotation, ensuresQualifierIfResultElement, /*default is irrelevant*/ false);
      } else {
        // It's a checker-specific annotation such as @EnsuresMinLenIf
        @SuppressWarnings("deprecation") // concrete annotation class is not known
        Boolean result =
            AnnotationUtils.getElementValue(contractAnnotation, "result", Boolean.class, false);
        return result;
      }
    } else {
      return null;
    }
  }

  /**
   * If {@code contractAnnotation} is a framework annotation, return its {@code expression} element.
   * Otherwise, {@code contractAnnotation} is defined in a checker. If kind =
   * CONDITIONALPOSTCONDITION, return its {@code expression} element, else return its {@code value}
   * element.
   *
   * @param kind the kind of {@code contractAnnotation}
   * @param contractAnnotation a {@link RequiresQualifier}, {@link EnsuresQualifier}, or {@link
   *     EnsuresQualifierIf}
   * @return the {@code result} element of {@code contractAnnotation}, or null if it doesn't have a
   *     {@code result} element
   */
  public List<String> getContractExpressions(
      Contract.Kind kind, AnnotationMirror contractAnnotation) {
    // First, handle framework annotations.
    if (contractAnnotation instanceof RequiresQualifier) {
      return AnnotationUtils.getElementValueArray(
          contractAnnotation, requiresQualifierExpressionElement, String.class);
    } else if (contractAnnotation instanceof EnsuresQualifier) {
      return AnnotationUtils.getElementValueArray(
          contractAnnotation, ensuresQualifierExpressionElement, String.class);
    } else if (contractAnnotation instanceof EnsuresQualifierIf) {
      return AnnotationUtils.getElementValueArray(
          contractAnnotation, ensuresQualifierIfExpressionElement, String.class);
    }
    // `contractAnnotation` is defined in a checker.
    String elementName = kind == Contract.Kind.CONDITIONALPOSTCONDITION ? "expression" : "value";
    @SuppressWarnings("deprecation") // concrete annotation class is not known
    List<String> result =
        AnnotationUtils.getElementValueArray(contractAnnotation, elementName, String.class, true);
    return result;
  }
}<|MERGE_RESOLUTION|>--- conflicted
+++ resolved
@@ -2500,12 +2500,7 @@
    * Returns a list of inferred {@code @RequiresQualifier} annotations for the given expression. By
    * default this list will not include any qualifier that has elements/arguments, which
    * {@code @RequiresQualifier} does not support (subclasses are permitted to remove this
-<<<<<<< HEAD
-   * restriction by overriding {@link #createRequiresOrEnsuresQualifier(String, AnnotationMirror,
-   * AnnotatedTypeMirror, BeforeOrAfter, List)}).
-=======
    * restriction by overriding {@link #createRequiresOrEnsuresQualifier}).
->>>>>>> e8f6f16b
    *
    * <p>Each annotation in the list is of the form
    * {@code @RequiresQualifier(expression="expression", qualifier=MyQual.class)}. {@code expression}
@@ -2527,12 +2522,7 @@
    * default this list will not include any qualifier that has elements/arguments, which
    * {@code @EnsuresQualifier} does not support; and, preconditions are not used to suppress
    * redundant postconditions (subclasses are permitted to remove these restrictions by overriding
-<<<<<<< HEAD
-   * {@link #createRequiresOrEnsuresQualifier(String, AnnotationMirror, AnnotatedTypeMirror,
-   * BeforeOrAfter, List)}).
-=======
    * {@link #createRequiresOrEnsuresQualifier}).
->>>>>>> e8f6f16b
    *
    * <p>Each annotation in the list is of the form {@code @EnsuresQualifier(expression="expression",
    * qualifier=MyQual.class)}. {@code expression} must be a valid Java Expression string, in the
