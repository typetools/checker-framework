--- conflicted
+++ resolved
@@ -2493,8 +2493,6 @@
         builder.setValue("qualifier", AnnotationUtils.annotationMirrorToClass(qualifier));
         return builder.build();
     }
-<<<<<<< HEAD
-=======
 
     /**
      * Add a new entry to the shared CFG. If this is a subchecker, this method delegates to the
@@ -2571,29 +2569,4 @@
             return null;
         }
     }
-
-    /**
-     * Standardize a type qualifier annotation obtained from a contract.
-     *
-     * @param annoFromContract the annotation to be standardized
-     * @param jeContext the context to use for standardization
-     * @param path the path to a use of the contract (a method call) or to the method declaration
-     * @return the standardized annotation, or the argument if it does not need standardization
-     */
-    public AnnotationMirror standardizeAnnotationFromContract(
-            AnnotationMirror annoFromContract, JavaExpressionContext jeContext, TreePath path) {
-        if (!dependentTypesHelper.hasDependentAnnotations()) {
-            return annoFromContract;
-        }
-
-        AnnotationMirror standardized =
-                dependentTypesHelper.standardizeAnnotationIfDependentType(
-                        jeContext, path, annoFromContract, false, false);
-        if (standardized != null) {
-            dependentTypesHelper.checkAnnotation(standardized, path.getLeaf());
-            return standardized;
-        }
-        return annoFromContract;
-    }
->>>>>>> 6d83a13d
 }