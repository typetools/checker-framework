package tests;

import java.util.ArrayList;
import java.util.Iterator;
import java.util.List;
import java.util.NoSuchElementException;
import org.checkerframework.common.value.util.Range;
import org.junit.Test;

/** This class tests the Range class, independent of the Value Checker. */
public class RangeTest {

    // These sets of values may be excessively long; perhaps trim them down later.

    long[] rangeBounds = {
        Long.MIN_VALUE,
        Long.MIN_VALUE + 1,
        Integer.MIN_VALUE - 1000L,
        Integer.MIN_VALUE - 10L,
        Integer.MIN_VALUE,
        Integer.MIN_VALUE + 1L,
        Short.MIN_VALUE - 1000L,
        Short.MIN_VALUE - 10L,
        Short.MIN_VALUE,
        Short.MIN_VALUE + 1L,
        Character.MIN_VALUE - 1000L,
        Character.MIN_VALUE - 10L,
        Character.MIN_VALUE, // 0L
        Character.MIN_VALUE + 1L,
        Byte.MIN_VALUE - 1000L,
        Character.MIN_VALUE - 1000L,
        Byte.MIN_VALUE - 10L,
        Byte.MIN_VALUE,
        Byte.MIN_VALUE + 1L,
<<<<<<< HEAD
        Character.MIN_VALUE - 10L,
        Character.MIN_VALUE, // 0L
        Character.MIN_VALUE + 1L,
=======
>>>>>>> f871f126
        Byte.MAX_VALUE - 1L,
        Byte.MAX_VALUE,
        Byte.MAX_VALUE + 10L,
        Byte.MAX_VALUE + 1000L,
        Short.MAX_VALUE - 1L,
        Short.MAX_VALUE,
        Short.MAX_VALUE + 10L,
        Short.MAX_VALUE + 1000L,
        Character.MAX_VALUE - 1L,
        Character.MAX_VALUE,
        Character.MAX_VALUE + 10L,
        Character.MAX_VALUE + 1000L,
        Integer.MAX_VALUE - 1,
        Integer.MAX_VALUE,
        Integer.MAX_VALUE + 10L,
        Integer.MAX_VALUE + 1000L,
        Long.MAX_VALUE - 1,
        Long.MAX_VALUE
    };
    long[] values = {
        Long.MIN_VALUE,
        Long.MIN_VALUE + 1L,
        Integer.MIN_VALUE,
        Integer.MIN_VALUE + 1L,
        Short.MIN_VALUE,
        Short.MIN_VALUE + 1L,
        Byte.MIN_VALUE,
        Byte.MIN_VALUE + 1L,
        -8L,
        -4L,
        -2L,
        -1L,
        Character.MIN_VALUE, // 0L
        Character.MIN_VALUE + 1L, // 1L
        2L,
        4L,
        8L,
        Byte.MAX_VALUE - 1L,
        Byte.MAX_VALUE,
        Short.MAX_VALUE - 1L,
        Short.MAX_VALUE,
        Character.MAX_VALUE - 1L,
        Character.MAX_VALUE,
        Integer.MAX_VALUE - 1L,
        Integer.MAX_VALUE,
        Long.MAX_VALUE - 1L,
        Long.MAX_VALUE
    };

    Range[] ranges;

    static final long INT_WIDTH = (long) Integer.MAX_VALUE - (long) Integer.MIN_VALUE + 1;

    static final long SHORT_WIDTH = Short.MAX_VALUE - Short.MIN_VALUE + 1;

    static final long BYTE_WIDTH = Byte.MAX_VALUE - Byte.MIN_VALUE + 1;

<<<<<<< HEAD
    static final long charWidth = Character.MAX_VALUE - Character.MIN_VALUE + 1;
=======
    static final long CHAR_WIDTH = Character.MAX_VALUE - Character.MIN_VALUE + 1;
>>>>>>> f871f126

    public RangeTest() {
        // Initialize the ranges list.
        List<Range> rangesList = new ArrayList<Range>();
        for (long lowerbound : rangeBounds) {
            for (long upperbound : rangeBounds) {
                if (lowerbound <= upperbound) {
                    rangesList.add(new Range(lowerbound, upperbound));
                }
            }
        }
        ranges = rangesList.toArray(new Range[0]);
    }

    /** The element is a member of the range. */
    class RangeAndElement {
        Range range;
        long element;

        RangeAndElement(Range range, long element) {
            if (!range.contains(element)) {
                throw new IllegalArgumentException();
            }
            this.range = range;
            this.element = element;
        }
    }

    class RangeAndTwoElements {
        Range range;
        long a;
        long b;
    }

    ValuesInRangeIterator valuesInRange(Range r) {
        return new ValuesInRangeIterator(r);
    }

    RangeAndElementIterator rangeAndElements() {
        return new RangeAndElementIterator();
    }

    class RangeAndElementIterator implements Iterator<RangeAndElement>, Iterable<RangeAndElement> {
        // This is the index of the range that is currently being examined.
        // It is in [0..ranges.length].
        int ri;
        Range range;
        ValuesInRangeIterator vi;
        RangeAndElement nextValue;
        boolean nextValueValid = false;

        public RangeAndElementIterator() {
            ri = 0;
            range = ranges[ri];
            vi = new ValuesInRangeIterator(range);
        }

        @Override
        public RangeAndElement next() {
            if (!hasNext()) {
                throw new NoSuchElementException();
            }
            nextValueValid = false;
            return nextValue;
        }

        @Override
        public boolean hasNext() {
            if (nextValueValid) {
                return true;
            }
            while (!vi.hasNext()) {
                ri++;
                if (ri == ranges.length) {
                    return false;
                }
                range = ranges[ri];
                vi = new ValuesInRangeIterator(range);
            }
            nextValue = new RangeAndElement(range, vi.next());
            nextValueValid = true;
            return true;
        }

        @Override
        public void remove() {
            throw new UnsupportedOperationException();
        }

        @Override
        public Iterator<RangeAndElement> iterator() {
            return this;
        }
    }

    class ValuesInRangeIterator implements Iterator<Long>, Iterable<Long> {

        Range range;
        // This is the first index that has NOT been examined.  It is in [0..values.length].
        int i = 0;
        long nextValue;
        boolean nextValueValid = false;

        public ValuesInRangeIterator(Range range) {
            this.range = range;
            Range.ignoreOverflow = false;
        }

        @Override
        public Long next() {
            if (!hasNext()) {
                throw new NoSuchElementException();
            }
            nextValueValid = false;
            return nextValue;
        }

        @Override
        public boolean hasNext() {
            if (nextValueValid) {
                return true;
            }
            while (i < values.length) {
                nextValue = values[i];
                i++;
                if (range.contains(nextValue)) {
                    nextValueValid = true;
                    break;
                }
            }
            return nextValueValid;
        }

        @Override
        public void remove() {
            throw new UnsupportedOperationException();
        }

        @Override
        public Iterator<Long> iterator() {
            return this;
        }
    }

    @Test
    public void testIntRange() {
        for (Range range : ranges) {
            Range result = range.intRange();
            for (long value : values) {
                if (value < range.from + INT_WIDTH
                        && value > range.to - INT_WIDTH
                        && (Math.abs(range.from) - 1) / Integer.MIN_VALUE
                                == (Math.abs(range.to) - 1) / Integer.MIN_VALUE) {
                    // filter out test data that would cause Range.intRange to return INT_EVERYTHING
                    int intValue = (int) value;
                    assert range.contains(value) && result.contains(intValue)
                                    || !range.contains(value) && !result.contains(intValue)
                            : String.format(
                                    "Range.intRange failure: %s => %s; witness = %s",
                                    range, result, intValue);
                }
            }
        }
    }

    @Test
    public void testShortRange() {
        for (Range range : ranges) {
            Range result = range.shortRange();
            for (long value : values) {
                if (value < range.from + SHORT_WIDTH
                        && value > range.to - SHORT_WIDTH
                        && (Math.abs(range.from) - 1) / Short.MIN_VALUE
                                == (Math.abs(range.to) - 1) / Short.MIN_VALUE) {
                    // filter out test data that would cause Range.shortRange to return
                    // SHORT_EVERYTHING
                    short shortValue = (short) value;
                    assert range.contains(value) && result.contains(shortValue)
                                    || !range.contains(value) && !result.contains(shortValue)
                            : String.format(
                                    "Range.shortRange failure: %s => %s; witness = %s",
                                    range, result, shortValue);
                }
            }
        }
    }

    @Test
    public void testCharRange() {
        Range.ignoreOverflow = false;
        for (Range range : ranges) {
            Range result = range.charRange();
            for (long value : values) {
                if (value < range.from + CHAR_WIDTH
                        && value > range.to - CHAR_WIDTH
                        && (Math.abs(range.from + Short.MIN_VALUE) - 1) / Short.MIN_VALUE
                                == (Math.abs(range.to + Short.MIN_VALUE) - 1) / Short.MIN_VALUE) {
                    // filter out test data that would cause Range.CharRange to return
                    // CHAR_EVERYTHING
                    // char range interval is a right shift of the short range interval
                    char charValue = (char) value;
                    assert range.contains(value) && result.contains(charValue)
                                    || !range.contains(value) && !result.contains(charValue)
                            : String.format(
                                    "Range.byteRange failure: %s => %s; witness = %s",
                                    range, result, charValue);
                }
            }
        }
    }

    @Test
    public void testByteRange() {
        for (Range range : ranges) {
            Range result = range.byteRange();
            for (long value : values) {
                if (value < range.from + BYTE_WIDTH
                        && value > range.to - BYTE_WIDTH
                        && (Math.abs(range.from) - 1) / Byte.MIN_VALUE
                                == (Math.abs(range.to) - 1) / Byte.MIN_VALUE) {
                    // filter out test data that would cause Range.ByteRange to return
                    // BYTE_EVERYTHING
                    byte byteValue = (byte) value;
                    assert range.contains(value) && result.contains(byteValue)
                                    || !range.contains(value) && !result.contains(byteValue)
                            : String.format(
                                    "Range.byteRange failure: %s => %s; witness = %s",
                                    range, result, byteValue);
                }
            }
        }
    }

    @Test
    public void testCharRange() {
        Range.ignoreOverflow = false;
        for (Range range : ranges) {
            Range result = range.charRange();
            for (long value : values) {
                if (value < range.from + charWidth
                        && value > range.to - charWidth
                        && !result.isCharEverything()) {
                    // filter out test data that would cause Range.CharRange to return
                    // CHAR_EVERYTHING
                    char charValue = (char) value;
                    assert range.contains(value) && result.contains(charValue)
                                    || !range.contains(value) && !result.contains(charValue)
                            : String.format(
                                    "Range.byteRange failure: %s => %s; witness = %s",
                                    range, result, charValue);
                }
            }
        }
    }

    @Test
    public void testUnion() {
        for (Range range1 : ranges) {
            for (Range range2 : ranges) {
                Range result = range1.union(range2);
                for (long value : values) {
                    if (range1.contains(value) || range2.contains(value)) {
                        assert result.contains(value)
                                : String.format(
                                        "Range.union failure: %s %s %s; witness = %s",
                                        range1, range2, result, value);
                    }
                }
            }
        }
    }

    @Test
    public void testIntersect() {
        for (Range range1 : ranges) {
            for (Range range2 : ranges) {
                Range result = range1.intersect(range2);
                for (long value : values) {
                    assert ((range1.contains(value) && range2.contains(value))
                                    == (result.contains(value)))
                            : String.format(
                                    "Range.intersect failure: %s %s => %s; witness = %s",
                                    range1, range2, result, value);
                }
            }
        }
    }

    @Test
    public void testPlus() {
        for (RangeAndElement re1 : rangeAndElements()) {
            for (RangeAndElement re2 : rangeAndElements()) {
                Range result = re1.range.plus(re2.range);
                assert result.contains(re1.element + re2.element)
                        : String.format(
                                "Range.plus failure: %s %s => %s; witnesses %s + %s => %s",
                                re1.range,
                                re2.range,
                                result,
                                re1.element,
                                re2.element,
                                re1.element + re2.element);
            }
        }
    }

    @Test
    public void testMinus() {
        for (RangeAndElement re1 : rangeAndElements()) {
            for (RangeAndElement re2 : rangeAndElements()) {
                Range result = re1.range.minus(re2.range);
                assert result.contains(re1.element - re2.element)
                        : String.format(
                                "Range.minus failure: %s %s => %s; witnesses %s - %s => %s",
                                re1.range,
                                re2.range,
                                result,
                                re1.element,
                                re2.element,
                                re1.element - re2.element);
            }
        }
    }

    @Test
    public void testTimes() {
        for (RangeAndElement re1 : rangeAndElements()) {
            for (RangeAndElement re2 : rangeAndElements()) {
                Range result = re1.range.times(re2.range);
                assert result.contains(re1.element * re2.element)
                        : String.format(
                                "Range.times failure: %s %s => %s; witnesses %s * %s => %s",
                                re1.range,
                                re2.range,
                                result,
                                re1.element,
                                re2.element,
                                re1.element * re2.element);
            }
        }
    }

    @Test
    public void testDivide() {
        assert new Range(1, 2).divide(new Range(0, 0)) == Range.NOTHING;
        for (RangeAndElement re1 : rangeAndElements()) {
            for (RangeAndElement re2 : rangeAndElements()) {
                if (re2.element == 0) {
                    continue;
                }
                Range result = re1.range.divide(re2.range);
                Long witness = re1.element / re2.element;
                assert result.contains(witness)
                        : String.format(
                                "Range.divide failure: %s %s => %s; witnesses %s / %s => %s",
                                re1.range, re2.range, result, re1.element, re2.element, witness);
            }
        }
    }

    @Test
    public void testRemainder() {
        assert new Range(1, 2).remainder(new Range(0, 0)) == Range.NOTHING;
        for (RangeAndElement re1 : rangeAndElements()) {
            for (RangeAndElement re2 : rangeAndElements()) {
                if (re2.element == 0) {
                    continue;
                }
                Range result = re1.range.remainder(re2.range);
                Long witness = re1.element % re2.element;
                assert result.contains(witness)
                        : String.format(
                                "Range.remainder failure: %s %s => %s; witnesses %s %% %s => %s",
                                re1.range, re2.range, result, re1.element, re2.element, witness);
            }
        }
    }

    @Test
    public void testShiftLeft() {
        for (RangeAndElement re1 : rangeAndElements()) {
            for (RangeAndElement re2 : rangeAndElements()) {
                Range result = re1.range.shiftLeft(re2.range);
                assert result.contains(re1.element << re2.element)
                        : String.format(
                                "Range.shiftLeft failure: %s %s => %s; witnesses %s << %s => %s",
                                re1.range,
                                re2.range,
                                result,
                                re1.element,
                                re2.element,
                                re1.element << re2.element);
            }
        }
    }

    @Test
    public void testSignedShiftRight() {
        for (RangeAndElement re1 : rangeAndElements()) {
            for (RangeAndElement re2 : rangeAndElements()) {
                Range result = re1.range.signedShiftRight(re2.range);
                assert result.contains(re1.element >> re2.element)
                        : String.format(
                                "Range.signedShiftRight failure: %s %s => %s; witnesses %s >> %s => %s",
                                re1.range,
                                re2.range,
                                result,
                                re1.element,
                                re2.element,
                                re1.element >> re2.element);
            }
        }
    }

    @Test
    public void testUnsignedShiftRight() {
        for (RangeAndElement re1 : rangeAndElements()) {
            for (RangeAndElement re2 : rangeAndElements()) {
                Range result = re1.range.unsignedShiftRight(re2.range);
                if (re1.range.from >= 0) {
                    assert result.contains(re1.element >>> re2.element)
                            : String.format(
                                    "Range.unsignedShiftRight failure: %s %s => %s; witnesses %s >> %s => %s",
                                    re1.range,
                                    re2.range,
                                    result,
                                    re1.element,
                                    re2.element,
                                    re1.element >> re2.element);
                } else {
                    assert result == Range.EVERYTHING;
                }
            }
        }
    }

    @Test
    public void testUnaryPlus() {
        for (RangeAndElement re : rangeAndElements()) {
            Range result = re.range.unaryPlus();
            assert result.contains(+re.element)
                    : String.format(
                            "Range.unaryPlus failure: %s => %s; witness %s => %s",
                            re.range, result, re.element, +re.element);
        }
    }

    @Test
    public void testUnaryMinus() {
        for (RangeAndElement re : rangeAndElements()) {
            Range result = re.range.unaryMinus();
            assert result.contains(-re.element)
                    : String.format(
                            "Range.unaryMinus failure: %s => %s; witness %s => %s",
                            re.range, result, re.element, -re.element);
        }
    }

    @Test
    public void testBitwiseComplement() {
        for (RangeAndElement re : rangeAndElements()) {
            Range result = re.range.bitwiseComplement();
            assert result.contains(~re.element)
                    : String.format(
                            "Range.bitwiseComplement failure: %s => %s; witness %s => %s",
                            re.range, result, re.element, ~re.element);
        }
    }

    @Test
    public void testBitwiseAnd() {
        for (RangeAndElement re1 : rangeAndElements()) {
            for (RangeAndElement re2 : rangeAndElements()) {
                Range result = re1.range.bitwiseAnd(re2.range);
                if (re2.range.isConstant()) {
                    Long witness = re1.element & re2.element;
                    assert result.contains(witness)
                            : String.format(
                                    "Range.bitwiseAnd failure: %s %s => %s; witnesses %s & %s => %s",
                                    re1.range,
                                    re2.range,
                                    result,
                                    re1.element,
                                    re2.element,
                                    witness);
                } else {
                    assert result == Range.EVERYTHING;
                }
            }
        }
    }

    @Test
    public void testLessThan() {
        for (Range range1 : ranges) {
            for (Range range2 : ranges) {
                for (long value : values) {
                    Range result = range1.refineLessThan(range2);
                    assert (value >= range2.to
                                    ? !result.contains(value)
                                    : range1.contains(value) == result.contains(value))
                            : String.format(
                                    "Range.refineLessThan failure: %s %s %s; witness = %s",
                                    range1, range2, result, value);
                }
            }
        }
    }

    @Test
    public void testLessThanEq() {
        for (Range range1 : ranges) {
            for (Range range2 : ranges) {
                for (long value : values) {
                    Range result = range1.refineLessThanEq(range2);
                    assert (value > range2.to
                                    ? !result.contains(value)
                                    : range1.contains(value) == result.contains(value))
                            : String.format(
                                    "Range.refineLessThanEq failure: %s %s %s; witness = %s",
                                    range1, range2, result, value);
                }
            }
        }
    }

    @Test
    public void testGreaterThan() {
        for (Range range1 : ranges) {
            for (Range range2 : ranges) {
                for (long value : values) {
                    Range result = range1.refineGreaterThan(range2);
                    assert (value <= range2.from
                                    ? !result.contains(value)
                                    : range1.contains(value) == result.contains(value))
                            : String.format(
                                    "Range.refineGreaterThan failure: %s %s %s; witness = %s",
                                    range1, range2, result, value);
                }
            }
        }
    }

    @Test
    public void testGreaterThanEq() {
        for (Range range1 : ranges) {
            for (Range range2 : ranges) {
                for (long value : values) {
                    Range result = range1.refineGreaterThanEq(range2);
                    assert (value < range2.from
                                    ? !result.contains(value)
                                    : range1.contains(value) == result.contains(value))
                            : String.format(
                                    "Range.refineGreaterThanEq failure: %s %s %s; witness = %s",
                                    range1, range2, result, value);
                }
            }
        }
    }

    @Test
    public void testEqualTo() {
        for (Range range1 : ranges) {
            for (Range range2 : ranges) {
                for (long value : values) {
                    Range result = range1.refineEqualTo(range2);
                    assert (value < range2.from || value > range2.to
                                    ? !result.contains(value)
                                    : range1.contains(value) == result.contains(value))
                            : String.format(
                                    "Range.refineEqualTo failure: %s %s %s; witness = %s",
                                    range1, range2, result, value);
                }
            }
        }
    }
}<|MERGE_RESOLUTION|>--- conflicted
+++ resolved
@@ -28,16 +28,9 @@
         Character.MIN_VALUE, // 0L
         Character.MIN_VALUE + 1L,
         Byte.MIN_VALUE - 1000L,
-        Character.MIN_VALUE - 1000L,
         Byte.MIN_VALUE - 10L,
         Byte.MIN_VALUE,
         Byte.MIN_VALUE + 1L,
-<<<<<<< HEAD
-        Character.MIN_VALUE - 10L,
-        Character.MIN_VALUE, // 0L
-        Character.MIN_VALUE + 1L,
-=======
->>>>>>> f871f126
         Byte.MAX_VALUE - 1L,
         Byte.MAX_VALUE,
         Byte.MAX_VALUE + 10L,
@@ -95,11 +88,7 @@
 
     static final long BYTE_WIDTH = Byte.MAX_VALUE - Byte.MIN_VALUE + 1;
 
-<<<<<<< HEAD
-    static final long charWidth = Character.MAX_VALUE - Character.MIN_VALUE + 1;
-=======
     static final long CHAR_WIDTH = Character.MAX_VALUE - Character.MIN_VALUE + 1;
->>>>>>> f871f126
 
     public RangeTest() {
         // Initialize the ranges list.
@@ -334,28 +323,6 @@
     }
 
     @Test
-    public void testCharRange() {
-        Range.ignoreOverflow = false;
-        for (Range range : ranges) {
-            Range result = range.charRange();
-            for (long value : values) {
-                if (value < range.from + charWidth
-                        && value > range.to - charWidth
-                        && !result.isCharEverything()) {
-                    // filter out test data that would cause Range.CharRange to return
-                    // CHAR_EVERYTHING
-                    char charValue = (char) value;
-                    assert range.contains(value) && result.contains(charValue)
-                                    || !range.contains(value) && !result.contains(charValue)
-                            : String.format(
-                                    "Range.byteRange failure: %s => %s; witness = %s",
-                                    range, result, charValue);
-                }
-            }
-        }
-    }
-
-    @Test
     public void testUnion() {
         for (Range range1 : ranges) {
             for (Range range2 : ranges) {
