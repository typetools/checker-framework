--- conflicted
+++ resolved
@@ -75,18 +75,8 @@
 
     @Override
     protected QualifierHierarchy createQualifierHierarchy() {
-<<<<<<< HEAD
-        return createMultiGraphQualifierHierarchy();
-    }
-
-    @Override
-    public QualifierHierarchy createQualifierHierarchyWithMultiGraphFactory(
-            MultiGraphFactory factory) {
-        return new WholeProgramInferenceTestQualifierHierarchy(factory);
-=======
         return new WholeProgramInferenceTestQualifierHierarchy(
                 this.getSupportedTypeQualifiers(), elements);
->>>>>>> dc30a317
     }
 
     /**
