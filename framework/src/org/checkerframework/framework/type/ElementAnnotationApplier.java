--- conflicted
+++ resolved
@@ -151,10 +151,6 @@
      */
     private static boolean isCaptureConvertedTypeVar(final Element element) {
         final Element enclosure = element.getEnclosingElement();
-<<<<<<< HEAD
         return (((Symbol)enclosure).kind == com.sun.tools.javac.code.Kinds.Kind.NIL);
-=======
-        return (((Symbol) enclosure).kind == com.sun.tools.javac.code.Kinds.NIL);
->>>>>>> 1d8a78b3
     }
 }