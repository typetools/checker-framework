package org.checkerframework.framework.type;

import com.sun.source.tree.Tree.Kind;
import org.checkerframework.framework.type.AnnotatedTypeMirror.AnnotatedArrayType;
import org.checkerframework.framework.type.AnnotatedTypeMirror.AnnotatedDeclaredType;
import org.checkerframework.framework.type.AnnotatedTypeMirror.AnnotatedExecutableType;
import org.checkerframework.framework.type.AnnotatedTypeMirror.AnnotatedIntersectionType;
import org.checkerframework.framework.type.AnnotatedTypeMirror.AnnotatedTypeVariable;
import org.checkerframework.framework.type.AnnotatedTypeMirror.AnnotatedWildcardType;
import org.checkerframework.framework.type.visitor.AnnotatedTypeMerger;
import org.checkerframework.framework.util.AnnotatedTypes;
import org.checkerframework.framework.util.ConstructorReturnUtil;
import org.checkerframework.framework.util.QualifierPolymorphism;
import org.checkerframework.javacutil.AnnotationUtils;
import org.checkerframework.javacutil.ErrorReporter;
import org.checkerframework.javacutil.InternalUtils;
import org.checkerframework.javacutil.Pair;
import org.checkerframework.javacutil.TreeUtils;

import java.util.ArrayList;
import java.util.HashMap;
import java.util.LinkedList;
import java.util.List;
import java.util.Map;

import javax.lang.model.element.AnnotationMirror;
import javax.lang.model.element.Element;
import javax.lang.model.element.ElementKind;
import javax.lang.model.element.ExecutableElement;
import javax.lang.model.element.TypeElement;
import javax.lang.model.element.TypeParameterElement;
import javax.lang.model.type.TypeKind;
import javax.lang.model.type.TypeVariable;

import com.sun.source.tree.AnnotatedTypeTree;
import com.sun.source.tree.AnnotationTree;
import com.sun.source.tree.ArrayAccessTree;
import com.sun.source.tree.ArrayTypeTree;
import com.sun.source.tree.AssignmentTree;
import com.sun.source.tree.BinaryTree;
import com.sun.source.tree.ClassTree;
import com.sun.source.tree.CompoundAssignmentTree;
import com.sun.source.tree.ConditionalExpressionTree;
import com.sun.source.tree.ErroneousTree;
import com.sun.source.tree.ExpressionTree;
import com.sun.source.tree.IdentifierTree;
import com.sun.source.tree.InstanceOfTree;
import com.sun.source.tree.LambdaExpressionTree;
import com.sun.source.tree.LiteralTree;
import com.sun.source.tree.MemberReferenceTree;
import com.sun.source.tree.MemberSelectTree;
import com.sun.source.tree.MethodInvocationTree;
import com.sun.source.tree.MethodTree;
import com.sun.source.tree.NewArrayTree;
import com.sun.source.tree.NewClassTree;
import com.sun.source.tree.ParameterizedTypeTree;
import com.sun.source.tree.ParenthesizedTree;
import com.sun.source.tree.PrimitiveTypeTree;
import com.sun.source.tree.Tree;
import com.sun.source.tree.TypeCastTree;
import com.sun.source.tree.TypeParameterTree;
import com.sun.source.tree.UnaryTree;
import com.sun.source.tree.UnionTypeTree;
import com.sun.source.tree.VariableTree;
import com.sun.source.tree.WildcardTree;
import com.sun.source.util.SimpleTreeVisitor;

/**
 * A utility class used to abstract common functionality from tree-to-type
 * converters. By default, when visiting a tree for which a visitor method has
 * not explicitly been provided, the visitor will throw an
 * {@link UnsupportedOperationException}; when visiting a null tree, it will
 * throw an {@link IllegalArgumentException}.
 */
abstract class TypeFromTree extends
        SimpleTreeVisitor<AnnotatedTypeMirror, AnnotatedTypeFactory> {

    @Override
    public AnnotatedTypeMirror defaultAction(Tree node, AnnotatedTypeFactory f) {
        if (node == null) {
            ErrorReporter.errorAbort("TypeFromTree.defaultAction: null tree");
            return null; // dead code
        }
        ErrorReporter.errorAbort("TypeFromTree.defaultAction: conversion undefined for tree type " + node.getKind());
        return null; // dead code
    }

    /** The singleton TypeFromExpression instance. */
    public static final TypeFromExpression TypeFromExpressionINSTANCE
        = new TypeFromExpression();

    /**
     * A singleton that obtains the annotated type of an {@link ExpressionTree}.
     *
     * <p>
     *
     * All subtypes of {@link ExpressionTree} are supported, except:
     * <ul>
     *  <li>{@link AnnotationTree}</li>
     *  <li>{@link ErroneousTree}</li>
     * </ul>
     *
     * @see AnnotatedTypeFactory#fromExpression(ExpressionTree)
     */
    private static class TypeFromExpression extends TypeFromTree {

        private TypeFromExpression() {}

        @Override
        public AnnotatedTypeMirror visitAnnotatedType(AnnotatedTypeTree node,
                AnnotatedTypeFactory f) {
            return f.fromTypeTree(node);
        }

        @Override
        public AnnotatedTypeMirror visitArrayAccess(ArrayAccessTree node,
                AnnotatedTypeFactory f) {

            Pair<Tree, AnnotatedTypeMirror> preAssCtxt = f.visitorState.getAssignmentContext();
            try {
                // TODO: what other trees shouldn't maintain the context?
                f.visitorState.setAssignmentContext(null);

                AnnotatedTypeMirror type = f.getAnnotatedType(node.getExpression());
                assert type instanceof AnnotatedArrayType;
                return ((AnnotatedArrayType)type).getComponentType();
            } finally {
                f.visitorState.setAssignmentContext(preAssCtxt);
            }
        }

        @Override
        public AnnotatedTypeMirror visitAssignment(AssignmentTree node,
                AnnotatedTypeFactory f) {

            // Recurse on the type of the variable.
            return visit(node.getVariable(), f);
        }

        @Override
        public AnnotatedTypeMirror visitBinary(BinaryTree node,
                AnnotatedTypeFactory f) {
            AnnotatedTypeMirror res = f.type(node);
            // TODO: why do we need to clear the type?
            res.clearAnnotations();
            return res;
        }

        @Override
        public AnnotatedTypeMirror visitCompoundAssignment(
                CompoundAssignmentTree node, AnnotatedTypeFactory f) {

            // Recurse on the type of the variable.
            AnnotatedTypeMirror res = visit(node.getVariable(), f);
            // TODO: why do we need to clear the type?
            res.clearAnnotations();
            return res;
        }

        @Override
        public AnnotatedTypeMirror visitConditionalExpression(
                ConditionalExpressionTree node, AnnotatedTypeFactory f) {

            AnnotatedTypeMirror trueType = f.getAnnotatedType(node.getTrueExpression());
            AnnotatedTypeMirror falseType = f.getAnnotatedType(node.getFalseExpression());

            if (trueType.equals(falseType))
                return trueType;

            // TODO: We would want this:
            /*
            AnnotatedTypeMirror alub = f.type(node);
            trueType = f.atypes.asSuper(trueType, alub);
            falseType = f.atypes.asSuper(falseType, alub);
            */

            // instead of:
            AnnotatedTypeMirror alub = f.type(node);
            AnnotatedTypeMirror assuper;
            assuper = AnnotatedTypes.asSuper(f.types, f, trueType, alub);
            if (assuper != null) {
                trueType = assuper;
            }
            assuper = AnnotatedTypes.asSuper(f.types, f, falseType, alub);
            if (assuper != null) {
                falseType = assuper;
            }
            // however, asSuper returns null for compound types,
            // e.g. see Ternary test case for Nullness Checker.
            // TODO: Can we adapt asSuper to handle those correctly?

            if (trueType != null && trueType.equals(falseType)) {
                return trueType;
            }

            List<AnnotatedTypeMirror> types = new ArrayList<AnnotatedTypeMirror>(2);
            types.add(trueType);
            types.add(falseType);
            AnnotatedTypes.annotateAsLub(f.processingEnv, f, alub, types);

            return alub;
        }

        @Override
        public AnnotatedTypeMirror visitIdentifier(IdentifierTree node,
                AnnotatedTypeFactory f) {
            if (node.getName().contentEquals("this")
                    || node.getName().contentEquals("super")) {
                AnnotatedDeclaredType res = f.getSelfType(node);
                return res;
            }

            Element elt = TreeUtils.elementFromUse(node);
            AnnotatedTypeMirror selfType = f.getImplicitReceiverType(node);
            if (selfType != null) {
                return AnnotatedTypes.asMemberOf(f.types, f, selfType, elt);
            }

            return f.getAnnotatedType(elt);
        }

        @Override
        public AnnotatedTypeMirror visitInstanceOf(InstanceOfTree node,
                AnnotatedTypeFactory f) {
            return f.type(node);
        }

        @Override
        public AnnotatedTypeMirror visitLiteral(LiteralTree node,
                AnnotatedTypeFactory f) {
            return f.type(node);
        }

        @Override
        public AnnotatedTypeMirror visitMemberSelect(MemberSelectTree node,
                AnnotatedTypeFactory f) {

            Element elt = TreeUtils.elementFromUse(node);
            if (elt.getKind().isClass() || elt.getKind().isInterface())
                return f.fromElement(elt);

            // The expression might be a primitive type (as in "int.class").
            if (!(node.getExpression() instanceof PrimitiveTypeTree)) {
                // TODO: why don't we use getSelfType here?
                if (node.getIdentifier().contentEquals("this")) {
                    return f.getEnclosingType((TypeElement)InternalUtils.symbol(node.getExpression()), node);
                }
                // We need the original t with the implicit annotations
                AnnotatedTypeMirror t = f.getAnnotatedType(node.getExpression());
                if (t instanceof AnnotatedDeclaredType || t instanceof AnnotatedArrayType)
                    return AnnotatedTypes.asMemberOf(f.types, f, t, elt);
            }

            return f.fromElement(elt);
        }

        @Override
        public AnnotatedTypeMirror visitMethodInvocation(
                MethodInvocationTree node, AnnotatedTypeFactory f) {

            AnnotatedExecutableType ex = f.methodFromUse(node).first;
            return ex.getReturnType();
        }

        @Override
        public AnnotatedTypeMirror visitNewArray(NewArrayTree node,
                AnnotatedTypeFactory f) {

            // Don't use fromTypeTree here, because node.getType() is not an
            // array type!
            AnnotatedArrayType result = (AnnotatedArrayType)f.type(node);

            if (node.getType() == null) // e.g., byte[] b = {(byte)1, (byte)2};
                return result;

            annotateArrayAsArray(result, node, f);

            return result;
        }

        private AnnotatedTypeMirror descendBy(AnnotatedTypeMirror type, int depth) {
            AnnotatedTypeMirror result = type;
            while (depth > 0) {
                result = ((AnnotatedArrayType)result).getComponentType();
                depth--;
            }
            return result;
        }

        private void annotateArrayAsArray(AnnotatedArrayType result, NewArrayTree node, AnnotatedTypeFactory f) {
            // Copy annotations from the type.
            AnnotatedTypeMirror treeElem = f.fromTypeTree(node.getType());
            boolean hasInit = node.getInitializers() != null;
            AnnotatedTypeMirror typeElem = descendBy(result,
                    hasInit ? 1 : node.getDimensions().size());
            while (true) {
                typeElem.addAnnotations(treeElem.getAnnotations());
                if (!(treeElem instanceof AnnotatedArrayType)) break;
                assert typeElem instanceof AnnotatedArrayType;
                treeElem = ((AnnotatedArrayType)treeElem).getComponentType();
                typeElem = ((AnnotatedArrayType)typeElem).getComponentType();
            }
            // Add all dimension annotations.
            int idx = 0;
            AnnotatedTypeMirror level = result;
            while (level.getKind() == TypeKind.ARRAY) {
                AnnotatedArrayType array = (AnnotatedArrayType)level;
                List<? extends AnnotationMirror> annos = InternalUtils.annotationsFromArrayCreation(node, idx++);
                array.addAnnotations(annos);
                level = array.getComponentType();
            }

            // Add top-level annotations.
            result.addAnnotations(InternalUtils.annotationsFromArrayCreation(node, -1));
        }

        /**
         * The type of a NewClassTree is the type of the Identifier
         * plus any explicit annotations (including polymorphic qualifiers)
         * on the constructor.
         *
         * @param node the NewClassTree
         * @param f the type factory
         * @return the type of the new class
         */
        @Override
        public AnnotatedTypeMirror visitNewClass(NewClassTree node,
                AnnotatedTypeFactory f) {
            // constructorFromUse return type has implicits
            // so use fromNewClass which does diamond inference but does not do any implicits
            AnnotatedDeclaredType type = f.fromNewClass(node);

            // Enum constructors lead to trouble.
            // TODO: is there more to check? Can one annotate them?
            if (isNewEnum(type)) {
                return type;
            }

            // Add annotations that are on the constructor declaration.
            // constructorFromUse gives us resolution of polymorphic qualifiers.
            // However, it also applies defaulting, so we might apply too many qualifiers.
            // Therefore, ensure to only add the qualifiers that are explicitly on
            // the constructor, but then take the possibly substituted qualifier.
            AnnotatedExecutableType ex = f.constructorFromUse(node).first;
            ConstructorReturnUtil.keepOnlyExplicitConstructorAnnotations(f, type, ex);

            return type;
        }

        @Override
        public AnnotatedTypeMirror visitMemberReference(MemberReferenceTree node,
                AnnotatedTypeFactory f) {

            AnnotatedDeclaredType type = (AnnotatedDeclaredType) f.toAnnotatedType(InternalUtils.typeOf(node), false);
            return type;
        }

        @Override
        public AnnotatedTypeMirror visitLambdaExpression(LambdaExpressionTree node,
                AnnotatedTypeFactory f) {

            AnnotatedDeclaredType type = (AnnotatedDeclaredType) f.toAnnotatedType(InternalUtils.typeOf(node), false);
            return type;
        }

        private boolean isNewEnum(AnnotatedDeclaredType type) {
            return type.getUnderlyingType().asElement().getKind() == ElementKind.ENUM;
        }

        @Override
        public AnnotatedTypeMirror visitParenthesized(ParenthesizedTree node,
                AnnotatedTypeFactory f) {

            // Recurse on the expression inside the parens.
            return visit(node.getExpression(), f);
        }

        @Override
        public AnnotatedTypeMirror visitTypeCast(TypeCastTree node,
                AnnotatedTypeFactory f) {

            // Use the annotated type of the type in the cast.
            return f.fromTypeTree(node.getType());
        }

        @Override
        public AnnotatedTypeMirror visitUnary(UnaryTree node,
                AnnotatedTypeFactory f) {
            // TODO: why not visit(node.getExpression(), f)
            return f.type(node);
        }

        @Override
        public AnnotatedTypeMirror visitWildcard(WildcardTree node,
                AnnotatedTypeFactory f) {

            AnnotatedTypeMirror bound = visit(node.getBound(), f);

            AnnotatedTypeMirror result = f.type(node);
            assert result instanceof AnnotatedWildcardType;
            if (node.getKind() == Tree.Kind.SUPER_WILDCARD) {
                ((AnnotatedWildcardType)result).setSuperBound(bound);
            } else if (node.getKind() == Tree.Kind.EXTENDS_WILDCARD) {
                ((AnnotatedWildcardType)result).setExtendsBound(bound);
            }
            return result;
        }

        @Override
        public AnnotatedTypeMirror visitPrimitiveType(PrimitiveTypeTree node,
                AnnotatedTypeFactory f) {
            // for e.g. "int.class"
            return f.fromTypeTree(node);
        }

        @Override
        public AnnotatedTypeMirror visitArrayType(ArrayTypeTree node,
                AnnotatedTypeFactory f) {
            // for e.g. "int[].class"
            return f.fromTypeTree(node);
        }

        @Override
        public AnnotatedTypeMirror visitParameterizedType(ParameterizedTypeTree node, AnnotatedTypeFactory f) {
            return f.fromTypeTree(node);
        }
    }

    private static void inferLambdaParamAnnotations(AnnotatedTypeFactory f, AnnotatedTypeMirror result, Element paramElement) {
        if (f.declarationFromElement(paramElement) == null
                || f.getPath(f.declarationFromElement(paramElement)) == null
                || f.getPath(f.declarationFromElement(paramElement)).getParentPath() == null) {

            return;
        }
        Tree declaredInTree = f.getPath(f.declarationFromElement(paramElement)).getParentPath().getLeaf();
        if (declaredInTree.getKind() == Kind.LAMBDA_EXPRESSION) {
            LambdaExpressionTree lambdaDecl = (LambdaExpressionTree)declaredInTree;
            int index = lambdaDecl.getParameters().indexOf(f.declarationFromElement(paramElement));
            Pair<AnnotatedDeclaredType, AnnotatedExecutableType> res = f.getFnInterfaceFromTree(lambdaDecl);
            AnnotatedExecutableType fnMethod = res.second;
            AnnotatedTypeMirror declaredParam = fnMethod.getParameterTypes().get(index);
            // TODO: Should we infer nested types (e.g. List<@x String>)
            result.addMissingAnnotations(declaredParam.getAnnotations());
        }
    }

    /** The singleton TypeFromMember instance. */
    public static final TypeFromMember TypeFromMemberINSTANCE
        = new TypeFromMember();

    /**
     * A singleton that obtains the annotated type of a method or variable from
     * its declaration.
     *
     * @see AnnotatedTypeFactory#fromMember(Tree)
     */
    private static class TypeFromMember extends TypeFromTree {

        private TypeFromMember() {}

        @Override
        public AnnotatedTypeMirror visitVariable(VariableTree node,
                AnnotatedTypeFactory f) {
            AnnotatedTypeMirror result = f.fromTypeTree(node.getType());
            result.clearAnnotations();
            Element elt = TreeUtils.elementFromDeclaration(node);

<<<<<<< HEAD
            TypeFromElement.annotate(result, elt);
            inferLambdaParamAnnotations(f, result, elt);
=======
            ElementAnnotationApplier.apply(result, elt, f);
>>>>>>> 44112674
            return result;

            /* An alternative I played around with. It unfortunately
             * ignores stub files, which is not good.
            com.sun.tools.javac.code.Type undType = ((JCTree)node).type;
            AnnotatedTypeMirror result;

            if (undType != null) {
                result = f.toAnnotatedType(undType);
            } else {
                // node.getType() ignores the top-level modifiers, which are
                // in node.getModifiers()
                result = f.fromTypeTree(node.getType());
                // We still need to remove all annotations.
                // result.clearAnnotations();
            }

            // TODO: Additionally decoding should NOT be necessary.
            // However, the underlying javac Type doesn't contain
            // type argument annotations.
            Element elt = TreeUtils.elementFromDeclaration(node);
            ElementAnnotationUtils.apply(result, elt, f);

            return result;*/
        }

        @Override
        public AnnotatedTypeMirror visitMethod(MethodTree node,
                AnnotatedTypeFactory f) {

            ExecutableElement elt = TreeUtils.elementFromDeclaration(node);

            AnnotatedExecutableType result =
                (AnnotatedExecutableType)f.toAnnotatedType(elt.asType(), false);
            result.setElement(elt);

            ElementAnnotationApplier.apply(result, elt, f);

            return result;
        }
    }


    /** The singleton TypeFromClass instance. */
    public static final TypeFromClass TypeFromClassINSTANCE
        = new TypeFromClass();

    /**
     * A singleton that obtains the annotated type of a class from its
     * declaration.
     *
     * @see AnnotatedTypeFactory#fromClass(ClassTree)
     */
    private static class TypeFromClass extends TypeFromTree {

        private TypeFromClass() {}

        @Override
        public AnnotatedTypeMirror visitClass(ClassTree node,
                AnnotatedTypeFactory f) {
            TypeElement elt = TreeUtils.elementFromDeclaration(node);
            AnnotatedTypeMirror result = f.toAnnotatedType(elt.asType(), true);

            ElementAnnotationApplier.apply(result, elt, f);

            return result;
        }
    }


    /** The singleton TypeFromTypeTree instance. */
    public static final TypeFromTypeTree TypeFromTypeTreeINSTANCE
        = new TypeFromTypeTree();

    /**
     * A singleton that obtains the annotated type of a type in tree form.
     *
     * @see AnnotatedTypeFactory#fromTypeTree(Tree)
     */
    private static class TypeFromTypeTree extends TypeFromTree {

        private TypeFromTypeTree() {}

        private final Map<Tree, AnnotatedTypeMirror> visitedBounds
            = new HashMap<Tree, AnnotatedTypeMirror>();

        @Override
        public AnnotatedTypeMirror visitAnnotatedType(AnnotatedTypeTree node,
                AnnotatedTypeFactory f) {
            AnnotatedTypeMirror type = visit(node.getUnderlyingType(), f);
            if (type == null) // e.g., for receiver type
                type = f.toAnnotatedType(f.types.getNoType(TypeKind.NONE), false);
            assert AnnotatedTypeFactory.validAnnotatedType(type);
            List<? extends AnnotationMirror> annos = InternalUtils.annotationsFromTree(node);

            if(type.getKind() != TypeKind.WILDCARD) {
                type.addAnnotations(annos);
            }

            if (type.getKind() == TypeKind.TYPEVAR) {
                ((AnnotatedTypeVariable)type).getUpperBound().addMissingAnnotations(annos);
            }

            if (type.getKind() == TypeKind.WILDCARD) {
                final ExpressionTree underlyingTree = node.getUnderlyingType();
                if(underlyingTree.getKind() == Kind.EXTENDS_WILDCARD
                || underlyingTree.getKind() == Kind.UNBOUNDED_WILDCARD) {
                    ((AnnotatedWildcardType) type).getSuperBound().addMissingAnnotations(annos);

                } else if(underlyingTree.getKind() == Kind.SUPER_WILDCARD) {
                    ((AnnotatedWildcardType) type).getExtendsBound().addMissingAnnotations(annos);

                } else {
                    ErrorReporter.errorAbort("Unexpected kind for type!  node=" + node + " type=" + type);
                }
            }

            return type;
        }

        @Override
        public AnnotatedTypeMirror visitArrayType(ArrayTypeTree node,
                AnnotatedTypeFactory f) {
            AnnotatedTypeMirror component = visit(node.getType(), f);

            AnnotatedTypeMirror result = f.type(node);
            assert result instanceof AnnotatedArrayType;
            ((AnnotatedArrayType)result).setComponentType(component);
            return result;
        }

        @Override
        public AnnotatedTypeMirror visitParameterizedType(
                ParameterizedTypeTree node, AnnotatedTypeFactory f) {

            List<AnnotatedTypeMirror> args = new LinkedList<AnnotatedTypeMirror>();
            for (Tree t : node.getTypeArguments()) {
                args.add(visit(t, f));
            }

            AnnotatedTypeMirror result = f.type(node); // use creator?
            AnnotatedTypeMirror atype = visit(node.getType(), f);
            result.addAnnotations(atype.getAnnotations());
            // new ArrayList<>() type is AnnotatedExecutableType for some reason

            if (result instanceof AnnotatedDeclaredType) {
                assert result instanceof AnnotatedDeclaredType : node + " --> " + result;
                ((AnnotatedDeclaredType)result).setTypeArguments(args);
            }
            return result;
        }

        @Override
        public AnnotatedTypeMirror visitPrimitiveType(PrimitiveTypeTree node,
                AnnotatedTypeFactory f) {
            return f.type(node);
        }

        @Override
        public AnnotatedTypeMirror visitTypeParameter(TypeParameterTree node,
                AnnotatedTypeFactory f) {

            List<AnnotatedTypeMirror> bounds = new LinkedList<AnnotatedTypeMirror>();
            for (Tree t : node.getBounds()) {
                AnnotatedTypeMirror bound;
                if (visitedBounds.containsKey(t) && f == visitedBounds.get(t).atypeFactory) {
                    bound = visitedBounds.get(t);
                } else {
                    visitedBounds.put(t, f.type(t));
                    bound = visit(t, f);
                    visitedBounds.remove(t);
                }
                bounds.add(bound);
            }

            AnnotatedTypeVariable result = (AnnotatedTypeVariable) f.type(node);
            List<? extends AnnotationMirror> annotations = InternalUtils.annotationsFromTree(node);
            result.getLowerBound().addAnnotations(annotations);

            switch (bounds.size()) {
            case 0: break;
            case 1:
                AnnotatedTypeMerger.merge(bounds.get(0), result.getUpperBound());
                break;
            default:
                AnnotatedIntersectionType upperBound = (AnnotatedIntersectionType) result.getUpperBound();

                List<AnnotatedDeclaredType> superBounds = new ArrayList<AnnotatedDeclaredType>(bounds.size());
                for (AnnotatedTypeMirror b : bounds) {
                    superBounds.add((AnnotatedDeclaredType)b);
                }
                upperBound.setDirectSuperTypes(superBounds);
            }

            return result;
        }

        @Override
        public AnnotatedTypeMirror visitWildcard(WildcardTree node,
                AnnotatedTypeFactory f) {

            AnnotatedTypeMirror bound = visit(node.getBound(), f);

            AnnotatedTypeMirror result = f.type(node);
            assert result instanceof AnnotatedWildcardType;
            if (node.getKind() == Tree.Kind.SUPER_WILDCARD) {
                ((AnnotatedWildcardType)result).setSuperBound(bound);
            } else if (node.getKind() == Tree.Kind.EXTENDS_WILDCARD) {
                ((AnnotatedWildcardType)result).setExtendsBound(bound);
            }
            return result;
        }

        private AnnotatedTypeMirror forTypeVariable(AnnotatedTypeMirror type,
                AnnotatedTypeFactory f) {
            if (type.getKind() != TypeKind.TYPEVAR) {
                ErrorReporter.errorAbort("TypeFromTree.forTypeVariable: should only be called on type variables");
                return null; // dead code
            }

            TypeVariable typeVar = (TypeVariable)type.getUnderlyingType();
            TypeParameterElement tpe = (TypeParameterElement)typeVar.asElement();
            Element elt = tpe.getGenericElement();
            if (elt instanceof TypeElement) {
                TypeElement typeElt = (TypeElement)elt;
                int idx = typeElt.getTypeParameters().indexOf(tpe);
                ClassTree cls = (ClassTree) f.declarationFromElement(typeElt);
                if (cls != null) {
                    // `forTypeVariable` is called for Identifier, MemberSelect and UnionType trees,
                    // none of which are declarations.  But `cls.getTypeParameters()` returns a list
                    // of type parameter declarations (`TypeParameterTree`), so this recursive call
                    // to `visit` will return a declaration ATV.  So we must copy the result and set
                    // its `isDeclaration` field to `false`.
                    AnnotatedTypeMirror result = visit(cls.getTypeParameters().get(idx), f).getCopy(true);
                    ((AnnotatedTypeVariable)result).setDeclaration(false);
                    return result;
                } else {
                    // We already have all info from the element -> nothing to do.
                    return type;
                }
            } else if (elt instanceof ExecutableElement) {
                ExecutableElement exElt = (ExecutableElement)elt;
                int idx = exElt.getTypeParameters().indexOf(tpe);
                MethodTree meth = (MethodTree) f.declarationFromElement(exElt);
                if (meth != null) {
                    // This works the same as the case above.  Even though `meth` itself is not a
                    // type declaration tree, the elements of `meth.getTypeParameters()` still are.
                    AnnotatedTypeMirror result = visit(meth.getTypeParameters().get(idx), f).getCopy(true);
                    ((AnnotatedTypeVariable)result).setDeclaration(false);
                    return result;
                } else {
                    // ErrorReporter.errorAbort("TypeFromTree.forTypeVariable: did not find source for: " + elt);
                    return type;
                }
            } else {
                // Captured types can have a generic element (owner) that is
                // not an element at all, namely Symtab.noSymbol.
                if (InternalUtils.isCaptured(typeVar)) {
                    return type;
                } else {
                    ErrorReporter.errorAbort("TypeFromTree.forTypeVariable: not a supported element: " + elt);
                    return null; // dead code
                }
            }
        }

        @Override
        public AnnotatedTypeMirror visitIdentifier(IdentifierTree node,
                AnnotatedTypeFactory f) {

            AnnotatedTypeMirror type = f.type(node);

            if (type.getKind() == TypeKind.TYPEVAR)
                return forTypeVariable(type, f);

            return type;
        }

        @Override
        public AnnotatedTypeMirror visitMemberSelect(MemberSelectTree node,
                AnnotatedTypeFactory f) {

            AnnotatedTypeMirror type = f.type(node);

            if (type.getKind() == TypeKind.TYPEVAR)
                return forTypeVariable(type, f);

            return type;
        }

        @Override
        public AnnotatedTypeMirror visitUnionType(UnionTypeTree node,
                AnnotatedTypeFactory f) {
            AnnotatedTypeMirror type = f.type(node);

            if (type.getKind() == TypeKind.TYPEVAR)
                return forTypeVariable(type, f);

            return type;
        }
    }
}<|MERGE_RESOLUTION|>--- conflicted
+++ resolved
@@ -10,8 +10,6 @@
 import org.checkerframework.framework.type.visitor.AnnotatedTypeMerger;
 import org.checkerframework.framework.util.AnnotatedTypes;
 import org.checkerframework.framework.util.ConstructorReturnUtil;
-import org.checkerframework.framework.util.QualifierPolymorphism;
-import org.checkerframework.javacutil.AnnotationUtils;
 import org.checkerframework.javacutil.ErrorReporter;
 import org.checkerframework.javacutil.InternalUtils;
 import org.checkerframework.javacutil.Pair;
@@ -466,12 +464,8 @@
             result.clearAnnotations();
             Element elt = TreeUtils.elementFromDeclaration(node);
 
-<<<<<<< HEAD
-            TypeFromElement.annotate(result, elt);
+            ElementAnnotationApplier.apply(result, elt, f);
             inferLambdaParamAnnotations(f, result, elt);
-=======
-            ElementAnnotationApplier.apply(result, elt, f);
->>>>>>> 44112674
             return result;
 
             /* An alternative I played around with. It unfortunately
