package org.checkerframework.framework.type;

import com.sun.source.tree.AnnotatedTypeTree;
import com.sun.source.tree.ArrayTypeTree;
import com.sun.source.tree.ClassTree;
import com.sun.source.tree.ExpressionTree;
import com.sun.source.tree.IdentifierTree;
import com.sun.source.tree.IntersectionTypeTree;
import com.sun.source.tree.MemberSelectTree;
import com.sun.source.tree.MethodTree;
import com.sun.source.tree.ParameterizedTypeTree;
import com.sun.source.tree.PrimitiveTypeTree;
import com.sun.source.tree.Tree;
import com.sun.source.tree.Tree.Kind;
import com.sun.source.tree.TypeParameterTree;
import com.sun.source.tree.UnionTypeTree;
import com.sun.source.tree.WildcardTree;
import java.util.ArrayList;
import java.util.HashMap;
import java.util.LinkedList;
import java.util.List;
import java.util.Map;
import javax.lang.model.element.AnnotationMirror;
import javax.lang.model.element.Element;
import javax.lang.model.element.ExecutableElement;
import javax.lang.model.element.TypeElement;
import javax.lang.model.element.TypeParameterElement;
import javax.lang.model.type.TypeKind;
import javax.lang.model.type.TypeVariable;
import org.checkerframework.framework.type.AnnotatedTypeMirror.AnnotatedArrayType;
import org.checkerframework.framework.type.AnnotatedTypeMirror.AnnotatedDeclaredType;
import org.checkerframework.framework.type.AnnotatedTypeMirror.AnnotatedIntersectionType;
import org.checkerframework.framework.type.AnnotatedTypeMirror.AnnotatedTypeVariable;
import org.checkerframework.framework.type.AnnotatedTypeMirror.AnnotatedWildcardType;
import org.checkerframework.javacutil.ErrorReporter;
import org.checkerframework.javacutil.InternalUtils;

/**
 * Converts type trees into AnnotatedTypeMirrors
 *
 * @see org.checkerframework.framework.type.TypeFromTree
 */
class TypeFromTypeTreeVisitor extends TypeFromTreeVisitor {

    private final Map<Tree, AnnotatedTypeMirror> visitedBounds = new HashMap<>();

    @Override
    public AnnotatedTypeMirror visitAnnotatedType(AnnotatedTypeTree node, AnnotatedTypeFactory f) {
        AnnotatedTypeMirror type = visit(node.getUnderlyingType(), f);
        if (type == null) // e.g., for receiver type
        type = f.toAnnotatedType(f.types.getNoType(TypeKind.NONE), false);
        assert AnnotatedTypeFactory.validAnnotatedType(type);
        List<? extends AnnotationMirror> annos = InternalUtils.annotationsFromTree(node);

        if (type.getKind() == TypeKind.WILDCARD) {
            final ExpressionTree underlyingTree = node.getUnderlyingType();

            if (underlyingTree.getKind() == Kind.UNBOUNDED_WILDCARD) {
                // primary annotations on unbounded wildcard types apply to both bounds
                ((AnnotatedWildcardType) type).getExtendsBound().addMissingAnnotations(annos);
                ((AnnotatedWildcardType) type).getSuperBound().addMissingAnnotations(annos);

            } else if (underlyingTree.getKind() == Kind.EXTENDS_WILDCARD) {
                ((AnnotatedWildcardType) type).getSuperBound().addMissingAnnotations(annos);

            } else if (underlyingTree.getKind() == Kind.SUPER_WILDCARD) {
                ((AnnotatedWildcardType) type).getExtendsBound().addMissingAnnotations(annos);

            } else {
                ErrorReporter.errorAbort(
                        "Unexpected kind for type!  node=" + node + " type=" + type);
            }
        } else {
            type.addAnnotations(annos);
        }

        return type;
    }

    @Override
    public AnnotatedTypeMirror visitArrayType(ArrayTypeTree node, AnnotatedTypeFactory f) {
        AnnotatedTypeMirror component = visit(node.getType(), f);

        AnnotatedTypeMirror result = f.type(node);
        assert result instanceof AnnotatedArrayType;
        ((AnnotatedArrayType) result).setComponentType(component);
        return result;
    }

    @Override
    public AnnotatedTypeMirror visitParameterizedType(
            ParameterizedTypeTree node, AnnotatedTypeFactory f) {

        List<AnnotatedTypeMirror> args = new LinkedList<AnnotatedTypeMirror>();
        for (Tree t : node.getTypeArguments()) {
            args.add(visit(t, f));
        }

        AnnotatedTypeMirror result = f.type(node); // use creator?
        AnnotatedTypeMirror atype = visit(node.getType(), f);
        result.addAnnotations(atype.getAnnotations());
        // new ArrayList<>() type is AnnotatedExecutableType for some reason

        if (result instanceof AnnotatedDeclaredType) {
            assert result instanceof AnnotatedDeclaredType : node + " --> " + result;
            ((AnnotatedDeclaredType) result).setTypeArguments(args);
        }
        return result;
    }

    @Override
    public AnnotatedTypeMirror visitPrimitiveType(PrimitiveTypeTree node, AnnotatedTypeFactory f) {
        return f.type(node);
    }

    @Override
    public AnnotatedTypeMirror visitTypeParameter(TypeParameterTree node, AnnotatedTypeFactory f) {

        List<AnnotatedTypeMirror> bounds = new LinkedList<AnnotatedTypeMirror>();
        for (Tree t : node.getBounds()) {
            AnnotatedTypeMirror bound;
            if (visitedBounds.containsKey(t) && f == visitedBounds.get(t).atypeFactory) {
                bound = visitedBounds.get(t);
            } else {
                visitedBounds.put(t, f.type(t));
                bound = visit(t, f);
                visitedBounds.remove(t);
            }
            bounds.add(bound);
        }

        AnnotatedTypeVariable result = (AnnotatedTypeVariable) f.type(node);
        List<? extends AnnotationMirror> annotations = InternalUtils.annotationsFromTree(node);
        result.getLowerBound().addAnnotations(annotations);

        switch (bounds.size()) {
            case 0:
                break;
            case 1:
<<<<<<< HEAD
                // the first call to result.getUpperBound will appropriately initialize the bound
                // rather than replace it, copy the bounds from bounds.get(0) to the initialized
                // bound
                AnnotatedTypeMerger.merge(bounds.get(0), result.getUpperBound());
=======
                result.setUpperBound(bounds.get(0));
>>>>>>> 955620e1
                break;
            default:
                AnnotatedIntersectionType upperBound =
                        (AnnotatedIntersectionType) result.getUpperBound();

                List<AnnotatedDeclaredType> superBounds =
                        new ArrayList<AnnotatedDeclaredType>(bounds.size());
                for (AnnotatedTypeMirror b : bounds) {
                    superBounds.add((AnnotatedDeclaredType) b);
                }
                upperBound.setDirectSuperTypes(superBounds);
        }

        return result;
    }

    @Override
    public AnnotatedTypeMirror visitWildcard(WildcardTree node, AnnotatedTypeFactory f) {

        AnnotatedTypeMirror bound = visit(node.getBound(), f);

        AnnotatedTypeMirror result = f.type(node);
        assert result instanceof AnnotatedWildcardType;

        // for wildcards unlike type variables there are bounds that differ in type from
        // result.  These occur for RAW types.  In this case, use the newly created bound
        // rather than merging into result
        if (node.getKind() == Tree.Kind.SUPER_WILDCARD) {
            ((AnnotatedWildcardType) result).setSuperBound(bound);

        } else if (node.getKind() == Tree.Kind.EXTENDS_WILDCARD) {
            ((AnnotatedWildcardType) result).setExtendsBound(bound);
        }
        return result;
    }

    private AnnotatedTypeMirror forTypeVariable(AnnotatedTypeMirror type, AnnotatedTypeFactory f) {
        if (type.getKind() != TypeKind.TYPEVAR) {
            ErrorReporter.errorAbort(
                    "TypeFromTree.forTypeVariable: should only be called on type variables");
            return null; // dead code
        }

        TypeVariable typeVar = (TypeVariable) type.getUnderlyingType();
        TypeParameterElement tpe = (TypeParameterElement) typeVar.asElement();
        Element elt = tpe.getGenericElement();
        if (elt instanceof TypeElement) {
            TypeElement typeElt = (TypeElement) elt;
            int idx = typeElt.getTypeParameters().indexOf(tpe);
            ClassTree cls = (ClassTree) f.declarationFromElement(typeElt);
            if (cls != null) {
                // `forTypeVariable` is called for Identifier, MemberSelect and UnionType trees,
                // none of which are declarations.  But `cls.getTypeParameters()` returns a list
                // of type parameter declarations (`TypeParameterTree`), so this recursive call
                // to `visit` will return a declaration ATV.  So we must copy the result and set
                // its `isDeclaration` field to `false`.
                AnnotatedTypeMirror result =
                        visit(cls.getTypeParameters().get(idx), f).shallowCopy();
                ((AnnotatedTypeVariable) result).setDeclaration(false);
                return result;
            } else {
                // We already have all info from the element -> nothing to do.
                return type;
            }
        } else if (elt instanceof ExecutableElement) {
            ExecutableElement exElt = (ExecutableElement) elt;
            int idx = exElt.getTypeParameters().indexOf(tpe);
            MethodTree meth = (MethodTree) f.declarationFromElement(exElt);
            if (meth != null) {
                // This works the same as the case above.  Even though `meth` itself is not a
                // type declaration tree, the elements of `meth.getTypeParameters()` still are.
                AnnotatedTypeMirror result =
                        visit(meth.getTypeParameters().get(idx), f).shallowCopy();
                ((AnnotatedTypeVariable) result).setDeclaration(false);
                return result;
            } else {
                // ErrorReporter.errorAbort("TypeFromTree.forTypeVariable: did not find source for:
                // " + elt);
                return type;
            }
        } else {
            // Captured types can have a generic element (owner) that is
            // not an element at all, namely Symtab.noSymbol.
            if (InternalUtils.isCaptured(typeVar)) {
                return type;
            } else {
                ErrorReporter.errorAbort(
                        "TypeFromTree.forTypeVariable: not a supported element: " + elt);
                return null; // dead code
            }
        }
    }

    @Override
    public AnnotatedTypeMirror visitIdentifier(IdentifierTree node, AnnotatedTypeFactory f) {

        AnnotatedTypeMirror type = f.type(node);

        if (type.getKind() == TypeKind.TYPEVAR) {
            return forTypeVariable(type, f).asUse();
        }

        return type;
    }

    @Override
    public AnnotatedTypeMirror visitMemberSelect(MemberSelectTree node, AnnotatedTypeFactory f) {

        AnnotatedTypeMirror type = f.type(node);

        if (type.getKind() == TypeKind.TYPEVAR) {
            return forTypeVariable(type, f).asUse();
        }

        return type;
    }

    @Override
    public AnnotatedTypeMirror visitUnionType(UnionTypeTree node, AnnotatedTypeFactory f) {
        AnnotatedTypeMirror type = f.type(node);

        if (type.getKind() == TypeKind.TYPEVAR) {
            return forTypeVariable(type, f).asUse();
        }

        return type;
    }

    @Override
    public AnnotatedTypeMirror visitIntersectionType(
            IntersectionTypeTree node, AnnotatedTypeFactory f) {
        AnnotatedTypeMirror type = f.type(node);

        if (type.getKind() == TypeKind.TYPEVAR) {
            return forTypeVariable(type, f).asUse();
        }

        return type;
    }
}<|MERGE_RESOLUTION|>--- conflicted
+++ resolved
@@ -137,14 +137,7 @@
             case 0:
                 break;
             case 1:
-<<<<<<< HEAD
-                // the first call to result.getUpperBound will appropriately initialize the bound
-                // rather than replace it, copy the bounds from bounds.get(0) to the initialized
-                // bound
-                AnnotatedTypeMerger.merge(bounds.get(0), result.getUpperBound());
-=======
                 result.setUpperBound(bounds.get(0));
->>>>>>> 955620e1
                 break;
             default:
                 AnnotatedIntersectionType upperBound =
