--- conflicted
+++ resolved
@@ -57,11 +57,8 @@
 import org.checkerframework.dataflow.cfg.UnderlyingAST.CFGLambda;
 import org.checkerframework.dataflow.cfg.UnderlyingAST.CFGMethod;
 import org.checkerframework.dataflow.cfg.UnderlyingAST.CFGStatement;
-<<<<<<< HEAD
+import org.checkerframework.dataflow.cfg.node.AssignmentNode;
 import org.checkerframework.dataflow.cfg.node.MethodInvocationNode;
-=======
-import org.checkerframework.dataflow.cfg.node.AssignmentNode;
->>>>>>> 3f7f57ae
 import org.checkerframework.dataflow.cfg.node.Node;
 import org.checkerframework.dataflow.cfg.node.ObjectCreationNode;
 import org.checkerframework.dataflow.cfg.node.ReturnNode;
@@ -1245,7 +1242,6 @@
     }
 
     /**
-<<<<<<< HEAD
      * Returns the type of a varargs array of a method invocation or a constructor invocation.
      *
      * @param tree a method invocation or a constructor invocation
@@ -1275,8 +1271,9 @@
         assert !args.isEmpty() : "Arguments are empty";
         Node varargsArray = args.get(args.size() - 1);
         return getAnnotatedType(varargsArray.getTree());
-=======
-     * Returns the type of a right-hand side of an assignment for unary operation like prefix or
+    }
+
+    /* Returns the type of a right-hand side of an assignment for unary operation like prefix or
      * postfix increment or decrement.
      *
      * @param tree unary operation tree for compound assignment
@@ -1288,7 +1285,6 @@
         }
         AssignmentNode n = flowResult.getAssignForUnaryTree(tree);
         return getAnnotatedType(n.getExpression().getTree());
->>>>>>> 3f7f57ae
     }
 
     @Override
