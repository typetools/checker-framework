package org.checkerframework.framework.type;

/*>>>
import org.checkerframework.checker.nullness.qual.Nullable;
*/

import com.sun.source.tree.BlockTree;
import com.sun.source.tree.ClassTree;
import com.sun.source.tree.CompilationUnitTree;
import com.sun.source.tree.ExpressionTree;
import com.sun.source.tree.LambdaExpressionTree;
import com.sun.source.tree.MemberReferenceTree;
import com.sun.source.tree.MethodInvocationTree;
import com.sun.source.tree.MethodTree;
import com.sun.source.tree.ModifiersTree;
import com.sun.source.tree.NewClassTree;
import com.sun.source.tree.ReturnTree;
import com.sun.source.tree.Tree;
import com.sun.source.tree.Tree.Kind;
import com.sun.source.tree.UnaryTree;
import com.sun.source.tree.VariableTree;
import com.sun.source.util.TreePath;
import java.lang.annotation.Annotation;
import java.util.ArrayList;
import java.util.Arrays;
import java.util.Collections;
import java.util.Comparator;
import java.util.Deque;
import java.util.HashMap;
import java.util.HashSet;
import java.util.IdentityHashMap;
import java.util.LinkedList;
import java.util.List;
import java.util.Map;
import java.util.Queue;
import java.util.Set;
import javax.lang.model.element.AnnotationMirror;
import javax.lang.model.element.Element;
import javax.lang.model.element.Modifier;
import javax.lang.model.element.TypeElement;
import javax.lang.model.element.VariableElement;
import javax.lang.model.type.DeclaredType;
import javax.lang.model.type.TypeKind;
import javax.lang.model.type.TypeMirror;
import org.checkerframework.common.basetype.BaseTypeChecker;
import org.checkerframework.dataflow.analysis.AnalysisResult;
import org.checkerframework.dataflow.analysis.FlowExpressions;
import org.checkerframework.dataflow.analysis.FlowExpressions.FieldAccess;
import org.checkerframework.dataflow.analysis.FlowExpressions.LocalVariable;
import org.checkerframework.dataflow.analysis.TransferInput;
import org.checkerframework.dataflow.analysis.TransferResult;
import org.checkerframework.dataflow.cfg.CFGBuilder;
import org.checkerframework.dataflow.cfg.CFGVisualizer;
import org.checkerframework.dataflow.cfg.ControlFlowGraph;
import org.checkerframework.dataflow.cfg.DOTCFGVisualizer;
import org.checkerframework.dataflow.cfg.UnderlyingAST;
import org.checkerframework.dataflow.cfg.UnderlyingAST.CFGLambda;
import org.checkerframework.dataflow.cfg.UnderlyingAST.CFGMethod;
import org.checkerframework.dataflow.cfg.UnderlyingAST.CFGStatement;
import org.checkerframework.dataflow.cfg.node.Node;
import org.checkerframework.dataflow.cfg.node.ReturnNode;
import org.checkerframework.framework.flow.CFAbstractAnalysis;
import org.checkerframework.framework.flow.CFAbstractStore;
import org.checkerframework.framework.flow.CFAbstractTransfer;
import org.checkerframework.framework.flow.CFAbstractValue;
import org.checkerframework.framework.flow.CFAnalysis;
import org.checkerframework.framework.flow.CFCFGBuilder;
import org.checkerframework.framework.flow.CFStore;
import org.checkerframework.framework.flow.CFTransfer;
import org.checkerframework.framework.flow.CFValue;
import org.checkerframework.framework.qual.DefaultFor;
import org.checkerframework.framework.qual.DefaultInUncheckedCodeFor;
import org.checkerframework.framework.qual.DefaultQualifier;
import org.checkerframework.framework.qual.DefaultQualifierInHierarchy;
import org.checkerframework.framework.qual.DefaultQualifierInHierarchyInUncheckedCode;
import org.checkerframework.framework.qual.ImplicitFor;
import org.checkerframework.framework.qual.MonotonicQualifier;
import org.checkerframework.framework.qual.RelevantJavaTypes;
import org.checkerframework.framework.qual.TypeUseLocation;
import org.checkerframework.framework.qual.Unqualified;
import org.checkerframework.framework.type.AnnotatedTypeMirror.AnnotatedDeclaredType;
import org.checkerframework.framework.type.AnnotatedTypeMirror.AnnotatedExecutableType;
import org.checkerframework.framework.type.treeannotator.ImplicitsTreeAnnotator;
import org.checkerframework.framework.type.treeannotator.ListTreeAnnotator;
import org.checkerframework.framework.type.treeannotator.PropagationTreeAnnotator;
import org.checkerframework.framework.type.treeannotator.TreeAnnotator;
import org.checkerframework.framework.type.typeannotator.ImplicitsTypeAnnotator;
import org.checkerframework.framework.type.typeannotator.IrrelevantTypeAnnotator;
import org.checkerframework.framework.type.typeannotator.ListTypeAnnotator;
import org.checkerframework.framework.type.typeannotator.PropagationTypeAnnotator;
import org.checkerframework.framework.type.typeannotator.TypeAnnotator;
import org.checkerframework.framework.util.AnnotatedTypes;
import org.checkerframework.framework.util.FlowExpressionParseUtil;
import org.checkerframework.framework.util.FlowExpressionParseUtil.FlowExpressionContext;
import org.checkerframework.framework.util.FlowExpressionParseUtil.FlowExpressionParseException;
import org.checkerframework.framework.util.QualifierPolymorphism;
import org.checkerframework.framework.util.defaults.QualifierDefaults;
import org.checkerframework.framework.util.dependenttypes.DependentTypesHelper;
import org.checkerframework.framework.util.typeinference.TypeArgInferenceUtil;
import org.checkerframework.javacutil.AnnotationUtils;
import org.checkerframework.javacutil.ErrorReporter;
import org.checkerframework.javacutil.InternalUtils;
import org.checkerframework.javacutil.Pair;
import org.checkerframework.javacutil.TreeUtils;

/**
 * A factory that extends {@link AnnotatedTypeFactory} to optionally use flow-sensitive qualifier
 * inference, qualifier polymorphism, implicit annotations via {@link ImplicitFor}, and
 * user-specified defaults via {@link DefaultQualifier}.
 */
public abstract class GenericAnnotatedTypeFactory<
                Value extends CFAbstractValue<Value>,
                Store extends CFAbstractStore<Value, Store>,
                TransferFunction extends CFAbstractTransfer<Value, Store, TransferFunction>,
                FlowAnalysis extends CFAbstractAnalysis<Value, Store, TransferFunction>>
        extends AnnotatedTypeFactory {

    /** should use flow by default */
    protected static boolean FLOW_BY_DEFAULT = true;

    /** To cache the supported monotonic type qualifiers. */
    private Set<Class<? extends Annotation>> supportedMonotonicQuals;

    /** to annotate types based on the given tree */
    protected TypeAnnotator typeAnnotator;

    /** for use in addTypeImplicits */
    private ImplicitsTypeAnnotator implicitsTypeAnnotator;

    /** to annotate types based on the given un-annotated types */
    protected TreeAnnotator treeAnnotator;

    /** to handle any polymorphic types */
    protected QualifierPolymorphism poly;

    /** to handle defaults specified by the user */
    protected QualifierDefaults defaults;

    /** to handle dependent type annotations */
    protected DependentTypesHelper dependentTypesHelper;

    // Flow related fields

    /**
     * Should use flow-sensitive type refinement analysis? This value can be changed when an
     * AnnotatedTypeMirror without annotations from data flow is required.
     *
     * @see #getAnnotatedTypeLhs(Tree)
     */
    private boolean useFlow;

    /** Is this type factory configured to use flow-sensitive type refinement? */
    private final boolean everUseFlow;

    /**
     * Should the local variable default annotation be applied to type variables?
     *
     * <p>It is initialized to true if data flow is used by the checker. It is set to false when
     * getting the assignment context for type argument inference.
     *
     * @see GenericAnnotatedTypeFactory#getAnnotatedTypeLhsNoTypeVarDefault
     */
    private boolean shouldDefaultTypeVarLocals;

    /** An empty store. */
    private Store emptyStore;

    /**
     * Creates a type factory for checking the given compilation unit with respect to the given
     * annotation.
     *
     * @param checker the checker to which this type factory belongs
     * @param useFlow whether flow analysis should be performed
     */
    public GenericAnnotatedTypeFactory(BaseTypeChecker checker, boolean useFlow) {
        super(checker);

        this.everUseFlow = useFlow;
        this.shouldDefaultTypeVarLocals = useFlow;
        this.useFlow = useFlow;
        this.analyses = new LinkedList<>();
        this.scannedClasses = new HashMap<>();
        this.flowResult = null;
        this.regularExitStores = null;
        this.methodInvocationStores = null;
        this.returnStatementStores = null;

        this.initializationStore = null;
        this.initializationStaticStore = null;

        this.cfgVisualizer = createCFGVisualizer();

        // Add common aliases.
        // addAliasedDeclAnnotation(checkers.nullness.quals.Pure.class,
        //         Pure.class, AnnotationUtils.fromClass(elements, Pure.class));

        // Every subclass must call postInit, but it must be called after
        // all other initialization is finished.
    }

    @Override
    protected void postInit() {
        super.postInit();

        this.dependentTypesHelper = createDependentTypesHelper();
        this.defaults = createQualifierDefaults();
        this.treeAnnotator = createTreeAnnotator();
        this.typeAnnotator = createTypeAnnotator();

        this.poly = createQualifierPolymorphism();

        this.parseStubFiles();
    }

    /**
     * Preforms flow-sensitive type refinement on {@code classTree} if this type factory is
     * configured to do so.
     *
     * @param classTree tree on which to preform flow-sensitive type refinement
     */
    @Override
    public void preProcessClassTree(ClassTree classTree) {
        if (this.everUseFlow) {
            checkAndPerformFlowAnalysis(classTree);
        }
    }

    /**
     * Creates a type factory for checking the given compilation unit with respect to the given
     * annotation.
     *
     * @param checker the checker to which this type factory belongs
     */
    public GenericAnnotatedTypeFactory(BaseTypeChecker checker) {
        this(checker, FLOW_BY_DEFAULT);
    }

    @Override
    public void setRoot(/*@Nullable*/ CompilationUnitTree root) {
        super.setRoot(root);
        this.analyses.clear();
        this.scannedClasses.clear();
        this.flowResult = null;
        this.regularExitStores = null;
        this.methodInvocationStores = null;
        this.returnStatementStores = null;
        this.initializationStore = null;
        this.initializationStaticStore = null;
    }

    // **********************************************************************
    // Factory Methods for the appropriate annotator classes
    // **********************************************************************

    /**
     * Returns an immutable set of the <em>monotonic</em> type qualifiers supported by this checker.
     *
     * @return the monotonic type qualifiers supported this processor, or an empty set if none
     * @see MonotonicQualifier
     */
    public final Set<Class<? extends Annotation>> getSupportedMonotonicTypeQualifiers() {
        if (supportedMonotonicQuals == null) {
            supportedMonotonicQuals = new HashSet<>();
            for (Class<? extends Annotation> anno : getSupportedTypeQualifiers()) {
                MonotonicQualifier mono = anno.getAnnotation(MonotonicQualifier.class);
                if (mono != null) {
                    supportedMonotonicQuals.add(anno);
                }
            }
        }
        return supportedMonotonicQuals;
    }

    /**
     * Returns a {@link TreeAnnotator} that adds annotations to a type based on the contents of a
     * tree.
     *
     * <p>Subclasses may override this method to specify a more appropriate {@link TreeAnnotator}.
     * The default tree annotator is a {@link ListTreeAnnotator} of the following:
     *
     * <ol>
     *   <li> {@link PropagationTreeAnnotator}: Propagates annotations from subtrees.
     *   <li> {@link ImplicitsTreeAnnotator}: Adds annotations based on {@link ImplicitFor}
     *       meta-annotations
     * </ol>
     *
     * @return a tree annotator
     */
    protected TreeAnnotator createTreeAnnotator() {
        List<TreeAnnotator> treeAnnotators = new ArrayList<>();
        treeAnnotators.add(new PropagationTreeAnnotator(this));
        treeAnnotators.add(new ImplicitsTreeAnnotator(this));
        if (dependentTypesHelper != null) {
            treeAnnotators.add(dependentTypesHelper.createDependentTypesTreeAnnotator(this));
        }
        return new ListTreeAnnotator(treeAnnotators);
    }

    /**
     * Returns a {@link org.checkerframework.framework.type.typeannotator.ImplicitsTypeAnnotator}
     * that adds annotations to a type based on the content of the type itself.
     *
     * <p>Subclass may override this method. The default type annotator is a {@link
     * ListTypeAnnotator} of the following:
     *
     * <ol>
     *   <li> {@link IrrelevantTypeAnnotator}: Adds top to types not listed in the {@link
     *       RelevantJavaTypes} annotation on the checker
     *   <li> {@link PropagationTypeAnnotator}: Propagates annotation onto wildcards
     *   <li> {@link ImplicitsTypeAnnotator}: Adds annotations based on {@link ImplicitFor}
     *       meta-annotations
     * </ol>
     *
     * @return a type annotator
     */
    protected TypeAnnotator createTypeAnnotator() {
        List<TypeAnnotator> typeAnnotators = new ArrayList<>();
        RelevantJavaTypes relevantJavaTypes =
                checker.getClass().getAnnotation(RelevantJavaTypes.class);
        if (relevantJavaTypes != null) {
            Class<?>[] classes = relevantJavaTypes.value();
            // Must be first in order to annotated all irrelevant types that are not explicilty
            // annotated.
            typeAnnotators.add(
                    new IrrelevantTypeAnnotator(
                            this, getQualifierHierarchy().getTopAnnotations(), classes));
        }
        typeAnnotators.add(new PropagationTypeAnnotator(this));
        implicitsTypeAnnotator = new ImplicitsTypeAnnotator(this);
        typeAnnotators.add(implicitsTypeAnnotator);
        return new ListTypeAnnotator(typeAnnotators);
    }

    protected void addTypeNameImplicit(Class<?> clazz, AnnotationMirror implicitAnno) {
        implicitsTypeAnnotator.addTypeName(clazz, implicitAnno);
    }

    /**
     * Returns the appropriate flow analysis class that is used for the
     * org.checkerframework.dataflow analysis.
     *
     * <p>This implementation uses the checker naming convention to create the appropriate analysis.
     * If no transfer function is found, it returns an instance of {@link CFAnalysis}.
     *
     * <p>Subclasses have to override this method to create the appropriate analysis if they do not
     * follow the checker naming convention.
     */
    @SuppressWarnings({"unchecked", "rawtypes"})
    protected FlowAnalysis createFlowAnalysis(List<Pair<VariableElement, Value>> fieldValues) {

        // Try to reflectively load the visitor.
        Class<?> checkerClass = checker.getClass();

        while (checkerClass != BaseTypeChecker.class) {
            final String classToLoad =
                    checkerClass
                            .getName()
                            .replace("Checker", "Analysis")
                            .replace("Subchecker", "Analysis");
            FlowAnalysis result =
                    BaseTypeChecker.invokeConstructorFor(
                            classToLoad,
                            new Class<?>[] {BaseTypeChecker.class, this.getClass(), List.class},
                            new Object[] {checker, this, fieldValues});
            if (result != null) {
                return result;
            }
            checkerClass = checkerClass.getSuperclass();
        }

        // If an analysis couldn't be loaded reflectively, return the
        // default.
        List<Pair<VariableElement, CFValue>> tmp = new ArrayList<>();
        for (Pair<VariableElement, Value> fieldVal : fieldValues) {
            assert fieldVal.second instanceof CFValue;
            tmp.add(Pair.<VariableElement, CFValue>of(fieldVal.first, (CFValue) fieldVal.second));
        }
        return (FlowAnalysis) new CFAnalysis(checker, (GenericAnnotatedTypeFactory) this, tmp);
    }

    /**
     * Returns the appropriate transfer function that is used for the org.checkerframework.dataflow
     * analysis.
     *
     * <p>This implementation uses the checker naming convention to create the appropriate transfer
     * function. If no transfer function is found, it returns an instance of {@link CFTransfer}.
     *
     * <p>Subclasses have to override this method to create the appropriate transfer function if
     * they do not follow the checker naming convention.
     */
    // A more precise type for the parameter would be FlowAnalysis, which
    // is the type parameter bounded by the current parameter type CFAbstractAnalysis<Value, Store, TransferFunction>.
    // However, we ran into issues in callers of the method if we used that type.
    public TransferFunction createFlowTransferFunction(
            CFAbstractAnalysis<Value, Store, TransferFunction> analysis) {

        // Try to reflectively load the visitor.
        Class<?> checkerClass = checker.getClass();

        while (checkerClass != BaseTypeChecker.class) {
            final String classToLoad =
                    checkerClass
                            .getName()
                            .replace("Checker", "Transfer")
                            .replace("Subchecker", "Transfer");
            TransferFunction result =
                    BaseTypeChecker.invokeConstructorFor(
                            classToLoad,
                            new Class<?>[] {analysis.getClass()},
                            new Object[] {analysis});
            if (result != null) {
                return result;
            }
            checkerClass = checkerClass.getSuperclass();
        }

        // If a transfer function couldn't be loaded reflectively, return the
        // default.
        @SuppressWarnings("unchecked")
        TransferFunction ret =
                (TransferFunction)
                        new CFTransfer((CFAbstractAnalysis<CFValue, CFStore, CFTransfer>) analysis);
        return ret;
    }

    /**
     * Creates an {@link DependentTypesHelper} and returns it.
     *
     * @return a new {@link DependentTypesHelper}
     */
    protected DependentTypesHelper createDependentTypesHelper() {
        DependentTypesHelper helper = new DependentTypesHelper(this);
        if (helper.hasDependentAnnotations()) {
            return helper;
        }
        return null;
    }

    public DependentTypesHelper getDependentTypesHelper() {
        return dependentTypesHelper;
    }

    @Override
    public AnnotatedDeclaredType fromNewClass(NewClassTree newClassTree) {
        AnnotatedDeclaredType superResult = super.fromNewClass(newClassTree);
        if (dependentTypesHelper != null) {
            dependentTypesHelper.standardizeNewClassTree(newClassTree, superResult);
        }
        return superResult;
    }

    /**
     * Create {@link QualifierDefaults} which handles checker specified defaults. Subclasses should
     * override {@link GenericAnnotatedTypeFactory#addCheckedCodeDefaults(QualifierDefaults defs)}
     * or {@link GenericAnnotatedTypeFactory#addUncheckedCodeDefaults(QualifierDefaults defs)} to
     * add more defaults or use different defaults.
     *
     * @return the QualifierDefaults object
     */
    // TODO: When changing this method, also look into
    // {@link org.checkerframework.common.wholeprograminference.WholeProgramInferenceScenesHelper#shouldIgnore}.
    // Both methods should have some functionality merged into a single location.
    // See Issue 683
    // https://github.com/typetools/checker-framework/issues/683
    protected final QualifierDefaults createQualifierDefaults() {
        QualifierDefaults defs = new QualifierDefaults(elements, this);
        addCheckedCodeDefaults(defs);
        addCheckedStandardDefaults(defs);
        addUncheckedCodeDefaults(defs);
        addUncheckedStandardDefaults(defs);
        checkForDefaultQualifierInHierarchy(defs);

        return defs;
    }

    /** Defines alphabetical sort ordering for qualifiers */
    private static final Comparator<Class<? extends Annotation>> QUALIFIER_SORT_ORDERING =
            new Comparator<Class<? extends Annotation>>() {
                @Override
                public int compare(Class<? extends Annotation> a1, Class<? extends Annotation> a2) {
                    return a1.getCanonicalName().compareTo(a2.getCanonicalName());
                }
            };

    /**
     * Creates and returns a string containing the number of qualifiers and the canonical class
     * names of each qualifier that has been added to this checker's supported qualifier set. The
     * names are alphabetically sorted.
     *
     * @return a string containing the number of qualifiers and canonical names of each qualifier
     */
    protected final String getSortedQualifierNames() {
        // Create a list of the supported qualifiers and sort the list
        // alphabetically
        List<Class<? extends Annotation>> sortedSupportedQuals =
                new ArrayList<Class<? extends Annotation>>();
        sortedSupportedQuals.addAll(getSupportedTypeQualifiers());
        Collections.sort(sortedSupportedQuals, QUALIFIER_SORT_ORDERING);

        // display the number of qualifiers as well as the names of each
        // qualifier.
        StringBuilder sb = new StringBuilder();
        sb.append(sortedSupportedQuals.size());
        sb.append(" qualifiers examined");

        if (sortedSupportedQuals.size() > 0) {
            sb.append(": ");
            // for each qualifier, add its canonical name, a comma and a space
            // to the string.
            for (Class<? extends Annotation> qual : sortedSupportedQuals) {
                sb.append(qual.getCanonicalName());
                sb.append(", ");
            }
            // remove last comma and space
            return sb.substring(0, sb.length() - 2);
        } else {
            return sb.toString();
        }
    }

    /**
     * Adds default qualifiers for type-checked code by reading {@link DefaultFor} and {@link
     * DefaultQualifierInHierarchy} meta-annotations. Subclasses may override this method to add
     * defaults that cannot be specified with a {@link DefaultFor} or {@link
     * DefaultQualifierInHierarchy} meta-annotations.
     *
     * @param defs QualifierDefault object to which defaults are added
     */
    protected void addCheckedCodeDefaults(QualifierDefaults defs) {
        boolean foundOtherwise = false;
        // Add defaults from @DefaultFor and @DefaultQualifierInHierarchy
        for (Class<? extends Annotation> qual : getSupportedTypeQualifiers()) {
            DefaultFor defaultFor = qual.getAnnotation(DefaultFor.class);
            if (defaultFor != null) {
                final TypeUseLocation[] locations = defaultFor.value();
                defs.addCheckedCodeDefaults(AnnotationUtils.fromClass(elements, qual), locations);
                foundOtherwise =
                        foundOtherwise
                                || Arrays.asList(locations).contains(TypeUseLocation.OTHERWISE);
            }

            if (qual.getAnnotation(DefaultQualifierInHierarchy.class) != null) {
                defs.addCheckedCodeDefault(
                        AnnotationUtils.fromClass(elements, qual), TypeUseLocation.OTHERWISE);
                foundOtherwise = true;
            }
        }
        // If Unqualified is a supported qualifier, make it the default.
        AnnotationMirror unqualified = AnnotationUtils.fromClass(elements, Unqualified.class);
        if (!foundOtherwise && this.isSupportedQualifier(unqualified)) {
            defs.addCheckedCodeDefault(unqualified, TypeUseLocation.OTHERWISE);
        }
    }

    /**
     * Adds the standard CLIMB defaults that do not conflict with previously added defaults.
     *
     * @param defs {@link QualifierDefaults} object to which defaults are added
     */
    protected void addCheckedStandardDefaults(QualifierDefaults defs) {
        if (this.everUseFlow) {
            Set<? extends AnnotationMirror> tops = this.qualHierarchy.getTopAnnotations();
            Set<? extends AnnotationMirror> bottoms = this.qualHierarchy.getBottomAnnotations();
            defs.addClimbStandardDefaults(tops, bottoms);
        }
    }

    /**
     * Adds default qualifiers for code that is not type-checked by reading
     * {@code @DefaultInUncheckedCodeFor} and {@code @DefaultQualifierInHierarchyInUncheckedCode}
     * meta-annotations. Then it applies the standard unchecked code defaults, if a default was not
     * specified for a particular location.
     *
     * <p>Standard unchecked code default are: <br>
     * top: {@code TypeUseLocation.RETURN,TypeUseLocation.FIELD,TypeUseLocation.UPPER_BOUND}<br>
     * bottom: {@code TypeUseLocation.PARAMETER, TypeUseLocation.LOWER_BOUND}<br>
     *
     * <p>If {@code @DefaultQualifierInHierarchyInUncheckedCode} code is not found or a default for
     * {@code TypeUseLocation.Otherwise} is not used, the defaults for checked code will be applied
     * to locations without a default for unchecked code.
     *
     * <p>Subclasses may override this method to add defaults that cannot be specified with a
     * {@code @DefaultInUncheckedCodeFor} or {@code @DefaultQualifierInHierarchyInUncheckedCode}
     * meta-annotations or to change the standard defaults.
     *
     * @param defs {@link QualifierDefaults} object to which defaults are added
     */
    protected void addUncheckedCodeDefaults(QualifierDefaults defs) {
        for (Class<? extends Annotation> annotation : getSupportedTypeQualifiers()) {
            DefaultInUncheckedCodeFor defaultInUncheckedCodeFor =
                    annotation.getAnnotation(DefaultInUncheckedCodeFor.class);

            if (defaultInUncheckedCodeFor != null) {
                final TypeUseLocation[] locations = defaultInUncheckedCodeFor.value();
                defs.addUncheckedCodeDefaults(
                        AnnotationUtils.fromClass(elements, annotation), locations);
            }

            if (annotation.getAnnotation(DefaultQualifierInHierarchyInUncheckedCode.class)
                    != null) {
                defs.addUncheckedCodeDefault(
                        AnnotationUtils.fromClass(elements, annotation), TypeUseLocation.OTHERWISE);
            }
        }
    }

    /**
     * Adds standard unchecked defaults that do not conflict with previously added defaults.
     *
     * @param defs {@link QualifierDefaults} object to which defaults are added
     */
    protected void addUncheckedStandardDefaults(QualifierDefaults defs) {
        Set<? extends AnnotationMirror> tops = this.qualHierarchy.getTopAnnotations();
        Set<? extends AnnotationMirror> bottoms = this.qualHierarchy.getBottomAnnotations();
        defs.addUncheckedStandardDefaults(tops, bottoms);
    }

    /**
     * Check that a default qualifier (in at least one hierarchy) has been set and issue an error if
     * not.
     *
     * @param defs {@link QualifierDefaults} object to which defaults are added
     */
    protected void checkForDefaultQualifierInHierarchy(QualifierDefaults defs) {
        if (!defs.hasDefaultsForCheckedCode()) {
            ErrorReporter.errorAbort(
                    "GenericAnnotatedTypeFactory.createQualifierDefaults: "
                            + "@DefaultQualifierInHierarchy or @DefaultFor(TypeUseLocation.OTHERWISE) not found. "
                            + "Every checker must specify a default qualifier. "
                            + getSortedQualifierNames());
        }

        // Don't require @DefaultQualifierInHierarchyInUncheckedCode or an
        // unchecked default for TypeUseLocation.OTHERWISE.
        // If a default unchecked code qualifier isn't specified, the defaults
        // for checked code will be used.
    }

    /**
     * Creates {@link QualifierPolymorphism} which supports QualifierPolymorphism mechanism
     *
     * @return the QualifierPolymorphism class
     */
    protected QualifierPolymorphism createQualifierPolymorphism() {
        return new QualifierPolymorphism(processingEnv, this);
    }

    // **********************************************************************
    // Factory Methods for the appropriate annotator classes
    // **********************************************************************

    @Override
    protected void postDirectSuperTypes(
            AnnotatedTypeMirror type, List<? extends AnnotatedTypeMirror> supertypes) {
        super.postDirectSuperTypes(type, supertypes);
        if (type.getKind() == TypeKind.DECLARED) {
            for (AnnotatedTypeMirror supertype : supertypes) {
                Element elt = ((DeclaredType) supertype.getUnderlyingType()).asElement();
                addComputedTypeAnnotations(elt, supertype);
            }
        }
    }

    /**
     * Gets the type of the resulting constructor call of a MemberReferenceTree.
     *
     * @param memberReferenceTree MemberReferenceTree where the member is a constructor
     * @param constructorType AnnotatedExecutableType of the declaration of the constructor
     * @return AnnotatedTypeMirror of the resulting type of the constructor
     */
    public AnnotatedTypeMirror getResultingTypeOfConstructorMemberReference(
            MemberReferenceTree memberReferenceTree, AnnotatedExecutableType constructorType) {
        assert memberReferenceTree.getMode() == MemberReferenceTree.ReferenceMode.NEW;

        // The return type for constructors should only have explicit annotations from the constructor
        // Recreate some of the logic from TypeFromTree.visitNewClass here.

        // The return type of the constructor will be the type of the expression of the member reference tree.
        AnnotatedDeclaredType constructorReturnType =
                (AnnotatedDeclaredType) fromTypeTree(memberReferenceTree.getQualifierExpression());

        // Keep only explicit annotations and those from @Poly
        AnnotatedTypes.copyOnlyExplicitConstructorAnnotations(
                this, constructorReturnType, constructorType);

        // Now add back defaulting.
        addComputedTypeAnnotations(
                memberReferenceTree.getQualifierExpression(), constructorReturnType);
        return constructorReturnType;
    }

    /**
     * Returns the primary annotation on expression if it were evaluated at path.
     *
     * @param expression Java expression
     * @param tree current tree
     * @param path location at which expression is evaluated
     * @param clazz Class of the annotation
     * @return the annotation on expression or null if one does not exist
<<<<<<< HEAD
     * @throws FlowExpressionParseException
=======
     * @throws FlowExpressionParseException thrown if the expression cannot be parsed
>>>>>>> 4c3163a4
     */
    public AnnotationMirror getAnnotationFromJavaExpressionString(
            String expression, Tree tree, TreePath path, Class<? extends Annotation> clazz)
            throws FlowExpressionParseException {
        TypeMirror enclosingClass = InternalUtils.typeOf(TreeUtils.enclosingClass(path));

        FlowExpressions.Receiver r =
                FlowExpressions.internalRepOfPseudoReceiver(path, enclosingClass);
        FlowExpressionContext context =
                new FlowExpressionContext(
                        r,
                        FlowExpressions.getParametersOfEnclosingMethod(this, path),
                        this.getContext());

        FlowExpressions.Receiver expressionObj =
                FlowExpressionParseUtil.parse(expression, context, path, true);

        AnnotationMirror annotationMirror = null;
        if (CFAbstractStore.canInsertReceiver(expressionObj)) {
            Value value = getStoreBefore(tree).getValue(expressionObj);
            if (value != null) {
                annotationMirror =
                        AnnotationUtils.getAnnotationByClass(value.getAnnotations(), clazz);
            }
        }
        if (annotationMirror == null) {
            if (expressionObj instanceof LocalVariable) {
                Element ele = ((LocalVariable) expressionObj).getElement();
                annotationMirror = getAnnotatedType(ele).getAnnotation(clazz);
            } else if (expressionObj instanceof FieldAccess) {
                Element ele = ((FieldAccess) expressionObj).getField();
                annotationMirror = getAnnotatedType(ele).getAnnotation(clazz);
            }
        }
        return annotationMirror;
    }

    /**
     * Track the state of org.checkerframework.dataflow analysis scanning for each class tree in the
     * compilation unit.
     */
    protected enum ScanState {
        IN_PROGRESS,
        FINISHED
    };

    protected final Map<ClassTree, ScanState> scannedClasses;

    /**
     * The result of the flow analysis. Invariant:
     *
     * <pre>
     *  scannedClasses.get(c) == FINISHED for some class c &rArr; flowResult != null
     * </pre>
     *
     * Note that flowResult contains analysis results for Trees from multiple classes which are
     * produced by multiple calls to performFlowAnalysis.
     */
    protected AnalysisResult<Value, Store> flowResult;

    /**
     * A mapping from methods (or other code blocks) to their regular exit store (used to check
     * postconditions).
     */
    protected IdentityHashMap<Tree, Store> regularExitStores;

    /** A mapping from methods to a list with all return statements and the corresponding store. */
    protected IdentityHashMap<MethodTree, List<Pair<ReturnNode, TransferResult<Value, Store>>>>
            returnStatementStores;

    /**
     * A mapping from methods to their a list with all return statements and the corresponding
     * store.
     */
    protected IdentityHashMap<MethodInvocationTree, Store> methodInvocationStores;

    /**
     * Returns the regular exit store for a method or another code block (such as static
     * initializers).
     *
     * @return the regular exit store, or {@code null}, if there is no such store (because the
     *     method cannot exit through the regular exit block).
     */
    public /*@Nullable*/ Store getRegularExitStore(Tree t) {
        return regularExitStores.get(t);
    }

    /** @return all return node and store pairs for a given method */
    public List<Pair<ReturnNode, TransferResult<Value, Store>>> getReturnStatementStores(
            MethodTree methodTree) {
        assert returnStatementStores.containsKey(methodTree);
        return returnStatementStores.get(methodTree);
    }

    /** @return the store immediately before a given {@link Tree}. */
    public Store getStoreBefore(Tree tree) {
        if (analyses.isEmpty()) {
            return flowResult.getStoreBefore(tree);
        }
        FlowAnalysis analysis = analyses.getFirst();
        Node node = analysis.getNodeForTree(tree);
        if (node == null) {
            // TODO: is there something better we can do? Check for
            // lambda expressions. This fixes Issue 448, but might not
            // be the best possible.
            return null;
        }
        return getStoreBefore(node);
    }

    /** @return the store immediately before a given {@link Node}. */
    public Store getStoreBefore(Node node) {
        if (analyses.isEmpty()) {
            return flowResult.getStoreBefore(node);
        }
        FlowAnalysis analysis = analyses.getFirst();
        TransferInput<Value, Store> prevStore = analysis.getInput(node.getBlock());
        if (prevStore == null) {
            return null;
        }
        Store store = AnalysisResult.runAnalysisFor(node, true, prevStore);
        return store;
    }

    /** @return the store immediately after a given {@link Tree}. */
    public Store getStoreAfter(Tree tree) {
        if (analyses.isEmpty()) {
            return flowResult.getStoreAfter(tree);
        }
        FlowAnalysis analysis = analyses.getFirst();
        Node node = analysis.getNodeForTree(tree);
        Store store =
                AnalysisResult.runAnalysisFor(node, false, analysis.getInput(node.getBlock()));
        return store;
    }

    /** @return the {@link Node} for a given {@link Tree}. */
    public Node getNodeForTree(Tree tree) {
        return flowResult.getNodeForTree(tree);
    }

    /** @return the value of effectively final local variables */
    public HashMap<Element, Value> getFinalLocalValues() {
        return flowResult.getFinalLocalValues();
    }

    /**
     * Perform a org.checkerframework.dataflow analysis over a single class tree and its nested
     * classes.
     */
    protected void performFlowAnalysis(ClassTree classTree) {
        if (flowResult == null) {
            regularExitStores = new IdentityHashMap<>();
            returnStatementStores = new IdentityHashMap<>();
            flowResult = new AnalysisResult<>();
        }

        // no need to scan annotations
        if (classTree.getKind() == Kind.ANNOTATION_TYPE) {
            // Mark finished so that default annotations will be applied.
            scannedClasses.put(classTree, ScanState.FINISHED);
            return;
        }

        Queue<ClassTree> queue = new LinkedList<>();
        List<Pair<VariableElement, Value>> fieldValues = new ArrayList<>();
        queue.add(classTree);
        while (!queue.isEmpty()) {
            ClassTree ct = queue.remove();
            scannedClasses.put(ct, ScanState.IN_PROGRESS);

            AnnotatedDeclaredType preClassType = visitorState.getClassType();
            ClassTree preClassTree = visitorState.getClassTree();
            AnnotatedDeclaredType preAMT = visitorState.getMethodReceiver();
            MethodTree preMT = visitorState.getMethodTree();

            visitorState.setClassType(getAnnotatedType(ct));
            visitorState.setClassTree(ct);
            visitorState.setMethodReceiver(null);
            visitorState.setMethodTree(null);

            // start without a initialization store
            initializationStaticStore = null;
            initializationStore = null;

            Queue<Pair<LambdaExpressionTree, Store>> lambdaQueue = new LinkedList<>();

            try {
                List<CFGMethod> methods = new ArrayList<>();
                for (Tree m : ct.getMembers()) {
                    switch (m.getKind()) {
                        case METHOD:
                            MethodTree mt = (MethodTree) m;

                            // Skip abstract and native methods because they have no body.
                            ModifiersTree modifiers = mt.getModifiers();
                            if (modifiers != null) {
                                Set<Modifier> flags = modifiers.getFlags();
                                if (flags.contains(Modifier.ABSTRACT)
                                        || flags.contains(Modifier.NATIVE)) {
                                    break;
                                }
                            }
                            // Abstract methods in an interface have a null body but do not have an ABSTRACT flag.
                            if (mt.getBody() == null) {
                                break;
                            }

                            // Wait with scanning the method until all other members
                            // have been processed.
                            CFGMethod met = new CFGMethod(mt, ct);
                            methods.add(met);
                            break;
                        case VARIABLE:
                            VariableTree vt = (VariableTree) m;
                            ExpressionTree initializer = vt.getInitializer();
                            // analyze initializer if present
                            if (initializer != null) {
                                boolean isStatic =
                                        vt.getModifiers().getFlags().contains(Modifier.STATIC);
                                analyze(
                                        queue,
                                        lambdaQueue,
                                        new CFGStatement(vt, ct),
                                        fieldValues,
                                        classTree,
                                        true,
                                        true,
                                        isStatic);
                                Value value = flowResult.getValue(initializer);
                                if (value != null) {
                                    // Store the abstract value for the field.
                                    VariableElement element = TreeUtils.elementFromDeclaration(vt);
                                    fieldValues.add(Pair.of(element, value));
                                }
                            }
                            break;
                        case CLASS:
                        case ANNOTATION_TYPE:
                        case INTERFACE:
                        case ENUM:
                            // Visit inner and nested class trees.
                            queue.add((ClassTree) m);
                            break;
                        case BLOCK:
                            BlockTree b = (BlockTree) m;
                            analyze(
                                    queue,
                                    lambdaQueue,
                                    new CFGStatement(b, ct),
                                    fieldValues,
                                    ct,
                                    true,
                                    true,
                                    b.isStatic());
                            break;
                        default:
                            assert false : "Unexpected member: " + m.getKind();
                            break;
                    }
                }

                // Now analyze all methods.
                // TODO: at this point, we don't have any information about
                // fields of superclasses.
                for (CFGMethod met : methods) {
                    analyze(
                            queue,
                            lambdaQueue,
                            met,
                            fieldValues,
                            classTree,
                            TreeUtils.isConstructor(met.getMethod()),
                            false,
                            false);
                }

                while (lambdaQueue.size() > 0) {
                    Pair<LambdaExpressionTree, Store> lambdaPair = lambdaQueue.poll();
                    analyze(
                            queue,
                            lambdaQueue,
                            new CFGLambda(lambdaPair.first),
                            fieldValues,
                            classTree,
                            false,
                            false,
                            false,
                            lambdaPair.second);
                }

                // by convention we store the static initialization store as the regular exit
                // store of the class node, so that it can later be used to check
                // that all fields are initialized properly.
                // see InitializationVisitor.visitClass
                if (initializationStaticStore == null) {
                    regularExitStores.put(ct, emptyStore);
                } else {
                    regularExitStores.put(ct, initializationStaticStore);
                }
            } finally {
                visitorState.setClassType(preClassType);
                visitorState.setClassTree(preClassTree);
                visitorState.setMethodReceiver(preAMT);
                visitorState.setMethodTree(preMT);
            }

            scannedClasses.put(ct, ScanState.FINISHED);
        }
    }

    // Maintain a deque of analyses to accommodate nested classes.
    protected final Deque<FlowAnalysis> analyses;
    // Maintain for every class the store that is used when we analyze initialization code
    protected Store initializationStore;
    // Maintain for every class the store that is used when we analyze static initialization code
    protected Store initializationStaticStore;

    /**
     * Analyze the AST {@code ast} and store the result.
     *
     * @param queue the queue to add more things to scan
     * @param fieldValues the abstract values for all fields of the same class
     * @param ast the AST to analyze
     * @param currentClass the class we are currently looking at
     * @param isInitializationCode are we analyzing a (non-static) initializer block of a class
     */
    protected void analyze(
            Queue<ClassTree> queue,
            Queue<Pair<LambdaExpressionTree, Store>> lambdaQueue,
            UnderlyingAST ast,
            List<Pair<VariableElement, Value>> fieldValues,
            ClassTree currentClass,
            boolean isInitializationCode,
            boolean updateInitializationStore,
            boolean isStatic) {
        analyze(
                queue,
                lambdaQueue,
                ast,
                fieldValues,
                currentClass,
                isInitializationCode,
                updateInitializationStore,
                isStatic,
                null);
    }

    protected void analyze(
            Queue<ClassTree> queue,
            Queue<Pair<LambdaExpressionTree, Store>> lambdaQueue,
            UnderlyingAST ast,
            List<Pair<VariableElement, Value>> fieldValues,
            ClassTree currentClass,
            boolean isInitializationCode,
            boolean updateInitializationStore,
            boolean isStatic,
            Store lambdaStore) {
        CFGBuilder builder = new CFCFGBuilder(checker, this);
        ControlFlowGraph cfg = builder.run(root, processingEnv, ast);
        FlowAnalysis newAnalysis = createFlowAnalysis(fieldValues);
        TransferFunction transfer = newAnalysis.getTransferFunction();
        if (emptyStore == null) {
            emptyStore = newAnalysis.createEmptyStore(transfer.usesSequentialSemantics());
        }
        analyses.addFirst(newAnalysis);
        if (lambdaStore != null) {
            transfer.setFixedInitialStore(lambdaStore);
        } else {
            Store initStore = !isStatic ? initializationStore : initializationStaticStore;
            if (isInitializationCode) {
                if (initStore != null) {
                    // we have already seen initialization code and analyzed it, and
                    // the analysis ended with the store initStore.
                    // use it to start the next analysis.
                    transfer.setFixedInitialStore(initStore);
                }
            }
        }
        analyses.getFirst().performAnalysis(cfg);
        AnalysisResult<Value, Store> result = analyses.getFirst().getResult();

        // store result
        flowResult.combine(result);
        if (ast.getKind() == UnderlyingAST.Kind.METHOD) {
            // store exit store (for checking postconditions)
            CFGMethod mast = (CFGMethod) ast;
            MethodTree method = mast.getMethod();
            Store regularExitStore = analyses.getFirst().getRegularExitStore();
            if (regularExitStore != null) {
                regularExitStores.put(method, regularExitStore);
            }
            returnStatementStores.put(method, analyses.getFirst().getReturnStatementStores());
        } else if (ast.getKind() == UnderlyingAST.Kind.ARBITRARY_CODE) {
            CFGStatement block = (CFGStatement) ast;
            Store regularExitStore = analyses.getFirst().getRegularExitStore();
            if (regularExitStore != null) {
                regularExitStores.put(block.getCode(), regularExitStore);
            }
        } else if (ast.getKind() == UnderlyingAST.Kind.LAMBDA) {
            // TODO: Postconditions?

            CFGLambda block = (CFGLambda) ast;
            Store regularExitStore = analyses.getFirst().getRegularExitStore();
            if (regularExitStore != null) {
                regularExitStores.put(block.getCode(), regularExitStore);
            }
        }

        if (isInitializationCode && updateInitializationStore) {
            Store newInitStore = analyses.getFirst().getRegularExitStore();
            if (!isStatic) {
                initializationStore = newInitStore;
            } else {
                initializationStaticStore = newInitStore;
            }
        }

        if (checker.hasOption("flowdotdir") || checker.hasOption("cfgviz")) {
            handleCFGViz();
        }

        analyses.removeFirst();

        // add classes declared in method
        queue.addAll(builder.getDeclaredClasses());
        for (LambdaExpressionTree lambda : builder.getDeclaredLambdas()) {
            lambdaQueue.add(Pair.of(lambda, getStoreBefore(lambda)));
        }
    }

    /**
     * Handle the visualization of the CFG, by calling {@code visualizeCFG} on the first analysis.
     * This method gets invoked in {@code analyze} if on of the visualization options is provided.
     */
    protected void handleCFGViz() {
        analyses.getFirst().visualizeCFG();
    }

    /**
     * Returns the type of the left-hand side of an assignment without applying local variable
     * defaults to type variables.
     *
     * <p>The type variables that are types of local variables are defaulted to top so that they can
     * be refined by dataflow. When these types are used as context during type argument inference,
     * this default is too conservative. So this method is used instead of {@link
     * GenericAnnotatedTypeFactory#getAnnotatedTypeLhs(Tree)}.
     *
     * <p>{@link TypeArgInferenceUtil#assignedToVariable(AnnotatedTypeFactory, Tree)} explains why a
     * different type is used.
     *
     * @param lhsTree left-hand side of an assignment
     * @return AnnotatedTypeMirror of {@code lhsTree}
     */
    public AnnotatedTypeMirror getAnnotatedTypeLhsNoTypeVarDefault(Tree lhsTree) {
        boolean old = this.shouldDefaultTypeVarLocals;
        shouldDefaultTypeVarLocals = false;
        AnnotatedTypeMirror type = getAnnotatedTypeLhs(lhsTree);
        this.shouldDefaultTypeVarLocals = old;
        return type;
    }

    /**
     * Returns the type of a left-hand side of an assignment.
     *
     * <p>The default implementation returns the type without considering dataflow type refinement.
     * Subclass can override this method and add additional logic for computing the type of a LHS.
     *
     * @param lhsTree left-hand side of an assignment
     * @return AnnotatedTypeMirror of {@code lhsTree}
     */
    public AnnotatedTypeMirror getAnnotatedTypeLhs(Tree lhsTree) {
        AnnotatedTypeMirror res = null;
        boolean oldUseFlow = useFlow;
        boolean oldShouldCache = shouldCache;
        useFlow = false;
        // Don't cache the result because getAnnotatedType(lhsTree) could
        // be called from elsewhere and would expect flow-sensitive type refinements.
        shouldCache = false;
        switch (lhsTree.getKind()) {
            case VARIABLE:
            case IDENTIFIER:
            case MEMBER_SELECT:
            case ARRAY_ACCESS:
                res = getAnnotatedType(lhsTree);
                break;
            default:
                if (TreeUtils.isTypeTree(lhsTree)) {
                    // lhsTree is a type tree at the pseudo assignment of a returned expression to declared return type.
                    res = getAnnotatedType(lhsTree);
                } else {
                    ErrorReporter.errorAbort(
                            "GenericAnnotatedTypeFactory: Unexpected tree passed to getAnnotatedTypeLhs. "
                                    + "lhsTree: "
                                    + lhsTree
                                    + " Tree.Kind: "
                                    + lhsTree.getKind());
                }
        }
        useFlow = oldUseFlow;
        shouldCache = oldShouldCache;
        return res;
    }

    @Override
    public Pair<AnnotatedExecutableType, List<AnnotatedTypeMirror>> constructorFromUse(
            NewClassTree tree) {
        Pair<AnnotatedExecutableType, List<AnnotatedTypeMirror>> mfuPair =
                super.constructorFromUse(tree);
        AnnotatedExecutableType method = mfuPair.first;
        if (dependentTypesHelper != null) {
            dependentTypesHelper.viewpointAdaptConstructor(tree, method);
        }
        poly.annotate(tree, method);
        return mfuPair;
    }

    @Override
    public AnnotatedTypeMirror getMethodReturnType(MethodTree m) {
        AnnotatedTypeMirror returnType = super.getMethodReturnType(m);
        if (dependentTypesHelper != null) {
            dependentTypesHelper.standardizeReturnType(m, returnType);
        }
        return returnType;
    }

    @Override
    public AnnotatedTypeMirror getMethodReturnType(MethodTree m, ReturnTree r) {
        AnnotatedTypeMirror returnType = super.getMethodReturnType(m, r);
        if (dependentTypesHelper != null) {
            dependentTypesHelper.standardizeReturnType(m, returnType);
        }
        return returnType;
    }

    /**
     * This method is final; override {@link #addComputedTypeAnnotations(Tree, AnnotatedTypeMirror,
     * boolean)} instead.
     *
     * <p>{@inheritDoc}
     */
    @Override
    protected final void addComputedTypeAnnotations(Tree tree, AnnotatedTypeMirror type) {
        addComputedTypeAnnotations(tree, type, this.useFlow);
    }

    /**
     * Like {#addComputedTypeAnnotations(Tree, AnnotatedTypeMirror)}. Overriding implementations
     * typically simply pass the boolean to calls to super.
     */
    protected void addComputedTypeAnnotations(
            Tree tree, AnnotatedTypeMirror type, boolean iUseFlow) {
        assert root != null
                : "GenericAnnotatedTypeFactory.addComputedTypeAnnotations: "
                        + " root needs to be set when used on trees; factory: "
                        + this.getClass();

        treeAnnotator.visit(tree, type);
        typeAnnotator.visit(type, null);
        defaults.annotate(tree, type);

        if (iUseFlow) {
            Value as;
            if (tree.getKind() == Kind.POSTFIX_DECREMENT
                    || tree.getKind() == Kind.POSTFIX_INCREMENT) {
                // Dataflow incorrectly treats postfix as prefix.
                // See Issue 867: https://github.com/typetools/checker-framework/issues/867
                as = getInferredValueFor(((UnaryTree) tree).getExpression());
            } else {
                as = getInferredValueFor(tree);
            }
            if (as != null) {
                applyInferredAnnotations(type, as);
            }
        }
    }

    /**
     * Flow analysis will be performed if:
     *
     * <ul>
     *   <li>tree is a {@link ClassTree}
     *   <li>Flow analysis has not already been performed on tree
     * </ul>
     *
     * @param tree the tree to check and possibly perform flow analysis on
     */
    protected void checkAndPerformFlowAnalysis(Tree tree) {
        // For performance reasons, we require that getAnnotatedType is called
        // on the ClassTree before it's called on any code contained in the class,
        // so that we can perform flow analysis on the class.  Previously we
        // used TreePath.getPath to find enclosing classes, but that call
        // alone consumed more than 10% of execution time.  See BaseTypeVisitor
        // .visitClass for the call to getAnnotatedType that triggers analysis.
        if (tree instanceof ClassTree) {
            ClassTree classTree = (ClassTree) tree;
            if (!scannedClasses.containsKey(classTree)) {
                performFlowAnalysis(classTree);
            }
        }
    }

    /**
     * Returns the inferred value (by the org.checkerframework.dataflow analysis) for a given tree.
     */
    public Value getInferredValueFor(Tree tree) {
        if (tree == null) {
            ErrorReporter.errorAbort(
                    "GenericAnnotatedTypeFactory.getInferredValueFor called with null tree. Don't!");
            return null; // dead code
        }
        Value as = null;
        if (!analyses.isEmpty()) {
            as = analyses.getFirst().getValue(tree);
        }
        if (as == null
                &&
                // TODO: this comparison shouldn't be needed, but
                // Daikon check-nullness started failing without it.
                flowResult != null) {
            as = flowResult.getValue(tree);
        }
        return as;
    }

    /**
     * Applies the annotations inferred by the org.checkerframework.dataflow analysis to the type
     * {@code type}.
     */
    protected void applyInferredAnnotations(AnnotatedTypeMirror type, Value as) {
        DefaultInferredTypesApplier applier =
                new DefaultInferredTypesApplier(getQualifierHierarchy(), this);
        applier.applyInferredType(type, as.getAnnotations(), as.getUnderlyingType());
    }

    @Override
    public void addComputedTypeAnnotations(Element elt, AnnotatedTypeMirror type) {
        typeAnnotator.visit(type, null);
        defaults.annotate(elt, type);
        if (dependentTypesHelper != null) {
            dependentTypesHelper.standardizeVariable(type, elt);
        }
    }

    @Override
    public Pair<AnnotatedExecutableType, List<AnnotatedTypeMirror>> methodFromUse(
            MethodInvocationTree tree) {
        Pair<AnnotatedExecutableType, List<AnnotatedTypeMirror>> mfuPair =
                super.methodFromUse(tree);
        AnnotatedExecutableType method = mfuPair.first;
        if (dependentTypesHelper != null) {
            dependentTypesHelper.viewpointAdaptMethod(tree, method);
        }
        poly.annotate(tree, method);
        return mfuPair;
    }

    @Override
    public List<AnnotatedTypeParameterBounds> typeVariablesFromUse(
            AnnotatedDeclaredType type, TypeElement element) {
        List<AnnotatedTypeParameterBounds> f = super.typeVariablesFromUse(type, element);
        if (dependentTypesHelper != null) {
            dependentTypesHelper.viewpointAdaptTypeVariableBounds(
                    element, f, visitorState.getPath());
        }
        return f;
    }

    public Store getEmptyStore() {
        return emptyStore;
    }

    /**
     * Returns the AnnotatedTypeFactory of the subchecker and copies the current visitor state to
     * the sub-factory so that the types are computed properly. Because the visitor state is copied,
     * call this method each time a subfactory is needed rather than store the returned factory in a
     * field.
     *
     * @see BaseTypeChecker#getTypeFactoryOfSubchecker(Class)
     */
    public <T extends GenericAnnotatedTypeFactory<?, ?, ?, ?>, U extends BaseTypeChecker>
            T getTypeFactoryOfSubchecker(Class<U> checkerClass) {
        T subFactory = checker.getTypeFactoryOfSubchecker(checkerClass);
        if (subFactory != null && subFactory.getVisitorState() != null) {
            // Copy the visitor state so that the types are computed properly.
            VisitorState subFactoryVisitorState = subFactory.getVisitorState();
            subFactoryVisitorState.setPath(visitorState.getPath());
            subFactoryVisitorState.setClassTree(visitorState.getClassTree());
            subFactoryVisitorState.setMethodTree(visitorState.getMethodTree());
        }
        return subFactory;
    }

    /**
     * Should the local variable default annotation be applied to type variables?
     *
     * <p>It is initialized to true if data flow is used by the checker. It is set to false when
     * getting the assignment context for type argument inference.
     *
     * @see GenericAnnotatedTypeFactory#getAnnotatedTypeLhsNoTypeVarDefault
     * @return shouldDefaultTypeVarLocals
     */
    public boolean getShouldDefaultTypeVarLocals() {
        return shouldDefaultTypeVarLocals;
    }

    /** The CFGVisualizer to be used by all CFAbstractAnalysis instances. */
    protected final CFGVisualizer<Value, Store, TransferFunction> cfgVisualizer;

    protected CFGVisualizer<Value, Store, TransferFunction> createCFGVisualizer() {
        if (checker.hasOption("flowdotdir")) {
            String flowdotdir = checker.getOption("flowdotdir");
            boolean verbose = checker.hasOption("verbosecfg");

            Map<String, Object> args = new HashMap<>(2);
            args.put("outdir", flowdotdir);
            args.put("verbose", verbose);
            args.put("checkerName", getCheckerName());

            CFGVisualizer<Value, Store, TransferFunction> res =
                    new DOTCFGVisualizer<Value, Store, TransferFunction>();
            res.init(args);
            return res;
        } else if (checker.hasOption("cfgviz")) {
            String cfgviz = checker.getOption("cfgviz");
            if (cfgviz == null) {
                ErrorReporter.errorAbort(
                        "-Acfgviz specified without arguments, should be -Acfgviz=VizClassName[,opts,...]");
            }
            String[] opts = cfgviz.split(",");

            Map<String, Object> args = processCFGVisualizerOption(opts);
            if (!args.containsKey("verbose")) {
                boolean verbose = checker.hasOption("verbosecfg");
                args.put("verbose", verbose);
            }
            args.put("checkerName", getCheckerName());

            CFGVisualizer<Value, Store, TransferFunction> res =
                    BaseTypeChecker.invokeConstructorFor(opts[0], null, null);
            res.init(args);
            return res;
        }
        // Nobody expected to use cfgVisualizer if neither option given.
        return null;
    }

    /* A simple utility method to determine a short checker name to be
     * used by CFG visualizations.
     */
    private String getCheckerName() {
        String checkerName = checker.getClass().getSimpleName();
        if (checkerName.endsWith("Checker") || checkerName.endsWith("checker")) {
            checkerName = checkerName.substring(0, checkerName.length() - "checker".length());
        }
        return checkerName;
    }

    /* Parse values or key-value pairs into a map from value to true, respectively,
     * from the value to the key.
     */
    private Map<String, Object> processCFGVisualizerOption(String[] opts) {
        Map<String, Object> res = new HashMap<>(opts.length - 1);
        // Index 0 is the visualizer class name and can be ignored.
        for (int i = 1; i < opts.length; ++i) {
            String opt = opts[i];
            String[] split = opt.split("=");
            switch (split.length) {
                case 1:
                    res.put(split[0], true);
                    break;
                case 2:
                    res.put(split[0], split[1]);
                    break;
                default:
                    ErrorReporter.errorAbort("Too many `=` in cfgviz option: " + opt);
            }
        }
        return res;
    }

    /** The CFGVisualizer to be used by all CFAbstractAnalysis instances. */
    public CFGVisualizer<Value, Store, TransferFunction> getCFGVisualizer() {
        return cfgVisualizer;
    }
}<|MERGE_RESOLUTION|>--- conflicted
+++ resolved
@@ -697,11 +697,7 @@
      * @param path location at which expression is evaluated
      * @param clazz Class of the annotation
      * @return the annotation on expression or null if one does not exist
-<<<<<<< HEAD
-     * @throws FlowExpressionParseException
-=======
      * @throws FlowExpressionParseException thrown if the expression cannot be parsed
->>>>>>> 4c3163a4
      */
     public AnnotationMirror getAnnotationFromJavaExpressionString(
             String expression, Tree tree, TreePath path, Class<? extends Annotation> clazz)
