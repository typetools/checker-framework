package org.checkerframework.framework.type;

import com.sun.source.tree.BlockTree;
import com.sun.source.tree.ClassTree;
import com.sun.source.tree.CompilationUnitTree;
import com.sun.source.tree.ExpressionTree;
import com.sun.source.tree.LambdaExpressionTree;
import com.sun.source.tree.MemberReferenceTree;
import com.sun.source.tree.MethodInvocationTree;
import com.sun.source.tree.MethodTree;
import com.sun.source.tree.NewClassTree;
import com.sun.source.tree.ReturnTree;
import com.sun.source.tree.Tree;
import com.sun.source.tree.Tree.Kind;
import com.sun.source.tree.UnaryTree;
import com.sun.source.tree.VariableTree;
import com.sun.source.util.TreePath;
import java.lang.annotation.Annotation;
import java.util.ArrayDeque;
import java.util.ArrayList;
import java.util.Arrays;
import java.util.Collections;
import java.util.Comparator;
import java.util.HashMap;
import java.util.HashSet;
import java.util.IdentityHashMap;
import java.util.List;
import java.util.Map;
import java.util.Queue;
import java.util.Set;
import javax.lang.model.element.AnnotationMirror;
import javax.lang.model.element.Element;
import javax.lang.model.element.Modifier;
import javax.lang.model.element.TypeElement;
import javax.lang.model.element.VariableElement;
import javax.lang.model.type.DeclaredType;
import javax.lang.model.type.TypeKind;
import javax.lang.model.type.TypeMirror;
import org.checkerframework.checker.nullness.qual.Nullable;
import org.checkerframework.common.basetype.BaseTypeChecker;
import org.checkerframework.dataflow.analysis.AnalysisResult;
import org.checkerframework.dataflow.analysis.FlowExpressions;
import org.checkerframework.dataflow.analysis.FlowExpressions.FieldAccess;
import org.checkerframework.dataflow.analysis.FlowExpressions.LocalVariable;
import org.checkerframework.dataflow.analysis.TransferInput;
import org.checkerframework.dataflow.analysis.TransferResult;
import org.checkerframework.dataflow.cfg.CFGVisualizer;
import org.checkerframework.dataflow.cfg.ControlFlowGraph;
import org.checkerframework.dataflow.cfg.DOTCFGVisualizer;
import org.checkerframework.dataflow.cfg.UnderlyingAST;
import org.checkerframework.dataflow.cfg.UnderlyingAST.CFGLambda;
import org.checkerframework.dataflow.cfg.UnderlyingAST.CFGMethod;
import org.checkerframework.dataflow.cfg.UnderlyingAST.CFGStatement;
import org.checkerframework.dataflow.cfg.node.AssignmentNode;
import org.checkerframework.dataflow.cfg.node.MethodInvocationNode;
import org.checkerframework.dataflow.cfg.node.Node;
import org.checkerframework.dataflow.cfg.node.ObjectCreationNode;
import org.checkerframework.dataflow.cfg.node.ReturnNode;
import org.checkerframework.framework.flow.CFAbstractAnalysis;
import org.checkerframework.framework.flow.CFAbstractStore;
import org.checkerframework.framework.flow.CFAbstractTransfer;
import org.checkerframework.framework.flow.CFAbstractValue;
import org.checkerframework.framework.flow.CFAnalysis;
import org.checkerframework.framework.flow.CFCFGBuilder;
import org.checkerframework.framework.flow.CFStore;
import org.checkerframework.framework.flow.CFTransfer;
import org.checkerframework.framework.flow.CFValue;
import org.checkerframework.framework.qual.DefaultFor;
import org.checkerframework.framework.qual.DefaultInUncheckedCodeFor;
import org.checkerframework.framework.qual.DefaultQualifier;
import org.checkerframework.framework.qual.DefaultQualifierInHierarchy;
import org.checkerframework.framework.qual.DefaultQualifierInHierarchyInUncheckedCode;
import org.checkerframework.framework.qual.ImplicitFor;
import org.checkerframework.framework.qual.MonotonicQualifier;
import org.checkerframework.framework.qual.RelevantJavaTypes;
import org.checkerframework.framework.qual.TypeUseLocation;
import org.checkerframework.framework.qual.Unqualified;
import org.checkerframework.framework.type.AnnotatedTypeMirror.AnnotatedDeclaredType;
import org.checkerframework.framework.type.AnnotatedTypeMirror.AnnotatedExecutableType;
import org.checkerframework.framework.type.treeannotator.ImplicitsTreeAnnotator;
import org.checkerframework.framework.type.treeannotator.ListTreeAnnotator;
import org.checkerframework.framework.type.treeannotator.PropagationTreeAnnotator;
import org.checkerframework.framework.type.treeannotator.TreeAnnotator;
import org.checkerframework.framework.type.typeannotator.ImplicitsTypeAnnotator;
import org.checkerframework.framework.type.typeannotator.IrrelevantTypeAnnotator;
import org.checkerframework.framework.type.typeannotator.ListTypeAnnotator;
import org.checkerframework.framework.type.typeannotator.PropagationTypeAnnotator;
import org.checkerframework.framework.type.typeannotator.TypeAnnotator;
import org.checkerframework.framework.util.AnnotatedTypes;
import org.checkerframework.framework.util.FlowExpressionParseUtil;
import org.checkerframework.framework.util.FlowExpressionParseUtil.FlowExpressionParseException;
import org.checkerframework.framework.util.QualifierPolymorphism;
import org.checkerframework.framework.util.defaults.QualifierDefaults;
import org.checkerframework.framework.util.dependenttypes.DependentTypesHelper;
import org.checkerframework.framework.util.dependenttypes.DependentTypesTreeAnnotator;
import org.checkerframework.framework.util.typeinference.TypeArgInferenceUtil;
import org.checkerframework.javacutil.AnnotationBuilder;
import org.checkerframework.javacutil.AnnotationUtils;
import org.checkerframework.javacutil.CollectionUtils;
import org.checkerframework.javacutil.ErrorReporter;
import org.checkerframework.javacutil.Pair;
import org.checkerframework.javacutil.TreeUtils;

/**
 * A factory that extends {@link AnnotatedTypeFactory} to optionally use flow-sensitive qualifier
 * inference, qualifier polymorphism, implicit annotations via {@link ImplicitFor}, and
 * user-specified defaults via {@link DefaultQualifier}.
 */
public abstract class GenericAnnotatedTypeFactory<
                Value extends CFAbstractValue<Value>,
                Store extends CFAbstractStore<Value, Store>,
                TransferFunction extends CFAbstractTransfer<Value, Store, TransferFunction>,
                FlowAnalysis extends CFAbstractAnalysis<Value, Store, TransferFunction>>
        extends AnnotatedTypeFactory {

    /** should use flow by default */
    protected static boolean FLOW_BY_DEFAULT = true;

    /** To cache the supported monotonic type qualifiers. */
    private Set<Class<? extends Annotation>> supportedMonotonicQuals;

    /** to annotate types based on the given tree */
    protected TypeAnnotator typeAnnotator;

    /** for use in addTypeImplicits */
    private ImplicitsTypeAnnotator implicitsTypeAnnotator;

    /** to annotate types based on the given un-annotated types */
    protected TreeAnnotator treeAnnotator;

    /** to handle any polymorphic types */
    protected QualifierPolymorphism poly;

    /** to handle defaults specified by the user */
    protected QualifierDefaults defaults;

    /** to handle dependent type annotations */
    protected DependentTypesHelper dependentTypesHelper;

    // Flow related fields

    /**
     * Should use flow-sensitive type refinement analysis? This value can be changed when an
     * AnnotatedTypeMirror without annotations from data flow is required.
     *
     * @see #getAnnotatedTypeLhs(Tree)
     */
    private boolean useFlow;

    /** Is this type factory configured to use flow-sensitive type refinement? */
    private final boolean everUseFlow;

    /**
     * Should the local variable default annotation be applied to type variables?
     *
     * <p>It is initialized to true if data flow is used by the checker. It is set to false when
     * getting the assignment context for type argument inference.
     *
     * @see GenericAnnotatedTypeFactory#getAnnotatedTypeLhsNoTypeVarDefault
     */
    private boolean shouldDefaultTypeVarLocals;

    /** An empty store. */
    // Set in postInit only
    protected Store emptyStore;

    // Set in postInit only
    protected FlowAnalysis analysis;

    // Set in postInit only
    protected TransferFunction transfer;

    // Maintain for every class the store that is used when we analyze initialization code
    protected Store initializationStore;

    // Maintain for every class the store that is used when we analyze static initialization code
    protected Store initializationStaticStore;

    /**
     * Caches for {@link AnalysisResult#runAnalysisFor(Node, boolean, TransferInput, Map)}. This
     * cache is enabled if {@link #shouldCache} is true. The cache size is derived from {@link
     * #getCacheSize()}.
     *
     * @see AnalysisResult#runAnalysisFor(Node, boolean, TransferInput, Map)
     */
    protected final Map<
                    TransferInput<Value, Store>,
                    IdentityHashMap<Node, TransferResult<Value, Store>>>
            flowResultAnalysisCaches;

    /**
     * Creates a type factory for checking the given compilation unit with respect to the given
     * annotation.
     *
     * @param checker the checker to which this type factory belongs
     * @param useFlow whether flow analysis should be performed
     */
    public GenericAnnotatedTypeFactory(BaseTypeChecker checker, boolean useFlow) {
        super(checker);

        this.everUseFlow = useFlow;
        this.shouldDefaultTypeVarLocals = useFlow;
        this.useFlow = useFlow;

        this.scannedClasses = new HashMap<>();
        this.flowResult = null;
        this.regularExitStores = null;
        this.methodInvocationStores = null;
        this.returnStatementStores = null;

        this.initializationStore = null;
        this.initializationStaticStore = null;

        this.cfgVisualizer = createCFGVisualizer();

        if (shouldCache) {
            int cacheSize = getCacheSize();
            flowResultAnalysisCaches = CollectionUtils.createLRUCache(cacheSize);
        } else {
            flowResultAnalysisCaches = null;
        }

        // Add common aliases.
        // addAliasedDeclAnnotation(checkers.nullness.quals.Pure.class,
        //         Pure.class, AnnotationUtils.fromClass(elements, Pure.class));

        // Every subclass must call postInit, but it must be called after
        // all other initialization is finished.
    }

    @Override
    protected void postInit() {
        super.postInit();

        this.dependentTypesHelper = createDependentTypesHelper();
        this.defaults = createAndInitQualifierDefaults();
        this.treeAnnotator = createTreeAnnotator();
        this.typeAnnotator = createTypeAnnotator();

        this.poly = createQualifierPolymorphism();

        this.analysis = createFlowAnalysis(new ArrayList<>());
        this.transfer = analysis.getTransferFunction();
        this.emptyStore = analysis.createEmptyStore(transfer.usesSequentialSemantics());

        this.parseStubFiles();
    }

    /**
     * Performs flow-sensitive type refinement on {@code classTree} if this type factory is
     * configured to do so.
     *
     * @param classTree tree on which to perform flow-sensitive type refinement
     */
    @Override
    public void preProcessClassTree(ClassTree classTree) {
        if (this.everUseFlow) {
            checkAndPerformFlowAnalysis(classTree);
        }
    }

    /**
     * Creates a type factory for checking the given compilation unit with respect to the given
     * annotation.
     *
     * @param checker the checker to which this type factory belongs
     */
    public GenericAnnotatedTypeFactory(BaseTypeChecker checker) {
        this(checker, FLOW_BY_DEFAULT);
    }

    @Override
    public void setRoot(@Nullable CompilationUnitTree root) {
        super.setRoot(root);
        this.scannedClasses.clear();
        this.flowResult = null;
        this.regularExitStores = null;
        this.methodInvocationStores = null;
        this.returnStatementStores = null;
        this.initializationStore = null;
        this.initializationStaticStore = null;

        if (shouldCache) {
            this.flowResultAnalysisCaches.clear();
        }
    }

    // **********************************************************************
    // Factory Methods for the appropriate annotator classes
    // **********************************************************************

    /**
     * Returns an immutable set of the <em>monotonic</em> type qualifiers supported by this checker.
     *
     * @return the monotonic type qualifiers supported this processor, or an empty set if none
     * @see MonotonicQualifier
     */
    public final Set<Class<? extends Annotation>> getSupportedMonotonicTypeQualifiers() {
        if (supportedMonotonicQuals == null) {
            supportedMonotonicQuals = new HashSet<>();
            for (Class<? extends Annotation> anno : getSupportedTypeQualifiers()) {
                MonotonicQualifier mono = anno.getAnnotation(MonotonicQualifier.class);
                if (mono != null) {
                    supportedMonotonicQuals.add(anno);
                }
            }
        }
        return supportedMonotonicQuals;
    }

    /**
     * Returns a {@link TreeAnnotator} that adds annotations to a type based on the contents of a
     * tree.
     *
     * <p>The default tree annotator is a {@link ListTreeAnnotator} of the following:
     *
     * <ol>
     *   <li>{@link PropagationTreeAnnotator}: Propagates annotations from subtrees
     *   <li>{@link ImplicitsTreeAnnotator}: Adds annotations based on {@link ImplicitFor}
     *       meta-annotations
     *   <li>{@link DependentTypesTreeAnnotator}: Adapts dependent annotations based on context
     * </ol>
     *
     * <p>Subclasses may override this method to specify additional tree annotators, for example:
     *
     * <pre>
     * new ListTreeAnnotator(super.createTreeAnnotator(), new KeyLookupTreeAnnotator(this));
     * </pre>
     *
     * @return a tree annotator
     */
    protected TreeAnnotator createTreeAnnotator() {
        List<TreeAnnotator> treeAnnotators = new ArrayList<>();
        treeAnnotators.add(new PropagationTreeAnnotator(this));
        treeAnnotators.add(new ImplicitsTreeAnnotator(this));
        if (dependentTypesHelper != null) {
            treeAnnotators.add(dependentTypesHelper.createDependentTypesTreeAnnotator(this));
        }
        return new ListTreeAnnotator(treeAnnotators);
    }

    /**
     * Returns a {@link org.checkerframework.framework.type.typeannotator.ImplicitsTypeAnnotator}
     * that adds annotations to a type based on the content of the type itself.
     *
     * <p>Subclass may override this method. The default type annotator is a {@link
     * ListTypeAnnotator} of the following:
     *
     * <ol>
     *   <li>{@link IrrelevantTypeAnnotator}: Adds top to types not listed in the {@link
     *       RelevantJavaTypes} annotation on the checker.
     *   <li>{@link PropagationTypeAnnotator}: Propagates annotation onto wildcards.
     *   <li>{@link ImplicitsTypeAnnotator}: Adds annotations based on {@link ImplicitFor}
     *       meta-annotations.
     * </ol>
     *
     * @return a type annotator
     */
    protected TypeAnnotator createTypeAnnotator() {
        List<TypeAnnotator> typeAnnotators = new ArrayList<>();
        RelevantJavaTypes relevantJavaTypes =
                checker.getClass().getAnnotation(RelevantJavaTypes.class);
        if (relevantJavaTypes != null) {
            Class<?>[] relevantClasses = relevantJavaTypes.value();
            // Must be first in order to annotate all irrelevant types.
            typeAnnotators.add(
                    new IrrelevantTypeAnnotator(
                            this, getQualifierHierarchy().getTopAnnotations(), relevantClasses));
        }
        typeAnnotators.add(new PropagationTypeAnnotator(this));
        implicitsTypeAnnotator = new ImplicitsTypeAnnotator(this);
        typeAnnotators.add(implicitsTypeAnnotator);
        return new ListTypeAnnotator(typeAnnotators);
    }

    protected void addTypeNameImplicit(Class<?> clazz, AnnotationMirror implicitAnno) {
        implicitsTypeAnnotator.addTypeName(clazz, implicitAnno);
    }

    /**
     * Returns the appropriate flow analysis class that is used for the
     * org.checkerframework.dataflow analysis.
     *
     * <p>This implementation uses the checker naming convention to create the appropriate analysis.
     * If no transfer function is found, it returns an instance of {@link CFAnalysis}.
     *
     * <p>Subclasses have to override this method to create the appropriate analysis if they do not
     * follow the checker naming convention.
     */
    @SuppressWarnings({"unchecked", "rawtypes"})
    protected FlowAnalysis createFlowAnalysis(List<Pair<VariableElement, Value>> fieldValues) {

        // Try to reflectively load the visitor.
        Class<?> checkerClass = checker.getClass();

        while (checkerClass != BaseTypeChecker.class) {
            final String classToLoad =
                    checkerClass
                            .getName()
                            .replace("Checker", "Analysis")
                            .replace("Subchecker", "Analysis");
            FlowAnalysis result =
                    BaseTypeChecker.invokeConstructorFor(
                            classToLoad,
                            new Class<?>[] {BaseTypeChecker.class, this.getClass(), List.class},
                            new Object[] {checker, this, fieldValues});
            if (result != null) {
                return result;
            }
            checkerClass = checkerClass.getSuperclass();
        }

        // If an analysis couldn't be loaded reflectively, return the
        // default.
        List<Pair<VariableElement, CFValue>> tmp = new ArrayList<>();
        for (Pair<VariableElement, Value> fieldVal : fieldValues) {
            assert fieldVal.second instanceof CFValue;
            tmp.add(Pair.of(fieldVal.first, (CFValue) fieldVal.second));
        }
        return (FlowAnalysis) new CFAnalysis(checker, (GenericAnnotatedTypeFactory) this, tmp);
    }

    /**
     * Returns the appropriate transfer function that is used for the org.checkerframework.dataflow
     * analysis.
     *
     * <p>This implementation uses the checker naming convention to create the appropriate transfer
     * function. If no transfer function is found, it returns an instance of {@link CFTransfer}.
     *
     * <p>Subclasses have to override this method to create the appropriate transfer function if
     * they do not follow the checker naming convention.
     */
    // A more precise type for the parameter would be FlowAnalysis, which
    // is the type parameter bounded by the current parameter type CFAbstractAnalysis<Value, Store,
    // TransferFunction>.
    // However, we ran into issues in callers of the method if we used that type.
    public TransferFunction createFlowTransferFunction(
            CFAbstractAnalysis<Value, Store, TransferFunction> analysis) {

        // Try to reflectively load the visitor.
        Class<?> checkerClass = checker.getClass();

        while (checkerClass != BaseTypeChecker.class) {
            final String classToLoad =
                    checkerClass
                            .getName()
                            .replace("Checker", "Transfer")
                            .replace("Subchecker", "Transfer");
            TransferFunction result =
                    BaseTypeChecker.invokeConstructorFor(
                            classToLoad,
                            new Class<?>[] {analysis.getClass()},
                            new Object[] {analysis});
            if (result != null) {
                return result;
            }
            checkerClass = checkerClass.getSuperclass();
        }

        // If a transfer function couldn't be loaded reflectively, return the
        // default.
        @SuppressWarnings("unchecked")
        TransferFunction ret =
                (TransferFunction)
                        new CFTransfer((CFAbstractAnalysis<CFValue, CFStore, CFTransfer>) analysis);
        return ret;
    }

    /**
     * Creates an {@link DependentTypesHelper} and returns it.
     *
     * @return a new {@link DependentTypesHelper}
     */
    protected DependentTypesHelper createDependentTypesHelper() {
        DependentTypesHelper helper = new DependentTypesHelper(this);
        if (helper.hasDependentAnnotations()) {
            return helper;
        }
        return null;
    }

    public DependentTypesHelper getDependentTypesHelper() {
        return dependentTypesHelper;
    }

    @Override
    public AnnotatedDeclaredType fromNewClass(NewClassTree newClassTree) {
        AnnotatedDeclaredType superResult = super.fromNewClass(newClassTree);
        if (dependentTypesHelper != null) {
            dependentTypesHelper.standardizeNewClassTree(newClassTree, superResult);
        }
        return superResult;
    }

    /**
     * Create {@link QualifierDefaults} which handles checker specified defaults, and initialize the
     * created {@link QualifierDefaults}. Subclasses should override {@link
     * GenericAnnotatedTypeFactory#addCheckedCodeDefaults(QualifierDefaults defs)} or {@link
     * GenericAnnotatedTypeFactory#addUncheckedCodeDefaults(QualifierDefaults defs)} to add more
     * defaults or use different defaults.
     *
     * @return the QualifierDefaults object
     */
    // TODO: When changing this method, also look into
    // {@link
    // org.checkerframework.common.wholeprograminference.WholeProgramInferenceScenesHelper#shouldIgnore}.
    // Both methods should have some functionality merged into a single location.
    // See Issue 683
    // https://github.com/typetools/checker-framework/issues/683
    protected final QualifierDefaults createAndInitQualifierDefaults() {
        QualifierDefaults defs = createQualifierDefaults();
        addCheckedCodeDefaults(defs);
        addCheckedStandardDefaults(defs);
        addUncheckedCodeDefaults(defs);
        addUncheckedStandardDefaults(defs);
        checkForDefaultQualifierInHierarchy(defs);

        return defs;
    }

    /**
     * Create {@link QualifierDefaults} which handles checker specified defaults. Sub-classes
     * override this method to provide a different {@code QualifierDefault} implementation.
     */
    protected QualifierDefaults createQualifierDefaults() {
        return new QualifierDefaults(elements, this);
    }

    /** Defines alphabetical sort ordering for qualifiers */
    private static final Comparator<Class<? extends Annotation>> QUALIFIER_SORT_ORDERING =
            new Comparator<Class<? extends Annotation>>() {
                @Override
                public int compare(Class<? extends Annotation> a1, Class<? extends Annotation> a2) {
                    return a1.getCanonicalName().compareTo(a2.getCanonicalName());
                }
            };

    /**
     * Creates and returns a string containing the number of qualifiers and the canonical class
     * names of each qualifier that has been added to this checker's supported qualifier set. The
     * names are alphabetically sorted.
     *
     * @return a string containing the number of qualifiers and canonical names of each qualifier
     */
    protected final String getSortedQualifierNames() {
        // Create a list of the supported qualifiers and sort the list
        // alphabetically
        List<Class<? extends Annotation>> sortedSupportedQuals = new ArrayList<>();
        sortedSupportedQuals.addAll(getSupportedTypeQualifiers());
        Collections.sort(sortedSupportedQuals, QUALIFIER_SORT_ORDERING);

        // display the number of qualifiers as well as the names of each
        // qualifier.
        StringBuilder sb = new StringBuilder();
        sb.append(sortedSupportedQuals.size());
        sb.append(" qualifiers examined");

        if (sortedSupportedQuals.size() > 0) {
            sb.append(": ");
            // for each qualifier, add its canonical name, a comma and a space
            // to the string.
            for (Class<? extends Annotation> qual : sortedSupportedQuals) {
                sb.append(qual.getCanonicalName());
                sb.append(", ");
            }
            // remove last comma and space
            return sb.substring(0, sb.length() - 2);
        } else {
            return sb.toString();
        }
    }

    /**
     * Adds default qualifiers for type-checked code by reading {@link DefaultFor} and {@link
     * DefaultQualifierInHierarchy} meta-annotations. Subclasses may override this method to add
     * defaults that cannot be specified with a {@link DefaultFor} or {@link
     * DefaultQualifierInHierarchy} meta-annotations.
     *
     * @param defs QualifierDefault object to which defaults are added
     */
    protected void addCheckedCodeDefaults(QualifierDefaults defs) {
        boolean foundOtherwise = false;
        // Add defaults from @DefaultFor and @DefaultQualifierInHierarchy
        for (Class<? extends Annotation> qual : getSupportedTypeQualifiers()) {
            DefaultFor defaultFor = qual.getAnnotation(DefaultFor.class);
            if (defaultFor != null) {
                final TypeUseLocation[] locations = defaultFor.value();
                defs.addCheckedCodeDefaults(AnnotationBuilder.fromClass(elements, qual), locations);
                foundOtherwise =
                        foundOtherwise
                                || Arrays.asList(locations).contains(TypeUseLocation.OTHERWISE);
            }

            if (qual.getAnnotation(DefaultQualifierInHierarchy.class) != null) {
                defs.addCheckedCodeDefault(
                        AnnotationBuilder.fromClass(elements, qual), TypeUseLocation.OTHERWISE);
                foundOtherwise = true;
            }
        }
        // If Unqualified is a supported qualifier, make it the default.
        AnnotationMirror unqualified = AnnotationBuilder.fromClass(elements, Unqualified.class);
        if (!foundOtherwise && this.isSupportedQualifier(unqualified)) {
            defs.addCheckedCodeDefault(unqualified, TypeUseLocation.OTHERWISE);
        }
    }

    /**
     * Adds the standard CLIMB defaults that do not conflict with previously added defaults.
     *
     * @param defs {@link QualifierDefaults} object to which defaults are added
     */
    protected void addCheckedStandardDefaults(QualifierDefaults defs) {
        if (this.everUseFlow) {
            defs.addClimbStandardDefaults();
        }
    }

    /**
     * Adds default qualifiers for code that is not type-checked by reading
     * {@code @DefaultInUncheckedCodeFor} and {@code @DefaultQualifierInHierarchyInUncheckedCode}
     * meta-annotations. Then it applies the standard unchecked code defaults, if a default was not
     * specified for a particular location.
     *
     * <p>Standard unchecked code default are: <br>
     * top: {@code TypeUseLocation.RETURN,TypeUseLocation.FIELD,TypeUseLocation.UPPER_BOUND}<br>
     * bottom: {@code TypeUseLocation.PARAMETER, TypeUseLocation.LOWER_BOUND}<br>
     *
     * <p>If {@code @DefaultQualifierInHierarchyInUncheckedCode} code is not found or a default for
     * {@code TypeUseLocation.Otherwise} is not used, the defaults for checked code will be applied
     * to locations without a default for unchecked code.
     *
     * <p>Subclasses may override this method to add defaults that cannot be specified with a
     * {@code @DefaultInUncheckedCodeFor} or {@code @DefaultQualifierInHierarchyInUncheckedCode}
     * meta-annotations or to change the standard defaults.
     *
     * @param defs {@link QualifierDefaults} object to which defaults are added
     */
    protected void addUncheckedCodeDefaults(QualifierDefaults defs) {
        for (Class<? extends Annotation> annotation : getSupportedTypeQualifiers()) {
            DefaultInUncheckedCodeFor defaultInUncheckedCodeFor =
                    annotation.getAnnotation(DefaultInUncheckedCodeFor.class);

            if (defaultInUncheckedCodeFor != null) {
                final TypeUseLocation[] locations = defaultInUncheckedCodeFor.value();
                defs.addUncheckedCodeDefaults(
                        AnnotationBuilder.fromClass(elements, annotation), locations);
            }

            if (annotation.getAnnotation(DefaultQualifierInHierarchyInUncheckedCode.class)
                    != null) {
                defs.addUncheckedCodeDefault(
                        AnnotationBuilder.fromClass(elements, annotation),
                        TypeUseLocation.OTHERWISE);
            }
        }
    }

    /**
     * Adds standard unchecked defaults that do not conflict with previously added defaults.
     *
     * @param defs {@link QualifierDefaults} object to which defaults are added
     */
    protected void addUncheckedStandardDefaults(QualifierDefaults defs) {
        defs.addUncheckedStandardDefaults();
    }

    /**
     * Check that a default qualifier (in at least one hierarchy) has been set and issue an error if
     * not.
     *
     * @param defs {@link QualifierDefaults} object to which defaults are added
     */
    protected void checkForDefaultQualifierInHierarchy(QualifierDefaults defs) {
        if (!defs.hasDefaultsForCheckedCode()) {
            ErrorReporter.errorAbort(
                    "GenericAnnotatedTypeFactory.createQualifierDefaults: "
                            + "@DefaultQualifierInHierarchy or @DefaultFor(TypeUseLocation.OTHERWISE) not found. "
                            + "Every checker must specify a default qualifier. "
                            + getSortedQualifierNames());
        }

        // Don't require @DefaultQualifierInHierarchyInUncheckedCode or an
        // unchecked default for TypeUseLocation.OTHERWISE.
        // If a default unchecked code qualifier isn't specified, the defaults
        // for checked code will be used.
    }

    /**
     * Creates {@link QualifierPolymorphism} which supports QualifierPolymorphism mechanism
     *
     * @return the QualifierPolymorphism class
     */
    protected QualifierPolymorphism createQualifierPolymorphism() {
        return new QualifierPolymorphism(processingEnv, this);
    }

    // **********************************************************************
    // Factory Methods for the appropriate annotator classes
    // **********************************************************************

    @Override
    protected void postDirectSuperTypes(
            AnnotatedTypeMirror type, List<? extends AnnotatedTypeMirror> supertypes) {
        super.postDirectSuperTypes(type, supertypes);
        if (type.getKind() == TypeKind.DECLARED) {
            for (AnnotatedTypeMirror supertype : supertypes) {
                Element elt = ((DeclaredType) supertype.getUnderlyingType()).asElement();
                addComputedTypeAnnotations(elt, supertype);
            }
        }
    }

    /**
     * Gets the type of the resulting constructor call of a MemberReferenceTree.
     *
     * @param memberReferenceTree MemberReferenceTree where the member is a constructor
     * @param constructorType AnnotatedExecutableType of the declaration of the constructor
     * @return AnnotatedTypeMirror of the resulting type of the constructor
     */
    public AnnotatedTypeMirror getResultingTypeOfConstructorMemberReference(
            MemberReferenceTree memberReferenceTree, AnnotatedExecutableType constructorType) {
        assert memberReferenceTree.getMode() == MemberReferenceTree.ReferenceMode.NEW;

        // The return type for constructors should only have explicit annotations from the
        // constructor.  Recreate some of the logic from TypeFromTree.visitNewClass here.

        // The return type of the constructor will be the type of the expression of the member
        // reference tree.
        AnnotatedDeclaredType constructorReturnType =
                (AnnotatedDeclaredType) fromTypeTree(memberReferenceTree.getQualifierExpression());

        // Keep only explicit annotations and those from @Poly
        AnnotatedTypes.copyOnlyExplicitConstructorAnnotations(
                this, constructorReturnType, constructorType);

        // Now add back defaulting.
        addComputedTypeAnnotations(
                memberReferenceTree.getQualifierExpression(), constructorReturnType);
        return constructorReturnType;
    }

    /**
     * Returns the primary annotation on expression if it were evaluated at path.
     *
     * @param expression a Java expression
     * @param tree current tree
     * @param path location at which expression is evaluated
     * @param clazz class of the annotation
     * @return the annotation on expression or null if one does not exist
     * @throws FlowExpressionParseException thrown if the expression cannot be parsed
     */
    public AnnotationMirror getAnnotationFromJavaExpressionString(
            String expression, Tree tree, TreePath path, Class<? extends Annotation> clazz)
            throws FlowExpressionParseException {

        FlowExpressions.Receiver expressionObj =
                getReceiverFromJavaExpressionString(expression, path);
        return getAnnotationFromReceiver(expressionObj, tree, clazz);
    }
    /**
     * Returns the primary annotation on a receiver.
     *
     * @param receiver the receiver for which the annotation is returned
     * @param tree current tree
     * @param clazz the Class of the annotation
     * @return the annotation on expression or null if one does not exist
     * @throws FlowExpressionParseException thrown if the expression cannot be parsed
     */
    public AnnotationMirror getAnnotationFromReceiver(
            FlowExpressions.Receiver receiver, Tree tree, Class<? extends Annotation> clazz)
            throws FlowExpressionParseException {

        AnnotationMirror annotationMirror = null;
        if (CFAbstractStore.canInsertReceiver(receiver)) {
            Store store = getStoreBefore(tree);
            Value value = store.getValue(receiver);
            if (value != null) {
                annotationMirror =
                        AnnotationUtils.getAnnotationByClass(value.getAnnotations(), clazz);
            }
        }
        if (annotationMirror == null) {
            if (receiver instanceof LocalVariable) {
                Element ele = ((LocalVariable) receiver).getElement();
                annotationMirror = getAnnotatedType(ele).getAnnotation(clazz);
            } else if (receiver instanceof FieldAccess) {
                Element ele = ((FieldAccess) receiver).getField();
                annotationMirror = getAnnotatedType(ele).getAnnotation(clazz);
            }
        }
        return annotationMirror;
    }

    /**
     * Produces the receiver associated with expression on currentPath.
     *
     * @param expression a Java expression
     * @param currentPath location at which expression is evaluated
     * @throws FlowExpressionParseException thrown if the expression cannot be parsed
     */
    public FlowExpressions.Receiver getReceiverFromJavaExpressionString(
            String expression, TreePath currentPath) throws FlowExpressionParseException {
        TypeMirror enclosingClass = TreeUtils.typeOf(TreeUtils.enclosingClass(currentPath));

        FlowExpressions.Receiver r =
                FlowExpressions.internalReprOfPseudoReceiver(currentPath, enclosingClass);
        FlowExpressionParseUtil.FlowExpressionContext context =
                new FlowExpressionParseUtil.FlowExpressionContext(
                        r,
                        FlowExpressions.getParametersOfEnclosingMethod(this, currentPath),
                        this.getContext());

        return FlowExpressionParseUtil.parse(expression, context, currentPath, true);
    }

    /**
     * Track the state of org.checkerframework.dataflow analysis scanning for each class tree in the
     * compilation unit.
     */
    protected enum ScanState {
        IN_PROGRESS,
        FINISHED
    };

    protected final Map<ClassTree, ScanState> scannedClasses;

    /**
     * The result of the flow analysis. Invariant:
     *
     * <pre>
     *  scannedClasses.get(c) == FINISHED for some class c &rArr; flowResult != null
     * </pre>
     *
     * Note that flowResult contains analysis results for Trees from multiple classes which are
     * produced by multiple calls to performFlowAnalysis.
     */
    protected AnalysisResult<Value, Store> flowResult;

    /**
     * A mapping from methods (or other code blocks) to their regular exit store (used to check
     * postconditions).
     */
    protected IdentityHashMap<Tree, Store> regularExitStores;

    /** A mapping from methods to a list with all return statements and the corresponding store. */
    protected IdentityHashMap<MethodTree, List<Pair<ReturnNode, TransferResult<Value, Store>>>>
            returnStatementStores;

    /**
     * A mapping from methods to their a list with all return statements and the corresponding
     * store.
     */
    protected IdentityHashMap<MethodInvocationTree, Store> methodInvocationStores;

    /**
     * Returns the regular exit store for a method or another code block (such as static
     * initializers).
     *
     * @return the regular exit store, or {@code null}, if there is no such store (because the
     *     method cannot exit through the regular exit block).
     */
    public @Nullable Store getRegularExitStore(Tree t) {
        return regularExitStores.get(t);
    }

    /** @return all return node and store pairs for a given method */
    public List<Pair<ReturnNode, TransferResult<Value, Store>>> getReturnStatementStores(
            MethodTree methodTree) {
        assert returnStatementStores.containsKey(methodTree);
        return returnStatementStores.get(methodTree);
    }

    /** @return the store immediately before a given {@link Tree}. */
    public Store getStoreBefore(Tree tree) {
        if (!analysis.isRunning()) {
            return flowResult.getStoreBefore(tree);
        }
        Set<Node> nodes = analysis.getNodesForTree(tree);
        if (nodes != null) {
            return getStoreBefore(nodes);
        } else {
            return flowResult.getStoreBefore(tree);
        }
    }

    /** @return the store immediately before a given Set of {@link Node}s. */
    public Store getStoreBefore(Set<Node> nodes) {
        Store merge = null;
        for (Node aNode : nodes) {
            Store s = getStoreBefore(aNode);
            if (merge == null) {
                merge = s;
            } else if (s != null) {
                merge = merge.leastUpperBound(s);
            }
        }
        return merge;
    }

    /** @return the store immediately before a given {@link Node}. */
    public Store getStoreBefore(Node node) {
        if (!analysis.isRunning()) {
            return flowResult.getStoreBefore(node);
        }
        TransferInput<Value, Store> prevStore = analysis.getInput(node.getBlock());
        if (prevStore == null) {
            return null;
        }
        Store store =
                AnalysisResult.runAnalysisFor(node, true, prevStore, flowResultAnalysisCaches);
        return store;
    }

    /** @return the store immediately after a given {@link Tree}. */
    public Store getStoreAfter(Tree tree) {
        if (!analysis.isRunning()) {
            return flowResult.getStoreAfter(tree);
        }
        Set<Node> nodes = analysis.getNodesForTree(tree);
        return getStoreAfter(nodes);
    }

    /** @return the store immediately after a given set of {@link Node}s. */
    public Store getStoreAfter(Set<Node> nodes) {
        Store merge = null;
        for (Node node : nodes) {
            Store s = getStoreAfter(node);
            if (merge == null) {
                merge = s;
            } else if (s != null) {
                merge = merge.leastUpperBound(s);
            }
        }
        return merge;
    }

    /** @return the store immediately after a given {@link Node}. */
    public Store getStoreAfter(Node node) {
        Store res =
                AnalysisResult.runAnalysisFor(
                        node, false, analysis.getInput(node.getBlock()), flowResultAnalysisCaches);
        return res;
    }

    /**
     * @see org.checkerframework.dataflow.analysis.AnalysisResult#getNodesForTree(Tree)
     * @return the {@link Node}s for a given {@link Tree}.
     */
    public Set<Node> getNodesForTree(Tree tree) {
        return flowResult.getNodesForTree(tree);
    }

    /**
     * Return the first {@link Node} for a given {@link Tree} that has class {@code kind}.
     *
     * <p>You probably don't want to use this function: iterate over the result of {@link
     * #getNodesForTree(Tree)} yourself or ask for a conservative approximation of the store using
     * {@link #getStoreBefore(Tree)} or {@link #getStoreAfter(Tree)}. This method is for code that
     * uses a {@link Node} in a rather unusual way. Callers should probably be rewritten to not use
     * a {@link Node} at all.
     *
     * @see #getNodesForTree(Tree)
     * @see #getStoreBefore(Tree)
     * @see #getStoreAfter(Tree)
     * @return the first {@link Node} for a given {@link Tree} that of class {@code kind}.
     */
    public <T extends Node> T getFirstNodeOfKindForTree(Tree tree, Class<T> kind) {
        Set<Node> nodes = getNodesForTree(tree);
        for (Node node : nodes) {
            if (node.getClass().equals(kind)) {
                return kind.cast(node);
            }
        }
        return null;
    }

    /** @return the value of effectively final local variables */
    public HashMap<Element, Value> getFinalLocalValues() {
        return flowResult.getFinalLocalValues();
    }

    /**
     * Perform a org.checkerframework.dataflow analysis over a single class tree and its nested
     * classes.
     */
    protected void performFlowAnalysis(ClassTree classTree) {
        if (flowResult == null) {
            regularExitStores = new IdentityHashMap<>();
            returnStatementStores = new IdentityHashMap<>();
            flowResult = new AnalysisResult<>(flowResultAnalysisCaches);
        }

        // no need to scan annotations
        if (classTree.getKind() == Kind.ANNOTATION_TYPE) {
            // Mark finished so that default annotations will be applied.
            scannedClasses.put(classTree, ScanState.FINISHED);
            return;
        }

        Queue<ClassTree> queue = new ArrayDeque<>();
        List<Pair<VariableElement, Value>> fieldValues = new ArrayList<>();
        queue.add(classTree);
        while (!queue.isEmpty()) {
            ClassTree ct = queue.remove();
            scannedClasses.put(ct, ScanState.IN_PROGRESS);

            AnnotatedDeclaredType preClassType = visitorState.getClassType();
            ClassTree preClassTree = visitorState.getClassTree();
            AnnotatedDeclaredType preAMT = visitorState.getMethodReceiver();
            MethodTree preMT = visitorState.getMethodTree();

            visitorState.setClassType(getAnnotatedType(ct));
            visitorState.setClassTree(ct);
            visitorState.setMethodReceiver(null);
            visitorState.setMethodTree(null);

            // start without a initialization store
            initializationStaticStore = null;
            initializationStore = null;

            Queue<Pair<LambdaExpressionTree, Store>> lambdaQueue = new ArrayDeque<>();

            try {
                List<CFGMethod> methods = new ArrayList<>();
                for (Tree m : ct.getMembers()) {
                    switch (m.getKind()) {
                        case METHOD:
                            MethodTree mt = (MethodTree) m;

                            // Skip abstract and native methods because they have no body.
                            Set<Modifier> flags = mt.getModifiers().getFlags();
                            if (flags.contains(Modifier.ABSTRACT)
                                    || flags.contains(Modifier.NATIVE)) {
                                break;
                            }
                            // Abstract methods in an interface have a null body but do not have an
                            // ABSTRACT flag.
                            if (mt.getBody() == null) {
                                break;
                            }

                            // Wait with scanning the method until all other members
                            // have been processed.
                            CFGMethod met = new CFGMethod(mt, ct);
                            methods.add(met);
                            break;
                        case VARIABLE:
                            VariableTree vt = (VariableTree) m;
                            ExpressionTree initializer = vt.getInitializer();
                            // analyze initializer if present
                            if (initializer != null) {
                                boolean isStatic =
                                        vt.getModifiers().getFlags().contains(Modifier.STATIC);
                                analyze(
                                        queue,
                                        lambdaQueue,
                                        new CFGStatement(vt, ct),
                                        fieldValues,
                                        classTree,
                                        true,
                                        true,
                                        isStatic);
                                Value value = flowResult.getValue(initializer);
                                if (vt.getModifiers().getFlags().contains(Modifier.FINAL)
                                        && value != null) {
                                    // Store the abstract value for the field.
                                    VariableElement element = TreeUtils.elementFromDeclaration(vt);
                                    fieldValues.add(Pair.of(element, value));
                                }
                            }
                            break;
                        case CLASS:
                        case ANNOTATION_TYPE:
                        case INTERFACE:
                        case ENUM:
                            // Visit inner and nested class trees.
                            queue.add((ClassTree) m);
                            break;
                        case BLOCK:
                            BlockTree b = (BlockTree) m;
                            analyze(
                                    queue,
                                    lambdaQueue,
                                    new CFGStatement(b, ct),
                                    fieldValues,
                                    ct,
                                    true,
                                    true,
                                    b.isStatic());
                            break;
                        default:
                            assert false : "Unexpected member: " + m.getKind();
                            break;
                    }
                }

                // Now analyze all methods.
                // TODO: at this point, we don't have any information about
                // fields of superclasses.
                for (CFGMethod met : methods) {
                    analyze(
                            queue,
                            lambdaQueue,
                            met,
                            fieldValues,
                            classTree,
                            TreeUtils.isConstructor(met.getMethod()),
                            false,
                            false);
                }

                while (!lambdaQueue.isEmpty()) {
                    Pair<LambdaExpressionTree, Store> lambdaPair = lambdaQueue.poll();
                    analyze(
                            queue,
                            lambdaQueue,
                            new CFGLambda(lambdaPair.first),
                            fieldValues,
                            classTree,
                            false,
                            false,
                            false,
                            lambdaPair.second);
                }

                // by convention we store the static initialization store as the regular exit
                // store of the class node, so that it can later be used to check
                // that all fields are initialized properly.
                // see InitializationVisitor.visitClass
                if (initializationStaticStore == null) {
                    regularExitStores.put(ct, emptyStore);
                } else {
                    regularExitStores.put(ct, initializationStaticStore);
                }
            } finally {
                visitorState.setClassType(preClassType);
                visitorState.setClassTree(preClassTree);
                visitorState.setMethodReceiver(preAMT);
                visitorState.setMethodTree(preMT);
            }

            scannedClasses.put(ct, ScanState.FINISHED);
        }
    }

    /**
     * Analyze the AST {@code ast} and store the result.
     *
     * @param queue the queue to add more things to scan
     * @param fieldValues the abstract values for all fields of the same class
     * @param ast the AST to analyze
     * @param currentClass the class we are currently looking at
     * @param isInitializationCode are we analyzing a (non-static) initializer block of a class
     */
    protected void analyze(
            Queue<ClassTree> queue,
            Queue<Pair<LambdaExpressionTree, Store>> lambdaQueue,
            UnderlyingAST ast,
            List<Pair<VariableElement, Value>> fieldValues,
            ClassTree currentClass,
            boolean isInitializationCode,
            boolean updateInitializationStore,
            boolean isStatic) {
        analyze(
                queue,
                lambdaQueue,
                ast,
                fieldValues,
                currentClass,
                isInitializationCode,
                updateInitializationStore,
                isStatic,
                null);
    }

    protected void analyze(
            Queue<ClassTree> queue,
            Queue<Pair<LambdaExpressionTree, Store>> lambdaQueue,
            UnderlyingAST ast,
            List<Pair<VariableElement, Value>> fieldValues,
            ClassTree currentClass,
            boolean isInitializationCode,
            boolean updateInitializationStore,
            boolean isStatic,
            Store lambdaStore) {
<<<<<<< HEAD
        CFGBuilder builder = new CFCFGBuilder(checker, this);
        ControlFlowGraph cfg = builder.run(root, processingEnv, ast);

=======
        ControlFlowGraph cfg = CFCFGBuilder.build(root, ast, checker, this, processingEnv);
        FlowAnalysis newAnalysis = createFlowAnalysis(fieldValues);
        TransferFunction transfer = newAnalysis.getTransferFunction();
        if (emptyStore == null) {
            emptyStore = newAnalysis.createEmptyStore(transfer.usesSequentialSemantics());
        }
        analyses.addFirst(newAnalysis);
>>>>>>> 7b57ae41
        if (lambdaStore != null) {
            transfer.setFixedInitialStore(lambdaStore);
        } else {
            if (isInitializationCode) {
                Store initStore = !isStatic ? initializationStore : initializationStaticStore;
                if (initStore != null) {
                    // we have already seen initialization code and analyzed it, and
                    // the analysis ended with the store initStore.
                    // use it to start the next analysis.
                    transfer.setFixedInitialStore(initStore);
                } else {
                    transfer.setFixedInitialStore(null);
                }
            } else {
                transfer.setFixedInitialStore(null);
            }
        }
        analysis.performAnalysis(cfg, fieldValues);
        AnalysisResult<Value, Store> result = analysis.getResult();

        // store result
        flowResult.combine(result);
        if (ast.getKind() == UnderlyingAST.Kind.METHOD) {
            // store exit store (for checking postconditions)
            CFGMethod mast = (CFGMethod) ast;
            MethodTree method = mast.getMethod();
            Store regularExitStore = analysis.getRegularExitStore();
            if (regularExitStore != null) {
                regularExitStores.put(method, regularExitStore);
            }
            returnStatementStores.put(method, analysis.getReturnStatementStores());
        } else if (ast.getKind() == UnderlyingAST.Kind.ARBITRARY_CODE) {
            CFGStatement block = (CFGStatement) ast;
            Store regularExitStore = analysis.getRegularExitStore();
            if (regularExitStore != null) {
                regularExitStores.put(block.getCode(), regularExitStore);
            }
        } else if (ast.getKind() == UnderlyingAST.Kind.LAMBDA) {
            // TODO: Postconditions?

            CFGLambda block = (CFGLambda) ast;
            Store regularExitStore = analysis.getRegularExitStore();
            if (regularExitStore != null) {
                regularExitStores.put(block.getCode(), regularExitStore);
            }
        }

        if (isInitializationCode && updateInitializationStore) {
            Store newInitStore = analysis.getRegularExitStore();
            if (!isStatic) {
                initializationStore = newInitStore;
            } else {
                initializationStaticStore = newInitStore;
            }
        }

        if (checker.hasOption("flowdotdir") || checker.hasOption("cfgviz")) {
            handleCFGViz();
        }

        // add classes declared in method
        queue.addAll(cfg.getDeclaredClasses());
        for (LambdaExpressionTree lambda : cfg.getDeclaredLambdas()) {
            lambdaQueue.add(Pair.of(lambda, getStoreBefore(lambda)));
        }
    }

    /**
     * Handle the visualization of the CFG, by calling {@code visualizeCFG} on the first analysis.
     * This method gets invoked in {@code analyze} if on of the visualization options is provided.
     */
    protected void handleCFGViz() {
        analysis.visualizeCFG();
    }

    /**
     * Returns the type of the left-hand side of an assignment without applying local variable
     * defaults to type variables.
     *
     * <p>The type variables that are types of local variables are defaulted to top so that they can
     * be refined by dataflow. When these types are used as context during type argument inference,
     * this default is too conservative. So this method is used instead of {@link
     * GenericAnnotatedTypeFactory#getAnnotatedTypeLhs(Tree)}.
     *
     * <p>{@link TypeArgInferenceUtil#assignedToVariable(AnnotatedTypeFactory, Tree)} explains why a
     * different type is used.
     *
     * @param lhsTree left-hand side of an assignment
     * @return AnnotatedTypeMirror of {@code lhsTree}
     */
    public AnnotatedTypeMirror getAnnotatedTypeLhsNoTypeVarDefault(Tree lhsTree) {
        boolean old = this.shouldDefaultTypeVarLocals;
        shouldDefaultTypeVarLocals = false;
        AnnotatedTypeMirror type = getAnnotatedTypeLhs(lhsTree);
        this.shouldDefaultTypeVarLocals = old;
        return type;
    }

    /**
     * Returns the type of a left-hand side of an assignment.
     *
     * <p>The default implementation returns the type without considering dataflow type refinement.
     * Subclass can override this method and add additional logic for computing the type of a LHS.
     *
     * @param lhsTree left-hand side of an assignment
     * @return AnnotatedTypeMirror of {@code lhsTree}
     */
    public AnnotatedTypeMirror getAnnotatedTypeLhs(Tree lhsTree) {
        AnnotatedTypeMirror res = null;
        boolean oldUseFlow = useFlow;
        boolean oldShouldCache = shouldCache;
        useFlow = false;
        // Don't cache the result because getAnnotatedType(lhsTree) could
        // be called from elsewhere and would expect flow-sensitive type refinements.
        shouldCache = false;
        switch (lhsTree.getKind()) {
            case VARIABLE:
            case IDENTIFIER:
            case MEMBER_SELECT:
            case ARRAY_ACCESS:
                res = getAnnotatedType(lhsTree);
                break;
            default:
                if (TreeUtils.isTypeTree(lhsTree)) {
                    // lhsTree is a type tree at the pseudo assignment of a returned expression to
                    // declared return type.
                    res = getAnnotatedType(lhsTree);
                } else {
                    ErrorReporter.errorAbort(
                            "GenericAnnotatedTypeFactory: Unexpected tree passed to getAnnotatedTypeLhs. "
                                    + "lhsTree: "
                                    + lhsTree
                                    + " Tree.Kind: "
                                    + lhsTree.getKind());
                }
        }
        useFlow = oldUseFlow;
        shouldCache = oldShouldCache;
        return res;
    }

    /**
     * Returns the type of a varargs array of a method invocation or a constructor invocation.
     *
     * @param tree a method invocation or a constructor invocation
     * @return AnnotatedTypeMirror of varargs array for a method or constructor invocation {@code
     *     tree}
     */
    public AnnotatedTypeMirror getAnnotatedTypeVarargsArray(Tree tree) {
        if (!useFlow) {
            return null;
        }

        List<Node> args;
        switch (tree.getKind()) {
            case METHOD_INVOCATION:
                args = getFirstNodeOfKindForTree(tree, MethodInvocationNode.class).getArguments();
                break;
            case NEW_CLASS:
                args = getFirstNodeOfKindForTree(tree, ObjectCreationNode.class).getArguments();
                break;
            default:
                throw new AssertionError("Unexpected kind of tree: " + tree);
        }

        assert !args.isEmpty() : "Arguments are empty";
        Node varargsArray = args.get(args.size() - 1);
        AnnotatedTypeMirror varargtype = getAnnotatedType(varargsArray.getTree());
        return varargtype;
    }

    /* Returns the type of a right-hand side of an assignment for unary operation like prefix or
     * postfix increment or decrement.
     *
     * @param tree unary operation tree for compound assignment
     * @return AnnotatedTypeMirror of a right-hand side of an assignment for unary operation
     */
    public AnnotatedTypeMirror getAnnotatedTypeRhsUnaryAssign(UnaryTree tree) {
        if (!useFlow) {
            return getAnnotatedType(tree);
        }
        AssignmentNode n = flowResult.getAssignForUnaryTree(tree);
        return getAnnotatedType(n.getExpression().getTree());
    }

    @Override
    public Pair<AnnotatedExecutableType, List<AnnotatedTypeMirror>> constructorFromUse(
            NewClassTree tree) {
        Pair<AnnotatedExecutableType, List<AnnotatedTypeMirror>> mfuPair =
                super.constructorFromUse(tree);
        AnnotatedExecutableType method = mfuPair.first;
        if (dependentTypesHelper != null) {
            dependentTypesHelper.viewpointAdaptConstructor(tree, method);
        }
        poly.annotate(tree, method);
        return mfuPair;
    }

    @Override
    public AnnotatedTypeMirror getMethodReturnType(MethodTree m) {
        AnnotatedTypeMirror returnType = super.getMethodReturnType(m);
        if (dependentTypesHelper != null) {
            dependentTypesHelper.standardizeReturnType(m, returnType);
        }
        return returnType;
    }

    @Override
    public AnnotatedTypeMirror getMethodReturnType(MethodTree m, ReturnTree r) {
        AnnotatedTypeMirror returnType = super.getMethodReturnType(m, r);
        if (dependentTypesHelper != null) {
            dependentTypesHelper.standardizeReturnType(m, returnType);
        }
        return returnType;
    }

    @Override
    public void addDefaultAnnotations(AnnotatedTypeMirror type) {
        typeAnnotator.visit(type, null);
        defaults.annotate((Element) null, type);
    }

    /**
     * This method is final; override {@link #addComputedTypeAnnotations(Tree, AnnotatedTypeMirror,
     * boolean)} instead.
     *
     * <p>{@inheritDoc}
     */
    @Override
    protected final void addComputedTypeAnnotations(Tree tree, AnnotatedTypeMirror type) {
        addComputedTypeAnnotations(tree, type, this.useFlow);
    }

    /**
     * Like {#addComputedTypeAnnotations(Tree, AnnotatedTypeMirror)}. Overriding implementations
     * typically simply pass the boolean to calls to super.
     */
    protected void addComputedTypeAnnotations(
            Tree tree, AnnotatedTypeMirror type, boolean iUseFlow) {
        assert root != null
                : "GenericAnnotatedTypeFactory.addComputedTypeAnnotations: "
                        + " root needs to be set when used on trees; factory: "
                        + this.getClass();

        treeAnnotator.visit(tree, type);
        typeAnnotator.visit(type, null);
        defaults.annotate(tree, type);

        if (iUseFlow) {
            Value as = getInferredValueFor(tree);

            if (as != null) {
                applyInferredAnnotations(type, as);
            }
        }
    }

    /**
     * Flow analysis will be performed if:
     *
     * <ul>
     *   <li>tree is a {@link ClassTree}
     *   <li>Flow analysis has not already been performed on tree
     * </ul>
     *
     * @param tree the tree to check and possibly perform flow analysis on
     */
    protected void checkAndPerformFlowAnalysis(Tree tree) {
        // For performance reasons, we require that getAnnotatedType is called
        // on the ClassTree before it's called on any code contained in the class,
        // so that we can perform flow analysis on the class.  Previously we
        // used TreePath.getPath to find enclosing classes, but that call
        // alone consumed more than 10% of execution time.  See BaseTypeVisitor
        // .visitClass for the call to getAnnotatedType that triggers analysis.
        if (tree instanceof ClassTree) {
            ClassTree classTree = (ClassTree) tree;
            if (!scannedClasses.containsKey(classTree)) {
                performFlowAnalysis(classTree);
            }
        }
    }

    /**
     * Returns the inferred value (by the org.checkerframework.dataflow analysis) for a given tree.
     */
    public Value getInferredValueFor(Tree tree) {
        if (tree == null) {
            ErrorReporter.errorAbort(
                    "GenericAnnotatedTypeFactory.getInferredValueFor called with null tree. Don't!");
            return null; // dead code
        }
        Value as = flowResult.getValue(tree);
        if (as == null) {
            as = analysis.getValue(tree);
        }
        return as;
    }

    /**
     * Applies the annotations inferred by the org.checkerframework.dataflow analysis to the type
     * {@code type}.
     */
    protected void applyInferredAnnotations(AnnotatedTypeMirror type, Value as) {
        DefaultInferredTypesApplier applier =
                new DefaultInferredTypesApplier(getQualifierHierarchy(), this);
        applier.applyInferredType(type, as.getAnnotations(), as.getUnderlyingType());
    }

    @Override
    public void addComputedTypeAnnotations(Element elt, AnnotatedTypeMirror type) {
        typeAnnotator.visit(type, null);
        defaults.annotate(elt, type);
        if (dependentTypesHelper != null) {
            dependentTypesHelper.standardizeVariable(type, elt);
        }
    }

    @Override
    public Pair<AnnotatedExecutableType, List<AnnotatedTypeMirror>> methodFromUse(
            MethodInvocationTree tree) {
        Pair<AnnotatedExecutableType, List<AnnotatedTypeMirror>> mfuPair =
                super.methodFromUse(tree);
        AnnotatedExecutableType method = mfuPair.first;
        if (dependentTypesHelper != null) {
            dependentTypesHelper.viewpointAdaptMethod(tree, method);
        }
        poly.annotate(tree, method);
        return mfuPair;
    }

    @Override
    public List<AnnotatedTypeParameterBounds> typeVariablesFromUse(
            AnnotatedDeclaredType type, TypeElement element) {
        List<AnnotatedTypeParameterBounds> f = super.typeVariablesFromUse(type, element);
        if (dependentTypesHelper != null) {
            dependentTypesHelper.viewpointAdaptTypeVariableBounds(
                    element, f, visitorState.getPath());
        }
        return f;
    }

    public Store getEmptyStore() {
        return emptyStore;
    }

    /**
     * Returns the AnnotatedTypeFactory of the subchecker and copies the current visitor state to
     * the sub-factory so that the types are computed properly. Because the visitor state is copied,
     * call this method each time a subfactory is needed rather than store the returned factory in a
     * field.
     *
     * @see BaseTypeChecker#getTypeFactoryOfSubchecker(Class)
     */
    @SuppressWarnings("TypeParameterUnusedInFormals") // Intentional abuse
    public <T extends GenericAnnotatedTypeFactory<?, ?, ?, ?>, U extends BaseTypeChecker>
            T getTypeFactoryOfSubchecker(Class<U> checkerClass) {
        T subFactory = checker.getTypeFactoryOfSubchecker(checkerClass);
        if (subFactory != null && subFactory.getVisitorState() != null) {
            // Copy the visitor state so that the types are computed properly.
            VisitorState subFactoryVisitorState = subFactory.getVisitorState();
            subFactoryVisitorState.setPath(visitorState.getPath());
            subFactoryVisitorState.setClassTree(visitorState.getClassTree());
            subFactoryVisitorState.setMethodTree(visitorState.getMethodTree());
        }
        return subFactory;
    }

    /**
     * Should the local variable default annotation be applied to type variables?
     *
     * <p>It is initialized to true if data flow is used by the checker. It is set to false when
     * getting the assignment context for type argument inference.
     *
     * @see GenericAnnotatedTypeFactory#getAnnotatedTypeLhsNoTypeVarDefault
     * @return shouldDefaultTypeVarLocals
     */
    public boolean getShouldDefaultTypeVarLocals() {
        return shouldDefaultTypeVarLocals;
    }

    /** The CFGVisualizer to be used by all CFAbstractAnalysis instances. */
    protected final CFGVisualizer<Value, Store, TransferFunction> cfgVisualizer;

    protected CFGVisualizer<Value, Store, TransferFunction> createCFGVisualizer() {
        if (checker.hasOption("flowdotdir")) {
            String flowdotdir = checker.getOption("flowdotdir");
            boolean verbose = checker.hasOption("verbosecfg");

            Map<String, Object> args = new HashMap<>(2);
            args.put("outdir", flowdotdir);
            args.put("verbose", verbose);
            args.put("checkerName", getCheckerName());

            CFGVisualizer<Value, Store, TransferFunction> res = new DOTCFGVisualizer<>();
            res.init(args);
            return res;
        } else if (checker.hasOption("cfgviz")) {
            String cfgviz = checker.getOption("cfgviz");
            if (cfgviz == null) {
                ErrorReporter.errorAbort(
                        "-Acfgviz specified without arguments, should be -Acfgviz=VizClassName[,opts,...]");
            }
            String[] opts = cfgviz.split(",");

            Map<String, Object> args = processCFGVisualizerOption(opts);
            if (!args.containsKey("verbose")) {
                boolean verbose = checker.hasOption("verbosecfg");
                args.put("verbose", verbose);
            }
            args.put("checkerName", getCheckerName());

            CFGVisualizer<Value, Store, TransferFunction> res =
                    BaseTypeChecker.invokeConstructorFor(opts[0], null, null);
            res.init(args);
            return res;
        }
        // Nobody expected to use cfgVisualizer if neither option given.
        return null;
    }

    /* A simple utility method to determine a short checker name to be
     * used by CFG visualizations.
     */
    private String getCheckerName() {
        String checkerName = checker.getClass().getSimpleName();
        if (checkerName.endsWith("Checker") || checkerName.endsWith("checker")) {
            checkerName = checkerName.substring(0, checkerName.length() - "checker".length());
        }
        return checkerName;
    }

    /* Parse values or key-value pairs into a map from value to true, respectively,
     * from the value to the key.
     */
    private Map<String, Object> processCFGVisualizerOption(String[] opts) {
        Map<String, Object> res = new HashMap<>(opts.length - 1);
        // Index 0 is the visualizer class name and can be ignored.
        for (int i = 1; i < opts.length; ++i) {
            String opt = opts[i];
            String[] split = opt.split("=");
            switch (split.length) {
                case 1:
                    res.put(split[0], true);
                    break;
                case 2:
                    res.put(split[0], split[1]);
                    break;
                default:
                    ErrorReporter.errorAbort("Too many `=` in cfgviz option: " + opt);
            }
        }
        return res;
    }

    /** The CFGVisualizer to be used by all CFAbstractAnalysis instances. */
    public CFGVisualizer<Value, Store, TransferFunction> getCFGVisualizer() {
        return cfgVisualizer;
    }
}<|MERGE_RESOLUTION|>--- conflicted
+++ resolved
@@ -1183,19 +1183,8 @@
             boolean updateInitializationStore,
             boolean isStatic,
             Store lambdaStore) {
-<<<<<<< HEAD
-        CFGBuilder builder = new CFCFGBuilder(checker, this);
-        ControlFlowGraph cfg = builder.run(root, processingEnv, ast);
-
-=======
         ControlFlowGraph cfg = CFCFGBuilder.build(root, ast, checker, this, processingEnv);
-        FlowAnalysis newAnalysis = createFlowAnalysis(fieldValues);
-        TransferFunction transfer = newAnalysis.getTransferFunction();
-        if (emptyStore == null) {
-            emptyStore = newAnalysis.createEmptyStore(transfer.usesSequentialSemantics());
-        }
-        analyses.addFirst(newAnalysis);
->>>>>>> 7b57ae41
+
         if (lambdaStore != null) {
             transfer.setFixedInitialStore(lambdaStore);
         } else {
