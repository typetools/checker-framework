--- conflicted
+++ resolved
@@ -1119,21 +1119,6 @@
                         + " root needs to be set when used on trees; factory: "
                         + this.getClass();
 
-<<<<<<< HEAD
-=======
-        if (iUseFlow) {
-            /**
-             * We perform flow analysis on each {@link ClassTree} that is
-             * passed to addComputedTypeAnnotations.  This works correctly when
-             * a {@link ClassTree} is passed to this method before any of its
-             * sub-trees.  It also helps to satisfy the requirement that a
-             * {@link ClassTree} has been advanced to annotation before we
-             * analyze it.
-             */
-            checkAndPerformFlowAnalysis(tree);
-        }
-
->>>>>>> 1d8a78b3
         treeAnnotator.visit(tree, type);
         typeAnnotator.visit(type, null);
         defaults.annotate(tree, type);
