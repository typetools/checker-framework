--- conflicted
+++ resolved
@@ -539,16 +539,9 @@
     public Boolean visitIntersection_Declared(AnnotatedIntersectionType subtype, AnnotatedDeclaredType supertype, VisitHistory visited) {
         for (AnnotatedDeclaredType subtypeI : subtype.directSuperTypes()) {
             Types types = checker.getTypeUtils();
-<<<<<<< HEAD
-            if (TypesUtils.isErasedSubtype(types, subtypeI.getUnderlyingType(), supertype.getUnderlyingType())) {
-                if (isSubtype(subtypeI, supertype)) {
-                    return true;
-                }
-=======
             if (TypesUtils.isErasedSubtype(types, subtypeI.getUnderlyingType(), supertype.getUnderlyingType())
                     && isSubtype(subtypeI, supertype)) {
                 return true;
->>>>>>> 87d6e41d
             }
         }
         return false;
@@ -569,16 +562,9 @@
         Types types = checker.getTypeUtils();
         for (AnnotatedDeclaredType subtypeI : subtype.directSuperTypes()) {
             for (AnnotatedDeclaredType supertypeI : supertype.directSuperTypes()) {
-<<<<<<< HEAD
-                if (TypesUtils.isErasedSubtype(types, subtypeI.getUnderlyingType(), supertypeI.getUnderlyingType())) {
-                    if (!isSubtype(subtypeI, supertypeI)) {
-                        return false;
-                    }
-=======
                 if (TypesUtils.isErasedSubtype(types, subtypeI.getUnderlyingType(), supertypeI.getUnderlyingType())
                         && !isSubtype(subtypeI, supertypeI)) {
                     return false;
->>>>>>> 87d6e41d
                 }
             }
         }
@@ -602,16 +588,9 @@
         // this can occur through capture conversion/comparing bounds
         for (AnnotatedDeclaredType subtypeI : subtype.directSuperTypes()) {
             Types types = checker.getTypeUtils();
-<<<<<<< HEAD
-            if (TypesUtils.isErasedSubtype(types, subtypeI.getUnderlyingType(), supertype.getUnderlyingType())) {
-                if (isSubtype(subtypeI, supertype)) {
-                    return true;
-                }
-=======
             if (TypesUtils.isErasedSubtype(types, subtypeI.getUnderlyingType(), supertype.getUnderlyingType())
                     && isSubtype(subtypeI, supertype)) {
                 return true;
->>>>>>> 87d6e41d
             }
         }
         return false;
