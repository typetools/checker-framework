package org.checkerframework.framework.type;

/*>>>
import org.checkerframework.checker.nullness.qual.NonNull;
import org.checkerframework.checker.nullness.qual.Nullable;
import org.checkerframework.checker.interning.qual.*;
*/

import java.lang.annotation.Annotation;
import java.util.ArrayList;
import java.util.Collection;
import java.util.Collections;
import java.util.HashMap;
import java.util.List;
import java.util.Map;
import java.util.Set;

import javax.lang.model.element.AnnotationMirror;
import javax.lang.model.element.AnnotationValue;
import javax.lang.model.element.Element;
import javax.lang.model.element.ElementKind;
import javax.lang.model.element.ExecutableElement;
import javax.lang.model.element.Name;
import javax.lang.model.element.TypeElement;
import javax.lang.model.element.VariableElement;
import javax.lang.model.type.ArrayType;
import javax.lang.model.type.DeclaredType;
import javax.lang.model.type.ExecutableType;
import javax.lang.model.type.IntersectionType;
import javax.lang.model.type.NoType;
import javax.lang.model.type.NullType;
import javax.lang.model.type.PrimitiveType;
import javax.lang.model.type.TypeKind;
import javax.lang.model.type.TypeMirror;
import javax.lang.model.type.TypeVariable;
import javax.lang.model.type.UnionType;
import javax.lang.model.type.WildcardType;
import javax.lang.model.util.Types;

import org.checkerframework.dataflow.qual.Pure;
import org.checkerframework.dataflow.qual.SideEffectFree;
import org.checkerframework.framework.qual.InvisibleQualifier;
import org.checkerframework.framework.qual.TypeQualifier;
import org.checkerframework.framework.type.visitor.AnnotatedTypeVisitor;
import org.checkerframework.framework.util.AnnotatedTypes;
import org.checkerframework.javacutil.AnnotationUtils;
import org.checkerframework.javacutil.ElementUtils;
import org.checkerframework.javacutil.ErrorReporter;

import com.sun.tools.javac.code.Symbol.MethodSymbol;

/**
 * Represents an annotated type in the Java programming language.
 * Types include primitive types, declared types (class and interface types),
 * array types, type variables, and the null type.
 * Also represented are wildcard type arguments,
 * the signature and return types of executables,
 * and pseudo-types corresponding to packages and to the keyword {@code void}.
 *
 * <p> Types should be compared using the utility methods in {@link
 * AnnotatedTypes}.  There is no guarantee that any particular type will always
 * be represented by the same object.
 *
 * <p> To implement operations based on the class of an {@code
 * AnnotatedTypeMirror} object, either
 * use a visitor or use the result of the {@link #getKind()} method.
 *
 * @see TypeMirror
 */
public abstract class AnnotatedTypeMirror {

    /**
     * Creates the appropriate AnnotatedTypeMirror specific wrapper for the
     * provided type
     *
     * @param type
     * @param atypeFactory
     * @param isDeclaration true if the result should is a type declaration
     * @return [to document]
     */
    public static AnnotatedTypeMirror createType(TypeMirror type,
        AnnotatedTypeFactory atypeFactory, boolean isDeclaration) {
        if (type == null) {
            ErrorReporter.errorAbort("AnnotatedTypeMirror.createType: input type must not be null!");
            return null;
        }

        AnnotatedTypeMirror result;
        switch (type.getKind()) {
            case ARRAY:
                result = new AnnotatedArrayType((ArrayType) type, atypeFactory);
                break;
            case DECLARED:
                result = new AnnotatedDeclaredType((DeclaredType) type, atypeFactory, isDeclaration);
                break;
            case ERROR:
                ErrorReporter.errorAbort("AnnotatedTypeMirror.createType: input should type-check already! Found error type: " + type);
                return null; // dead code
            case EXECUTABLE:
                result = new AnnotatedExecutableType((ExecutableType) type, atypeFactory);
                break;
            case VOID:
            case PACKAGE:
            case NONE:
                result = new AnnotatedNoType((NoType) type, atypeFactory);
                break;
            case NULL:
                result = new AnnotatedNullType((NullType) type, atypeFactory);
                break;
            case TYPEVAR:
                result = new AnnotatedTypeVariable((TypeVariable) type, atypeFactory, isDeclaration);
                break;
            case WILDCARD:
                result = new AnnotatedWildcardType((WildcardType) type, atypeFactory);
                break;
            case INTERSECTION:
                result = new AnnotatedIntersectionType((IntersectionType) type, atypeFactory);
                break;
            case UNION:
                result = new AnnotatedUnionType((UnionType) type, atypeFactory);
                break;
            default:
                if (type.getKind().isPrimitive()) {
                    result = new AnnotatedPrimitiveType((PrimitiveType) type, atypeFactory);
                    break;
                }
                ErrorReporter.errorAbort("AnnotatedTypeMirror.createType: unidentified type " +
                        type + " (" + type.getKind() + ")");
                return null; // dead code
        }
        /*if (jctype.isAnnotated()) {
            result.addAnnotations(jctype.getAnnotationMirrors());
        }*/
        return result;
    }

    /** The factory to use for lazily creating annotated types. */
    protected final AnnotatedTypeFactory atypeFactory;

    /** Actual type wrapped with this AnnotatedTypeMirror **/
    protected final TypeMirror actualType;

    /** The annotations on this type. */
    // AnnotationMirror doesn't override Object.hashCode, .equals, so we use
    // the class name of Annotation instead.
    // Caution: Assumes that a type can have at most one AnnotationMirror for
    // any Annotation type. JSR308 is pushing to have this change.
    protected final Set<AnnotationMirror> annotations = AnnotationUtils.createAnnotationSet();

    /** The explicitly written annotations on this type. */
    // TODO: use this to cache the result once computed? For generic types?
    // protected final Set<AnnotationMirror> explicitannotations = AnnotationUtils.createAnnotationSet();

    // If unique IDs are helpful, add these and the commented lines that use them.
    // private static int uidCounter = 0;
    // public int uid;

    /**
     * Constructor for AnnotatedTypeMirror.
     *
     * @param type  the underlying type
     * @param atypeFactory used to create further types and to access
     *     global information (Types, Elements, ...)
     */
    private AnnotatedTypeMirror(TypeMirror type,
            AnnotatedTypeFactory atypeFactory) {
        this.actualType = type;
        assert atypeFactory != null;
        this.atypeFactory = atypeFactory;
        // uid = ++uidCounter;
    }

    @Override
    public boolean equals(Object o) {
       if(this == o) {
            return true;
       }
       if (!(o instanceof AnnotatedTypeMirror))
           return false;
       AnnotatedTypeMirror t = (AnnotatedTypeMirror) o;

       //Note: isSameType never returns true for wildcards.  That is isSameType(myWildcard, myWildcard)
       //will return false.  This means, only referentially equal wildcards will return true in this method
       //because of the == test on the first line.  Two wildcards that are structurally equivalent
       //will NOT equal each other
       if (atypeFactory.types.isSameType(this.actualType, t.actualType)
               && AnnotationUtils.areSame(getAnnotations(), t.getAnnotations()))
           return true;
       return false;
    }

    @Pure
    @Override
    public int hashCode() {
        return this.annotations.toString().hashCode() * 17
            + this.actualType.toString().hashCode() * 13;
    }

    /**
     * Applies a visitor to this type.
     *
     * @param <R>   the return type of the visitor's methods
     * @param <P>   the type of the additional parameter to the visitor's methods
     * @param v the visitor operating on this type
     * @param p additional parameter to the visitor
     * @return  a visitor-specified result
     */
    public abstract <R, P> R accept(AnnotatedTypeVisitor<R, P> v, P p);

    /**
     * Returns the {@code kind} of this type
     * @return the kind of this type
     */
    public TypeKind getKind() {
        return actualType.getKind();
    }

    /**
     * Returns the underlying unannotated Java type, which this wraps
     *
     * @return  the underlying type
     */
    public TypeMirror getUnderlyingType() {
        return actualType;
    }

    /**
     * Returns true if this type mirror represents a declaration, rather than a
     * use, of a type.
     *
     * For example, <code>class List&lt;T&gt; { ... }</code> declares a new type
     * {@code List<T>}, while {@code List<Integer>} is a use of the type.
     *
     * @return  true if this represents a declaration
     */
    public boolean isDeclaration() {
        return false;
    }

    public AnnotatedTypeMirror asUse() {
        return this;
    }

    /**
     * Returns true if an annotation from the given sub-hierarchy targets this type.
     *
     * It doesn't account for annotations in deep types (type arguments,
     * array components, etc).
     *
     * @param p The qualifier hierarchy to check for.
     * @return True iff an annotation from the same hierarchy as p is present.
     */
    public boolean isAnnotatedInHierarchy(AnnotationMirror p) {
        return getAnnotationInHierarchy(p) != null;
    }

    /**
     * Returns an annotation from the given sub-hierarchy, if such
     * an annotation targets this type; otherwise returns null.
     *
     * It doesn't account for annotations in deep types (type arguments,
     * array components, etc).
     *
     * @param p The qualifier hierarchy to check for.
     * @return An annotation from the same hierarchy as p if present.
     */
    public AnnotationMirror getAnnotationInHierarchy(AnnotationMirror p) {
        AnnotationMirror aliased = p;
        if (!atypeFactory.isSupportedQualifier(aliased)) {
            aliased = atypeFactory.aliasedAnnotation(p);
        }
        if (atypeFactory.isSupportedQualifier(aliased)) {
            QualifierHierarchy qualHier = this.atypeFactory.getQualifierHierarchy();
            AnnotationMirror anno = qualHier.findCorrespondingAnnotation(aliased, annotations);
            if (anno != null) {
                return anno;
            }
        }
        return null;
    }

    /**
     * Returns an annotation from the given sub-hierarchy, if such
     * an annotation is present on this type or on its extends bounds;
     * otherwise returns null.
     *
     * It doesn't account for annotations in deep types (type arguments,
     * array components, etc).
     *
     * @param p The qualifier hierarchy to check for.
     * @return An annotation from the same hierarchy as p if present.
     */
    public AnnotationMirror getEffectiveAnnotationInHierarchy(AnnotationMirror p) {
        AnnotationMirror aliased = p;
        if (!atypeFactory.isSupportedQualifier(aliased)) {
            aliased = atypeFactory.aliasedAnnotation(p);
        }
        if (atypeFactory.isSupportedQualifier(aliased)) {
            QualifierHierarchy qualHier = this.atypeFactory.getQualifierHierarchy();
            AnnotationMirror anno = qualHier.findCorrespondingAnnotation(aliased,
                    getEffectiveAnnotations());
            if (anno != null) {
                return anno;
            }
        }
        return null;
    }

    /**
     * Returns the annotations on this type.
     *
     * It does not include annotations in deep types (type arguments, array
     * components, etc).
     *
     * @return  a set of the annotations on this
     */
    public Set<AnnotationMirror> getAnnotations() {
        return Collections.unmodifiableSet(annotations);
    }

    /**
     * Returns the "effective" annotations on this type, i.e. the annotations on
     * the type itself, or on the upper/extends bound of a type variable/wildcard
     * (recursively, until a class type is reached).
     *
     * @return  a set of the annotations on this
     */
    public Set<AnnotationMirror> getEffectiveAnnotations() {
        Set<AnnotationMirror> effectiveAnnotations = getErased().getAnnotations();
//        assert atypeFactory.qualHierarchy.getWidth() == effectiveAnnotations
//                .size() : "Invalid number of effective annotations ("
//                + effectiveAnnotations + "). Should be "
//                + atypeFactory.qualHierarchy.getWidth() + " but is "
//                + effectiveAnnotations.size() + ". Type: " + this.toString();
        return effectiveAnnotations;
    }

    /**
     * Returns the actual annotation mirror used to annotate this type,
     * whose name equals the passed annotationName if one exists, null otherwise.
     *
     * @param annotationName
     * @return the annotation mirror for annotationName
     */
    public AnnotationMirror getAnnotation(Name annotationName) {
        assert annotationName != null : "Null annotationName in getAnnotation";
        return getAnnotation(annotationName.toString().intern());
    }

    /**
     * Returns the actual annotation mirror used to annotate this type,
     * whose name equals the string argument if one exists, null otherwise.
     *
     * @param annotationStr
     * @return the annotation mirror for annotationStr
     */
    public AnnotationMirror getAnnotation(/*@Interned*/ String annotationStr) {
        assert annotationStr != null : "Null annotationName in getAnnotation";
        for (AnnotationMirror anno : getAnnotations())
            if (AnnotationUtils.areSameByName(anno, annotationStr))
                return anno;
        return null;
    }

    /**
     * Returns the actual annotation mirror used to annotate this type,
     * whose name equals the passed annotationName if one exists, null otherwise.
     *
     * @param annoClass annotation class
     * @return the annotation mirror for anno
     */
    public AnnotationMirror getAnnotation(Class<? extends Annotation> annoClass) {
        for (AnnotationMirror annoMirror : getAnnotations()) {
            if (AnnotationUtils.areSameByClass(annoMirror, annoClass)) {
                return annoMirror;
            }
        }
        return null;
    }

    /**
     * Returns the set of explicitly written annotations supported by this checker.
     * This is useful to check the validity of annotations explicitly present on a type,
     * as flow inference might add annotations that were not previously present.
     *
     * @return The set of explicitly written annotations supported by this checker.
     */
    public Set<AnnotationMirror> getExplicitAnnotations() {
        // TODO JSR 308: The explicit type annotations should be always present
        Set<AnnotationMirror> explicitAnnotations = AnnotationUtils.createAnnotationSet();
        List<? extends AnnotationMirror> typeAnnotations = this.getUnderlyingType().getAnnotationMirrors();

        Set<? extends AnnotationMirror> validAnnotations = atypeFactory.getQualifierHierarchy().getTypeQualifiers();
        for (AnnotationMirror explicitAnno : typeAnnotations) {
            for (AnnotationMirror validAnno : validAnnotations) {
                if (AnnotationUtils.areSameIgnoringValues(explicitAnno, validAnno)) {
                    explicitAnnotations.add(explicitAnno);
                }
            }
        }

        return explicitAnnotations;
    }

    /**
     * Determines whether this type contains the given annotation.
     * This method considers the annotation's values, that is,
     * if the type is "@A("s") @B(3) Object" a call with
     * "@A("t") or "@A" will return false, whereas a call with
     * "@B(3)" will return true.
     *
     * In contrast to {@link #hasAnnotationRelaxed(AnnotationMirror)}
     * this method also compares annotation values.
     *
     * @param a the annotation to check for
     * @return true iff the type contains the annotation {@code a}
     *
     * @see #hasAnnotationRelaxed(AnnotationMirror)
     */
    public boolean hasAnnotation(AnnotationMirror a) {
        return AnnotationUtils.containsSame(getAnnotations(), a);
    }

    /**
     * Determines whether this type contains the given annotation.
     *
     * @param a the annotation name to check for
     * @return true iff the type contains the annotation {@code a}
     *
     * @see #hasAnnotationRelaxed(AnnotationMirror)
     */
    public boolean hasAnnotation(Name a) {
        return getAnnotation(a) != null;
    }

    /**
     * Determines whether this type contains an annotation with the same
     * annotation type as a particular annotation. This method does not
     * consider an annotation's values.
     *
     * @param a the class of annotation to check for
     * @return true iff the type contains an annotation with the same type as
     * the annotation given by {@code a}
     */
    public boolean hasAnnotation(Class<? extends Annotation> a) {
        return getAnnotation(a) != null;
    }

    /**
     * A version of hasAnnotation that considers annotations on the
     * upper bound of wildcards and type variables.
     *
     * @see #hasAnnotation(Class)
     */
    public boolean hasEffectiveAnnotation(Class<? extends Annotation> a) {
        return AnnotationUtils.containsSameIgnoringValues(
                getEffectiveAnnotations(),
                AnnotationUtils.fromClass(atypeFactory.elements, a));
    }

    /**
     * A version of hasAnnotation that considers annotations on the
     * upper bound of wildcards and type variables.
     *
     * @see #hasAnnotation(AnnotationMirror)
     */
    public boolean hasEffectiveAnnotation(AnnotationMirror a) {
        return AnnotationUtils.containsSame(getEffectiveAnnotations(), a);
    }

    /**
     * Determines whether this type contains the given annotation
     * explicitly written at declaration. This method considers the
     * annotation's values, that is, if the type is
     * "@A("s") @B(3) Object" a call with "@A("t") or "@A" will
     * return false, whereas a call with "@B(3)" will return true.
     *
     * In contrast to {@link #hasExplicitAnnotationRelaxed(AnnotationMirror)}
     * this method also compares annotation values.
     *
     * @param a the annotation to check for
     * @return true iff the annotation {@code a} is explicitly written
     * on the type
     *
     * @see #hasExplicitAnnotationRelaxed(AnnotationMirror)
     */
    public boolean hasExplicitAnnotation(AnnotationMirror a) {
        return AnnotationUtils.containsSame(getExplicitAnnotations(), a);
    }

    /**
     * Determines whether this type contains an annotation with the same
     * annotation type as a particular annotation. This method does not
     * consider an annotation's values, that is,
     * if the type is "@A("s") @B(3) Object" a call with
     * "@A("t"), "@A", or "@B" will return true.
     *
     * @param a the annotation to check for
     * @return true iff the type contains an annotation with the same type as
     * the annotation given by {@code a}
     *
     * @see #hasAnnotation(AnnotationMirror)
     */
    public boolean hasAnnotationRelaxed(AnnotationMirror a) {
        return AnnotationUtils.containsSameIgnoringValues(getAnnotations(), a);
    }

    /**
     * A version of hasAnnotationRelaxed that considers annotations on the
     * upper bound of wildcards and type variables.
     *
     * @see #hasAnnotationRelaxed(AnnotationMirror)
     */
    public boolean hasEffectiveAnnotationRelaxed(AnnotationMirror a) {
        return AnnotationUtils.containsSameIgnoringValues(getEffectiveAnnotations(), a);
    }

    /**
     * A version of hasAnnotationRelaxed that only considers annotations that
     * are explicitly written on the type.
     *
     * @see #hasAnnotationRelaxed(AnnotationMirror)
     */
    public boolean hasExplicitAnnotationRelaxed(AnnotationMirror a) {
        return AnnotationUtils.containsSameIgnoringValues(getExplicitAnnotations(), a);
    }

    /**
     * Determines whether this type contains an explictly written annotation
     * with the same annotation type as a particular annotation. This method
     * does not consider an annotation's values.
     *
     * @param a the class of annotation to check for
     * @return true iff the type contains an explicitly written annotation
     * with the same type as the annotation given by {@code a}
     */
    public boolean hasExplicitAnnotation(Class<? extends Annotation> a) {
        return AnnotationUtils.containsSameIgnoringValues(getExplicitAnnotations(), getAnnotation(a));
    }

    /**
     * Adds an annotation to this type. If the annotation does not have the
     * {@link TypeQualifier} meta-annotation, this method has no effect.
     *
     * @param a the annotation to add
     */
    public void addAnnotation(AnnotationMirror a) {
        if (a == null) {
            ErrorReporter.errorAbort("AnnotatedTypeMirror.addAnnotation: null is not a valid annotation.");
        }
        if (atypeFactory.isSupportedQualifier(a)) {
            this.annotations.add(a);
        } else {
            AnnotationMirror aliased = atypeFactory.aliasedAnnotation(a);
            if (atypeFactory.isSupportedQualifier(aliased)) {
                addAnnotation(aliased);
            }
        }
    }

    /**
     * Adds an annotation to this type, removing any existing annotation from the
     * same qualifier hierarchy first.
     *
     * @param a the annotation to add
     */
    public void replaceAnnotation(AnnotationMirror a) {
        this.removeAnnotationInHierarchy(a);
        this.addAnnotation(a);
    }

    /**
     * Adds an annotation to this type. If the annotation does not have the
     * {@link TypeQualifier} meta-annotation, this method has no effect.
     *
     * @param a the class of the annotation to add
     */
    public void addAnnotation(Class<? extends Annotation> a) {
        AnnotationMirror anno = AnnotationUtils.fromClass(atypeFactory.elements, a);
        addAnnotation(anno);
    }

    /**
     * Adds multiple annotations to this type.
     *
     * @param annotations the annotations to add
     */
    public void addAnnotations(Iterable<? extends AnnotationMirror> annotations) {
        for (AnnotationMirror a : annotations) {
            this.addAnnotation(a);
        }
    }

    /**
     * Adds those annotations to the current type, for which no annotation
     * from the same qualifier hierarchy is present.
     *
     * @param annotations the annotations to add
     */
    public void addMissingAnnotations(Iterable<? extends AnnotationMirror> annotations) {
        for (AnnotationMirror a : annotations) {
            if (!this.isAnnotatedInHierarchy(a)) {
                this.addAnnotation(a);
            }
        }
    }

    /**
     * Adds multiple annotations to this type, removing any existing annotations from the
     * same qualifier hierarchy first.
     *
     * @param replAnnos the annotations to replace
     */
    public void replaceAnnotations(Iterable<? extends AnnotationMirror> replAnnos) {
        for (AnnotationMirror a : replAnnos) {
            this.removeAnnotationInHierarchy(a);
            this.addAnnotation(a);
        }
    }

    /**
     * Removes an annotation from the type.
     *
     * @param a the annotation to remove
     * @return true if the annotation was removed, false if the type's
     * annotations were unchanged
     */
    public boolean removeAnnotation(AnnotationMirror a) {
        // Going from the AnnotationMirror to its name and then calling
        // getAnnotation ensures that we get the canonical AnnotationMirror that can be
        // removed.
        // TODO: however, this also means that if we are annotated with "@I(1)" and
        // remove "@I(2)" it will be removed. Is this what we want?
        // It's currently necessary for the IGJ Checker and Lock Checker.
        AnnotationMirror anno = getAnnotation(AnnotationUtils.annotationName(a));
        if (anno != null) {
            return annotations.remove(anno);
        } else {
            return false;
        }
    }

    public boolean removeAnnotation(Class<? extends Annotation> a) {
        AnnotationMirror anno = AnnotationUtils.fromClass(atypeFactory.elements, a);
        if (anno == null || !atypeFactory.isSupportedQualifier(anno)) {
            ErrorReporter.errorAbort("AnnotatedTypeMirror.removeAnnotation called with un-supported class: " + a);
        }
        return removeAnnotation(anno);
    }

    /**
     * Remove any annotation that is in the same qualifier hierarchy as the parameter.
     *
     * @param a An annotation from the same qualifier hierarchy
     * @return If an annotation was removed
     */
    public boolean removeAnnotationInHierarchy(AnnotationMirror a) {
        AnnotationMirror prev = this.getAnnotationInHierarchy(a);
        if (prev != null) {
            return this.removeAnnotation(prev);
        }
        return false;
    }

    /**
     * Remove an annotation that is in the same qualifier hierarchy as the parameter,
     * unless it's the top annotation.
     *
     * @param a An annotation from the same qualifier hierarchy
     * @return If an annotation was removed
     */
    public boolean removeNonTopAnnotationInHierarchy(AnnotationMirror a) {
        AnnotationMirror prev = this.getAnnotationInHierarchy(a);
        QualifierHierarchy qualHier = this.atypeFactory.getQualifierHierarchy();
        if (prev != null && !prev.equals(qualHier.getTopAnnotation(a))) {
            return this.removeAnnotation(prev);
        }
        return false;
    }

    /**
     * Removes multiple annotations from the type.
     *
     * @param annotations
     *            the annotations to remove
     * @return true if at least one annotation was removed, false if the type's
     *         annotations were unchanged
     */
    public boolean removeAnnotations(Iterable<? extends AnnotationMirror> annotations) {
        boolean changed = false;
        for (AnnotationMirror a : annotations)
            changed |= this.removeAnnotation(a);
        return changed;
    }

    /**
     * Removes all annotations on this type.
     * Make sure to add an annotation again, e.g. Unqualified.
     *
     * This method should only be used in very specific situations.
     * For individual type systems, it is generally better to use
     * {@link #removeAnnotation(AnnotationMirror)}
     * and similar methods.
     */
    public void clearAnnotations() {
        annotations.clear();
    }

    private static boolean isInvisibleQualified(AnnotationMirror anno) {
        return ((TypeElement)anno.getAnnotationType().asElement()).getAnnotation(InvisibleQualifier.class) != null;
    }

    // A helper method to print annotations separated by a space.
    // Note a final space after a list of annotations to separate from the underlying type.
    @SideEffectFree
    protected final static String formatAnnotationString(
            Collection<? extends AnnotationMirror> lst,
            boolean printInvisible) {
        StringBuilder sb = new StringBuilder();
        for (AnnotationMirror obj : lst) {
            if (obj == null) {
                ErrorReporter.errorAbort("AnnotatedTypeMirror.formatAnnotationString: found null AnnotationMirror!");
            }
            if (isInvisibleQualified(obj) &&
                    !printInvisible) {
                continue;
            }
            formatAnnotationMirror(obj, sb);
            sb.append(" ");
        }
        return sb.toString();
    }

    // A helper method to output a single AnnotationMirror, without showing full package names.
    protected final static void formatAnnotationMirror(AnnotationMirror am, StringBuilder sb) {
        sb.append("@");
        sb.append(am.getAnnotationType().asElement().getSimpleName());
        Map<? extends ExecutableElement, ? extends AnnotationValue> args = am.getElementValues();
        if (!args.isEmpty()) {
            sb.append("(");
            boolean oneValue = false;
            if (args.size() == 1) {
                Map.Entry<? extends ExecutableElement, ? extends AnnotationValue> first = args.entrySet().iterator().next();
                if (first.getKey().getSimpleName().contentEquals("value")) {
                    formatAnnotationMirrorArg(first.getValue(), sb);
                    oneValue = true;
                }
            }
            if (!oneValue) {
                boolean notfirst = false;
                for (Map.Entry<? extends ExecutableElement, ? extends AnnotationValue> arg : args.entrySet()) {
                    if (notfirst) {
                        sb.append(", ");
                    }
                    notfirst = true;
                    sb.append(arg.getKey().getSimpleName() + "=");
                    formatAnnotationMirrorArg(arg.getValue(), sb);
                }
            }
            sb.append(")");
        }
    }

    /**
     * Returns the string representation of a single AnnotationMirror, without showing full package names.
     */
    public final static String formatAnnotationMirror(AnnotationMirror am) {
        StringBuilder sb = new StringBuilder();
        formatAnnotationMirror(am, sb);
        return sb.toString();
    }

    // A helper method to output a single AnnotationValue, without showing full package names.
    @SuppressWarnings("unchecked")
    protected final static void formatAnnotationMirrorArg(AnnotationValue av, StringBuilder sb) {
        Object val = av.getValue();
        if (List.class.isAssignableFrom(val.getClass())) {
            List<AnnotationValue> vallist = (List<AnnotationValue>) val;
            if (vallist.size() == 1) {
                formatAnnotationMirrorArg(vallist.get(0), sb);
            } else {
                sb.append('{');
                boolean notfirst = false;
                for (AnnotationValue nav : vallist) {
                    if (notfirst) {
                        sb.append(", ");
                    }
                    notfirst = true;
                    formatAnnotationMirrorArg(nav, sb);
                }
                sb.append('}');
            }
        } else if (VariableElement.class.isAssignableFrom(val.getClass())) {
            VariableElement ve = (VariableElement) val;
            sb.append(ve.getEnclosingElement().getSimpleName() + "." + ve.getSimpleName());
        } else {
            sb.append(av.toString());
        }
    }

    @SideEffectFree
    @Override
    public final String toString() {
        // Also see
        // org.checkerframework.common.basetype.BaseTypeVisitor.commonAssignmentCheck(AnnotatedTypeMirror, AnnotatedTypeMirror, Tree, String)
        // TODO the direct access to the 'checker' field is not clean
        return toString(atypeFactory.checker.hasOption("printAllQualifiers"));
    }

    /**
     * A version of toString() that optionally outputs all type qualifiers,
     * including @InvisibleQualifier's.
     *
     * @param invisible Whether to always output invisible qualifiers.
     * @return A string representation of the current type containing all qualifiers.
     */
    @SideEffectFree
    public String toString(boolean invisible) {
        return formatAnnotationString(getAnnotations(), invisible)
                + this.actualType;
    }

    @SideEffectFree
    public String toStringDebug() {
        return toString(true) + " " + getClass().getSimpleName(); // + "#" + uid;
    }

    /**
     * Returns the erasure type of the this type, according to JLS
     * specifications.
     *
     * @return  the erasure of this
     */
    public AnnotatedTypeMirror getErased() {
        return this;
    }

    /**
     * Returns a shallow copy of this type.
     *
     * @param copyAnnotations
     *            whether copy should have annotations, i.e. whether
     *            field {@code annotations} should be copied.
     */
    public abstract AnnotatedTypeMirror getCopy(boolean copyAnnotations);

    protected static AnnotatedDeclaredType createTypeOfObject(AnnotatedTypeFactory atypeFactory) {
        AnnotatedDeclaredType objectType =
        atypeFactory.fromElement(
                atypeFactory.elements.getTypeElement(
                        Object.class.getCanonicalName()));
        return objectType;
    }

    /**
     * Return a copy of this, with the given substitutions performed.
     *
     * @param mappings
     */
    public AnnotatedTypeMirror substitute(
            Map<? extends AnnotatedTypeMirror,
                    ? extends AnnotatedTypeMirror> mappings) {
        return this.substitute(mappings, false);
    }

    public AnnotatedTypeMirror substitute(
            Map<? extends AnnotatedTypeMirror,
                    ? extends AnnotatedTypeMirror> mappings, boolean forDeepCopy) {
        if (mappings.containsKey(this)) {
            return mappings.get(this).getCopy(true);
        }
        return this.getCopy(true);
    }

    public static interface AnnotatedReferenceType {
        // No members.
    }

    /**
     * Represents a declared type (whether class or interface).
     */
    public static class AnnotatedDeclaredType extends AnnotatedTypeMirror
    implements AnnotatedReferenceType {

        /** Parametrized Type Arguments **/
        protected List<AnnotatedTypeMirror> typeArgs;

        /**
         * Whether the type was initially raw, i.e. the user
         * did not provide the type arguments.
         * typeArgs will contain inferred type arguments, which
         * might be too conservative at the moment.
         * TODO: improve inference.
         *
         * Ideally, the field would be final. However, when
         * we determine the supertype of a raw type, we need
         * to set wasRaw for the supertype.
         */
        private boolean wasRaw;

        /** The enclosing Type **/
        protected AnnotatedDeclaredType enclosingType;

        protected List<AnnotatedDeclaredType> supertypes = null;

        private boolean declaration;

        /**
         * Constructor for this type
         *
         * @param type  underlying kind of this type
         * @param atypeFactory TODO
         */
        private AnnotatedDeclaredType(DeclaredType type,
                AnnotatedTypeFactory atypeFactory, boolean declaration) {
            super(type, atypeFactory);
            TypeElement typeelem = (TypeElement) type.asElement();
            DeclaredType declty = (DeclaredType) typeelem.asType();
            wasRaw = !declty.getTypeArguments().isEmpty() &&
                      type.getTypeArguments().isEmpty();

            TypeMirror encl = type.getEnclosingType();
            if (encl.getKind() == TypeKind.DECLARED) {
                this.enclosingType = (AnnotatedDeclaredType) createType(encl, atypeFactory, true);
            } else if (encl.getKind() != TypeKind.NONE) {
                ErrorReporter.errorAbort("AnnotatedDeclaredType: unsupported enclosing type: " +
                        type.getEnclosingType() + " (" + encl.getKind() + ")");
            }

            this.declaration = declaration;
        }

        @Override
        public boolean isDeclaration() {
            return declaration;
        }

        @Override
        public AnnotatedDeclaredType asUse() {
            if (!this.isDeclaration()) {
                return this;
            }

            AnnotatedDeclaredType result = this.getCopy(true);
            result.declaration = false;

            List<AnnotatedTypeMirror> newArgs = new ArrayList<>();
            for (AnnotatedTypeMirror arg : result.getTypeArguments()) {
                AnnotatedTypeVariable paramDecl = (AnnotatedTypeVariable)arg;
                assert paramDecl.isDeclaration();
                newArgs.add(paramDecl.asUse());
            }
            result.setTypeArguments(newArgs);

            return result;
        }

        @SideEffectFree
        @Override
        public String toString(boolean printInvisible) {
            StringBuilder sb = new StringBuilder();
            if (declaration) {
                sb.append("/*DECL*/ ");
            }
            final Element typeElt = this.getUnderlyingType().asElement();
            String smpl = typeElt.getSimpleName().toString();
            if (smpl.isEmpty()) {
                // For anonymous classes smpl is empty - toString
                // of the element is more useful.
                smpl = typeElt.toString();
            }
            sb.append(formatAnnotationString(getAnnotations(), printInvisible));
            sb.append(smpl);
            if (!this.getTypeArguments().isEmpty()) {
                sb.append("<");

                boolean isFirst = true;
                for (AnnotatedTypeMirror typeArg : getTypeArguments()) {
                    if (!isFirst) sb.append(", ");
                    sb.append(typeArg.toString(printInvisible));
                    isFirst = false;
                }
                sb.append(">");
            }
            return sb.toString();
        }

        @Override
        public <R, P> R accept(AnnotatedTypeVisitor<R, P> v, P p) {
            return v.visitDeclared(this, p);
        }

        /**
         * Sets the type arguments on this type
         * @param ts the type arguments
         */
        // WMD
        public
        void setTypeArguments(List<? extends AnnotatedTypeMirror> ts) {
            if (ts == null || ts.isEmpty()) {
                typeArgs = Collections.emptyList();
            } else {
                if (isDeclaration()) {
                    // TODO: check that all args are really declarations
                    typeArgs = Collections.unmodifiableList(ts);
                } else {
                    List<AnnotatedTypeMirror> uses = new ArrayList<>();
                    for (AnnotatedTypeMirror t : ts) {
                        uses.add(t.asUse());
                    }
                    typeArgs = Collections.unmodifiableList(uses);
                }
            }
        }

        /**
         * @return the type argument for this type
         */
        public List<AnnotatedTypeMirror> getTypeArguments() {
            if (typeArgs == null) {
                typeArgs = new ArrayList<AnnotatedTypeMirror>();
                if (!((DeclaredType)actualType).getTypeArguments().isEmpty()) { // lazy init
                    for (TypeMirror t : ((DeclaredType)actualType).getTypeArguments()) {
                        typeArgs.add(createType(t, atypeFactory, declaration));
                    }
                }
                typeArgs = Collections.unmodifiableList(typeArgs);
            }
            return typeArgs;
        }

        /**
         * Returns true if the type was raw, that is, type arguments were not
         * provided but instead inferred.
         *
         * @return true iff the type was raw
         */
        public boolean wasRaw() {
            return wasRaw;
        }

        /**
         * Set the wasRaw flag to true.
         * This should only be necessary when determining
         * the supertypes of a raw type.
         */
        protected void setWasRaw() {
            this.wasRaw = true;
        }

        @Override
        public DeclaredType getUnderlyingType() {
            return (DeclaredType) actualType;
        }

        void setDirectSuperTypes(List<AnnotatedDeclaredType> supertypes) {
            this.supertypes = new ArrayList<AnnotatedDeclaredType>(supertypes);
        }

        @Override
        public List<AnnotatedDeclaredType> directSuperTypes() {
            if (supertypes == null) {
                supertypes = Collections.unmodifiableList(SupertypeFinder.directSuperTypes(this));
            }
            return supertypes;
        }

        /*
         * Return the direct super types field without lazy initialization,
         * to prevent infinite recursion in IGJATF.postDirectSuperTypes.
         * TODO: find a nicer way, see the single caller in QualifierDefaults
         * for comment.
         */
        public List<AnnotatedDeclaredType> directSuperTypesField() {
            return supertypes;
        }

        @Override
        public AnnotatedDeclaredType getCopy(boolean copyAnnotations) {
            AnnotatedDeclaredType type =
                new AnnotatedDeclaredType(getUnderlyingType(), atypeFactory, declaration);
            if (copyAnnotations)
                type.addAnnotations(annotations);
            type.setEnclosingType(getEnclosingType());
            type.setTypeArguments(getTypeArguments());
            return type;
        }

        @Override
        public AnnotatedTypeMirror substitute(
                Map<? extends AnnotatedTypeMirror,
                    ? extends AnnotatedTypeMirror> mappings, boolean forDeepCopy) {
            if (mappings.containsKey(this))
                return mappings.get(this);

            AnnotatedDeclaredType type = getCopy(true);

            Map<AnnotatedTypeMirror, AnnotatedTypeMirror> newMappings =
                    new HashMap<AnnotatedTypeMirror, AnnotatedTypeMirror>(mappings);
            newMappings.put(this, type);

            List<AnnotatedTypeMirror> typeArgs = new ArrayList<AnnotatedTypeMirror>();
            for (AnnotatedTypeMirror t : getTypeArguments())
                typeArgs.add(t.substitute(newMappings, forDeepCopy));
            type.setTypeArguments(typeArgs);

            return type;
        }

        @Override
        public AnnotatedDeclaredType getErased() {
            // 1. |G<T_1, ..., T_n>| = |G|
            // 2. |T.C| = |T|.C
            if (!getTypeArguments().isEmpty()) {
                Types types = atypeFactory.types;
                // Handle case 1.
                AnnotatedDeclaredType rType =
                    (AnnotatedDeclaredType)AnnotatedTypeMirror.createType(
                            types.erasure(actualType),
                            atypeFactory, declaration);
                rType.addAnnotations(getAnnotations());
                rType.setTypeArguments(Collections.<AnnotatedTypeMirror> emptyList());
                return rType.getErased();
            } else if ((getEnclosingType() != null) &&
                       (getEnclosingType().getKind() != TypeKind.NONE)) {
                // Handle case 2
                // TODO: Test this
                AnnotatedDeclaredType rType = getCopy(true);
                AnnotatedDeclaredType et = getEnclosingType();
                rType.setEnclosingType(et.getErased());
                return rType;
            } else {
                return this;
            }
        }

        /* Using this equals method resulted in an infinite recursion
         * with type variables. TODO: Keep track of visited type variables?
        @Override
        public boolean equals(Object o) {
            boolean res = super.equals(o);

            if (res && (o instanceof AnnotatedDeclaredType)) {
                AnnotatedDeclaredType dt = (AnnotatedDeclaredType) o;

                List<AnnotatedTypeMirror> mytas = this.getTypeArguments();
                List<AnnotatedTypeMirror> othertas = dt.getTypeArguments();
                for (int i = 0; i < mytas.size(); ++i) {
                    if (!mytas.get(i).equals(othertas.get(i))) {
                        System.out.println("in AnnotatedDeclaredType; this: " + this + " and " + o);
                        res = false;
                        break;
                    }
                }
            }
            return res;
        }
        */

        /**
         * Sets the enclosing type
         *
         * @param enclosingType
         */
        /*default-visibility*/ void setEnclosingType(AnnotatedDeclaredType enclosingType) {
            this.enclosingType = enclosingType;
        }

        /**
         * Returns the enclosing type, as in the type of {@code A} in the type
         * {@code A.B}.
         *
         * @return enclosingType the enclosing type
         */
        public AnnotatedDeclaredType getEnclosingType() {
            return enclosingType;
        }
    }

    /**
     * Represents a type of an executable. An executable is a method, constructor, or initializer.
     */
    public static class AnnotatedExecutableType extends AnnotatedTypeMirror {

        private final ExecutableType actualType;

        private ExecutableElement element;

        private AnnotatedExecutableType(ExecutableType type,
                AnnotatedTypeFactory factory) {
            super(type, factory);
            this.actualType = type;
        }

        protected final List<AnnotatedTypeMirror> paramTypes =
                new ArrayList<AnnotatedTypeMirror>();
        protected AnnotatedDeclaredType receiverType;
        protected AnnotatedTypeMirror returnType;
        protected final List<AnnotatedTypeMirror> throwsTypes =
                new ArrayList<AnnotatedTypeMirror>();
        protected final List<AnnotatedTypeVariable> typeVarTypes =
                new ArrayList<AnnotatedTypeVariable>();

        /**
         * @return true if this type represents a varargs method
         */
        public boolean isVarArgs() {
            return this.element.isVarArgs();
        }

        @Override
        public <R, P> R accept(AnnotatedTypeVisitor<R, P> v, P p) {
            return v.visitExecutable(this, p);
        }

        @Override
        public ExecutableType getUnderlyingType() {
            return this.actualType;
        }

        /* TODO: it never makes sense to add annotations to an executable type -
         * instead, they should be added to the right component.
         * For simpler, more regular use, we might want to allow querying for annotations.
         *
        @Override
        public void addAnnotations(Iterable<? extends AnnotationMirror> annotations) {
            //Thread.dumpStack();
            super.addAnnotations(annotations);
        }
        @Override
        public void addAnnotation(AnnotationMirror a) {
            //Thread.dumpStack();
            super.addAnnotation(a);
        }
        @Override
        public void addAnnotation(Class<? extends Annotation> a) {
            //Thread.dumpStack();
            super.addAnnotation(a);
        }

        @Override
        public Set<AnnotationMirror> getAnnotations() {
            Thread.dumpStack();
            return null;
        }

        @Override
        public boolean equals(Object o) {
            if (!(o instanceof AnnotatedExecutableType))
                return false;
            // TODO compare components
            return true;
        }
        */

        /**
         * Sets the parameter types of this executable type
         * @param params the parameter types
         */
        void setParameterTypes(
                List<? extends AnnotatedTypeMirror> params) {
            paramTypes.clear();
            paramTypes.addAll(params);
        }

        /**
         * @return the parameter types of this executable type
         */
        public List<AnnotatedTypeMirror> getParameterTypes() {
            if (paramTypes.isEmpty()
                    && !actualType.getParameterTypes().isEmpty()) { // lazy init
                for (TypeMirror t : actualType.getParameterTypes())
                    paramTypes.add(createType(t, atypeFactory, false));
            }
            return Collections.unmodifiableList(paramTypes);
        }

        /**
         * Sets the return type of this executable type
         * @param returnType    the return type
         */
        void setReturnType(AnnotatedTypeMirror returnType) {
            this.returnType = returnType;
        }

        /**
         * The return type of a method or constructor.
         * For constructors, the return type is not VOID, but the type of
         * the enclosing class.
         *
         * @return the return type of this executable type
         */
        public AnnotatedTypeMirror getReturnType() {
            if (returnType == null
                    && element != null
                    && actualType.getReturnType() != null) {// lazy init
                TypeMirror aret = actualType.getReturnType();
                if (((MethodSymbol)element).isConstructor()) {
                    // For constructors, the underlying return type is void.
                    // Take the type of the enclosing class instead.
                    aret = element.getEnclosingElement().asType();
                }
                returnType = createType(aret, atypeFactory, false);
            }
            return returnType;
        }

        /**
         * Sets the receiver type on this executable type
         * @param receiverType the receiver type
         */
        void setReceiverType(AnnotatedDeclaredType receiverType) {
            this.receiverType = receiverType;
        }

        /**
         * @return the receiver type of this executable type;
         *   null for static methods and constructors of top-level classes
         */
        public /*@Nullable*/ AnnotatedDeclaredType getReceiverType() {
            if (receiverType == null
                    // Static methods don't have a receiver
                    &&  !ElementUtils.isStatic(getElement())
                    // Array constructors should also not have a receiver. Array members have a getEnclosingElement().getEnclosingElement() of NONE
                    && (!(getElement().getKind() == ElementKind.CONSTRUCTOR
                        && getElement().getEnclosingElement().getSimpleName().toString().equals("Array")
                        && getElement().getEnclosingElement().getEnclosingElement().asType().getKind() == TypeKind.NONE))
                    // Top-level constructors don't have a receiver
                    && (getElement().getKind() != ElementKind.CONSTRUCTOR
                        || getElement().getEnclosingElement().getEnclosingElement().getKind() != ElementKind.PACKAGE)) {

                TypeElement encl = ElementUtils.enclosingClass(getElement());
                if (getElement().getKind() == ElementKind.CONSTRUCTOR) {
                    // Can only reach this branch if we're the constructor of a nested class
                    encl =  ElementUtils.enclosingClass(encl.getEnclosingElement());
                }
                AnnotatedTypeMirror type = createType(encl.asType(), atypeFactory, false);
                assert type instanceof AnnotatedDeclaredType;
                receiverType = (AnnotatedDeclaredType)type;
            }
            return receiverType;
        }

        /**
         * Sets the thrown types of this executable type
         *
         * @param thrownTypes the thrown types
         */
        void setThrownTypes(
                List<? extends AnnotatedTypeMirror> thrownTypes) {
            this.throwsTypes.clear();
            this.throwsTypes.addAll(thrownTypes);
        }

        /**
         * @return the thrown types of this executable type
         */
        public List<AnnotatedTypeMirror> getThrownTypes() {
            if (throwsTypes.isEmpty()
                    && !actualType.getThrownTypes().isEmpty()) { // lazy init
                for (TypeMirror t : actualType.getThrownTypes())
                    throwsTypes.add(createType(t, atypeFactory, false));
            }
            return Collections.unmodifiableList(throwsTypes);
        }

        /**
         * Sets the type variables associated with this executable type
         *
         * @param types the type variables of this executable type
         */
        void setTypeVariables(List<AnnotatedTypeVariable> types) {
            typeVarTypes.clear();
            typeVarTypes.addAll(types);
        }

        /**
         * @return the type variables of this executable type, if any
         */
        public List<AnnotatedTypeVariable> getTypeVariables() {
            if (typeVarTypes.isEmpty()
                    && !actualType.getTypeVariables().isEmpty()) { // lazy init
                for (TypeMirror t : actualType.getTypeVariables()) {
                    typeVarTypes.add((AnnotatedTypeVariable)createType(
                            t, atypeFactory, true));
                }
            }
            return Collections.unmodifiableList(typeVarTypes);
        }

        @Override
        public AnnotatedExecutableType getCopy(boolean copyAnnotations) {
            AnnotatedExecutableType type =
                new AnnotatedExecutableType(getUnderlyingType(), atypeFactory);

            type.setElement(getElement());
            type.setParameterTypes(getParameterTypes());
            type.setReceiverType(getReceiverType());
            type.setReturnType(getReturnType());
            type.setThrownTypes(getThrownTypes());
            type.setTypeVariables(getTypeVariables());

            return type;
        }

        public /*@NonNull*/ ExecutableElement getElement() {
            return element;
        }

        public void setElement(/*@NonNull*/ ExecutableElement elem) {
            this.element = elem;
        }

        @Override
        public AnnotatedExecutableType getErased() {
            Types types = atypeFactory.types;
            AnnotatedExecutableType type =
                new AnnotatedExecutableType(
                        (ExecutableType) types.erasure(getUnderlyingType()),
                        atypeFactory);
            type.setElement(getElement());
            type.setParameterTypes(erasureList(getParameterTypes()));
            if (getReceiverType() != null) {
                type.setReceiverType(getReceiverType().getErased());
            } else {
                type.setReceiverType(null);
            }
            type.setReturnType(getReturnType().getErased());
            type.setThrownTypes(erasureList(getThrownTypes()));

            return type;
        }

        private List<AnnotatedTypeMirror> erasureList(List<? extends AnnotatedTypeMirror> lst) {
            List<AnnotatedTypeMirror> erased = new ArrayList<AnnotatedTypeMirror>();
            for (AnnotatedTypeMirror t : lst)
                erased.add(t.getErased());
            return erased;
        }

        @Override
        public AnnotatedExecutableType substitute(
                Map<? extends AnnotatedTypeMirror,
                        ? extends AnnotatedTypeMirror> mappings, boolean forDeepCopy) {
            // Shouldn't substitute for methods!
            AnnotatedExecutableType type = getCopy(true);

            // Params
            {
                List<AnnotatedTypeMirror> params = new ArrayList<AnnotatedTypeMirror>();
                for (AnnotatedTypeMirror t : getParameterTypes()) {
                    params.add(t.substitute(mappings, forDeepCopy));
                }
                type.setParameterTypes(params);
            }

            if (getReceiverType() != null)
                type.setReceiverType((AnnotatedDeclaredType)getReceiverType().substitute(mappings, forDeepCopy));

            type.setReturnType(getReturnType().substitute(mappings, forDeepCopy));

            // Throws
            {
                List<AnnotatedTypeMirror> throwns = new ArrayList<AnnotatedTypeMirror>();
                for (AnnotatedTypeMirror t : getThrownTypes()) {
                    throwns.add(t.substitute(mappings, forDeepCopy));
                }
                type.setThrownTypes(throwns);
            }

            // Method type variables
            {
                List<AnnotatedTypeVariable> mtvs = new ArrayList<AnnotatedTypeVariable>();
                for (AnnotatedTypeVariable t : getTypeVariables()) {
                    // Substitute upper and lower bound of the type variable.
                    AnnotatedTypeVariable newtv = AnnotatedTypes.deepCopy(t);
                    AnnotatedTypeMirror bnd = newtv.getUpperBoundField();
                    if (bnd != null) {
                        bnd = bnd.substitute(mappings, forDeepCopy);
                        newtv.setUpperBound(bnd);
                    }
                    bnd = newtv.getLowerBoundField();
                    if (bnd != null) {
                        bnd = bnd.substitute(mappings, forDeepCopy);
                        newtv.setLowerBound(bnd);
                    }
                    mtvs.add(newtv);
                }
                type.setTypeVariables(mtvs);
            }

            return type;
        }

        @SideEffectFree
        @Override
        public String toString(boolean printInvisible) {
            StringBuilder sb = new StringBuilder();
            if (!getTypeVariables().isEmpty()) {
                sb.append('<');
                for (AnnotatedTypeVariable atv : getTypeVariables()) {
                    sb.append(atv.toString(printInvisible));
                }
                sb.append("> ");
            }
            if (getReturnType() != null) {
                sb.append(getReturnType().toString(printInvisible));
            } else {
                sb.append("<UNKNOWNRETURN>");
            }
            sb.append(' ');
            if (element != null) {
                sb.append(element.getSimpleName());
            } else {
                sb.append("METHOD");
            }
            sb.append('(');
            AnnotatedDeclaredType rcv = getReceiverType();
            if (rcv != null) {
                sb.append(rcv.toString(printInvisible));
                sb.append(" this");
            }
            if (!getParameterTypes().isEmpty()) {
                int p = 0;
                for (AnnotatedTypeMirror atm : getParameterTypes()) {
                    if (rcv != null ||
                            p > 0) {
                        sb.append(", ");
                    }
                    sb.append(atm.toString(printInvisible));
                    // Output some parameter names to make it look more like a method.
                    // TODO: go to the element and look up real parameter names, maybe.
                    sb.append(" p");
                    sb.append(p++);
                }
            }
            sb.append(')');
            if (!getThrownTypes().isEmpty()) {
                sb.append(" throws ");
                for (AnnotatedTypeMirror atm : getThrownTypes()) {
                    sb.append(atm.toString(printInvisible));
                }
            }
            return sb.toString();
        }
    }

    /**
     * Represents Array types in java. A multidimensional array type is
     * represented as an array type whose component type is also an
     * array type.
     */
    public static class AnnotatedArrayType extends AnnotatedTypeMirror
    implements AnnotatedReferenceType {

        private final ArrayType actualType;

        private AnnotatedArrayType(ArrayType type,
                AnnotatedTypeFactory factory) {
            super(type, factory);
            this.actualType = type;
        }

        /** The component type of this array type */
        private AnnotatedTypeMirror componentType;

        @Override
        public <R, P> R accept(AnnotatedTypeVisitor<R, P> v, P p) {
            return v.visitArray(this, p);
        }

        @Override
        public ArrayType getUnderlyingType() {
            return this.actualType;
        }

        /**
         * Sets the component type of this array
         *
         * @param type the component type
         */
        // WMD
        public
        void setComponentType(AnnotatedTypeMirror type) {
            this.componentType = type;
        }

        /**
         * @return the component type of this array
         */
        public AnnotatedTypeMirror getComponentType() {
            if (componentType == null) // lazy init
                setComponentType(createType(
                        actualType.getComponentType(), atypeFactory, false));
            return componentType;
        }


        @Override
        public AnnotatedArrayType getCopy(boolean copyAnnotations) {
            AnnotatedArrayType type = new AnnotatedArrayType(actualType, atypeFactory);
            if (copyAnnotations)
                type.addAnnotations(annotations);
            type.setComponentType(getComponentType());
            return type;
        }

        @Override
        public AnnotatedTypeMirror substitute(
                Map<? extends AnnotatedTypeMirror,
                        ? extends AnnotatedTypeMirror> mappings, boolean forDeepCopy) {
            if (mappings.containsKey(this))
                return mappings.get(this);

            AnnotatedArrayType type = getCopy(true);
            AnnotatedTypeMirror c = getComponentType();
            AnnotatedTypeMirror cs = c.substitute(mappings, forDeepCopy);
            type.setComponentType(cs);
            return type;
        }

        @Override
        public AnnotatedArrayType getErased() {
            // | T[ ] | = |T| [ ]
            AnnotatedArrayType at = getCopy(true);
            AnnotatedTypeMirror ct = at.getComponentType().getErased();
            at.setComponentType(ct);
            return at;

        }

        public String toStringAsCanonical(boolean printInvisible) {
            StringBuilder sb = new StringBuilder();

            AnnotatedArrayType array = this;
            AnnotatedTypeMirror component;
            while (true) {
                component = array.getComponentType();
                if (array.getAnnotations().size() > 0) {
                    sb.append(' ');
                    sb.append(formatAnnotationString(array.getAnnotations(), printInvisible));
                }
                sb.append("[]");
                if (!(component instanceof AnnotatedArrayType)) {
                    sb.insert(0, component.toString(printInvisible));
                    break;
                }
                array = (AnnotatedArrayType) component;
            }
            return sb.toString();
        }

        @SideEffectFree
        @Override
        public String toString(boolean printInvisible) {
            return toStringAsCanonical(printInvisible);
        }
    }

    /**
     * Represents a type variable. A type variable may be explicitly declared by
     * a type parameter of a type, method, or constructor. A type variable may
     * also be declared implicitly, as by the capture conversion of a wildcard
     * type argument (see chapter 5 of The Java Language Specification, Third
     * Edition).
     *
     */
    public static class AnnotatedTypeVariable extends AnnotatedTypeMirror
    implements AnnotatedReferenceType {

        private AnnotatedTypeVariable(TypeVariable type,
                AnnotatedTypeFactory factory, boolean declaration) {
            super(type, factory);
            this.declaration = declaration;
        }

        /** The lower bound of the type variable. **/
        private AnnotatedTypeMirror lowerBound;

        /** The upper bound of the type variable. **/
        private AnnotatedTypeMirror upperBound;

        private boolean declaration;

        @Override
        public boolean isDeclaration() {
            return declaration;
        }

        @Override
        public void addAnnotation(AnnotationMirror a) {
            super.addAnnotation(a);
            fixupBoundAnnotations();
        }

        /**
         * Change whether this {@code AnnotatedTypeVariable} is considered a use or a declaration
         * (use this method with caution).
         *
         * @param declaration  true if this type variable should be considered a declaration
         */
        public void setDeclaration(boolean declaration) {
            this.declaration = declaration;
        }

        @Override
        public AnnotatedTypeVariable asUse() {
            if (!this.isDeclaration()) {
                return this;
            }

            AnnotatedTypeVariable result = this.getCopy(true);
            result.declaration = false;

            return result;
        }

        @Override
        public <R, P> R accept(AnnotatedTypeVisitor<R, P> v, P p) {
            return v.visitTypeVariable(this, p);
        }

        @Override
        public TypeVariable getUnderlyingType() {
            return (TypeVariable) this.actualType;
        }

        /**
         * Set the lower bound of this variable type
         *
         * Returns the lower bound of this type variable. While a type
         * parameter cannot include an explicit lower bound declaration,
         * capture conversion can produce a type variable with a non-trivial
         * lower bound. Type variables otherwise have a lower bound of
         * NullType.
         *
         * @param type the lower bound type
         */
        void setLowerBound(AnnotatedTypeMirror type) {
            if (type != null)
                type = type.asUse();
            this.lowerBound = type;
        }

        /**
         * Sets the lower bound of this type variable without calling asUse (and therefore making a copy)
         * @param type
         */
        void setLowerBoundField(AnnotatedTypeMirror type) {
            this.lowerBound = type;
        }

        /**
         * Get the lower bound field directly, bypassing any lazy initialization.
         * This method is necessary to prevent infinite recursions in initialization.
         * In general, prefer getLowerBound.
         *
         * @return the lower bound field.
         */
        public AnnotatedTypeMirror getLowerBoundField() {
            return lowerBound;
        }

        /**
         * @return the lower bound type of this type variable
         * @see #getEffectiveLowerBound
         */
        public AnnotatedTypeMirror getLowerBound() {
            if (lowerBound == null) { // lazy init
                BoundsInitializer.initializeLowerBound(this);
            }
            fixupBoundAnnotations();
            return lowerBound;
        }

        /**
         * @return the effective lower bound:  the lower bound,
         * with annotations on the type variable considered.
        */
        public AnnotatedTypeMirror getEffectiveLowerBound() {
            return getLowerBound();
        }


        // If the lower bound was not present in actualType, then its
        // annotation was defaulted from the AnnotatedTypeFactory.  If the
        // lower bound annotation is a supertype of the upper bound
        // annotation, then the type is ill-formed.  In that case, change
        // the defaulted lower bound to be consistent with the
        // explicitly-written upper bound.
        //
        // As a concrete example, if the default annotation is @Nullable,
        // then the type "X extends @NonNull Y" should not be converted
        // into "X extends @NonNull Y super @Nullable bottomtype" but be
        // converted into "X extends @NonNull Y super @NonNull bottomtype".
        //
        // In addition, ensure consistency of annotations on type variables
        // and the upper bound. Assume class C<X extends @Nullable Object>.
        // The type of "@Nullable X" has to be "@Nullable X extends @Nullable Object",
        // because otherwise the annotations are inconsistent.
        private void fixupBoundAnnotations() {

            //We allow the above replacement first because primary annotations might not have annotations for
            //all hierarchies, so we don't want to avoid placing bottom on the lower bound for those hierarchies that
            //don't have a qualifier in primaryAnnotations
            if(!annotations.isEmpty()) {
                if(upperBound!=null) {
                    replaceUpperBoundAnnotations();
                }

                //Note:
                // if the lower bound is a type variable
                // then when we place annotations on the primary annotation
                //   this will actually cause the type variable to be exact and
                //   propagate the primary annotation to the type variable because
                //   primary annotations overwrite the upper and lower bounds of type variables
                //   when getUpperBound/getLowerBound is called
                if(lowerBound != null) {
                    lowerBound.replaceAnnotations(annotations);
                }
            }
        }


        /**
         * Replaces (or adds if none exist) the primary annotation of all upper bounds of typeVar,
         * the AnnotatedTypeVariable with the annotations provided.  The AnnotatedTypeVariable will only
         * have multiple upper bounds if the upper bound is an intersection.
         */
        private void replaceUpperBoundAnnotations() {
            if (upperBound.getKind() == TypeKind.INTERSECTION) {
                final List<AnnotatedDeclaredType> bounds = ((AnnotatedIntersectionType) upperBound).directSuperTypes();
                for (final AnnotatedDeclaredType bound : bounds) {
                    bound.replaceAnnotations(annotations);
                }
            } else {
                upperBound.replaceAnnotations(annotations);
            }
        }

        /**
         * Set the upper bound of this variable type
         * @param type the upper bound type
         */
        void setUpperBound(AnnotatedTypeMirror type) {
            if(type.isDeclaration()) {
                ErrorReporter.errorAbort("Upper bounds should never contain declarations.\n"
                                       + "type=" + type);
            }
            this.upperBound = type;
        }

        /**
         * Set the upper bound of this variable type without making a copy using asUse
         * @param type the upper bound type
         */
        void setUpperBoundField(final AnnotatedTypeMirror type) {
            this.upperBound = type;
        }

        /**
         * Get the upper bound field directly, bypassing any lazy initialization.
         * This method is necessary to prevent infinite recursions in initialization.
         * In general, prefer getUpperBound.
         *
         * @return the upper bound field.
         */
        public AnnotatedTypeMirror getUpperBoundField() {
            return upperBound;
        }

        /**
         * Get the upper bound of the type variable, possibly lazily initializing it.
         * Attention: If the upper bound is lazily initialized, it will not contain
         * any annotations! Callers of the method have to make sure that an
         * AnnotatedTypeFactory first processed the bound.
         *
         * @return the upper bound type of this type variable
         * @see #getEffectiveUpperBound
         */
        public AnnotatedTypeMirror getUpperBound() {
            if (upperBound == null) { // lazy init
                BoundsInitializer.initializeUpperBound(this);
            }
            fixupBoundAnnotations();
            return upperBound;
        }

        /**
         * @return the effective upper bound:  the upper bound,
         * with annotations on the type variable considered.
        */
        public AnnotatedTypeMirror getEffectiveUpperBound() {
            return getUpperBound(); //TODO: REMOVE getEffectiveUpperBound
        }

        public AnnotatedTypeParameterBounds getBounds() {
            return new AnnotatedTypeParameterBounds(getUpperBound(), getLowerBound());
        }

        public AnnotatedTypeParameterBounds getBoundFields() {
            return new AnnotatedTypeParameterBounds(getUpperBoundField(), getLowerBoundField());
        }

        public AnnotatedTypeParameterBounds getEffectiveBounds() {
            return new AnnotatedTypeParameterBounds(getEffectiveUpperBound(), getEffectiveLowerBound());
        }

        /**
         *  Used to terminate recursion into upper bounds.
         */
        private boolean inUpperBounds = false;

        @Override
        public AnnotatedTypeVariable getCopy(boolean copyAnnotations) {
            AnnotatedTypeVariable type =
                new AnnotatedTypeVariable(((TypeVariable)actualType), atypeFactory, declaration);

            if (copyAnnotations) {
                type.addAnnotations(annotations);
            }

            if (!inUpperBounds) {
                inUpperBounds = true;
                type.inUpperBounds = true;
                type.setUpperBound(getUpperBound().getCopy(true));
                inUpperBounds = false;
                type.inUpperBounds = false;
            }

            type.setLowerBound(getLowerBound().getCopy(true));

            return type;
        }

        @Override
        public AnnotatedTypeMirror getErased() {
            // |T extends A&B| = |A|
            return this.getEffectiveUpperBound().getErased();
        }

        /* TODO: If we use the stronger equals method below, we also
         * need this "canonical" version of the type variable.
         * This type variable will be used for hashmaps that keep track
         * of type arguments.
        private AnnotatedTypeVariable canonical;

        public AnnotatedTypeVariable getCanonical() {
            if (canonical == null) {
                canonical = new AnnotatedTypeVariable(this.actualType, env, atypeFactory);
            }
            return canonical;
        }
         */

        private static <K extends AnnotatedTypeMirror, V extends AnnotatedTypeMirror>
        V mapGetHelper(Map<K, V> mappings, AnnotatedTypeVariable key, boolean forDeepCopy) {
            // Search through `mappings` for an ATV which represents the declaration of the type
            // variable `key`.
            for (Map.Entry<K, V> entry : mappings.entrySet()) {
                K possible = entry.getKey();
                V possValue = entry.getValue();
                if (possible instanceof AnnotatedTypeVariable) {

                    AnnotatedTypeVariable other = (AnnotatedTypeVariable)possible;
                    Element oElt = other.getUnderlyingType().asElement();

                    if (key.getUnderlyingType().asElement().equals(oElt)) {
                        // The underlying `Element` is the same for `key` and `other`, so `other` is
                        // the declaration of `key`.  Replace type variable `other` with type
                        // `possValue` at type variable use `key`.
                        @SuppressWarnings("unchecked")
                        V found = (V)possValue.getCopy(false);
                        found.addAnnotations(possValue.getAnnotations());
                        if (!forDeepCopy) {
                            key.atypeFactory.postTypeVarSubstitution((AnnotatedTypeVariable)possible, key, found);
                        }
                        return found;
                    }
                }
            }
            return null;
        }

        @Override
        public AnnotatedTypeMirror substitute(
                Map<? extends AnnotatedTypeMirror,
                        ? extends AnnotatedTypeMirror> mappings, boolean forDeepCopy) {
            AnnotatedTypeMirror found = mapGetHelper(mappings, this, forDeepCopy);
            if (found != null) {
                return found;
            }

            AnnotatedTypeVariable type = getCopy(true);
            /* TODO: the above call of getCopy results in calls of
             * getUpperBound, which lazily initializes the field.
             * This causes a modification of the data structure, when
             * all we want to do is copy it.
             * However, if we only do the first part of getCopy,
             * test cases fail. I spent a huge amount of time debugging
             * this and added the annotateImplicitHack above.
            AnnotatedTypeVariable type =
                    new AnnotatedTypeVariable(actualType, env, atypeFactory);
            copyFields(type, true);*/

            Map<AnnotatedTypeMirror, AnnotatedTypeMirror> newMappings =
                new HashMap<AnnotatedTypeMirror, AnnotatedTypeMirror>(mappings);
            newMappings.put(this, type);
            if (lowerBound != null) {
                type.setLowerBound(lowerBound.substitute(newMappings, forDeepCopy));
            }
            if (upperBound != null) {
                type.setUpperBound(upperBound.substitute(newMappings, forDeepCopy));
            }
            return type;
        }

        // Style taken from Type
        boolean isPrintingBound = false;

        @SideEffectFree
        @Override
        public String toString(boolean printInvisible) {
            StringBuilder sb = new StringBuilder();
            if (declaration) {
                sb.append("/*DECL*/ ");
            }

            sb.append(actualType);
            if (!isPrintingBound) {
                try {
                    isPrintingBound = true;
                    sb.append("[");
                    printBound("extends", getUpperBoundField(), printInvisible, sb);
                    printBound("super",   getLowerBoundField(), printInvisible, sb);
                    sb.append("]");
                } finally {
                    isPrintingBound = false;
                }
            }
            return sb.toString();
        }

        @Pure
        @Override
        public int hashCode() {
            return this.getUnderlyingType().hashCode();
        }

        /**
         * This method returns the type parameter declaration corresponding
         * to this type variable.
         * TODO: this should be a separate class, something like AnnotatedTypeParameter,
         * which is not a subtype of AnnotatedTypeMirror.
         * At the moment, it is a ATV without qualifiers, suitable for use in
         * class/method type argument mappings.
         *
         * @return The type parameter declaration.
         */
        public AnnotatedTypeVariable getTypeParameterDeclaration() {
            AnnotatedTypeVariable res = this.getCopy(false);
            res.declaration = true;
            return res;
        }

        /* TODO: provide strict equality comparison.
        @Override
        public boolean equals(Object o) {
            boolean isSame = super.equals(o);
            if (!isSame || !(o instanceof AnnotatedTypeVariable))
                return false;
            AnnotatedTypeVariable other = (AnnotatedTypeVariable) o;
            isSame = this.getUpperBound().equals(other.getUpperBound()) &&
                    this.getLowerBound().equals(other.getLowerBound());
            return isSame;
        }
        */
    }

    /**
     * A pseudo-type used where no actual type is appropriate. The kinds of
     * NoType are:
     *
     * <ul>
     *   <li>VOID - corresponds to the keyword void.</li>
     *   <li> PACKAGE - the pseudo-type of a package element.</li>
     *   <li> NONE - used in other cases where no actual type is appropriate;
     *        for example, the superclass of java.lang.Object. </li>
     * </ul>
     */
    public static class AnnotatedNoType extends AnnotatedTypeMirror {

        private AnnotatedNoType(NoType type, AnnotatedTypeFactory factory) {
            super(type, factory);
        }

        // No need for methods
        // Might like to override annotate(), include(), execlude()
        // AS NoType does not accept any annotations

        @Override
        public <R, P> R accept(AnnotatedTypeVisitor<R, P> v, P p) {
            return v.visitNoType(this, p);
        }

        @Override
        public NoType getUnderlyingType() {
            return (NoType) this.actualType;
        }

        @Override
        public AnnotatedNoType getCopy(boolean copyAnnotations) {
            AnnotatedNoType type = new AnnotatedNoType((NoType) actualType, atypeFactory);
            if (copyAnnotations)
                type.addAnnotations(annotations);
            return type;
        }

        @Override
        public AnnotatedTypeMirror substitute(
                Map<? extends AnnotatedTypeMirror,
                        ? extends AnnotatedTypeMirror> mappings, boolean forDeepCopy) {
            // Cannot substitute
            return getCopy(true);
        }
    }

    /**
     * Represents the null type. This is the type of the expression {@code null}.
     */
    public static class AnnotatedNullType extends AnnotatedTypeMirror
    implements AnnotatedReferenceType {

        private AnnotatedNullType(NullType type, AnnotatedTypeFactory factory) {
            super(type, factory);
        }

        @Override
        public <R, P> R accept(AnnotatedTypeVisitor<R, P> v, P p) {
            return v.visitNull(this, p);
        }

        @Override
        public NullType getUnderlyingType() {
            return (NullType) this.actualType;
        }

        @Override
        public AnnotatedNullType getCopy(boolean copyAnnotations) {
            AnnotatedNullType type = new AnnotatedNullType((NullType) actualType, atypeFactory);
            if (copyAnnotations)
                type.addAnnotations(annotations);
            return type;
        }

        @Override
        public AnnotatedTypeMirror substitute(
                Map<? extends AnnotatedTypeMirror,
                        ? extends AnnotatedTypeMirror> mappings, boolean forDeepCopy) {
            // cannot substitute
            return getCopy(true);
        }

        @SideEffectFree
        @Override
        public String toString(boolean printInvisible) {
            if (printInvisible) {
            return formatAnnotationString(getAnnotations(), printInvisible) + "null";
            } else {
                    return "null";
            }
        }
    }

    /**
     * Represents a primitive type. These include {@code boolean},
     * {@code byte}, {@code short}, {@code int}, {@code long}, {@code char},
     * {@code float}, and {@code double}.
     */
    public static class AnnotatedPrimitiveType extends AnnotatedTypeMirror
    implements AnnotatedReferenceType {

        private AnnotatedPrimitiveType(PrimitiveType type,
                AnnotatedTypeFactory factory) {
            super(type, factory);
        }

        @Override
        public <R, P> R accept(AnnotatedTypeVisitor<R, P> v, P p) {
            return v.visitPrimitive(this, p);
        }

        @Override
        public PrimitiveType getUnderlyingType() {
            return (PrimitiveType) this.actualType;
        }

        @Override
        public AnnotatedPrimitiveType getCopy(boolean copyAnnotations) {
            AnnotatedPrimitiveType type =
                new AnnotatedPrimitiveType((PrimitiveType) actualType, atypeFactory);
            if (copyAnnotations)
                type.addAnnotations(annotations);
            return type;
        }

        @Override
        public AnnotatedTypeMirror substitute(
                Map<? extends AnnotatedTypeMirror,
                        ? extends AnnotatedTypeMirror> mappings, boolean forDeepCopy) {
            if (mappings.containsKey(this))
                return mappings.get(this);
            return getCopy(true);
        }
    }

    /**
     * Represents a wildcard type argument. Examples include:
     *
     *    ?
     *    ? extends Number
     *    ? super T
     *
     * A wildcard may have its upper bound explicitly set by an extends
     * clause, its lower bound explicitly set by a super clause, or neither
     * (but not both).
     */
    public static class AnnotatedWildcardType extends AnnotatedTypeMirror {
        /** SuperBound **/
        private AnnotatedTypeMirror superBound;

        /** ExtendBound **/
        private AnnotatedTypeMirror extendsBound;

        private AnnotatedWildcardType(WildcardType type, AnnotatedTypeFactory factory) {
            super(type, factory);
        }

        @Override
        public void addAnnotation(AnnotationMirror a) {
            super.addAnnotation(a);
            fixupBoundAnnotations();
        }

        /**
         * Sets the super bound of this wild card
         *
         * @param type  the type of the lower bound
         */
        void setSuperBound(AnnotatedTypeMirror type) {
            if (type != null)
                type = type.asUse();
            this.superBound = type;
        }

        public AnnotatedTypeMirror getSuperBoundField() {
            return superBound;
        }

        /**
         * @return the lower bound of this wildcard. If no lower bound is
         * explicitly declared, {@code null} is returned.
         */
        public AnnotatedTypeMirror getSuperBound() {
            if ( superBound == null ) {
                BoundsInitializer.initializeSuperBound(this);
            }
            fixupBoundAnnotations();
            return this.superBound;
        }

        /**
         * @return the lower bound of this wildcard. If no lower bound is
         * explicitly declared, {@code null} is returned.
         */
        public AnnotatedTypeMirror getEffectiveSuperBound() {
            return AnnotatedTypes.deepCopy(getSuperBound());
        }

        /**
         * Sets the upper bound of this wild card
         *
         * @param type  the type of the upper bound
         */
        void setExtendsBound(AnnotatedTypeMirror type) {
            if (type != null)
                type = type.asUse();

            this.extendsBound = type;
        }

        public AnnotatedTypeMirror getExtendsBoundField() {
            return extendsBound;
        }

        /**
         * @return the upper bound of this wildcard. If no upper bound is
         * explicitly declared, the upper bound of the type variable to which
         * the wildcard is bound is used.
         */
        public AnnotatedTypeMirror getExtendsBound() {
            if (extendsBound == null) {
                BoundsInitializer.initializeExtendsBound(this);
            }

            fixupBoundAnnotations();
            return this.extendsBound;
        }

        public AnnotatedTypeMirror getEffectiveExtendsBound() {
            return AnnotatedTypes.deepCopy(getExtendsBound());
        }

        private void fixupBoundAnnotations() {
            if(!this.annotations.isEmpty()) {
                if (superBound != null) {
                    superBound.replaceAnnotations(this.annotations);
                }
                if (extendsBound != null) {
                    extendsBound.replaceAnnotations(this.annotations);
                }
            }
        }

        @Override
        public <R, P> R accept(AnnotatedTypeVisitor<R, P> v, P p) {
            return v.visitWildcard(this, p);
        }

        @Override
        public WildcardType getUnderlyingType() {
            return (WildcardType) this.actualType;
        }

        @Override
        public AnnotatedWildcardType getCopy(boolean copyAnnotations) {
            AnnotatedWildcardType type = new AnnotatedWildcardType((WildcardType) actualType, atypeFactory);
            type.setExtendsBound(getExtendsBound().getCopy(true));
            type.setSuperBound(getSuperBound().getCopy(true));
            if (copyAnnotations)
                type.addAnnotations(annotations);

            type.typeArgHack = typeArgHack;

            return type;
        }

        @Override
        public AnnotatedTypeMirror substitute(
                Map<? extends AnnotatedTypeMirror,
                        ? extends AnnotatedTypeMirror> mappings, boolean forDeepCopy) {

            if (mappings.containsKey(this))
                return mappings.get(this);

            AnnotatedWildcardType type = getCopy(true);
            // Prevent looping
            Map<AnnotatedTypeMirror, AnnotatedTypeMirror> newMapping =
                new HashMap<AnnotatedTypeMirror, AnnotatedTypeMirror>(mappings);
            newMapping.put(this, type);

            // The extends and super bounds can be null because the underlying
            // type's extends and super bounds can be null.
            if (extendsBound != null)
                type.setExtendsBound(extendsBound.substitute(newMapping, forDeepCopy));
            if (superBound != null)
                type.setSuperBound(superBound.substitute(newMapping, forDeepCopy));

            if (type.getExtendsBound() != null &&
                    type.getSuperBound() != null &&
                    AnnotatedTypes.areSame(type.getExtendsBound(), type.getSuperBound())) {
                return type.getExtendsBound();
            } else {
                return type;
            }
        }

        @Override
        public AnnotatedTypeMirror getErased() {
            // |? extends A&B| = |A|
            return getEffectiveExtendsBound().getErased();
        }

        boolean isPrintingBound = false;

        @SideEffectFree
        @Override
        public String toString(boolean printInvisible) {
            StringBuilder sb = new StringBuilder();
            sb.append(formatAnnotationString(annotations, printInvisible));
            sb.append("?");
            if (!isPrintingBound) {
                try {
                    isPrintingBound = true;
                    sb.append("[");
                    printBound("extends", getExtendsBoundField(), printInvisible, sb);
                    printBound("super",   getSuperBoundField(),   printInvisible, sb);
                    sb.append("]");
                } finally {
                    isPrintingBound = false;
                }
            }
            return sb.toString();
        }

        // Remove the typeArgHack once method type
        // argument inference and raw type handling is improved.
        private boolean typeArgHack = false;

        /* package-scope */ void setTypeArgHack() {
            typeArgHack = true;
        }

        /* package-scope */ boolean isTypeArgHack() {
            return typeArgHack;
        }
    }

    public static class AnnotatedIntersectionType extends AnnotatedTypeMirror {

        /**
         * Constructor for this type
         *
         * @param type  underlying kind of this type
         * @param atypeFactory TODO
         */
        private AnnotatedIntersectionType(IntersectionType type,
                AnnotatedTypeFactory atypeFactory) {
            super(type, atypeFactory);
        }

        @SideEffectFree
        @Override
        public String toString(boolean printInvisible) {
            StringBuilder sb = new StringBuilder();
            // Prevent an infinite recursion that might happen when calling toString
            // within deepCopy, caused by postAsSuper in (at least) the IGJ Checker.
            // if (this.supertypes == null) { return; }

            boolean isFirst = true;
            for(AnnotatedDeclaredType adt : this.directSuperTypes()) {
                if (!isFirst) sb.append(" & ");
                sb.append(adt.toString(printInvisible));
                isFirst = false;
            }
            return sb.toString();
        }

        @Override
        public <R, P> R accept(AnnotatedTypeVisitor<R, P> v, P p) {
            return v.visitIntersection(this, p);
        }

        @Override
        public AnnotatedIntersectionType getCopy(boolean copyAnnotations) {
            AnnotatedIntersectionType type =
                    new AnnotatedIntersectionType((IntersectionType) actualType, atypeFactory);
            if (copyAnnotations)
                type.addAnnotations(annotations);
            type.supertypes = this.supertypes;
            return type;
        }

        protected List<AnnotatedDeclaredType> supertypes;

        @Override
        public List<AnnotatedDeclaredType> directSuperTypes() {
            if (supertypes == null) {
                List<? extends TypeMirror> ubounds = ((IntersectionType)actualType).getBounds();
                List<AnnotatedDeclaredType> res = new ArrayList<AnnotatedDeclaredType>(ubounds.size());
                for (TypeMirror bnd : ubounds) {
                    res.add((AnnotatedDeclaredType) createType(bnd, atypeFactory, false));
                }
                supertypes = Collections.unmodifiableList(res);
            }
            return supertypes;
        }

        public List<AnnotatedDeclaredType> directSuperTypesField() {
            return supertypes;
        }

        void setDirectSuperTypes(List<AnnotatedDeclaredType> supertypes) {
            this.supertypes = new ArrayList<AnnotatedDeclaredType>(supertypes);
        }

        @Override
        public AnnotatedTypeMirror substitute(
                Map<? extends AnnotatedTypeMirror,
                    ? extends AnnotatedTypeMirror> mappings, boolean forDeepCopy) {
            if (mappings.containsKey(this))
                return mappings.get(this);

            AnnotatedIntersectionType type = getCopy(true);

            Map<AnnotatedTypeMirror, AnnotatedTypeMirror> newMappings =
                    new HashMap<AnnotatedTypeMirror, AnnotatedTypeMirror>(mappings);
            newMappings.put(this, type);

            if (this.supertypes != null) {
                // watch need to copy upper bound as well
                List<AnnotatedDeclaredType> supertypes = new ArrayList<AnnotatedDeclaredType>();
                for (AnnotatedDeclaredType t : directSuperTypes())
                    supertypes.add((AnnotatedDeclaredType)t.substitute(newMappings, forDeepCopy));
                type.supertypes = supertypes;
            }
            return type;
        }
    }


    // TODO: Ensure union types are handled everywhere.
    // TODO: Should field "annotations" contain anything?
    public static class AnnotatedUnionType extends AnnotatedTypeMirror {

        /**
         * Constructor for this type
         *
         * @param type  underlying kind of this type
         * @param atypeFactory TODO
         */
        private AnnotatedUnionType(UnionType type,
                AnnotatedTypeFactory atypeFactory) {
            super(type, atypeFactory);
        }

        @SideEffectFree
        @Override
        public String toString(boolean printInvisible) {
            StringBuilder sb = new StringBuilder();

            boolean isFirst = true;
            for(AnnotatedDeclaredType adt : this.getAlternatives()) {
                if (!isFirst) sb.append(" | ");
                sb.append(adt.toString(printInvisible));
                isFirst = false;
            }
            return sb.toString();
        }

        @Override
        public <R, P> R accept(AnnotatedTypeVisitor<R, P> v, P p) {
            return v.visitUnion(this, p);
        }

        @Override
        public AnnotatedUnionType getCopy(boolean copyAnnotations) {
            AnnotatedUnionType type =
                    new AnnotatedUnionType((UnionType) actualType, atypeFactory);
            if (copyAnnotations)
                type.addAnnotations(annotations);
            type.alternatives = this.alternatives;
            return type;
        }

        protected List<AnnotatedDeclaredType> alternatives;

        public List<AnnotatedDeclaredType> getAlternatives() {
            if (alternatives == null) {
                List<? extends TypeMirror> ualts = ((UnionType)actualType).getAlternatives();
                List<AnnotatedDeclaredType> res = new ArrayList<AnnotatedDeclaredType>(ualts.size());
                for (TypeMirror alt : ualts) {
                    res.add((AnnotatedDeclaredType) createType(alt, atypeFactory, false));
                }
                alternatives = Collections.unmodifiableList(res);
            }
            return alternatives;
        }

        @Override
        public AnnotatedTypeMirror substitute(
                Map<? extends AnnotatedTypeMirror,
                    ? extends AnnotatedTypeMirror> mappings, boolean forDeepCopy) {
            if (mappings.containsKey(this))
                return mappings.get(this);

            AnnotatedUnionType type = getCopy(true);

            Map<AnnotatedTypeMirror, AnnotatedTypeMirror> newMappings =
                    new HashMap<AnnotatedTypeMirror, AnnotatedTypeMirror>(mappings);
            newMappings.put(this, type);

            if (this.alternatives != null) {
                // watch need to copy alternatives as well
                List<AnnotatedDeclaredType> alternatives = new ArrayList<AnnotatedDeclaredType>();
                for (AnnotatedDeclaredType t : getAlternatives())
                    alternatives.add((AnnotatedDeclaredType)t.substitute(newMappings, forDeepCopy));
                type.alternatives = alternatives;
            }
            return type;
        }
    }

<<<<<<< HEAD
    public List<? extends AnnotatedTypeMirror> directSuperTypes() {
        return SupertypeFinder.directSuperTypes(this);
=======


    /** @see Types#directSupertypes(TypeMirror) */
    public List<? extends AnnotatedTypeMirror> directSuperTypes() {
        return directSuperTypes(this);
    }

    // Version of method below for declared types
    /** @see Types#directSupertypes(TypeMirror) */
    protected final List<AnnotatedDeclaredType> directSuperTypes(
            AnnotatedDeclaredType type) {
        setSuperTypeFinder(type.atypeFactory);
        List<AnnotatedDeclaredType> supertypes =
            superTypeFinder.visitDeclared(type, null);
        atypeFactory.postDirectSuperTypes(type, supertypes);
        return supertypes;
    }

    // Version of method above for all types
    /** @see Types#directSupertypes(TypeMirror) */
    private final List<? extends AnnotatedTypeMirror> directSuperTypes(
            AnnotatedTypeMirror type) {
        setSuperTypeFinder(type.atypeFactory);
        List<? extends AnnotatedTypeMirror> supertypes =
            superTypeFinder.visit(type, null);
        atypeFactory.postDirectSuperTypes(type, supertypes);
        return supertypes;
    }

    private static void setSuperTypeFinder(AnnotatedTypeFactory factory) {
        if (superTypeFinder == null || superTypeFinder.atypeFactory != factory) {
            superTypeFinder = new SuperTypeFinder(factory);
        }
        if (replacer == null) {
            replacer = new Replacer(factory.types);
        }
>>>>>>> 2502da8c
    }

    /** print to sb keyWord followed by field.  NULL types are substituted with
     * their annotations followed by " Void"
     */
    private static void printBound(final String keyWord, final AnnotatedTypeMirror field,
                            final boolean printInvisible, final StringBuilder sb) {
        sb.append(" ");
        sb.append(keyWord);
        sb.append(" ");

        if(field == null) {
            sb.append("<null>");
        } else if(field.getKind() != TypeKind.NULL) {
            sb.append(field.toString(printInvisible));
        } else {
            sb.append(formatAnnotationString(field.getAnnotations(), printInvisible));
            sb.append("Void");
        }
    }

}<|MERGE_RESOLUTION|>--- conflicted
+++ resolved
@@ -2591,47 +2591,9 @@
         }
     }
 
-<<<<<<< HEAD
+    /** @see Types#directSupertypes(TypeMirror) */
     public List<? extends AnnotatedTypeMirror> directSuperTypes() {
         return SupertypeFinder.directSuperTypes(this);
-=======
-
-
-    /** @see Types#directSupertypes(TypeMirror) */
-    public List<? extends AnnotatedTypeMirror> directSuperTypes() {
-        return directSuperTypes(this);
-    }
-
-    // Version of method below for declared types
-    /** @see Types#directSupertypes(TypeMirror) */
-    protected final List<AnnotatedDeclaredType> directSuperTypes(
-            AnnotatedDeclaredType type) {
-        setSuperTypeFinder(type.atypeFactory);
-        List<AnnotatedDeclaredType> supertypes =
-            superTypeFinder.visitDeclared(type, null);
-        atypeFactory.postDirectSuperTypes(type, supertypes);
-        return supertypes;
-    }
-
-    // Version of method above for all types
-    /** @see Types#directSupertypes(TypeMirror) */
-    private final List<? extends AnnotatedTypeMirror> directSuperTypes(
-            AnnotatedTypeMirror type) {
-        setSuperTypeFinder(type.atypeFactory);
-        List<? extends AnnotatedTypeMirror> supertypes =
-            superTypeFinder.visit(type, null);
-        atypeFactory.postDirectSuperTypes(type, supertypes);
-        return supertypes;
-    }
-
-    private static void setSuperTypeFinder(AnnotatedTypeFactory factory) {
-        if (superTypeFinder == null || superTypeFinder.atypeFactory != factory) {
-            superTypeFinder = new SuperTypeFinder(factory);
-        }
-        if (replacer == null) {
-            replacer = new Replacer(factory.types);
-        }
->>>>>>> 2502da8c
     }
 
     /** print to sb keyWord followed by field.  NULL types are substituted with
