package org.checkerframework.framework.type;

/*>>>
import org.checkerframework.checker.nullness.qual.NonNull;
import org.checkerframework.checker.nullness.qual.Nullable;
import org.checkerframework.checker.interning.qual.*;
*/

import java.lang.annotation.Annotation;
import java.util.ArrayList;
import java.util.Collections;
import java.util.List;
import java.util.Set;

import javax.lang.model.element.AnnotationMirror;
import javax.lang.model.element.ElementKind;
import javax.lang.model.element.ExecutableElement;
import javax.lang.model.element.Name;
import javax.lang.model.element.TypeElement;
import javax.lang.model.type.ArrayType;
import javax.lang.model.type.DeclaredType;
import javax.lang.model.type.ExecutableType;
import javax.lang.model.type.IntersectionType;
import javax.lang.model.type.NoType;
import javax.lang.model.type.NullType;
import javax.lang.model.type.PrimitiveType;
import javax.lang.model.type.TypeKind;
import javax.lang.model.type.TypeMirror;
import javax.lang.model.type.TypeVariable;
import javax.lang.model.type.UnionType;
import javax.lang.model.type.WildcardType;
import javax.lang.model.util.Types;

import org.checkerframework.dataflow.qual.Pure;
import org.checkerframework.dataflow.qual.SideEffectFree;
import org.checkerframework.framework.qual.TypeQualifier;
import org.checkerframework.framework.type.visitor.AnnotatedTypeVisitor;
import org.checkerframework.framework.util.AnnotatedTypes;
import org.checkerframework.javacutil.AnnotationUtils;
import org.checkerframework.javacutil.ElementUtils;
import org.checkerframework.javacutil.ErrorReporter;

import com.sun.tools.javac.code.Symbol.MethodSymbol;

/**
 * Represents an annotated type in the Java programming language.
 * Types include primitive types, declared types (class and interface types),
 * array types, type variables, and the null type.
 * Also represented are wildcard type arguments,
 * the signature and return types of executables,
 * and pseudo-types corresponding to packages and to the keyword {@code void}.
 *
 * <p> Types should be compared using the utility methods in {@link
 * AnnotatedTypes}.  There is no guarantee that any particular type will always
 * be represented by the same object.
 *
 * <p> To implement operations based on the class of an {@code
 * AnnotatedTypeMirror} object, either
 * use a visitor or use the result of the {@link #getKind()} method.
 *
 * @see TypeMirror
 */
public abstract class AnnotatedTypeMirror {

    /**
     * Creates the appropriate AnnotatedTypeMirror specific wrapper for the
     * provided type
     *
     * @param isDeclaration true if the result should is a type declaration
     */
    public static AnnotatedTypeMirror createType(TypeMirror type,
        AnnotatedTypeFactory atypeFactory, boolean isDeclaration) {
        if (type == null) {
            ErrorReporter.errorAbort("AnnotatedTypeMirror.createType: input type must not be null!");
            return null;
        }

        AnnotatedTypeMirror result;
        switch (type.getKind()) {
            case ARRAY:
                result = new AnnotatedArrayType((ArrayType) type, atypeFactory);
                break;
            case DECLARED:
                result = new AnnotatedDeclaredType((DeclaredType) type, atypeFactory, isDeclaration);
                break;
            case ERROR:
                ErrorReporter.errorAbort("AnnotatedTypeMirror.createType: input should type-check already! Found error type: " + type);
                return null; // dead code
            case EXECUTABLE:
                result = new AnnotatedExecutableType((ExecutableType) type, atypeFactory);
                break;
            case VOID:
            case PACKAGE:
            case NONE:
                result = new AnnotatedNoType((NoType) type, atypeFactory);
                break;
            case NULL:
                result = new AnnotatedNullType((NullType) type, atypeFactory);
                break;
            case TYPEVAR:
                result = new AnnotatedTypeVariable((TypeVariable) type, atypeFactory, isDeclaration);
                break;
            case WILDCARD:
                result = new AnnotatedWildcardType((WildcardType) type, atypeFactory);
                break;
            case INTERSECTION:
                result = new AnnotatedIntersectionType((IntersectionType) type, atypeFactory);
                break;
            case UNION:
                result = new AnnotatedUnionType((UnionType) type, atypeFactory);
                break;
            default:
                if (type.getKind().isPrimitive()) {
                    result = new AnnotatedPrimitiveType((PrimitiveType) type, atypeFactory);
                    break;
                }
                ErrorReporter.errorAbort("AnnotatedTypeMirror.createType: unidentified type " +
                        type + " (" + type.getKind() + ")");
                return null; // dead code
        }
        /*if (jctype.isAnnotated()) {
            result.addAnnotations(jctype.getAnnotationMirrors());
        }*/
        return result;
    }

    protected static final EqualityAtmComparer equalityComparer = new EqualityAtmComparer();
    protected static final HashcodeAtmVisitor hashcodeVisitor = new HashcodeAtmVisitor();

    /** The factory to use for lazily creating annotated types. */
    protected final AnnotatedTypeFactory atypeFactory;

    /** Actual type wrapped with this AnnotatedTypeMirror **/
    protected final TypeMirror actualType;

    /** Used to format AnnotatedTypeMirrors into strings for printing. */
    protected final AnnotatedTypeFormatter formatter;

    /** The annotations on this type. */
    // AnnotationMirror doesn't override Object.hashCode, .equals, so we use
    // the class name of Annotation instead.
    // Caution: Assumes that a type can have at most one AnnotationMirror for
    // any Annotation type. JSR308 is pushing to have this change.
    protected final Set<AnnotationMirror> annotations = AnnotationUtils.createAnnotationSet();

    /** The explicitly written annotations on this type. */
    // TODO: use this to cache the result once computed? For generic types?
    // protected final Set<AnnotationMirror> explicitannotations = AnnotationUtils.createAnnotationSet();

    /**
     * Constructor for AnnotatedTypeMirror.
     *
     * @param type  the underlying type
     * @param atypeFactory used to create further types and to access
     *     global information (Types, Elements, ...)
     */
    private AnnotatedTypeMirror(TypeMirror type,
            AnnotatedTypeFactory atypeFactory) {
        this.actualType = type;
        assert atypeFactory != null;
        this.atypeFactory = atypeFactory;
        this.formatter = atypeFactory.typeFormatter;
    }

    @Override
    public final boolean equals(Object o) {
        if (o == this) {
            return true;
        }

        if (o == null || !(o instanceof AnnotatedTypeMirror)) {
            return false;
        }

        return equalityComparer.visit(this, (AnnotatedTypeMirror) o, null);
    }

    @Pure
    @Override
    public final int hashCode() {
        return hashcodeVisitor.visit(this);
    }

    /**
     * Applies a visitor to this type.
     *
     * @param <R>   the return type of the visitor's methods
     * @param <P>   the type of the additional parameter to the visitor's methods
     * @param v the visitor operating on this type
     * @param p additional parameter to the visitor
     * @return  a visitor-specified result
     */
    public abstract <R, P> R accept(AnnotatedTypeVisitor<R, P> v, P p);

    /**
     * Returns the {@code kind} of this type
     * @return the kind of this type
     */
    public TypeKind getKind() {
        return actualType.getKind();
    }

    /**
     * Returns the underlying unannotated Java type, which this wraps
     *
     * @return  the underlying type
     */
    public TypeMirror getUnderlyingType() {
        return actualType;
    }

    /**
     * Returns true if this type mirror represents a declaration, rather than a
     * use, of a type.
     *
     * For example, <code>class List&lt;T&gt; { ... }</code> declares a new type
     * {@code List<T>}, while {@code List<Integer>} is a use of the type.
     *
     * @return  true if this represents a declaration
     */
    public boolean isDeclaration() {
        return false;
    }

    public AnnotatedTypeMirror asUse() {
        return this;
    }

    /**
     * Returns true if an annotation from the given sub-hierarchy targets this type.
     *
     * It doesn't account for annotations in deep types (type arguments,
     * array components, etc).
     *
     * @param p The qualifier hierarchy to check for.
     * @return True iff an annotation from the same hierarchy as p is present.
     */
    public boolean isAnnotatedInHierarchy(AnnotationMirror p) {
        return getAnnotationInHierarchy(p) != null;
    }

    /**
     * Returns an annotation from the given sub-hierarchy, if such
     * an annotation targets this type; otherwise returns null.
     *
     * It doesn't account for annotations in deep types (type arguments,
     * array components, etc).
     *
     * @param p The qualifier hierarchy to check for.
     * @return An annotation from the same hierarchy as p if present.
     */
    public AnnotationMirror getAnnotationInHierarchy(AnnotationMirror p) {
        AnnotationMirror aliased = p;
        if (!atypeFactory.isSupportedQualifier(aliased)) {
            aliased = atypeFactory.aliasedAnnotation(p);
        }
        if (atypeFactory.isSupportedQualifier(aliased)) {
            QualifierHierarchy qualHier = this.atypeFactory.getQualifierHierarchy();
            AnnotationMirror anno = qualHier.findCorrespondingAnnotation(aliased, annotations);
            if (anno != null) {
                return anno;
            }
        }
        return null;
    }

    /**
     * Returns an annotation from the given sub-hierarchy, if such
     * an annotation is present on this type or on its extends bounds;
     * otherwise returns null.
     *
     * It doesn't account for annotations in deep types (type arguments,
     * array components, etc).
     *
     * @param p The qualifier hierarchy to check for.
     * @return An annotation from the same hierarchy as p if present.
     */
    public AnnotationMirror getEffectiveAnnotationInHierarchy(AnnotationMirror p) {
        AnnotationMirror aliased = p;
        if (!atypeFactory.isSupportedQualifier(aliased)) {
            aliased = atypeFactory.aliasedAnnotation(p);
        }
        if (atypeFactory.isSupportedQualifier(aliased)) {
            QualifierHierarchy qualHier = this.atypeFactory.getQualifierHierarchy();
            AnnotationMirror anno = qualHier.findCorrespondingAnnotation(aliased,
                    getEffectiveAnnotations());
            if (anno != null) {
                return anno;
            }
        }
        return null;
    }

    /**
     * Returns the annotations on this type.
     *
     * It does not include annotations in deep types (type arguments, array
     * components, etc).
     *
     * @return  a set of the annotations on this
     */
    public Set<AnnotationMirror> getAnnotations() {
        return Collections.unmodifiableSet(annotations);
    }

    /**
     * Returns the "effective" annotations on this type, i.e. the annotations on
     * the type itself, or on the upper/extends bound of a type variable/wildcard
     * (recursively, until a class type is reached).
     *
     * @return  a set of the annotations on this
     */
    public Set<AnnotationMirror> getEffectiveAnnotations() {
        Set<AnnotationMirror> effectiveAnnotations = getErased().getAnnotations();
//        assert atypeFactory.qualHierarchy.getWidth() == effectiveAnnotations
//                .size() : "Invalid number of effective annotations ("
//                + effectiveAnnotations + "). Should be "
//                + atypeFactory.qualHierarchy.getWidth() + " but is "
//                + effectiveAnnotations.size() + ". Type: " + this.toString();
        return effectiveAnnotations;
    }

    /**
     * Returns the actual annotation mirror used to annotate this type,
     * whose name equals the passed annotationName if one exists, null otherwise.
     *
     * @return the annotation mirror for annotationName
     */
    public AnnotationMirror getAnnotation(Name annotationName) {
        assert annotationName != null : "Null annotationName in getAnnotation";
        return getAnnotation(annotationName.toString().intern());
    }

    /**
     * Returns the actual annotation mirror used to annotate this type,
     * whose name equals the string argument if one exists, null otherwise.
     *
     * @return the annotation mirror for annotationStr
     */
    public AnnotationMirror getAnnotation(/*@Interned*/ String annotationStr) {
        assert annotationStr != null : "Null annotationName in getAnnotation";
        for (AnnotationMirror anno : getAnnotations())
            if (AnnotationUtils.areSameByName(anno, annotationStr))
                return anno;
        return null;
    }

    /**
     * Returns the actual annotation mirror used to annotate this type,
     * whose name equals the passed annotationName if one exists, null otherwise.
     *
     * @param annoClass annotation class
     * @return the annotation mirror for anno
     */
    public AnnotationMirror getAnnotation(Class<? extends Annotation> annoClass) {
        for (AnnotationMirror annoMirror : getAnnotations()) {
            if (AnnotationUtils.areSameByClass(annoMirror, annoClass)) {
                return annoMirror;
            }
        }
        return null;
    }

    /**
     * Returns the set of explicitly written annotations supported by this checker.
     * This is useful to check the validity of annotations explicitly present on a type,
     * as flow inference might add annotations that were not previously present.
     *
     * @return The set of explicitly written annotations supported by this checker.
     */
    public Set<AnnotationMirror> getExplicitAnnotations() {
        // TODO JSR 308: The explicit type annotations should be always present
        Set<AnnotationMirror> explicitAnnotations = AnnotationUtils.createAnnotationSet();
        List<? extends AnnotationMirror> typeAnnotations = this.getUnderlyingType().getAnnotationMirrors();

        Set<? extends AnnotationMirror> validAnnotations = atypeFactory.getQualifierHierarchy().getTypeQualifiers();
        for (AnnotationMirror explicitAnno : typeAnnotations) {
            for (AnnotationMirror validAnno : validAnnotations) {
                if (AnnotationUtils.areSameIgnoringValues(explicitAnno, validAnno)) {
                    explicitAnnotations.add(explicitAnno);
                }
            }
        }

        return explicitAnnotations;
    }

    /**
     * Determines whether this type contains the given annotation.
     * This method considers the annotation's values, that is,
     * if the type is "@A("s") @B(3) Object" a call with
     * "@A("t") or "@A" will return false, whereas a call with
     * "@B(3)" will return true.
     *
     * In contrast to {@link #hasAnnotationRelaxed(AnnotationMirror)}
     * this method also compares annotation values.
     *
     * @param a the annotation to check for
     * @return true iff the type contains the annotation {@code a}
     *
     * @see #hasAnnotationRelaxed(AnnotationMirror)
     */
    public boolean hasAnnotation(AnnotationMirror a) {
        return AnnotationUtils.containsSame(getAnnotations(), a);
    }

    /**
     * Determines whether this type contains the given annotation.
     *
     * @param a the annotation name to check for
     * @return true iff the type contains the annotation {@code a}
     *
     * @see #hasAnnotationRelaxed(AnnotationMirror)
     */
    public boolean hasAnnotation(Name a) {
        return getAnnotation(a) != null;
    }

    /**
     * Determines whether this type contains an annotation with the same
     * annotation type as a particular annotation. This method does not
     * consider an annotation's values.
     *
     * @param a the class of annotation to check for
     * @return true iff the type contains an annotation with the same type as
     * the annotation given by {@code a}
     */
    public boolean hasAnnotation(Class<? extends Annotation> a) {
        return getAnnotation(a) != null;
    }

    /**
     * A version of hasAnnotation that considers annotations on the
     * upper bound of wildcards and type variables.
     *
     * @see #hasAnnotation(Class)
     */
    public boolean hasEffectiveAnnotation(Class<? extends Annotation> a) {
        return AnnotationUtils.containsSameIgnoringValues(
                getEffectiveAnnotations(),
                AnnotationUtils.fromClass(atypeFactory.elements, a));
    }

    /**
     * A version of hasAnnotation that considers annotations on the
     * upper bound of wildcards and type variables.
     *
     * @see #hasAnnotation(AnnotationMirror)
     */
    public boolean hasEffectiveAnnotation(AnnotationMirror a) {
        return AnnotationUtils.containsSame(getEffectiveAnnotations(), a);
    }

    /**
     * Determines whether this type contains the given annotation
     * explicitly written at declaration. This method considers the
     * annotation's values, that is, if the type is
     * "@A("s") @B(3) Object" a call with "@A("t") or "@A" will
     * return false, whereas a call with "@B(3)" will return true.
     *
     * In contrast to {@link #hasExplicitAnnotationRelaxed(AnnotationMirror)}
     * this method also compares annotation values.
     *
     * @param a the annotation to check for
     * @return true iff the annotation {@code a} is explicitly written
     * on the type
     *
     * @see #hasExplicitAnnotationRelaxed(AnnotationMirror)
     */
    public boolean hasExplicitAnnotation(AnnotationMirror a) {
        return AnnotationUtils.containsSame(getExplicitAnnotations(), a);
    }

    /**
     * Determines whether this type contains an annotation with the same
     * annotation type as a particular annotation. This method does not
     * consider an annotation's values, that is,
     * if the type is "@A("s") @B(3) Object" a call with
     * "@A("t"), "@A", or "@B" will return true.
     *
     * @param a the annotation to check for
     * @return true iff the type contains an annotation with the same type as
     * the annotation given by {@code a}
     *
     * @see #hasAnnotation(AnnotationMirror)
     */
    public boolean hasAnnotationRelaxed(AnnotationMirror a) {
        return AnnotationUtils.containsSameIgnoringValues(getAnnotations(), a);
    }

    /**
     * A version of hasAnnotationRelaxed that considers annotations on the
     * upper bound of wildcards and type variables.
     *
     * @see #hasAnnotationRelaxed(AnnotationMirror)
     */
    public boolean hasEffectiveAnnotationRelaxed(AnnotationMirror a) {
        return AnnotationUtils.containsSameIgnoringValues(getEffectiveAnnotations(), a);
    }

    /**
     * A version of hasAnnotationRelaxed that only considers annotations that
     * are explicitly written on the type.
     *
     * @see #hasAnnotationRelaxed(AnnotationMirror)
     */
    public boolean hasExplicitAnnotationRelaxed(AnnotationMirror a) {
        return AnnotationUtils.containsSameIgnoringValues(getExplicitAnnotations(), a);
    }

    /**
     * Determines whether this type contains an explictly written annotation
     * with the same annotation type as a particular annotation. This method
     * does not consider an annotation's values.
     *
     * @param a the class of annotation to check for
     * @return true iff the type contains an explicitly written annotation
     * with the same type as the annotation given by {@code a}
     */
    public boolean hasExplicitAnnotation(Class<? extends Annotation> a) {
        return AnnotationUtils.containsSameIgnoringValues(getExplicitAnnotations(), getAnnotation(a));
    }

    /**
     * Adds an annotation to this type. If the annotation does not have the
     * {@link TypeQualifier} meta-annotation, this method has no effect.
     *
     * @param a the annotation to add
     */
    public void addAnnotation(AnnotationMirror a) {
        if (a == null) {
            ErrorReporter.errorAbort("AnnotatedTypeMirror.addAnnotation: null is not a valid annotation.");
        }
        if (atypeFactory.isSupportedQualifier(a)) {
            this.annotations.add(a);
        } else {
            AnnotationMirror aliased = atypeFactory.aliasedAnnotation(a);
            if (atypeFactory.isSupportedQualifier(aliased)) {
                addAnnotation(aliased);
            }
        }
    }

    /**
     * Adds an annotation to this type, removing any existing annotation from the
     * same qualifier hierarchy first.
     *
     * @param a the annotation to add
     */
    public void replaceAnnotation(AnnotationMirror a) {
        this.removeAnnotationInHierarchy(a);
        this.addAnnotation(a);
    }

    /**
     * Adds an annotation to this type. If the annotation does not have the
     * {@link TypeQualifier} meta-annotation, this method has no effect.
     *
     * @param a the class of the annotation to add
     */
    public void addAnnotation(Class<? extends Annotation> a) {
        AnnotationMirror anno = AnnotationUtils.fromClass(atypeFactory.elements, a);
        addAnnotation(anno);
    }

    /**
     * Adds multiple annotations to this type.
     *
     * @param annotations the annotations to add
     */
    public void addAnnotations(Iterable<? extends AnnotationMirror> annotations) {
        for (AnnotationMirror a : annotations) {
            this.addAnnotation(a);
        }
    }

    /**
     * Adds those annotations to the current type, for which no annotation
     * from the same qualifier hierarchy is present.
     *
     * @param annotations the annotations to add
     */
    public void addMissingAnnotations(Iterable<? extends AnnotationMirror> annotations) {
        for (AnnotationMirror a : annotations) {
            if (!this.isAnnotatedInHierarchy(a)) {
                this.addAnnotation(a);
            }
        }
    }

    /**
     * Adds multiple annotations to this type, removing any existing annotations from the
     * same qualifier hierarchy first.
     *
     * @param replAnnos the annotations to replace
     */
    public void replaceAnnotations(Iterable<? extends AnnotationMirror> replAnnos) {
        for (AnnotationMirror a : replAnnos) {
            this.removeAnnotationInHierarchy(a);
            this.addAnnotation(a);
        }
    }

    /**
     * Removes an annotation from the type.
     *
     * @param a the annotation to remove
     * @return true if the annotation was removed, false if the type's
     * annotations were unchanged
     */
    public boolean removeAnnotation(AnnotationMirror a) {
        // Going from the AnnotationMirror to its name and then calling
        // getAnnotation ensures that we get the canonical AnnotationMirror that can be
        // removed.
        // TODO: however, this also means that if we are annotated with "@I(1)" and
        // remove "@I(2)" it will be removed. Is this what we want?
        // It's currently necessary for the IGJ Checker and Lock Checker.
        AnnotationMirror anno = getAnnotation(AnnotationUtils.annotationName(a));
        if (anno != null) {
            return annotations.remove(anno);
        } else {
            return false;
        }
    }

    public boolean removeAnnotation(Class<? extends Annotation> a) {
        AnnotationMirror anno = AnnotationUtils.fromClass(atypeFactory.elements, a);
        if (anno == null || !atypeFactory.isSupportedQualifier(anno)) {
            ErrorReporter.errorAbort("AnnotatedTypeMirror.removeAnnotation called with un-supported class: " + a);
        }
        return removeAnnotation(anno);
    }

    /**
     * Remove any annotation that is in the same qualifier hierarchy as the parameter.
     *
     * @param a An annotation from the same qualifier hierarchy
     * @return If an annotation was removed
     */
    public boolean removeAnnotationInHierarchy(AnnotationMirror a) {
        AnnotationMirror prev = this.getAnnotationInHierarchy(a);
        if (prev != null) {
            return this.removeAnnotation(prev);
        }
        return false;
    }

    /**
     * Remove an annotation that is in the same qualifier hierarchy as the parameter,
     * unless it's the top annotation.
     *
     * @param a An annotation from the same qualifier hierarchy
     * @return If an annotation was removed
     */
    public boolean removeNonTopAnnotationInHierarchy(AnnotationMirror a) {
        AnnotationMirror prev = this.getAnnotationInHierarchy(a);
        QualifierHierarchy qualHier = this.atypeFactory.getQualifierHierarchy();
        if (prev != null && !prev.equals(qualHier.getTopAnnotation(a))) {
            return this.removeAnnotation(prev);
        }
        return false;
    }

    /**
     * Removes multiple annotations from the type.
     *
     * @param annotations
     *            the annotations to remove
     * @return true if at least one annotation was removed, false if the type's
     *         annotations were unchanged
     */
    public boolean removeAnnotations(Iterable<? extends AnnotationMirror> annotations) {
        boolean changed = false;
        for (AnnotationMirror a : annotations)
            changed |= this.removeAnnotation(a);
        return changed;
    }

    /**
     * Removes all annotations on this type.
     * Make sure to add an annotation again, e.g. Unqualified.
     *
     * This method should only be used in very specific situations.
     * For individual type systems, it is generally better to use
     * {@link #removeAnnotation(AnnotationMirror)}
     * and similar methods.
     */
    public void clearAnnotations() {
        annotations.clear();
    }

    @SideEffectFree
    @Override
    public final String toString() {
        return formatter.format(this);

    }

    @SideEffectFree
    public final String toString(boolean printInvisibles) {
        return formatter.format(this, printInvisibles);

    }

    /**
     * Returns the erasure type of the this type, according to JLS
     * specifications.
     *
     * @see <a href="https://docs.oracle.com/javase/specs/jls/se8/html/jls-4.html#jls-4.6">https://docs.oracle.com/javase/specs/jls/se8/html/jls-4.html#jls-4.6</a>
     *
     * @return  the erasure of this AnnotatedTypeMirror, this is always a copy even if the erasure
     *          and the original type are equivalent
     */
    public AnnotatedTypeMirror getErased() {
        return deepCopy();
    }

    /**
     * Returns a deep copy of this type.  A deep copy implies that each component type is copied
     * recursively and the returned type refers to those copies in its component locations.
     *
     * Note: deepCopy provides two important properties in the returned copy:
     *  1) Structure preservation - The exact structure of the original AnnotatedTypeMirror is preserved in the copy
     *     including all component types.
     *  2) Annotation preservation - All of the annotations from the original AnnotatedTypeMirror and its components
     *     have been copied to the new type.
     *
     * If copyAnnotations is set to false, the second property, Annotation preservation, is removed.  This is useful
     * for cases in which the user may want to copy the structure of a type exactly but NOT its annotations.
     *
     * @return a deep copy
     */
    public abstract AnnotatedTypeMirror deepCopy(final boolean copyAnnotations);

    /**
     * @return a deep copy of this type with annotations
     * @see #deepCopy(boolean)
     */
    public abstract AnnotatedTypeMirror deepCopy();

    /**
     * Returns a shallow copy of this type.  A shallow copy implies that each component type in the
     * output copy refers to the same object as the object being copie.
     *
     * @param copyAnnotations
     *            whether copy should have annotations, i.e. whether
     *            field {@code annotations} should be copied.
     */
    public abstract AnnotatedTypeMirror shallowCopy(boolean copyAnnotations);

    /**
     * Returns a shallow copy of this type with annotations.
     * @see #shallowCopy(boolean)
     */
    public abstract AnnotatedTypeMirror shallowCopy();

    protected static AnnotatedDeclaredType createTypeOfObject(AnnotatedTypeFactory atypeFactory) {
        AnnotatedDeclaredType objectType =
        atypeFactory.fromElement(
                atypeFactory.elements.getTypeElement(
                        Object.class.getCanonicalName()));
        return objectType;
    }

<<<<<<< HEAD
=======
    /**
     * Return a copy of this, with the given substitutions performed.
     */
    public AnnotatedTypeMirror substitute(
            Map<? extends AnnotatedTypeMirror,
                    ? extends AnnotatedTypeMirror> mappings) {
        return this.substitute(mappings, false);
    }

    public AnnotatedTypeMirror substitute(
            Map<? extends AnnotatedTypeMirror,
                    ? extends AnnotatedTypeMirror> mappings, boolean forDeepCopy) {
        if (mappings.containsKey(this)) {
            return mappings.get(this).getCopy(true);
        }
        return this.getCopy(true);
    }

>>>>>>> 4e026b4f
    public static interface AnnotatedReferenceType {
        // No members.
    }

    /**
     * Represents a declared type (whether class or interface).
     */
    public static class AnnotatedDeclaredType extends AnnotatedTypeMirror
    implements AnnotatedReferenceType {

        /** Parametrized Type Arguments **/
        protected List<AnnotatedTypeMirror> typeArgs;

        /**
         * Whether the type was initially raw, i.e. the user
         * did not provide the type arguments.
         * typeArgs will contain inferred type arguments, which
         * might be too conservative at the moment.
         * TODO: improve inference.
         *
         * Ideally, the field would be final. However, when
         * we determine the supertype of a raw type, we need
         * to set wasRaw for the supertype.
         */
        private boolean wasRaw;

        /** The enclosing Type **/
        protected AnnotatedDeclaredType enclosingType;

        protected List<AnnotatedDeclaredType> supertypes = null;

        private boolean declaration;

        /**
         * Constructor for this type
         *
         * @param type  underlying kind of this type
         * @param atypeFactory The AnnotatedTypeFactory used to create this type
         */
        private AnnotatedDeclaredType(DeclaredType type,
                AnnotatedTypeFactory atypeFactory, boolean declaration) {
            super(type, atypeFactory);
            TypeElement typeelem = (TypeElement) type.asElement();
            DeclaredType declty = (DeclaredType) typeelem.asType();
            wasRaw = !declty.getTypeArguments().isEmpty() &&
                      type.getTypeArguments().isEmpty();

            TypeMirror encl = type.getEnclosingType();
            if (encl.getKind() == TypeKind.DECLARED) {
                this.enclosingType = (AnnotatedDeclaredType) createType(encl, atypeFactory, true);
            } else if (encl.getKind() != TypeKind.NONE) {
                ErrorReporter.errorAbort("AnnotatedDeclaredType: unsupported enclosing type: " +
                        type.getEnclosingType() + " (" + encl.getKind() + ")");
            }

            this.declaration = declaration;
        }

        @Override
        public boolean isDeclaration() {
            return declaration;
        }

        @Override
        public AnnotatedDeclaredType deepCopy(boolean copyAnnotations) {
            return (AnnotatedDeclaredType) new AnnotatedTypeCopier(copyAnnotations).visit(this);
        }

        @Override
        public AnnotatedDeclaredType deepCopy() {
            return deepCopy(true);
        }

        @Override
        public AnnotatedDeclaredType asUse() {
            if (!this.isDeclaration()) {
                return this;
            }

            AnnotatedDeclaredType result = this.shallowCopy(true);
            result.declaration = false;

            List<AnnotatedTypeMirror> newArgs = new ArrayList<>();
            for (AnnotatedTypeMirror arg : result.getTypeArguments()) {
                switch (arg.getKind()) {
                    case TYPEVAR:
                        AnnotatedTypeVariable paramTypevar = (AnnotatedTypeVariable)arg;
                        newArgs.add(paramTypevar.asUse());
                        break;
                    case WILDCARD:
                        AnnotatedWildcardType paramWildcard = (AnnotatedWildcardType)arg;
                        newArgs.add(paramWildcard.asUse());
                        break;
                    default:
                        newArgs.add(arg);
                }
            }
            result.setTypeArguments(newArgs);

            return result;
        }

        @Override
        public <R, P> R accept(AnnotatedTypeVisitor<R, P> v, P p) {
            return v.visitDeclared(this, p);
        }

        /**
         * Sets the type arguments on this type
         * @param ts the type arguments
         */
        // WMD
        public void setTypeArguments(List<? extends AnnotatedTypeMirror> ts) {
            if (ts == null || ts.isEmpty()) {
                typeArgs = Collections.emptyList();
            } else {
                if (isDeclaration()) {
                    // TODO: check that all args are really declarations
                    typeArgs = Collections.unmodifiableList(ts);
                } else {
                    List<AnnotatedTypeMirror> uses = new ArrayList<>();
                    for (AnnotatedTypeMirror t : ts) {
                        uses.add(t.asUse());
                    }
                    typeArgs = Collections.unmodifiableList(uses);
                }
            }
        }

        /**
         * @return the type argument for this type
         */
        public List<AnnotatedTypeMirror> getTypeArguments() {
            if (typeArgs == null) {
                typeArgs = new ArrayList<AnnotatedTypeMirror>();
                if (!((DeclaredType)actualType).getTypeArguments().isEmpty()) { // lazy init
                    for (TypeMirror t : ((DeclaredType)actualType).getTypeArguments()) {
                        typeArgs.add(createType(t, atypeFactory, declaration));
                    }
                }
                typeArgs = Collections.unmodifiableList(typeArgs);
            }
            return typeArgs;
        }

        /**
         * Returns true if the type was raw, that is, type arguments were not
         * provided but instead inferred.
         *
         * @return true iff the type was raw
         */
        public boolean wasRaw() {
            return wasRaw;
        }

        /**
         * Set the wasRaw flag to true.
         * This should only be necessary when determining
         * the supertypes of a raw type.
         */
        protected void setWasRaw() {
            this.wasRaw = true;
        }

        @Override
        public DeclaredType getUnderlyingType() {
            return (DeclaredType) actualType;
        }

        void setDirectSuperTypes(List<AnnotatedDeclaredType> supertypes) {
            this.supertypes = new ArrayList<AnnotatedDeclaredType>(supertypes);
        }

        @Override
        public List<AnnotatedDeclaredType> directSuperTypes() {
            if (supertypes == null) {
                supertypes = Collections.unmodifiableList(SupertypeFinder.directSuperTypes(this));
            }
            return supertypes;
        }

        /*
         * Return the direct super types field without lazy initialization,
         * to prevent infinite recursion in IGJATF.postDirectSuperTypes.
         * TODO: find a nicer way, see the single caller in QualifierDefaults
         * for comment.
         */
        public List<AnnotatedDeclaredType> directSuperTypesField() {
            return supertypes;
        }

        @Override
        public AnnotatedDeclaredType shallowCopy() {
            return shallowCopy(true);
        }

        @Override
        public AnnotatedDeclaredType shallowCopy(boolean copyAnnotations) {
            AnnotatedDeclaredType type =
                new AnnotatedDeclaredType(getUnderlyingType(), atypeFactory, declaration);
            if (copyAnnotations)
                type.addAnnotations(annotations);
            type.setEnclosingType(getEnclosingType());
            type.setTypeArguments(getTypeArguments());
            return type;
        }

        /**
         * Return the declared type with its type arguments removed.  This
         * also replaces the underlying type with its erasure.
         * @return A fresh copy of the declared type with no type arguments
         */
        @Override
        public AnnotatedDeclaredType getErased() {
            // 1. |G<T_1, ..., T_n>| = |G|
            // 2. |T.C| = |T|.C
            if (!getTypeArguments().isEmpty()) {
                Types types = atypeFactory.types;
                // Handle case 1.
                AnnotatedDeclaredType rType =
                    (AnnotatedDeclaredType)AnnotatedTypeMirror.createType(
                            types.erasure(actualType),
                            atypeFactory, declaration);
                rType.addAnnotations(getAnnotations());
                rType.setTypeArguments(Collections.<AnnotatedTypeMirror> emptyList());
                return rType.getErased();

            } else if ((getEnclosingType() != null) &&
                       (getEnclosingType().getKind() != TypeKind.NONE)) {
                // Handle case 2
                //Shallow copy provides a fresh type when there are no type arguments
                //and we set the enclosing type
                //Therefore, we do not need to use deepCopy
                AnnotatedDeclaredType rType = shallowCopy();
                AnnotatedDeclaredType et = getEnclosingType();
                rType.setEnclosingType(et.getErased());
                return rType;

            } else {

                return this.deepCopy();
            }
        }

        /* Using this equals method resulted in an infinite recursion
         * with type variables. TODO: Keep track of visited type variables?
        @Override
        public boolean equals(Object o) {
            boolean res = super.equals(o);

            if (res && (o instanceof AnnotatedDeclaredType)) {
                AnnotatedDeclaredType dt = (AnnotatedDeclaredType) o;

                List<AnnotatedTypeMirror> mytas = this.getTypeArguments();
                List<AnnotatedTypeMirror> othertas = dt.getTypeArguments();
                for (int i = 0; i < mytas.size(); ++i) {
                    if (!mytas.get(i).equals(othertas.get(i))) {
                        System.out.println("in AnnotatedDeclaredType; this: " + this + " and " + o);
                        res = false;
                        break;
                    }
                }
            }
            return res;
        }
        */

        /**
         * Sets the enclosing type
         *
         * @param enclosingType
         */
        /*default-visibility*/ void setEnclosingType(AnnotatedDeclaredType enclosingType) {
            this.enclosingType = enclosingType;
        }

        /**
         * Returns the enclosing type, as in the type of {@code A} in the type
         * {@code A.B}.
         *
         * @return enclosingType the enclosing type
         */
        public AnnotatedDeclaredType getEnclosingType() {
            return enclosingType;
        }
    }

    /**
     * Represents a type of an executable. An executable is a method, constructor, or initializer.
     */
    public static class AnnotatedExecutableType extends AnnotatedTypeMirror {

        private final ExecutableType actualType;

        private ExecutableElement element;

        private AnnotatedExecutableType(ExecutableType type,
                AnnotatedTypeFactory factory) {
            super(type, factory);
            this.actualType = type;
        }

        protected final List<AnnotatedTypeMirror> paramTypes =
                new ArrayList<AnnotatedTypeMirror>();
        protected AnnotatedDeclaredType receiverType;
        protected AnnotatedTypeMirror returnType;
        protected final List<AnnotatedTypeMirror> throwsTypes =
                new ArrayList<AnnotatedTypeMirror>();
        protected final List<AnnotatedTypeVariable> typeVarTypes =
                new ArrayList<AnnotatedTypeVariable>();

        /**
         * @return true if this type represents a varargs method
         */
        public boolean isVarArgs() {
            return this.element.isVarArgs();
        }

        @Override
        public <R, P> R accept(AnnotatedTypeVisitor<R, P> v, P p) {
            return v.visitExecutable(this, p);
        }

        @Override
        public ExecutableType getUnderlyingType() {
            return this.actualType;
        }

        /* TODO: it never makes sense to add annotations to an executable type -
         * instead, they should be added to the right component.
         * For simpler, more regular use, we might want to allow querying for annotations.
         *
        @Override
        public void addAnnotations(Iterable<? extends AnnotationMirror> annotations) {
            //Thread.dumpStack();
            super.addAnnotations(annotations);
        }
        @Override
        public void addAnnotation(AnnotationMirror a) {
            //Thread.dumpStack();
            super.addAnnotation(a);
        }
        @Override
        public void addAnnotation(Class<? extends Annotation> a) {
            //Thread.dumpStack();
            super.addAnnotation(a);
        }

        @Override
        public Set<AnnotationMirror> getAnnotations() {
            Thread.dumpStack();
            return null;
        }

        @Override
        public boolean equals(Object o) {
            if (!(o instanceof AnnotatedExecutableType))
                return false;
            // TODO compare components
            return true;
        }
        */

        /**
         * Sets the parameter types of this executable type
         * @param params the parameter types
         */
        void setParameterTypes(
                List<? extends AnnotatedTypeMirror> params) {
            paramTypes.clear();
            paramTypes.addAll(params);
        }

        /**
         * @return the parameter types of this executable type
         */
        public List<AnnotatedTypeMirror> getParameterTypes() {
            if (paramTypes.isEmpty()
                    && !actualType.getParameterTypes().isEmpty()) { // lazy init
                for (TypeMirror t : actualType.getParameterTypes())
                    paramTypes.add(createType(t, atypeFactory, false));
            }
            return Collections.unmodifiableList(paramTypes);
        }

        /**
         * Sets the return type of this executable type
         * @param returnType    the return type
         */
        void setReturnType(AnnotatedTypeMirror returnType) {
            this.returnType = returnType;
        }

        /**
         * The return type of a method or constructor.
         * For constructors, the return type is not VOID, but the type of
         * the enclosing class.
         *
         * @return the return type of this executable type
         */
        public AnnotatedTypeMirror getReturnType() {
            if (returnType == null
                    && element != null
                    && actualType.getReturnType() != null) {// lazy init
                TypeMirror aret = actualType.getReturnType();
                if (((MethodSymbol)element).isConstructor()) {
                    // For constructors, the underlying return type is void.
                    // Take the type of the enclosing class instead.
                    aret = element.getEnclosingElement().asType();
                }
                returnType = createType(aret, atypeFactory, false);
            }
            return returnType;
        }

        /**
         * Sets the receiver type on this executable type
         * @param receiverType the receiver type
         */
        void setReceiverType(AnnotatedDeclaredType receiverType) {
            this.receiverType = receiverType;
        }

        /**
         * @return the receiver type of this executable type;
         *   null for static methods and constructors of top-level classes
         */
        public /*@Nullable*/ AnnotatedDeclaredType getReceiverType() {
            if (receiverType == null
                    // Static methods don't have a receiver
                    &&  !ElementUtils.isStatic(getElement())
                    // Array constructors should also not have a receiver. Array members have a getEnclosingElement().getEnclosingElement() of NONE
                    && (!(getElement().getKind() == ElementKind.CONSTRUCTOR
                        && getElement().getEnclosingElement().getSimpleName().toString().equals("Array")
                        && getElement().getEnclosingElement().getEnclosingElement().asType().getKind() == TypeKind.NONE))
                    // Top-level constructors don't have a receiver
                    && (getElement().getKind() != ElementKind.CONSTRUCTOR
                        || getElement().getEnclosingElement().getEnclosingElement().getKind() != ElementKind.PACKAGE)) {

                TypeElement encl = ElementUtils.enclosingClass(getElement());
                if (getElement().getKind() == ElementKind.CONSTRUCTOR) {
                    // Can only reach this branch if we're the constructor of a nested class
                    encl =  ElementUtils.enclosingClass(encl.getEnclosingElement());
                }
                AnnotatedTypeMirror type = createType(encl.asType(), atypeFactory, false);
                assert type instanceof AnnotatedDeclaredType;
                receiverType = (AnnotatedDeclaredType)type;
            }
            return receiverType;
        }

        /**
         * Sets the thrown types of this executable type
         *
         * @param thrownTypes the thrown types
         */
        void setThrownTypes(
                List<? extends AnnotatedTypeMirror> thrownTypes) {
            this.throwsTypes.clear();
            this.throwsTypes.addAll(thrownTypes);
        }

        /**
         * @return the thrown types of this executable type
         */
        public List<AnnotatedTypeMirror> getThrownTypes() {
            if (throwsTypes.isEmpty()
                    && !actualType.getThrownTypes().isEmpty()) { // lazy init
                for (TypeMirror t : actualType.getThrownTypes())
                    throwsTypes.add(createType(t, atypeFactory, false));
            }
            return Collections.unmodifiableList(throwsTypes);
        }

        /**
         * Sets the type variables associated with this executable type
         *
         * @param types the type variables of this executable type
         */
        void setTypeVariables(List<AnnotatedTypeVariable> types) {
            typeVarTypes.clear();
            typeVarTypes.addAll(types);
        }

        /**
         * @return the type variables of this executable type, if any
         */
        public List<AnnotatedTypeVariable> getTypeVariables() {
            if (typeVarTypes.isEmpty()
                    && !actualType.getTypeVariables().isEmpty()) { // lazy init
                for (TypeMirror t : actualType.getTypeVariables()) {
                    typeVarTypes.add((AnnotatedTypeVariable)createType(
                            t, atypeFactory, true));
                }
            }
            return Collections.unmodifiableList(typeVarTypes);
        }

        @Override
        public AnnotatedExecutableType deepCopy(boolean copyAnnotations) {
            return (AnnotatedExecutableType) new AnnotatedTypeCopier(copyAnnotations).visit(this);
        }

        @Override
        public AnnotatedExecutableType deepCopy() {
            return deepCopy(true);
        }

        @Override
        public AnnotatedExecutableType shallowCopy(boolean copyAnnotations) {
            AnnotatedExecutableType type =
                new AnnotatedExecutableType(getUnderlyingType(), atypeFactory);

            type.setElement(getElement());
            type.setParameterTypes(getParameterTypes());
            type.setReceiverType(getReceiverType());
            type.setReturnType(getReturnType());
            type.setThrownTypes(getThrownTypes());
            type.setTypeVariables(getTypeVariables());

            return type;
        }

        @Override
        public AnnotatedExecutableType shallowCopy() {
            return shallowCopy(true);
        }

        public /*@NonNull*/ ExecutableElement getElement() {
            return element;
        }

        public void setElement(/*@NonNull*/ ExecutableElement elem) {
            this.element = elem;
        }

        @Override
        public AnnotatedExecutableType getErased() {
            Types types = atypeFactory.types;
            AnnotatedExecutableType type =
                new AnnotatedExecutableType(
                        (ExecutableType) types.erasure(getUnderlyingType()),
                        atypeFactory);
            type.setElement(getElement());
            type.setParameterTypes(erasureList(getParameterTypes()));
            if (getReceiverType() != null) {
                type.setReceiverType(getReceiverType().getErased());
            } else {
                type.setReceiverType(null);
            }
            type.setReturnType(getReturnType().getErased());
            type.setThrownTypes(erasureList(getThrownTypes()));

            return type;
        }

        private List<AnnotatedTypeMirror> erasureList(List<? extends AnnotatedTypeMirror> lst) {
            List<AnnotatedTypeMirror> erased = new ArrayList<AnnotatedTypeMirror>();
            for (AnnotatedTypeMirror t : lst)
                erased.add(t.getErased());
            return erased;
        }
    }

    /**
     * Represents Array types in java. A multidimensional array type is
     * represented as an array type whose component type is also an
     * array type.
     */
    public static class AnnotatedArrayType extends AnnotatedTypeMirror
    implements AnnotatedReferenceType {

        private final ArrayType actualType;

        private AnnotatedArrayType(ArrayType type,
                AnnotatedTypeFactory factory) {
            super(type, factory);
            this.actualType = type;
        }

        /** The component type of this array type */
        private AnnotatedTypeMirror componentType;

        @Override
        public <R, P> R accept(AnnotatedTypeVisitor<R, P> v, P p) {
            return v.visitArray(this, p);
        }

        @Override
        public ArrayType getUnderlyingType() {
            return this.actualType;
        }

        /**
         * Sets the component type of this array
         *
         * @param type the component type
         */
        // WMD
        public
        void setComponentType(AnnotatedTypeMirror type) {
            this.componentType = type;
        }

        /**
         * @return the component type of this array
         */
        public AnnotatedTypeMirror getComponentType() {
            if (componentType == null) // lazy init
                setComponentType(createType(
                        actualType.getComponentType(), atypeFactory, false));
            return componentType;
        }

        @Override
        public AnnotatedArrayType deepCopy(boolean copyAnnotations) {
            return (AnnotatedArrayType) new AnnotatedTypeCopier(copyAnnotations).visit(this);
        }

        @Override
        public AnnotatedArrayType deepCopy() {
            return deepCopy(true);
        }

        @Override
        public AnnotatedArrayType shallowCopy(boolean copyAnnotations) {
            AnnotatedArrayType type = new AnnotatedArrayType(actualType, atypeFactory);
            if (copyAnnotations)
                type.addAnnotations(annotations);
            type.setComponentType(getComponentType());
            return type;
        }

        @Override
        public AnnotatedArrayType shallowCopy() {
            return shallowCopy(true);
        }

        @Override
        public AnnotatedArrayType getErased() {
            //IMPORTANT NOTE: The returned type is a fresh Object because
            //the componentType is the only component of arrays and the
            //call to getErased will return a fresh object.
            // | T[ ] | = |T| [ ]
            AnnotatedArrayType at = shallowCopy();
            AnnotatedTypeMirror ct = at.getComponentType().getErased();
            at.setComponentType(ct);
            return at;

        }
    }

    /**
     * Represents a type variable. A type variable may be explicitly declared by
     * a type parameter of a type, method, or constructor. A type variable may
     * also be declared implicitly, as by the capture conversion of a wildcard
     * type argument (see chapter 5 of The Java Language Specification, Third
     * Edition).
     *
     */
    public static class AnnotatedTypeVariable extends AnnotatedTypeMirror
    implements AnnotatedReferenceType {

        private AnnotatedTypeVariable(TypeVariable type,
                AnnotatedTypeFactory factory, boolean declaration) {
            super(type, factory);
            this.declaration = declaration;
        }

        /** The lower bound of the type variable. **/
        private AnnotatedTypeMirror lowerBound;

        /** The upper bound of the type variable. **/
        private AnnotatedTypeMirror upperBound;

        private boolean declaration;

        @Override
        public boolean isDeclaration() {
            return declaration;
        }

        @Override
        public void addAnnotation(AnnotationMirror a) {
            super.addAnnotation(a);
            fixupBoundAnnotations();
        }

        /**
         * Change whether this {@code AnnotatedTypeVariable} is considered a use or a declaration
         * (use this method with caution).
         *
         * @param declaration  true if this type variable should be considered a declaration
         */
        public void setDeclaration(boolean declaration) {
            this.declaration = declaration;
        }

        @Override
        public AnnotatedTypeVariable asUse() {
            if (!this.isDeclaration()) {
                return this;
            }

            AnnotatedTypeVariable result = this.shallowCopy();
            result.declaration = false;

            return result;
        }

        @Override
        public <R, P> R accept(AnnotatedTypeVisitor<R, P> v, P p) {
            return v.visitTypeVariable(this, p);
        }

        @Override
        public TypeVariable getUnderlyingType() {
            return (TypeVariable) this.actualType;
        }

        /**
         * Set the lower bound of this variable type
         *
         * Returns the lower bound of this type variable. While a type
         * parameter cannot include an explicit lower bound declaration,
         * capture conversion can produce a type variable with a non-trivial
         * lower bound. Type variables otherwise have a lower bound of
         * NullType.
         *
         * @param type the lower bound type
         */
        void setLowerBound(AnnotatedTypeMirror type) {
            if (type != null)
                type = type.asUse();
            this.lowerBound = type;
        }

        /**
         * Sets the lower bound of this type variable without calling asUse (and therefore making a copy)
         * @param type
         */
        void setLowerBoundField(AnnotatedTypeMirror type) {
            this.lowerBound = type;
        }

        /**
         * Get the lower bound field directly, bypassing any lazy initialization.
         * This method is necessary to prevent infinite recursions in initialization.
         * In general, prefer getLowerBound.
         *
         * @return the lower bound field.
         */
        public AnnotatedTypeMirror getLowerBoundField() {
            if (lowerBound != null) {
                fixupBoundAnnotations();
            }
            return lowerBound;
        }

        /**
         * @return the lower bound type of this type variable
         */
        public AnnotatedTypeMirror getLowerBound() {
            if (lowerBound == null) { // lazy init
                BoundsInitializer.initializeBounds(this);
            }
            fixupBoundAnnotations();
            return lowerBound;
        }

        // If the lower bound was not present in actualType, then its
        // annotation was defaulted from the AnnotatedTypeFactory.  If the
        // lower bound annotation is a supertype of the upper bound
        // annotation, then the type is ill-formed.  In that case, change
        // the defaulted lower bound to be consistent with the
        // explicitly-written upper bound.
        //
        // As a concrete example, if the default annotation is @Nullable,
        // then the type "X extends @NonNull Y" should not be converted
        // into "X extends @NonNull Y super @Nullable bottomtype" but be
        // converted into "X extends @NonNull Y super @NonNull bottomtype".
        //
        // In addition, ensure consistency of annotations on type variables
        // and the upper bound. Assume class C<X extends @Nullable Object>.
        // The type of "@Nullable X" has to be "@Nullable X extends @Nullable Object",
        // because otherwise the annotations are inconsistent.
        private void fixupBoundAnnotations() {

            //We allow the above replacement first because primary annotations might not have annotations for
            //all hierarchies, so we don't want to avoid placing bottom on the lower bound for those hierarchies that
            //don't have a qualifier in primaryAnnotations
            if(!annotations.isEmpty()) {
                if(upperBound!=null) {
                    replaceUpperBoundAnnotations();
                }

                //Note:
                // if the lower bound is a type variable
                // then when we place annotations on the primary annotation
                //   this will actually cause the type variable to be exact and
                //   propagate the primary annotation to the type variable because
                //   primary annotations overwrite the upper and lower bounds of type variables
                //   when getUpperBound/getLowerBound is called
                if(lowerBound != null) {
                    lowerBound.replaceAnnotations(annotations);
                }
            }
        }


        /**
         * Replaces (or adds if none exist) the primary annotation of all upper bounds of typeVar,
         * the AnnotatedTypeVariable with the annotations provided.  The AnnotatedTypeVariable will only
         * have multiple upper bounds if the upper bound is an intersection.
         */
        private void replaceUpperBoundAnnotations() {
            if (upperBound.getKind() == TypeKind.INTERSECTION) {
                final List<AnnotatedDeclaredType> bounds = ((AnnotatedIntersectionType) upperBound).directSuperTypes();
                for (final AnnotatedDeclaredType bound : bounds) {
                    bound.replaceAnnotations(annotations);
                }
            } else {
                upperBound.replaceAnnotations(annotations);
            }
        }

        /**
         * Set the upper bound of this variable type
         * @param type the upper bound type
         */
        void setUpperBound(AnnotatedTypeMirror type) {
            if(type.isDeclaration()) {
                ErrorReporter.errorAbort("Upper bounds should never contain declarations.\n"
                                       + "type=" + type);
            }
            this.upperBound = type;
        }

        /**
         * Set the upper bound of this variable type without making a copy using asUse
         * @param type the upper bound type
         */
        void setUpperBoundField(final AnnotatedTypeMirror type) {
            this.upperBound = type;
        }

        /**
         * Get the upper bound field directly, bypassing any lazy initialization.
         * This method is necessary to prevent infinite recursions in initialization.
         * In general, prefer getUpperBound.
         *
         * @return the upper bound field.
         */
        public AnnotatedTypeMirror getUpperBoundField() {
            if (upperBound != null) {
                fixupBoundAnnotations();
            }
            return upperBound;
        }

        /**
         * Get the upper bound of the type variable, possibly lazily initializing it.
         * Attention: If the upper bound is lazily initialized, it will not contain
         * any annotations! Callers of the method have to make sure that an
         * AnnotatedTypeFactory first processed the bound.
         *
         * @return the upper bound type of this type variable
         */
        public AnnotatedTypeMirror getUpperBound() {
            if (upperBound == null) { // lazy init
                BoundsInitializer.initializeBounds(this);
            }
            fixupBoundAnnotations();
            return upperBound;
        }

        public AnnotatedTypeParameterBounds getBounds() {
            return new AnnotatedTypeParameterBounds(getUpperBound(), getLowerBound());
        }

        public AnnotatedTypeParameterBounds getBoundFields() {
            return new AnnotatedTypeParameterBounds(getUpperBoundField(), getLowerBoundField());
        }

        /**
         *  Used to terminate recursion into upper bounds.
         */
        private boolean inUpperBounds = false;

        @Override
        public AnnotatedTypeVariable deepCopy(boolean copyAnnotations) {
            return (AnnotatedTypeVariable) new AnnotatedTypeCopier(copyAnnotations).visit(this);
        }

        @Override
        public AnnotatedTypeVariable deepCopy() {
            return deepCopy(true);
        }

        @Override
        public AnnotatedTypeVariable shallowCopy(boolean copyAnnotations) {
            AnnotatedTypeVariable type =
                new AnnotatedTypeVariable(((TypeVariable)actualType), atypeFactory, declaration);

            if (copyAnnotations) {
                type.addAnnotations(annotations);
            }

            if (!inUpperBounds) {
                inUpperBounds = true;
                type.inUpperBounds = true;
                type.setUpperBound(getUpperBound().shallowCopy());
                inUpperBounds = false;
                type.inUpperBounds = false;
            }

            type.setLowerBound(getLowerBound().shallowCopy());

            return type;
        }

        @Override
        public AnnotatedTypeVariable shallowCopy() {
            return shallowCopy(true);
        }

        /**
         * This method will traverse the upper bound of this type variable calling getErased
         * until it finds the concrete upper bound.
         * e.g.
         * &lt;E extends T&gt;, T extends S, S extends List&lt;String&gt;&gt;
         * A call to getErased will return the type List
         * @return The erasure of the upper bound of this type
         *
         * IMPORTANT NOTE: getErased should always return a FRESH object.  This will
         * occur for type variables if all other getErased methods are implemented appropriately.
         * Therefore, to avoid extra copy calls, this method will not call deepCopy on getUpperBound
         */
        @Override
        public AnnotatedTypeMirror getErased() {
            // |T extends A&B| = |A|
            return this.getUpperBound().getErased();
        }
    }

    /**
     * A pseudo-type used where no actual type is appropriate. The kinds of
     * NoType are:
     *
     * <ul>
     *   <li>VOID - corresponds to the keyword void.</li>
     *   <li> PACKAGE - the pseudo-type of a package element.</li>
     *   <li> NONE - used in other cases where no actual type is appropriate;
     *        for example, the superclass of java.lang.Object. </li>
     * </ul>
     */
    public static class AnnotatedNoType extends AnnotatedTypeMirror {

        private AnnotatedNoType(NoType type, AnnotatedTypeFactory factory) {
            super(type, factory);
        }

        // No need for methods
        // Might like to override annotate(), include(), execlude()
        // AS NoType does not accept any annotations

        @Override
        public <R, P> R accept(AnnotatedTypeVisitor<R, P> v, P p) {
            return v.visitNoType(this, p);
        }

        @Override
        public NoType getUnderlyingType() {
            return (NoType) this.actualType;
        }

        @Override
        public AnnotatedNoType deepCopy(boolean copyAnnotations) {
            return (AnnotatedNoType) new AnnotatedTypeCopier(copyAnnotations).visit(this);
        }

        @Override
        public AnnotatedNoType deepCopy() {
            return deepCopy(true);
        }

        @Override
        public AnnotatedNoType shallowCopy(boolean copyAnnotations) {
            AnnotatedNoType type = new AnnotatedNoType((NoType) actualType, atypeFactory);
            if (copyAnnotations)
                type.addAnnotations(annotations);
            return type;
        }

        @Override
        public AnnotatedNoType shallowCopy() {
            return shallowCopy(true);
        }
    }

    /**
     * Represents the null type. This is the type of the expression {@code null}.
     */
    public static class AnnotatedNullType extends AnnotatedTypeMirror
    implements AnnotatedReferenceType {

        private AnnotatedNullType(NullType type, AnnotatedTypeFactory factory) {
            super(type, factory);
        }

        @Override
        public <R, P> R accept(AnnotatedTypeVisitor<R, P> v, P p) {
            return v.visitNull(this, p);
        }

        @Override
        public NullType getUnderlyingType() {
            return (NullType) this.actualType;
        }

        @Override
        public AnnotatedNullType deepCopy(boolean copyAnnotations) {
            return (AnnotatedNullType) new AnnotatedTypeCopier(copyAnnotations).visit(this);
        }

        @Override
        public AnnotatedNullType deepCopy() {
            return deepCopy(true);
        }

        @Override
        public AnnotatedNullType shallowCopy(boolean copyAnnotations) {
            AnnotatedNullType type = new AnnotatedNullType((NullType) actualType, atypeFactory);
            if (copyAnnotations)
                type.addAnnotations(annotations);
            return type;
        }

        @Override
        public AnnotatedNullType shallowCopy() {
            return shallowCopy(true);
        }
    }

    /**
     * Represents a primitive type. These include {@code boolean},
     * {@code byte}, {@code short}, {@code int}, {@code long}, {@code char},
     * {@code float}, and {@code double}.
     */
    public static class AnnotatedPrimitiveType extends AnnotatedTypeMirror
    implements AnnotatedReferenceType {

        private AnnotatedPrimitiveType(PrimitiveType type,
                AnnotatedTypeFactory factory) {
            super(type, factory);
        }

        @Override
        public <R, P> R accept(AnnotatedTypeVisitor<R, P> v, P p) {
            return v.visitPrimitive(this, p);
        }

        @Override
        public PrimitiveType getUnderlyingType() {
            return (PrimitiveType) this.actualType;
        }

        @Override
        public AnnotatedPrimitiveType deepCopy(boolean copyAnnotations) {
            return (AnnotatedPrimitiveType) new AnnotatedTypeCopier(copyAnnotations).visit(this);
        }

        @Override
        public AnnotatedPrimitiveType deepCopy() {
            return deepCopy(true);
        }

        @Override
        public AnnotatedPrimitiveType shallowCopy(boolean copyAnnotations) {
            AnnotatedPrimitiveType type =
                new AnnotatedPrimitiveType((PrimitiveType) actualType, atypeFactory);
            if (copyAnnotations)
                type.addAnnotations(annotations);
            return type;
        }

        @Override
        public AnnotatedPrimitiveType shallowCopy() {
            return shallowCopy(true);
        }
    }

    /**
     * Represents a wildcard type argument. Examples include:
     *
     *    ?
     *    ? extends Number
     *    ? super T
     *
     * A wildcard may have its upper bound explicitly set by an extends
     * clause, its lower bound explicitly set by a super clause, or neither
     * (but not both).
     */
    public static class AnnotatedWildcardType extends AnnotatedTypeMirror {
        /** SuperBound **/
        private AnnotatedTypeMirror superBound;

        /** ExtendBound **/
        private AnnotatedTypeMirror extendsBound;

        private AnnotatedWildcardType(WildcardType type, AnnotatedTypeFactory factory) {
            super(type, factory);
        }

        @Override
        public void addAnnotation(AnnotationMirror a) {
            super.addAnnotation(a);
            fixupBoundAnnotations();
        }

        /**
         * Sets the super bound of this wild card
         *
         * @param type  the type of the lower bound
         */
        void setSuperBound(AnnotatedTypeMirror type) {
            if (type != null)
                type = type.asUse();
            this.superBound = type;
        }

        public AnnotatedTypeMirror getSuperBoundField() {
            if (superBound != null) {
                fixupBoundAnnotations();
            }
            return superBound;
        }

        /**
         * @return the lower bound of this wildcard. If no lower bound is
         * explicitly declared, {@code null} is returned.
         */
        public AnnotatedTypeMirror getSuperBound() {
            if ( superBound == null ) {
                BoundsInitializer.initializeSuperBound(this);
            }
            fixupBoundAnnotations();
            return this.superBound;
        }

        /**
         * Sets the upper bound of this wild card
         *
         * @param type  the type of the upper bound
         */
        void setExtendsBound(AnnotatedTypeMirror type) {
            if (type != null)
                type = type.asUse();

            this.extendsBound = type;
        }

        public AnnotatedTypeMirror getExtendsBoundField() {
            if (extendsBound != null) {
                fixupBoundAnnotations();
            }
            return extendsBound;
        }

        /**
         * @return the upper bound of this wildcard. If no upper bound is
         * explicitly declared, the upper bound of the type variable to which
         * the wildcard is bound is used.
         */
        public AnnotatedTypeMirror getExtendsBound() {
            if (extendsBound == null) {
                BoundsInitializer.initializeExtendsBound(this);
            }

            fixupBoundAnnotations();
            return this.extendsBound;
        }

        private void fixupBoundAnnotations() {
            if(!this.annotations.isEmpty()) {
                if (superBound != null) {
                    superBound.replaceAnnotations(this.annotations);
                }
                if (extendsBound != null) {
                    extendsBound.replaceAnnotations(this.annotations);
                }
            }
        }

        @Override
        public <R, P> R accept(AnnotatedTypeVisitor<R, P> v, P p) {
            return v.visitWildcard(this, p);
        }

        @Override
        public WildcardType getUnderlyingType() {
            return (WildcardType) this.actualType;
        }

        @Override
        public AnnotatedWildcardType deepCopy(boolean copyAnnotations) {
            return (AnnotatedWildcardType) new AnnotatedTypeCopier(copyAnnotations).visit(this);
        }

        @Override
        public AnnotatedWildcardType deepCopy() {
            return deepCopy(true);
        }

        @Override
        public AnnotatedWildcardType shallowCopy(boolean copyAnnotations) {
            AnnotatedWildcardType type = new AnnotatedWildcardType((WildcardType) actualType, atypeFactory);
            type.setExtendsBound(getExtendsBound().shallowCopy());
            type.setSuperBound(getSuperBound().shallowCopy());
            if (copyAnnotations)
                type.addAnnotations(annotations);

            type.typeArgHack = typeArgHack;

            return type;
        }

        @Override
        public AnnotatedWildcardType shallowCopy() {
            return shallowCopy(true);
        }

        /**
         * @see org.checkerframework.framework.type.AnnotatedTypeMirror.AnnotatedTypeVariable#getErased()
         * @return
         */
        @Override
        public AnnotatedTypeMirror getErased() {
            // |? extends A&B| = |A|
            return getExtendsBound().getErased();
        }

        // Remove the typeArgHack once method type
        // argument inference and raw type handling is improved.
        private boolean typeArgHack = false;

        /* package-scope */ void setTypeArgHack() {
            typeArgHack = true;
        }

        /* package-scope */ boolean isTypeArgHack() {
            return typeArgHack;
        }
    }

    public static class AnnotatedIntersectionType extends AnnotatedTypeMirror {

        /**
         * AnnotatedIntersectionTypes are created by type parameters whose bounds include an &
         * e.g.
         * &lt;T extends MyObject & Serializable & Comparable&lt;MyObject&gt;&gt;
         *
         * The bound MyObject & Serializable & Comparable is an intersection type
         * with direct supertypes [MyObject, Serializable, Comparable]
         *
         * @param type  underlying kind of this type
         * @param atypeFactory The factory used to construct this intersection type
         */
        private AnnotatedIntersectionType(IntersectionType type,
                AnnotatedTypeFactory atypeFactory) {
            super(type, atypeFactory);
        }

        @Override
        public <R, P> R accept(AnnotatedTypeVisitor<R, P> v, P p) {
            return v.visitIntersection(this, p);
        }

        @Override
        public AnnotatedIntersectionType deepCopy(boolean copyAnnotations) {
            return (AnnotatedIntersectionType) new AnnotatedTypeCopier(copyAnnotations).visit(this);
        }

        @Override
        public AnnotatedIntersectionType deepCopy() {
            return deepCopy(true);
        }

        @Override
        public AnnotatedIntersectionType shallowCopy(boolean copyAnnotations) {
            AnnotatedIntersectionType type =
                    new AnnotatedIntersectionType((IntersectionType) actualType, atypeFactory);
            if (copyAnnotations)
                type.addAnnotations(annotations);
            type.supertypes = this.supertypes;
            return type;
        }

        @Override
        public AnnotatedIntersectionType shallowCopy() {
            return shallowCopy(true);
        }

        protected List<AnnotatedDeclaredType> supertypes;

        @Override
        public List<AnnotatedDeclaredType> directSuperTypes() {
            if (supertypes == null) {
                List<? extends TypeMirror> ubounds = ((IntersectionType)actualType).getBounds();
                List<AnnotatedDeclaredType> res = new ArrayList<AnnotatedDeclaredType>(ubounds.size());
                for (TypeMirror bnd : ubounds) {
                    res.add((AnnotatedDeclaredType) createType(bnd, atypeFactory, false));
                }
                supertypes = Collections.unmodifiableList(res);
            }
            return supertypes;
        }

        public List<AnnotatedDeclaredType> directSuperTypesField() {
            return supertypes;
        }

        void setDirectSuperTypes(List<AnnotatedDeclaredType> supertypes) {
            this.supertypes = new ArrayList<AnnotatedDeclaredType>(supertypes);
        }
    }


    // TODO: Ensure union types are handled everywhere.
    // TODO: Should field "annotations" contain anything?
    public static class AnnotatedUnionType extends AnnotatedTypeMirror {

        /**
         * Constructor for this type
         *
         * @param type  underlying kind of this type
         * @param atypeFactory TODO
         */
        private AnnotatedUnionType(UnionType type,
                AnnotatedTypeFactory atypeFactory) {
            super(type, atypeFactory);
        }

        @Override
        public <R, P> R accept(AnnotatedTypeVisitor<R, P> v, P p) {
            return v.visitUnion(this, p);
        }

        @Override
        public AnnotatedUnionType deepCopy(boolean copyAnnotations) {
            return (AnnotatedUnionType) new AnnotatedTypeCopier(copyAnnotations).visit(this);
        }

        @Override
        public AnnotatedUnionType deepCopy() {
            return deepCopy(true);
        }

        @Override
        public AnnotatedUnionType shallowCopy(boolean copyAnnotations) {
            AnnotatedUnionType type =
                    new AnnotatedUnionType((UnionType) actualType, atypeFactory);
            if (copyAnnotations)
                type.addAnnotations(annotations);
            type.alternatives = this.alternatives;
            return type;
        }

        @Override
        public AnnotatedUnionType shallowCopy() {
            return shallowCopy(true);
        }

        protected List<AnnotatedDeclaredType> alternatives;

        public List<AnnotatedDeclaredType> getAlternatives() {
            if (alternatives == null) {
                List<? extends TypeMirror> ualts = ((UnionType)actualType).getAlternatives();
                List<AnnotatedDeclaredType> res = new ArrayList<AnnotatedDeclaredType>(ualts.size());
                for (TypeMirror alt : ualts) {
                    res.add((AnnotatedDeclaredType) createType(alt, atypeFactory, false));
                }
                alternatives = Collections.unmodifiableList(res);
            }
            return alternatives;
        }
    }

    /** @see Types#directSupertypes(TypeMirror) */
    public List<? extends AnnotatedTypeMirror> directSuperTypes() {
<<<<<<< HEAD
        return SupertypeFinder.directSuperTypes(this);
=======
        return directSuperTypes(this);
    }

    // Version of method below for declared types
    /** @see Types#directSupertypes(TypeMirror) */
    protected final List<AnnotatedDeclaredType> directSuperTypes(
            AnnotatedDeclaredType type) {
        setSuperTypeFinder(type.atypeFactory);
        List<AnnotatedDeclaredType> supertypes =
            superTypeFinder.visitDeclared(type, null);
        atypeFactory.postDirectSuperTypes(type, supertypes);
        return supertypes;
    }

    // Version of method above for all types
    /** @see Types#directSupertypes(TypeMirror) */
    private final List<? extends AnnotatedTypeMirror> directSuperTypes(
            AnnotatedTypeMirror type) {
        setSuperTypeFinder(type.atypeFactory);
        List<? extends AnnotatedTypeMirror> supertypes =
            superTypeFinder.visit(type, null);
        atypeFactory.postDirectSuperTypes(type, supertypes);
        return supertypes;
    }

    private static void setSuperTypeFinder(AnnotatedTypeFactory factory) {
        if (superTypeFinder == null || superTypeFinder.atypeFactory != factory) {
            superTypeFinder = new SuperTypeFinder(factory);
        }
        if (replacer == null) {
            replacer = new Replacer(factory.types);
        }
    }

    private static SuperTypeFinder superTypeFinder;

    private static class SuperTypeFinder extends
    SimpleAnnotatedTypeVisitor<List<? extends AnnotatedTypeMirror>, Void> {
        private final Types types;
        private final AnnotatedTypeFactory atypeFactory;

        SuperTypeFinder(AnnotatedTypeFactory atypeFactory) {
            this.atypeFactory = atypeFactory;
            this.types = atypeFactory.types;
        }

        @Override
        public List<AnnotatedTypeMirror> defaultAction(AnnotatedTypeMirror t, Void p) {
            return new ArrayList<AnnotatedTypeMirror>();
        }


        /**
         * Primitive Rules:
         *
         * double >1 float
         * float >1 long
         * long >1 int
         * int >1 char
         * int >1 short
         * short >1 byte
         *
         * For easiness:
         * boxed(primitiveType) >: primitiveType
         */
        @Override
        public List<AnnotatedTypeMirror> visitPrimitive(AnnotatedPrimitiveType type, Void p) {
            List<AnnotatedTypeMirror> superTypes =
                new ArrayList<AnnotatedTypeMirror>();
            Set<AnnotationMirror> annotations = type.getAnnotations();

            // Find Boxed type
            TypeElement boxed = types.boxedClass(type.getUnderlyingType());
            AnnotatedDeclaredType boxedType = atypeFactory.getAnnotatedType(boxed);
            boxedType.replaceAnnotations(annotations);
            superTypes.add(boxedType);

            TypeKind superPrimitiveType = null;

            if (type.getKind() == TypeKind.BOOLEAN) {
                // Nothing
            } else if (type.getKind() == TypeKind.BYTE) {
                superPrimitiveType = TypeKind.SHORT;
            } else if (type.getKind() == TypeKind.CHAR) {
                superPrimitiveType = TypeKind.INT;
            } else if (type.getKind() == TypeKind.DOUBLE) {
                // Nothing
            } else if (type.getKind() == TypeKind.FLOAT) {
                superPrimitiveType = TypeKind.DOUBLE;
            } else if (type.getKind() == TypeKind.INT) {
                superPrimitiveType = TypeKind.LONG;
            } else if (type.getKind() == TypeKind.LONG) {
                superPrimitiveType = TypeKind.FLOAT;
            } else if (type.getKind() == TypeKind.SHORT) {
                superPrimitiveType = TypeKind.INT;
            } else
                assert false: "Forgot the primitive " + type;

            if (superPrimitiveType != null) {
                AnnotatedPrimitiveType superPrimitive = (AnnotatedPrimitiveType)
                    atypeFactory.toAnnotatedType(types.getPrimitiveType(superPrimitiveType), false);
                superPrimitive.addAnnotations(annotations);
                superTypes.add(superPrimitive);
            }

            return superTypes;
        }

        @Override
        public List<AnnotatedDeclaredType> visitDeclared(AnnotatedDeclaredType type, Void p) {
            List<AnnotatedDeclaredType> supertypes =
                new ArrayList<AnnotatedDeclaredType>();
            // Set<AnnotationMirror> annotations = type.getAnnotations();

            TypeElement typeElement =
                (TypeElement) type.getUnderlyingType().asElement();
            // Mapping of type variable to actual types
            Map<TypeParameterElement, AnnotatedTypeMirror> mapping =
                new HashMap<TypeParameterElement, AnnotatedTypeMirror>();

            for (int i = 0; i < typeElement.getTypeParameters().size() &&
                            i < type.getTypeArguments().size(); ++i) {
                mapping.put(typeElement.getTypeParameters().get(i),
                        type.getTypeArguments().get(i));
            }

            ClassTree classTree = atypeFactory.trees.getTree(typeElement);
            // Testing against enum and annotation. Ideally we can simply use element!
            if (classTree != null) {
                supertypes.addAll(supertypesFromTree(type, classTree));
            } else {
                supertypes.addAll(supertypesFromElement(type, typeElement));
                // final Element elem = type.getElement() == null ? typeElement : type.getElement();
            }

            if (typeElement.getKind() == ElementKind.ANNOTATION_TYPE) {
                Element jlaElement = atypeFactory.elements.getTypeElement(Annotation.class.getCanonicalName());

                AnnotatedDeclaredType jlaAnnotation = (AnnotatedDeclaredType) atypeFactory.fromElement(jlaElement);
                jlaAnnotation.addAnnotations(type.getAnnotations());
                supertypes.add(jlaAnnotation);
            }

            for (AnnotatedDeclaredType dt : supertypes) {
                replacer.visit(dt, mapping);
            }

            return supertypes;
        }

        private List<AnnotatedDeclaredType> supertypesFromElement(AnnotatedDeclaredType type, TypeElement typeElement) {
            List<AnnotatedDeclaredType> supertypes = new ArrayList<AnnotatedDeclaredType>();
            // Find the super types: Start with enums and superclass
            if (typeElement.getKind() == ElementKind.ENUM) {
                DeclaredType dt = (DeclaredType) typeElement.getSuperclass();
                AnnotatedDeclaredType adt = (AnnotatedDeclaredType) atypeFactory.toAnnotatedType(dt, false);
                List<AnnotatedTypeMirror> tas = adt.getTypeArguments();
                List<AnnotatedTypeMirror> newtas = new ArrayList<AnnotatedTypeMirror>();
                for (AnnotatedTypeMirror t : tas) {
                    // If the type argument of super is the same as the input type
                    if (atypeFactory.types.isSameType(t.getUnderlyingType(), type.getUnderlyingType())) {
                        t.addAnnotations(type.getAnnotations());
                        newtas.add(t);
                    }
                }
                adt.setTypeArguments(newtas);
                supertypes.add(adt);
            } else if (typeElement.getSuperclass().getKind() != TypeKind.NONE) {
                DeclaredType superClass = (DeclaredType) typeElement.getSuperclass();
                AnnotatedDeclaredType dt =
                    (AnnotatedDeclaredType) atypeFactory.toAnnotatedType(superClass, false);
                supertypes.add(dt);
            } else if (!ElementUtils.isObject(typeElement)) {
                supertypes.add(createTypeOfObject(atypeFactory));
            }
            for (TypeMirror st : typeElement.getInterfaces()) {
                AnnotatedDeclaredType ast =
                    (AnnotatedDeclaredType) atypeFactory.toAnnotatedType(st, false);
                supertypes.add(ast);
            }
            TypeFromElement.annotateSupers(supertypes, typeElement);

            if (type.wasRaw()) {
                for (AnnotatedDeclaredType adt : supertypes) {
                    adt.setWasRaw();
                }
            }
            return supertypes;
        }

        private List<AnnotatedDeclaredType> supertypesFromTree(AnnotatedDeclaredType type, ClassTree classTree) {
            List<AnnotatedDeclaredType> supertypes = new ArrayList<AnnotatedDeclaredType>();
            if (classTree.getExtendsClause() != null) {
                AnnotatedDeclaredType adt = (AnnotatedDeclaredType)
                    atypeFactory.fromTypeTree(classTree.getExtendsClause());
                supertypes.add(adt);
            } else if (!ElementUtils.isObject(TreeUtils.elementFromDeclaration(classTree))) {
                supertypes.add(createTypeOfObject(atypeFactory));
            }

            for (Tree implemented : classTree.getImplementsClause()) {
                AnnotatedDeclaredType adt = (AnnotatedDeclaredType)
                    atypeFactory.getAnnotatedTypeFromTypeTree(implemented);
                supertypes.add(adt);
            }

            TypeElement elem = TreeUtils.elementFromDeclaration(classTree);
            if (elem.getKind() == ElementKind.ENUM) {
                DeclaredType dt = (DeclaredType) elem.getSuperclass();
                AnnotatedDeclaredType adt = (AnnotatedDeclaredType) atypeFactory.toAnnotatedType(dt, false);
                List<AnnotatedTypeMirror> tas = adt.getTypeArguments();
                List<AnnotatedTypeMirror> newtas = new ArrayList<AnnotatedTypeMirror>();
                for (AnnotatedTypeMirror t : tas) {
                    // If the type argument of super is the same as the input type
                    if (atypeFactory.types.isSameType(t.getUnderlyingType(), type.getUnderlyingType())) {
                        t.addAnnotations(type.getAnnotations());
                        newtas.add(t);
                    }
                }
                adt.setTypeArguments(newtas);
                supertypes.add(adt);
            }
            if (type.wasRaw()) {
                for (AnnotatedDeclaredType adt : supertypes) {
                    adt.setWasRaw();
                }
            }
            return supertypes;
        }

        /**
         * For type = A[ ] ==>
         *  Object >: A[ ]
         *  Clonable >: A[ ]
         *  java.io.Serializable >: A[ ]
         *
         * if A is reference type, then also
         *  B[ ] >: A[ ] for any B[ ] >: A[ ]
         */
        @Override
        public List<AnnotatedTypeMirror> visitArray(AnnotatedArrayType type, Void p) {
            List<AnnotatedTypeMirror> superTypes = new ArrayList<AnnotatedTypeMirror>();
            Set<AnnotationMirror> annotations = type.getAnnotations();
            Elements elements = atypeFactory.elements;
            final AnnotatedTypeMirror objectType =
                atypeFactory.getAnnotatedType(elements.getTypeElement("java.lang.Object"));
            objectType.addAnnotations(annotations);
            superTypes.add(objectType);

            final AnnotatedTypeMirror cloneableType =
                atypeFactory.getAnnotatedType(elements.getTypeElement("java.lang.Cloneable"));
            cloneableType.addAnnotations(annotations);
            superTypes.add(cloneableType);

            final AnnotatedTypeMirror serializableType =
                atypeFactory.getAnnotatedType(elements.getTypeElement("java.io.Serializable"));
            serializableType.addAnnotations(annotations);
            superTypes.add(serializableType);

            if (type.getComponentType() instanceof AnnotatedReferenceType) {
                for (AnnotatedTypeMirror sup : type.getComponentType().directSuperTypes()) {
                    ArrayType arrType = atypeFactory.types.getArrayType(sup.getUnderlyingType());
                    AnnotatedArrayType aarrType = (AnnotatedArrayType)
                        atypeFactory.toAnnotatedType(arrType, false);
                    aarrType.setComponentType(sup);
                    aarrType.addAnnotations(annotations);
                    superTypes.add(aarrType);
                }
            }

            return superTypes;
        }

        @Override
        public List<AnnotatedTypeMirror> visitTypeVariable(AnnotatedTypeVariable type, Void p) {
            List<AnnotatedTypeMirror> superTypes = new ArrayList<AnnotatedTypeMirror>();
            if (type.getEffectiveUpperBound() != null)
                superTypes.add(AnnotatedTypes.deepCopy(type.getEffectiveUpperBound()));
            return superTypes;
        }

        @Override
        public List<AnnotatedTypeMirror> visitWildcard(AnnotatedWildcardType type, Void p) {
            List<AnnotatedTypeMirror> superTypes = new ArrayList<AnnotatedTypeMirror>();
            if (type.getEffectiveExtendsBound() != null)
                superTypes.add(AnnotatedTypes.deepCopy(type.getEffectiveExtendsBound()));
            return superTypes;
        }
    };

    private static Replacer replacer;

    private static class Replacer extends AnnotatedTypeScanner<Void, Map<TypeParameterElement, AnnotatedTypeMirror>> {
        final Types types;

        public Replacer(Types types) {
            this.types = types;
        }

        @Override
        public Void visitDeclared(AnnotatedDeclaredType type, Map<TypeParameterElement, AnnotatedTypeMirror> mapping) {
            List<AnnotatedTypeMirror> args = new ArrayList<AnnotatedTypeMirror>();
            for (AnnotatedTypeMirror arg : type.getTypeArguments()) {
                Element elem = types.asElement(arg.getUnderlyingType());
                if ((elem != null) &&
                        (elem.getKind() == ElementKind.TYPE_PARAMETER) &&
                        (mapping.containsKey(elem))) {
                    AnnotatedTypeMirror other = mapping.get(elem);
                    other.replaceAnnotations(arg.annotations);
                    args.add(other);
                } else {
                    args.add(arg);
                }
            }
            type.setTypeArguments(args);
            return super.visitDeclared(type, mapping);
        }

        @Override
        public Void visitArray(AnnotatedArrayType type, Map<TypeParameterElement, AnnotatedTypeMirror> mapping) {
            AnnotatedTypeMirror comptype = type.getComponentType();
            Element elem = types.asElement(comptype.getUnderlyingType());
            AnnotatedTypeMirror other;
            if ((elem != null) &&
                    (elem.getKind() == ElementKind.TYPE_PARAMETER) &&
                    (mapping.containsKey(elem))) {
                other = mapping.get(elem);
                other.replaceAnnotations(comptype.annotations);
                type.setComponentType(other);
            }
            return super.visitArray(type, mapping);
        }
    };

    /**
     * Implementation that handles a single hierarchy (identified by top).
     */
    private static void fixupBoundAnnotationsImpl(QualifierHierarchy qualifierHierarchy,
            AnnotatedTypeMirror lowerBound, AnnotatedTypeMirror upperBound,
            Collection<AnnotationMirror> allAnnotations,
            AnnotationMirror top,
            AnnotationMirror lAnno, AnnotationMirror uAnno) {
        if (lAnno == null) {
            AnnotationMirror a = qualifierHierarchy.getAnnotationInHierarchy(allAnnotations, top);
            if (a != null) {
                lowerBound.replaceAnnotation(a);
                return;
            } else {
                lAnno = qualifierHierarchy.getBottomAnnotation(top);
                lowerBound.replaceAnnotation(lAnno);
            }
        }

        if (uAnno == null) {
            // TODO: The subtype tests below fail with empty annotations.
            // Is there anything better to do here?
        } else if (qualifierHierarchy.isSubtype(lAnno, uAnno)) {
            // Nothing to do if lAnnos is a subtype of uAnnos.
        } else if (qualifierHierarchy.isSubtype(uAnno, lAnno)) {
            lowerBound.replaceAnnotation(uAnno);
        } else {
            ErrorReporter.errorAbort("AnnotatedTypeMirror.fixupBoundAnnotations: default annotation on lower bound ( " + lAnno + ") is inconsistent with explicit upper bound: " + upperBound);
        }
>>>>>>> 4e026b4f
    }
}<|MERGE_RESOLUTION|>--- conflicted
+++ resolved
@@ -762,27 +762,6 @@
         return objectType;
     }
 
-<<<<<<< HEAD
-=======
-    /**
-     * Return a copy of this, with the given substitutions performed.
-     */
-    public AnnotatedTypeMirror substitute(
-            Map<? extends AnnotatedTypeMirror,
-                    ? extends AnnotatedTypeMirror> mappings) {
-        return this.substitute(mappings, false);
-    }
-
-    public AnnotatedTypeMirror substitute(
-            Map<? extends AnnotatedTypeMirror,
-                    ? extends AnnotatedTypeMirror> mappings, boolean forDeepCopy) {
-        if (mappings.containsKey(this)) {
-            return mappings.get(this).getCopy(true);
-        }
-        return this.getCopy(true);
-    }
-
->>>>>>> 4e026b4f
     public static interface AnnotatedReferenceType {
         // No members.
     }
@@ -2173,372 +2152,6 @@
 
     /** @see Types#directSupertypes(TypeMirror) */
     public List<? extends AnnotatedTypeMirror> directSuperTypes() {
-<<<<<<< HEAD
         return SupertypeFinder.directSuperTypes(this);
-=======
-        return directSuperTypes(this);
-    }
-
-    // Version of method below for declared types
-    /** @see Types#directSupertypes(TypeMirror) */
-    protected final List<AnnotatedDeclaredType> directSuperTypes(
-            AnnotatedDeclaredType type) {
-        setSuperTypeFinder(type.atypeFactory);
-        List<AnnotatedDeclaredType> supertypes =
-            superTypeFinder.visitDeclared(type, null);
-        atypeFactory.postDirectSuperTypes(type, supertypes);
-        return supertypes;
-    }
-
-    // Version of method above for all types
-    /** @see Types#directSupertypes(TypeMirror) */
-    private final List<? extends AnnotatedTypeMirror> directSuperTypes(
-            AnnotatedTypeMirror type) {
-        setSuperTypeFinder(type.atypeFactory);
-        List<? extends AnnotatedTypeMirror> supertypes =
-            superTypeFinder.visit(type, null);
-        atypeFactory.postDirectSuperTypes(type, supertypes);
-        return supertypes;
-    }
-
-    private static void setSuperTypeFinder(AnnotatedTypeFactory factory) {
-        if (superTypeFinder == null || superTypeFinder.atypeFactory != factory) {
-            superTypeFinder = new SuperTypeFinder(factory);
-        }
-        if (replacer == null) {
-            replacer = new Replacer(factory.types);
-        }
-    }
-
-    private static SuperTypeFinder superTypeFinder;
-
-    private static class SuperTypeFinder extends
-    SimpleAnnotatedTypeVisitor<List<? extends AnnotatedTypeMirror>, Void> {
-        private final Types types;
-        private final AnnotatedTypeFactory atypeFactory;
-
-        SuperTypeFinder(AnnotatedTypeFactory atypeFactory) {
-            this.atypeFactory = atypeFactory;
-            this.types = atypeFactory.types;
-        }
-
-        @Override
-        public List<AnnotatedTypeMirror> defaultAction(AnnotatedTypeMirror t, Void p) {
-            return new ArrayList<AnnotatedTypeMirror>();
-        }
-
-
-        /**
-         * Primitive Rules:
-         *
-         * double >1 float
-         * float >1 long
-         * long >1 int
-         * int >1 char
-         * int >1 short
-         * short >1 byte
-         *
-         * For easiness:
-         * boxed(primitiveType) >: primitiveType
-         */
-        @Override
-        public List<AnnotatedTypeMirror> visitPrimitive(AnnotatedPrimitiveType type, Void p) {
-            List<AnnotatedTypeMirror> superTypes =
-                new ArrayList<AnnotatedTypeMirror>();
-            Set<AnnotationMirror> annotations = type.getAnnotations();
-
-            // Find Boxed type
-            TypeElement boxed = types.boxedClass(type.getUnderlyingType());
-            AnnotatedDeclaredType boxedType = atypeFactory.getAnnotatedType(boxed);
-            boxedType.replaceAnnotations(annotations);
-            superTypes.add(boxedType);
-
-            TypeKind superPrimitiveType = null;
-
-            if (type.getKind() == TypeKind.BOOLEAN) {
-                // Nothing
-            } else if (type.getKind() == TypeKind.BYTE) {
-                superPrimitiveType = TypeKind.SHORT;
-            } else if (type.getKind() == TypeKind.CHAR) {
-                superPrimitiveType = TypeKind.INT;
-            } else if (type.getKind() == TypeKind.DOUBLE) {
-                // Nothing
-            } else if (type.getKind() == TypeKind.FLOAT) {
-                superPrimitiveType = TypeKind.DOUBLE;
-            } else if (type.getKind() == TypeKind.INT) {
-                superPrimitiveType = TypeKind.LONG;
-            } else if (type.getKind() == TypeKind.LONG) {
-                superPrimitiveType = TypeKind.FLOAT;
-            } else if (type.getKind() == TypeKind.SHORT) {
-                superPrimitiveType = TypeKind.INT;
-            } else
-                assert false: "Forgot the primitive " + type;
-
-            if (superPrimitiveType != null) {
-                AnnotatedPrimitiveType superPrimitive = (AnnotatedPrimitiveType)
-                    atypeFactory.toAnnotatedType(types.getPrimitiveType(superPrimitiveType), false);
-                superPrimitive.addAnnotations(annotations);
-                superTypes.add(superPrimitive);
-            }
-
-            return superTypes;
-        }
-
-        @Override
-        public List<AnnotatedDeclaredType> visitDeclared(AnnotatedDeclaredType type, Void p) {
-            List<AnnotatedDeclaredType> supertypes =
-                new ArrayList<AnnotatedDeclaredType>();
-            // Set<AnnotationMirror> annotations = type.getAnnotations();
-
-            TypeElement typeElement =
-                (TypeElement) type.getUnderlyingType().asElement();
-            // Mapping of type variable to actual types
-            Map<TypeParameterElement, AnnotatedTypeMirror> mapping =
-                new HashMap<TypeParameterElement, AnnotatedTypeMirror>();
-
-            for (int i = 0; i < typeElement.getTypeParameters().size() &&
-                            i < type.getTypeArguments().size(); ++i) {
-                mapping.put(typeElement.getTypeParameters().get(i),
-                        type.getTypeArguments().get(i));
-            }
-
-            ClassTree classTree = atypeFactory.trees.getTree(typeElement);
-            // Testing against enum and annotation. Ideally we can simply use element!
-            if (classTree != null) {
-                supertypes.addAll(supertypesFromTree(type, classTree));
-            } else {
-                supertypes.addAll(supertypesFromElement(type, typeElement));
-                // final Element elem = type.getElement() == null ? typeElement : type.getElement();
-            }
-
-            if (typeElement.getKind() == ElementKind.ANNOTATION_TYPE) {
-                Element jlaElement = atypeFactory.elements.getTypeElement(Annotation.class.getCanonicalName());
-
-                AnnotatedDeclaredType jlaAnnotation = (AnnotatedDeclaredType) atypeFactory.fromElement(jlaElement);
-                jlaAnnotation.addAnnotations(type.getAnnotations());
-                supertypes.add(jlaAnnotation);
-            }
-
-            for (AnnotatedDeclaredType dt : supertypes) {
-                replacer.visit(dt, mapping);
-            }
-
-            return supertypes;
-        }
-
-        private List<AnnotatedDeclaredType> supertypesFromElement(AnnotatedDeclaredType type, TypeElement typeElement) {
-            List<AnnotatedDeclaredType> supertypes = new ArrayList<AnnotatedDeclaredType>();
-            // Find the super types: Start with enums and superclass
-            if (typeElement.getKind() == ElementKind.ENUM) {
-                DeclaredType dt = (DeclaredType) typeElement.getSuperclass();
-                AnnotatedDeclaredType adt = (AnnotatedDeclaredType) atypeFactory.toAnnotatedType(dt, false);
-                List<AnnotatedTypeMirror> tas = adt.getTypeArguments();
-                List<AnnotatedTypeMirror> newtas = new ArrayList<AnnotatedTypeMirror>();
-                for (AnnotatedTypeMirror t : tas) {
-                    // If the type argument of super is the same as the input type
-                    if (atypeFactory.types.isSameType(t.getUnderlyingType(), type.getUnderlyingType())) {
-                        t.addAnnotations(type.getAnnotations());
-                        newtas.add(t);
-                    }
-                }
-                adt.setTypeArguments(newtas);
-                supertypes.add(adt);
-            } else if (typeElement.getSuperclass().getKind() != TypeKind.NONE) {
-                DeclaredType superClass = (DeclaredType) typeElement.getSuperclass();
-                AnnotatedDeclaredType dt =
-                    (AnnotatedDeclaredType) atypeFactory.toAnnotatedType(superClass, false);
-                supertypes.add(dt);
-            } else if (!ElementUtils.isObject(typeElement)) {
-                supertypes.add(createTypeOfObject(atypeFactory));
-            }
-            for (TypeMirror st : typeElement.getInterfaces()) {
-                AnnotatedDeclaredType ast =
-                    (AnnotatedDeclaredType) atypeFactory.toAnnotatedType(st, false);
-                supertypes.add(ast);
-            }
-            TypeFromElement.annotateSupers(supertypes, typeElement);
-
-            if (type.wasRaw()) {
-                for (AnnotatedDeclaredType adt : supertypes) {
-                    adt.setWasRaw();
-                }
-            }
-            return supertypes;
-        }
-
-        private List<AnnotatedDeclaredType> supertypesFromTree(AnnotatedDeclaredType type, ClassTree classTree) {
-            List<AnnotatedDeclaredType> supertypes = new ArrayList<AnnotatedDeclaredType>();
-            if (classTree.getExtendsClause() != null) {
-                AnnotatedDeclaredType adt = (AnnotatedDeclaredType)
-                    atypeFactory.fromTypeTree(classTree.getExtendsClause());
-                supertypes.add(adt);
-            } else if (!ElementUtils.isObject(TreeUtils.elementFromDeclaration(classTree))) {
-                supertypes.add(createTypeOfObject(atypeFactory));
-            }
-
-            for (Tree implemented : classTree.getImplementsClause()) {
-                AnnotatedDeclaredType adt = (AnnotatedDeclaredType)
-                    atypeFactory.getAnnotatedTypeFromTypeTree(implemented);
-                supertypes.add(adt);
-            }
-
-            TypeElement elem = TreeUtils.elementFromDeclaration(classTree);
-            if (elem.getKind() == ElementKind.ENUM) {
-                DeclaredType dt = (DeclaredType) elem.getSuperclass();
-                AnnotatedDeclaredType adt = (AnnotatedDeclaredType) atypeFactory.toAnnotatedType(dt, false);
-                List<AnnotatedTypeMirror> tas = adt.getTypeArguments();
-                List<AnnotatedTypeMirror> newtas = new ArrayList<AnnotatedTypeMirror>();
-                for (AnnotatedTypeMirror t : tas) {
-                    // If the type argument of super is the same as the input type
-                    if (atypeFactory.types.isSameType(t.getUnderlyingType(), type.getUnderlyingType())) {
-                        t.addAnnotations(type.getAnnotations());
-                        newtas.add(t);
-                    }
-                }
-                adt.setTypeArguments(newtas);
-                supertypes.add(adt);
-            }
-            if (type.wasRaw()) {
-                for (AnnotatedDeclaredType adt : supertypes) {
-                    adt.setWasRaw();
-                }
-            }
-            return supertypes;
-        }
-
-        /**
-         * For type = A[ ] ==>
-         *  Object >: A[ ]
-         *  Clonable >: A[ ]
-         *  java.io.Serializable >: A[ ]
-         *
-         * if A is reference type, then also
-         *  B[ ] >: A[ ] for any B[ ] >: A[ ]
-         */
-        @Override
-        public List<AnnotatedTypeMirror> visitArray(AnnotatedArrayType type, Void p) {
-            List<AnnotatedTypeMirror> superTypes = new ArrayList<AnnotatedTypeMirror>();
-            Set<AnnotationMirror> annotations = type.getAnnotations();
-            Elements elements = atypeFactory.elements;
-            final AnnotatedTypeMirror objectType =
-                atypeFactory.getAnnotatedType(elements.getTypeElement("java.lang.Object"));
-            objectType.addAnnotations(annotations);
-            superTypes.add(objectType);
-
-            final AnnotatedTypeMirror cloneableType =
-                atypeFactory.getAnnotatedType(elements.getTypeElement("java.lang.Cloneable"));
-            cloneableType.addAnnotations(annotations);
-            superTypes.add(cloneableType);
-
-            final AnnotatedTypeMirror serializableType =
-                atypeFactory.getAnnotatedType(elements.getTypeElement("java.io.Serializable"));
-            serializableType.addAnnotations(annotations);
-            superTypes.add(serializableType);
-
-            if (type.getComponentType() instanceof AnnotatedReferenceType) {
-                for (AnnotatedTypeMirror sup : type.getComponentType().directSuperTypes()) {
-                    ArrayType arrType = atypeFactory.types.getArrayType(sup.getUnderlyingType());
-                    AnnotatedArrayType aarrType = (AnnotatedArrayType)
-                        atypeFactory.toAnnotatedType(arrType, false);
-                    aarrType.setComponentType(sup);
-                    aarrType.addAnnotations(annotations);
-                    superTypes.add(aarrType);
-                }
-            }
-
-            return superTypes;
-        }
-
-        @Override
-        public List<AnnotatedTypeMirror> visitTypeVariable(AnnotatedTypeVariable type, Void p) {
-            List<AnnotatedTypeMirror> superTypes = new ArrayList<AnnotatedTypeMirror>();
-            if (type.getEffectiveUpperBound() != null)
-                superTypes.add(AnnotatedTypes.deepCopy(type.getEffectiveUpperBound()));
-            return superTypes;
-        }
-
-        @Override
-        public List<AnnotatedTypeMirror> visitWildcard(AnnotatedWildcardType type, Void p) {
-            List<AnnotatedTypeMirror> superTypes = new ArrayList<AnnotatedTypeMirror>();
-            if (type.getEffectiveExtendsBound() != null)
-                superTypes.add(AnnotatedTypes.deepCopy(type.getEffectiveExtendsBound()));
-            return superTypes;
-        }
-    };
-
-    private static Replacer replacer;
-
-    private static class Replacer extends AnnotatedTypeScanner<Void, Map<TypeParameterElement, AnnotatedTypeMirror>> {
-        final Types types;
-
-        public Replacer(Types types) {
-            this.types = types;
-        }
-
-        @Override
-        public Void visitDeclared(AnnotatedDeclaredType type, Map<TypeParameterElement, AnnotatedTypeMirror> mapping) {
-            List<AnnotatedTypeMirror> args = new ArrayList<AnnotatedTypeMirror>();
-            for (AnnotatedTypeMirror arg : type.getTypeArguments()) {
-                Element elem = types.asElement(arg.getUnderlyingType());
-                if ((elem != null) &&
-                        (elem.getKind() == ElementKind.TYPE_PARAMETER) &&
-                        (mapping.containsKey(elem))) {
-                    AnnotatedTypeMirror other = mapping.get(elem);
-                    other.replaceAnnotations(arg.annotations);
-                    args.add(other);
-                } else {
-                    args.add(arg);
-                }
-            }
-            type.setTypeArguments(args);
-            return super.visitDeclared(type, mapping);
-        }
-
-        @Override
-        public Void visitArray(AnnotatedArrayType type, Map<TypeParameterElement, AnnotatedTypeMirror> mapping) {
-            AnnotatedTypeMirror comptype = type.getComponentType();
-            Element elem = types.asElement(comptype.getUnderlyingType());
-            AnnotatedTypeMirror other;
-            if ((elem != null) &&
-                    (elem.getKind() == ElementKind.TYPE_PARAMETER) &&
-                    (mapping.containsKey(elem))) {
-                other = mapping.get(elem);
-                other.replaceAnnotations(comptype.annotations);
-                type.setComponentType(other);
-            }
-            return super.visitArray(type, mapping);
-        }
-    };
-
-    /**
-     * Implementation that handles a single hierarchy (identified by top).
-     */
-    private static void fixupBoundAnnotationsImpl(QualifierHierarchy qualifierHierarchy,
-            AnnotatedTypeMirror lowerBound, AnnotatedTypeMirror upperBound,
-            Collection<AnnotationMirror> allAnnotations,
-            AnnotationMirror top,
-            AnnotationMirror lAnno, AnnotationMirror uAnno) {
-        if (lAnno == null) {
-            AnnotationMirror a = qualifierHierarchy.getAnnotationInHierarchy(allAnnotations, top);
-            if (a != null) {
-                lowerBound.replaceAnnotation(a);
-                return;
-            } else {
-                lAnno = qualifierHierarchy.getBottomAnnotation(top);
-                lowerBound.replaceAnnotation(lAnno);
-            }
-        }
-
-        if (uAnno == null) {
-            // TODO: The subtype tests below fail with empty annotations.
-            // Is there anything better to do here?
-        } else if (qualifierHierarchy.isSubtype(lAnno, uAnno)) {
-            // Nothing to do if lAnnos is a subtype of uAnnos.
-        } else if (qualifierHierarchy.isSubtype(uAnno, lAnno)) {
-            lowerBound.replaceAnnotation(uAnno);
-        } else {
-            ErrorReporter.errorAbort("AnnotatedTypeMirror.fixupBoundAnnotations: default annotation on lower bound ( " + lAnno + ") is inconsistent with explicit upper bound: " + upperBound);
-        }
->>>>>>> 4e026b4f
     }
 }