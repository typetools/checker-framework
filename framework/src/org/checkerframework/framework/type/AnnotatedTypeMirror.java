package org.checkerframework.framework.type;

/*>>>
import org.checkerframework.checker.nullness.qual.NonNull;
import org.checkerframework.checker.nullness.qual.Nullable;
import org.checkerframework.checker.interning.qual.*;
*/

import com.sun.tools.javac.code.Symbol.MethodSymbol;
import java.lang.annotation.Annotation;
import java.util.ArrayList;
import java.util.Collections;
import java.util.HashMap;
import java.util.List;
import java.util.Map;
import java.util.Set;
import javax.lang.model.element.AnnotationMirror;
import javax.lang.model.element.ElementKind;
import javax.lang.model.element.ExecutableElement;
import javax.lang.model.element.TypeElement;
import javax.lang.model.element.TypeParameterElement;
import javax.lang.model.type.ArrayType;
import javax.lang.model.type.DeclaredType;
import javax.lang.model.type.ExecutableType;
import javax.lang.model.type.IntersectionType;
import javax.lang.model.type.NoType;
import javax.lang.model.type.NullType;
import javax.lang.model.type.PrimitiveType;
import javax.lang.model.type.TypeKind;
import javax.lang.model.type.TypeMirror;
import javax.lang.model.type.TypeVariable;
import javax.lang.model.type.UnionType;
import javax.lang.model.type.WildcardType;
import javax.lang.model.util.Types;
import org.checkerframework.dataflow.qual.Pure;
import org.checkerframework.dataflow.qual.SideEffectFree;
import org.checkerframework.framework.qual.PolyAll;
import org.checkerframework.framework.type.visitor.AnnotatedTypeMerger;
import org.checkerframework.framework.type.visitor.AnnotatedTypeVisitor;
import org.checkerframework.framework.util.AnnotatedTypes;
import org.checkerframework.javacutil.AnnotationBuilder;
import org.checkerframework.javacutil.AnnotationUtils;
import org.checkerframework.javacutil.ElementUtils;
import org.checkerframework.javacutil.ErrorReporter;

/**
 * Represents an annotated type in the Java programming language. Types include primitive types,
 * declared types (class and interface types), array types, type variables, and the null type. Also
 * represented are wildcard type arguments, the signature and return types of executables, and
 * pseudo-types corresponding to packages and to the keyword {@code void}.
 *
 * <p>Types should be compared using the utility methods in {@link AnnotatedTypes}. There is no
 * guarantee that any particular type will always be represented by the same object.
 *
 * <p>To implement operations based on the class of an {@code AnnotatedTypeMirror} object, either
 * use a visitor or use the result of the {@link #getKind()} method.
 *
 * @see TypeMirror
 */
public abstract class AnnotatedTypeMirror {

    /**
     * Creates the appropriate AnnotatedTypeMirror specific wrapper for the provided type
     *
     * @param isDeclaration true if the result should is a type declaration
     */
    public static AnnotatedTypeMirror createType(
            TypeMirror type, AnnotatedTypeFactory atypeFactory, boolean isDeclaration) {
        if (type == null) {
            ErrorReporter.errorAbort(
                    "AnnotatedTypeMirror.createType: input type must not be null!");
            return null;
        }

        AnnotatedTypeMirror result;
        switch (type.getKind()) {
            case ARRAY:
                result = new AnnotatedArrayType((ArrayType) type, atypeFactory);
                break;
            case DECLARED:
                result =
                        new AnnotatedDeclaredType((DeclaredType) type, atypeFactory, isDeclaration);
                break;
            case ERROR:
                ErrorReporter.errorAbort(
                        "AnnotatedTypeMirror.createType: input should type-check already! Found error type: "
                                + type);
                return null; // dead code
            case EXECUTABLE:
                result = new AnnotatedExecutableType((ExecutableType) type, atypeFactory);
                break;
            case VOID:
            case PACKAGE:
            case NONE:
                result = new AnnotatedNoType((NoType) type, atypeFactory);
                break;
            case NULL:
                result = new AnnotatedNullType((NullType) type, atypeFactory);
                break;
            case TYPEVAR:
                result =
                        new AnnotatedTypeVariable((TypeVariable) type, atypeFactory, isDeclaration);
                break;
            case WILDCARD:
                result = new AnnotatedWildcardType((WildcardType) type, atypeFactory);
                break;
            case INTERSECTION:
                result = new AnnotatedIntersectionType((IntersectionType) type, atypeFactory);
                break;
            case UNION:
                result = new AnnotatedUnionType((UnionType) type, atypeFactory);
                break;
            default:
                if (type.getKind().isPrimitive()) {
                    result = new AnnotatedPrimitiveType((PrimitiveType) type, atypeFactory);
                    break;
                }
                ErrorReporter.errorAbort(
                        "AnnotatedTypeMirror.createType: unidentified type "
                                + type
                                + " ("
                                + type.getKind()
                                + ")");
                return null; // dead code
        }
        /*if (jctype.isAnnotated()) {
            result.addAnnotations(jctype.getAnnotationMirrors());
        }*/
        return result;
    }

    protected static final EqualityAtmComparer equalityComparer = new EqualityAtmComparer();
    protected static final HashcodeAtmVisitor hashcodeVisitor = new HashcodeAtmVisitor();

    /** The factory to use for lazily creating annotated types. */
    protected final AnnotatedTypeFactory atypeFactory;

    /** Actual type wrapped with this AnnotatedTypeMirror */
    protected final TypeMirror actualType;

    /** The annotations on this type. */
    // AnnotationMirror doesn't override Object.hashCode, .equals, so we use
    // the class name of Annotation instead.
    // Caution: Assumes that a type can have at most one AnnotationMirror for
    // any Annotation type. JSR308 is pushing to have this change.
    protected final Set<AnnotationMirror> annotations = AnnotationUtils.createAnnotationSet();

    /** The explicitly written annotations on this type. */
    // TODO: use this to cache the result once computed? For generic types?
    // protected final Set<AnnotationMirror> explicitannotations =
    // AnnotationUtils.createAnnotationSet();

    /**
     * Constructor for AnnotatedTypeMirror.
     *
     * @param type the underlying type
     * @param atypeFactory used to create further types and to access global information (Types,
     *     Elements, ...)
     */
    private AnnotatedTypeMirror(TypeMirror type, AnnotatedTypeFactory atypeFactory) {
        this.actualType = type;
        assert atypeFactory != null;
        this.atypeFactory = atypeFactory;
    }

    @Override
    public final boolean equals(Object o) {
        if (o == this) {
            return true;
        }

        if (o == null || !(o instanceof AnnotatedTypeMirror)) {
            return false;
        }

        return equalityComparer.visit(this, (AnnotatedTypeMirror) o, null);
    }

    @Pure
    @Override
    public final int hashCode() {
        return hashcodeVisitor.visit(this);
    }

    /**
     * Applies a visitor to this type.
     *
     * @param <R> the return type of the visitor's methods
     * @param <P> the type of the additional parameter to the visitor's methods
     * @param v the visitor operating on this type
     * @param p additional parameter to the visitor
     * @return a visitor-specified result
     */
    public abstract <R, P> R accept(AnnotatedTypeVisitor<R, P> v, P p);

    /**
     * Returns the {@code kind} of this type
     *
     * @return the kind of this type
     */
    public TypeKind getKind() {
        return actualType.getKind();
    }

    /**
     * Returns the underlying unannotated Java type, which this wraps
     *
     * @return the underlying type
     */
    public TypeMirror getUnderlyingType() {
        return actualType;
    }

    /**
     * Returns true if this type mirror represents a declaration, rather than a use, of a type.
     *
     * <p>For example, {@code class List<T> { ... }} declares a new type {@code List<T>}, while
     * {@code List<Integer>} is a use of the type.
     *
     * @return true if this represents a declaration
     */
    public boolean isDeclaration() {
        return false;
    }

    public AnnotatedTypeMirror asUse() {
        return this;
    }

    /**
     * Returns true if an annotation from the given sub-hierarchy targets this type.
     *
     * <p>It doesn't account for annotations in deep types (type arguments, array components, etc).
     *
     * @param p the qualifier hierarchy to check for
     * @return true iff an annotation from the same hierarchy as p is present
     */
    public boolean isAnnotatedInHierarchy(AnnotationMirror p) {
        return getAnnotationInHierarchy(p) != null;
    }

    /**
     * Returns an annotation from the given sub-hierarchy, if such an annotation targets this type;
     * otherwise returns null.
     *
     * <p>It doesn't account for annotations in deep types (type arguments, array components, etc).
     *
     * @param p the qualifier hierarchy to check for
     * @return an annotation from the same hierarchy as p if present
     */
    public AnnotationMirror getAnnotationInHierarchy(AnnotationMirror p) {
        AnnotationMirror aliased = p;
        if (!atypeFactory.isSupportedQualifier(aliased)) {
            aliased = atypeFactory.aliasedAnnotation(p);
        }
        if (atypeFactory.isSupportedQualifier(aliased)) {
            QualifierHierarchy qualHier = this.atypeFactory.getQualifierHierarchy();
            AnnotationMirror anno = qualHier.findAnnotationInSameHierarchy(annotations, aliased);
            if (anno != null) {
                return anno;
            }
        }
        return null;
    }

    /**
     * Returns an annotation from the given sub-hierarchy, if such an annotation is present on this
     * type or on its extends bounds; otherwise returns null.
     *
     * <p>It doesn't account for annotations in deep types (type arguments, array components, etc).
     *
     * @param p the qualifier hierarchy to check for
     * @return an annotation from the same hierarchy as p if present
     */
    public AnnotationMirror getEffectiveAnnotationInHierarchy(AnnotationMirror p) {
        AnnotationMirror aliased = p;
        if (!atypeFactory.isSupportedQualifier(aliased)) {
            aliased = atypeFactory.aliasedAnnotation(p);
        }
        if (atypeFactory.isSupportedQualifier(aliased)) {
            QualifierHierarchy qualHier = this.atypeFactory.getQualifierHierarchy();
            AnnotationMirror anno =
                    qualHier.findAnnotationInSameHierarchy(getEffectiveAnnotations(), aliased);
            if (anno != null) {
                return anno;
            }
        }
        return null;
    }

    /**
     * Returns the annotations on this type.
     *
     * <p>It does not include annotations in deep types (type arguments, array components, etc).
     *
     * @return a unmodifiable set of the annotations on this
     */
    public final Set<AnnotationMirror> getAnnotations() {
        return Collections.unmodifiableSet(annotations);
    }

    /**
     * Returns the annotations on this type.
     *
     * <p>It does not include annotations in deep types (type arguments, array components, etc).
     *
     * <p>The returned set should not be modified, but for efficiency reasons modification is not
     * prevented. Modifications might break invariants.
     *
     * @return the set of the annotations on this, directly
     */
    protected final Set<AnnotationMirror> getAnnotationsField() {
        return annotations;
    }

    /**
     * Returns the "effective" annotations on this type, i.e. the annotations on the type itself, or
     * on the upper/extends bound of a type variable/wildcard (recursively, until a class type is
     * reached).
     *
     * @return a set of the annotations on this
     */
    public Set<AnnotationMirror> getEffectiveAnnotations() {
        Set<AnnotationMirror> effectiveAnnotations = getErased().getAnnotations();
        //        assert atypeFactory.qualHierarchy.getWidth() == effectiveAnnotations
        //                .size() : "Invalid number of effective annotations ("
        //                + effectiveAnnotations + "). Should be "
        //                + atypeFactory.qualHierarchy.getWidth() + " but is "
        //                + effectiveAnnotations.size() + ". Type: " + this.toString();
        return effectiveAnnotations;
    }

    /**
<<<<<<< HEAD
     * Returns the actual annotation mirror used to annotate this type, whose name equals the passed
     * annotationName if one exists, null otherwise.
     *
     * @return the annotation mirror for annotationName
     * @deprecated use {@link AnnotationUtils#getAnnotationByName(Collection,String)} instead.
     */
    @Deprecated // Remove after 2.2.1 release
    public AnnotationMirror getAnnotation(Name annotationName) {
        assert annotationName != null : "Null annotationName in getAnnotation";
        return getAnnotation(annotationName.toString().intern());
    }

    /**
     * Returns the actual annotation mirror used to annotate this type, whose name equals the string
     * argument if one exists, null otherwise.
     *
     * @return the annotation mirror for annotationStr
     * @deprecated use {@link AnnotationUtils#getAnnotationByName(Collection,String)} instead.
     */
    @Deprecated // Remove after 2.2.1 release
    public AnnotationMirror getAnnotation(String annotationStr) {
        assert annotationStr != null : "Null annotationName in getAnnotation";
        for (AnnotationMirror anno : getAnnotations()) {
            if (AnnotationUtils.areSameByName(anno, annotationStr)) {
                return anno;
            }
        }
        return null;
    }

    /**
=======
>>>>>>> c9ebeb17
     * Returns the actual annotation mirror used to annotate this type, whose Class equals the
     * passed annoClass if one exists, null otherwise.
     *
     * @param annoClass annotation class
     * @return the annotation mirror for anno
     */
    public AnnotationMirror getAnnotation(Class<? extends Annotation> annoClass) {
        for (AnnotationMirror annoMirror : annotations) {
            if (AnnotationUtils.areSameByClass(annoMirror, annoClass)) {
                return annoMirror;
            }
        }
        return null;
    }

    /**
     * Returns the set of explicitly written annotations on this type that are supported by this
     * checker. This is useful to check the validity of annotations explicitly present on a type, as
     * flow inference might add annotations that were not previously present. Note that since
     * AnnotatedTypeMirror instances are created for type uses, this method will return explicit
     * annotations in type use locations but will not return explicit annotations that had an impact
     * on defaulting, such as an explicit annotation on a class declaration. For example, given:
     *
     * <p>{@code @MyExplicitAnno class MyClass { }; MyClass myClassInstance; }
     *
     * <p>the result of calling {@code
     * atypeFactory.getAnnotatedType(variableTreeForMyClassInstance).getExplicitAnnotations()}
     *
     * <p>will not contain {@code @MyExplicitAnno}.
     *
     * @return the set of explicitly written annotations on this type that are supported by this
     *     checker
     */
    public Set<AnnotationMirror> getExplicitAnnotations() {
        // TODO JSR 308: The explicit type annotations should be always present
        Set<AnnotationMirror> explicitAnnotations = AnnotationUtils.createAnnotationSet();
        List<? extends AnnotationMirror> typeAnnotations =
                this.getUnderlyingType().getAnnotationMirrors();

        Set<? extends AnnotationMirror> validAnnotations =
                atypeFactory.getQualifierHierarchy().getTypeQualifiers();
        for (AnnotationMirror explicitAnno : typeAnnotations) {
            for (AnnotationMirror validAnno : validAnnotations) {
                if (AnnotationUtils.areSameIgnoringValues(explicitAnno, validAnno)) {
                    explicitAnnotations.add(explicitAnno);
                }
            }
        }

        return explicitAnnotations;
    }

    /**
     * Determines whether this type contains the given annotation. This method considers the
     * annotation's values, that is, if the type is "@A("s") @B(3) Object" a call with "@A("t") or
     * "@A" will return false, whereas a call with "@B(3)" will return true.
     *
     * <p>In contrast to {@link #hasAnnotationRelaxed(AnnotationMirror)} this method also compares
     * annotation values.
     *
     * @param a the annotation to check for
     * @return true iff the type contains the annotation {@code a}
     * @see #hasAnnotationRelaxed(AnnotationMirror)
     */
    public boolean hasAnnotation(AnnotationMirror a) {
        return AnnotationUtils.containsSame(annotations, a);
    }

    /**
     * Determines whether this type contains an annotation with the same annotation type as a
     * particular annotation. This method does not consider an annotation's values.
     *
     * @param a the class of annotation to check for
     * @return true iff the type contains an annotation with the same type as the annotation given
     *     by {@code a}
     */
    public boolean hasAnnotation(Class<? extends Annotation> a) {
        return getAnnotation(a) != null;
    }

    /**
     * Returns the actual effective annotation mirror used to annotate this type, whose Class equals
     * the passed annoClass if one exists, null otherwise.
     *
     * @param annoClass annotation class
     * @return the annotation mirror for anno
     */
    public AnnotationMirror getEffectiveAnnotation(Class<? extends Annotation> annoClass) {
        for (AnnotationMirror annoMirror : getEffectiveAnnotations()) {
            if (AnnotationUtils.areSameByClass(annoMirror, annoClass)) {
                return annoMirror;
            }
        }
        return null;
    }

    /**
     * A version of hasAnnotation that considers annotations on the upper bound of wildcards and
     * type variables.
     *
     * @see #hasAnnotation(Class)
     */
    public boolean hasEffectiveAnnotation(Class<? extends Annotation> a) {
        return getEffectiveAnnotation(a) != null;
    }

    /**
     * A version of hasAnnotation that considers annotations on the upper bound of wildcards and
     * type variables.
     *
     * @see #hasAnnotation(AnnotationMirror)
     */
    public boolean hasEffectiveAnnotation(AnnotationMirror a) {
        return AnnotationUtils.containsSame(getEffectiveAnnotations(), a);
    }

    /**
     * Determines whether this type contains the given annotation explicitly written at declaration.
     * This method considers the annotation's values, that is, if the type is "@A("s") @B(3) Object"
     * a call with "@A("t") or "@A" will return false, whereas a call with "@B(3)" will return true.
     *
     * <p>In contrast to {@link #hasExplicitAnnotationRelaxed(AnnotationMirror)} this method also
     * compares annotation values.
     *
     * <p>See the documentation for {@link #getExplicitAnnotations()} for details on which explicit
     * annotations are not included.
     *
     * @param a the annotation to check for
     * @return true iff the annotation {@code a} is explicitly written on the type
     * @see #hasExplicitAnnotationRelaxed(AnnotationMirror)
     * @see #getExplicitAnnotations()
     */
    public boolean hasExplicitAnnotation(AnnotationMirror a) {
        return AnnotationUtils.containsSame(getExplicitAnnotations(), a);
    }

    /**
     * Determines whether this type contains an annotation with the same annotation type as a
     * particular annotation. This method does not consider an annotation's values, that is, if the
     * type is "@A("s") @B(3) Object" a call with "@A("t"), "@A", or "@B" will return true.
     *
     * @param a the annotation to check for
     * @return true iff the type contains an annotation with the same type as the annotation given
     *     by {@code a}
     * @see #hasAnnotation(AnnotationMirror)
     */
    public boolean hasAnnotationRelaxed(AnnotationMirror a) {
        return AnnotationUtils.containsSameIgnoringValues(annotations, a);
    }

    /**
     * A version of hasAnnotationRelaxed that considers annotations on the upper bound of wildcards
     * and type variables.
     *
     * @see #hasAnnotationRelaxed(AnnotationMirror)
     */
    public boolean hasEffectiveAnnotationRelaxed(AnnotationMirror a) {
        return AnnotationUtils.containsSameIgnoringValues(getEffectiveAnnotations(), a);
    }

    /**
     * A version of hasAnnotationRelaxed that only considers annotations that are explicitly written
     * on the type.
     *
     * <p>See the documentation for {@link #getExplicitAnnotations()} for details on which explicit
     * annotations are not included.
     *
     * @see #hasAnnotationRelaxed(AnnotationMirror)
     * @see #getExplicitAnnotations()
     */
    public boolean hasExplicitAnnotationRelaxed(AnnotationMirror a) {
        return AnnotationUtils.containsSameIgnoringValues(getExplicitAnnotations(), a);
    }

    /**
     * Determines whether this type contains an explicitly written annotation with the same
     * annotation type as a particular annotation. This method does not consider an annotation's
     * values.
     *
     * <p>See the documentation for {@link #getExplicitAnnotations()} for details on which explicit
     * annotations are not included.
     *
     * @param a the class of annotation to check for
     * @return true iff the type contains an explicitly written annotation with the same type as the
     *     annotation given by {@code a}
     * @see #getExplicitAnnotations()
     */
    public boolean hasExplicitAnnotation(Class<? extends Annotation> a) {
        return AnnotationUtils.containsSameIgnoringValues(
                getExplicitAnnotations(), getAnnotation(a));
    }

    /**
     * Adds an annotation to this type. Only annotations supported by the type factory are added.
     *
     * @param a the annotation to add
     */
    public void addAnnotation(AnnotationMirror a) {
        if (a == null) {
            ErrorReporter.errorAbort(
                    "AnnotatedTypeMirror.addAnnotation: null is not a valid annotation.");
        }
        if (atypeFactory.isSupportedQualifier(a)) {
            this.annotations.add(a);
        } else {
            AnnotationMirror aliased = atypeFactory.aliasedAnnotation(a);
            if (atypeFactory.isSupportedQualifier(aliased)) {
                addAnnotation(aliased);
            }
        }
    }

    /**
     * Adds an annotation to this type, removing any existing annotation from the same qualifier
     * hierarchy first.
     *
     * @param a the annotation to add
     */
    public void replaceAnnotation(AnnotationMirror a) {
        if (!AnnotationUtils.areSameByClass(a, PolyAll.class)) {
            this.removeAnnotationInHierarchy(a);
        }
        this.addAnnotation(a);
    }

    /**
     * Adds an annotation to this type.
     *
     * @param a the class of the annotation to add
     */
    public void addAnnotation(Class<? extends Annotation> a) {
        AnnotationMirror anno = AnnotationBuilder.fromClass(atypeFactory.elements, a);
        addAnnotation(anno);
    }

    /**
     * Adds multiple annotations to this type.
     *
     * @param annotations the annotations to add
     */
    public void addAnnotations(Iterable<? extends AnnotationMirror> annotations) {
        for (AnnotationMirror a : annotations) {
            this.addAnnotation(a);
        }
    }

    /**
     * Adds those annotations to the current type, for which no annotation from the same qualifier
     * hierarchy is present.
     *
     * @param annotations the annotations to add
     */
    public void addMissingAnnotations(Iterable<? extends AnnotationMirror> annotations) {
        for (AnnotationMirror a : annotations) {
            if (!this.isAnnotatedInHierarchy(a)) {
                this.addAnnotation(a);
            }
        }
    }

    /**
     * Adds multiple annotations to this type, removing any existing annotations from the same
     * qualifier hierarchy first.
     *
     * @param replAnnos the annotations to replace
     */
    public void replaceAnnotations(Iterable<? extends AnnotationMirror> replAnnos) {
        for (AnnotationMirror a : replAnnos) {
            this.replaceAnnotation(a);
        }
    }

    /**
     * Removes an annotation from the type.
     *
     * @param a the annotation to remove
     * @return true if the annotation was removed, false if the type's annotations were unchanged
     */
    public boolean removeAnnotation(AnnotationMirror a) {
        // Going from the AnnotationMirror to its name and then calling
        // getAnnotation ensures that we get the canonical AnnotationMirror that can be
        // removed.
        // TODO: however, this also means that if we are annotated with "@I(1)" and
        // remove "@I(2)" it will be removed. Is this what we want?
        // It's currently necessary for the Lock Checker.
        AnnotationMirror anno =
                AnnotationUtils.getAnnotationByName(annotations, AnnotationUtils.annotationName(a));
        if (anno != null) {
            return annotations.remove(anno);
        } else {
            return false;
        }
    }

    public boolean removeAnnotation(Class<? extends Annotation> a) {
        AnnotationMirror anno = AnnotationBuilder.fromClass(atypeFactory.elements, a);
        if (anno == null || !atypeFactory.isSupportedQualifier(anno)) {
            ErrorReporter.errorAbort(
                    "AnnotatedTypeMirror.removeAnnotation called with un-supported class: " + a);
        }
        return removeAnnotation(anno);
    }

    /**
     * Remove any annotation that is in the same qualifier hierarchy as the parameter.
     *
     * @param a an annotation from the same qualifier hierarchy
     * @return if an annotation was removed
     */
    public boolean removeAnnotationInHierarchy(AnnotationMirror a) {
        AnnotationMirror prev = this.getAnnotationInHierarchy(a);
        if (prev != null) {
            return this.removeAnnotation(prev);
        }
        return false;
    }

    /**
     * Remove an annotation that is in the same qualifier hierarchy as the parameter, unless it's
     * the top annotation.
     *
     * @param a an annotation from the same qualifier hierarchy
     * @return if an annotation was removed
     */
    public boolean removeNonTopAnnotationInHierarchy(AnnotationMirror a) {
        AnnotationMirror prev = this.getAnnotationInHierarchy(a);
        QualifierHierarchy qualHier = this.atypeFactory.getQualifierHierarchy();
        if (prev != null && !prev.equals(qualHier.getTopAnnotation(a))) {
            return this.removeAnnotation(prev);
        }
        return false;
    }

    /**
     * Removes multiple annotations from the type.
     *
     * @param annotations the annotations to remove
     * @return true if at least one annotation was removed, false if the type's annotations were
     *     unchanged
     */
    public boolean removeAnnotations(Iterable<? extends AnnotationMirror> annotations) {
        boolean changed = false;
        for (AnnotationMirror a : annotations) {
            changed |= this.removeAnnotation(a);
        }
        return changed;
    }

    /**
     * Removes all primary annotations on this type. Make sure to add an annotation again, e.g.
     * Unqualified.
     *
     * <p>This method should only be used in very specific situations. For individual type systems,
     * it is generally better to use {@link #removeAnnotation(AnnotationMirror)} and similar
     * methods.
     */
    public void clearAnnotations() {
        annotations.clear();
    }

    @SideEffectFree
    @Override
    public final String toString() {
        return atypeFactory.getAnnotatedTypeFormatter().format(this);
    }

    @SideEffectFree
    public final String toString(boolean verbose) {
        return atypeFactory.getAnnotatedTypeFormatter().format(this, verbose);
    }

    /**
     * Returns the erasure type of the this type, according to JLS specifications.
     *
     * @see <a
     *     href="https://docs.oracle.com/javase/specs/jls/se8/html/jls-4.html#jls-4.6">https://docs.oracle.com/javase/specs/jls/se8/html/jls-4.html#jls-4.6</a>
     * @return the erasure of this AnnotatedTypeMirror, this is always a copy even if the erasure
     *     and the original type are equivalent
     */
    public AnnotatedTypeMirror getErased() {
        return deepCopy();
    }

    /**
     * Returns a deep copy of this type. A deep copy implies that each component type is copied
     * recursively and the returned type refers to those copies in its component locations.
     *
     * <p>Note: deepCopy provides two important properties in the returned copy:
     *
     * <ol>
     *   <li>Structure preservation -- The exact structure of the original AnnotatedTypeMirror is
     *       preserved in the copy including all component types.
     *   <li>Annotation preservation -- All of the annotations from the original AnnotatedTypeMirror
     *       and its components have been copied to the new type.
     * </ol>
     *
     * If copyAnnotations is set to false, the second property, Annotation preservation, is removed.
     * This is useful for cases in which the user may want to copy the structure of a type exactly
     * but NOT its annotations.
     *
     * @return a deep copy
     */
    public abstract AnnotatedTypeMirror deepCopy(final boolean copyAnnotations);

    /**
     * @return a deep copy of this type with annotations
     * @see #deepCopy(boolean)
     */
    public abstract AnnotatedTypeMirror deepCopy();

    /**
     * Returns a shallow copy of this type. A shallow copy implies that each component type in the
     * output copy refers to the same object as the object being copie.
     *
     * @param copyAnnotations whether copy should have annotations, i.e. whether field {@code
     *     annotations} should be copied.
     */
    public abstract AnnotatedTypeMirror shallowCopy(boolean copyAnnotations);

    /**
     * Returns a shallow copy of this type with annotations.
     *
     * @see #shallowCopy(boolean)
     */
    public abstract AnnotatedTypeMirror shallowCopy();

    protected static AnnotatedDeclaredType createTypeOfObject(AnnotatedTypeFactory atypeFactory) {
        AnnotatedDeclaredType objectType =
                atypeFactory.fromElement(
                        atypeFactory.elements.getTypeElement(Object.class.getCanonicalName()));
        objectType.declaration = false;
        return objectType;
    }

    /** Represents a declared type (whether class or interface). */
    public static class AnnotatedDeclaredType extends AnnotatedTypeMirror {

        /** Parametrized Type Arguments */
        protected List<AnnotatedTypeMirror> typeArgs;

        /**
         * Whether the type was initially raw, i.e. the user did not provide the type arguments.
         * typeArgs will contain inferred type arguments, which might be too conservative at the
         * moment. TODO: improve inference.
         *
         * <p>Ideally, the field would be final. However, when we determine the supertype of a raw
         * type, we need to set wasRaw for the supertype.
         */
        private boolean wasRaw;

        /** The enclosing Type */
        protected AnnotatedDeclaredType enclosingType;

        private boolean declaration;

        /**
         * Constructor for this type
         *
         * @param type underlying kind of this type
         * @param atypeFactory the AnnotatedTypeFactory used to create this type
         */
        private AnnotatedDeclaredType(
                DeclaredType type, AnnotatedTypeFactory atypeFactory, boolean declaration) {
            super(type, atypeFactory);
            TypeElement typeelem = (TypeElement) type.asElement();
            DeclaredType declty = (DeclaredType) typeelem.asType();
            wasRaw = !declty.getTypeArguments().isEmpty() && type.getTypeArguments().isEmpty();

            TypeMirror encl = type.getEnclosingType();
            if (encl.getKind() == TypeKind.DECLARED) {
                this.enclosingType =
                        (AnnotatedDeclaredType) createType(encl, atypeFactory, declaration);
                // Force instantiation of type arguments of enclosing type.
                this.enclosingType.getTypeArguments();
            } else if (encl.getKind() != TypeKind.NONE) {
                ErrorReporter.errorAbort(
                        "AnnotatedDeclaredType: unsupported enclosing type: "
                                + type.getEnclosingType()
                                + " ("
                                + encl.getKind()
                                + ")");
            }

            this.declaration = declaration;
        }

        @Override
        public boolean isDeclaration() {
            return declaration;
        }

        @Override
        public AnnotatedDeclaredType deepCopy(boolean copyAnnotations) {
            return (AnnotatedDeclaredType) new AnnotatedTypeCopier(copyAnnotations).visit(this);
        }

        @Override
        public AnnotatedDeclaredType deepCopy() {
            return deepCopy(true);
        }

        @Override
        public AnnotatedDeclaredType asUse() {
            if (!this.isDeclaration()) {
                return this;
            }
            AnnotatedDeclaredType result = this.shallowCopy(true);
            result.declaration = false;
            // setTypeArguments calls asUse on all the new type arguments.
            result.setTypeArguments(typeArgs);

            return result;
        }

        @Override
        public <R, P> R accept(AnnotatedTypeVisitor<R, P> v, P p) {
            return v.visitDeclared(this, p);
        }

        /**
         * Sets the type arguments on this type
         *
         * @param ts the type arguments
         */
        // WMD
        public void setTypeArguments(List<? extends AnnotatedTypeMirror> ts) {
            if (ts == null || ts.isEmpty()) {
                typeArgs = Collections.emptyList();
            } else {
                if (isDeclaration()) {
                    // TODO: check that all args are really declarations
                    typeArgs = Collections.unmodifiableList(ts);
                } else {
                    List<AnnotatedTypeMirror> uses = new ArrayList<>();
                    for (AnnotatedTypeMirror t : ts) {
                        uses.add(t.asUse());
                    }
                    typeArgs = Collections.unmodifiableList(uses);
                }
            }
        }

        /** @return the type argument for this type */
        public List<AnnotatedTypeMirror> getTypeArguments() {
            if (typeArgs != null) {
                return typeArgs;
            } else if (wasRaw()) {
                // Initialize the type arguments with uninferred wildcards.
                BoundsInitializer.initializeTypeArgs(this);

                // Copy annotations from the declaration to the wildcards.
                AnnotatedDeclaredType declaration =
                        atypeFactory.fromElement((TypeElement) getUnderlyingType().asElement());
                Map<TypeVariable, AnnotatedTypeMirror> map = new HashMap<>();
                for (int i = 0; i < typeArgs.size(); i++) {
                    AnnotatedTypeVariable typeParam =
                            (AnnotatedTypeVariable) declaration.getTypeArguments().get(i);
                    map.put(typeParam.getUnderlyingType(), typeArgs.get(i));
                }

                for (int i = 0; i < typeArgs.size(); i++) {
                    AnnotatedTypeVariable typeParam =
                            (AnnotatedTypeVariable) declaration.getTypeArguments().get(i);
                    TypeVariableSubstitutor varSubstitutor = atypeFactory.getTypeVarSubstitutor();
                    // The upper bound of a type parameter may refer to other type parameters.
                    // Substitute those references with the type argument.
                    AnnotatedTypeMirror typeParamUpperBound =
                            varSubstitutor.substitute(map, typeParam.getUpperBound());

                    AnnotatedWildcardType wct = (AnnotatedWildcardType) typeArgs.get(i);
                    AnnotatedTypeMerger.merge(typeParamUpperBound, wct.getExtendsBound());

                    wct.getSuperBound().replaceAnnotations(typeParam.getLowerBound().annotations);
                    wct.replaceAnnotations(typeParam.annotations);
                }
                return typeArgs;
            } else if (getUnderlyingType().getTypeArguments().isEmpty()) {
                typeArgs = Collections.emptyList();
                return typeArgs;
            } else {
                // Initialize type argument for a non-raw declared type that has type arguments/
                BoundsInitializer.initializeTypeArgs(this);
                return typeArgs;
            }
        }

        /**
         * Returns true if the type was raw, that is, type arguments were not provided but instead
         * inferred.
         *
         * @return true iff the type was raw
         */
        public boolean wasRaw() {
            return wasRaw;
        }

        /**
         * Set the wasRaw flag to true. This should only be necessary when determining the
         * supertypes of a raw type.
         */
        protected void setWasRaw() {
            this.wasRaw = true;
        }

        @Override
        public DeclaredType getUnderlyingType() {
            return (DeclaredType) actualType;
        }

        @Override
        public List<AnnotatedDeclaredType> directSuperTypes() {
            return Collections.unmodifiableList(SupertypeFinder.directSuperTypes(this));
        }

        @Override
        public AnnotatedDeclaredType shallowCopy() {
            return shallowCopy(true);
        }

        @Override
        public AnnotatedDeclaredType shallowCopy(boolean copyAnnotations) {
            AnnotatedDeclaredType type =
                    new AnnotatedDeclaredType(getUnderlyingType(), atypeFactory, declaration);
            if (copyAnnotations) {
                type.addAnnotations(this.getAnnotationsField());
            }
            type.setEnclosingType(getEnclosingType());
            type.setTypeArguments(getTypeArguments());
            return type;
        }

        /**
         * Return the declared type with its type arguments removed. This also replaces the
         * underlying type with its erasure.
         *
         * @return a fresh copy of the declared type with no type arguments
         */
        @Override
        public AnnotatedDeclaredType getErased() {
            // 1. |G<T_1, ..., T_n>| = |G|
            // 2. |T.C| = |T|.C
            if (!getTypeArguments().isEmpty()) {
                // Handle case 1.
                AnnotatedDeclaredType rType =
                        (AnnotatedDeclaredType)
                                AnnotatedTypeMirror.createType(
                                        atypeFactory.types.erasure(actualType),
                                        atypeFactory,
                                        declaration);
                rType.addAnnotations(annotations);
                rType.setTypeArguments(Collections.emptyList());
                return rType.getErased();

            } else if ((getEnclosingType() != null)
                    && (getEnclosingType().getKind() != TypeKind.NONE)) {
                // Handle case 2
                // Shallow copy provides a fresh type when there are no type arguments
                // and we set the enclosing type
                // Therefore, we do not need to use deepCopy
                AnnotatedDeclaredType rType = shallowCopy();
                AnnotatedDeclaredType et = getEnclosingType();
                rType.setEnclosingType(et.getErased());
                return rType;

            } else {

                return this.deepCopy();
            }
        }

        /* Using this equals method resulted in an infinite recursion
         * with type variables. TODO: Keep track of visited type variables?
        @Override
        public boolean equals(Object o) {
            boolean res = super.equals(o);

            if (res && (o instanceof AnnotatedDeclaredType)) {
                AnnotatedDeclaredType dt = (AnnotatedDeclaredType) o;

                List<AnnotatedTypeMirror> mytas = this.getTypeArguments();
                List<AnnotatedTypeMirror> othertas = dt.getTypeArguments();
                for (int i = 0; i < mytas.size(); ++i) {
                    if (!mytas.get(i).equals(othertas.get(i))) {
                        System.out.println("in AnnotatedDeclaredType; this: " + this + " and " + o);
                        res = false;
                        break;
                    }
                }
            }
            return res;
        }
        */

        /** Sets the enclosing type */
        /*default-visibility*/ void setEnclosingType(AnnotatedDeclaredType enclosingType) {
            this.enclosingType = enclosingType;
        }

        /**
         * Returns the enclosing type, as in the type of {@code A} in the type {@code A.B}.
         *
         * @return enclosingType the enclosing type
         */
        public AnnotatedDeclaredType getEnclosingType() {
            return enclosingType;
        }
    }

    /**
     * Represents a type of an executable. An executable is a method, constructor, or initializer.
     */
    public static class AnnotatedExecutableType extends AnnotatedTypeMirror {

        private ExecutableElement element;

        private AnnotatedExecutableType(ExecutableType type, AnnotatedTypeFactory factory) {
            super(type, factory);
        }

        protected final List<AnnotatedTypeMirror> paramTypes = new ArrayList<AnnotatedTypeMirror>();
        protected AnnotatedDeclaredType receiverType;
        protected AnnotatedTypeMirror returnType;
        protected final List<AnnotatedTypeMirror> throwsTypes =
                new ArrayList<AnnotatedTypeMirror>();
        protected final List<AnnotatedTypeVariable> typeVarTypes =
                new ArrayList<AnnotatedTypeVariable>();

        /** @return true if this type represents a varargs method */
        public boolean isVarArgs() {
            return this.element.isVarArgs();
        }

        @Override
        public <R, P> R accept(AnnotatedTypeVisitor<R, P> v, P p) {
            return v.visitExecutable(this, p);
        }

        @Override
        public ExecutableType getUnderlyingType() {
            return (ExecutableType) this.actualType;
        }

        /* TODO: it never makes sense to add annotations to an executable type -
         * instead, they should be added to the right component.
         * For simpler, more regular use, we might want to allow querying for annotations.
         *
        @Override
        public void addAnnotations(Iterable<? extends AnnotationMirror> annotations) {
            // Thread.dumpStack();
            super.addAnnotations(annotations);
        }
        @Override
        public void addAnnotation(AnnotationMirror a) {
            // Thread.dumpStack();
            super.addAnnotation(a);
        }
        @Override
        public void addAnnotation(Class<? extends Annotation> a) {
            // Thread.dumpStack();
            super.addAnnotation(a);
        }

        @Override
        public Set<AnnotationMirror> getAnnotations() {
            Thread.dumpStack();
            return null;
        }

        @Override
        public boolean equals(Object o) {
            if (!(o instanceof AnnotatedExecutableType)) {
                return false;
                }
            // TODO compare components
            return true;
        }
        */

        /**
         * Sets the parameter types of this executable type
         *
         * @param params the parameter types
         */
        void setParameterTypes(List<? extends AnnotatedTypeMirror> params) {
            paramTypes.clear();
            paramTypes.addAll(params);
        }

        /** @return the parameter types of this executable type */
        public List<AnnotatedTypeMirror> getParameterTypes() {
            if (paramTypes.isEmpty()
                    && !((ExecutableType) actualType).getParameterTypes().isEmpty()) { // lazy init
                for (TypeMirror t : ((ExecutableType) actualType).getParameterTypes()) {
                    paramTypes.add(createType(t, atypeFactory, false));
                }
            }
            return Collections.unmodifiableList(paramTypes);
        }

        /**
         * Sets the return type of this executable type
         *
         * @param returnType the return type
         */
        void setReturnType(AnnotatedTypeMirror returnType) {
            this.returnType = returnType;
        }

        /**
         * The return type of a method or constructor. For constructors, the return type is not
         * VOID, but the type of the enclosing class.
         *
         * @return the return type of this executable type
         */
        public AnnotatedTypeMirror getReturnType() {
            if (returnType == null
                    && element != null
                    && ((ExecutableType) actualType).getReturnType() != null) { // lazy init
                TypeMirror aret = ((ExecutableType) actualType).getReturnType();
                if (((MethodSymbol) element).isConstructor()) {
                    // For constructors, the underlying return type is void.
                    // Take the type of the enclosing class instead.
                    aret = element.getEnclosingElement().asType();
                }
                returnType = createType(aret, atypeFactory, false);
            }
            return returnType;
        }

        /**
         * Sets the receiver type on this executable type
         *
         * @param receiverType the receiver type
         */
        void setReceiverType(AnnotatedDeclaredType receiverType) {
            this.receiverType = receiverType;
        }

        /**
         * @return the receiver type of this executable type; null for static methods and
         *     constructors of top-level classes
         */
        public /*@Nullable*/ AnnotatedDeclaredType getReceiverType() {
            if (receiverType == null
                    // Static methods don't have a receiver
                    && !ElementUtils.isStatic(getElement())
                    // Array constructors should also not have a receiver. Array members have a
                    // getEnclosingElement().getEnclosingElement() of NONE
                    && (!(getElement().getKind() == ElementKind.CONSTRUCTOR
                            && getElement()
                                    .getEnclosingElement()
                                    .getSimpleName()
                                    .toString()
                                    .equals("Array")
                            && getElement()
                                            .getEnclosingElement()
                                            .getEnclosingElement()
                                            .asType()
                                            .getKind()
                                    == TypeKind.NONE))
                    // Top-level constructors don't have a receiver
                    && (getElement().getKind() != ElementKind.CONSTRUCTOR
                            || getElement().getEnclosingElement().getEnclosingElement().getKind()
                                    != ElementKind.PACKAGE)) {

                TypeElement encl = ElementUtils.enclosingClass(getElement());
                if (getElement().getKind() == ElementKind.CONSTRUCTOR) {
                    // Can only reach this branch if we're the constructor of a nested class
                    encl = ElementUtils.enclosingClass(encl.getEnclosingElement());
                }
                AnnotatedTypeMirror type = createType(encl.asType(), atypeFactory, false);
                assert type instanceof AnnotatedDeclaredType;
                receiverType = (AnnotatedDeclaredType) type;
            }
            return receiverType;
        }

        /**
         * Sets the thrown types of this executable type
         *
         * @param thrownTypes the thrown types
         */
        void setThrownTypes(List<? extends AnnotatedTypeMirror> thrownTypes) {
            this.throwsTypes.clear();
            this.throwsTypes.addAll(thrownTypes);
        }

        /** @return the thrown types of this executable type */
        public List<AnnotatedTypeMirror> getThrownTypes() {
            if (throwsTypes.isEmpty()
                    && !((ExecutableType) actualType).getThrownTypes().isEmpty()) { // lazy init
                for (TypeMirror t : ((ExecutableType) actualType).getThrownTypes()) {
                    throwsTypes.add(createType(t, atypeFactory, false));
                }
            }
            return Collections.unmodifiableList(throwsTypes);
        }

        /**
         * Sets the type variables associated with this executable type
         *
         * @param types the type variables of this executable type
         */
        void setTypeVariables(List<AnnotatedTypeVariable> types) {
            typeVarTypes.clear();
            typeVarTypes.addAll(types);
        }

        /** @return the type variables of this executable type, if any */
        public List<AnnotatedTypeVariable> getTypeVariables() {
            if (typeVarTypes.isEmpty()
                    && !((ExecutableType) actualType).getTypeVariables().isEmpty()) { // lazy init
                for (TypeMirror t : ((ExecutableType) actualType).getTypeVariables()) {
                    typeVarTypes.add((AnnotatedTypeVariable) createType(t, atypeFactory, true));
                }
            }
            return Collections.unmodifiableList(typeVarTypes);
        }

        @Override
        public AnnotatedExecutableType deepCopy(boolean copyAnnotations) {
            return (AnnotatedExecutableType) new AnnotatedTypeCopier(copyAnnotations).visit(this);
        }

        @Override
        public AnnotatedExecutableType deepCopy() {
            return deepCopy(true);
        }

        @Override
        public AnnotatedExecutableType shallowCopy(boolean copyAnnotations) {
            AnnotatedExecutableType type =
                    new AnnotatedExecutableType(getUnderlyingType(), atypeFactory);

            type.setElement(getElement());
            type.setParameterTypes(getParameterTypes());
            type.setReceiverType(getReceiverType());
            type.setReturnType(getReturnType());
            type.setThrownTypes(getThrownTypes());
            type.setTypeVariables(getTypeVariables());

            return type;
        }

        @Override
        public AnnotatedExecutableType shallowCopy() {
            return shallowCopy(true);
        }

        public /*@NonNull*/ ExecutableElement getElement() {
            return element;
        }

        public void setElement(/*@NonNull*/ ExecutableElement elem) {
            this.element = elem;
        }

        @Override
        public AnnotatedExecutableType getErased() {
            AnnotatedExecutableType type =
                    new AnnotatedExecutableType(
                            (ExecutableType) atypeFactory.types.erasure(getUnderlyingType()),
                            atypeFactory);
            type.setElement(getElement());
            type.setParameterTypes(erasureList(getParameterTypes()));
            if (getReceiverType() != null) {
                type.setReceiverType(getReceiverType().getErased());
            } else {
                type.setReceiverType(null);
            }
            type.setReturnType(getReturnType().getErased());
            type.setThrownTypes(erasureList(getThrownTypes()));

            return type;
        }

        private List<AnnotatedTypeMirror> erasureList(Iterable<? extends AnnotatedTypeMirror> lst) {
            List<AnnotatedTypeMirror> erased = new ArrayList<AnnotatedTypeMirror>();
            for (AnnotatedTypeMirror t : lst) {
                erased.add(t.getErased());
            }
            return erased;
        }
    }

    /**
     * Represents Array types in java. A multidimensional array type is represented as an array type
     * whose component type is also an array type.
     */
    public static class AnnotatedArrayType extends AnnotatedTypeMirror {

        private AnnotatedArrayType(ArrayType type, AnnotatedTypeFactory factory) {
            super(type, factory);
        }

        /** The component type of this array type */
        private AnnotatedTypeMirror componentType;

        @Override
        public <R, P> R accept(AnnotatedTypeVisitor<R, P> v, P p) {
            return v.visitArray(this, p);
        }

        @Override
        public ArrayType getUnderlyingType() {
            return (ArrayType) this.actualType;
        }

        /**
         * Sets the component type of this array
         *
         * @param type the component type
         */
        // WMD
        public void setComponentType(AnnotatedTypeMirror type) {
            this.componentType = type;
        }

        /** @return the component type of this array */
        public AnnotatedTypeMirror getComponentType() {
            if (componentType == null) // lazy init
            setComponentType(
                        createType(
                                ((ArrayType) actualType).getComponentType(), atypeFactory, false));
            return componentType;
        }

        @Override
        public AnnotatedArrayType deepCopy(boolean copyAnnotations) {
            return (AnnotatedArrayType) new AnnotatedTypeCopier(copyAnnotations).visit(this);
        }

        @Override
        public AnnotatedArrayType deepCopy() {
            return deepCopy(true);
        }

        @Override
        public AnnotatedArrayType shallowCopy(boolean copyAnnotations) {
            AnnotatedArrayType type = new AnnotatedArrayType((ArrayType) actualType, atypeFactory);
            if (copyAnnotations) {
                type.addAnnotations(this.getAnnotationsField());
            }
            type.setComponentType(getComponentType());
            return type;
        }

        @Override
        public AnnotatedArrayType shallowCopy() {
            return shallowCopy(true);
        }

        @Override
        public AnnotatedArrayType getErased() {
            // IMPORTANT NOTE: The returned type is a fresh Object because
            // the componentType is the only component of arrays and the
            // call to getErased will return a fresh object.
            // | T[ ] | = |T| [ ]
            AnnotatedArrayType at = shallowCopy();
            AnnotatedTypeMirror ct = at.getComponentType().getErased();
            at.setComponentType(ct);
            return at;
        }
    }

    /**
     * Represents a type variable. A type variable may be explicitly declared by a type parameter of
     * a type, method, or constructor. A type variable may also be declared implicitly, as by the
     * capture conversion of a wildcard type argument (see chapter 5 of The Java Language
     * Specification, Third Edition).
     */
    public static class AnnotatedTypeVariable extends AnnotatedTypeMirror {

        private AnnotatedTypeVariable(
                TypeVariable type, AnnotatedTypeFactory atypeFactory, boolean declaration) {
            super(type, atypeFactory);
            this.declaration = declaration;
        }

        /** The lower bound of the type variable. */
        private AnnotatedTypeMirror lowerBound;

        /** The upper bound of the type variable. */
        private AnnotatedTypeMirror upperBound;

        private boolean declaration;

        @Override
        public boolean isDeclaration() {
            return declaration;
        }

        @Override
        public void addAnnotation(AnnotationMirror a) {
            super.addAnnotation(a);
            fixupBoundAnnotations();
        }

        /**
         * Change whether this {@code AnnotatedTypeVariable} is considered a use or a declaration
         * (use this method with caution).
         *
         * @param declaration true if this type variable should be considered a declaration
         */
        public void setDeclaration(boolean declaration) {
            this.declaration = declaration;
        }

        @Override
        public AnnotatedTypeVariable asUse() {
            if (!this.isDeclaration()) {
                return this;
            }

            AnnotatedTypeVariable result = this.shallowCopy();
            result.declaration = false;

            return result;
        }

        @Override
        public <R, P> R accept(AnnotatedTypeVisitor<R, P> v, P p) {
            return v.visitTypeVariable(this, p);
        }

        @Override
        public TypeVariable getUnderlyingType() {
            return (TypeVariable) this.actualType;
        }

        /**
         * Set the lower bound of this variable type
         *
         * <p>Returns the lower bound of this type variable. While a type parameter cannot include
         * an explicit lower bound declaration, capture conversion can produce a type variable with
         * a non-trivial lower bound. Type variables otherwise have a lower bound of NullType.
         *
         * @param type the lower bound type
         */
        void setLowerBound(AnnotatedTypeMirror type) {
            if (type == null || type.isDeclaration()) {
                ErrorReporter.errorAbort(
                        "Lower bounds should never be null or a declaration.\n"
                                + "  new bound = "
                                + type
                                + "\n  type = "
                                + this);
            }
            this.lowerBound = type;
            fixupBoundAnnotations();
        }

        /**
         * Get the lower bound field directly, bypassing any lazy initialization. This method is
         * necessary to prevent infinite recursions in initialization. In general, prefer
         * getLowerBound.
         *
         * @return the lower bound field
         */
        public AnnotatedTypeMirror getLowerBoundField() {
            return lowerBound;
        }

        /** @return the lower bound type of this type variable */
        public AnnotatedTypeMirror getLowerBound() {
            if (lowerBound == null) { // lazy init
                BoundsInitializer.initializeBounds(this);
                fixupBoundAnnotations();
            }
            return lowerBound;
        }

        // If the lower bound was not present in actualType, then its
        // annotation was defaulted from the AnnotatedTypeFactory.  If the
        // lower bound annotation is a supertype of the upper bound
        // annotation, then the type is ill-formed.  In that case, change
        // the defaulted lower bound to be consistent with the
        // explicitly-written upper bound.
        //
        // As a concrete example, if the default annotation is @Nullable,
        // then the type "X extends @NonNull Y" should not be converted
        // into "X extends @NonNull Y super @Nullable bottomtype" but be
        // converted into "X extends @NonNull Y super @NonNull bottomtype".
        //
        // In addition, ensure consistency of annotations on type variables
        // and the upper bound. Assume class C<X extends @Nullable Object>.
        // The type of "@Nullable X" has to be "@Nullable X extends @Nullable Object",
        // because otherwise the annotations are inconsistent.
        private void fixupBoundAnnotations() {

            // We allow the above replacement first because primary annotations might not have
            // annotations for all hierarchies, so we don't want to avoid placing bottom on the
            // lower bound for those hierarchies that don't have a qualifier in primaryAnnotations.
            if (!this.getAnnotationsField().isEmpty()) {
                if (upperBound != null) {
                    replaceUpperBoundAnnotations();
                }

                // Note:
                // if the lower bound is a type variable
                // then when we place annotations on the primary annotation
                //   this will actually cause the type variable to be exact and
                //   propagate the primary annotation to the type variable because
                //   primary annotations overwrite the upper and lower bounds of type variables
                //   when getUpperBound/getLowerBound is called
                if (lowerBound != null) {
                    lowerBound.replaceAnnotations(this.getAnnotationsField());
                }
            }
        }

        /**
         * Replaces (or adds if none exist) the primary annotation of all upper bounds of typeVar,
         * the AnnotatedTypeVariable with the annotations provided. The AnnotatedTypeVariable will
         * only have multiple upper bounds if the upper bound is an intersection.
         */
        private void replaceUpperBoundAnnotations() {
            if (upperBound.getKind() == TypeKind.INTERSECTION) {
                final List<AnnotatedDeclaredType> bounds =
                        ((AnnotatedIntersectionType) upperBound).directSuperTypes();
                for (final AnnotatedDeclaredType bound : bounds) {
                    bound.replaceAnnotations(this.getAnnotationsField());
                }
            } else {
                upperBound.replaceAnnotations(this.getAnnotationsField());
            }
        }

        /**
         * Set the upper bound of this variable type
         *
         * @param type the upper bound type
         */
        void setUpperBound(AnnotatedTypeMirror type) {
            if (type == null || type.isDeclaration()) {
                ErrorReporter.errorAbort(
                        "Upper bounds should never be null or a declaration.\n"
                                + "  new bound = "
                                + type
                                + "\n  type = "
                                + this);
            }
            this.upperBound = type;
            fixupBoundAnnotations();
        }

        /**
         * Get the upper bound field directly, bypassing any lazy initialization. This method is
         * necessary to prevent infinite recursions in initialization. In general, prefer
         * getUpperBound.
         *
         * @return the upper bound field
         */
        public AnnotatedTypeMirror getUpperBoundField() {
            return upperBound;
        }

        /**
         * Get the upper bound of the type variable, possibly lazily initializing it. Attention: If
         * the upper bound is lazily initialized, it will not contain any annotations! Callers of
         * the method have to make sure that an AnnotatedTypeFactory first processed the bound.
         *
         * @return the upper bound type of this type variable
         */
        public AnnotatedTypeMirror getUpperBound() {
            if (upperBound == null) { // lazy init
                BoundsInitializer.initializeBounds(this);
                fixupBoundAnnotations();
            }
            return upperBound;
        }

        public AnnotatedTypeParameterBounds getBounds() {
            return new AnnotatedTypeParameterBounds(getUpperBound(), getLowerBound());
        }

        public AnnotatedTypeParameterBounds getBoundFields() {
            return new AnnotatedTypeParameterBounds(getUpperBoundField(), getLowerBoundField());
        }

        /** Used to terminate recursion into upper bounds. */
        private boolean inUpperBounds = false;

        @Override
        public AnnotatedTypeVariable deepCopy(boolean copyAnnotations) {
            return (AnnotatedTypeVariable) new AnnotatedTypeCopier(copyAnnotations).visit(this);
        }

        @Override
        public AnnotatedTypeVariable deepCopy() {
            return deepCopy(true);
        }

        @Override
        public AnnotatedTypeVariable shallowCopy(boolean copyAnnotations) {
            AnnotatedTypeVariable type =
                    new AnnotatedTypeVariable(
                            ((TypeVariable) actualType), atypeFactory, declaration);

            if (copyAnnotations) {
                type.addAnnotations(this.getAnnotationsField());
            }

            if (!inUpperBounds) {
                inUpperBounds = true;
                type.inUpperBounds = true;
                type.setUpperBound(getUpperBound().shallowCopy());
                inUpperBounds = false;
                type.inUpperBounds = false;
            }

            type.setLowerBound(getLowerBound().shallowCopy());

            return type;
        }

        @Override
        public AnnotatedTypeVariable shallowCopy() {
            return shallowCopy(true);
        }

        /**
         * This method will traverse the upper bound of this type variable calling getErased until
         * it finds the concrete upper bound. e.g.
         *
         * <pre>{@code  <E extends T>, T extends S, S extends List<String>>}</pre>
         *
         * A call to getErased will return the type List
         *
         * @return the erasure of the upper bound of this type
         *     <p>IMPORTANT NOTE: getErased should always return a FRESH object. This will occur for
         *     type variables if all other getErased methods are implemented appropriately.
         *     Therefore, to avoid extra copy calls, this method will not call deepCopy on
         *     getUpperBound
         */
        @Override
        public AnnotatedTypeMirror getErased() {
            // |T extends A&B| = |A|
            return this.getUpperBound().getErased();
        }
    }

    /**
     * A pseudo-type used where no actual type is appropriate. The kinds of NoType are:
     *
     * <ul>
     *   <li>VOID -- corresponds to the keyword void.
     *   <li>PACKAGE -- the pseudo-type of a package element.
     *   <li>NONE -- used in other cases where no actual type is appropriate; for example, the
     *       superclass of java.lang.Object.
     * </ul>
     */
    public static class AnnotatedNoType extends AnnotatedTypeMirror {

        private AnnotatedNoType(NoType type, AnnotatedTypeFactory factory) {
            super(type, factory);
        }

        // No need for methods
        // Might like to override annotate(), include(), execlude()
        // AS NoType does not accept any annotations

        @Override
        public <R, P> R accept(AnnotatedTypeVisitor<R, P> v, P p) {
            return v.visitNoType(this, p);
        }

        @Override
        public NoType getUnderlyingType() {
            return (NoType) this.actualType;
        }

        @Override
        public AnnotatedNoType deepCopy(boolean copyAnnotations) {
            return (AnnotatedNoType) new AnnotatedTypeCopier(copyAnnotations).visit(this);
        }

        @Override
        public AnnotatedNoType deepCopy() {
            return deepCopy(true);
        }

        @Override
        public AnnotatedNoType shallowCopy(boolean copyAnnotations) {
            AnnotatedNoType type = new AnnotatedNoType((NoType) actualType, atypeFactory);
            if (copyAnnotations) {
                type.addAnnotations(this.getAnnotationsField());
            }
            return type;
        }

        @Override
        public AnnotatedNoType shallowCopy() {
            return shallowCopy(true);
        }
    }

    /** Represents the null type. This is the type of the expression {@code null}. */
    public static class AnnotatedNullType extends AnnotatedTypeMirror {

        private AnnotatedNullType(NullType type, AnnotatedTypeFactory factory) {
            super(type, factory);
        }

        @Override
        public <R, P> R accept(AnnotatedTypeVisitor<R, P> v, P p) {
            return v.visitNull(this, p);
        }

        @Override
        public NullType getUnderlyingType() {
            return (NullType) this.actualType;
        }

        @Override
        public AnnotatedNullType deepCopy(boolean copyAnnotations) {
            return (AnnotatedNullType) new AnnotatedTypeCopier(copyAnnotations).visit(this);
        }

        @Override
        public AnnotatedNullType deepCopy() {
            return deepCopy(true);
        }

        @Override
        public AnnotatedNullType shallowCopy(boolean copyAnnotations) {
            AnnotatedNullType type = new AnnotatedNullType((NullType) actualType, atypeFactory);
            if (copyAnnotations) {
                type.addAnnotations(this.getAnnotationsField());
            }
            return type;
        }

        @Override
        public AnnotatedNullType shallowCopy() {
            return shallowCopy(true);
        }
    }

    /**
     * Represents a primitive type. These include {@code boolean}, {@code byte}, {@code short},
     * {@code int}, {@code long}, {@code char}, {@code float}, and {@code double}.
     */
    public static class AnnotatedPrimitiveType extends AnnotatedTypeMirror {

        private AnnotatedPrimitiveType(PrimitiveType type, AnnotatedTypeFactory factory) {
            super(type, factory);
        }

        @Override
        public <R, P> R accept(AnnotatedTypeVisitor<R, P> v, P p) {
            return v.visitPrimitive(this, p);
        }

        @Override
        public PrimitiveType getUnderlyingType() {
            return (PrimitiveType) this.actualType;
        }

        @Override
        public AnnotatedPrimitiveType deepCopy(boolean copyAnnotations) {
            return (AnnotatedPrimitiveType) new AnnotatedTypeCopier(copyAnnotations).visit(this);
        }

        @Override
        public AnnotatedPrimitiveType deepCopy() {
            return deepCopy(true);
        }

        @Override
        public AnnotatedPrimitiveType shallowCopy(boolean copyAnnotations) {
            AnnotatedPrimitiveType type =
                    new AnnotatedPrimitiveType((PrimitiveType) actualType, atypeFactory);
            if (copyAnnotations) {
                type.addAnnotations(this.getAnnotationsField());
            }
            return type;
        }

        @Override
        public AnnotatedPrimitiveType shallowCopy() {
            return shallowCopy(true);
        }
    }

    /**
     * Represents a wildcard type argument. Examples include:
     *
     * <p>? ? extends Number ? super T
     *
     * <p>A wildcard may have its upper bound explicitly set by an extends clause, its lower bound
     * explicitly set by a super clause, or neither (but not both).
     */
    public static class AnnotatedWildcardType extends AnnotatedTypeMirror {
        /** SuperBound */
        private AnnotatedTypeMirror superBound;

        /** ExtendBound */
        private AnnotatedTypeMirror extendsBound;

        /**
         * The type variable to which this wildcard is an argument. Used to initialize the upper
         * bound of unbounded wildcards and wildcards in raw types.
         */
        private TypeVariable typeVariable = null;

        private AnnotatedWildcardType(WildcardType type, AnnotatedTypeFactory factory) {
            super(type, factory);
        }

        @Override
        public void addAnnotation(AnnotationMirror a) {
            super.addAnnotation(a);
            fixupBoundAnnotations();
        }

        /**
         * Sets the super bound of this wild card
         *
         * @param type the type of the lower bound
         */
        void setSuperBound(AnnotatedTypeMirror type) {
            if (type == null || type.isDeclaration()) {
                ErrorReporter.errorAbort(
                        "Super bounds should never be null or a declaration.\n"
                                + "  new bound = "
                                + type
                                + "\n  type = "
                                + this);
            }
            this.superBound = type;
            fixupBoundAnnotations();
        }

        public AnnotatedTypeMirror getSuperBoundField() {
            return superBound;
        }

        /**
         * @return the lower bound of this wildcard. If no lower bound is explicitly declared,
         *     {@code null} is returned.
         */
        public AnnotatedTypeMirror getSuperBound() {
            if (superBound == null) {
                BoundsInitializer.initializeSuperBound(this);
                fixupBoundAnnotations();
            }
            return this.superBound;
        }

        /**
         * Sets the upper bound of this wildcard
         *
         * @param type the type of the upper bound
         */
        void setExtendsBound(AnnotatedTypeMirror type) {
            if (type == null || type.isDeclaration()) {
                ErrorReporter.errorAbort(
                        "Extends bounds should never be null or a declaration.\n"
                                + "  new bound = "
                                + type
                                + "\n  type = "
                                + this);
            }
            this.extendsBound = type;
            fixupBoundAnnotations();
        }

        public AnnotatedTypeMirror getExtendsBoundField() {
            return extendsBound;
        }

        /**
         * @return the upper bound of this wildcard. If no upper bound is explicitly declared, the
         *     upper bound of the type variable to which the wildcard is bound is used.
         */
        public AnnotatedTypeMirror getExtendsBound() {
            if (extendsBound == null) {
                BoundsInitializer.initializeExtendsBound(this);
                fixupBoundAnnotations();
            }
            return this.extendsBound;
        }

        private void fixupBoundAnnotations() {
            if (!this.getAnnotationsField().isEmpty()) {
                if (superBound != null) {
                    superBound.replaceAnnotations(this.getAnnotationsField());
                }
                if (extendsBound != null) {
                    extendsBound.replaceAnnotations(this.getAnnotationsField());
                }
            }
        }

        /**
         * Sets type variable to which this wildcard is an argument. This method should only be
         * called during initialization of the type.
         */
        void setTypeVariable(TypeParameterElement typeParameterElement) {
            this.typeVariable = (TypeVariable) typeParameterElement.asType();
        }

        /**
         * Sets type variable to which this wildcard is an argument. This method should only be
         * called during initialization of the type.
         */
        void setTypeVariable(TypeVariable typeVariable) {
            this.typeVariable = typeVariable;
        }

        /**
         * Returns the type variable to which this wildcard is an argument. Used to initialize the
         * upper bound of unbounded wildcards and wildcards in raw types.
         *
         * @return the type variable to which this wildcard is an argument
         */
        public TypeVariable getTypeVariable() {
            return typeVariable;
        }

        @Override
        public <R, P> R accept(AnnotatedTypeVisitor<R, P> v, P p) {
            return v.visitWildcard(this, p);
        }

        @Override
        public WildcardType getUnderlyingType() {
            return (WildcardType) this.actualType;
        }

        @Override
        public AnnotatedWildcardType deepCopy(boolean copyAnnotations) {
            return (AnnotatedWildcardType) new AnnotatedTypeCopier(copyAnnotations).visit(this);
        }

        @Override
        public AnnotatedWildcardType deepCopy() {
            return deepCopy(true);
        }

        @Override
        public AnnotatedWildcardType shallowCopy(boolean copyAnnotations) {
            AnnotatedWildcardType type =
                    new AnnotatedWildcardType((WildcardType) actualType, atypeFactory);
            type.setExtendsBound(getExtendsBound().shallowCopy());
            type.setSuperBound(getSuperBound().shallowCopy());
            if (copyAnnotations) {
                type.addAnnotations(this.getAnnotationsField());
            }

            type.uninferredTypeArgument = uninferredTypeArgument;
            type.typeVariable = typeVariable;

            return type;
        }

        @Override
        public AnnotatedWildcardType shallowCopy() {
            return shallowCopy(true);
        }

        /**
         * @see
         *     org.checkerframework.framework.type.AnnotatedTypeMirror.AnnotatedTypeVariable#getErased()
         */
        @Override
        public AnnotatedTypeMirror getErased() {
            // |? extends A&B| = |A|
            return getExtendsBound().getErased();
        }

        // Remove the uninferredTypeArgument once method type
        // argument inference and raw type handling is improved.
        private boolean uninferredTypeArgument = false;

        /**
         * Set that this wildcard is from an uninferred type argument. This method should only be
         * used within the framework. Once issues that depend on this hack, in particular Issue 979,
         * are fixed, this must be removed.
         */
        public void setUninferredTypeArgument() {
            uninferredTypeArgument = true;
        }

        /**
         * Returns whether or not this wildcard is a type argument for which inference failed to
         * infer a type.
         *
         * @return returns whether or not this wildcard is a type argument for which inference
         *     failed
         */
        public boolean isUninferredTypeArgument() {
            return uninferredTypeArgument;
        }
    }

    public static class AnnotatedIntersectionType extends AnnotatedTypeMirror {

        /**
         * AnnotatedIntersectionTypes are created by type parameters whose bounds include an &amp;.
         * For example: {@code <T extends MyObject & Serializable & Comparable<MyObject>>}
         *
         * <p>The bound {@code MyObject &amp; Serializable &amp; Comparable} is an intersection type
         * with direct supertypes [MyObject, Serializable, Comparable]
         *
         * @param type underlying kind of this type
         * @param atypeFactory the factory used to construct this intersection type
         */
        private AnnotatedIntersectionType(
                IntersectionType type, AnnotatedTypeFactory atypeFactory) {
            super(type, atypeFactory);
        }

        @Override
        public <R, P> R accept(AnnotatedTypeVisitor<R, P> v, P p) {
            return v.visitIntersection(this, p);
        }

        @Override
        public AnnotatedIntersectionType deepCopy(boolean copyAnnotations) {
            return (AnnotatedIntersectionType) new AnnotatedTypeCopier(copyAnnotations).visit(this);
        }

        @Override
        public AnnotatedIntersectionType deepCopy() {
            return deepCopy(true);
        }

        @Override
        public AnnotatedIntersectionType shallowCopy(boolean copyAnnotations) {
            AnnotatedIntersectionType type =
                    new AnnotatedIntersectionType((IntersectionType) actualType, atypeFactory);
            if (copyAnnotations) {
                type.addAnnotations(this.getAnnotationsField());
            }
            type.supertypes = this.supertypes;
            return type;
        }

        @Override
        public AnnotatedIntersectionType shallowCopy() {
            return shallowCopy(true);
        }

        protected List<AnnotatedDeclaredType> supertypes;

        @Override
        public List<AnnotatedDeclaredType> directSuperTypes() {
            if (supertypes == null) {
                List<? extends TypeMirror> ubounds = ((IntersectionType) actualType).getBounds();
                List<AnnotatedDeclaredType> res =
                        new ArrayList<AnnotatedDeclaredType>(ubounds.size());
                for (TypeMirror bnd : ubounds) {
                    res.add((AnnotatedDeclaredType) createType(bnd, atypeFactory, false));
                }
                supertypes = Collections.unmodifiableList(res);
            }
            return supertypes;
        }

        public List<AnnotatedDeclaredType> directSuperTypesField() {
            return supertypes;
        }

        void setDirectSuperTypes(List<AnnotatedDeclaredType> supertypes) {
            this.supertypes = new ArrayList<AnnotatedDeclaredType>(supertypes);
        }
    }

    // TODO: Ensure union types are handled everywhere.
    // TODO: Should field "annotations" contain anything?
    public static class AnnotatedUnionType extends AnnotatedTypeMirror {

        /**
         * Constructor for this type
         *
         * @param type underlying kind of this type
         * @param atypeFactory TODO
         */
        private AnnotatedUnionType(UnionType type, AnnotatedTypeFactory atypeFactory) {
            super(type, atypeFactory);
        }

        @Override
        public <R, P> R accept(AnnotatedTypeVisitor<R, P> v, P p) {
            return v.visitUnion(this, p);
        }

        @Override
        public AnnotatedUnionType deepCopy(boolean copyAnnotations) {
            return (AnnotatedUnionType) new AnnotatedTypeCopier(copyAnnotations).visit(this);
        }

        @Override
        public AnnotatedUnionType deepCopy() {
            return deepCopy(true);
        }

        @Override
        public AnnotatedUnionType shallowCopy(boolean copyAnnotations) {
            AnnotatedUnionType type = new AnnotatedUnionType((UnionType) actualType, atypeFactory);
            if (copyAnnotations) {
                type.addAnnotations(this.getAnnotationsField());
            }
            type.alternatives = this.alternatives;
            return type;
        }

        @Override
        public AnnotatedUnionType shallowCopy() {
            return shallowCopy(true);
        }

        protected List<AnnotatedDeclaredType> alternatives;

        public List<AnnotatedDeclaredType> getAlternatives() {
            if (alternatives == null) {
                List<? extends TypeMirror> ualts = ((UnionType) actualType).getAlternatives();
                List<AnnotatedDeclaredType> res =
                        new ArrayList<AnnotatedDeclaredType>(ualts.size());
                for (TypeMirror alt : ualts) {
                    res.add((AnnotatedDeclaredType) createType(alt, atypeFactory, false));
                }
                alternatives = Collections.unmodifiableList(res);
            }
            return alternatives;
        }
    }

    /**
     * This method returns a list of AnnotatedTypeMirrors where the Java type of each ATM is an
     * immediate supertype (class or interface) of the Java type of this. If the directSuperType has
     * type arguments, then the annotations on those type arguments are taken with proper
     * translation from the declaration of the Java type of this.
     *
     * <p>For example,
     *
     * <pre>
     * {@code class B<T> { ... } }
     * {@code class A extends B<@NonNull String> { ... } }
     * {@code @Nullable A a;}
     * </pre>
     *
     * The direct supertype of the ATM {@code @Nullable A} is {@code @Nullable B<@NonNull String>}.
     *
     * <p>An example with more complex type arguments:
     *
     * <pre>
     * {@code class D<Q,R> { ... } }
     * {@code class A<T,S> extends D<S,T> { ... } }
     * {@code @Nullable A<@NonNull String, @NonNull Object> a;}
     * </pre>
     *
     * The direct supertype of the ATM {@code @Nullable A<@NonNull String, @NonNull Object>} is
     * {@code @Nullable B<@NonNull Object, @NonNull String>}.
     *
     * <p>An example with more than one direct supertype:
     *
     * <pre>
     * {@code class B<T> implements List<Integer> { ... } }
     * {@code class A extends B<@NonNull String> implements List<Integer> { ... } }
     * {@code @Nullable A a;}
     * </pre>
     *
     * The direct supertypes of the ATM {@code @Nullable A} are {@code @Nullable B <@NonNull
     * String>} and {@code @Nullable List<@NonNull Integer>}.
     *
     * @see Types#directSupertypes(TypeMirror)
     */
    public List<? extends AnnotatedTypeMirror> directSuperTypes() {
        return SupertypeFinder.directSuperTypes(this);
    }
}<|MERGE_RESOLUTION|>--- conflicted
+++ resolved
@@ -331,40 +331,6 @@
     }
 
     /**
-<<<<<<< HEAD
-     * Returns the actual annotation mirror used to annotate this type, whose name equals the passed
-     * annotationName if one exists, null otherwise.
-     *
-     * @return the annotation mirror for annotationName
-     * @deprecated use {@link AnnotationUtils#getAnnotationByName(Collection,String)} instead.
-     */
-    @Deprecated // Remove after 2.2.1 release
-    public AnnotationMirror getAnnotation(Name annotationName) {
-        assert annotationName != null : "Null annotationName in getAnnotation";
-        return getAnnotation(annotationName.toString().intern());
-    }
-
-    /**
-     * Returns the actual annotation mirror used to annotate this type, whose name equals the string
-     * argument if one exists, null otherwise.
-     *
-     * @return the annotation mirror for annotationStr
-     * @deprecated use {@link AnnotationUtils#getAnnotationByName(Collection,String)} instead.
-     */
-    @Deprecated // Remove after 2.2.1 release
-    public AnnotationMirror getAnnotation(String annotationStr) {
-        assert annotationStr != null : "Null annotationName in getAnnotation";
-        for (AnnotationMirror anno : getAnnotations()) {
-            if (AnnotationUtils.areSameByName(anno, annotationStr)) {
-                return anno;
-            }
-        }
-        return null;
-    }
-
-    /**
-=======
->>>>>>> c9ebeb17
      * Returns the actual annotation mirror used to annotate this type, whose Class equals the
      * passed annoClass if one exists, null otherwise.
      *
