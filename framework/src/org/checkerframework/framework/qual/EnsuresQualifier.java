--- conflicted
+++ resolved
@@ -16,17 +16,10 @@
  * <p>Here is an example use:
  *
  * <pre>
-<<<<<<< HEAD
- *    {@literal @}EnsuresQualifierIf(result = true, expression = "#1", qualifier = Odd.class)
- *    boolean isOdd(final int p1, int p2) {
- *        return p1 % 2 == 1;
- *    }
-=======
  *  {@literal @}EnsuresQualifier(expression = "p.f1", qualifier = Odd.class)
  *   void oddF1_1() {
  *       p.f1 = null;
  *   }
->>>>>>> 112c4d93
  * </pre>
  *
  * @author Stefan Heule
