--- conflicted
+++ resolved
@@ -434,11 +434,7 @@
             return;
         }
         if (r instanceof FlowExpressions.LocalVariable) {
-<<<<<<< HEAD
             FlowExpressions.LocalVariable localVar = (FlowExpressions.LocalVariable) r;
-=======
-               FlowExpressions.LocalVariable localVar = (FlowExpressions.LocalVariable) r;
->>>>>>> 8eae7d52
             localVariableValues.remove(localVar);
         } else if (r instanceof FlowExpressions.FieldAccess) {
             FlowExpressions.FieldAccess fieldAcc = (FlowExpressions.FieldAccess) r;
