--- conflicted
+++ resolved
@@ -171,10 +171,6 @@
      * file.
      *
      * @param filename name of stub file, used only for diagnostic messages
-<<<<<<< HEAD
-     * @param inputStream of stub file to parse
-=======
->>>>>>> 86a665ed
      * @param atypeFactory AnnotatedtypeFactory to use
      * @param processingEnv ProcessingEnviroment to use
      */
@@ -385,7 +381,6 @@
                 message.append(LINE_SEPARATOR);
             }
             sp.stubWarn(message.toString());
-<<<<<<< HEAD
         }
     }
 
@@ -410,32 +405,6 @@
         }
     }
 
-=======
-        }
-    }
-
-    /**
-     * Delegate to the Stub Parser to parse the stub file to an AST. Subsequently, all work uses the
-     * AST.
-     */
-    private void parseStubUnit(InputStream inputStream) {
-        if (debugStubParser) {
-            stubDebug(String.format("parsing stub file %s", filename));
-        }
-        stubUnit = JavaParser.parseStubUnit(inputStream);
-
-        // getAllStubAnnotations() also modifies importedConstants and importedTypes. This should
-        // be refactored to be nicer.
-        allStubAnnotations = getAllStubAnnotations();
-        if (allStubAnnotations.isEmpty()) {
-            stubWarnNotFound(
-                    String.format(
-                            "No supported annotations found! This likely means stub file %s doesn't import them correctly.",
-                            filename));
-        }
-    }
-
->>>>>>> 86a665ed
     /** Called from the main entry point, but a member rather than static method. */
     private void parse(
             Map<Element, AnnotatedTypeMirror> atypes,
