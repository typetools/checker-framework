--- conflicted
+++ resolved
@@ -619,21 +619,20 @@
         if (typeDecl.getExtendedTypes() != null) {
             for (ClassOrInterfaceType superType : typeDecl.getExtendedTypes()) {
                 AnnotatedDeclaredType foundType = findType(superType, type.directSuperTypes());
-                assert foundType != null
-                        : "StubParser: could not find superclass "
-                                + superType
-                                + " from type "
-                                + type
-                                + "\nStub file does not match bytecode";
-                if (foundType != null) {
-                    annotate(foundType, superType, null);
+                if (foundType == null) {
+                    throw new Error(
+                            "StubParser: could not find superclass "
+                                    + superType
+                                    + " from type "
+                                    + type
+                                    + "\nStub file does not match bytecode");
                 }
+                annotate(foundType, superType, null);
             }
         }
         if (typeDecl.getImplementedTypes() != null) {
             for (ClassOrInterfaceType superType : typeDecl.getImplementedTypes()) {
                 AnnotatedDeclaredType foundType = findType(superType, type.directSuperTypes());
-<<<<<<< HEAD
                 if (foundType == null) {
                     throw new Error(
                             "StubParser: could not find superinterface "
@@ -641,24 +640,8 @@
                                     + " from type "
                                     + type
                                     + "\nStub file does not match bytecode");
-=======
-                // TODO: Java 7 added a few AutoCloseable superinterfaces to classes.
-                // We specify those as superinterfaces in the jdk.astub file. Let's ignore
-                // this addition to be compatible with Java 6.
-                assert foundType != null
-                                || (superType.toString().equals("AutoCloseable")
-                                        || superType.toString().equals("java.io.Closeable")
-                                        || superType.toString().equals("Closeable"))
-                        : "StubParser: could not find superinterface "
-                                + superType
-                                + " from type "
-                                + type
-                                + "\nStub file does not match bytecode";
-                if (foundType != null) {
-                    annotate(foundType, superType, null);
->>>>>>> ef6dc8c5
                 }
-                annotate(foundType, superType);
+                annotate(foundType, superType, null);
             }
         }
     }
