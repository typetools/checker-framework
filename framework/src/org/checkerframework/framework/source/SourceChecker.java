--- conflicted
+++ resolved
@@ -1266,7 +1266,6 @@
         return false;
     }
 
-<<<<<<< HEAD
     /**
      * Determines whether all the warnings pertaining to a given tree
      * should be suppressed.  Returns true if the element is within the scope
@@ -1278,10 +1277,8 @@
      * @param elt the Element that might be a source of, or related to, a warning
      * @return true if no warning should be emitted for the given tree because
      *         it is contained by a declaration with an appropriately-valued
-     *         {@literal @}SuppressWarnings annotation; false otherwise
-     */
-=======
->>>>>>> 803e0d20
+     *         {@code @SuppressWarnings} annotation; false otherwise
+     */
     // Public so it can be called from InitializationVisitor.checkerFieldsInitialized
     public boolean shouldSuppressWarnings(/*@Nullable*/ Element elt, String err) {
 
