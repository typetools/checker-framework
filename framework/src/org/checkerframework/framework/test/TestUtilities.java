--- conflicted
+++ resolved
@@ -429,22 +429,6 @@
     }
 
     public static boolean getShouldEmitDebugInfo() {
-<<<<<<< HEAD
-        String emitDebug = System.getProperty("emit.test.debug");
-        boolean result;
-        if (emitDebug == null) {
-            result = false;
-        } else if (emitDebug.equalsIgnoreCase("true")) {
-            result = true;
-        } else if (emitDebug.equalsIgnoreCase("false")) {
-            result = false;
-        } else {
-            throw new Error("bad value for property emit.test.debug: " + emitDebug);
-        }
-        System.out.println("getShouldEmitDebugInfo => " + result);
-        return result;
-=======
         return PluginUtil.getBooleanSystemProperty("emit.test.debug");
->>>>>>> 464f9d44
     }
 }