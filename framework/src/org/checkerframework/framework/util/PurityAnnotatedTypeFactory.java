package org.checkerframework.framework.util;

import java.lang.annotation.Annotation;
import java.util.Arrays;
import java.util.Collections;
import java.util.HashSet;
import java.util.Set;
import org.checkerframework.common.basetype.BaseAnnotatedTypeFactory;
import org.checkerframework.common.basetype.BaseTypeChecker;

public class PurityAnnotatedTypeFactory extends BaseAnnotatedTypeFactory {

    public PurityAnnotatedTypeFactory(BaseTypeChecker checker) {
        super(checker);
        this.postInit();
    }

    @Override
    protected Set<Class<? extends Annotation>> createSupportedTypeQualifiers() {
<<<<<<< HEAD
        return new HashSet<Class<? extends Annotation>>(
                        Arrays.asList(PurityUnqualified.class));
=======
        return Collections.unmodifiableSet(
                new HashSet<Class<? extends Annotation>>(Arrays.asList(PurityUnqualified.class)));
>>>>>>> 1d8a78b3
    }
}<|MERGE_RESOLUTION|>--- conflicted
+++ resolved
@@ -17,12 +17,7 @@
 
     @Override
     protected Set<Class<? extends Annotation>> createSupportedTypeQualifiers() {
-<<<<<<< HEAD
         return new HashSet<Class<? extends Annotation>>(
                         Arrays.asList(PurityUnqualified.class));
-=======
-        return Collections.unmodifiableSet(
-                new HashSet<Class<? extends Annotation>>(Arrays.asList(PurityUnqualified.class)));
->>>>>>> 1d8a78b3
     }
 }