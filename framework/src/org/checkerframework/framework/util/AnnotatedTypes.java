--- conflicted
+++ resolved
@@ -163,7 +163,6 @@
      */
     private static AnnotatedTypeMirror asOuterSuper(Types types, AnnotatedTypeFactory atypeFactory, AnnotatedTypeMirror type,
                                                     AnnotatedTypeMirror superType) {
-<<<<<<< HEAD
         if (type.getKind() == TypeKind.DECLARED) {
             AnnotatedDeclaredType dt = (AnnotatedDeclaredType) type;
             AnnotatedDeclaredType enclosingType = dt;
@@ -185,66 +184,6 @@
                 return superType;
             }
             return asSuper(atypeFactory, dt, superType);
-=======
-        switch (type.getKind()) {
-            case DECLARED:
-                AnnotatedDeclaredType declaredType = (AnnotatedDeclaredType) type;
-                do {
-                    // Search among supers for a desired supertype
-                    AnnotatedTypeMirror s = asSuper(types, atypeFactory, declaredType, superType);
-                    if (s != null) {
-                        return s;
-                    }
-                    // if not found immediately, try enclosing type
-                    // like A in A.B
-                    // TODO: AnnotatedDeclaredType.getEnclosingType() return an ATM with missing annotations.
-                    // See Issue 724:
-                    // https://github.com/typetools/checker-framework/issues/724
-                    declaredType = declaredType.getEnclosingType();
-                } while (declaredType != null);
-                return null;
-            case ARRAY:     // intentional follow-through
-            case TYPEVAR:   // intentional follow-through
-            case WILDCARD:
-                return asSuper(types, atypeFactory, type, superType);
-            default:
-                return null;
-        }
-    }
-
-    /*
-     * Returns true if sup and sub are the same type.
-     * Returns false otherwise (including if sub cannot be a subtype of sup).
-     */
-    private static boolean shouldStop(AnnotatedTypeMirror sup, AnnotatedTypeMirror sub) {
-        // Check if it's the same type
-        // if sup is primitive, but not sub
-        if (sup.getKind().isPrimitive() && !sub.getKind().isPrimitive()) {
-            /// XXX shouldn't this be "return false"?
-            return true;
-        }
-        if (sup.getKind().isPrimitive() && sub.getKind().isPrimitive()) {
-            return sup.getKind() == sub.getKind();
-        }
-        // if both are declared
-        if (sup.getKind() == TypeKind.DECLARED && sub.getKind() == TypeKind.DECLARED) {
-            AnnotatedDeclaredType supdt = (AnnotatedDeclaredType) sup;
-            AnnotatedDeclaredType subdt = (AnnotatedDeclaredType) sub;
-
-            // Check if it's the same name
-            if (!supdt.getUnderlyingType().asElement().equals(
-                    subdt.getUnderlyingType().asElement())) {
-                return false;
-            }
-
-            return true;
-        }
-
-        if (sup.getKind() == TypeKind.ARRAY && sub.getKind() == TypeKind.ARRAY) {
-            AnnotatedArrayType supat = (AnnotatedArrayType) sup;
-            AnnotatedArrayType subat = (AnnotatedArrayType) sub;
-            return shouldStop(supat.getComponentType(), subat.getComponentType());
->>>>>>> cc90234c
         }
         return asSuper(atypeFactory, type, superType);
     }
