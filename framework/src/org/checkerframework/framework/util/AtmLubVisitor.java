--- conflicted
+++ resolved
@@ -110,20 +110,6 @@
     private void lubPrimaryAnnotations(
             AnnotatedTypeMirror type1, AnnotatedTypeMirror type2, AnnotatedTypeMirror lub) {
         Set<? extends AnnotationMirror> lubSet;
-<<<<<<< HEAD
-        Set<AnnotationMirror> type1Annos = type1.getAnnotations();
-        Set<AnnotationMirror> type2Annos = type2.getAnnotations();
-
-        if (visitingUninferedWildcard
-                && (type1Annos.size() != type1Annos.size() || type1Annos.isEmpty())) {
-            if (type1Annos.size() > type2Annos.size()) {
-                lubSet = partialQualifierLub(type1Annos, type2Annos);
-            } else {
-                lubSet = partialQualifierLub(type2Annos, type1Annos);
-            }
-        } else {
-            lubSet = qualifierHierarchy.leastUpperBounds(type1Annos, type2Annos);
-=======
         if (visitingUninferedWildcard
                         && type1.getAnnotations().size() != type1.getAnnotations().size()
                 || type1.getAnnotations().isEmpty()) {
@@ -136,7 +122,6 @@
             lubSet =
                     qualifierHierarchy.leastUpperBounds(
                             type1.getAnnotations(), type2.getAnnotations());
->>>>>>> b9295edd
         }
         lub.replaceAnnotations(lubSet);
     }
