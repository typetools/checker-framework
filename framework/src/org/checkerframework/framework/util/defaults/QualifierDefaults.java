--- conflicted
+++ resolved
@@ -521,10 +521,10 @@
 	        	return true;
 	        }
         }
-        
+
         return false;
     }
-    
+
     /**
      * Applies default annotations to a type. Conservative defaults are applied first
      * as appropriate, followed by source code defaults.
@@ -548,30 +548,9 @@
             applier.apply(def);
         }
 
-<<<<<<< HEAD
         if (applyUnannotatedDefaults(annotationScope)) {
             for (Default def : unannotatedDefaults) {
                 applier.apply(def);
-=======
-        if (unannotatedDefaults.size() > 0) {
-                // TODO: I would expect this:
-                //   atypeFactory.isFromByteCode(annotationScope)) {
-                // to work instead of the
-                // isElementFromByteCode/declarationFromElement/isFromStubFile calls,
-                // but it doesn't work correctly and tests fail.
-                // (That whole @FromStubFile and @FromByteCode annotation
-                // logic should be replaced by something sensible.)
-            SourceChecker checker = atypeFactory.getContext().getChecker();
-            if ((checker.hasOption("safeDefaultsForUnannotatedBytecode") &&
-                 ElementUtils.isElementFromByteCode(annotationScope) &&
-                 atypeFactory.declarationFromElement(annotationScope) == null &&
-                 !atypeFactory.isFromStubFile(annotationScope)) ||
-                (checker.hasOption("useSafeDefaultsForUnannotatedSourceCode") &&
-                 !annotatedForThisChecker)) {
-                for (Default def : unannotatedDefaults) {
-                    applier.apply(def);
-                }
->>>>>>> f480944d
             }
         }
 
