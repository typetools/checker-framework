--- conflicted
+++ resolved
@@ -499,13 +499,9 @@
                     break;
                 }
                 case EXCEPTION_PARAMETER: {
-<<<<<<< HEAD
+
                     if (scope != null && scope.getKind() == ElementKind.EXCEPTION_PARAMETER &&
                             t == type) {
-=======
-                    if (scope.getKind() == ElementKind.EXCEPTION_PARAMETER
-                            && t == type) {
->>>>>>> 60268b84
                         doApply(t, qual);
                         if (t.getKind() == TypeKind.UNION) {
                             AnnotatedUnionType aut = (AnnotatedUnionType) t;
