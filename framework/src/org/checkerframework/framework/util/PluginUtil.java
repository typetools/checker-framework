--- conflicted
+++ resolved
@@ -491,23 +491,15 @@
      * Extract the major version number from java.version (e.g. 6 from 1.6.whatever)
      * @return The major version number from java.version
      */
-<<<<<<< HEAD
     public static int getJreVersion() {
         final Pattern oldVersionPattern = Pattern.compile("^\\d\\.(\\d+)\\..*$");
         final String  jreVersionStr = System.getProperty("java.version");
         final Matcher oldVersionMatcher = oldVersionPattern.matcher(jreVersionStr);
-=======
-    public static double getJreVersion() {
-        final Pattern versionPattern = Pattern.compile("^(\\d\\.\\d+)\\..*$");
-        final String jreVersionStr = System.getProperty("java.version");
-        final Matcher versionMatcher = versionPattern.matcher(jreVersionStr);
->>>>>>> 1d8a78b3
 
         final int version;
         if (oldVersionMatcher.matches()) {
             version = Integer.parseInt(oldVersionMatcher.group(1));
         } else {
-<<<<<<< HEAD
             // See http://openjdk.java.net/jeps/223
             // We only care about the major version number.
             final Pattern newVersionPattern = Pattern.compile("^(\\d).*$");
@@ -517,10 +509,6 @@
             } else {
                 throw new RuntimeException("Could not determine version from property java.version=" + jreVersionStr);
             }
-=======
-            throw new RuntimeException(
-                    "Could not determine version from property java.version=" + jreVersionStr);
->>>>>>> 1d8a78b3
         }
 
         return version;
