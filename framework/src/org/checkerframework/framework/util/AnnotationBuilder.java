package org.checkerframework.framework.util;

import java.lang.annotation.Annotation;
import java.util.ArrayList;
import java.util.Arrays;
import java.util.Collections;
import java.util.LinkedHashMap;
import java.util.List;
import java.util.Map;
import javax.annotation.processing.ProcessingEnvironment;
import javax.lang.model.element.AnnotationMirror;
import javax.lang.model.element.AnnotationValue;
import javax.lang.model.element.AnnotationValueVisitor;
import javax.lang.model.element.Element;
import javax.lang.model.element.ElementKind;
import javax.lang.model.element.ExecutableElement;
import javax.lang.model.element.Name;
import javax.lang.model.element.TypeElement;
import javax.lang.model.element.VariableElement;
import javax.lang.model.type.ArrayType;
import javax.lang.model.type.DeclaredType;
import javax.lang.model.type.PrimitiveType;
import javax.lang.model.type.TypeKind;
import javax.lang.model.type.TypeMirror;
import javax.lang.model.util.ElementFilter;
import javax.lang.model.util.Elements;
import javax.lang.model.util.Types;
import org.checkerframework.dataflow.qual.SideEffectFree;
import org.checkerframework.javacutil.ErrorReporter;
import org.checkerframework.javacutil.InternalUtils;
import org.checkerframework.javacutil.TypesUtils;

/* @deprecated use {@link org.checkerframework.javacutil.AnnotationBuilder} instead. */
@Deprecated
public class AnnotationBuilder {

    private final Elements elements;
    private final Types types;

    private final TypeElement annotationElt;
    private final DeclaredType annotationType;
    private final Map<ExecutableElement, AnnotationValue> elementValues;

    /**
     * @deprecated use {@link
     *     org.checkerframework.javacutil.AnnotationBuilder#AnnotationBuilder(ProcessingEnvironment,Class)}
     *     instead.
     */
    @Deprecated
    public AnnotationBuilder(ProcessingEnvironment env, Class<? extends Annotation> anno) {
        this(env, anno.getCanonicalName());
    }

    /**
     * @deprecated use {@link
     *     org.checkerframework.javacutil.AnnotationBuilder#AnnotationBuilder(ProcessingEnvironment,CharSequence)}
     *     instead.
     */
    @Deprecated
    public AnnotationBuilder(ProcessingEnvironment env, CharSequence name) {
        this.elements = env.getElementUtils();
        this.types = env.getTypeUtils();
        this.annotationElt = elements.getTypeElement(name);
        if (annotationElt == null) {
            ErrorReporter.errorAbort(
                    "Could not find annotation: " + name + ". Is it on the classpath?");
        }
        assert annotationElt.getKind() == ElementKind.ANNOTATION_TYPE;
        this.annotationType = (DeclaredType) annotationElt.asType();
        this.elementValues = new LinkedHashMap<ExecutableElement, AnnotationValue>();
    }

    /**
     * @deprecated use {@link
     *     org.checkerframework.javacutil.AnnotationBuilder#AnnotationBuilder(ProcessingEnvironment,AnnotationMirror)}
     *     instead.
     */
    @Deprecated
    public AnnotationBuilder(ProcessingEnvironment env, AnnotationMirror annotation) {
        this.elements = env.getElementUtils();
        this.types = env.getTypeUtils();

        this.annotationType = annotation.getAnnotationType();
        this.annotationElt = (TypeElement) annotationType.asElement();

        this.elementValues = new LinkedHashMap<ExecutableElement, AnnotationValue>();
        // AnnotationValues are immutable so putAll should suffice
        this.elementValues.putAll(annotation.getElementValues());
    }

    private boolean wasBuilt = false;

    private void assertNotBuilt() {
        if (wasBuilt) {
            ErrorReporter.errorAbort("AnnotationBuilder: error: type was already built");
        }
    }

    /** @deprecated use {@link org.checkerframework.javacutil.AnnotationBuilder#build()} instead. */
    @Deprecated
    public AnnotationMirror build() {
        assertNotBuilt();
        wasBuilt = true;
        return new CheckerFrameworkAnnotationMirror(annotationType, elementValues);
    }

    /**
<<<<<<< HEAD
     * Copies every element value from the given annotation. If an element in the given annotation
     * doesn't exist in the annotation to be built, an error would be raised.
     *
     * @param valueHolder the annotation that holds the values to be copied
     */
    public AnnotationBuilder copyElementValuesFromAnnotation(AnnotationMirror valueHolder) {
        for (Map.Entry<? extends ExecutableElement, ? extends AnnotationValue> eltValToCopy :
                valueHolder.getElementValues().entrySet()) {
            Name eltNameToCopy = eltValToCopy.getKey().getSimpleName();
            boolean hasElement = false;
            for (ExecutableElement elt :
                    ElementFilter.methodsIn(annotationElt.getEnclosedElements())) {
                if (elt.getSimpleName().contentEquals(eltNameToCopy)) {
                    elementValues.put(elt, eltValToCopy.getValue());
                    hasElement = true;
                    break;
                }
            }
            if (!hasElement) {
                ErrorReporter.errorAbort(
                        "Couldn't find " + eltNameToCopy + " element in " + annotationElt);
            }
        }
        return this;
    }

=======
     * @deprecated use {@link
     *     org.checkerframework.javacutil.AnnotationBuilder#setValue(CharSequence,AnnotationMirror)}
     *     instead.
     */
    @Deprecated
>>>>>>> 1ff1dd78
    public AnnotationBuilder setValue(CharSequence elementName, AnnotationMirror value) {
        setValue(elementName, (Object) value);
        return this;
    }

    /**
     * @deprecated use {@link
     *     org.checkerframework.javacutil.AnnotationBuilder#setValue(CharSequence,List)} instead.
     */
    @Deprecated
    public AnnotationBuilder setValue(CharSequence elementName, List<? extends Object> values) {
        assertNotBuilt();
        List<AnnotationValue> value = new ArrayList<AnnotationValue>(values.size());
        ExecutableElement var = findElement(elementName);
        TypeMirror expectedType = var.getReturnType();
        if (expectedType.getKind() != TypeKind.ARRAY) {
            ErrorReporter.errorAbort("value is an array while expected type is not");
            return null; // dead code
        }
        expectedType = ((ArrayType) expectedType).getComponentType();

        for (Object v : values) {
            checkSubtype(expectedType, v);
            value.add(createValue(v));
        }
        AnnotationValue val = createValue(value);
        elementValues.put(var, val);
        return this;
    }

    /**
     * @deprecated use {@link
     *     org.checkerframework.javacutil.AnnotationBuilder#setValue(CharSequence,Object[])}
     *     instead.
     */
    @Deprecated
    public AnnotationBuilder setValue(CharSequence elementName, Object[] values) {
        return setValue(elementName, Arrays.asList(values));
    }

    /**
     * @deprecated use {@link
     *     org.checkerframework.javacutil.AnnotationBuilder#setValue(CharSequence,Boolean)} instead.
     */
    @Deprecated
    public AnnotationBuilder setValue(CharSequence elementName, Boolean value) {
        return setValue(elementName, (Object) value);
    }

    /**
     * @deprecated use {@link
     *     org.checkerframework.javacutil.AnnotationBuilder#setValue(CharSequence,Character)}
     *     instead.
     */
    @Deprecated
    public AnnotationBuilder setValue(CharSequence elementName, Character value) {
        return setValue(elementName, (Object) value);
    }

    /**
     * @deprecated use {@link
     *     org.checkerframework.javacutil.AnnotationBuilder#setValue(CharSequence,Double)} instead.
     */
    @Deprecated
    public AnnotationBuilder setValue(CharSequence elementName, Double value) {
        return setValue(elementName, (Object) value);
    }

    /**
     * @deprecated use {@link
     *     org.checkerframework.javacutil.AnnotationBuilder#setValue(CharSequence,Float)} instead.
     */
    @Deprecated
    public AnnotationBuilder setValue(CharSequence elementName, Float value) {
        return setValue(elementName, (Object) value);
    }

    /**
     * @deprecated use {@link
     *     org.checkerframework.javacutil.AnnotationBuilder#setValue(CharSequence,Integer)} instead.
     */
    @Deprecated
    public AnnotationBuilder setValue(CharSequence elementName, Integer value) {
        return setValue(elementName, (Object) value);
    }

    /**
     * @deprecated use {@link
     *     org.checkerframework.javacutil.AnnotationBuilder#setValue(CharSequence,Long)} instead.
     */
    @Deprecated
    public AnnotationBuilder setValue(CharSequence elementName, Long value) {
        return setValue(elementName, (Object) value);
    }

    /**
     * @deprecated use {@link
     *     org.checkerframework.javacutil.AnnotationBuilder#setValue(CharSequence,Short)} instead.
     */
    @Deprecated
    public AnnotationBuilder setValue(CharSequence elementName, Short value) {
        return setValue(elementName, (Object) value);
    }

    /**
     * @deprecated use {@link
     *     org.checkerframework.javacutil.AnnotationBuilder#setValue(CharSequence,String)} instead.
     */
    @Deprecated
    public AnnotationBuilder setValue(CharSequence elementName, String value) {
        return setValue(elementName, (Object) value);
    }

    /**
     * @deprecated use {@link
     *     org.checkerframework.javacutil.AnnotationBuilder#setValue(CharSequence,TypeMirror)}
     *     instead.
     */
    @Deprecated
    public AnnotationBuilder setValue(CharSequence elementName, TypeMirror value) {
        assertNotBuilt();
        AnnotationValue val = createValue(value);
        ExecutableElement var = findElement(elementName);
        // Check subtyping
        if (!TypesUtils.isClass(var.getReturnType())) {
            ErrorReporter.errorAbort("expected " + var.getReturnType());
            return null; // dead code
        }

        elementValues.put(var, val);
        return this;
    }

    private TypeMirror typeFromClass(Class<?> clazz) {
        if (clazz == void.class) {
            return types.getNoType(TypeKind.VOID);
        } else if (clazz.isPrimitive()) {
            String primitiveName = clazz.getName().toUpperCase();
            TypeKind primitiveKind = TypeKind.valueOf(primitiveName);
            return types.getPrimitiveType(primitiveKind);
        } else if (clazz.isArray()) {
            TypeMirror componentType = typeFromClass(clazz.getComponentType());
            return types.getArrayType(componentType);
        } else {
            TypeElement element = elements.getTypeElement(clazz.getCanonicalName());
            if (element == null) {
                ErrorReporter.errorAbort("Unrecognized class: " + clazz);
                return null; // dead code
            }
            return element.asType();
        }
    }

    /**
     * @deprecated use {@link
     *     org.checkerframework.javacutil.AnnotationBuilder#setValue(CharSequence,Class)} instead.
     */
    @Deprecated
    public AnnotationBuilder setValue(CharSequence elementName, Class<?> value) {
        return setValue(elementName, typeFromClass(value));
    }

    /**
     * @deprecated use {@link
     *     org.checkerframework.javacutil.AnnotationBuilder#setValue(CharSequence,Enum)} instead.
     */
    @Deprecated
    public AnnotationBuilder setValue(CharSequence elementName, Enum<?> value) {
        assertNotBuilt();
        VariableElement enumElt = findEnumElement(value);
        return setValue(elementName, enumElt);
    }

    /**
     * @deprecated use {@link
     *     org.checkerframework.javacutil.AnnotationBuilder#setValue(CharSequence,VariableElement)}
     *     instead.
     */
    @Deprecated
    public AnnotationBuilder setValue(CharSequence elementName, VariableElement value) {
        ExecutableElement var = findElement(elementName);
        if (var.getReturnType().getKind() != TypeKind.DECLARED) {
            ErrorReporter.errorAbort("expected a non enum: " + var.getReturnType());
            return null; // dead code
        }
        if (!((DeclaredType) var.getReturnType()).asElement().equals(value.getEnclosingElement())) {
            ErrorReporter.errorAbort(
                    "expected a different type of enum: " + value.getEnclosingElement());
            return null; // dead code
        }
        elementValues.put(var, createValue(value));
        return this;
    }

    /**
     * @deprecated use {@link
     *     org.checkerframework.javacutil.AnnotationBuilder#setValue(CharSequence,Enum[])} instead.
     */
    @Deprecated
    // Keep this version synchronized with the VariableElement[] version below
    public AnnotationBuilder setValue(CharSequence elementName, Enum<?>[] values) {
        assertNotBuilt();

        if (values.length == 0) {
            setValue(elementName, Collections.emptyList());
            return this;
        }

        VariableElement enumElt = findEnumElement(values[0]);
        ExecutableElement var = findElement(elementName);

        TypeMirror expectedType = var.getReturnType();
        if (expectedType.getKind() != TypeKind.ARRAY) {
            ErrorReporter.errorAbort("expected a non array: " + var.getReturnType());
            return null; // dead code
        }

        expectedType = ((ArrayType) expectedType).getComponentType();
        if (expectedType.getKind() != TypeKind.DECLARED) {
            ErrorReporter.errorAbort("expected a non enum component type: " + var.getReturnType());
            return null; // dead code
        }
        if (!((DeclaredType) expectedType).asElement().equals(enumElt.getEnclosingElement())) {
            ErrorReporter.errorAbort(
                    "expected a different type of enum: " + enumElt.getEnclosingElement());
            return null; // dead code
        }

        List<AnnotationValue> res = new ArrayList<AnnotationValue>(values.length);
        for (Enum<?> ev : values) {
            checkSubtype(expectedType, ev);
            enumElt = findEnumElement(ev);
            res.add(createValue(enumElt));
        }
        AnnotationValue val = createValue(res);
        elementValues.put(var, val);
        return this;
    }

    /**
     * @deprecated use {@link
     *     org.checkerframework.javacutil.AnnotationBuilder#setValue(CharSequence,VariableElement[])}
     *     instead.
     */
    @Deprecated
    // Keep this version synchronized with the Enum<?>[] version above.
    // Which one is more useful/general? Unifying adds overhead of creating
    // another array.
    public AnnotationBuilder setValue(CharSequence elementName, VariableElement[] values) {
        assertNotBuilt();
        ExecutableElement var = findElement(elementName);

        TypeMirror expectedType = var.getReturnType();
        if (expectedType.getKind() != TypeKind.ARRAY) {
            ErrorReporter.errorAbort("expected an array, but found: " + expectedType);
            return null; // dead code
        }

        expectedType = ((ArrayType) expectedType).getComponentType();
        if (expectedType.getKind() != TypeKind.DECLARED) {
            ErrorReporter.errorAbort(
                    "expected a declared component type, but found: "
                            + expectedType
                            + " kind: "
                            + expectedType.getKind());
            return null; // dead code
        }
        if (!((DeclaredType) expectedType).equals(values[0].asType())) {
            ErrorReporter.errorAbort(
                    "expected a different declared component type: "
                            + expectedType
                            + " vs. "
                            + values[0]);
            return null; // dead code
        }

        List<AnnotationValue> res = new ArrayList<AnnotationValue>(values.length);
        for (VariableElement ev : values) {
            checkSubtype(expectedType, ev);
            // Is there a better way to distinguish between enums and
            // references to constants?
            if (ev.getConstantValue() != null) {
                res.add(createValue(ev.getConstantValue()));
            } else {
                res.add(createValue(ev));
            }
        }
        AnnotationValue val = createValue(res);
        elementValues.put(var, val);
        return this;
    }

    private VariableElement findEnumElement(Enum<?> value) {
        String enumClass = value.getDeclaringClass().getCanonicalName();
        TypeElement enumClassElt = elements.getTypeElement(enumClass);
        assert enumClassElt != null;
        for (Element enumElt : enumClassElt.getEnclosedElements()) {
            if (enumElt.getSimpleName().contentEquals(value.name())) {
                return (VariableElement) enumElt;
            }
        }
        ErrorReporter.errorAbort("cannot be here");
        return null; // dead code
    }

    private AnnotationBuilder setValue(CharSequence key, Object value) {
        assertNotBuilt();
        AnnotationValue val = createValue(value);
        ExecutableElement var = findElement(key);
        checkSubtype(var.getReturnType(), value);
        elementValues.put(var, val);
        return this;
    }

    /**
     * @deprecated use {@link
     *     org.checkerframework.javacutil.AnnotationBuilder#findElement(CharSequence)} instead.
     */
    @Deprecated
    public ExecutableElement findElement(CharSequence key) {
        for (ExecutableElement elt : ElementFilter.methodsIn(annotationElt.getEnclosedElements())) {
            if (elt.getSimpleName().contentEquals(key)) {
                return elt;
            }
        }
        ErrorReporter.errorAbort("Couldn't find " + key + " element in " + annotationElt);
        return null; // dead code
    }

    // TODO: this method always returns true and no-one ever looks at the return
    // value.
    private boolean checkSubtype(TypeMirror expected, Object givenValue) {
        if (expected.getKind().isPrimitive()) {
            expected = types.boxedClass((PrimitiveType) expected).asType();
        }

        if (expected.getKind() == TypeKind.DECLARED
                && TypesUtils.isClass(expected)
                && givenValue instanceof TypeMirror) {
            return true;
        }

        TypeMirror found;
        boolean isSubtype;

        if (expected.getKind() == TypeKind.DECLARED
                && ((DeclaredType) expected).asElement().getKind() == ElementKind.ANNOTATION_TYPE
                && givenValue instanceof AnnotationMirror) {
            found = ((AnnotationMirror) givenValue).getAnnotationType();
            isSubtype =
                    ((DeclaredType) expected)
                            .asElement()
                            .equals(((DeclaredType) found).asElement());
        } else if (givenValue instanceof AnnotationMirror) {
            found = ((AnnotationMirror) givenValue).getAnnotationType();
            // TODO: why is this always failing???
            isSubtype = false;
        } else if (givenValue instanceof VariableElement) {
            found = ((VariableElement) givenValue).asType();
            if (expected.getKind() == TypeKind.DECLARED) {
                isSubtype = types.isSubtype(types.erasure(found), types.erasure(expected));
            } else {
                isSubtype = false;
            }
        } else {
            found = elements.getTypeElement(givenValue.getClass().getCanonicalName()).asType();
            isSubtype = types.isSubtype(types.erasure(found), types.erasure(expected));
        }

        if (!isSubtype) {
            if (found.toString().equals(expected.toString())) {
                ErrorReporter.errorAbort(
                        "given value differs from expected, but same string representation; "
                                + "this is likely a bootclasspath/classpath issue; "
                                + "found: "
                                + found);
            } else {
                ErrorReporter.errorAbort(
                        "given value differs from expected; "
                                + "found: "
                                + found
                                + "; expected: "
                                + expected);
            }
            return false; // dead code
        }

        return true;
    }

    private AnnotationValue createValue(final Object obj) {
        return new CheckerFrameworkAnnotationValue(obj);
    }

    /** Implementation of AnnotationMirror used by the Checker Framework. */
    private static class CheckerFrameworkAnnotationMirror implements AnnotationMirror {

        private String toStringVal;
        private final DeclaredType annotationType;
        private final Map<ExecutableElement, AnnotationValue> elementValues;

        CheckerFrameworkAnnotationMirror(
                DeclaredType at, Map<ExecutableElement, AnnotationValue> ev) {
            this.annotationType = at;
            this.elementValues = ev;
        }

        @Override
        public DeclaredType getAnnotationType() {
            return annotationType;
        }

        @Override
        public Map<? extends ExecutableElement, ? extends AnnotationValue> getElementValues() {
            return Collections.unmodifiableMap(elementValues);
        }

        @SideEffectFree
        @Override
        public String toString() {
            if (toStringVal == null) {
                StringBuilder buf = new StringBuilder();
                buf.append("@");
                buf.append(annotationType);
                int len = elementValues.size();
                if (len > 0) {
                    buf.append('(');
                    boolean first = true;
                    for (Map.Entry<ExecutableElement, AnnotationValue> pair :
                            elementValues.entrySet()) {
                        if (!first) {
                            buf.append(", ");
                        }
                        first = false;

                        String name = pair.getKey().getSimpleName().toString();
                        if (len > 1 || !name.equals("value")) {
                            buf.append(name);
                            buf.append('=');
                        }
                        buf.append(pair.getValue());
                    }
                    buf.append(')');
                }
                toStringVal = buf.toString();
            }
            return toStringVal;

            // return "@" + annotationType + "(" + elementValues + ")";
        }
    }

    private static class CheckerFrameworkAnnotationValue implements AnnotationValue {
        final Object value;

        CheckerFrameworkAnnotationValue(Object obj) {
            this.value = obj;
        }

        @Override
        public Object getValue() {
            return value;
        }

        @SideEffectFree
        @Override
        public String toString() {
            if (value instanceof String) {
                return "\"" + value.toString() + "\"";
            } else if (value instanceof Character) {
                return "\'" + value.toString() + "\'";
            } else if (value instanceof List<?>) {
                StringBuilder sb = new StringBuilder();
                List<?> list = (List<?>) value;
                sb.append('{');
                boolean isFirst = true;
                for (Object o : list) {
                    if (!isFirst) {
                        sb.append(", ");
                    }
                    isFirst = false;
                    sb.append(o.toString());
                }
                sb.append('}');
                return sb.toString();
            } else if (value instanceof VariableElement) {
                // for Enums
                VariableElement var = (VariableElement) value;
                String encl = var.getEnclosingElement().toString();
                if (!encl.isEmpty()) {
                    encl = encl + '.';
                }
                return encl + var.toString();
            } else if (value instanceof TypeMirror
                    && InternalUtils.isClassType((TypeMirror) value)) {
                return value.toString() + ".class";
            } else {
                return value.toString();
            }
        }

        @SuppressWarnings("unchecked")
        @Override
        public <R, P> R accept(AnnotationValueVisitor<R, P> v, P p) {
            if (value instanceof AnnotationMirror) {
                return v.visitAnnotation((AnnotationMirror) value, p);
            } else if (value instanceof List) {
                return v.visitArray((List<? extends AnnotationValue>) value, p);
            } else if (value instanceof Boolean) {
                return v.visitBoolean((Boolean) value, p);
            } else if (value instanceof Character) {
                return v.visitChar((Character) value, p);
            } else if (value instanceof Double) {
                return v.visitDouble((Double) value, p);
            } else if (value instanceof VariableElement) {
                return v.visitEnumConstant((VariableElement) value, p);
            } else if (value instanceof Float) {
                return v.visitFloat((Float) value, p);
            } else if (value instanceof Integer) {
                return v.visitInt((Integer) value, p);
            } else if (value instanceof Long) {
                return v.visitLong((Long) value, p);
            } else if (value instanceof Short) {
                return v.visitShort((Short) value, p);
            } else if (value instanceof String) {
                return v.visitString((String) value, p);
            } else if (value instanceof TypeMirror) {
                return v.visitType((TypeMirror) value, p);
            } else {
                assert false : " unknown type : " + v.getClass();
                return v.visitUnknown(this, p);
            }
        }
    }
}<|MERGE_RESOLUTION|>--- conflicted
+++ resolved
@@ -14,7 +14,6 @@
 import javax.lang.model.element.Element;
 import javax.lang.model.element.ElementKind;
 import javax.lang.model.element.ExecutableElement;
-import javax.lang.model.element.Name;
 import javax.lang.model.element.TypeElement;
 import javax.lang.model.element.VariableElement;
 import javax.lang.model.type.ArrayType;
@@ -105,40 +104,11 @@
     }
 
     /**
-<<<<<<< HEAD
-     * Copies every element value from the given annotation. If an element in the given annotation
-     * doesn't exist in the annotation to be built, an error would be raised.
-     *
-     * @param valueHolder the annotation that holds the values to be copied
-     */
-    public AnnotationBuilder copyElementValuesFromAnnotation(AnnotationMirror valueHolder) {
-        for (Map.Entry<? extends ExecutableElement, ? extends AnnotationValue> eltValToCopy :
-                valueHolder.getElementValues().entrySet()) {
-            Name eltNameToCopy = eltValToCopy.getKey().getSimpleName();
-            boolean hasElement = false;
-            for (ExecutableElement elt :
-                    ElementFilter.methodsIn(annotationElt.getEnclosedElements())) {
-                if (elt.getSimpleName().contentEquals(eltNameToCopy)) {
-                    elementValues.put(elt, eltValToCopy.getValue());
-                    hasElement = true;
-                    break;
-                }
-            }
-            if (!hasElement) {
-                ErrorReporter.errorAbort(
-                        "Couldn't find " + eltNameToCopy + " element in " + annotationElt);
-            }
-        }
-        return this;
-    }
-
-=======
      * @deprecated use {@link
      *     org.checkerframework.javacutil.AnnotationBuilder#setValue(CharSequence,AnnotationMirror)}
      *     instead.
      */
     @Deprecated
->>>>>>> 1ff1dd78
     public AnnotationBuilder setValue(CharSequence elementName, AnnotationMirror value) {
         setValue(elementName, (Object) value);
         return this;
