--- conflicted
+++ resolved
@@ -513,7 +513,6 @@
     }
 
     /**
-<<<<<<< HEAD
      * Matches a substring of {@code expression} to a package and class name
      * (starting from the beginning of the string).
      *
@@ -635,41 +634,8 @@
     }
 
     /**
-     * Returns a {@link FlowExpressionParseException} for the expression {@code expr} with explanation {@code explanation}.
-     */
-    private static FlowExpressionParseException constructParserException(
-            String expr, String explanation) {
-        return constructParserException(expr, explanation, null);
-    }
-
-    /**
-     * Returns a {@link FlowExpressionParseException} for the expression {@code expr} whose parsing threw {@code cause}.
-     */
-    private static FlowExpressionParseException constructParserException(
-            String expr, Throwable cause) {
-        return constructParserException(expr, null, cause);
-    }
-
-    /**
-     * Returns a {@link FlowExpressionParseException} for the expression {@code expr} with explanation {@code explanation}, whose parsing threw {@code cause}.
-     */
-    private static FlowExpressionParseException constructParserException(
-            String expr, String explanation, Throwable cause) {
-        String message
-            = expr
-            + ((explanation==null) ? "" : (": " + explanation))
-            + ((cause==null) ? "" : (": " + cause.getMessage()));
-    return new FlowExpressionParseException(Result.failure("flowexpr.parse.error", message), cause);
-    }
-
-    /**
      * A very simple parser for parameter lists, i.e. strings of the form
      * {@code a, b, c} for some expressions {@code a}, {@code b} and {@code c}.
-=======
-     * A very simple parser for unparenthesized parameter lists
-     * &mdash; that is, strings of the form {@code a, b, c}
-     * for some expressions {@code a}, {@code b}, and {@code c}.
->>>>>>> ef4f2255
      *
      * @author Stefan Heule
      */
