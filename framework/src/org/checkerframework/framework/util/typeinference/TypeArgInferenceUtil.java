--- conflicted
+++ resolved
@@ -100,11 +100,7 @@
             final AnnotatedTypeMirror type, final Set<TypeVariable> targetTypeVars) {
         return type.getKind() == TypeKind.TYPEVAR
                 && targetTypeVars.contains(
-<<<<<<< HEAD
-                        getUnannotatedTypeVariable((AnnotatedTypeVariable) type));
-=======
                         TypeAnnotationUtils.unannotatedType(type.getUnderlyingType()));
->>>>>>> 424cc768
     }
 
     /**
@@ -116,12 +112,8 @@
         final Set<TypeVariable> targets = new LinkedHashSet<>(annotatedTypeVars.size());
 
         for (final AnnotatedTypeVariable atv : annotatedTypeVars) {
-<<<<<<< HEAD
-            targets.add(getUnannotatedTypeVariable(atv));
-=======
             targets.add(
                     (TypeVariable) TypeAnnotationUtils.unannotatedType(atv.getUnderlyingType()));
->>>>>>> 424cc768
         }
 
         return targets;
@@ -331,14 +323,10 @@
         final List<TypeVariable> typeVars = new ArrayList<>(annotatedTypeVars.size());
 
         for (AnnotatedTypeVariable annotatedTypeVar : annotatedTypeVars) {
-<<<<<<< HEAD
-            typeVars.add(getUnannotatedTypeVariable(annotatedTypeVar));
-=======
             typeVars.add(
                     (TypeVariable)
                             TypeAnnotationUtils.unannotatedType(
                                     annotatedTypeVar.getUnderlyingType()));
->>>>>>> 424cc768
         }
 
         // note NULL values creep in because the underlying visitor uses them in various places
@@ -397,11 +385,7 @@
 
         @Override
         public Boolean visitTypeVariable(AnnotatedTypeVariable type, List<TypeVariable> typeVars) {
-<<<<<<< HEAD
-            if (typeVars.contains(getUnannotatedTypeVariable(type))) {
-=======
             if (typeVars.contains(TypeAnnotationUtils.unannotatedType(type.getUnderlyingType()))) {
->>>>>>> 424cc768
                 return true;
             } else {
                 return super.visitTypeVariable(type, typeVars);
@@ -446,11 +430,7 @@
             final AnnotatedTypeMirror toModify) {
         final AnnotatedTypeMirror substitution =
                 substitutions.get(
-<<<<<<< HEAD
-                        TypeAnnotationUtils.unannotatedType((Type) toModify.getUnderlyingType()));
-=======
                         TypeAnnotationUtils.unannotatedType(toModify.getUnderlyingType()));
->>>>>>> 424cc768
         if (substitution != null) {
             return substitution.deepCopy();
         }
