package org.checkerframework.framework.util.typeinference;

import com.sun.source.tree.AssignmentTree;
import com.sun.source.tree.CompoundAssignmentTree;
import com.sun.source.tree.ConditionalExpressionTree;
import com.sun.source.tree.ExpressionTree;
import com.sun.source.tree.LambdaExpressionTree;
import com.sun.source.tree.MemberSelectTree;
import com.sun.source.tree.MethodInvocationTree;
import com.sun.source.tree.MethodTree;
import com.sun.source.tree.NewArrayTree;
import com.sun.source.tree.NewClassTree;
import com.sun.source.tree.ReturnTree;
import com.sun.source.tree.Tree;
import com.sun.source.tree.Tree.Kind;
import com.sun.source.tree.VariableTree;
import com.sun.source.util.TreePath;
import java.util.ArrayList;
import java.util.Arrays;
import java.util.Collection;
import java.util.HashMap;
import java.util.HashSet;
import java.util.Iterator;
import java.util.LinkedHashSet;
import java.util.List;
import java.util.Map;
import java.util.Set;
import javax.lang.model.element.AnnotationMirror;
import javax.lang.model.element.ExecutableElement;
import javax.lang.model.type.TypeKind;
import javax.lang.model.type.TypeVariable;
import org.checkerframework.framework.type.AnnotatedTypeFactory;
import org.checkerframework.framework.type.AnnotatedTypeMirror;
import org.checkerframework.framework.type.AnnotatedTypeMirror.AnnotatedDeclaredType;
import org.checkerframework.framework.type.AnnotatedTypeMirror.AnnotatedExecutableType;
import org.checkerframework.framework.type.AnnotatedTypeMirror.AnnotatedPrimitiveType;
import org.checkerframework.framework.type.AnnotatedTypeMirror.AnnotatedTypeVariable;
import org.checkerframework.framework.type.AnnotatedTypeMirror.AnnotatedWildcardType;
import org.checkerframework.framework.type.GenericAnnotatedTypeFactory;
import org.checkerframework.framework.type.QualifierHierarchy;
import org.checkerframework.framework.type.TypeVariableSubstitutor;
import org.checkerframework.framework.type.visitor.AnnotatedTypeScanner;
import org.checkerframework.framework.util.AnnotatedTypes;
import org.checkerframework.framework.util.AnnotationMirrorMap;
import org.checkerframework.framework.util.AnnotationMirrorSet;
import org.checkerframework.javacutil.ErrorReporter;
import org.checkerframework.javacutil.InternalUtils;
import org.checkerframework.javacutil.Pair;
import org.checkerframework.javacutil.TreeUtils;
import org.checkerframework.javacutil.TypeAnnotationUtils;
import org.checkerframework.javacutil.TypesUtils;

/** Miscellaneous utilities to help in type argument inference. */
public class TypeArgInferenceUtil {

    /**
     * Returns a list of boxed annotated types corresponding to the arguments in {@code
     * methodInvocation}.
     *
     * @param methodInvocation {@link MethodInvocationTree} or {@link NewClassTree}
     * @param typeFactory type factory
     * @return a list of boxed annotated types corresponding to the arguments in {@code
     *     methodInvocation}.
     */
    public static List<AnnotatedTypeMirror> getArgumentTypes(
            final ExpressionTree methodInvocation, final AnnotatedTypeFactory typeFactory) {
        final List<? extends ExpressionTree> argTrees;

        if (methodInvocation.getKind() == Kind.METHOD_INVOCATION) {
            argTrees = ((MethodInvocationTree) methodInvocation).getArguments();

        } else if (methodInvocation.getKind() == Kind.NEW_CLASS) {
            argTrees = ((NewClassTree) methodInvocation).getArguments();

        } else {
            ErrorReporter.errorAbort(
                    "TypeArgumentInference.relationsFromMethodArguments:\n"
                            + "couldn't determine arguments from tree: "
                            + methodInvocation);
            throw new Error(); // dead code
        }

        final List<AnnotatedTypeMirror> argTypes = new ArrayList<>(argTrees.size());
        for (Tree arg : argTrees) {
            AnnotatedTypeMirror argType = typeFactory.getAnnotatedType(arg);
            if (TypesUtils.isPrimitive(argType.getUnderlyingType())) {
                argTypes.add(typeFactory.getBoxedType((AnnotatedPrimitiveType) argType));
            } else {
                argTypes.add(argType);
            }
        }

        return argTypes;
    }

    /**
     * Given a set of type variables for which we are inferring a type, returns true if type is a
     * use of a type variable in the list of targetTypeVars.
     */
    public static boolean isATarget(
            final AnnotatedTypeMirror type, final Set<TypeVariable> targetTypeVars) {
        return type.getKind() == TypeKind.TYPEVAR
                && targetTypeVars.contains(
                        TypeAnnotationUtils.unannotatedType(type.getUnderlyingType()));
    }

    /**
     * Given an AnnotatedExecutableType return a set of type variables that represents the generic
     * type parameters of that method
     */
    public static Set<TypeVariable> methodTypeToTargets(final AnnotatedExecutableType methodType) {
        final List<AnnotatedTypeVariable> annotatedTypeVars = methodType.getTypeVariables();
        final Set<TypeVariable> targets = new LinkedHashSet<>(annotatedTypeVars.size());

        for (final AnnotatedTypeVariable atv : annotatedTypeVars) {
            targets.add(
                    (TypeVariable) TypeAnnotationUtils.unannotatedType(atv.getUnderlyingType()));
        }

        return targets;
    }

    /**
     * Returns the annotated type that the leaf of path is assigned to, if it is within an
     * assignment context. Returns the annotated type that the method invocation at the leaf is
     * assigned to. If the result is a primitive, return the boxed version.
     *
     * @return type that path leaf is assigned to
     */
    public static AnnotatedTypeMirror assignedTo(AnnotatedTypeFactory atypeFactory, TreePath path) {
        Tree assignmentContext = TreeUtils.getAssignmentContext(path);
        AnnotatedTypeMirror res;
        if (assignmentContext == null) {
            res = null;
        } else if (assignmentContext instanceof AssignmentTree) {
            ExpressionTree variable = ((AssignmentTree) assignmentContext).getVariable();
            res = atypeFactory.getAnnotatedType(variable);
        } else if (assignmentContext instanceof CompoundAssignmentTree) {
            ExpressionTree variable = ((CompoundAssignmentTree) assignmentContext).getVariable();
            res = atypeFactory.getAnnotatedType(variable);
        } else if (assignmentContext instanceof MethodInvocationTree) {
            MethodInvocationTree methodInvocation = (MethodInvocationTree) assignmentContext;
            // TODO move to getAssignmentContext
            if (methodInvocation.getMethodSelect() instanceof MemberSelectTree
                    && ((MemberSelectTree) methodInvocation.getMethodSelect()).getExpression()
                            == path.getLeaf()) {
                return null;
            }
            ExecutableElement methodElt = TreeUtils.elementFromUse(methodInvocation);
            AnnotatedTypeMirror receiver = atypeFactory.getReceiverType(methodInvocation);
            res =
                    assignedToExecutable(
                            atypeFactory,
                            path,
                            methodElt,
                            receiver,
                            methodInvocation.getArguments());
        } else if (assignmentContext instanceof NewArrayTree) {
            //TODO: I left the previous implementation below, it definitely caused infinite loops if you
            //TODO: called it from places like the TreeAnnotator
            res = null;

            // FIXME: This may cause infinite loop
            //            AnnotatedTypeMirror type =
            //                    atypeFactory.getAnnotatedType((NewArrayTree)assignmentContext);
            //            type = AnnotatedTypes.innerMostType(type);
            //            return type;

        } else if (assignmentContext instanceof NewClassTree) {
            // This need to be basically like MethodTree
            NewClassTree newClassTree = (NewClassTree) assignmentContext;
            ExecutableElement constructorElt = InternalUtils.constructor(newClassTree);
            AnnotatedTypeMirror receiver = atypeFactory.fromNewClass(newClassTree);
            res =
                    assignedToExecutable(
                            atypeFactory,
                            path,
                            constructorElt,
                            receiver,
                            newClassTree.getArguments());
        } else if (assignmentContext instanceof ReturnTree) {
            HashSet<Kind> kinds = new HashSet<>(Arrays.asList(Kind.LAMBDA_EXPRESSION, Kind.METHOD));
            Tree enclosing = TreeUtils.enclosingOfKind(path, kinds);

            if (enclosing.getKind() == Kind.METHOD) {
                res = (atypeFactory.getAnnotatedType((MethodTree) enclosing)).getReturnType();
            } else {
                Pair<AnnotatedDeclaredType, AnnotatedExecutableType> fninf =
                        atypeFactory.getFnInterfaceFromTree((LambdaExpressionTree) enclosing);
                res = fninf.second.getReturnType();
            }

        } else if (assignmentContext instanceof VariableTree) {
            res = assignedToVariable(atypeFactory, assignmentContext);
        } else {
            ErrorReporter.errorAbort("AnnotatedTypes.assignedTo: shouldn't be here!");
            res = null;
        }

        if (res != null && TypesUtils.isPrimitive(res.getUnderlyingType())) {
            return atypeFactory.getBoxedType((AnnotatedPrimitiveType) res);
        } else {
            return res;
        }
    }

    private static AnnotatedTypeMirror assignedToExecutable(
            AnnotatedTypeFactory atypeFactory,
            TreePath path,
            ExecutableElement methodElt,
            AnnotatedTypeMirror receiver,
            List<? extends ExpressionTree> arguments) {
        AnnotatedExecutableType method =
                AnnotatedTypes.asMemberOf(
                        atypeFactory.getContext().getTypeUtils(),
                        atypeFactory,
                        receiver,
                        methodElt);
        int treeIndex = -1;
        for (int i = 0; i < arguments.size(); ++i) {
            ExpressionTree argumentTree = arguments.get(i);
            if (isArgument(path, argumentTree)) {
                treeIndex = i;
                break;
            }
        }
        assert treeIndex != -1
                : "Could not find path in MethodInvocationTree.\n" + "treePath=" + path.toString();
        final AnnotatedTypeMirror paramType;
        if (treeIndex >= method.getParameterTypes().size() && methodElt.isVarArgs()) {
            paramType = method.getParameterTypes().get(method.getParameterTypes().size() - 1);
        } else {
            paramType = method.getParameterTypes().get(treeIndex);
        }

        // Examples like this:
        // <T> T outMethod()
        // <U> void inMethod(U u);
        // inMethod(outMethod())
        // would require solving the constraints for both type argument inferences simultaneously
        if (paramType == null || containsUninferredTypeParameter(paramType, method)) {
            return null;
        }

        return paramType;
    }

    /**
     * Returns whether argumentTree is the tree at the leaf of path. if tree is a conditional
     * expression, isArgument is called recursively on the true and false expressions.
     */
    private static boolean isArgument(TreePath path, ExpressionTree argumentTree) {
        argumentTree = TreeUtils.skipParens(argumentTree);
        if (argumentTree == path.getLeaf()) {
            return true;
        } else if (argumentTree.getKind() == Kind.CONDITIONAL_EXPRESSION) {
            ConditionalExpressionTree conditionalExpressionTree =
                    (ConditionalExpressionTree) argumentTree;
            return isArgument(path, conditionalExpressionTree.getTrueExpression())
                    || isArgument(path, conditionalExpressionTree.getFalseExpression());
        }
        return false;
    }

    /**
     * If the variable's type is a type variable, return getAnnotatedTypeLhsNoTypeVarDefault(tree).
     * Rational:
     *
     * <p>For example:
     *
     * <pre>{@code
     * <S> S bar () {...}
     *
     * <T> T foo(T p) {
     *     T local = bar();
     *     return local;
     *   }
     * }</pre>
     *
     * During type argument inference of {@code bar}, the assignment context is {@code local}. If
     * the local variable default is used, then the type of assignment context type is
     * {@code @Nullable T} and the type argument inferred for {@code bar()} is {@code @Nullable T}.
     * And an incompatible types in return error is issued.
     *
     * <p>If instead, the local variable default is not applied, then the assignment context type is
     * {@code T} (with lower bound {@code @NonNull Void} and upper bound {@code @Nullable Object})
     * and the type argument inferred for {@code bar()} is {@code T}. During dataflow, the type of
     * {@code local} is refined to {@code T} and the return is legal.
     *
     * <p>If the assignment context type was a declared type, for example:
     *
     * <pre>{@code
     * <S> S bar () {...}
     * Object foo() {
     *     Object local = bar();
     *     return local;
     * }
     * }</pre>
     *
     * The local variable default must be used or else the assignment context type is missing an
     * annotation. So, an incompatible types in return error is issued in the above code. We could
     * improve type argument inference in this case and by using the lower bound of {@code S}
     * instead of the local variable default.
     *
     * @param atypeFactory AnnotatedTypeFactory
     * @param assignmentContext VariableTree
     * @return AnnotatedTypeMirror of Assignment context
     */
    public static AnnotatedTypeMirror assignedToVariable(
            AnnotatedTypeFactory atypeFactory, Tree assignmentContext) {
        if (atypeFactory instanceof GenericAnnotatedTypeFactory<?, ?, ?, ?>) {
            final GenericAnnotatedTypeFactory<?, ?, ?, ?> gatf =
                    ((GenericAnnotatedTypeFactory<?, ?, ?, ?>) atypeFactory);
            return gatf.getAnnotatedTypeLhsNoTypeVarDefault(assignmentContext);
        } else {
            return atypeFactory.getAnnotatedType(assignmentContext);
        }
    }

    /** @return true if the type contains a use of a type variable from methodType */
    private static boolean containsUninferredTypeParameter(
            AnnotatedTypeMirror type, AnnotatedExecutableType methodType) {
        final List<AnnotatedTypeVariable> annotatedTypeVars = methodType.getTypeVariables();
        final List<TypeVariable> typeVars = new ArrayList<>(annotatedTypeVars.size());

        for (AnnotatedTypeVariable annotatedTypeVar : annotatedTypeVars) {
            typeVars.add(
                    (TypeVariable)
                            TypeAnnotationUtils.unannotatedType(
                                    annotatedTypeVar.getUnderlyingType()));
        }

        return containsTypeParameter(type, typeVars);
    }

    /**
     * Returns true if {@code type} contains a use of a type variable in {@code typeVariables}.
     *
     * @param type type to search
     * @param typeVariables collection of type varibles
     * @return true if {@code type} contains a use of a type variable in {@code typeVariables}
     */
    public static boolean containsTypeParameter(
            AnnotatedTypeMirror type, Collection<TypeVariable> typeVariables) {
        // note NULL values creep in because the underlying visitor uses them in various places
        final Boolean result = type.accept(new TypeVariableFinder(), typeVariables);
        return result != null && result;
    }

    /**
     * Take a set of annotations and separate them into a mapping of ({@code hierarchy top &rArr;
     * annotations in hierarchy})
     */
    public static AnnotationMirrorMap<AnnotationMirror> createHierarchyMap(
            final AnnotationMirrorSet annos, final QualifierHierarchy qualifierHierarchy) {
        AnnotationMirrorMap<AnnotationMirror> result = new AnnotationMirrorMap<>();

        for (AnnotationMirror anno : annos) {
            result.put(qualifierHierarchy.getTopAnnotation(anno), anno);
        }

        return result;
    }

    /**
     * Checks that the type is not an uninferred type argument. If it is, errorAbort will be called.
     * The error will be caught in DefaultTypeArgumentInference#infer and inference will be aborted,
     * but type-checking will continue.
     */
    public static void checkForUninferredTypes(AnnotatedTypeMirror type) {
        if (type.getKind() != TypeKind.WILDCARD) {
            return;
        }
        if (((AnnotatedWildcardType) type).isUninferredTypeArgument()) {
            ErrorReporter.errorAbort(
                    "Can't make a constraint that includes an uninferred type argument.");
        }
    }

    /**
     * Used to detect if the visited type contains one of the type variables in the typeVars
     * parameter
     */
    private static class TypeVariableFinder
            extends AnnotatedTypeScanner<Boolean, Collection<TypeVariable>> {

        @Override
        protected Boolean scan(
                Iterable<? extends AnnotatedTypeMirror> types, Collection<TypeVariable> typeVars) {
            if (types == null) {
                return false;
            }
            Boolean result = false;
            Boolean first = true;
            for (AnnotatedTypeMirror type : types) {
                result = (first ? scan(type, typeVars) : scanAndReduce(type, typeVars, result));
                first = false;
            }
            return result;
        }

        @Override
        protected Boolean reduce(Boolean r1, Boolean r2) {
            if (r1 == null) {
                return r2 != null && r2;

            } else if (r2 == null) {
                return r1;
            }

            return r1 || r2;
        }

        @Override
<<<<<<< HEAD
        public Boolean visitTypeVariable(AnnotatedTypeVariable type, List<TypeVariable> typeVars) {
=======
        public Boolean visitTypeVariable(
                AnnotatedTypeVariable type, Collection<TypeVariable> typeVars) {
>>>>>>> 1404323a
            if (typeVars.contains(TypeAnnotationUtils.unannotatedType(type.getUnderlyingType()))) {
                return true;
            } else {
                return super.visitTypeVariable(type, typeVars);
            }
        }
    }

    /*
     * Various TypeArgumentInference steps require substituting types for type arguments that have already been
     * inferred into constraints that are used infer other type arguments.  Substituter is used in
     * the utility methods to do this.
     */
    private static final TypeVariableSubstitutor substitutor = new TypeVariableSubstitutor();

    // Substituter requires an input map that the substitute methods build.  We just reuse the same map rather than
    // recreate it each time.
    private static final Map<TypeVariable, AnnotatedTypeMirror> substituteMap = new HashMap<>(5);

    /**
     * Replace all uses of typeVariable with substitution in a copy of toModify using the normal
     * substitution rules, (@see TypeVariableSubstitutor).Return the copy
     */
    public static AnnotatedTypeMirror substitute(
            final TypeVariable typeVariable,
            final AnnotatedTypeMirror substitution,
            final AnnotatedTypeMirror toModify) {
        substituteMap.clear();
        substituteMap.put(typeVariable, substitution.deepCopy());

        final AnnotatedTypeMirror toModifyCopy = toModify.deepCopy();
        substitutor.substitute(substituteMap, toModifyCopy);
        return toModifyCopy;
    }

    /**
     * Create a copy of toModify. In the copy, For each pair {@code typeVariable &rArr; annotated
     * type} replace uses of typeVariable with the corresponding annotated type using normal
     * substitution rules (@see TypeVariableSubstitutor) Return the copy
     */
    public static AnnotatedTypeMirror substitute(
            Map<TypeVariable, AnnotatedTypeMirror> substitutions,
            final AnnotatedTypeMirror toModify) {
        final AnnotatedTypeMirror substitution =
                substitutions.get(
                        TypeAnnotationUtils.unannotatedType(toModify.getUnderlyingType()));
        if (substitution != null) {
            return substitution.deepCopy();
        }

        final AnnotatedTypeMirror toModifyCopy = toModify.deepCopy();
        substitutor.substitute(substitutions, toModifyCopy);
        return toModifyCopy;
    }

    /**
     * Successively calls least upper bound on the elements of types. Unlike leastUpperBound, this
     * method will box primitives if necessary
     */
    public static AnnotatedTypeMirror leastUpperBound(
            final AnnotatedTypeFactory typeFactory, final Iterable<AnnotatedTypeMirror> types) {
        final Iterator<AnnotatedTypeMirror> typesIter = types.iterator();
        if (!typesIter.hasNext()) {
            ErrorReporter.errorAbort("Calling LUB on empty list!");
        }
        AnnotatedTypeMirror lubType = typesIter.next();
        AnnotatedTypeMirror nextType = null;
        while (typesIter.hasNext()) {
            nextType = typesIter.next();

            if (lubType.getKind().isPrimitive()) {
                if (!nextType.getKind().isPrimitive()) {
                    lubType = typeFactory.getBoxedType((AnnotatedPrimitiveType) lubType);
                }
            } else if (nextType.getKind().isPrimitive()) {
                if (!lubType.getKind().isPrimitive()) {
                    nextType = typeFactory.getBoxedType((AnnotatedPrimitiveType) nextType);
                }
            }
            lubType = AnnotatedTypes.leastUpperBound(typeFactory, lubType, nextType);
        }

        return lubType;
    }
}<|MERGE_RESOLUTION|>--- conflicted
+++ resolved
@@ -412,12 +412,8 @@
         }
 
         @Override
-<<<<<<< HEAD
-        public Boolean visitTypeVariable(AnnotatedTypeVariable type, List<TypeVariable> typeVars) {
-=======
         public Boolean visitTypeVariable(
                 AnnotatedTypeVariable type, Collection<TypeVariable> typeVars) {
->>>>>>> 1404323a
             if (typeVars.contains(TypeAnnotationUtils.unannotatedType(type.getUnderlyingType()))) {
                 return true;
             } else {
