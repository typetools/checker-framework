--- conflicted
+++ resolved
@@ -70,12 +70,8 @@
             final AnnotatedTypeMirror typeU = constraint.relatedType;
 
             if (typeU.getKind() == TypeKind.TYPEVAR
-<<<<<<< HEAD
-                    && targets.contains(TypeArgInferenceUtil.getUnannotatedType(typeU))) {
-=======
                     && targets.contains(
                             TypeAnnotationUtils.unannotatedType(typeU.getUnderlyingType()))) {
->>>>>>> 424cc768
                 if (typeT.getAnnotations().isEmpty() && typeU.getAnnotations().isEmpty()) {
                     hierarchiesInRelation.addAll(tops);
 
@@ -109,13 +105,9 @@
                     // This case also covers the case where i = j
                     if (!tAnnos.isEmpty()) {
                         addToPrimaryRelationship(
-<<<<<<< HEAD
-                                TypeArgInferenceUtil.getUnannotatedTypeVariable(typeT),
-=======
                                 (TypeVariable)
                                         TypeAnnotationUtils.unannotatedType(
                                                 typeT.getUnderlyingType()),
->>>>>>> 424cc768
                                 constraint,
                                 result,
                                 tAnnos,
@@ -124,13 +116,9 @@
 
                     if (!uAnnos.isEmpty()) {
                         addToPrimaryRelationship(
-<<<<<<< HEAD
-                                (TypeVariable) TypeArgInferenceUtil.getUnannotatedType(typeU),
-=======
                                 (TypeVariable)
                                         TypeAnnotationUtils.unannotatedType(
                                                 typeU.getUnderlyingType()),
->>>>>>> 424cc768
                                 constraint,
                                 result,
                                 uAnnos,
@@ -139,14 +127,6 @@
                 }
 
                 // This is the case where we have a relationship between two different targets (Ti <?> Tj and i != j)
-<<<<<<< HEAD
-                if (!TypeArgInferenceUtil.getUnannotatedType(typeT)
-                        .equals(TypeArgInferenceUtil.getUnannotatedType(typeU))) {
-                    addToTargetRelationship(
-                            TypeArgInferenceUtil.getUnannotatedTypeVariable(typeT),
-                            TypeArgInferenceUtil.getUnannotatedTypeVariable(
-                                    (AnnotatedTypeVariable) typeU),
-=======
                 if (!TypeAnnotationUtils.unannotatedType(typeT.getUnderlyingType())
                         .equals(TypeAnnotationUtils.unannotatedType(typeU.getUnderlyingType()))) {
                     addToTargetRelationship(
@@ -154,7 +134,6 @@
                                     TypeAnnotationUtils.unannotatedType(typeT.getUnderlyingType()),
                             (TypeVariable)
                                     TypeAnnotationUtils.unannotatedType(typeU.getUnderlyingType()),
->>>>>>> 424cc768
                             result,
                             constraint,
                             hierarchiesInRelation);
@@ -169,12 +148,8 @@
                 }
 
                 addToTypeRelationship(
-<<<<<<< HEAD
-                        TypeArgInferenceUtil.getUnannotatedTypeVariable(typeT),
-=======
                         (TypeVariable)
                                 TypeAnnotationUtils.unannotatedType(typeT.getUnderlyingType()),
->>>>>>> 424cc768
                         typeU,
                         result,
                         constraint,
