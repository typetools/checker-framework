package org.checkerframework.framework.util.typeinference;

import com.sun.source.tree.ExpressionTree;
import com.sun.source.util.TreePath;
import com.sun.tools.javac.code.Symbol.MethodSymbol;
import com.sun.tools.javac.code.Type;
import java.util.ArrayList;
import java.util.HashMap;
import java.util.HashSet;
import java.util.Iterator;
import java.util.LinkedHashMap;
import java.util.LinkedHashSet;
import java.util.LinkedList;
import java.util.List;
import java.util.Map;
import java.util.Queue;
import java.util.Set;
import javax.lang.model.element.AnnotationMirror;
import javax.lang.model.element.ExecutableElement;
import javax.lang.model.type.TypeKind;
import javax.lang.model.type.TypeVariable;
import javax.lang.model.util.Types;
import javax.tools.Diagnostic.Kind;
import org.checkerframework.framework.source.SourceChecker;
import org.checkerframework.framework.type.AnnotatedTypeFactory;
import org.checkerframework.framework.type.AnnotatedTypeMirror;
import org.checkerframework.framework.type.AnnotatedTypeMirror.AnnotatedExecutableType;
import org.checkerframework.framework.type.AnnotatedTypeMirror.AnnotatedPrimitiveType;
import org.checkerframework.framework.type.AnnotatedTypeMirror.AnnotatedTypeVariable;
import org.checkerframework.framework.type.GeneralAnnotatedTypeFactory;
import org.checkerframework.framework.type.QualifierHierarchy;
import org.checkerframework.framework.type.TypeHierarchy;
import org.checkerframework.framework.util.AnnotatedTypes;
import org.checkerframework.framework.util.AnnotationMirrorSet;
import org.checkerframework.framework.util.PluginUtil;
import org.checkerframework.framework.util.typeinference.constraint.A2F;
import org.checkerframework.framework.util.typeinference.constraint.A2FReducer;
import org.checkerframework.framework.util.typeinference.constraint.AFConstraint;
import org.checkerframework.framework.util.typeinference.constraint.AFReducer;
import org.checkerframework.framework.util.typeinference.constraint.F2A;
import org.checkerframework.framework.util.typeinference.constraint.F2AReducer;
import org.checkerframework.framework.util.typeinference.constraint.FIsA;
import org.checkerframework.framework.util.typeinference.constraint.FIsAReducer;
import org.checkerframework.framework.util.typeinference.constraint.TSubU;
import org.checkerframework.framework.util.typeinference.constraint.TSuperU;
import org.checkerframework.framework.util.typeinference.constraint.TUConstraint;
import org.checkerframework.framework.util.typeinference.solver.ConstraintMap;
import org.checkerframework.framework.util.typeinference.solver.ConstraintMapBuilder;
import org.checkerframework.framework.util.typeinference.solver.EqualitiesSolver;
import org.checkerframework.framework.util.typeinference.solver.InferenceResult;
import org.checkerframework.framework.util.typeinference.solver.InferredValue;
import org.checkerframework.framework.util.typeinference.solver.InferredValue.InferredType;
import org.checkerframework.framework.util.typeinference.solver.SubtypesSolver;
import org.checkerframework.framework.util.typeinference.solver.SupertypesSolver;
import org.checkerframework.javacutil.ErrorReporter;
import org.checkerframework.javacutil.Pair;
import org.checkerframework.javacutil.TreeUtils;
import org.checkerframework.javacutil.TypeAnnotationUtils;
import org.checkerframework.javacutil.TypesUtils;

/**
 * An implementation of TypeArgumentInference that mostly follows the process outlined in JLS7 See
 * <a href="http://docs.oracle.com/javase/specs/jls/se7/html/jls-15.html#jls-15.12.2.7">JLS
 * &sect;5.12.2.7</a>
 *
 * <p>Note, there are some deviations JLS 7 for the following cases:
 *
 * <ul>
 *   <li>Places where the JLS is vague. For these cases, first the OpenJDK implementation was
 *       consulted and then we favored the behavior we desire rather than the implied behavior of
 *       the JLS or JDK implementation.
 *   <li>The fact that any given type variable type may or may not have annotations for multiple
 *       hierarchies means that constraints are more complicated than their Java equivalents. Every
 *       constraint must identify the hierarchies to which they apply. This makes solving the
 *       constraint sets more complicated.
 *   <li>If an argument to a method is null, then the JLS says that it does not constrain the type
 *       argument. However, null may constrain the qualifiers on the type argument, so it is
 *       included in the constraints but is not used as the underlying type of the type argument.
 * </ul>
 *
 * TODO: The following limitations need to be fixed, as at the time of this writing we do not have
 * the time to handle them:
 *
 * <ul>
 *   <li>The GlbUtil does not correctly handled wildcards/typevars when the glb result should be a
 *       wildcard or typevar
 *   <li>Interdependent Method Invocations -- Currently we do not correctly handle the case where
 *       two methods need to have their arguments inferred and one is the argument to the other.
 *       E.g.
 *       <pre>{@code
 * <T> T get()
 * <S> void set(S s)
 * set(get())
 * }</pre>
 *       Presumably, we want to detect these situations and combine the set of constraints with
 *       {@code T <: S}.
 * </ul>
 */
public class DefaultTypeArgumentInference implements TypeArgumentInference {
    private final EqualitiesSolver equalitiesSolver = new EqualitiesSolver();
    private final SupertypesSolver supertypesSolver = new SupertypesSolver();
    private final SubtypesSolver subtypesSolver = new SubtypesSolver();
    private final ConstraintMapBuilder constraintMapBuilder = new ConstraintMapBuilder();

    private final boolean showInferenceSteps;

    public DefaultTypeArgumentInference(AnnotatedTypeFactory typeFactory) {
        this.showInferenceSteps =
                typeFactory.getContext().getChecker().hasOption("showInferenceSteps");
    }

    @Override
    public Map<TypeVariable, AnnotatedTypeMirror> inferTypeArgs(
            AnnotatedTypeFactory typeFactory,
            ExpressionTree expressionTree,
            ExecutableElement methodElem,
            AnnotatedExecutableType methodType) {

        //TODO: REMOVE THIS HACK WHEN YOU CAN CALL getTopAnnotations on GeneralAnnotatedTypeFactory
        //TODO: currently this will only affect inferring METHOD type arguments on constructor
        //TODO: invocations for the Nullness type system
        if (typeFactory instanceof GeneralAnnotatedTypeFactory) {
            return new HashMap<>();
        }

        final List<AnnotatedTypeMirror> argTypes =
                TypeArgInferenceUtil.getArgumentTypes(expressionTree, typeFactory);
        final TreePath pathToExpression = typeFactory.getPath(expressionTree);
        final AnnotatedTypeMirror assignedTo =
                TypeArgInferenceUtil.assignedTo(typeFactory, pathToExpression);

        SourceChecker checker = typeFactory.getContext().getChecker();

        if (showInferenceSteps) {
            checker.message(
                    Kind.NOTE,
                    "DTAI: expression: %s\n  argTypes: %s\n  assignedTo: %s\n",
                    expressionTree.toString().replace("\n", " "),
                    argTypes,
                    assignedTo);
        }

        final Set<TypeVariable> targets = TypeArgInferenceUtil.methodTypeToTargets(methodType);

        if (assignedTo == null && TreeUtils.getAssignmentContext(pathToExpression) != null) {
            // If the type of the assignment context isn't found, but the expression is assigned,
            // then don't attempt to infere type arguments, because the Java type inferred will be
            // incorrect.  The assignment type is null when it includes uninferred type arguments.
            // For example:
            // <T> T outMethod()
            // <U> void inMethod(U u);
            // inMethod(outMethod())
            // would require solving the constraints for both type argument inferences simultaneously
            Map<TypeVariable, AnnotatedTypeMirror> inferredArgs = new LinkedHashMap<>();
            handleUninferredTypeVariables(typeFactory, methodType, targets, inferredArgs);
            return inferredArgs;
        }

        Map<TypeVariable, AnnotatedTypeMirror> inferredArgs;
        try {
            inferredArgs =
                    infer(typeFactory, argTypes, assignedTo, methodElem, methodType, targets, true);
            if (showInferenceSteps) {
                checker.message(Kind.NOTE, "  after infer: %s\n", inferredArgs);
            }
            handleNullTypeArguments(
                    typeFactory,
                    methodElem,
                    methodType,
                    argTypes,
                    assignedTo,
                    targets,
                    inferredArgs);
            if (showInferenceSteps) {
                checker.message(Kind.NOTE, "  after handleNull: %s\n", inferredArgs);
            }
        } catch (Exception ex) {
            // Catch any errors thrown by inference.
            inferredArgs = new LinkedHashMap<>();
            if (showInferenceSteps) {
                checker.message(Kind.NOTE, "  exception: %s\n", ex.getLocalizedMessage());
            }
        }

        handleUninferredTypeVariables(typeFactory, methodType, targets, inferredArgs);

        if (showInferenceSteps) {
            checker.message(Kind.NOTE, "  results: %s\n", inferredArgs);
        }

        return inferredArgs;
    }

    /**
     * If one of the inferredArgs are NullType, then re-run inference ignoring null method
     * arguments. Then lub the result of the second inference with the NullType and put the new
     * result back into inferredArgs.
     *
     * @param typeFactory type factory
     * @param methodElem element of the method
     * @param methodType annotated type of the method
     * @param argTypes annotated types of arguments to the method
     * @param assignedTo annotated type to which the result of the method invocation is assigned
     * @param targets set of type variables to infer
     * @param inferredArgs map of type variables to the annotated types of their type arguments
     */
    private void handleNullTypeArguments(
            AnnotatedTypeFactory typeFactory,
            ExecutableElement methodElem,
            AnnotatedExecutableType methodType,
            List<AnnotatedTypeMirror> argTypes,
            AnnotatedTypeMirror assignedTo,
            Set<TypeVariable> targets,
            Map<TypeVariable, AnnotatedTypeMirror> inferredArgs) {
        if (!hasNullType(inferredArgs)) {
            return;
        }
        final Map<TypeVariable, AnnotatedTypeMirror> inferredArgsWithOutNull =
                infer(typeFactory, argTypes, assignedTo, methodElem, methodType, targets, false);
        for (AnnotatedTypeVariable atv : methodType.getTypeVariables()) {
            TypeVariable typeVar = atv.getUnderlyingType();
            AnnotatedTypeMirror result = inferredArgs.get(typeVar);
            if (result == null) {
                AnnotatedTypeMirror withoutNullResult = inferredArgsWithOutNull.get(typeVar);
                if (withoutNullResult != null) {
                    inferredArgs.put(typeVar, withoutNullResult);
                }
            } else if (result.getKind() == TypeKind.NULL) {
                AnnotatedTypeMirror withoutNullResult = inferredArgsWithOutNull.get(typeVar);
                if (withoutNullResult == null) {
                    // withoutNullResult is null when the only constraint on a type argument is
                    // where a method argument is null.
                    withoutNullResult = typeFactory.getUninferredWildcardType(atv);
                }
                AnnotatedTypeMirror lub =
                        AnnotatedTypes.leastUpperBound(typeFactory, withoutNullResult, result);
                inferredArgs.put(typeVar, lub);
            }
        }
    }

    private boolean hasNullType(Map<TypeVariable, AnnotatedTypeMirror> inferredArgs) {
        for (AnnotatedTypeMirror atm : inferredArgs.values()) {
            if (atm.getKind() == TypeKind.NULL) {
                return true;
            }
        }
        return false;
    }

    /**
     * This algorithm works as follows:
     *
     * <ul>
     *   <!-- ul rather than ol because of many cross-references within the text -->
     *   <li>1. Build Argument Constraints -- create a set of constraints using the arguments to the
     *       type parameter declarations, the formal parameters, and the arguments to the method
     *       call
     *   <li>2. Solve Argument Constraints -- Create two solutions from the arguments.
     *       <ol>
     *         <li>Equality Arg Solution: Solution inferred from arguments used in an invariant
     *             position (i.e. from equality constraints)
     *         <li>Supertypes Arg Solution: Solution inferred from constraints in which the
     *             parameter is a supertype of argument types. These are kept separate and merged
     *             later.
     *       </ol>
     *       Note: If there is NO assignment context we just combine the results from 2.a and 2.b,
     *       giving preference to those in 2.a, and return the result.
     *   <li>3. Build and Solve Initial Assignment Constraints -- Create a set of constraints from
     *       the assignment context WITHOUT substituting either solution from step 2.
     *   <li>4. Combine the solutions from steps 2.b and 3. This handles cases like the following:
     *       <pre>{@code
     * <T> List<T> method(T t1) {}
     * List<@Nullable String> nl = method("");
     * }</pre>
     *       If we use just the arguments to infer T we will infer @NonNull String (since the lub of
     *       all arguments would be @NonNull String). However, this would cause the assignment to
     *       fail. Instead, since {@literal @NonNull String <: @Nullable String}, we can safely
     *       infer T to be @Nullable String and both the argument types and the assignment types are
     *       compatible. In step 4, we combine the results of Step 2.b (which came from lubbing
     *       argument and argument component types) with the solution from equality constraints via
     *       the assignment context.
     *       <p>Note, we always give preference to the results inferred from method arguments if
     *       there is a conflict between the steps 2 and 4. For example:
     *       <pre>{@code
     * <T> List<T> method(T t1) {}
     * List<@NonNull String> nl = method(null);
     * }</pre>
     *       In the above example, the null argument requires that T must be @Nullable String. But
     *       the assignment context requires that the T must be @NonNull String. But, in this case
     *       if we use @NonNull String the argument "null" is invalid. In this case, we
     *       use @Nullable String and report an assignment.type.incompatible because we ALWAYS favor
     *       the arguments over the assignment context.
     *   <li>5. Combine the result from 2.a and step 4, if there is a conflict use the result from
     *       step 2.a
     *       <p>Suppose we have the following:
     *       <pre>{@code
     * <T> void method(List<@NonNull T> t, @Initialized Tt) { ... }
     * List<@FBCBottom String> lBottom = ...;
     * method( lbBottom, "nonNullString" );
     * }</pre>
     *       From the first argument we can infer that T must be exactly @FBCBottom String but we
     *       cannot infer anything for the Nullness hierarchy. For the second argument we can infer
     *       that T is at most @NonNull String but we can infer nothing in the initialization
     *       hierarchy. In this step we combine these two results, always favoring the equality
     *       constraints if there is a conflict. For the above example we would infer the following:
     *       <pre>{@code
     * T &rArr; @FBCBottom @NonNull String
     * }</pre>
     *       Another case covered in this step is:
     *       <pre>{@code
     * <T> List<T> method(List<T> t1) {}
     * List<@NonNull String> nonNullList = new ArrayList<>();
     * List<@Nullable String> nl = method(nonNullList);
     * }</pre>
     *       The above assignment should fail because T is forced to be both @NonNull and @Nullable.
     *       In cases like these, we use @NonNull String becasue we always favor constraints from
     *       the arguments over the assignment context.
     *   <li>6. Infer from Assignment Context Finally, the JLS states that we should substitute the
     *       types we have inferred up until this point back into the original argument constraints.
     *       We should then combine the constraints we get from the assignment context and solve
     *       using the greatest lower bounds of all of the constraints of the form: {@literal F :>
     *       U} (these are referred to as "subtypes" in the ConstraintMap.TargetConstraints).
     *   <li>7. Merge the result from steps 5 and 6 giving preference to 5 (the argument
     *       constraints). Return the result.
     * </ul>
     */
    private Map<TypeVariable, AnnotatedTypeMirror> infer(
            final AnnotatedTypeFactory typeFactory,
            final List<AnnotatedTypeMirror> argumentTypes,
            final AnnotatedTypeMirror assignedTo,
            final ExecutableElement methodElem,
            final AnnotatedExecutableType methodType,
            final Set<TypeVariable> targets,
            final boolean useNullArguments) {

        //1.  Step 1 - Build up argument constraints
        // The AFConstraints for arguments are used also in the
        Set<AFConstraint> afArgumentConstraints =
                createArgumentAFConstraints(
                        typeFactory, argumentTypes, methodType, targets, useNullArguments);

        //2. Step 2 - Solve the constraints.
        Pair<InferenceResult, InferenceResult> argInference =
                inferFromArguments(typeFactory, afArgumentConstraints, targets);

        final InferenceResult fromArgEqualities = argInference.first; // result 2.a
        final InferenceResult fromArgSubandSupers = argInference.second; // result 2.b

        clampToLowerBound(fromArgSubandSupers, methodType.getTypeVariables(), typeFactory);

        // if this method invocation's has a return type and it is assigned/pseudo-assigned to
        // a variable, assignedTo is the type of that variable
        if (assignedTo == null) {
            fromArgEqualities.mergeSubordinate(fromArgSubandSupers);

            return fromArgEqualities.toAtmMap();
        } // else

        final AnnotatedTypeMirror declaredReturnType = methodType.getReturnType();
        final AnnotatedTypeMirror boxedReturnType;
        if (declaredReturnType == null) {
            boxedReturnType = null;
        } else if (declaredReturnType.getKind().isPrimitive()) {
            boxedReturnType = typeFactory.getBoxedType((AnnotatedPrimitiveType) declaredReturnType);
        } else {
            boxedReturnType = declaredReturnType;
        }

        final InferenceResult fromArguments = fromArgEqualities;
        if (!((MethodSymbol) methodElem).isConstructor()) {
            // Step 3 - Infer a solution from the equality constraints in the assignment context
            InferenceResult fromAssignmentEqualities =
                    inferFromAssignmentEqualities(
                            assignedTo, boxedReturnType, targets, typeFactory);

            // Step 4 - Combine the results from 2.b and step 3
            InferenceResult combinedSupertypesAndAssignment =
                    combineSupertypeAndAssignmentResults(
                            targets, typeFactory, fromAssignmentEqualities, fromArgSubandSupers);

            // Step 5 - Combine the result from 2.a and step 4, if there is a conflict use the result from step 2.a
            fromArgEqualities.mergeSubordinate(combinedSupertypesAndAssignment);

            // if we don't have a result for all type arguments
            // Step 6 - Infer the type arguments from the greatest-lower-bounds of all "subtype" constraints
            if (!fromArguments.isComplete(targets)) {
                InferenceResult fromAssignment =
                        inferFromAssignment(
                                assignedTo,
                                boxedReturnType,
                                methodType,
                                afArgumentConstraints,
                                fromArguments,
                                targets,
                                typeFactory);

                // Step 7 - Merge the argument and the assignment constraints
                fromArguments.mergeSubordinate(fromAssignment);
            }

        } else {

            fromArguments.mergeSubordinate(fromArgSubandSupers);
        }

        return fromArguments.toAtmMap();
    }

    /**
     * If we have inferred a type argument from the supertype constraints and this type argument is
     * BELOW the lower bound, make it AT the lower bound
     *
     * <p>e.g.
     *
     * <pre>{@code
     * <@Initialized T extends @Initialized Object> void id(T t) { return t; }
     * id(null);
     *
     * // The invocation of id will result in a type argument with primary annotations of @FBCBottom @Nullable
     * // but this is below the lower bound of T in the initialization hierarchy so instead replace
     * //@FBCBottom with @Initialized
     *
     * // This should happen ONLY with supertype constraints because raising the primary annotation would still
     * // be valid for these constraints (since we just LUB the arguments involved) but would violate any
     * // equality constraints
     * }</pre>
     *
     * TODO: NOTE WE ONLY DO THIS FOR InferredType results for now but we should probably include
     * targest as well
     *
     * @param fromArgSupertypes types inferred from LUBbing types from the arguments to the formal
     *     parameters
     * @param targetDeclarations the declared types of the type parameters whose arguments are being
     *     inferred
     */
    private void clampToLowerBound(
            InferenceResult fromArgSupertypes,
            List<AnnotatedTypeVariable> targetDeclarations,
            AnnotatedTypeFactory typeFactory) {
        final QualifierHierarchy qualifierHierarchy = typeFactory.getQualifierHierarchy();
        final AnnotationMirrorSet tops =
                new AnnotationMirrorSet(qualifierHierarchy.getTopAnnotations());

        for (AnnotatedTypeVariable targetDecl : targetDeclarations) {
            InferredValue inferred = fromArgSupertypes.get(targetDecl.getUnderlyingType());
            if (inferred != null && inferred instanceof InferredType) {
                final AnnotatedTypeMirror lowerBoundAsArgument = targetDecl.getLowerBound();
                for (AnnotationMirror top : tops) {
                    final AnnotationMirror lowerBoundAnno =
                            lowerBoundAsArgument.getEffectiveAnnotationInHierarchy(top);
                    final AnnotationMirror argAnno =
                            ((InferredType) inferred).type.getEffectiveAnnotationInHierarchy(top);
                    if (qualifierHierarchy.isSubtype(argAnno, lowerBoundAnno)) {
                        ((InferredType) inferred).type.replaceAnnotation(lowerBoundAnno);
                    }
                }
            }
        }
    }

    /**
     * Step 1: Create a constraint {@code Ai << Fi} for each Argument(Ai) to formal parameter(Fi).
     * Remove any constraint that does not involve a type parameter to be inferred. Reduce the
     * remaining constraints so that Fi = Tj where Tj is a type parameter with an argument to be
     * inferred. Return the resulting constraint set.
     *
     * @param typeFactory AnnotatedTypeFactory
     * @param argTypes list of annotated types corresponding to the arguments to the method
     * @param methodType annotated type of the method
     * @param targets type variables to be inferred
     * @param useNullArguments whether or not null method arguments should be considered
     * @return a set of argument constraints
     */
    protected Set<AFConstraint> createArgumentAFConstraints(
            final AnnotatedTypeFactory typeFactory,
            final List<AnnotatedTypeMirror> argTypes,
            final AnnotatedExecutableType methodType,
            final Set<TypeVariable> targets,
            boolean useNullArguments) {
        final List<AnnotatedTypeMirror> paramTypes =
                AnnotatedTypes.expandVarArgsFromTypes(methodType, argTypes);

        if (argTypes.size() != paramTypes.size()) {
            ErrorReporter.errorAbort(
                    "Mismatch between formal parameter count and argument count!\n"
                            + "paramTypes="
                            + PluginUtil.join(",", paramTypes)
                            + "\n"
                            + "argTypes="
                            + PluginUtil.join(",", argTypes));
        }

        final int numberOfParams = paramTypes.size();
        final LinkedList<AFConstraint> afConstraints = new LinkedList<>();
        for (int i = 0; i < numberOfParams; i++) {
            if (!useNullArguments && argTypes.get(i).getKind() == TypeKind.NULL) {
                continue;
            }
            afConstraints.add(new A2F(argTypes.get(i), paramTypes.get(i)));
        }

        final Set<AFConstraint> reducedConstraints = new LinkedHashSet<>();

        reduceAfConstraints(typeFactory, reducedConstraints, afConstraints, targets);
        return reducedConstraints;
    }

    /**
     * Step 2. Infer type arguments from the equality (TisU) and the supertype (TSuperU) constraints
     * of the methods arguments.
     */
    private Pair<InferenceResult, InferenceResult> inferFromArguments(
            final AnnotatedTypeFactory typeFactory,
            final Set<AFConstraint> afArgumentConstraints,
            final Set<TypeVariable> targets) {
        Set<TUConstraint> tuArgConstraints = afToTuConstraints(afArgumentConstraints, targets);
        addConstraintsBetweenTargets(tuArgConstraints, targets, false, typeFactory);

        ConstraintMap argConstraints =
                constraintMapBuilder.build(targets, tuArgConstraints, typeFactory);

        InferenceResult inferredFromArgEqualities =
                equalitiesSolver.solveEqualities(targets, argConstraints, typeFactory);

        Set<TypeVariable> remainingTargets =
                inferredFromArgEqualities.getRemainingTargets(targets, true);
        InferenceResult fromSupertypes =
                supertypesSolver.solveFromSupertypes(remainingTargets, argConstraints, typeFactory);

        InferenceResult fromSubtypes =
                subtypesSolver.solveFromSubtypes(remainingTargets, argConstraints, typeFactory);
        fromSupertypes.mergeSubordinate(fromSubtypes);

        return Pair.of(inferredFromArgEqualities, fromSupertypes);
    }

    /** Step 3. Infer type arguments from the equality constraints of the assignment context. */
    private InferenceResult inferFromAssignmentEqualities(
            final AnnotatedTypeMirror assignedTo,
            final AnnotatedTypeMirror boxedReturnType,
            final Set<TypeVariable> targets,
            final AnnotatedTypeFactory typeFactory) {
        Set<FIsA> afInitialAssignmentConstraints =
                createInitialAssignmentConstraints(
                        assignedTo, boxedReturnType, typeFactory, targets);

        Set<TUConstraint> tuInitialAssignmentConstraints =
                afToTuConstraints(afInitialAssignmentConstraints, targets);
        ConstraintMap initialAssignmentConstraints =
                constraintMapBuilder.build(targets, tuInitialAssignmentConstraints, typeFactory);
        return equalitiesSolver.solveEqualities(targets, initialAssignmentConstraints, typeFactory);
    }

    /**
     * Create a set of constraints between return type and any type to which it is assigned. Reduce
     * these set of constraints and remove any that is not an equality (FIsA) constraint.
     */
    protected Set<FIsA> createInitialAssignmentConstraints(
            final AnnotatedTypeMirror assignedTo,
            final AnnotatedTypeMirror boxedReturnType,
            final AnnotatedTypeFactory typeFactory,
            final Set<TypeVariable> targets) {
        final Set<FIsA> result = new LinkedHashSet<>();

        if (assignedTo != null) {
            final Set<AFConstraint> reducedConstraints = new LinkedHashSet<>();

            final Queue<AFConstraint> constraints = new LinkedList<>();
            constraints.add(new F2A(boxedReturnType, assignedTo));

            reduceAfConstraints(typeFactory, reducedConstraints, constraints, targets);

            for (final AFConstraint reducedConstraint : reducedConstraints) {
                if (reducedConstraint instanceof FIsA) {
                    result.add((FIsA) reducedConstraint);
                }
            }
        }

        return result;
    }

    /**
     * The first half of Step 6.
     *
     * <p>This method creates constraints:
     *
     * <ul>
     *   <li>between the bounds of types that are already inferred and their inferred arguments
     *   <li>between the assignment context and the return type of the method (with the previously
     *       inferred arguments substituted into these constraints)
     * </ul>
     */
    public ConstraintMap createAssignmentConstraints(
            final AnnotatedTypeMirror assignedTo,
            final AnnotatedTypeMirror boxedReturnType,
            final AnnotatedExecutableType methodType,
            final Set<AFConstraint> afArgumentConstraints,
            final Map<TypeVariable, AnnotatedTypeMirror> inferredArgs,
            final Set<TypeVariable> targets,
            final AnnotatedTypeFactory typeFactory) {

        final LinkedList<AFConstraint> assignmentAfs = new LinkedList<>();
        for (AnnotatedTypeVariable typeParam : methodType.getTypeVariables()) {
            final TypeVariable target = typeParam.getUnderlyingType();
            final AnnotatedTypeMirror inferredType = inferredArgs.get(target);
            // for all inferred types Ti:  Ti >> Bi where Bi is upper bound and Ti << Li where Li is the lower bound
            // for all uninferred types Tu: Tu >> Bi and Lu >> Tu
            if (inferredType != null) {
                assignmentAfs.add(new A2F(inferredType, typeParam.getUpperBound()));
                assignmentAfs.add(new F2A(typeParam.getLowerBound(), inferredType));
            } else {
                assignmentAfs.add(new F2A(typeParam, typeParam.getUpperBound()));
                assignmentAfs.add(new A2F(typeParam.getLowerBound(), typeParam));
            }
        }

        for (AFConstraint argConstraint : afArgumentConstraints) {
            if (argConstraint instanceof F2A) {
                assignmentAfs.add(argConstraint);
            }
        }

        LinkedList<AFConstraint> substitutedAssignmentConstraints = new LinkedList<>();
        for (AFConstraint afConstraint : assignmentAfs) {
            substitutedAssignmentConstraints.add(afConstraint.substitute(inferredArgs));
        }

        final AnnotatedTypeMirror substitutedReturnType =
                TypeArgInferenceUtil.substitute(inferredArgs, boxedReturnType);
        substitutedAssignmentConstraints.add(new F2A(substitutedReturnType, assignedTo));

        final Set<AFConstraint> reducedConstraints = new LinkedHashSet<>();
        reduceAfConstraints(
                typeFactory, reducedConstraints, substitutedAssignmentConstraints, targets);
        final Set<TUConstraint> tuAssignmentConstraints =
                afToTuConstraints(reducedConstraints, targets);
        addConstraintsBetweenTargets(tuAssignmentConstraints, targets, true, typeFactory);
        return constraintMapBuilder.build(targets, tuAssignmentConstraints, typeFactory);
    }

    /** The Second half of step 6. Use the assignment context to infer a result. */
    private InferenceResult inferFromAssignment(
            final AnnotatedTypeMirror assignedTo,
            final AnnotatedTypeMirror boxedReturnType,
            final AnnotatedExecutableType methodType,
            final Set<AFConstraint> afArgumentConstraints,
            final InferenceResult inferredArgs,
            final Set<TypeVariable> targets,
            final AnnotatedTypeFactory typeFactory) {
        ConstraintMap assignmentConstraints =
                createAssignmentConstraints(
                        assignedTo,
                        boxedReturnType,
                        methodType,
                        afArgumentConstraints,
                        inferredArgs.toAtmMap(),
                        targets,
                        typeFactory);

        InferenceResult equalitiesResult =
                equalitiesSolver.solveEqualities(targets, assignmentConstraints, typeFactory);

        Set<TypeVariable> remainingTargets = equalitiesResult.getRemainingTargets(targets, true);
        InferenceResult subtypesResult =
                subtypesSolver.solveFromSubtypes(
                        remainingTargets, assignmentConstraints, typeFactory);

        equalitiesResult.mergeSubordinate(subtypesResult);
        return equalitiesResult;
    }

    /**
     * Step 4. Combine the results from using the Supertype constraints the Equality constraints
     * from the assignment context.
     */
    private InferenceResult combineSupertypeAndAssignmentResults(
            Set<TypeVariable> targets,
            AnnotatedTypeFactory typeFactory,
            InferenceResult equalityResult,
            InferenceResult supertypeResult) {
        final TypeHierarchy typeHierarchy = typeFactory.getTypeHierarchy();

        final InferenceResult result = new InferenceResult();
        for (final TypeVariable target : targets) {
            final InferredValue equalityInferred = equalityResult.get(target);
            final InferredValue supertypeInferred = supertypeResult.get(target);

            final InferredValue outputValue;
            if (equalityInferred != null && equalityInferred instanceof InferredType) {

                if (supertypeInferred != null && supertypeInferred instanceof InferredType) {
                    AnnotatedTypeMirror superATM = ((InferredType) supertypeInferred).type;
                    AnnotatedTypeMirror equalityATM = ((InferredType) equalityInferred).type;
                    if (TypesUtils.isErasedSubtype(
                            typeFactory.getContext().getTypeUtils(),
                            equalityATM.getUnderlyingType(),
                            superATM.getUnderlyingType())) {
                        // If the underlying type of equalityATM is a subtype of the underlying
                        // type of superATM, then the call to isSubtype below will issue an error.
                        // So call asSuper so that the isSubtype call below works correctly.
                        equalityATM = AnnotatedTypes.asSuper(typeFactory, equalityATM, superATM);
                    }
                    if (typeHierarchy.isSubtype(superATM, equalityATM)) {
                        outputValue = equalityInferred;
                    } else {
                        outputValue = supertypeInferred;
                    }

                } else {
                    outputValue = equalityInferred;
                }
            } else {
                if (supertypeInferred != null) {
                    outputValue = supertypeInferred;
                } else {
                    outputValue = null;
                }
            }

            if (outputValue != null) {
                result.put(target, outputValue);
            }
        }

        return result;
    }

    /**
     * For any types we have not inferred, use a wildcard with the bounds from the original type
     * parameter.
     */
    private void handleUninferredTypeVariables(
            AnnotatedTypeFactory typeFactory,
            AnnotatedExecutableType methodType,
            Set<TypeVariable> targets,
            Map<TypeVariable, AnnotatedTypeMirror> inferredArgs) {

        for (AnnotatedTypeVariable atv : methodType.getTypeVariables()) {
            final TypeVariable typeVar = atv.getUnderlyingType();
<<<<<<< HEAD
            if (targets.contains(TypeAnnotationUtils.unannotatedType((Type) typeVar))) {
=======
            if (targets.contains(TypeAnnotationUtils.unannotatedType(typeVar))) {
>>>>>>> 424cc768
                final AnnotatedTypeMirror inferredType = inferredArgs.get(typeVar);
                if (inferredType == null) {
                    AnnotatedTypeMirror dummy = typeFactory.getUninferredWildcardType(atv);
                    inferredArgs.put(atv.getUnderlyingType(), dummy);
                }
            }
        }
    }

    /**
     * Given a set of AFConstraints, remove all constraints that are not relevant to inference and
     * return a set of AFConstraints in which the F is a use of one of the type parameters to infer.
     */
    protected void reduceAfConstraints(
            final AnnotatedTypeFactory typeFactory,
            final Set<AFConstraint> outgoing,
            final Queue<AFConstraint> toProcess,
            final Set<TypeVariable> targets) {

        final Set<AFConstraint> visited = new HashSet<>();

        List<AFReducer> reducers = new ArrayList<>();
        reducers.add(new A2FReducer(typeFactory));
        reducers.add(new F2AReducer(typeFactory));
        reducers.add(new FIsAReducer(typeFactory));

        Set<AFConstraint> newConstraints = new HashSet<>(10);
        while (!toProcess.isEmpty()) {
            newConstraints.clear();
            AFConstraint constraint = toProcess.remove();

            if (!visited.contains(constraint)) {
                if (constraint.isIrreducible(targets)) {
                    outgoing.add(constraint);
                } else {

                    final Iterator<AFReducer> reducerIterator = reducers.iterator();
                    boolean handled = false;
                    while (!handled && reducerIterator.hasNext()) {
                        handled = reducerIterator.next().reduce(constraint, newConstraints);
                    }

                    if (!handled) {
                        ErrorReporter.errorAbort(
                                "Unhandled constraint type: " + constraint.toString());
                    }

                    toProcess.addAll(newConstraints);
                }
                visited.add(constraint);
            }
        }
    }

    /** Convert AFConstraints to TUConstraints */
    protected Set<TUConstraint> afToTuConstraints(
            Set<? extends AFConstraint> afConstraints, Set<TypeVariable> targets) {
        final Set<TUConstraint> outgoing = new LinkedHashSet<>();
        for (final AFConstraint afConstraint : afConstraints) {
            if (!afConstraint.isIrreducible(targets)) {
                ErrorReporter.errorAbort(
                        "All afConstraints should be irreducible before conversion.\n"
                                + "afConstraints=[ "
                                + PluginUtil.join(", ", afConstraints)
                                + " ]\n"
                                + "targets=[ "
                                + PluginUtil.join(", ", targets)
                                + "]");
            }

            outgoing.add(afConstraint.toTUConstraint());
        }

        return outgoing;
    }

    /**
     * Declarations of the form: {@code <A, B extends A>} implies a TUConstraint of {@code B <: A}.
     * Add these to the constraint list.
     */
    public void addConstraintsBetweenTargets(
            Set<TUConstraint> constraints,
            Set<TypeVariable> targets,
            boolean asSubtype,
            AnnotatedTypeFactory typeFactory) {
        final Types types = typeFactory.getProcessingEnv().getTypeUtils();
        final List<TypeVariable> targetList = new LinkedList<>(targets);

        final Map<TypeVariable, AnnotatedTypeVariable> paramDeclarations = new HashMap<>();

        for (int i = 0; i < targetList.size(); i++) {
            final TypeVariable earlierTarget = targetList.get(i);

            for (int j = i + 1; j < targetList.size(); j++) {
                final TypeVariable laterTarget = targetList.get(j);
                if (types.isSameType(earlierTarget.getUpperBound(), laterTarget)) {
                    final AnnotatedTypeVariable headDecl =
                            addOrGetDeclarations(earlierTarget, typeFactory, paramDeclarations);
                    final AnnotatedTypeVariable nextDecl =
                            addOrGetDeclarations(laterTarget, typeFactory, paramDeclarations);

                    if (asSubtype) {
                        constraints.add(new TSubU(headDecl, nextDecl));

                    } else {
                        constraints.add(new TSuperU(nextDecl, headDecl));
                    }
                } else if (types.isSameType(laterTarget.getUpperBound(), earlierTarget)) {
                    final AnnotatedTypeVariable headDecl =
                            addOrGetDeclarations(earlierTarget, typeFactory, paramDeclarations);
                    final AnnotatedTypeVariable nextDecl =
                            addOrGetDeclarations(laterTarget, typeFactory, paramDeclarations);

                    if (asSubtype) {
                        constraints.add(new TSubU(nextDecl, headDecl));

                    } else {
                        constraints.add(new TSuperU(headDecl, nextDecl));
                    }
                }
            }
        }
    }

    public AnnotatedTypeVariable addOrGetDeclarations(
            TypeVariable target,
            AnnotatedTypeFactory typeFactory,
            Map<TypeVariable, AnnotatedTypeVariable> declarations) {
        AnnotatedTypeVariable atv = declarations.get(target);
        if (atv == null) {
            atv = (AnnotatedTypeVariable) typeFactory.getAnnotatedType(target.asElement());
            declarations.put(target, atv);
        }

        return atv;
    }
}<|MERGE_RESOLUTION|>--- conflicted
+++ resolved
@@ -739,11 +739,7 @@
 
         for (AnnotatedTypeVariable atv : methodType.getTypeVariables()) {
             final TypeVariable typeVar = atv.getUnderlyingType();
-<<<<<<< HEAD
-            if (targets.contains(TypeAnnotationUtils.unannotatedType((Type) typeVar))) {
-=======
             if (targets.contains(TypeAnnotationUtils.unannotatedType(typeVar))) {
->>>>>>> 424cc768
                 final AnnotatedTypeMirror inferredType = inferredArgs.get(typeVar);
                 if (inferredType == null) {
                     AnnotatedTypeMirror dummy = typeFactory.getUninferredWildcardType(atv);
