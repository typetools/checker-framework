--- conflicted
+++ resolved
@@ -117,13 +117,6 @@
             ExpressionTree expressionTree,
             ExecutableElement methodElem,
             AnnotatedExecutableType methodType) {
-<<<<<<< HEAD
-        // TODO: REMOVE THIS HACK WHEN YOU CAN CALL getTopAnnotations on GeneralAnnotatedTypeFactory
-        // TODO: currently this will only affect inferring METHOD type arguments on constructor
-        // TODO: invocations for the Nullness type system
-        if (typeFactory instanceof GeneralAnnotatedTypeFactory) {
-            return new HashMap<>();
-        }
 
         final TreePath pathToExpression = typeFactory.getPath(expressionTree);
 
@@ -134,8 +127,6 @@
             //            System.out.println("Inferred the following for: "+expressionTree);
             //            System.out.println("\t"+PluginUtil.join("\n\t", result));
         }
-=======
->>>>>>> ffe256c2
 
         final List<AnnotatedTypeMirror> argTypes =
                 TypeArgInferenceUtil.getArgumentTypes(expressionTree, typeFactory);
