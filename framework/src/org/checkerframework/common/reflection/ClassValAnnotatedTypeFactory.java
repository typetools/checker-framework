--- conflicted
+++ resolved
@@ -55,18 +55,8 @@
 
     @Override
     protected Set<Class<? extends Annotation>> createSupportedTypeQualifiers() {
-<<<<<<< HEAD
         return new HashSet<Class<? extends Annotation>>(
                         Arrays.asList(UnknownClass.class, ClassVal.class, ClassBound.class, ClassValBottom.class));
-=======
-        return Collections.unmodifiableSet(
-                new HashSet<Class<? extends Annotation>>(
-                        Arrays.asList(
-                                UnknownClass.class,
-                                ClassVal.class,
-                                ClassBound.class,
-                                ClassValBottom.class)));
->>>>>>> 1d8a78b3
     }
 
     private AnnotationMirror createClassVal(List<String> values) {
