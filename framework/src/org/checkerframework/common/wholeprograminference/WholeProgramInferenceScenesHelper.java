package org.checkerframework.common.wholeprograminference;

import annotations.Annotation;
import annotations.el.AClass;
import annotations.el.AField;
import annotations.el.AMethod;
import annotations.el.AScene;
import annotations.el.ATypeElement;
import annotations.el.DefException;
import annotations.el.InnerTypeLocation;
import annotations.io.IndexFileParser;
import annotations.io.IndexFileWriter;
import com.sun.tools.javac.code.TypeAnnotationPosition;
import java.io.File;
import java.io.FileWriter;
import java.io.IOException;
import java.lang.annotation.Target;
import java.util.Collections;
import java.util.HashMap;
import java.util.HashSet;
import java.util.Map;
import java.util.Set;
import javax.lang.model.element.AnnotationMirror;
import javax.lang.model.element.Element;
import javax.lang.model.type.MirroredTypesException;
import javax.lang.model.type.TypeKind;
import javax.lang.model.type.TypeMirror;
import org.checkerframework.framework.qual.DefaultFor;
import org.checkerframework.framework.qual.DefaultQualifier;
import org.checkerframework.framework.qual.DefaultQualifierInHierarchy;
import org.checkerframework.framework.qual.ImplicitFor;
import org.checkerframework.framework.qual.InvisibleQualifier;
import org.checkerframework.framework.qual.TypeUseLocation;
import org.checkerframework.framework.type.AnnotatedTypeFactory;
import org.checkerframework.framework.type.AnnotatedTypeMirror;
import org.checkerframework.framework.type.AnnotatedTypeMirror.AnnotatedArrayType;
import org.checkerframework.framework.type.AnnotatedTypeMirror.AnnotatedNullType;
import org.checkerframework.framework.type.AnnotatedTypeMirror.AnnotatedTypeVariable;
import org.checkerframework.javacutil.ErrorReporter;
import org.checkerframework.javacutil.Pair;

/**
 * This class stores annotations for fields, method return types, and method parameters.
 *
 * <p>The set of annotations inferred for a certain class is stored in an {@link
 * annotations.el.AScene}, which {@link #writeScenesToJaif} can write into a .jaif file. For
 * example, a class field of a class whose fully-qualified name is {@code my.package.MyClass} will
 * have its inferred type stored in a Scene, and later written into a file named {@code
 * my.package.MyClass.jaif}.
 *
 * <p>This class populates the initial Scenes by reading existing .jaif files on the {@link
 * #jaifFilesPath} directory. Having more information in those initial .jaif files means that the
 * precision achieved by the whole-program inference analysis will be better. {@link
 * #writeScenesToJaif} rewrites the initial .jaif files, and may create new ones.
 */
public class WholeProgramInferenceScenesHelper {

    /**
<<<<<<< HEAD
     * Maps the toString() representation of an ATypeElement and its TypeUseLocation to a set of
     * names of annotations that should not be added to .jaif files for that location.
=======
     * Maps a TypeUseLocation to a set of names of annotations that should not be added to .jaif
     * files for that location.
>>>>>>> b573b126
     */
    private final Map<Pair<String, TypeUseLocation>, Set<String>> annosToIgnore = new HashMap<>();

    /**
     * Directory where .jaif files will be written to and read from. This directory is relative to
     * where the CF's javac command is executed.
     */
    public static final String jaifFilesPath =
            "build" + File.separator + "whole-program-inference" + File.separator;

    /** Indicates whether assignments where the rhs is null should be ignored. */
    private final boolean ignoreNullAssignments;

    /** Maps .jaif file paths (Strings) to Scenes. Relatives to jaifFilesPath. */
    private final Map<String, AScene> scenes = new HashMap<>();

    /**
     * Set representing Scenes that were modified since the last time all Scenes were written into
     * .jaif files. Each String element of this set is a path to the .jaif file of the corresponding
     * Scene in the set. It is obtained by passing a class name as argument to the {@link
     * #getJaifPath} method.
     *
     * <p>Modifying a Scene means adding (or changing) a type annotation for a field, method return
     * type, or method parameter type in the Scene. (Scenes are modified by the method {@link
     * #updateAnnotationSetInScene}.)
     */
    private final Set<String> modifiedScenes = new HashSet<>();

    public WholeProgramInferenceScenesHelper(boolean ignoreNullAssignments) {
        this.ignoreNullAssignments = ignoreNullAssignments;
    }

    /**
     * Write all modified scenes into .jaif files. (Scenes are modified by the method {@link
     * #updateAnnotationSetInScene}.)
     */
    public void writeScenesToJaif() {
        // Create .jaif files directory if it doesn't exist already.
        File jaifDir = new File(jaifFilesPath);
        if (!jaifDir.exists()) {
            jaifDir.mkdirs();
        }
        // Write scenes into .jaif files.
        for (String jaifPath : modifiedScenes) {
            try {
                AScene scene = scenes.get(jaifPath).clone();
                removeIgnoredAnnosFromScene(scene);
                new File(jaifPath).delete();
                if (!scene.prune()) {
                    // Only write non-empty scenes into .jaif files.
                    IndexFileWriter.write(scene, new FileWriter(jaifPath));
                }
            } catch (IOException e) {
                ErrorReporter.errorAbort(
                        "Problem while reading file in: "
                                + jaifPath
                                + ". Exception message: "
                                + e.getMessage(),
                        e);
            } catch (DefException e) {
                ErrorReporter.errorAbort(e.getMessage(), e);
            }
        }
        modifiedScenes.clear();
    }

    /** Returns the String representing the .jaif path of a class given its name. */
    protected String getJaifPath(String className) {
        String jaifPath = jaifFilesPath + className + ".jaif";
        return jaifPath;
    }

    /**
     * Returns the Scene stored in a .jaif file path passed as input. If the file does not exist, an
     * empty Scene is created.
     */
    protected AScene getScene(String jaifPath) {
        AScene scene;
        if (!scenes.containsKey(jaifPath)) {
            File jaifFile = new File(jaifPath);
            scene = new AScene();
            if (jaifFile.exists()) {
                try {
                    IndexFileParser.parseFile(jaifPath, scene);
                } catch (IOException e) {
                    ErrorReporter.errorAbort(
                            "Problem while reading file in: "
                                    + jaifPath
                                    + "."
                                    + " Exception message: "
                                    + e.getMessage(),
                            e);
                }
            }
            scenes.put(jaifPath, scene);
        } else {
            scene = scenes.get(jaifPath);
        }
        return scene;
    }

    /** Returns the AClass in an AScene, given a className and a jaifPath. */
    protected AClass getAClass(String className, String jaifPath) {
        // Possibly reads .jaif file to obtain a Scene.
        AScene scene = getScene(jaifPath);
        return scene.classes.vivify(className);
    }

    /**
     * Updates the set of annotations in a location of a Scene.
     *
     * <ul>
     *   <li>If there was no previous annotation for that location, then the updated set will be the
     *       annotations in newATM.
     *   <li>If there was a previous annotation, the updated set will be the LUB between the
     *       previous annotation and newATM.
     * </ul>
     *
     * <p>
     *
     * @param type ATypeElement of the Scene which will be modified.
     * @param atf the annotated type factory of a given type system, whose type hierarchy will be
     *     used.
     * @param jaifPath used to identify a Scene.
     * @param rhsATM the RHS of the annotated type on the source code.
     * @param lhsATM the LHS of the annotated type on the source code.
     * @param defLoc the location where the annotation will be added.
     */
    protected void updateAnnotationSetInScene(
            ATypeElement type,
            AnnotatedTypeFactory atf,
            String jaifPath,
            AnnotatedTypeMirror rhsATM,
            AnnotatedTypeMirror lhsATM,
            TypeUseLocation defLoc) {
        if (rhsATM instanceof AnnotatedNullType && ignoreNullAssignments) {
            return;
        }
        AnnotatedTypeMirror atmFromJaif =
                AnnotatedTypeMirror.createType(rhsATM.getUnderlyingType(), atf, false);
        typeElementToATM(atmFromJaif, type, atf);
        updatesATMWithLUB(atf, rhsATM, atmFromJaif);
        if (lhsATM instanceof AnnotatedTypeVariable) {
            Set<AnnotationMirror> upperAnnos =
                    ((AnnotatedTypeVariable) lhsATM).getUpperBound().getEffectiveAnnotations();
            // If the inferred type is a subtype of the upper bounds of the
            // current type on the source code, halt.
            if (upperAnnos.size() == rhsATM.getAnnotations().size()
                    && atf.getQualifierHierarchy().isSubtype(rhsATM.getAnnotations(), upperAnnos)) {
                return;
            }
        }
        updateTypeElementFromATM(rhsATM, lhsATM, atf, type, 1, defLoc);
        modifiedScenes.add(jaifPath);
    }

    /**
     * Removes all annotations that should be ignored from an AScene. (See {@link #shouldIgnore}).
     */
    private void removeIgnoredAnnosFromScene(AScene scene) {
        for (AClass aclass : scene.classes.values()) {
            for (AField field : aclass.fields.values()) {
                removeIgnoredAnnosFromATypeElement(field.type, TypeUseLocation.FIELD);
            }
            for (AMethod method : aclass.methods.values()) {
                // Return type
                removeIgnoredAnnosFromATypeElement(method.returnType, TypeUseLocation.RETURN);
                // Receiver type
                removeIgnoredAnnosFromATypeElement(method.receiver.type, TypeUseLocation.RECEIVER);
                // Parameter type
                for (AField param : method.parameters.values()) {
                    removeIgnoredAnnosFromATypeElement(param.type, TypeUseLocation.PARAMETER);
                }
            }
        }
    }

    /**
     * Removes all annotations that should be ignored from an ATypeElement. (See {@link
     * #shouldIgnore}).
     */
    private void removeIgnoredAnnosFromATypeElement(ATypeElement typeEl, TypeUseLocation loc) {
        Set<Annotation> annosToRemove = new HashSet<>();
        Set<String> annosToIgnoreForLocation = annosToIgnore.get(Pair.of(typeEl.toString(), loc));
        if (annosToIgnoreForLocation == null) {
            // No annotations to ignore for that position.
            return;
        }
        for (Annotation anno : typeEl.tlAnnotationsHere) {
            if (annosToIgnoreForLocation.contains(anno.def().toString())) {
                annosToRemove.add(anno);
            }
        }
        typeEl.tlAnnotationsHere.removeAll(annosToRemove);

        // Remove annotations recursively for inner types.
        for (ATypeElement innerType : typeEl.innerTypes.values()) {
            removeIgnoredAnnosFromATypeElement(innerType, loc);
        }
    }

    /**
     * Updates sourceCodeATM to contain the LUB between sourceCodeATM and jaifATM, ignoring missing
     * AnnotationMirrors from jaifATM -- it considers the LUB between an AnnotationMirror am and a
     * missing AnnotationMirror to be am. The results are stored in sourceCodeATM.
     *
     * @param atf the annotated type factory of a given type system, whose type hierarchy will be
     *     used.
     * @param sourceCodeATM the annotated type on the source code.
     * @param jaifATM the annotated type on the .jaif file.
     */
    private void updatesATMWithLUB(
            AnnotatedTypeFactory atf,
            AnnotatedTypeMirror sourceCodeATM,
            AnnotatedTypeMirror jaifATM) {

        switch (sourceCodeATM.getKind()) {
            case TYPEVAR:
                updatesATMWithLUB(
                        atf,
                        ((AnnotatedTypeVariable) sourceCodeATM).getLowerBound(),
                        ((AnnotatedTypeVariable) jaifATM).getLowerBound());
                updatesATMWithLUB(
                        atf,
                        ((AnnotatedTypeVariable) sourceCodeATM).getUpperBound(),
                        ((AnnotatedTypeVariable) jaifATM).getUpperBound());
                break;
                //        case WILDCARD:
                // Because inferring type arguments is not supported, wildcards won't be encoutered
                //            updatesATMWithLUB(atf, ((AnnotatedWildcardType) sourceCodeATM).getExtendsBound(),
                //                              ((AnnotatedWildcardType) jaifATM).getExtendsBound());
                //            updatesATMWithLUB(atf, ((AnnotatedWildcardType) sourceCodeATM).getSuperBound(),
                //                              ((AnnotatedWildcardType) jaifATM).getSuperBound());
                //            break;
            case ARRAY:
                updatesATMWithLUB(
                        atf,
                        ((AnnotatedArrayType) sourceCodeATM).getComponentType(),
                        ((AnnotatedArrayType) jaifATM).getComponentType());
                break;
                // case DECLARED:
                // inferring annotations on type arguments is not supported, so no need to recur on
                // generic types. If this was every implemented, this method would need VisitHistory
                // object to prevent infinite recursion on types such as T extends List<T>.
            default:
                // ATM only has primary annotations
                break;
        }

        // LUB primary annotations
        Set<AnnotationMirror> annosToReplace = new HashSet<>();
        for (AnnotationMirror amSource : sourceCodeATM.getAnnotations()) {
            AnnotationMirror amJaif = jaifATM.getAnnotationInHierarchy(amSource);
            // amJaif only contains  annotations from the jaif, so it might be missing
            // an annotation in the hierarchy
            if (amJaif != null) {
                amSource = atf.getQualifierHierarchy().leastUpperBound(amSource, amJaif);
            }
            annosToReplace.add(amSource);
        }
        sourceCodeATM.replaceAnnotations(annosToReplace);
    }

    /**
     * Returns true if am should not be inserted in source code, for example {@link
     * org.checkerframework.common.value.qual.BottomVal}. This happens when am cannot be inserted in
     * source code or is the default for the location passed as argument.
     *
     * <p>Invisible qualifiers, which are annotations that contain the {@link
     * org.checkerframework.framework.qual.InvisibleQualifier} meta-annotation, also return true.
     *
     * <p>TODO: Merge functionality somewhere else with {@link
     * org.checkerframework.framework.type.GenericAnnotatedTypeFactory#createQualifierDefaults}.
     * Look into the createQualifierDefaults method before changing anything here. See Issue 683
     * https://github.com/typetools/checker-framework/issues/683
     */
    private boolean shouldIgnore(
            AnnotationMirror am,
            TypeUseLocation location,
            AnnotatedTypeFactory atf,
            AnnotatedTypeMirror atm) {
        Element elt = am.getAnnotationType().asElement();
        // Checks if am is an implementation detail (a type qualifier used
        // internally by the type system and not meant to be seen by the user.)
        Target target = elt.getAnnotation(Target.class);
        if (target != null && target.value().length == 0) return true;
        if (elt.getAnnotation(InvisibleQualifier.class) != null) return true;

        // Checks if am is default
        if (elt.getAnnotation(DefaultQualifierInHierarchy.class) != null) {
            return true;
        }
        DefaultQualifier defaultQual = elt.getAnnotation(DefaultQualifier.class);
        if (defaultQual != null) {
            for (TypeUseLocation loc : defaultQual.locations()) {
                if (loc == TypeUseLocation.ALL || loc == location) {
                    return true;
                }
            }
        }
        DefaultFor defaultQualForLocation = elt.getAnnotation(DefaultFor.class);
        if (defaultQualForLocation != null) {
            for (TypeUseLocation loc : defaultQualForLocation.value()) {
                if (loc == TypeUseLocation.ALL || loc == location) {
                    return true;
                }
            }
        }

        // Checks if am is an implicit annotation
        // TODO: Handles cases of implicit annotations added via an
        // org.checkerframework.framework.type.treeannotator.ImplicitsTreeAnnotator
        ImplicitFor implicitFor = elt.getAnnotation(ImplicitFor.class);
        if (implicitFor != null) {
            TypeKind[] types = implicitFor.types();
            TypeKind atmKind = atm.getUnderlyingType().getKind();
            for (TypeKind tk : types) {
                if (tk == atmKind) return true;
            }

            try {
                Class<?>[] names = implicitFor.typeNames();
                for (Class<?> c : names) {
                    TypeMirror underlyingtype = atm.getUnderlyingType();
                    while (underlyingtype instanceof javax.lang.model.type.ArrayType) {
                        underlyingtype =
                                ((javax.lang.model.type.ArrayType) underlyingtype)
                                        .getComponentType();
                    }
                    if (c.getCanonicalName().equals(atm.getUnderlyingType().toString())) {
                        return true;
                    }
                }
            } catch (MirroredTypesException e) {
            }
        }

        return false;
    }

    /** Returns a subset of annosSet, consisting of the annotations supported by atf. */
    private Set<Annotation> getSupportedAnnosInSet(
            Set<Annotation> annosSet, AnnotatedTypeFactory atf) {
        Set<Annotation> output = new HashSet<>();
        Set<Class<? extends java.lang.annotation.Annotation>> supportedAnnos =
                atf.getSupportedTypeQualifiers();
        for (Annotation anno : annosSet) {
            for (Class<? extends java.lang.annotation.Annotation> clazz : supportedAnnos) {
                // TODO: Remove comparison by name, and make this routine more efficient.
                if (clazz.getName().equals(anno.def.name)) {
                    output.add(anno);
                }
            }
        }
        return output;
    }

    /**
     * Updates an {@link org.checkerframework.framework.type.AnnotatedTypeMirror} to contain the
     * {@link annotations.Annotation}s of an {@link annotations.el.ATypeElement}.
     *
     * @param atm the AnnotatedTypeMirror to be modified
     * @param type the {@link annotations.el.ATypeElement}.
     * @param atf the annotated type factory of a given type system, whose type hierarchy will be
     *     used.
     */
    private void typeElementToATM(
            AnnotatedTypeMirror atm, ATypeElement type, AnnotatedTypeFactory atf) {
        Set<Annotation> annos = getSupportedAnnosInSet(type.tlAnnotationsHere, atf);
        for (Annotation anno : annos) {
            AnnotationMirror am =
                    AnnotationConverter.annotationToAnnotationMirror(anno, atf.getProcessingEnv());
            atm.addAnnotation(am);
        }
        if (atm.getKind() == TypeKind.ARRAY) {
            AnnotatedArrayType aat = (AnnotatedArrayType) atm;
            for (ATypeElement innerType : type.innerTypes.values()) {
                typeElementToATM(aat.getComponentType(), innerType, atf);
            }
        }
        if (atm.getKind() == TypeKind.TYPEVAR) {
            AnnotatedTypeVariable atv = (AnnotatedTypeVariable) atm;
            for (ATypeElement innerType : type.innerTypes.values()) {
                typeElementToATM(atv.getUpperBound(), innerType, atf);
            }
        }
    }

    /**
     * Updates an {@link annotations.el.ATypeElement} to have the annotations of an {@link
     * org.checkerframework.framework.type.AnnotatedTypeMirror} passed as argument. Annotations in
     * the original set that should be ignored (see {@link #shouldIgnore}) are not added to the
     * resulting set. This method also checks if the AnnotatedTypeMirror has explicit annotations in
     * source code, and if that is the case no annotations are added for that location.
     *
     * <p>This method removes from the ATypeElement all annotations supported by atf before
     * inserting new ones. It is assumed that every time this method is called, the
     * AnnotatedTypeMirror has a better type estimate for the ATypeElement. Therefore, it is not a
     * problem to remove all annotations before inserting the new annotations.
     *
     * @param newATM the AnnotatedTypeMirror whose annotations will be added to the ATypeElement.
     * @param curATM used to check if the element which will be updated has explicit annotations in
     *     source code.
     * @param atf the annotated type factory of a given type system, whose type hierarchy will be
     *     used.
     * @param typeToUpdate the ATypeElement which will be updated.
     * @param idx used to write annotations on compound types of an ATypeElement.
     * @param defLoc the location where the annotation will be added.
     */
    private void updateTypeElementFromATM(
            AnnotatedTypeMirror newATM,
            AnnotatedTypeMirror curATM,
            AnnotatedTypeFactory atf,
            ATypeElement typeToUpdate,
            int idx,
            TypeUseLocation defLoc) {
        // Clears only the annotations that are supported by atf.
        // The others stay intact.
        if (idx == 1) {
            // This if avoids clearing the annotations multiple times in cases
            // of type variables and compound types.
            Set<Annotation> annosToRemove =
                    getSupportedAnnosInSet(typeToUpdate.tlAnnotationsHere, atf);
            // This method may be called consecutive times for the same ATypeElement.
            // Each time it is called, the AnnotatedTypeMirror has a better type
            // estimate for the ATypeElement. Therefore, it is not a problem to remove
            // all annotations before inserting the new annotations.
            typeToUpdate.tlAnnotationsHere.removeAll(annosToRemove);
        }

        // Only update the ATypeElement if there are no explicit annotations
        if (curATM.getExplicitAnnotations().size() == 0) {
            for (AnnotationMirror am : newATM.getAnnotations()) {
                addAnnotationsToATypeElement(newATM, atf, typeToUpdate, defLoc, am);
            }
        } else if (curATM.getKind() == TypeKind.TYPEVAR) {
            // getExplicitAnnotations will be non-empty for type vars whose bounds are explicitly annotated.
            // So instead, only insert the annotation if there is not primary annotation of the same hierarchy.
            // #shouldIgnore prevent annotations that are subtypes of type vars upper bound from being inserted.
            for (AnnotationMirror am : newATM.getAnnotations()) {
                if (curATM.getAnnotationInHierarchy(am) != null) {
                    // Don't insert if the type is already has a primary annotation
                    // in the same hierarchy.
                    break;
                }
                addAnnotationsToATypeElement(newATM, atf, typeToUpdate, defLoc, am);
            }
        }

        // Recursively update compound type and type variable type if they exist.
        if (newATM.getKind() == TypeKind.ARRAY && curATM.getKind() == TypeKind.ARRAY) {
            AnnotatedArrayType newAAT = (AnnotatedArrayType) newATM;
            AnnotatedArrayType oldAAT = (AnnotatedArrayType) curATM;
            updateTypeElementFromATM(
                    newAAT.getComponentType(),
                    oldAAT.getComponentType(),
                    atf,
                    typeToUpdate.innerTypes.vivify(
                            new InnerTypeLocation(
                                    TypeAnnotationPosition.getTypePathFromBinary(
                                            Collections.nCopies(2 * idx, 0)))),
                    idx + 1,
                    defLoc);
        }
    }

    private void addAnnotationsToATypeElement(
            AnnotatedTypeMirror newATM,
            AnnotatedTypeFactory atf,
            ATypeElement typeToUpdate,
            TypeUseLocation defLoc,
            AnnotationMirror am) {
        Annotation anno = AnnotationConverter.annotationMirrorToAnnotation(am);
        if (anno != null) {
            typeToUpdate.tlAnnotationsHere.add(anno);
            if (shouldIgnore(am, defLoc, atf, newATM)) {
                Pair<String, TypeUseLocation> key = Pair.of(typeToUpdate.toString(), defLoc);
                Set<String> annosIgnored = annosToIgnore.get(key);
                if (annosIgnored == null) {
                    annosIgnored = new HashSet<>();
                    annosToIgnore.put(key, annosIgnored);
                }
                annosIgnored.add(anno.def().toString());
            }
        }
    }
}<|MERGE_RESOLUTION|>--- conflicted
+++ resolved
@@ -56,13 +56,8 @@
 public class WholeProgramInferenceScenesHelper {
 
     /**
-<<<<<<< HEAD
      * Maps the toString() representation of an ATypeElement and its TypeUseLocation to a set of
      * names of annotations that should not be added to .jaif files for that location.
-=======
-     * Maps a TypeUseLocation to a set of names of annotations that should not be added to .jaif
-     * files for that location.
->>>>>>> b573b126
      */
     private final Map<Pair<String, TypeUseLocation>, Set<String>> annosToIgnore = new HashMap<>();
 
