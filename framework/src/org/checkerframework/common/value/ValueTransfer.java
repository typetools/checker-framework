--- conflicted
+++ resolved
@@ -17,13 +17,10 @@
 import org.checkerframework.common.value.qual.UnknownVal;
 import org.checkerframework.common.value.util.NumberMath;
 import org.checkerframework.common.value.util.NumberUtils;
-<<<<<<< HEAD
+import org.checkerframework.common.value.util.Range;
 import org.checkerframework.dataflow.analysis.ConditionalTransferResult;
 import org.checkerframework.dataflow.analysis.FlowExpressions;
 import org.checkerframework.dataflow.analysis.FlowExpressions.Receiver;
-=======
-import org.checkerframework.common.value.util.Range;
->>>>>>> 6c4b708c
 import org.checkerframework.dataflow.analysis.RegularTransferResult;
 import org.checkerframework.dataflow.analysis.TransferInput;
 import org.checkerframework.dataflow.analysis.TransferResult;
@@ -183,14 +180,6 @@
         return NumberUtils.castNumbers(subNode.getType(), values);
     }
 
-<<<<<<< HEAD
-    private AnnotationMirror createNumberAnnotationMirror(List<Number> values) {
-        if (values == null) {
-            return atypefactory.UNKNOWNVAL;
-        }
-        if (values.isEmpty()) {
-            return atypefactory.BOTTOMVAL;
-=======
     /** Get possible integer range from annotation. */
     private Range getIntRange(Node subNode, TransferInput<CFValue, CFStore> p) {
         CFValue value = p.getValueOfSubNode(subNode);
@@ -206,7 +195,6 @@
             List<Long> values =
                     AnnotationUtils.getElementValueArray(intValAnno, "value", Long.class, true);
             range = ValueCheckerUtils.getRangeFromValues(values);
->>>>>>> 6c4b708c
         }
         AnnotationMirror doubleValAnno =
                 AnnotationUtils.getAnnotationByClass(value.getAnnotations(), DoubleVal.class);
@@ -247,7 +235,6 @@
 
     /** Create a boolean transfer result. */
     private TransferResult<CFValue, CFStore> createNewResultBoolean(
-<<<<<<< HEAD
             CFStore thenStore,
             CFStore elseStore,
             List<Boolean> resultValues,
@@ -325,11 +312,6 @@
                 store.insertValue(arrayRec, lengthAnno);
             }
         }
-=======
-            TransferResult<CFValue, CFStore> result, List<Boolean> resultValues) {
-        AnnotationMirror boolVal = atypefactory.createBooleanAnnotation(resultValues);
-        return createNewResult(result, boolVal);
->>>>>>> 6c4b708c
     }
 
     @Override
@@ -789,13 +771,10 @@
             Node leftNode,
             Node rightNode,
             ComparisonOperators op,
-<<<<<<< HEAD
             TransferInput<CFValue, CFStore> p,
             CFStore thenStore,
             CFStore elseStore) {
-=======
-            TransferInput<CFValue, CFStore> p) {
-        if (isIntRange(leftNode, p) && !isIntRange(rightNode, p)) {
+        if (isIntRange(leftNode, p) || isIntRange(rightNode, p)) {
             // TODO:
             // Handle @IntRange annotation when the control flow refinement is implemented
             // typetools/checker-framework#1163
@@ -803,14 +782,11 @@
         }
         List<Boolean> resultValues = new ArrayList<>();
 
->>>>>>> 6c4b708c
         List<? extends Number> lefts = getNumericalValues(leftNode, p);
         List<? extends Number> rights = getNumericalValues(rightNode, p);
         if (lefts == null || rights == null) {
             return null;
         }
-<<<<<<< HEAD
-        List<Boolean> resultValues = new ArrayList<>();
 
         // These lists are used to refine the values in the store based on the results of the comparison.
         List<Number> thenLeftVals = new ArrayList<>();
@@ -818,8 +794,6 @@
         List<Number> thenRightVals = new ArrayList<>();
         List<Number> elseRightVals = new ArrayList<>();
 
-=======
->>>>>>> 6c4b708c
         for (Number left : lefts) {
             NumberMath<?> nmLeft = NumberMath.getNumberMath(left);
             for (Number right : rights) {
