--- conflicted
+++ resolved
@@ -193,21 +193,6 @@
 
     /** Get possible integer range from annotation. */
     private Range getIntRange(Node subNode, TransferInput<CFValue, CFStore> p) {
-<<<<<<< HEAD
-        CFValue value = p.getValueOfSubNode(subNode);
-        Range range = Range.EVERYTHING;
-        if (atypefactory.isIntRange(value.getAnnotations())) {
-            AnnotationMirror intRangeAnno =
-                    atypefactory
-                            .getQualifierHierarchy()
-                            .findAnnotationInHierarchy(
-                                    value.getAnnotations(), atypefactory.UNKNOWNVAL);
-            range = ValueAnnotatedTypeFactory.getRange(intRangeAnno);
-        }
-        AnnotationMirror intValAnno =
-                AnnotationUtils.getAnnotationByClass(value.getAnnotations(), IntVal.class);
-        if (intValAnno != null) {
-=======
         AnnotationMirror val = getValueAnnotation(subNode, p);
         return getIntRangeFromAnnotation(subNode, val);
     }
@@ -216,10 +201,9 @@
         Range range;
         if (val == null || AnnotationUtils.areSameByClass(val, UnknownVal.class)) {
             range = Range.EVERYTHING;
-        } else if (AnnotationUtils.areSameByClass(val, IntRange.class)) {
+        } else if (atypefactory.isIntRange(val)) {
             range = ValueAnnotatedTypeFactory.getRange(val);
         } else if (AnnotationUtils.areSameByClass(val, IntVal.class)) {
->>>>>>> d91f1ba9
             List<Long> values =
                     AnnotationUtils.getElementValueArray(val, "value", Long.class, true);
             range = ValueCheckerUtils.getRangeFromValues(values);
