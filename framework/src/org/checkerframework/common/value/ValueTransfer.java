package org.checkerframework.common.value;

import java.util.ArrayList;
import java.util.Arrays;
import java.util.Collections;
import java.util.List;
import javax.lang.model.element.AnnotationMirror;
import javax.lang.model.type.TypeKind;
import javax.lang.model.type.TypeMirror;
import org.checkerframework.common.value.qual.BoolVal;
import org.checkerframework.common.value.qual.BottomVal;
import org.checkerframework.common.value.qual.DoubleVal;
import org.checkerframework.common.value.qual.IntRange;
import org.checkerframework.common.value.qual.IntVal;
import org.checkerframework.common.value.qual.StringVal;
import org.checkerframework.common.value.qual.UnknownVal;
import org.checkerframework.common.value.util.NumberMath;
import org.checkerframework.common.value.util.NumberUtils;
import org.checkerframework.common.value.util.Range;
import org.checkerframework.dataflow.analysis.RegularTransferResult;
import org.checkerframework.dataflow.analysis.TransferInput;
import org.checkerframework.dataflow.analysis.TransferResult;
import org.checkerframework.dataflow.cfg.node.BitwiseAndNode;
import org.checkerframework.dataflow.cfg.node.BitwiseComplementNode;
import org.checkerframework.dataflow.cfg.node.BitwiseOrNode;
import org.checkerframework.dataflow.cfg.node.BitwiseXorNode;
import org.checkerframework.dataflow.cfg.node.ConditionalAndNode;
import org.checkerframework.dataflow.cfg.node.ConditionalNotNode;
import org.checkerframework.dataflow.cfg.node.ConditionalOrNode;
import org.checkerframework.dataflow.cfg.node.EqualToNode;
import org.checkerframework.dataflow.cfg.node.FloatingDivisionNode;
import org.checkerframework.dataflow.cfg.node.FloatingRemainderNode;
import org.checkerframework.dataflow.cfg.node.GreaterThanNode;
import org.checkerframework.dataflow.cfg.node.GreaterThanOrEqualNode;
import org.checkerframework.dataflow.cfg.node.IntegerDivisionNode;
import org.checkerframework.dataflow.cfg.node.IntegerRemainderNode;
import org.checkerframework.dataflow.cfg.node.LeftShiftNode;
import org.checkerframework.dataflow.cfg.node.LessThanNode;
import org.checkerframework.dataflow.cfg.node.LessThanOrEqualNode;
import org.checkerframework.dataflow.cfg.node.Node;
import org.checkerframework.dataflow.cfg.node.NotEqualNode;
import org.checkerframework.dataflow.cfg.node.NumericalAdditionNode;
import org.checkerframework.dataflow.cfg.node.NumericalMinusNode;
import org.checkerframework.dataflow.cfg.node.NumericalMultiplicationNode;
import org.checkerframework.dataflow.cfg.node.NumericalPlusNode;
import org.checkerframework.dataflow.cfg.node.NumericalSubtractionNode;
import org.checkerframework.dataflow.cfg.node.SignedRightShiftNode;
import org.checkerframework.dataflow.cfg.node.StringConcatenateAssignmentNode;
import org.checkerframework.dataflow.cfg.node.StringConcatenateNode;
import org.checkerframework.dataflow.cfg.node.StringConversionNode;
import org.checkerframework.dataflow.cfg.node.UnsignedRightShiftNode;
import org.checkerframework.framework.flow.CFAbstractAnalysis;
import org.checkerframework.framework.flow.CFStore;
import org.checkerframework.framework.flow.CFTransfer;
import org.checkerframework.framework.flow.CFValue;
import org.checkerframework.framework.type.AnnotatedTypeFactory;
import org.checkerframework.javacutil.AnnotationUtils;
import org.checkerframework.javacutil.TypesUtils;

public class ValueTransfer extends CFTransfer {
    AnnotatedTypeFactory atypefactory;

    public ValueTransfer(CFAbstractAnalysis<CFValue, CFStore, CFTransfer> analysis) {
        super(analysis);
        atypefactory = analysis.getTypeFactory();
    }

<<<<<<< HEAD
    /** Get possible string values from annotation. */
=======
    /**
     * Returns a list of possible values for {@code subNode}, as casted to a String. Returns null if
     * {@code subNode}'s type is top/unknown. Returns an empty list if {@code subNode}'s type is
     * bottom.
     */
>>>>>>> 2f618679
    private List<String> getStringValues(Node subNode, TransferInput<CFValue, CFStore> p) {
        CFValue value = p.getValueOfSubNode(subNode);
        // @StringVal, @UnknownVal, @BottomVal
        AnnotationMirror stringAnno =
                AnnotationUtils.getAnnotationByClass(value.getAnnotations(), StringVal.class);
        if (stringAnno != null) {
            return AnnotationUtils.getElementValueArray(stringAnno, "value", String.class, true);
        }
<<<<<<< HEAD
        numberAnno = AnnotationUtils.getAnnotationByClass(value.getAnnotations(), UnknownVal.class);
        if (numberAnno != null) {
=======
        AnnotationMirror topAnno =
                AnnotationUtils.getAnnotationByClass(value.getAnnotations(), UnknownVal.class);
        if (topAnno != null) {
>>>>>>> 2f618679
            return null;
        }
        AnnotationMirror bottomAnno =
                AnnotationUtils.getAnnotationByClass(value.getAnnotations(), BottomVal.class);
        if (bottomAnno != null) {
            return new ArrayList<String>();
        }

<<<<<<< HEAD
        // @IntVal, @IntRange, @DoubleVal, @BoolVal (have to be converted to string)
=======
        // @IntVal, @DoubleVal, @BoolVal (have to be converted to string)
>>>>>>> 2f618679
        List<? extends Object> values;
        AnnotationMirror numberAnno =
                AnnotationUtils.getAnnotationByClass(value.getAnnotations(), BoolVal.class);
        if (numberAnno != null) {
            values = getBooleanValues(subNode, p);
        } else if (subNode.getType().getKind() == TypeKind.CHAR) {
            values = getCharValues(subNode, p);
        } else if (subNode instanceof StringConversionNode) {
            return getStringValues(((StringConversionNode) subNode).getOperand(), p);
        } else if (isIntRange(subNode, p)) {
            Range range = getIntRange(subNode, p);
            List<Long> longValues = ValueCheckerUtils.getValuesFromRange(range, Long.class);
            values = NumberUtils.castNumbers(subNode.getType(), longValues);
        } else {
            values = getNumericalValues(subNode, p);
        }
        if (values == null) {
            return null;
        }
        List<String> stringValues = new ArrayList<String>();
        for (Object o : values) {
            stringValues.add(o.toString());
        }
        // Empty list means bottom value
        return stringValues.isEmpty() ? Collections.singletonList("null") : stringValues;
    }

    /** Get possible boolean values from @BoolVal. */
    private List<Boolean> getBooleanValues(Node subNode, TransferInput<CFValue, CFStore> p) {
        CFValue value = p.getValueOfSubNode(subNode);
        AnnotationMirror intAnno =
                AnnotationUtils.getAnnotationByClass(value.getAnnotations(), BoolVal.class);
        return ValueAnnotatedTypeFactory.getBooleanValues(intAnno);
    }

    /** Get possible char values from annotation @IntRange or @IntVal. */
    private List<Character> getCharValues(Node subNode, TransferInput<CFValue, CFStore> p) {
        CFValue value = p.getValueOfSubNode(subNode);
        AnnotationMirror intAnno;

        intAnno = AnnotationUtils.getAnnotationByClass(value.getAnnotations(), IntVal.class);
        if (intAnno != null) {
            return ValueAnnotatedTypeFactory.getCharValues(intAnno);
        }

        intAnno = AnnotationUtils.getAnnotationByClass(value.getAnnotations(), IntRange.class);
        if (intAnno != null) {
            Range range = ValueAnnotatedTypeFactory.getIntRange(intAnno);
            return ValueCheckerUtils.getValuesFromRange(range, Character.class);
        }

        return new ArrayList<Character>();
    }

    /**
<<<<<<< HEAD
     * Get possible numerical values from annotation and cast them to the underlying type. Return
     * null if @BottomVal.
=======
     * Returns a list of possible values, or null if no estimate is available and any value is
     * possible.
>>>>>>> 2f618679
     */
    private List<? extends Number> getNumericalValues(
            Node subNode, TransferInput<CFValue, CFStore> p) {
        CFValue value = p.getValueOfSubNode(subNode);
<<<<<<< HEAD
        AnnotationMirror numberAnno;

        numberAnno = AnnotationUtils.getAnnotationByClass(value.getAnnotations(), IntVal.class);
        if (numberAnno != null) {
            List<Long> values =
                    AnnotationUtils.getElementValueArray(numberAnno, "value", Long.class, true);
            return NumberUtils.castNumbers(subNode.getType(), values);
=======
        List<? extends Number> values = null;
        AnnotationMirror intValAnno =
                AnnotationUtils.getAnnotationByClass(value.getAnnotations(), IntVal.class);
        if (intValAnno != null) {
            values = AnnotationUtils.getElementValueArray(intValAnno, "value", Long.class, true);
        }
        AnnotationMirror doubleValAnno =
                AnnotationUtils.getAnnotationByClass(value.getAnnotations(), DoubleVal.class);
        if (doubleValAnno != null) {
            values =
                    AnnotationUtils.getElementValueArray(
                            doubleValAnno, "value", Double.class, true);
        }
        if (values == null) {
            return null;
>>>>>>> 2f618679
        }

<<<<<<< HEAD
        numberAnno = AnnotationUtils.getAnnotationByClass(value.getAnnotations(), DoubleVal.class);
        if (numberAnno != null) {
            List<Double> values =
                    AnnotationUtils.getElementValueArray(numberAnno, "value", Double.class, true);
            return NumberUtils.castNumbers(subNode.getType(), values);
        }

        numberAnno = AnnotationUtils.getAnnotationByClass(value.getAnnotations(), BottomVal.class);
        if (numberAnno != null) {
            return null;
        }

        return null;
    }

    /** Get possible integer range from annotation. */
    private Range getIntRange(Node subNode, TransferInput<CFValue, CFStore> p) {
        CFValue value = p.getValueOfSubNode(subNode);
        AnnotationMirror anno;

        anno = AnnotationUtils.getAnnotationByClass(value.getAnnotations(), IntRange.class);
        if (anno != null) {
            Range range = ValueAnnotatedTypeFactory.getIntRange(anno);
            return NumberUtils.castRange(subNode.getType(), range);
=======
    private AnnotationMirror createNumberAnnotationMirror(List<Number> values) {
        if (values == null) {
            return ((ValueAnnotatedTypeFactory) atypefactory).UNKNOWNVAL;
        }
        if (values.isEmpty()) {
            return ((ValueAnnotatedTypeFactory) atypefactory).BOTTOMVAL;
>>>>>>> 2f618679
        }

        anno = AnnotationUtils.getAnnotationByClass(value.getAnnotations(), IntVal.class);
        if (anno != null) {
            List<Long> values =
                    AnnotationUtils.getElementValueArray(anno, "value", Long.class, true);
            Range range = ValueCheckerUtils.getRangeFromValues(values);
            return NumberUtils.castRange(subNode.getType(), range);
        }

        anno = AnnotationUtils.getAnnotationByClass(value.getAnnotations(), DoubleVal.class);
        if (anno != null) {
            List<Double> values =
                    AnnotationUtils.getElementValueArray(anno, "value", Double.class, true);
            Range range = ValueCheckerUtils.getRangeFromValues(values);
            return NumberUtils.castRange(subNode.getType(), range);
        }

        anno = AnnotationUtils.getAnnotationByClass(value.getAnnotations(), BottomVal.class);
        if (anno != null) {
            return Range.NOTHING;
        }

        return Range.EVERYTHING;
    }

    /** a helper function to determine if this node is annotated with @IntRange */
    private boolean isIntRange(Node subNode, TransferInput<CFValue, CFStore> p) {
        CFValue value = p.getValueOfSubNode(subNode);
        return AnnotationUtils.getAnnotationByClass(value.getAnnotations(), IntRange.class) != null;
    }

    /** a wrapper for {@link ValueAnnotatedTypeFactory#createStringAnnotation} */
    private AnnotationMirror createStringValAnnotationMirror(List<String> values) {
        return ((ValueAnnotatedTypeFactory) atypefactory).createStringAnnotation(values);
    }

<<<<<<< HEAD
    /** a wrapper for {@link ValueAnnotatedTypeFactory#createNumberAnnotationMirror} */
    private AnnotationMirror createNumberAnnotationMirror(List<Number> values) {
        return ((ValueAnnotatedTypeFactory) atypefactory).createNumberAnnotationMirror(values);
    }

    /** a wrapper for {@link ValueAnnotatedTypeFactory#createIntRangeAnnotation} */
    private AnnotationMirror createRangeAnnotationMirror(Range range) {
        return ((ValueAnnotatedTypeFactory) atypefactory).createIntRangeAnnotation(range);
    }

    /** a wrapper for {@link ValueAnnotatedTypeFactory#createBooleanAnnotation} */
    private AnnotationMirror createBooleanAnnotationMirror(List<Boolean> values) {
        return ((ValueAnnotatedTypeFactory) atypefactory).createBooleanAnnotation(values);
    }

    /**
     * Create a new transfer result based on the original result and the new annotation.
     *
     * @param result the original result
     * @param resultAnno the new annotation
     * @return the new transfer result
     */
=======
>>>>>>> 2f618679
    private TransferResult<CFValue, CFStore> createNewResult(
            TransferResult<CFValue, CFStore> result, AnnotationMirror resultAnno) {
        CFValue newResultValue =
                analysis.createSingleAnnotationValue(
                        resultAnno, result.getResultValue().getUnderlyingType());
        return new RegularTransferResult<>(newResultValue, result.getRegularStore());
    }

    /** Create a boolean transfer result. */
    private TransferResult<CFValue, CFStore> createNewResultBoolean(
            TransferResult<CFValue, CFStore> result, List<Boolean> resultValues) {
<<<<<<< HEAD
        AnnotationMirror boolVal = createBooleanAnnotationMirror(resultValues);
        return createNewResult(result, boolVal);
=======
        AnnotationMirror boolVal =
                ((ValueAnnotatedTypeFactory) atypefactory).createBooleanAnnotation(resultValues);
        CFValue newResultValue =
                analysis.createSingleAnnotationValue(
                        boolVal, result.getResultValue().getUnderlyingType());
        return new RegularTransferResult<>(newResultValue, result.getRegularStore());
>>>>>>> 2f618679
    }

    @Override
    public TransferResult<CFValue, CFStore> visitStringConcatenateAssignment(
            StringConcatenateAssignmentNode n, TransferInput<CFValue, CFStore> p) {
        TransferResult<CFValue, CFStore> result = super.visitStringConcatenateAssignment(n, p);
        return stringConcatenation(n.getLeftOperand(), n.getRightOperand(), p, result);
    }

    @Override
    public TransferResult<CFValue, CFStore> visitStringConcatenate(
            StringConcatenateNode n, TransferInput<CFValue, CFStore> p) {
        TransferResult<CFValue, CFStore> result = super.visitStringConcatenate(n, p);
        return stringConcatenation(n.getLeftOperand(), n.getRightOperand(), p, result);
    }

    public TransferResult<CFValue, CFStore> stringConcatenation(
            Node leftOperand,
            Node rightOperand,
            TransferInput<CFValue, CFStore> p,
            TransferResult<CFValue, CFStore> result) {
        List<String> lefts = getStringValues(leftOperand, p);
        List<String> rights = getStringValues(rightOperand, p);
        List<String> concat;
        if (lefts == null || rights == null) {
            concat = null;
        } else {
            concat = new ArrayList<>();
<<<<<<< HEAD
=======
            if (lefts.isEmpty()) {
                lefts = Collections.singletonList("null");
            }
            if (rights.isEmpty()) {
                rights = Collections.singletonList("null");
            }

>>>>>>> 2f618679
            for (String left : lefts) {
                for (String right : rights) {
                    concat.add(left + right);
                }
            }
        }
        AnnotationMirror stringVal =
                ((ValueAnnotatedTypeFactory) atypefactory).createStringAnnotation(concat);
        TypeMirror underlyingType = result.getResultValue().getUnderlyingType();
        CFValue newResultValue = analysis.createSingleAnnotationValue(stringVal, underlyingType);
        return new RegularTransferResult<>(newResultValue, result.getRegularStore());
    }

    /** binary operations that are analyzed by the value checker */
    enum NumericalBinaryOps {
        ADDITION,
        SUBTRACTION,
        DIVISION,
        REMAINDER,
        MULTIPLICATION,
        SHIFT_LEFT,
        SIGNED_SHIFT_RIGHT,
        UNSIGNED_SHIFT_RIGHT,
        BITWISE_AND,
        BITWISE_OR,
        BITWISE_XOR;
    }

    /**
     * Get the refined annotation after a numerical binary operation.
     *
     * @param leftNode the node that represents the left operand
     * @param rightNode the node that represents the right operand
     * @param op the operator type
     * @param p the transfer input
     * @return the result annotation mirror
     */
    private AnnotationMirror calculateNumericalBinaryOp(
            Node leftNode,
            Node rightNode,
            NumericalBinaryOps op,
            TransferInput<CFValue, CFStore> p) {
        if (!isIntRange(leftNode, p) && !isIntRange(rightNode, p)) {
            List<Number> resultValues = calculateValuesBinaryOp(leftNode, rightNode, op, p);
            return createNumberAnnotationMirror(resultValues);
        } else {
            Range resultRange = calculateRangeBinaryOp(leftNode, rightNode, op, p);
            return createRangeAnnotationMirror(resultRange);
        }
    }

    /** Calculate the result range after a binary operation between two numerical type nodes */
    private Range calculateRangeBinaryOp(
            Node leftNode,
            Node rightNode,
            NumericalBinaryOps op,
            TransferInput<CFValue, CFStore> p) {
        if (TypesUtils.isIntegral(leftNode.getType())
                && TypesUtils.isIntegral(rightNode.getType())) {
            Range leftRange = getIntRange(leftNode, p);
            Range rightRange = getIntRange(rightNode, p);
            Range resultRange;
            switch (op) {
                case ADDITION:
                    resultRange = leftRange.plus(rightRange);
                    break;
                case SUBTRACTION:
                    resultRange = leftRange.minus(rightRange);
                    break;
                case MULTIPLICATION:
                    resultRange = leftRange.times(rightRange);
                    break;
                case DIVISION:
                    resultRange = leftRange.divide(rightRange);
                    break;
                case REMAINDER:
                    resultRange = leftRange.remainder(rightRange);
                    break;
                case SHIFT_LEFT:
                    resultRange = leftRange.shiftLeft(rightRange);
                    break;
                case SIGNED_SHIFT_RIGHT:
                    resultRange = leftRange.signedShiftRight(rightRange);
                    break;
                case UNSIGNED_SHIFT_RIGHT:
                    resultRange = leftRange.unsignedShiftRight(rightRange);
                    break;
                case BITWISE_AND:
                    resultRange = leftRange.bitwiseAnd(rightRange);
                    break;
                case BITWISE_OR:
                    resultRange = leftRange.bitwiseOr(rightRange);
                    break;
                case BITWISE_XOR:
                    resultRange = leftRange.bitwiseXor(rightRange);
                    break;
                default:
                    throw new UnsupportedOperationException();
            }
            // Any integral type with less than 32 bits would be promoted to 32-bit int type during operations.
            return leftNode.getType().getKind() == TypeKind.LONG
                            || rightNode.getType().getKind() == TypeKind.LONG
                    ? resultRange
                    : resultRange.intRange();
        } else {
            return Range.EVERYTHING;
        }
    }

    /** Calculate the possible values after a binary operation between two numerical type nodes */
    private List<Number> calculateValuesBinaryOp(
            Node leftNode,
            Node rightNode,
            NumericalBinaryOps op,
            TransferInput<CFValue, CFStore> p) {
        List<? extends Number> lefts = getNumericalValues(leftNode, p);
        List<? extends Number> rights = getNumericalValues(rightNode, p);
        if (lefts == null || rights == null) {
            return null;
        }
        List<Number> resultValues = new ArrayList<>();
        for (Number left : lefts) {
            NumberMath<?> nmLeft = NumberMath.getNumberMath(left);
            for (Number right : rights) {
                switch (op) {
                    case ADDITION:
                        resultValues.add(nmLeft.plus(right));
                        break;
                    case DIVISION:
                        resultValues.add(nmLeft.divide(right));
                        break;
                    case MULTIPLICATION:
                        resultValues.add(nmLeft.times(right));
                        break;
                    case REMAINDER:
                        resultValues.add(nmLeft.remainder(right));
                        break;
                    case SUBTRACTION:
                        resultValues.add(nmLeft.minus(right));
                        break;
                    case SHIFT_LEFT:
                        resultValues.add(nmLeft.shiftLeft(right));
                        break;
                    case SIGNED_SHIFT_RIGHT:
                        resultValues.add(nmLeft.signedShiftRight(right));
                        break;
                    case UNSIGNED_SHIFT_RIGHT:
                        resultValues.add(nmLeft.unsignedShiftRight(right));
                        break;
                    case BITWISE_AND:
                        resultValues.add(nmLeft.bitwiseAnd(right));
                        break;
                    case BITWISE_OR:
                        resultValues.add(nmLeft.bitwiseOr(right));
                        break;
                    case BITWISE_XOR:
                        resultValues.add(nmLeft.bitwiseXor(right));
                        break;
                    default:
                        throw new UnsupportedOperationException();
                }
            }
        }
        return resultValues;
    }

    @Override
    public TransferResult<CFValue, CFStore> visitNumericalAddition(
            NumericalAdditionNode n, TransferInput<CFValue, CFStore> p) {
        TransferResult<CFValue, CFStore> transferResult = super.visitNumericalAddition(n, p);
        AnnotationMirror resultAnno =
                calculateNumericalBinaryOp(
                        n.getLeftOperand(), n.getRightOperand(), NumericalBinaryOps.ADDITION, p);
        return createNewResult(transferResult, resultAnno);
    }

    @Override
    public TransferResult<CFValue, CFStore> visitNumericalSubtraction(
            NumericalSubtractionNode n, TransferInput<CFValue, CFStore> p) {
        TransferResult<CFValue, CFStore> transferResult = super.visitNumericalSubtraction(n, p);
        AnnotationMirror resultAnno =
                calculateNumericalBinaryOp(
                        n.getLeftOperand(), n.getRightOperand(), NumericalBinaryOps.SUBTRACTION, p);
        return createNewResult(transferResult, resultAnno);
    }

    @Override
    public TransferResult<CFValue, CFStore> visitNumericalMultiplication(
            NumericalMultiplicationNode n, TransferInput<CFValue, CFStore> p) {
        TransferResult<CFValue, CFStore> transferResult = super.visitNumericalMultiplication(n, p);
        AnnotationMirror resultAnno =
                calculateNumericalBinaryOp(
                        n.getLeftOperand(),
                        n.getRightOperand(),
                        NumericalBinaryOps.MULTIPLICATION,
                        p);
        return createNewResult(transferResult, resultAnno);
    }

    @Override
    public TransferResult<CFValue, CFStore> visitIntegerDivision(
            IntegerDivisionNode n, TransferInput<CFValue, CFStore> p) {
        TransferResult<CFValue, CFStore> transferResult = super.visitIntegerDivision(n, p);
        AnnotationMirror resultAnno =
                calculateNumericalBinaryOp(
                        n.getLeftOperand(), n.getRightOperand(), NumericalBinaryOps.DIVISION, p);
        return createNewResult(transferResult, resultAnno);
    }

    @Override
    public TransferResult<CFValue, CFStore> visitFloatingDivision(
            FloatingDivisionNode n, TransferInput<CFValue, CFStore> p) {
        TransferResult<CFValue, CFStore> transferResult = super.visitFloatingDivision(n, p);
        AnnotationMirror resultAnno =
                calculateNumericalBinaryOp(
                        n.getLeftOperand(), n.getRightOperand(), NumericalBinaryOps.DIVISION, p);
        return createNewResult(transferResult, resultAnno);
    }

    @Override
    public TransferResult<CFValue, CFStore> visitIntegerRemainder(
            IntegerRemainderNode n, TransferInput<CFValue, CFStore> p) {
        TransferResult<CFValue, CFStore> transferResult = super.visitIntegerRemainder(n, p);
        AnnotationMirror resultAnno =
                calculateNumericalBinaryOp(
                        n.getLeftOperand(), n.getRightOperand(), NumericalBinaryOps.REMAINDER, p);
        return createNewResult(transferResult, resultAnno);
    }

    @Override
    public TransferResult<CFValue, CFStore> visitFloatingRemainder(
            FloatingRemainderNode n, TransferInput<CFValue, CFStore> p) {
        TransferResult<CFValue, CFStore> transferResult = super.visitFloatingRemainder(n, p);
        AnnotationMirror resultAnno =
                calculateNumericalBinaryOp(
                        n.getLeftOperand(), n.getRightOperand(), NumericalBinaryOps.REMAINDER, p);
        return createNewResult(transferResult, resultAnno);
    }

    @Override
    public TransferResult<CFValue, CFStore> visitLeftShift(
            LeftShiftNode n, TransferInput<CFValue, CFStore> p) {
        TransferResult<CFValue, CFStore> transferResult = super.visitLeftShift(n, p);
        AnnotationMirror resultAnno =
                calculateNumericalBinaryOp(
                        n.getLeftOperand(), n.getRightOperand(), NumericalBinaryOps.SHIFT_LEFT, p);
        return createNewResult(transferResult, resultAnno);
    }

    @Override
    public TransferResult<CFValue, CFStore> visitSignedRightShift(
            SignedRightShiftNode n, TransferInput<CFValue, CFStore> p) {
        TransferResult<CFValue, CFStore> transferResult = super.visitSignedRightShift(n, p);
        AnnotationMirror resultAnno =
                calculateNumericalBinaryOp(
                        n.getLeftOperand(),
                        n.getRightOperand(),
                        NumericalBinaryOps.SIGNED_SHIFT_RIGHT,
                        p);
        return createNewResult(transferResult, resultAnno);
    }

    @Override
    public TransferResult<CFValue, CFStore> visitUnsignedRightShift(
            UnsignedRightShiftNode n, TransferInput<CFValue, CFStore> p) {
        TransferResult<CFValue, CFStore> transferResult = super.visitUnsignedRightShift(n, p);
        AnnotationMirror resultAnno =
                calculateNumericalBinaryOp(
                        n.getLeftOperand(),
                        n.getRightOperand(),
                        NumericalBinaryOps.UNSIGNED_SHIFT_RIGHT,
                        p);
        return createNewResult(transferResult, resultAnno);
    }

    @Override
    public TransferResult<CFValue, CFStore> visitBitwiseAnd(
            BitwiseAndNode n, TransferInput<CFValue, CFStore> p) {
        TransferResult<CFValue, CFStore> transferResult = super.visitBitwiseAnd(n, p);
        AnnotationMirror resultAnno =
                calculateNumericalBinaryOp(
                        n.getLeftOperand(), n.getRightOperand(), NumericalBinaryOps.BITWISE_AND, p);
        return createNewResult(transferResult, resultAnno);
    }

    @Override
    public TransferResult<CFValue, CFStore> visitBitwiseOr(
            BitwiseOrNode n, TransferInput<CFValue, CFStore> p) {
        TransferResult<CFValue, CFStore> transferResult = super.visitBitwiseOr(n, p);
        AnnotationMirror resultAnno =
                calculateNumericalBinaryOp(
                        n.getLeftOperand(), n.getRightOperand(), NumericalBinaryOps.BITWISE_OR, p);
        return createNewResult(transferResult, resultAnno);
    }

    @Override
    public TransferResult<CFValue, CFStore> visitBitwiseXor(
            BitwiseXorNode n, TransferInput<CFValue, CFStore> p) {
        TransferResult<CFValue, CFStore> transferResult = super.visitBitwiseXor(n, p);
        AnnotationMirror resultAnno =
                calculateNumericalBinaryOp(
                        n.getLeftOperand(), n.getRightOperand(), NumericalBinaryOps.BITWISE_XOR, p);
        return createNewResult(transferResult, resultAnno);
    }

    /** unary operations that are analyzed by the value checker */
    enum NumericalUnaryOps {
        PLUS,
        MINUS,
        BITWISE_COMPLEMENT;
    }

    /**
     * Get the refined annotation after a numerical unary operation.
     *
     * @param operand the node that represents the operand
     * @param op the operator type
     * @param p the transfer input
     * @return the result annotation mirror
     */
    private AnnotationMirror calculateNumericalUnaryOp(
            Node operand, NumericalUnaryOps op, TransferInput<CFValue, CFStore> p) {
        if (!isIntRange(operand, p)) {
            List<Number> resultValues = calculateValuesUnaryOp(operand, op, p);
            return createNumberAnnotationMirror(resultValues);
        } else {
            Range resultRange = calculateRangeUnaryOp(operand, op, p);
            return createRangeAnnotationMirror(resultRange);
        }
    }

    /** Calculate the result range after a unary operation of a numerical type node */
    private Range calculateRangeUnaryOp(
            Node operand, NumericalUnaryOps op, TransferInput<CFValue, CFStore> p) {
        if (TypesUtils.isIntegral(operand.getType())) {
            Range range = getIntRange(operand, p);
            Range resultRange;
            switch (op) {
                case PLUS:
                    resultRange = range.unaryPlus();
                    break;
                case MINUS:
                    resultRange = range.unaryMinus();
                    break;
                case BITWISE_COMPLEMENT:
                    resultRange = range.bitwiseComplement();
                    break;
                default:
                    throw new UnsupportedOperationException();
            }
            // Any integral type with less than 32 bits would be promoted to 32-bit int type during operations.
            return operand.getType().getKind() == TypeKind.LONG
                    ? resultRange
                    : resultRange.intRange();
        } else {
            return Range.EVERYTHING;
        }
    }

    /** Calculate the possible values after a unary operation of a numerical type node */
    private List<Number> calculateValuesUnaryOp(
            Node operand, NumericalUnaryOps op, TransferInput<CFValue, CFStore> p) {
        List<? extends Number> lefts = getNumericalValues(operand, p);
        if (lefts == null) {
            return null;
        }
        List<Number> resultValues = new ArrayList<>();
        for (Number left : lefts) {
            NumberMath<?> nmLeft = NumberMath.getNumberMath(left);
            switch (op) {
                case PLUS:
                    resultValues.add(nmLeft.unaryPlus());
                    break;
                case MINUS:
                    resultValues.add(nmLeft.unaryMinus());
                    break;
                case BITWISE_COMPLEMENT:
                    resultValues.add(nmLeft.bitwiseComplement());
                    break;
                default:
                    throw new UnsupportedOperationException();
            }
        }
        return resultValues;
    }

    @Override
    public TransferResult<CFValue, CFStore> visitNumericalMinus(
            NumericalMinusNode n, TransferInput<CFValue, CFStore> p) {
        TransferResult<CFValue, CFStore> transferResult = super.visitNumericalMinus(n, p);
        AnnotationMirror resultAnno =
                calculateNumericalUnaryOp(n.getOperand(), NumericalUnaryOps.MINUS, p);
        return createNewResult(transferResult, resultAnno);
    }

    @Override
    public TransferResult<CFValue, CFStore> visitNumericalPlus(
            NumericalPlusNode n, TransferInput<CFValue, CFStore> p) {
        TransferResult<CFValue, CFStore> transferResult = super.visitNumericalPlus(n, p);
        AnnotationMirror resultAnno =
                calculateNumericalUnaryOp(n.getOperand(), NumericalUnaryOps.PLUS, p);
        return createNewResult(transferResult, resultAnno);
    }

    @Override
    public TransferResult<CFValue, CFStore> visitBitwiseComplement(
            BitwiseComplementNode n, TransferInput<CFValue, CFStore> p) {
        TransferResult<CFValue, CFStore> transferResult = super.visitBitwiseComplement(n, p);
        AnnotationMirror resultAnno =
                calculateNumericalUnaryOp(n.getOperand(), NumericalUnaryOps.BITWISE_COMPLEMENT, p);
        return createNewResult(transferResult, resultAnno);
    }

    enum ComparisonOperators {
        EQUAL,
        NOT_EQUAL,
        GREATER_THAN,
        GREATER_THAN_EQ,
        LESS_THAN,
        LESS_THAN_EQ;
    }

    private List<Boolean> calculateBinaryComparison(
            Node leftNode,
            Node rightNode,
            ComparisonOperators op,
            TransferInput<CFValue, CFStore> p) {
<<<<<<< HEAD
=======
        List<? extends Number> lefts = getNumericalValues(leftNode, p);
        List<? extends Number> rights = getNumericalValues(rightNode, p);
        if (lefts == null || rights == null) {
            return null;
        }
>>>>>>> 2f618679
        List<Boolean> resultValues = new ArrayList<>();
        if (!isIntRange(leftNode, p) && !isIntRange(rightNode, p)) {
            List<? extends Number> lefts = getNumericalValues(leftNode, p);
            List<? extends Number> rights = getNumericalValues(rightNode, p);
            if (lefts == null || rights == null) {
                return null;
            }
            for (Number left : lefts) {
                NumberMath<?> nmLeft = NumberMath.getNumberMath(left);
                for (Number right : rights) {
                    switch (op) {
                        case EQUAL:
                            resultValues.add(nmLeft.equalTo(right));
                            break;
                        case GREATER_THAN:
                            resultValues.add(nmLeft.greaterThan(right));
                            break;
                        case GREATER_THAN_EQ:
                            resultValues.add(nmLeft.greaterThanEq(right));
                            break;
                        case LESS_THAN:
                            resultValues.add(nmLeft.lessThan(right));
                            break;
                        case LESS_THAN_EQ:
                            resultValues.add(nmLeft.lessThanEq(right));
                            break;
                        case NOT_EQUAL:
                            resultValues.add(nmLeft.notEqualTo(right));
                            break;
                        default:
                            throw new UnsupportedOperationException();
                    }
                }
            }
        }
        return resultValues;
    }

    @Override
    public TransferResult<CFValue, CFStore> visitLessThan(
            LessThanNode n, TransferInput<CFValue, CFStore> p) {
        TransferResult<CFValue, CFStore> transferResult = super.visitLessThan(n, p);
        List<Boolean> resultValues =
                calculateBinaryComparison(
                        n.getLeftOperand(), n.getRightOperand(), ComparisonOperators.LESS_THAN, p);
        return createNewResultBoolean(transferResult, resultValues);
    }

    @Override
    public TransferResult<CFValue, CFStore> visitLessThanOrEqual(
            LessThanOrEqualNode n, TransferInput<CFValue, CFStore> p) {
        TransferResult<CFValue, CFStore> transferResult = super.visitLessThanOrEqual(n, p);
        List<Boolean> resultValues =
                calculateBinaryComparison(
                        n.getLeftOperand(),
                        n.getRightOperand(),
                        ComparisonOperators.LESS_THAN_EQ,
                        p);
        return createNewResultBoolean(transferResult, resultValues);
    }

    @Override
    public TransferResult<CFValue, CFStore> visitGreaterThan(
            GreaterThanNode n, TransferInput<CFValue, CFStore> p) {
        TransferResult<CFValue, CFStore> transferResult = super.visitGreaterThan(n, p);
        List<Boolean> resultValues =
                calculateBinaryComparison(
                        n.getLeftOperand(),
                        n.getRightOperand(),
                        ComparisonOperators.GREATER_THAN,
                        p);
        return createNewResultBoolean(transferResult, resultValues);
    }

    @Override
    public TransferResult<CFValue, CFStore> visitGreaterThanOrEqual(
            GreaterThanOrEqualNode n, TransferInput<CFValue, CFStore> p) {
        TransferResult<CFValue, CFStore> transferResult = super.visitGreaterThanOrEqual(n, p);
        List<Boolean> resultValues =
                calculateBinaryComparison(
                        n.getLeftOperand(),
                        n.getRightOperand(),
                        ComparisonOperators.GREATER_THAN_EQ,
                        p);
        return createNewResultBoolean(transferResult, resultValues);
    }

    @Override
    public TransferResult<CFValue, CFStore> visitEqualTo(
            EqualToNode n, TransferInput<CFValue, CFStore> p) {
        TransferResult<CFValue, CFStore> transferResult = super.visitEqualTo(n, p);
        if (TypesUtils.isPrimitive(n.getLeftOperand().getType())
                || TypesUtils.isPrimitive(n.getRightOperand().getType())) {
            // At least one must be a primitive otherwise reference equality is used.
            List<Boolean> resultValues =
                    calculateBinaryComparison(
                            n.getLeftOperand(), n.getRightOperand(), ComparisonOperators.EQUAL, p);
            return createNewResultBoolean(transferResult, resultValues);
        }
        return super.visitEqualTo(n, p);
    }

    @Override
    public TransferResult<CFValue, CFStore> visitNotEqual(
            NotEqualNode n, TransferInput<CFValue, CFStore> p) {
        TransferResult<CFValue, CFStore> transferResult = super.visitNotEqual(n, p);
        if (TypesUtils.isPrimitive(n.getLeftOperand().getType())
                || TypesUtils.isPrimitive(n.getRightOperand().getType())) {
            // At least one must be a primitive otherwise reference equality is
            // used.
            List<Boolean> resultValues =
                    calculateBinaryComparison(
                            n.getLeftOperand(),
                            n.getRightOperand(),
                            ComparisonOperators.NOT_EQUAL,
                            p);
            return createNewResultBoolean(transferResult, resultValues);
        }
        return super.visitNotEqual(n, p);
    }

    enum ConditionalOperators {
        NOT,
        OR,
        AND;
    }

    private static final List<Boolean> ALL_BOOLEANS =
            Arrays.asList(new Boolean[] {Boolean.TRUE, Boolean.FALSE});

    private List<Boolean> calculateConditionalOperator(
            Node leftNode,
            Node rightNode,
            ConditionalOperators op,
            TransferInput<CFValue, CFStore> p) {
        List<Boolean> lefts = getBooleanValues(leftNode, p);
        if (lefts == null) {
            lefts = ALL_BOOLEANS;
        }
        List<Boolean> resultValues = new ArrayList<>();
        List<Boolean> rights = null;
        if (rightNode != null) {
            rights = getBooleanValues(rightNode, p);
            if (rights == null) {
                rights = ALL_BOOLEANS;
            }
        }
        switch (op) {
            case NOT:
                for (Boolean left : lefts) {
                    resultValues.add(!left);
                }
                return resultValues;
            case OR:
                for (Boolean left : lefts) {
                    for (Boolean right : rights) {
                        resultValues.add(left || right);
                    }
                }
                return resultValues;
            case AND:
                for (Boolean left : lefts) {
                    for (Boolean right : rights) {
                        resultValues.add(left && right);
                    }
                }
                return resultValues;
        }
        throw new RuntimeException("Unrecognized conditional operator " + op);
    }

    @Override
    public TransferResult<CFValue, CFStore> visitConditionalNot(
            ConditionalNotNode n, TransferInput<CFValue, CFStore> p) {
        TransferResult<CFValue, CFStore> transferResult = super.visitConditionalNot(n, p);
        List<Boolean> resultValues =
                calculateConditionalOperator(n.getOperand(), null, ConditionalOperators.NOT, p);
        return createNewResultBoolean(transferResult, resultValues);
    }

    @Override
    public TransferResult<CFValue, CFStore> visitConditionalAnd(
            ConditionalAndNode n, TransferInput<CFValue, CFStore> p) {
        TransferResult<CFValue, CFStore> transferResult = super.visitConditionalAnd(n, p);
        List<Boolean> resultValues =
                calculateConditionalOperator(
                        n.getLeftOperand(), n.getRightOperand(), ConditionalOperators.AND, p);
        return createNewResultBoolean(transferResult, resultValues);
    }

    @Override
    public TransferResult<CFValue, CFStore> visitConditionalOr(
            ConditionalOrNode n, TransferInput<CFValue, CFStore> p) {
        TransferResult<CFValue, CFStore> transferResult = super.visitConditionalOr(n, p);
        List<Boolean> resultValues =
                calculateConditionalOperator(
                        n.getLeftOperand(), n.getRightOperand(), ConditionalOperators.OR, p);
        return createNewResultBoolean(transferResult, resultValues);
    }
}<|MERGE_RESOLUTION|>--- conflicted
+++ resolved
@@ -65,15 +65,11 @@
         atypefactory = analysis.getTypeFactory();
     }
 
-<<<<<<< HEAD
-    /** Get possible string values from annotation. */
-=======
     /**
      * Returns a list of possible values for {@code subNode}, as casted to a String. Returns null if
      * {@code subNode}'s type is top/unknown. Returns an empty list if {@code subNode}'s type is
      * bottom.
      */
->>>>>>> 2f618679
     private List<String> getStringValues(Node subNode, TransferInput<CFValue, CFStore> p) {
         CFValue value = p.getValueOfSubNode(subNode);
         // @StringVal, @UnknownVal, @BottomVal
@@ -82,14 +78,9 @@
         if (stringAnno != null) {
             return AnnotationUtils.getElementValueArray(stringAnno, "value", String.class, true);
         }
-<<<<<<< HEAD
-        numberAnno = AnnotationUtils.getAnnotationByClass(value.getAnnotations(), UnknownVal.class);
-        if (numberAnno != null) {
-=======
         AnnotationMirror topAnno =
                 AnnotationUtils.getAnnotationByClass(value.getAnnotations(), UnknownVal.class);
         if (topAnno != null) {
->>>>>>> 2f618679
             return null;
         }
         AnnotationMirror bottomAnno =
@@ -98,11 +89,7 @@
             return new ArrayList<String>();
         }
 
-<<<<<<< HEAD
         // @IntVal, @IntRange, @DoubleVal, @BoolVal (have to be converted to string)
-=======
-        // @IntVal, @DoubleVal, @BoolVal (have to be converted to string)
->>>>>>> 2f618679
         List<? extends Object> values;
         AnnotationMirror numberAnno =
                 AnnotationUtils.getAnnotationByClass(value.getAnnotations(), BoolVal.class);
@@ -158,26 +145,12 @@
     }
 
     /**
-<<<<<<< HEAD
-     * Get possible numerical values from annotation and cast them to the underlying type. Return
-     * null if @BottomVal.
-=======
      * Returns a list of possible values, or null if no estimate is available and any value is
      * possible.
->>>>>>> 2f618679
      */
     private List<? extends Number> getNumericalValues(
             Node subNode, TransferInput<CFValue, CFStore> p) {
         CFValue value = p.getValueOfSubNode(subNode);
-<<<<<<< HEAD
-        AnnotationMirror numberAnno;
-
-        numberAnno = AnnotationUtils.getAnnotationByClass(value.getAnnotations(), IntVal.class);
-        if (numberAnno != null) {
-            List<Long> values =
-                    AnnotationUtils.getElementValueArray(numberAnno, "value", Long.class, true);
-            return NumberUtils.castNumbers(subNode.getType(), values);
-=======
         List<? extends Number> values = null;
         AnnotationMirror intValAnno =
                 AnnotationUtils.getAnnotationByClass(value.getAnnotations(), IntVal.class);
@@ -191,95 +164,53 @@
                     AnnotationUtils.getElementValueArray(
                             doubleValAnno, "value", Double.class, true);
         }
+        AnnotationMirror bottomValAnno =
+                AnnotationUtils.getAnnotationByClass(value.getAnnotations(), BottomVal.class);
+        if (bottomValAnno != null) {
+            return new ArrayList<>();
+        }
         if (values == null) {
             return null;
->>>>>>> 2f618679
-        }
-
-<<<<<<< HEAD
-        numberAnno = AnnotationUtils.getAnnotationByClass(value.getAnnotations(), DoubleVal.class);
-        if (numberAnno != null) {
-            List<Double> values =
-                    AnnotationUtils.getElementValueArray(numberAnno, "value", Double.class, true);
-            return NumberUtils.castNumbers(subNode.getType(), values);
-        }
-
-        numberAnno = AnnotationUtils.getAnnotationByClass(value.getAnnotations(), BottomVal.class);
-        if (numberAnno != null) {
-            return null;
-        }
-
-        return null;
+        }
+        return NumberUtils.castNumbers(subNode.getType(), values);
     }
 
     /** Get possible integer range from annotation. */
     private Range getIntRange(Node subNode, TransferInput<CFValue, CFStore> p) {
         CFValue value = p.getValueOfSubNode(subNode);
-        AnnotationMirror anno;
-
-        anno = AnnotationUtils.getAnnotationByClass(value.getAnnotations(), IntRange.class);
-        if (anno != null) {
-            Range range = ValueAnnotatedTypeFactory.getIntRange(anno);
-            return NumberUtils.castRange(subNode.getType(), range);
-=======
-    private AnnotationMirror createNumberAnnotationMirror(List<Number> values) {
-        if (values == null) {
-            return ((ValueAnnotatedTypeFactory) atypefactory).UNKNOWNVAL;
-        }
-        if (values.isEmpty()) {
-            return ((ValueAnnotatedTypeFactory) atypefactory).BOTTOMVAL;
->>>>>>> 2f618679
-        }
-
-        anno = AnnotationUtils.getAnnotationByClass(value.getAnnotations(), IntVal.class);
-        if (anno != null) {
+        Range range = Range.EVERYTHING;
+        AnnotationMirror intRangeAnno =
+                AnnotationUtils.getAnnotationByClass(value.getAnnotations(), IntRange.class);
+        if (intRangeAnno != null) {
+            range = ValueAnnotatedTypeFactory.getIntRange(intRangeAnno);
+        }
+        AnnotationMirror intValAnno =
+                AnnotationUtils.getAnnotationByClass(value.getAnnotations(), IntVal.class);
+        if (intValAnno != null) {
             List<Long> values =
-                    AnnotationUtils.getElementValueArray(anno, "value", Long.class, true);
-            Range range = ValueCheckerUtils.getRangeFromValues(values);
-            return NumberUtils.castRange(subNode.getType(), range);
-        }
-
-        anno = AnnotationUtils.getAnnotationByClass(value.getAnnotations(), DoubleVal.class);
-        if (anno != null) {
+                    AnnotationUtils.getElementValueArray(intValAnno, "value", Long.class, true);
+            range = ValueCheckerUtils.getRangeFromValues(values);
+        }
+        AnnotationMirror doubleValAnno =
+                AnnotationUtils.getAnnotationByClass(value.getAnnotations(), DoubleVal.class);
+        if (doubleValAnno != null) {
             List<Double> values =
-                    AnnotationUtils.getElementValueArray(anno, "value", Double.class, true);
-            Range range = ValueCheckerUtils.getRangeFromValues(values);
-            return NumberUtils.castRange(subNode.getType(), range);
-        }
-
-        anno = AnnotationUtils.getAnnotationByClass(value.getAnnotations(), BottomVal.class);
-        if (anno != null) {
+                    AnnotationUtils.getElementValueArray(
+                            doubleValAnno, "value", Double.class, true);
+            range = ValueCheckerUtils.getRangeFromValues(values);
+        }
+        AnnotationMirror bottomValAnno =
+                AnnotationUtils.getAnnotationByClass(value.getAnnotations(), BottomVal.class);
+        if (bottomValAnno != null) {
             return Range.NOTHING;
         }
-
-        return Range.EVERYTHING;
+        return NumberUtils.castRange(subNode.getType(), range);
     }
 
     /** a helper function to determine if this node is annotated with @IntRange */
     private boolean isIntRange(Node subNode, TransferInput<CFValue, CFStore> p) {
         CFValue value = p.getValueOfSubNode(subNode);
         return AnnotationUtils.getAnnotationByClass(value.getAnnotations(), IntRange.class) != null;
-    }
-
-    /** a wrapper for {@link ValueAnnotatedTypeFactory#createStringAnnotation} */
-    private AnnotationMirror createStringValAnnotationMirror(List<String> values) {
-        return ((ValueAnnotatedTypeFactory) atypefactory).createStringAnnotation(values);
-    }
-
-<<<<<<< HEAD
-    /** a wrapper for {@link ValueAnnotatedTypeFactory#createNumberAnnotationMirror} */
-    private AnnotationMirror createNumberAnnotationMirror(List<Number> values) {
-        return ((ValueAnnotatedTypeFactory) atypefactory).createNumberAnnotationMirror(values);
-    }
-
-    /** a wrapper for {@link ValueAnnotatedTypeFactory#createIntRangeAnnotation} */
-    private AnnotationMirror createRangeAnnotationMirror(Range range) {
-        return ((ValueAnnotatedTypeFactory) atypefactory).createIntRangeAnnotation(range);
-    }
-
-    /** a wrapper for {@link ValueAnnotatedTypeFactory#createBooleanAnnotation} */
-    private AnnotationMirror createBooleanAnnotationMirror(List<Boolean> values) {
-        return ((ValueAnnotatedTypeFactory) atypefactory).createBooleanAnnotation(values);
     }
 
     /**
@@ -289,8 +220,6 @@
      * @param resultAnno the new annotation
      * @return the new transfer result
      */
-=======
->>>>>>> 2f618679
     private TransferResult<CFValue, CFStore> createNewResult(
             TransferResult<CFValue, CFStore> result, AnnotationMirror resultAnno) {
         CFValue newResultValue =
@@ -302,17 +231,9 @@
     /** Create a boolean transfer result. */
     private TransferResult<CFValue, CFStore> createNewResultBoolean(
             TransferResult<CFValue, CFStore> result, List<Boolean> resultValues) {
-<<<<<<< HEAD
-        AnnotationMirror boolVal = createBooleanAnnotationMirror(resultValues);
-        return createNewResult(result, boolVal);
-=======
         AnnotationMirror boolVal =
                 ((ValueAnnotatedTypeFactory) atypefactory).createBooleanAnnotation(resultValues);
-        CFValue newResultValue =
-                analysis.createSingleAnnotationValue(
-                        boolVal, result.getResultValue().getUnderlyingType());
-        return new RegularTransferResult<>(newResultValue, result.getRegularStore());
->>>>>>> 2f618679
+        return createNewResult(result, boolVal);
     }
 
     @Override
@@ -341,16 +262,12 @@
             concat = null;
         } else {
             concat = new ArrayList<>();
-<<<<<<< HEAD
-=======
             if (lefts.isEmpty()) {
                 lefts = Collections.singletonList("null");
             }
             if (rights.isEmpty()) {
                 rights = Collections.singletonList("null");
             }
-
->>>>>>> 2f618679
             for (String left : lefts) {
                 for (String right : rights) {
                     concat.add(left + right);
@@ -395,10 +312,11 @@
             TransferInput<CFValue, CFStore> p) {
         if (!isIntRange(leftNode, p) && !isIntRange(rightNode, p)) {
             List<Number> resultValues = calculateValuesBinaryOp(leftNode, rightNode, op, p);
-            return createNumberAnnotationMirror(resultValues);
+            return ((ValueAnnotatedTypeFactory) atypefactory)
+                    .createNumberAnnotationMirror(resultValues);
         } else {
             Range resultRange = calculateRangeBinaryOp(leftNode, rightNode, op, p);
-            return createRangeAnnotationMirror(resultRange);
+            return ((ValueAnnotatedTypeFactory) atypefactory).createIntRangeAnnotation(resultRange);
         }
     }
 
@@ -675,10 +593,11 @@
             Node operand, NumericalUnaryOps op, TransferInput<CFValue, CFStore> p) {
         if (!isIntRange(operand, p)) {
             List<Number> resultValues = calculateValuesUnaryOp(operand, op, p);
-            return createNumberAnnotationMirror(resultValues);
+            return ((ValueAnnotatedTypeFactory) atypefactory)
+                    .createNumberAnnotationMirror(resultValues);
         } else {
             Range resultRange = calculateRangeUnaryOp(operand, op, p);
-            return createRangeAnnotationMirror(resultRange);
+            return ((ValueAnnotatedTypeFactory) atypefactory).createIntRangeAnnotation(resultRange);
         }
     }
 
@@ -778,14 +697,6 @@
             Node rightNode,
             ComparisonOperators op,
             TransferInput<CFValue, CFStore> p) {
-<<<<<<< HEAD
-=======
-        List<? extends Number> lefts = getNumericalValues(leftNode, p);
-        List<? extends Number> rights = getNumericalValues(rightNode, p);
-        if (lefts == null || rights == null) {
-            return null;
-        }
->>>>>>> 2f618679
         List<Boolean> resultValues = new ArrayList<>();
         if (!isIntRange(leftNode, p) && !isIntRange(rightNode, p)) {
             List<? extends Number> lefts = getNumericalValues(leftNode, p);
