package org.checkerframework.common.value;

import com.sun.source.tree.ExpressionTree;
import com.sun.source.tree.LiteralTree;
import com.sun.source.tree.MemberSelectTree;
import com.sun.source.tree.MethodInvocationTree;
import com.sun.source.tree.NewArrayTree;
import com.sun.source.tree.NewClassTree;
import com.sun.source.tree.Tree;
import com.sun.source.tree.Tree.Kind;
import com.sun.source.tree.TypeCastTree;
import com.sun.source.util.TreePath;
import java.lang.annotation.Annotation;
import java.util.ArrayList;
import java.util.Arrays;
import java.util.Collections;
import java.util.HashSet;
import java.util.LinkedHashSet;
import java.util.List;
import java.util.Set;
import java.util.TreeSet;
import javax.lang.model.element.AnnotationMirror;
import javax.lang.model.element.Element;
import javax.lang.model.element.ElementKind;
import javax.lang.model.element.ExecutableElement;
import javax.lang.model.element.TypeElement;
import javax.lang.model.element.VariableElement;
import javax.lang.model.type.TypeKind;
import javax.lang.model.type.TypeMirror;
import org.checkerframework.common.basetype.BaseAnnotatedTypeFactory;
import org.checkerframework.common.basetype.BaseTypeChecker;
import org.checkerframework.common.value.qual.ArrayLen;
import org.checkerframework.common.value.qual.ArrayLenRange;
import org.checkerframework.common.value.qual.BoolVal;
import org.checkerframework.common.value.qual.BottomVal;
import org.checkerframework.common.value.qual.DoubleVal;
import org.checkerframework.common.value.qual.IntRange;
import org.checkerframework.common.value.qual.IntRangeFromPositive;
import org.checkerframework.common.value.qual.IntVal;
import org.checkerframework.common.value.qual.MinLen;
import org.checkerframework.common.value.qual.MinLenFieldInvariant;
import org.checkerframework.common.value.qual.PolyValue;
import org.checkerframework.common.value.qual.StaticallyExecutable;
import org.checkerframework.common.value.qual.StringVal;
import org.checkerframework.common.value.qual.UnknownVal;
import org.checkerframework.common.value.util.NumberUtils;
import org.checkerframework.common.value.util.Range;
import org.checkerframework.framework.flow.CFAbstractAnalysis;
import org.checkerframework.framework.flow.CFStore;
import org.checkerframework.framework.flow.CFTransfer;
import org.checkerframework.framework.flow.CFValue;
import org.checkerframework.framework.qual.PolyAll;
import org.checkerframework.framework.type.AnnotatedTypeFactory;
import org.checkerframework.framework.type.AnnotatedTypeMirror;
import org.checkerframework.framework.type.AnnotatedTypeMirror.AnnotatedArrayType;
import org.checkerframework.framework.type.QualifierHierarchy;
import org.checkerframework.framework.type.treeannotator.ImplicitsTreeAnnotator;
import org.checkerframework.framework.type.treeannotator.ListTreeAnnotator;
import org.checkerframework.framework.type.treeannotator.PropagationTreeAnnotator;
import org.checkerframework.framework.type.treeannotator.TreeAnnotator;
import org.checkerframework.framework.type.typeannotator.ListTypeAnnotator;
import org.checkerframework.framework.type.typeannotator.TypeAnnotator;
import org.checkerframework.framework.util.AnnotationBuilder;
import org.checkerframework.framework.util.FieldInvariants;
import org.checkerframework.framework.util.FlowExpressionParseUtil.FlowExpressionParseException;
import org.checkerframework.framework.util.MultiGraphQualifierHierarchy;
import org.checkerframework.framework.util.MultiGraphQualifierHierarchy.MultiGraphFactory;
import org.checkerframework.javacutil.AnnotationUtils;
import org.checkerframework.javacutil.ElementUtils;
import org.checkerframework.javacutil.InternalUtils;
import org.checkerframework.javacutil.Pair;
import org.checkerframework.javacutil.TreeUtils;
import org.checkerframework.javacutil.TypesUtils;

/**
 * AnnotatedTypeFactory for the Value type system.
 *
 * @author plvines
 * @author smillst
 */
public class ValueAnnotatedTypeFactory extends BaseAnnotatedTypeFactory {

    /** The maximum number of values allowed in an annotation's array */
    protected static final int MAX_VALUES = 10;

    /**
     * The domain of the Constant Value Checker: the types for which it estimates possible values.
     */
    protected static final Set<String> coveredClassStrings;

    /** The top type for this hierarchy. */
    protected final AnnotationMirror UNKNOWNVAL;

    /** The bottom type for this hierarchy. */
    protected final AnnotationMirror BOTTOMVAL;

    /** The canonical @{@link PolyValue} annotation. */
    public final AnnotationMirror POLY = AnnotationUtils.fromClass(elements, PolyValue.class);

    /** Should this type factory report warnings? */
    private final boolean reportEvalWarnings;

    /** Helper class that evaluates statically executable methods, constructors, and fields. */
    private final ReflectiveEvaluator evaluator;

    static {
        Set<String> backingSet = new HashSet<String>(18);
        backingSet.add("int");
        backingSet.add("java.lang.Integer");
        backingSet.add("double");
        backingSet.add("java.lang.Double");
        backingSet.add("byte");
        backingSet.add("java.lang.Byte");
        backingSet.add("java.lang.String");
        backingSet.add("char");
        backingSet.add("java.lang.Character");
        backingSet.add("float");
        backingSet.add("java.lang.Float");
        backingSet.add("boolean");
        backingSet.add("java.lang.Boolean");
        backingSet.add("long");
        backingSet.add("java.lang.Long");
        backingSet.add("short");
        backingSet.add("java.lang.Short");
        backingSet.add("char[]");
        coveredClassStrings = Collections.unmodifiableSet(backingSet);
    }

    public ValueAnnotatedTypeFactory(BaseTypeChecker checker) {
        super(checker);

        BOTTOMVAL = AnnotationUtils.fromClass(elements, BottomVal.class);
        UNKNOWNVAL = AnnotationUtils.fromClass(elements, UnknownVal.class);

        reportEvalWarnings = checker.hasOption(ValueChecker.REPORT_EVAL_WARNS);
        Range.IGNORE_OVERFLOW = checker.hasOption(ValueChecker.IGNORE_RANGE_OVERFLOW);
        evaluator = new ReflectiveEvaluator(checker, this, reportEvalWarnings);

        // The actual ArrayLenRange is created by
        // {@link ValueAnnotatedTypeFactory#aliasedAnnotation(AnnotationMirror)};
        // this line just registers the alias. The BottomVal is never used.
        addAliasedAnnotation(MinLen.class, BOTTOMVAL);

        // Only @Positive is aliased here (instead of the related lower bound checker annotations
        // like @NonNegative, @IndexFor, etc.) because only @Positive provides useful
        // information about @MinLen annotations. A similar annotation to @IntRangeFromPositive could
        // be created for @NonNegative in the future.
        addAliasedAnnotation(
                "org.checkerframework.checker.index.qual.Positive", createIntRangeFromPositive());

        // PolyLength is syntactic sugar for both @PolySameLen and @PolyValue
        addAliasedAnnotation("org.checkerframework.checker.index.qual.PolyLength", POLY);

        if (this.getClass().equals(ValueAnnotatedTypeFactory.class)) {
            this.postInit();
        }
    }

    @Override
    public AnnotationMirror aliasedAnnotation(AnnotationMirror anno) {
        if (AnnotationUtils.areSameByClass(anno, android.support.annotation.IntRange.class)) {
            Range range = getRange(anno);
            return createIntRangeAnnotation(range);
        }

        if (AnnotationUtils.areSameByClass(anno, MinLen.class)) {
            Integer from = getMinLenValue(anno);
            if (from != null && from >= 0) {
                return createArrayLenRangeAnnotation(from, Integer.MAX_VALUE);
            } else {
                return createArrayLenRangeAnnotation(0, Integer.MAX_VALUE);
            }
        }

        return super.aliasedAnnotation(anno);
    }

    @Override
    protected Set<Class<? extends Annotation>> createSupportedTypeQualifiers() {
        // Because the Value Checker includes its own alias annotations,
        // the qualifiers have to be explicitly defined.
        return new LinkedHashSet<>(
                Arrays.asList(
                        ArrayLen.class,
                        ArrayLenRange.class,
                        IntVal.class,
                        IntRange.class,
                        BoolVal.class,
                        StringVal.class,
                        DoubleVal.class,
                        BottomVal.class,
                        UnknownVal.class,
                        IntRangeFromPositive.class,
                        PolyValue.class,
                        PolyAll.class));
    }

    @Override
    public CFTransfer createFlowTransferFunction(
            CFAbstractAnalysis<CFValue, CFStore, CFTransfer> analysis) {
        return new ValueTransfer(analysis);
    }

    @Override
    public QualifierHierarchy createQualifierHierarchy(MultiGraphFactory factory) {
        return new ValueQualifierHierarchy(factory);
    }

    @Override
    protected TypeAnnotator createTypeAnnotator() {
        return new ListTypeAnnotator(new ValueTypeAnnotator(this), super.createTypeAnnotator());
    }

    @Override
    public FieldInvariants getFieldInvariants(TypeElement element) {
        AnnotationMirror fieldInvarAnno = getDeclAnnotation(element, MinLenFieldInvariant.class);
        if (fieldInvarAnno == null) {
            return null;
        }
        List<String> fields =
                AnnotationUtils.getElementValueArray(fieldInvarAnno, "field", String.class, true);
        List<Integer> minlens =
                AnnotationUtils.getElementValueArray(fieldInvarAnno, "minLen", Integer.class, true);
        List<AnnotationMirror> qualifiers = new ArrayList<>();
        for (Integer minlen : minlens) {
            qualifiers.add(createArrayLenRangeAnnotation(minlen, Integer.MAX_VALUE));
        }

        FieldInvariants superInvariants = super.getFieldInvariants(element);
        return new FieldInvariants(superInvariants, fields, qualifiers);
    }

    @Override
    protected Set<Class<? extends Annotation>> getFieldInvariantDeclarationAnnotations() {
        // include FieldInvariant so that @MinLenBottom can be used.
        Set<Class<? extends Annotation>> set =
                new HashSet<>(super.getFieldInvariantDeclarationAnnotations());
        set.add(MinLenFieldInvariant.class);
        return set;
    }

    /**
     * Creates array length annotations for the result of the Enum.values() method, which is the
     * number of possible values of the enum.
     */
    @Override
    public Pair<AnnotatedTypeMirror.AnnotatedExecutableType, List<AnnotatedTypeMirror>>
            methodFromUse(
                    ExpressionTree tree,
                    ExecutableElement methodElt,
                    AnnotatedTypeMirror receiverType) {

        Pair<AnnotatedTypeMirror.AnnotatedExecutableType, List<AnnotatedTypeMirror>> superPair =
                super.methodFromUse(tree, methodElt, receiverType);
        if (ElementUtils.matchesElement(methodElt, "values")
                && methodElt.getEnclosingElement().getKind() == ElementKind.ENUM
                && ElementUtils.isStatic(methodElt)) {
            int count = 0;
            List<? extends Element> l = methodElt.getEnclosingElement().getEnclosedElements();
            for (Element el : l) {
                if (el.getKind() == ElementKind.ENUM_CONSTANT) {
                    count++;
                }
            }
            AnnotationMirror am = createArrayLenAnnotation(Collections.singletonList(count));
            superPair.first.getReturnType().replaceAnnotation(am);
        }
        return superPair;
    }

    /**
     * Performs pre-processing on annotations written by users, replacing illegal annotations by
     * legal ones.
     */
    private class ValueTypeAnnotator extends TypeAnnotator {

        private ValueTypeAnnotator(AnnotatedTypeFactory atypeFactory) {
            super(atypeFactory);
        }

        @Override
        protected Void scan(AnnotatedTypeMirror type, Void aVoid) {
            if (type != null) {
                replaceWithNewAnnoInSpecialCases(type);
            }
            return super.scan(type, aVoid);
        }

        /**
         * This method performs pre-processing on annotations written by users.
         *
         * <p>If any *Val annotation has &gt; MAX_VALUES number of values provided, replaces the
         * annotation by @IntRange for integral types, @ArrayLenRange for arrays, and @UnknownVal
         * for all other types. Works together with {@link
         * org.checkerframework.common.value.ValueVisitor#visitAnnotation(com.sun.source.tree.AnnotationTree,
         * Void)} which issues warnings to users in these cases.
         *
         * <p>If any @IntRange or @ArrayLenRange annotation has incorrect parameters, e.g. the value
         * "from" is greater than the value "to", replaces the annotation by @BOTTOMVAL. The {@link
         * org.checkerframework.common.value.ValueVisitor#visitAnnotation(com.sun.source.tree.AnnotationTree,
         * Void)} would raise an error to users in this case.
         *
         * <p>If any @ArrayLen annotation has a negative number, replaces the annotation
         * by @BOTTOMVAL. The {@link
         * org.checkerframework.common.value.ValueVisitor#visitAnnotation(com.sun.source.tree.AnnotationTree,
         * Void)} would raise an error to users in this case.
         *
         * <p>If a user only writes one side of an {@code IntRange} annotation, this method also
         * computes an appropriate default based on the underlying type for the other side of the
         * range. For instance, if the user write {@code @IntRange(from = 1) short x;} then this
         * method will translate the annotation to {@code @IntRange(from = 1, to = Short.MAX_VALUE}.
         */
        private void replaceWithNewAnnoInSpecialCases(AnnotatedTypeMirror atm) {
            AnnotationMirror anno = atm.getAnnotationInHierarchy(UNKNOWNVAL);
            if (anno == null) {
                return;
            }

            if (anno != null && anno.getElementValues().size() > 0) {
                if (AnnotationUtils.areSameByClass(anno, IntVal.class)) {
                    List<Long> values =
                            AnnotationUtils.getElementValueArray(anno, "value", Long.class, true);
                    if (values.size() > MAX_VALUES) {
                        long annoMinVal = Collections.min(values);
                        long annoMaxVal = Collections.max(values);
                        atm.replaceAnnotation(
                                createIntRangeAnnotation(new Range(annoMinVal, annoMaxVal)));
                    }
                } else if (AnnotationUtils.areSameByClass(anno, ArrayLen.class)) {
                    List<Integer> values =
                            AnnotationUtils.getElementValueArray(
                                    anno, "value", Integer.class, true);
                    if (values.isEmpty()) {
                        atm.replaceAnnotation(BOTTOMVAL);
                    } else if (Collections.min(values) < 0) {
                        atm.replaceAnnotation(BOTTOMVAL);
                    } else if (values.size() > MAX_VALUES) {
                        long annoMinVal = Collections.min(values);
                        long annoMaxVal = Collections.max(values);
                        atm.replaceAnnotation(
                                createArrayLenRangeAnnotation(new Range(annoMinVal, annoMaxVal)));
                    }
                } else if (AnnotationUtils.areSameByClass(anno, IntRange.class)) {
                    // Compute appropriate defaults for integral ranges.
                    long from, to;
                    if (AnnotationUtils.hasElementValue(anno, "from")) {
                        from = AnnotationUtils.getElementValue(anno, "from", Long.class, false);
                    } else {
                        switch (atm.getUnderlyingType().getKind()) {
                            case INT:
                                from = Integer.MIN_VALUE;
                                break;
                            case SHORT:
                                from = Short.MIN_VALUE;
                                break;
                            case BYTE:
                                from = Byte.MIN_VALUE;
                                break;
                            default:
                                from = Long.MIN_VALUE;
                        }
                    }
                    if (AnnotationUtils.hasElementValue(anno, "to")) {
                        to = AnnotationUtils.getElementValue(anno, "to", Long.class, false);
                    } else {
                        switch (atm.getUnderlyingType().getKind()) {
                            case INT:
                                to = Integer.MAX_VALUE;
                                break;
                            case SHORT:
                                to = Short.MAX_VALUE;
                                break;
                            case BYTE:
                                to = Byte.MAX_VALUE;
                                break;
                            default:
                                to = Long.MAX_VALUE;
                        }
                    }
                    if (from > to) {
                        atm.replaceAnnotation(BOTTOMVAL);
                    } else {
                        // Always do a replacement of the annotation here so that
                        // the defaults calculated above are correctly added to the
                        // annotation (assuming the annotation is well-formed).
                        atm.replaceAnnotation(createIntRangeAnnotation(from, to));
                    }
                } else if (AnnotationUtils.areSameByClass(anno, ArrayLenRange.class)) {
                    int from = AnnotationUtils.getElementValue(anno, "from", Integer.class, true);
                    int to = AnnotationUtils.getElementValue(anno, "to", Integer.class, true);
                    if (from > to || from < 0) {
                        atm.replaceAnnotation(BOTTOMVAL);
                    }
                } else {
                    // In here the annotation is @*Val where (*) is not Int but other types (String, Double, etc).
                    // Therefore we extract its values in a generic way to check its size.
                    List<Object> values =
                            AnnotationUtils.getElementValueArray(
                                    anno, "value", Object.class, false);
                    if (values.size() > MAX_VALUES) {
                        atm.replaceAnnotation(UNKNOWNVAL);
                    }
                }
            }
        }
    }

    /** The qualifier hierarchy for the Value type system */
    private final class ValueQualifierHierarchy extends MultiGraphQualifierHierarchy {

        /** @param factory MultiGraphFactory to use to construct this */
        public ValueQualifierHierarchy(MultiGraphQualifierHierarchy.MultiGraphFactory factory) {
            super(factory);
        }

        @Override
        public AnnotationMirror greatestLowerBound(AnnotationMirror a1, AnnotationMirror a2) {
            if (isSubtype(a1, a2)) {
                return a1;
            } else if (isSubtype(a2, a1)) {
                return a2;
            } else {
                // Simply return BOTTOMVAL if not related. Refine this if discover more use cases
                // that need a more precision GLB.
                return BOTTOMVAL;
            }
        }

        @Override
        public int numberOfIterationsBeforeWidening() {
            return MAX_VALUES + 1;
        }

        @Override
        public AnnotationMirror widenedUpperBound(
                AnnotationMirror newQualifier, AnnotationMirror previousQualifier) {
            AnnotationMirror lub = leastUpperBound(newQualifier, previousQualifier);
            if (AnnotationUtils.areSameByClass(lub, IntRange.class)) {
                Range lubRange = getRange(lub);
                Range newRange = getRangeOrConvertIntVal(newQualifier);
                Range oldRange = getRangeOrConvertIntVal(previousQualifier);
                Range wubRange = widenRange(newRange, oldRange, lubRange);
                return createIntRangeAnnotation(wubRange);
            } else if (AnnotationUtils.areSameByClass(lub, ArrayLenRange.class)) {
                Range lubRange = getRange(lub);
                Range newRange = getRangeOrConvertArrayLen(newQualifier);
                Range oldRange = getRangeOrConvertArrayLen(previousQualifier);
                return createArrayLenRangeAnnotation(widenRange(newRange, oldRange, lubRange));
            } else {
                return lub;
            }
        }

        private Range widenRange(Range newRange, Range oldRange, Range lubRange) {
            if (newRange == null || oldRange == null) {
                return lubRange;
            }
            // If the newRange closer to max than the oldRange, then move the from to the
            // old range.
            if ((newRange.from >= oldRange.from && newRange.to >= oldRange.to)) {
                if (lubRange.to < Byte.MAX_VALUE) {
                    return new Range(newRange.from, Byte.MAX_VALUE);
                } else if (lubRange.to < Short.MAX_VALUE) {
                    return new Range(newRange.from, Short.MAX_VALUE);
                } else if (lubRange.to < Integer.MAX_VALUE) {
                    return new Range(newRange.from, Integer.MAX_VALUE);
                } else {
                    return new Range(newRange.from, Long.MAX_VALUE);
                }
            }

            if ((newRange.from <= oldRange.from && newRange.to <= oldRange.to)) {
                if (lubRange.from > Byte.MIN_VALUE) {
                    return new Range(Byte.MIN_VALUE, newRange.to);
                } else if (lubRange.from > Short.MIN_VALUE) {
                    return new Range(Short.MIN_VALUE, newRange.to);
                } else if (lubRange.from > Integer.MIN_VALUE) {
                    return new Range(Integer.MIN_VALUE, newRange.to);
                } else {
                    return new Range(Long.MIN_VALUE, newRange.to);
                }
            }

            if (lubRange.isWithin(Byte.MIN_VALUE + 1, Byte.MAX_VALUE)
                    || lubRange.isWithin(Byte.MIN_VALUE, Byte.MAX_VALUE - 1)) {
                return Range.BYTE_EVERYTHING;
            } else if (lubRange.isWithin(Short.MIN_VALUE + 1, Short.MAX_VALUE)
                    || lubRange.isWithin(Short.MIN_VALUE, Short.MAX_VALUE - 1)) {
                return Range.SHORT_EVERYTHING;
            } else if (lubRange.isWithin(Long.MIN_VALUE + 1, Long.MAX_VALUE)
                    || lubRange.isWithin(Long.MIN_VALUE, Long.MAX_VALUE - 1)) {
                return Range.INT_EVERYTHING;
            } else {
                return Range.EVERYTHING;
            }
        }

        /**
         * Determines the least upper bound of a1 and a2, which contains the union of their sets of
         * possible values.
         *
         * @return the least upper bound of a1 and a2
         */
        @Override
        public AnnotationMirror leastUpperBound(AnnotationMirror a1, AnnotationMirror a2) {
            if (!AnnotationUtils.areSameIgnoringValues(
                    getTopAnnotation(a1), getTopAnnotation(a2))) {
                // The annotations are in different hierarchies
                return null;
            }

            if (AnnotationUtils.areSameByClass(a1, IntRangeFromPositive.class)) {
                a1 = createIntRangeAnnotation(1, Integer.MAX_VALUE);
            }
            if (AnnotationUtils.areSameByClass(a2, IntRangeFromPositive.class)) {
                a2 = createIntRangeAnnotation(1, Integer.MAX_VALUE);
            }

            if (isSubtype(a1, a2)) {
                return a2;
            } else if (isSubtype(a2, a1)) {
                return a1;
            }

            if (AnnotationUtils.areSameIgnoringValues(a1, a2)) {
                // If both are the same type, determine the type and merge
                if (AnnotationUtils.areSameByClass(a1, IntRange.class)) {
                    // special handling for IntRange
                    Range range1 = getRange(a1);
                    Range range2 = getRange(a2);
                    return createIntRangeAnnotation(range1.union(range2));
                } else if (AnnotationUtils.areSameByClass(a1, ArrayLenRange.class)) {
                    // special handling for ArrayLenRange
                    Range range1 = getRange(a1);
                    Range range2 = getRange(a2);
                    return createArrayLenRangeAnnotation(range1.union(range2));
                } else if (AnnotationUtils.areSameByClass(a1, IntVal.class)) {
                    List<Long> a1Values =
                            AnnotationUtils.getElementValueArray(a1, "value", Long.class, true);
                    List<Long> a2Values =
                            AnnotationUtils.getElementValueArray(a2, "value", Long.class, true);
                    List<Long> newValues = new ArrayList<>();
                    newValues.addAll(a1Values);
                    newValues.addAll(a2Values);
                    return createIntValAnnotation(newValues);
                } else if (AnnotationUtils.areSameByClass(a1, ArrayLen.class)) {
                    List<Integer> a1Values =
                            AnnotationUtils.getElementValueArray(a1, "value", Integer.class, true);
                    List<Integer> a2Values =
                            AnnotationUtils.getElementValueArray(a2, "value", Integer.class, true);
                    List<Integer> newValues = new ArrayList<>();
                    newValues.addAll(a1Values);
                    newValues.addAll(a2Values);
                    return createArrayLenAnnotation(newValues);
                } else {
                    List<Object> a1Values =
                            AnnotationUtils.getElementValueArray(a1, "value", Object.class, true);
                    List<Object> a2Values =
                            AnnotationUtils.getElementValueArray(a2, "value", Object.class, true);
                    TreeSet<Object> newValues = new TreeSet<>();
                    newValues.addAll(a1Values);
                    newValues.addAll(a2Values);

                    if (newValues.size() == 0) {
                        return BOTTOMVAL;
                    }
                    if (newValues.size() > MAX_VALUES) {
                        return UNKNOWNVAL;
                    }
                    AnnotationBuilder builder =
                            new AnnotationBuilder(processingEnv, a1.getAnnotationType().toString());
                    List<Object> valuesList = new ArrayList<>(newValues);
                    builder.setValue("value", valuesList);
                    return builder.build();
                }
            }

            // Special handling for dealing with the lub of an ArrayLenRange and an ArrayLen.

            AnnotationMirror arrayLenAnno = null;
            AnnotationMirror arrayLenRangeAnno = null;
            if (AnnotationUtils.areSameByClass(a1, ArrayLen.class)) {
                arrayLenAnno = a1;
            } else if (AnnotationUtils.areSameByClass(a2, ArrayLen.class)) {
                arrayLenAnno = a2;
            }
            if (AnnotationUtils.areSameByClass(a1, ArrayLenRange.class)) {
                arrayLenRangeAnno = a1;
            } else if (AnnotationUtils.areSameByClass(a2, ArrayLenRange.class)) {
                arrayLenRangeAnno = a2;
            }

            if (arrayLenAnno != null && arrayLenRangeAnno != null) {
                return leastUpperBound(
                        arrayLenRangeAnno, convertArrayLenToArrayLenRange(arrayLenAnno));
            }

            // Annotations are both in the same hierarchy, but they are not the same.
            // If a1 and a2 are not the same type of *Value annotation, they may still be mergeable
            // because some values can be implicitly cast as others. For example, if a1 and a2 are
            // both in {DoubleVal, IntVal} then they will be converted upwards: IntVal -> DoubleVal
            // to arrive at a common annotation type.

            // Each of these variables is an annotation of the given type, or is null if neither of
            // the arguments to leastUpperBound is of the given types.
            AnnotationMirror intValAnno = null;
            AnnotationMirror intRangeAnno = null;
            AnnotationMirror doubleValAnno = null;
            if (AnnotationUtils.areSameByClass(a1, IntVal.class)) {
                intValAnno = a1;
            } else if (AnnotationUtils.areSameByClass(a2, IntVal.class)) {
                intValAnno = a2;
            }
            if (AnnotationUtils.areSameByClass(a1, DoubleVal.class)) {
                doubleValAnno = a1;
            } else if (AnnotationUtils.areSameByClass(a2, DoubleVal.class)) {
                doubleValAnno = a2;
            }
            if (AnnotationUtils.areSameByClass(a1, IntRange.class)) {
                intRangeAnno = a1;
            } else if (AnnotationUtils.areSameByClass(a2, IntRange.class)) {
                intRangeAnno = a2;
            }

            if (doubleValAnno != null) {
                if (intRangeAnno != null) {
                    intValAnno = convertIntRangeToIntVal(intRangeAnno);
                    intRangeAnno = null;
                    if (intValAnno == UNKNOWNVAL) {
                        intValAnno = null;
                    }
                }
                if (intValAnno != null) {
                    // Convert intValAnno to a @DoubleVal AnnotationMirror
                    AnnotationMirror doubleValAnno2 = convertIntValToDoubleVal(intValAnno);
                    return leastUpperBound(doubleValAnno, doubleValAnno2);
                }
                return UNKNOWNVAL;
            }
            if (intRangeAnno != null && intValAnno != null) {
                // Convert intValAnno to an @IntRange AnnotationMirror
                AnnotationMirror intRangeAnno2 = convertIntValToIntRange(intValAnno);
                return leastUpperBound(intRangeAnno, intRangeAnno2);
            }

            // In all other cases, the LUB is UnknownVal.
            return UNKNOWNVAL;
        }

        /**
         * Computes subtyping as per the subtyping in the qualifier hierarchy structure unless both
         * annotations are Value. In this case, subAnno is a subtype of superAnno iff superAnno
         * contains at least every element of subAnno.
         *
         * @return true if subAnno is a subtype of superAnno, false otherwise
         */
        @Override
        public boolean isSubtype(AnnotationMirror subAnno, AnnotationMirror superAnno) {

            if (AnnotationUtils.areSameByClass(subAnno, IntRangeFromPositive.class)) {
                subAnno = createIntRangeAnnotation(1, Integer.MAX_VALUE);
            }

            if (AnnotationUtils.areSameByClass(superAnno, IntRangeFromPositive.class)) {
                superAnno = createIntRangeAnnotation(1, Integer.MAX_VALUE);
            }

            if (AnnotationUtils.areSameByClass(superAnno, UnknownVal.class)
                    || AnnotationUtils.areSameByClass(subAnno, BottomVal.class)) {
                return true;
            } else if (AnnotationUtils.areSameByClass(subAnno, UnknownVal.class)
                    || AnnotationUtils.areSameByClass(superAnno, BottomVal.class)) {
                return false;
            } else if (AnnotationUtils.areSameByClass(subAnno, PolyValue.class)) {
                return AnnotationUtils.areSameByClass(superAnno, PolyValue.class);
            } else if (AnnotationUtils.areSameByClass(superAnno, PolyValue.class)) {
                return AnnotationUtils.areSameByClass(subAnno, PolyValue.class);
            } else if (AnnotationUtils.areSameIgnoringValues(superAnno, subAnno)) {
                // Same type, so might be subtype
                if (AnnotationUtils.areSameByClass(subAnno, IntRange.class)
                        || AnnotationUtils.areSameByClass(subAnno, ArrayLenRange.class)) {
                    // Special case for range-based annotations
                    Range superRange = getRange(superAnno);
                    Range subRange = getRange(subAnno);
                    return superRange.contains(subRange);
                } else {
                    List<Object> superValues =
                            AnnotationUtils.getElementValueArray(
                                    superAnno, "value", Object.class, true);
                    List<Object> subValues =
                            AnnotationUtils.getElementValueArray(
                                    subAnno, "value", Object.class, true);
                    return superValues.containsAll(subValues);
                }
            } else if (AnnotationUtils.areSameByClass(superAnno, DoubleVal.class)
                    && AnnotationUtils.areSameByClass(subAnno, IntVal.class)) {
                List<Double> subValues =
                        convertLongListToDoubleList(
                                AnnotationUtils.getElementValueArray(
                                        subAnno, "value", Long.class, true));
                List<Double> superValues =
                        AnnotationUtils.getElementValueArray(
                                superAnno, "value", Double.class, true);
                return superValues.containsAll(subValues);
            } else if ((AnnotationUtils.areSameByClass(superAnno, IntRange.class)
                            && AnnotationUtils.areSameByClass(subAnno, IntVal.class))
                    || (AnnotationUtils.areSameByClass(superAnno, ArrayLenRange.class)
                            && AnnotationUtils.areSameByClass(subAnno, ArrayLen.class))) {
                List<Long> subValues = getArrayLenOrIntValue(subAnno);
                Range superRange = getRange(superAnno);
                long subMinVal = Collections.min(subValues);
                long subMaxVal = Collections.max(subValues);
                return subMinVal >= superRange.from && subMaxVal <= superRange.to;
            } else if (AnnotationUtils.areSameByClass(superAnno, DoubleVal.class)
                    && AnnotationUtils.areSameByClass(subAnno, IntRange.class)) {
                Range subRange = getRange(subAnno);
                if (subRange.isWiderThan(MAX_VALUES)) {
                    return false;
                }
                List<Double> superValues =
                        AnnotationUtils.getElementValueArray(
                                superAnno, "value", Double.class, true);
                List<Double> subValues =
                        ValueCheckerUtils.getValuesFromRange(subRange, Double.class);
                return superValues.containsAll(subValues);
            } else if ((AnnotationUtils.areSameByClass(superAnno, IntVal.class)
                            && AnnotationUtils.areSameByClass(subAnno, IntRange.class))
                    || (AnnotationUtils.areSameByClass(superAnno, ArrayLen.class)
                            && AnnotationUtils.areSameByClass(subAnno, ArrayLenRange.class))) {
                Range subRange = getRange(subAnno);
                if (subRange.isWiderThan(MAX_VALUES)) {
                    return false;
                }
                List<Long> superValues = getArrayLenOrIntValue(superAnno);
                List<Long> subValues = ValueCheckerUtils.getValuesFromRange(subRange, Long.class);
                return superValues.containsAll(subValues);
            } else {
                return false;
            }
        }
    }

    /**
     * Gets the values stored in either an ArrayLen annotation (ints) or an IntVal/DoubleVal/etc.
     * annotation (longs), and casts the result to a long.
     */
    private List<Long> getArrayLenOrIntValue(AnnotationMirror anno) {
        List<Long> result;
        if (AnnotationUtils.areSameByClass(anno, ArrayLen.class)) {
            List<Integer> intValues =
                    AnnotationUtils.getElementValueArray(anno, "value", Integer.class, true);
            result = new ArrayList<Long>(intValues.size());
            for (Integer i : intValues) {
                result.add(i.longValue());
            }
        } else {
            result = AnnotationUtils.getElementValueArray(anno, "value", Long.class, true);
        }
        return result;
    }

    @Override
    protected TreeAnnotator createTreeAnnotator() {
        // Don't call super.createTreeAnnotator because it includes the PropagationTreeAnnotator.
        // Only use the PropagationTreeAnnotator for typing new arrays.  The Value Checker
        // computes types differently for all other trees normally typed by the
        // PropagationTreeAnnotator.
        TreeAnnotator arrayCreation =
                new TreeAnnotator(this) {
                    PropagationTreeAnnotator propagationTreeAnnotator =
                            new PropagationTreeAnnotator(atypeFactory);

                    @Override
                    public Void visitNewArray(NewArrayTree node, AnnotatedTypeMirror mirror) {
                        return propagationTreeAnnotator.visitNewArray(node, mirror);
                    }
                };
        return new ListTreeAnnotator(
                new ValueTreeAnnotator(this), new ImplicitsTreeAnnotator(this), arrayCreation);
    }

    /** The TreeAnnotator for this AnnotatedTypeFactory. It adds/replaces annotations. */
    protected class ValueTreeAnnotator extends TreeAnnotator {

        public ValueTreeAnnotator(ValueAnnotatedTypeFactory factory) {
            super(factory);
        }

        @Override
        public Void visitNewArray(NewArrayTree tree, AnnotatedTypeMirror type) {

            List<? extends ExpressionTree> dimensions = tree.getDimensions();
            List<? extends ExpressionTree> initializers = tree.getInitializers();

            // Array construction can provide dimensions or use an initializer.

            // Dimensions provided
            if (!dimensions.isEmpty()) {
                handleDimensions(dimensions, (AnnotatedArrayType) type);
            } else {
                // Initializer used
                handleInitializers(initializers, (AnnotatedArrayType) type);

                AnnotationMirror newQual;
                Class<?> clazz = ValueCheckerUtils.getClassFromType(type.getUnderlyingType());
                String stringVal = null;
                if (clazz.equals(char[].class)) {
                    stringVal = getCharArrayStringVal(initializers);
                }

                if (stringVal != null) {
                    newQual = createStringAnnotation(Collections.singletonList(stringVal));
                    type.replaceAnnotation(newQual);
                }
            }

            return null;
        }

        /**
         * Recursive method to handle array initializations. Recursively descends the initializer to
         * find each dimension's size and create the appropriate annotation for it.
         *
         * <p>If the annotation of the dimension is {@code @IntVal}, create an {@code @ArrayLen}
         * with the same set of possible values. If the annotation is {@code @IntRange}, create an
         * {@code @ArrayLenRange}. If the annotation is {@code @BottomVal}, create an
         * {@code @BottomVal} instead. In other cases, no annotations are created.
         *
         * @param dimensions a list of ExpressionTrees where each ExpressionTree is a specifier of
         *     the size of that dimension
         * @param type the AnnotatedTypeMirror of the array
         */
        private void handleDimensions(
                List<? extends ExpressionTree> dimensions, AnnotatedArrayType type) {
            if (dimensions.size() > 1) {
                handleDimensions(
                        dimensions.subList(1, dimensions.size()),
                        (AnnotatedArrayType) type.getComponentType());
            }
            AnnotationMirror dimType =
                    getAnnotatedType(dimensions.get(0)).getAnnotationInHierarchy(UNKNOWNVAL);

            if (AnnotationUtils.areSameIgnoringValues(dimType, BOTTOMVAL)) {
                type.replaceAnnotation(BOTTOMVAL);
            } else {
                RangeOrListOfValues rolv = null;
                if (isIntRange(dimType)) {
                    rolv = new RangeOrListOfValues(getRange(dimType));
                } else if (AnnotationUtils.areSameByClass(dimType, IntVal.class)) {
                    rolv =
                            new RangeOrListOfValues(
                                    RangeOrListOfValues.convertLongsToInts(getIntValues(dimType)));
                }
                if (rolv != null) {
                    AnnotationMirror newQual =
                            rolv.createAnnotation((ValueAnnotatedTypeFactory) atypeFactory);
                    type.replaceAnnotation(newQual);
                }
            }
        }

        /**
         * Adds the ArrayLen/ArrayLenRange annotation from the array initializers to {@code type}.
         *
         * <p>If type is a multi-dimensional array, the initializers might also contain arrays, so
         * this method adds the annotations for those initializers, too.
         *
         * @param initializers initializer trees
         * @param type array type to which annotations are added
         */
        private void handleInitializers(
                List<? extends ExpressionTree> initializers, AnnotatedArrayType type) {

            List<Integer> array = new ArrayList<>();
            array.add(initializers.size());
            type.replaceAnnotation(createArrayLenAnnotation(array));

            if (type.getComponentType().getKind() != TypeKind.ARRAY) {
                return;
            }

            // A list of arrayLens.  arrayLenOfDimensions.get(i) is the array lengths for the ith
            // dimension.
            List<RangeOrListOfValues> arrayLenOfDimensions = new ArrayList<>();
            for (ExpressionTree init : initializers) {
                AnnotatedTypeMirror componentType = getAnnotatedType(init);
                int dimension = 0;
                while (componentType.getKind() == TypeKind.ARRAY) {
                    if (dimension == arrayLenOfDimensions.size()) {
                        arrayLenOfDimensions.add(new RangeOrListOfValues());
                    }
                    RangeOrListOfValues rolv = arrayLenOfDimensions.get(dimension);
                    AnnotationMirror arrayLen = componentType.getAnnotation(ArrayLen.class);
                    if (arrayLen != null) {
                        List<Integer> currentLengths = getArrayLength(arrayLen);
                        rolv.addAll(currentLengths);
                    } else {
                        // Check for an arrayLenRange annotation
                        AnnotationMirror arrayLenRangeAnno =
                                componentType.getAnnotation(ArrayLenRange.class);
                        if (arrayLenRangeAnno != null) {
                            Range range = getRange(arrayLenRangeAnno);
                            rolv.add(range);
                        }
                    }

                    // replace the current dimension's range with this one.
                    arrayLenOfDimensions.remove(dimension);
                    arrayLenOfDimensions.add(dimension, rolv);

                    dimension++;
                    componentType = ((AnnotatedArrayType) componentType).getComponentType();
                }
            }

            AnnotatedTypeMirror componentType = type.getComponentType();
            int i = 0;
            while (componentType.getKind() == TypeKind.ARRAY && i < arrayLenOfDimensions.size()) {
                RangeOrListOfValues rolv = arrayLenOfDimensions.get(i);
                componentType.addAnnotation(
                        rolv.createAnnotation((ValueAnnotatedTypeFactory) atypeFactory));
                componentType = ((AnnotatedArrayType) componentType).getComponentType();
                i++;
            }
        }

        /** Convert a char array to a String. Return null if unable to convert. */
        private String getCharArrayStringVal(List<? extends ExpressionTree> initializers) {
            boolean allLiterals = true;
            StringBuilder stringVal = new StringBuilder();
            for (ExpressionTree e : initializers) {
                if (e.getKind() == Tree.Kind.INT_LITERAL) {
                    char charVal = (char) (((Integer) ((LiteralTree) e).getValue()).intValue());
                    stringVal.append(charVal);
                } else if (e.getKind() == Tree.Kind.CHAR_LITERAL) {
                    char charVal = (((Character) ((LiteralTree) e).getValue()));
                    stringVal.append(charVal);
                } else {
                    allLiterals = false;
                }
            }
            if (allLiterals) {
                return stringVal.toString();
            }
            // If any part of the initializer isn't known,
            // the stringval isn't known.
            return null;
        }

        @Override
        public Void visitTypeCast(TypeCastTree tree, AnnotatedTypeMirror atm) {
            if (handledByValueChecker(atm)) {
                AnnotationMirror oldAnno =
                        getAnnotatedType(tree.getExpression()).getAnnotationInHierarchy(UNKNOWNVAL);
                if (oldAnno != null) {
                    TypeMirror newType = atm.getUnderlyingType();
                    AnnotationMirror newAnno;
                    Range range;
                    if (isIntRange(oldAnno)
                            && (range = getRange(oldAnno)).isWiderThan(MAX_VALUES)) {
                        Class<?> newClass = ValueCheckerUtils.getClassFromType(newType);
                        if (newClass == String.class) {
                            newAnno = UNKNOWNVAL;
                        } else if (newClass == Boolean.class || newClass == boolean.class) {
                            throw new UnsupportedOperationException(
                                    "ValueAnnotatedTypeFactory: can't convert int to boolean");
                        } else {
                            newAnno =
                                    createIntRangeAnnotation(NumberUtils.castRange(newType, range));
                        }
                    } else {
                        List<?> values = ValueCheckerUtils.getValuesCastedToType(oldAnno, newType);
                        newAnno = createResultingAnnotation(atm.getUnderlyingType(), values);
                    }
                    atm.addMissingAnnotations(Collections.singleton(newAnno));
                }
            } else if (atm.getKind() == TypeKind.ARRAY) {
                if (tree.getExpression().getKind() == Kind.NULL_LITERAL) {
                    atm.addMissingAnnotations(Collections.singleton(BOTTOMVAL));
                }
            }
            return null;
        }

        /**
         * Get the "value" field of the given annotation, casted to the given type. Empty list means
         * no value is possible (dead code). Null means no information is known -- any value is
         * possible.
         */
        private List<?> getValues(AnnotatedTypeMirror type, TypeMirror castTo) {
            AnnotationMirror anno = type.getAnnotationInHierarchy(UNKNOWNVAL);
            if (anno == null) {
                // If type is an AnnotatedTypeVariable (or other type without a primary annotation)
                // then anno will be null. It would be safe to use the annotation on the upper bound;
                // however, unless the upper bound was explicitly annotated, it will be unknown.
                // AnnotatedTypes.findEffectiveAnnotationInHierarchy(, toSearch, top)
                return null;
            }
            return ValueCheckerUtils.getValuesCastedToType(anno, castTo);
        }

        @Override
        public Void visitLiteral(LiteralTree tree, AnnotatedTypeMirror type) {
            if (!handledByValueChecker(type)) {
                return null;
            }
            Object value = tree.getValue();
            switch (tree.getKind()) {
                case BOOLEAN_LITERAL:
                    AnnotationMirror boolAnno =
                            createBooleanAnnotation(Collections.singletonList((Boolean) value));
                    type.replaceAnnotation(boolAnno);
                    return null;

                case CHAR_LITERAL:
                    AnnotationMirror charAnno =
                            createCharAnnotation(Collections.singletonList((Character) value));
                    type.replaceAnnotation(charAnno);
                    return null;

                case DOUBLE_LITERAL:
                case FLOAT_LITERAL:
                case INT_LITERAL:
                case LONG_LITERAL:
                    AnnotationMirror numberAnno =
                            createNumberAnnotationMirror(Collections.singletonList((Number) value));
                    type.replaceAnnotation(numberAnno);
                    return null;
                case STRING_LITERAL:
                    AnnotationMirror stringAnno =
                            createStringAnnotation(Collections.singletonList((String) value));
                    type.replaceAnnotation(stringAnno);
                    return null;
                default:
                    return null;
            }
        }

        /**
         * Given a MemberSelectTree representing a method call, return true if the method's
         * declaration is annotated with {@code @StaticallyExecutable}.
         */
        private boolean methodIsStaticallyExecutable(Element method) {
            return getDeclAnnotation(method, StaticallyExecutable.class) != null;
        }

        @Override
        public Void visitMethodInvocation(MethodInvocationTree tree, AnnotatedTypeMirror type) {
            if (handledByValueChecker(type)
                    && methodIsStaticallyExecutable(TreeUtils.elementFromUse(tree))) {
                // Get argument values
                List<? extends ExpressionTree> arguments = tree.getArguments();
                ArrayList<List<?>> argValues;
                if (arguments.size() > 0) {
                    argValues = new ArrayList<List<?>>();
                    for (ExpressionTree argument : arguments) {
                        AnnotatedTypeMirror argType = getAnnotatedType(argument);
                        List<?> values = getValues(argType, argType.getUnderlyingType());
                        if (values == null || values.isEmpty()) {
                            // Values aren't known, so don't try to evaluate the method.
                            return null;
                        }
                        argValues.add(values);
                    }
                } else {
                    argValues = null;
                }

                // Get receiver values
                AnnotatedTypeMirror receiver = getReceiverType(tree);
                List<?> receiverValues;

                if (receiver != null && !ElementUtils.isStatic(TreeUtils.elementFromUse(tree))) {
                    receiverValues = getValues(receiver, receiver.getUnderlyingType());
                    if (receiverValues == null || receiverValues.isEmpty()) {
                        // Values aren't known, so don't try to evaluate the method.
                        return null;
                    }
                } else {
                    receiverValues = null;
                }

                // Evaluate method
                List<?> returnValues =
                        evaluator.evaluateMethodCall(argValues, receiverValues, tree);
                if (returnValues == null) {
                    return null;
                }
                AnnotationMirror returnType =
                        createResultingAnnotation(type.getUnderlyingType(), returnValues);
                type.replaceAnnotation(returnType);
            }

            return null;
        }

        @Override
        public Void visitNewClass(NewClassTree tree, AnnotatedTypeMirror type) {
            if (handledByValueChecker(type)
                    && methodIsStaticallyExecutable(TreeUtils.elementFromUse(tree))) {
                // get argument values
                List<? extends ExpressionTree> arguments = tree.getArguments();
                ArrayList<List<?>> argValues;
                if (arguments.size() > 0) {
                    argValues = new ArrayList<List<?>>();
                    for (ExpressionTree argument : arguments) {
                        AnnotatedTypeMirror argType = getAnnotatedType(argument);
                        List<?> values = getValues(argType, argType.getUnderlyingType());
                        if (values == null || values.isEmpty()) {
                            // Values aren't known, so don't try to evaluate the method.
                            return null;
                        }
                        argValues.add(values);
                    }
                } else {
                    argValues = null;
                }
                // Evaluate method
                List<?> returnValues =
                        evaluator.evaluteConstructorCall(argValues, tree, type.getUnderlyingType());
                if (returnValues == null) {
                    return null;
                }
                AnnotationMirror returnType =
                        createResultingAnnotation(type.getUnderlyingType(), returnValues);
                type.replaceAnnotation(returnType);
            }

            return null;
        }

        @Override
        public Void visitMemberSelect(MemberSelectTree tree, AnnotatedTypeMirror type) {
            if (TreeUtils.isFieldAccess(tree) && handledByValueChecker(type)) {
                VariableElement elem = (VariableElement) InternalUtils.symbol(tree);
                Object value = elem.getConstantValue();
                if (value != null) {
                    // The field is a compile time constant.
                    type.replaceAnnotation(
                            createResultingAnnotation(type.getUnderlyingType(), value));
                    return null;
                }
                if (ElementUtils.isStatic(elem) && ElementUtils.isFinal(elem)) {
                    // The field is static and final.
                    Element e = InternalUtils.symbol(tree.getExpression());
                    if (e != null) {
                        String classname = ElementUtils.getQualifiedClassName(e).toString();
                        String fieldName = tree.getIdentifier().toString();
                        value = evaluator.evaluateStaticFieldAccess(classname, fieldName, tree);
                        if (value != null) {
                            type.replaceAnnotation(
                                    createResultingAnnotation(type.getUnderlyingType(), value));
                        }
                        return null;
                    }
                }

                if (TreeUtils.isArrayLengthAccess(tree)) {
                    // The field access is to the length field, as in "someArrayExpression.length"
                    AnnotatedTypeMirror receiverType = getAnnotatedType(tree.getExpression());
                    if (receiverType.getKind() == TypeKind.ARRAY) {
                        AnnotationMirror arrayAnno = receiverType.getAnnotation(ArrayLen.class);
                        if (arrayAnno != null) {
                            // array.length, where array : @ArrayLen(x)
                            List<Integer> lengths =
                                    ValueAnnotatedTypeFactory.getArrayLength(arrayAnno);
                            type.replaceAnnotation(
                                    createNumberAnnotationMirror(new ArrayList<Number>(lengths)));
                            return null;
                        }
                        // Check for an ArrayLenRange annotation.
                        arrayAnno = receiverType.getAnnotation(ArrayLenRange.class);
                        if (arrayAnno != null) {
                            // array.length, where array : @ArrayLenRange(x)
                            Range range = getRange(arrayAnno);
                            type.replaceAnnotation(createIntRangeAnnotation(range));
                            return null;
                        } else {
                            type.replaceAnnotation(createIntRangeAnnotation(0, Integer.MAX_VALUE));
                        }
                    }
                }
            }
            return null;
        }

        /** Returns true iff the given type is in the domain of the Constant Value Checker. */
        private boolean handledByValueChecker(AnnotatedTypeMirror type) {
            return coveredClassStrings.contains(type.getUnderlyingType().toString());
        }
    }

    /**
     * Returns a constant value annotation with the {@code value}. The class of the annotation
     * reflects the {@code resultType} given.
     *
     * @param resultType used to selecte which kind of value annotation is returned
     * @param value value to use
     * @return a constant value annotation with the {@code value}
     */
    AnnotationMirror createResultingAnnotation(TypeMirror resultType, Object value) {
        return createResultingAnnotation(resultType, Collections.singletonList(value));
    }

    /**
     * Returns a constant value annotation with the {@code values}. The class of the annotation
     * reflects the {@code resultType} given.
     *
     * @param resultType used to selected which kind of value annotation is returned
     * @param values must be a homogeneous list: every element of it has the same class
     * @return a constant value annotation with the {@code values}
     */
    AnnotationMirror createResultingAnnotation(TypeMirror resultType, List<?> values) {
        if (values == null) {
            return UNKNOWNVAL;
        }
        // For some reason null is included in the list of values,
        // so remove it so that it does not cause a NPE elsewhere.
        values.remove(null);
        if (values.size() == 0) {
            return BOTTOMVAL;
        }

        if (TypesUtils.isString(resultType)) {
            List<String> stringVals = new ArrayList<>(values.size());
            for (Object o : values) {
                stringVals.add((String) o);
            }
            return createStringAnnotation(stringVals);
        } else if (ValueCheckerUtils.getClassFromType(resultType) == char[].class) {
            List<String> stringVals = new ArrayList<>(values.size());
            for (Object o : values) {
                if (o instanceof char[]) {
                    stringVals.add(new String((char[]) o));
                } else {
                    stringVals.add(o.toString());
                }
            }
            return createStringAnnotation(stringVals);
        }

        TypeKind primitiveKind;
        if (TypesUtils.isPrimitive(resultType)) {
            primitiveKind = resultType.getKind();
        } else if (TypesUtils.isBoxedPrimitive(resultType)) {
            primitiveKind = types.unboxedType(resultType).getKind();
        } else {
            return UNKNOWNVAL;
        }

        switch (primitiveKind) {
            case BOOLEAN:
                List<Boolean> boolVals = new ArrayList<>(values.size());
                for (Object o : values) {
                    boolVals.add((Boolean) o);
                }
                return createBooleanAnnotation(boolVals);
            case DOUBLE:
            case FLOAT:
            case INT:
            case LONG:
            case SHORT:
            case BYTE:
                List<Number> numberVals = new ArrayList<>(values.size());
                List<Character> characterVals = new ArrayList<>(values.size());
                for (Object o : values) {
                    if (o instanceof Character) {
                        characterVals.add((Character) o);
                    } else {
                        numberVals.add((Number) o);
                    }
                }
                if (numberVals.isEmpty()) {
                    return createCharAnnotation(characterVals);
                }
                return createNumberAnnotationMirror(new ArrayList<>(numberVals));
            case CHAR:
                List<Character> charVals = new ArrayList<>(values.size());
                for (Object o : values) {
                    if (o instanceof Number) {
                        charVals.add((char) ((Number) o).intValue());
                    } else {
                        charVals.add((char) o);
                    }
                }
                return createCharAnnotation(charVals);
            default:
                throw new UnsupportedOperationException("Unexpected kind:" + resultType);
        }
    }

    /**
     * Returns a {@link IntVal} or {@link IntRange} annotation using the values. If {@code values}
     * is null, then UnknownVal is returned; if {@code values} is empty, then bottom is returned. If
     * the number of {@code values} is greater than MAX_VALUES, return an {@link IntRange}. In other
     * cases, the values are sorted and duplicates are removed before an {@link IntVal} is created.
     *
     * @param values list of longs; duplicates are allowed and the values may be in any order
     * @return an annotation depends on the values
     */
    public AnnotationMirror createIntValAnnotation(List<Long> values) {
        if (values == null) {
            return UNKNOWNVAL;
        }
        if (values.isEmpty()) {
            return BOTTOMVAL;
        }
        values = ValueCheckerUtils.removeDuplicates(values);
        if (values.size() > MAX_VALUES) {
            long valMin = Collections.min(values);
            long valMax = Collections.max(values);
            return createIntRangeAnnotation(valMin, valMax);
        } else {
            AnnotationBuilder builder = new AnnotationBuilder(processingEnv, IntVal.class);
            builder.setValue("value", values);
            return builder.build();
        }
    }

    /**
     * Convert an {@code @IntRange} annotation to an {@code @IntVal} annotation, or to UNKNOWNVAL if
     * the input is too wide to be represented as an {@code @IntVal}.
     */
    public AnnotationMirror convertIntRangeToIntVal(AnnotationMirror intRangeAnno) {
        Range range = getRange(intRangeAnno);
        List<Long> values = ValueCheckerUtils.getValuesFromRange(range, Long.class);
        return createIntValAnnotation(values);
    }

    /**
     * Returns a {@link DoubleVal} annotation using the values. If {@code values} is null, then
     * UnknownVal is returned; if {@code values} is empty, then bottom is returned. The values are
     * sorted and duplicates are removed before the annotation is created.
     *
     * @param values list of doubles; duplicates are allowed and the values may be in any order
     * @return a {@link DoubleVal} annotation using the values
     */
    public AnnotationMirror createDoubleValAnnotation(List<Double> values) {
        if (values == null) {
            return UNKNOWNVAL;
        }
        if (values.isEmpty()) {
            return BOTTOMVAL;
        }
        values = ValueCheckerUtils.removeDuplicates(values);
        if (values.size() > MAX_VALUES) {
            return UNKNOWNVAL;
        } else {
            AnnotationBuilder builder = new AnnotationBuilder(processingEnv, DoubleVal.class);
            builder.setValue("value", values);
            return builder.build();
        }
    }

    /** Convert an {@code @IntVal} annotation to a {@code @DoubleVal} annotation. */
    private AnnotationMirror convertIntValToDoubleVal(AnnotationMirror intValAnno) {
        List<Long> intValues = getIntValues(intValAnno);
        return createDoubleValAnnotation(convertLongListToDoubleList(intValues));
    }

    /** Convert a {@code List&lt;Long&gt;} to a {@code List&lt;Double&gt;}. */
    private List<Double> convertLongListToDoubleList(List<Long> intValues) {
        List<Double> doubleValues = new ArrayList<Double>(intValues.size());
        for (Long intValue : intValues) {
            doubleValues.add(intValue.doubleValue());
        }
        return doubleValues;
    }

    /**
     * Returns a {@link StringVal} annotation using the values. If {@code values} is null, then
     * UnknownVal is returned; if {@code values} is empty, then bottom is returned. The values are
     * sorted and duplicates are removed before the annotation is created.
     *
     * @param values list of strings; duplicates are allowed and the values may be in any order
     * @return a {@link StringVal} annotation using the values
     */
    public AnnotationMirror createStringAnnotation(List<String> values) {
        if (values == null) {
            return UNKNOWNVAL;
        }
        if (values.isEmpty()) {
            return BOTTOMVAL;
        }
        values = ValueCheckerUtils.removeDuplicates(values);
        if (values.size() > MAX_VALUES) {
            return UNKNOWNVAL;
        } else {
            AnnotationBuilder builder = new AnnotationBuilder(processingEnv, StringVal.class);
            builder.setValue("value", values);
            return builder.build();
        }
    }

    /**
     * Returns a {@link ArrayLen} annotation using the values. If {@code values} is null, then
     * UnknownVal is returned; if {@code values} is empty, then bottom is returned. The values are
     * sorted and duplicates are removed before the annotation is created. If values is larger than
     * the max number of values allowed (10 by default), then an {@link ArrayLenRange} annotation is
     * returned.
     *
     * @param values list of integers; duplicates are allowed and the values may be in any order
     * @return a {@link ArrayLen} annotation using the values
     */
    public AnnotationMirror createArrayLenAnnotation(List<Integer> values) {
        if (values == null) {
            return UNKNOWNVAL;
        }
        if (values.isEmpty()) {
            return BOTTOMVAL;
        }
        values = ValueCheckerUtils.removeDuplicates(values);
        if (values.isEmpty() || Collections.min(values) < 0) {
            return BOTTOMVAL;
        } else if (values.size() > MAX_VALUES) {
            return createArrayLenRangeAnnotation(Collections.min(values), Collections.max(values));
        } else {
            AnnotationBuilder builder = new AnnotationBuilder(processingEnv, ArrayLen.class);
            builder.setValue("value", values);
            return builder.build();
        }
    }

    /**
     * Returns a {@link BoolVal} annotation using the values. If {@code values} is null, then
     * UnknownVal is returned; if {@code values} is empty, then bottom is returned. The values are
     * sorted and duplicates are removed before the annotation is created.
     *
     * @param values list of booleans; duplicates are allowed and the values may be in any order
     * @return a {@link BoolVal} annotation using the values
     */
    public AnnotationMirror createBooleanAnnotation(List<Boolean> values) {
        if (values == null) {
            return UNKNOWNVAL;
        }
        if (values.isEmpty()) {
            return BOTTOMVAL;
        }
        values = ValueCheckerUtils.removeDuplicates(values);
        if (values.size() > MAX_VALUES) {
            return UNKNOWNVAL;
        } else {
            AnnotationBuilder builder = new AnnotationBuilder(processingEnv, BoolVal.class);
            builder.setValue("value", values);
            return builder.build();
        }
    }

    /**
     * Returns a {@link IntVal} annotation using the values. If {@code values} is null, then
     * UnknownVal is returned; if {@code values} is empty, then bottom is returned. The values are
     * sorted and duplicates are removed before the annotation is created.
     *
     * @param values list of characters; duplicates are allowed and the values may be in any order
     * @return a {@link IntVal} annotation using the values
     */
    public AnnotationMirror createCharAnnotation(List<Character> values) {
        if (values == null) {
            return UNKNOWNVAL;
        }
        if (values.isEmpty()) {
            return BOTTOMVAL;
        }
        values = ValueCheckerUtils.removeDuplicates(values);
        if (values.size() > MAX_VALUES) {
            return UNKNOWNVAL;
        } else {
            List<Long> longValues = new ArrayList<>();
            for (char value : values) {
                longValues.add((long) value);
            }
            return createIntValAnnotation(longValues);
        }
    }

    /** @param values must be a homogeneous list: every element of it has the same class. */
    public AnnotationMirror createNumberAnnotationMirror(List<Number> values) {
        if (values == null) {
            return UNKNOWNVAL;
        } else if (values.isEmpty()) {
            return BOTTOMVAL;
        }
        Number first = values.get(0);
        if (first instanceof Integer
                || first instanceof Short
                || first instanceof Long
                || first instanceof Byte) {
            List<Long> intValues = new ArrayList<>();
            for (Number number : values) {
                intValues.add(number.longValue());
            }
            return createIntValAnnotation(intValues);
        } else if (first instanceof Double || first instanceof Float) {
            List<Double> intValues = new ArrayList<>();
            for (Number number : values) {
                intValues.add(number.doubleValue());
            }
            return createDoubleValAnnotation(intValues);
        }
        throw new UnsupportedOperationException(
                "ValueAnnotatedTypeFactory: unexpected class: " + first.getClass());
    }

    /**
     * Create an {@code @IntRange} annotation from the two (inclusive) bounds. Does not return
     * BOTTOMVAL or UNKNOWNVAL.
     */
    private AnnotationMirror createIntRangeAnnotation(long from, long to) {
        assert from <= to;
        AnnotationBuilder builder = new AnnotationBuilder(processingEnv, IntRange.class);
        builder.setValue("from", from);
        builder.setValue("to", to);
        return builder.build();
    }

    /**
     * Create an {@code @IntRange} or {@code @IntVal} annotation from the range. May return
     * BOTTOMVAL or UNKNOWNVAL.
     */
    public AnnotationMirror createIntRangeAnnotation(Range range) {
        if (range.isNothing()) {
            return BOTTOMVAL;
        } else if (range.isLongEverything()) {
            return UNKNOWNVAL;
        } else if (range.isWiderThan(MAX_VALUES)) {
            return createIntRangeAnnotation(range.from, range.to);
        } else {
            List<Long> newValues = ValueCheckerUtils.getValuesFromRange(range, Long.class);
            return createIntValAnnotation(newValues);
        }
    }

    /**
     * Creates the special {@link IntRangeFromPositive} annotation, which is only used as an alias
     * for the Index Checker's {@link org.checkerframework.checker.index.qual.Positive} annotation.
     * It is treated everywhere as an IntRange annotation, but is not checked when it appears as the
     * left hand side of an assignment (because the Lower Bound Checker will check it).
     */
    private AnnotationMirror createIntRangeFromPositive() {
        AnnotationBuilder builder =
                new AnnotationBuilder(processingEnv, IntRangeFromPositive.class);
        return builder.build();
    }

    /**
     * Create an {@code @ArrayLenRange} annotation from the two (inclusive) bounds. Does not return
     * BOTTOMVAL or UNKNOWNVAL.
     */
    public AnnotationMirror createArrayLenRangeAnnotation(int from, int to) {
        assert from <= to;
        AnnotationBuilder builder = new AnnotationBuilder(processingEnv, ArrayLenRange.class);
        builder.setValue("from", from);
        builder.setValue("to", to);
        return builder.build();
    }

    /**
     * Create an {@code @ArrayLenRange} annotation from the range. May return BOTTOMVAL or
     * UNKNOWNVAL.
     */
    public AnnotationMirror createArrayLenRangeAnnotation(Range range) {
        if (range.isNothing()) {
            return BOTTOMVAL;
        } else if (range.isLongEverything()
                || !range.isWithin(Integer.MIN_VALUE, Integer.MAX_VALUE)) {
            return UNKNOWNVAL;
        } else {
            return createArrayLenRangeAnnotation(
                    Long.valueOf(range.from).intValue(), Long.valueOf(range.to).intValue());
        }
    }

    /** Converts an {@code @ArrayLen} annotation to an {@code @ArrayLenRange} annotation. */
    public AnnotationMirror convertArrayLenToArrayLenRange(AnnotationMirror arrayLenAnno) {
        List<Integer> values = getArrayLength(arrayLenAnno);
        return createArrayLenRangeAnnotation(Collections.min(values), Collections.max(values));
    }

    /** Converts an {@code @IntVal} annotation to an {@code @IntRange} annotation. */
    public AnnotationMirror convertIntValToIntRange(AnnotationMirror intValAnno) {
        List<Long> intValues = getIntValues(intValAnno);
        return createIntRangeAnnotation(Collections.min(intValues), Collections.max(intValues));
    }

    /**
     * Returns a {@code Range} bounded by the values specified in the given {@code @Range}
<<<<<<< HEAD
     * annotation.
=======
     * annotation. Also returns an appropriate range if an {@code @IntVal} annotation is passed.
     * Returns {@code null} if the annotation is null or if the annotation is not an {@code
     * IntRange}, {@code IntRangeFromPositive}, {@code IntVal}, or {@code ArrayLenRange}.
>>>>>>> db7032d7
     */
    public static Range getRange(AnnotationMirror rangeAnno) {
        if (rangeAnno == null) {
            return null;
        }

        if (AnnotationUtils.areSameByClass(rangeAnno, IntRangeFromPositive.class)) {
            return new Range(1, Integer.MAX_VALUE);
        }

        if (AnnotationUtils.areSameByClass(rangeAnno, IntVal.class)) {
            return ValueCheckerUtils.getRangeFromValues(getIntValues(rangeAnno));
        }

        // Assume rangeAnno is well-formed, i.e., 'from' is less than or equal to 'to'.
        if (AnnotationUtils.areSameByClass(rangeAnno, IntRange.class)) {
            return new Range(
                    AnnotationUtils.getElementValue(rangeAnno, "from", Long.class, true),
                    AnnotationUtils.getElementValue(rangeAnno, "to", Long.class, true));
        }

        if (AnnotationUtils.areSameByClass(rangeAnno, ArrayLenRange.class)) {
            return new Range(
                    AnnotationUtils.getElementValue(rangeAnno, "from", Integer.class, true),
                    AnnotationUtils.getElementValue(rangeAnno, "to", Integer.class, true));
        }

        return null;
    }

    /**
<<<<<<< HEAD
     * Returns a {@code Range} bounded by the values specified in the given {@code @IntRange} or
     * {@code @IntVal} annotation. Returns null if the given annotations is not {@code IntRange} or
     * {@code IntVal}.
     */
    public static Range getRangeOrConvertIntVal(AnnotationMirror anno) {
        if (AnnotationUtils.areSameByClass(anno, IntVal.class)) {
            return ValueCheckerUtils.getRangeFromValues(getIntValues(anno));
        } else if (AnnotationUtils.areSameByClass(anno, IntRange.class)) {
            return getRange(anno);
        }
        return null;
    }

    /**
     * Returns a {@code Range} bounded by the values specified in the given {@code @ArrayLenRange}
     * or {@code @ArrayLen} annotation. Returns null if the given annotations is not {@code
     * ArrayLenRange} or {@code ArrayLen}.
     */
    public static Range getRangeOrConvertArrayLen(AnnotationMirror anno) {
        if (AnnotationUtils.areSameByClass(anno, ArrayLen.class)) {
            return ValueCheckerUtils.getRangeFromValues(getArrayLength(anno));
        } else if (AnnotationUtils.areSameByClass(anno, ArrayLenRange.class)) {
            return getRange(anno);
        }
        return null;
    }

    /**
     * Returns the set of possible values as a sorted listed with no duplicate values. Returns the
=======
     * Returns the set of possible values as a sorted list with no duplicate values. Returns the
>>>>>>> db7032d7
     * empty list if no values are possible (for dead code). Returns null if any value is possible
     * -- that is, if no estimate can be made -- and this includes when there is no constant-value
     * annotation so the argument is null.
     *
     * <p>The method returns a list of {@code Long} but is named {@code getIntValues} because it
     * supports the {@code @IntVal} annotation.
     *
     * @param intAnno an {@code @IntVal} annotation, or null
     */
    public static List<Long> getIntValues(AnnotationMirror intAnno) {
        if (intAnno == null) {
            return null;
        }
        List<Long> list = AnnotationUtils.getElementValueArray(intAnno, "value", Long.class, true);
        list = ValueCheckerUtils.removeDuplicates(list);
        return list;
    }

    /**
     * Returns the set of possible values as a sorted list with no duplicate values. Returns the
     * empty list if no values are possible (for dead code). Returns null if any value is possible
     * -- that is, if no estimate can be made -- and this includes when there is no constant-value
     * annotation so the argument is null.
     *
     * @param doubleAnno a {@code @DoubleVal} annotation, or null
     */
    public static List<Double> getDoubleValues(AnnotationMirror doubleAnno) {
        if (doubleAnno == null) {
            return null;
        }
        List<Double> list =
                AnnotationUtils.getElementValueArray(doubleAnno, "value", Double.class, true);
        list = ValueCheckerUtils.removeDuplicates(list);
        return list;
    }

    /**
     * Returns the set of possible array lengths as a sorted list with no duplicate values. Returns
     * the empty list if no values are possible (for dead code). Returns null if any value is
     * possible -- that is, if no estimate can be made -- and this includes when there is no
     * constant-value annotation so the argument is null.
     *
     * @param arrayAnno an {@code @ArrayLen} annotation, or null
     */
    public static List<Integer> getArrayLength(AnnotationMirror arrayAnno) {
        if (arrayAnno == null) {
            return null;
        }
        List<Integer> list =
                AnnotationUtils.getElementValueArray(arrayAnno, "value", Integer.class, true);
        list = ValueCheckerUtils.removeDuplicates(list);
        return list;
    }

    /**
     * Returns the set of possible values as a sorted list with no duplicate values. Returns the
     * empty list if no values are possible (for dead code). Returns null if any value is possible
     * -- that is, if no estimate can be made -- and this includes when there is no constant-value
     * annotation so the argument is null.
     *
     * @param intAnno an {@code @IntVal} annotation, or null
     */
    public static List<Character> getCharValues(AnnotationMirror intAnno) {
        if (intAnno == null) {
            return new ArrayList<>();
        }
        List<Long> intValues =
                AnnotationUtils.getElementValueArray(intAnno, "value", Long.class, true);
        TreeSet<Character> charValues = new TreeSet<>();
        for (Long i : intValues) {
            charValues.add((char) i.intValue());
        }
        return new ArrayList<>(charValues);
    }

    /**
     * Returns the set of possible values as a sorted list with no duplicate values. Returns the
     * empty list if no values are possible (for dead code). Returns null if any value is possible
     * -- that is, if no estimate can be made -- and this includes when there is no constant-value
     * annotation so the argument is null.
     *
     * @param boolAnno a {@code @BoolVal} annotation, or null
     */
    public static List<Boolean> getBooleanValues(AnnotationMirror boolAnno) {
        if (boolAnno == null) {
            return new ArrayList<>();
        }
        List<Boolean> boolValues =
                AnnotationUtils.getElementValueArray(boolAnno, "value", Boolean.class, true);
        Set<Boolean> boolSet = new TreeSet<>(boolValues);
        if (boolSet.size() > 1) {
            // boolSet={true,false};
            return null;
        }
        return new ArrayList<>(boolSet);
    }

    public boolean isIntRange(Set<AnnotationMirror> anmSet) {
        for (AnnotationMirror anm : anmSet) {
            if (isIntRange(anm)) {
                return true;
            }
        }
        return false;
    }

    public boolean isIntRange(AnnotationMirror anm) {
        return AnnotationUtils.areSameByClass(anm, IntRange.class)
                || AnnotationUtils.areSameByClass(anm, IntRangeFromPositive.class);
    }

    public Integer getMinLenValue(AnnotatedTypeMirror atm) {
        return getMinLenValue(atm.getAnnotationInHierarchy(UNKNOWNVAL));
    }

    /**
     * Used to find the minimum length of an array, which is useful for array bounds checking.
     * Returns null if there is no minimum length known, or if the passed annotation is null.
     *
     * <p>Note that this routine handles actual {@link MinLen} annotations, because it is called by
     * {@link ValueAnnotatedTypeFactory#aliasedAnnotation(AnnotationMirror)}, which transforms
     * {@link MinLen} annotations into {@link ArrayLenRange} annotations.
     */
    public Integer getMinLenValue(AnnotationMirror annotation) {
        if (annotation == null) {
            return null;
        }
        if (AnnotationUtils.areSameByClass(annotation, MinLen.class)) {
            return AnnotationUtils.getElementValue(annotation, "value", Integer.class, true);
        } else if (AnnotationUtils.areSameByClass(annotation, ArrayLenRange.class)) {
            return Long.valueOf(getRange(annotation).from).intValue();
        } else if (AnnotationUtils.areSameByClass(annotation, ArrayLen.class)) {
            return Collections.min(getArrayLength(annotation));
        } else {
            return null;
        }
    }

    /**
     * Returns the smallest possible value that an integral annotation might take on. The passed
     * {@code AnnotatedTypeMirror} should contain either an {@code @IntRange} annotation or an
     * {@code @IntVal} annotation. Returns null if it does not.
     */
    public Long getMinimumIntegralValue(AnnotatedTypeMirror atm) {
        AnnotationMirror anm = atm.getAnnotationInHierarchy(UNKNOWNVAL);
        if (AnnotationUtils.areSameByClass(anm, IntVal.class)) {
            List<Long> possibleValues = getIntValues(anm);
            return Collections.min(possibleValues);
        } else if (isIntRange(anm)) {
            Range range = getRange(anm);
            return range.from;
        }
        return null;
    }

    /**
     * Returns the minimum length of an array expression or 0 if the min length is unknown.
     *
     * @param arrayExpression flow expression
     * @param tree expression tree or variable declaration
     * @param currentPath path to local scope
     * @return min length of arrayExpression or 0
     */
    public int getMinLenFromString(String arrayExpression, Tree tree, TreePath currentPath) {
        AnnotationMirror lengthAnno = null;
        try {
            lengthAnno =
                    getAnnotationFromJavaExpressionString(
                            arrayExpression, tree, currentPath, ArrayLenRange.class);

            if (lengthAnno == null) {
                lengthAnno =
                        getAnnotationFromJavaExpressionString(
                                arrayExpression, tree, currentPath, ArrayLen.class);
            }
        } catch (FlowExpressionParseException e) {
            // ignore parse errors
        }
        if (lengthAnno == null) {
            // Could not find a more precise type, so return 0;
            return 0;
        }

        Integer minLenValue = getMinLenValue(lengthAnno);
        return minLenValue == null ? 0 : minLenValue;
    }
}<|MERGE_RESOLUTION|>--- conflicted
+++ resolved
@@ -1584,13 +1584,9 @@
 
     /**
      * Returns a {@code Range} bounded by the values specified in the given {@code @Range}
-<<<<<<< HEAD
-     * annotation.
-=======
      * annotation. Also returns an appropriate range if an {@code @IntVal} annotation is passed.
      * Returns {@code null} if the annotation is null or if the annotation is not an {@code
      * IntRange}, {@code IntRangeFromPositive}, {@code IntVal}, or {@code ArrayLenRange}.
->>>>>>> db7032d7
      */
     public static Range getRange(AnnotationMirror rangeAnno) {
         if (rangeAnno == null) {
@@ -1622,7 +1618,6 @@
     }
 
     /**
-<<<<<<< HEAD
      * Returns a {@code Range} bounded by the values specified in the given {@code @IntRange} or
      * {@code @IntVal} annotation. Returns null if the given annotations is not {@code IntRange} or
      * {@code IntVal}.
@@ -1651,10 +1646,7 @@
     }
 
     /**
-     * Returns the set of possible values as a sorted listed with no duplicate values. Returns the
-=======
      * Returns the set of possible values as a sorted list with no duplicate values. Returns the
->>>>>>> db7032d7
      * empty list if no values are possible (for dead code). Returns null if any value is possible
      * -- that is, if no estimate can be made -- and this includes when there is no constant-value
      * annotation so the argument is null.
