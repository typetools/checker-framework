package org.checkerframework.common.value;

import com.sun.source.tree.ExpressionTree;
import com.sun.source.tree.LiteralTree;
import com.sun.source.tree.MemberSelectTree;
import com.sun.source.tree.MethodInvocationTree;
import com.sun.source.tree.NewArrayTree;
import com.sun.source.tree.NewClassTree;
import com.sun.source.tree.Tree;
import com.sun.source.tree.Tree.Kind;
import com.sun.source.tree.TypeCastTree;
import com.sun.source.util.TreePath;
import java.lang.annotation.Annotation;
import java.util.ArrayList;
import java.util.Collections;
import java.util.HashSet;
import java.util.List;
import java.util.Set;
import java.util.TreeSet;
import javax.lang.model.element.AnnotationMirror;
import javax.lang.model.element.Element;
import javax.lang.model.element.ElementKind;
import javax.lang.model.element.ExecutableElement;
import javax.lang.model.element.VariableElement;
import javax.lang.model.type.TypeKind;
import javax.lang.model.type.TypeMirror;
import org.checkerframework.common.basetype.BaseAnnotatedTypeFactory;
import org.checkerframework.common.basetype.BaseTypeChecker;
import org.checkerframework.common.value.qual.ArrayLen;
import org.checkerframework.common.value.qual.ArrayLenRange;
import org.checkerframework.common.value.qual.BoolVal;
import org.checkerframework.common.value.qual.BottomVal;
import org.checkerframework.common.value.qual.DoubleVal;
import org.checkerframework.common.value.qual.IntRange;
import org.checkerframework.common.value.qual.IntVal;
import org.checkerframework.common.value.qual.StaticallyExecutable;
import org.checkerframework.common.value.qual.StringVal;
import org.checkerframework.common.value.qual.UnknownVal;
import org.checkerframework.common.value.util.NumberUtils;
import org.checkerframework.common.value.util.Range;
import org.checkerframework.framework.flow.CFAbstractAnalysis;
import org.checkerframework.framework.flow.CFStore;
import org.checkerframework.framework.flow.CFTransfer;
import org.checkerframework.framework.flow.CFValue;
import org.checkerframework.framework.type.AnnotatedTypeFactory;
import org.checkerframework.framework.type.AnnotatedTypeMirror;
import org.checkerframework.framework.type.AnnotatedTypeMirror.AnnotatedArrayType;
import org.checkerframework.framework.type.QualifierHierarchy;
import org.checkerframework.framework.type.treeannotator.ImplicitsTreeAnnotator;
import org.checkerframework.framework.type.treeannotator.ListTreeAnnotator;
import org.checkerframework.framework.type.treeannotator.TreeAnnotator;
import org.checkerframework.framework.type.typeannotator.ListTypeAnnotator;
import org.checkerframework.framework.type.typeannotator.TypeAnnotator;
import org.checkerframework.framework.util.AnnotationBuilder;
import org.checkerframework.framework.util.FlowExpressionParseUtil.FlowExpressionParseException;
import org.checkerframework.framework.util.MultiGraphQualifierHierarchy;
import org.checkerframework.framework.util.MultiGraphQualifierHierarchy.MultiGraphFactory;
import org.checkerframework.javacutil.AnnotationUtils;
import org.checkerframework.javacutil.ElementUtils;
import org.checkerframework.javacutil.InternalUtils;
import org.checkerframework.javacutil.Pair;
import org.checkerframework.javacutil.TreeUtils;
import org.checkerframework.javacutil.TypesUtils;

/**
 * AnnotatedTypeFactory for the Value type system.
 *
 * @author plvines
 * @author smillst
 */
public class ValueAnnotatedTypeFactory extends BaseAnnotatedTypeFactory {

    /** The maximum number of values allowed in an annotation's array */
    protected static final int MAX_VALUES = 10;

    /**
     * The domain of the Constant Value Checker: the types for which it estimates possible values.
     */
    protected static final Set<String> coveredClassStrings;

    /** The top type for this hierarchy. */
    protected final AnnotationMirror UNKNOWNVAL;

    /** The bottom type for this hierarchy. */
    protected final AnnotationMirror BOTTOMVAL;

    /** Should this type factory report warnings? */
    private final boolean reportEvalWarnings;

    /** Helper class that evaluates statically executable methods, constructors, and fields. */
    private final ReflectiveEvaluator evaluator;

    static {
        Set<String> backingSet = new HashSet<String>(18);
        backingSet.add("int");
        backingSet.add("java.lang.Integer");
        backingSet.add("double");
        backingSet.add("java.lang.Double");
        backingSet.add("byte");
        backingSet.add("java.lang.Byte");
        backingSet.add("java.lang.String");
        backingSet.add("char");
        backingSet.add("java.lang.Character");
        backingSet.add("float");
        backingSet.add("java.lang.Float");
        backingSet.add("boolean");
        backingSet.add("java.lang.Boolean");
        backingSet.add("long");
        backingSet.add("java.lang.Long");
        backingSet.add("short");
        backingSet.add("java.lang.Short");
        backingSet.add("byte[]");
        coveredClassStrings = Collections.unmodifiableSet(backingSet);
    }

    public ValueAnnotatedTypeFactory(BaseTypeChecker checker) {
        super(checker);

        BOTTOMVAL = AnnotationUtils.fromClass(elements, BottomVal.class);
        UNKNOWNVAL = AnnotationUtils.fromClass(elements, UnknownVal.class);

        reportEvalWarnings = checker.hasOption(ValueChecker.REPORT_EVAL_WARNS);
        Range.IGNORE_OVERFLOW = checker.hasOption(ValueChecker.IGNORE_OVERFLOW_OPTION);
        evaluator = new ReflectiveEvaluator(checker, this, reportEvalWarnings);

        if (this.getClass().equals(ValueAnnotatedTypeFactory.class)) {
            this.postInit();
        }
    }

    @Override
    public AnnotationMirror aliasedAnnotation(AnnotationMirror anno) {
        if (AnnotationUtils.areSameByClass(anno, android.support.annotation.IntRange.class)) {
            Range range = getRange(anno);
            return createIntRangeAnnotation(range);
        }
        return super.aliasedAnnotation(anno);
    }

    @Override
    public CFTransfer createFlowTransferFunction(
            CFAbstractAnalysis<CFValue, CFStore, CFTransfer> analysis) {
        return new ValueTransfer(analysis);
    }

    /**
     * Creates an annotation of the given name with the given set of values.
     *
     * <p>If values.size &gt; MAX_VALUES, issues a checker warning and returns UNKNOWNVAL.
     *
     * <p>If values.size == 0, issues a checker warning and returns BOTTOMVAL.
     *
     * @return annotation given by name with values=values, or UNKNOWNVAL
     */
    private AnnotationMirror createAnnotation(String name, Set<?> values) {
        if (values.size() == 0) {
            return BOTTOMVAL;
        }
        if (values.size() > MAX_VALUES) {
            return UNKNOWNVAL;
        }
        AnnotationBuilder builder = new AnnotationBuilder(processingEnv, name);
        List<Object> valuesList = new ArrayList<Object>(values);
        builder.setValue("value", valuesList);
        return builder.build();
    }

    @Override
    protected Set<Class<? extends Annotation>> createSupportedTypeQualifiers() {
        return getBundledTypeQualifiersWithoutPolyAll();
    }

    @Override
    public QualifierHierarchy createQualifierHierarchy(MultiGraphFactory factory) {
        return new ValueQualifierHierarchy(factory);
    }

    @Override
    protected TypeAnnotator createTypeAnnotator() {
        return new ListTypeAnnotator(new ValueTypeAnnotator(this), super.createTypeAnnotator());
    }

    /**
     * Creates array length annotations for the result of the Enum.values() method, which is the
     * number of possible values of the enum.
     */
    @Override
    public Pair<AnnotatedTypeMirror.AnnotatedExecutableType, List<AnnotatedTypeMirror>>
            methodFromUse(
                    ExpressionTree tree,
                    ExecutableElement methodElt,
                    AnnotatedTypeMirror receiverType) {

        Pair<AnnotatedTypeMirror.AnnotatedExecutableType, List<AnnotatedTypeMirror>> superPair =
                super.methodFromUse(tree, methodElt, receiverType);
        if (ElementUtils.matchesElement(methodElt, "values")
                && methodElt.getEnclosingElement().getKind() == ElementKind.ENUM
                && ElementUtils.isStatic(methodElt)) {
            int count = 0;
            List<? extends Element> l = methodElt.getEnclosingElement().getEnclosedElements();
            for (Element el : l) {
                if (el.getKind() == ElementKind.ENUM_CONSTANT) {
                    count++;
                }
            }
            AnnotationMirror am = createArrayLenAnnotation(Collections.singletonList(count));
            superPair.first.getReturnType().replaceAnnotation(am);
        }
        return superPair;
    }

    /**
     * Performs pre-processing on annotations written by users, replacing illegal annotations by
     * legal ones.
     */
    private class ValueTypeAnnotator extends TypeAnnotator {

        private ValueTypeAnnotator(AnnotatedTypeFactory atypeFactory) {
            super(atypeFactory);
        }

        @Override
        protected Void scan(AnnotatedTypeMirror type, Void aVoid) {
            if (type != null) {
                replaceWithNewAnnoInSpecialCases(type);
            }
            return super.scan(type, aVoid);
        }

        /**
         * This method performs pre-processing on annotations written by users.
         *
         * <p>If any *Val annotation has &gt; MAX_VALUES number of values provided, replaces the
         * annotation by @IntRange for integral types, @ArrayLenRange for arrays, and @UnknownVal
         * for all other types. Works together with {@link
         * org.checkerframework.common.value.ValueVisitor#visitAnnotation(com.sun.source.tree.AnnotationTree,
         * Void)} which issues warnings to users in these cases.
         *
         * <p>If any @IntRange or @ArrayLenRange annotation has incorrect parameters, e.g. the value
         * "from" is greater than the value "to", replaces the annotation by @BOTTOMVAL. The {@link
         * org.checkerframework.common.value.ValueVisitor#visitAnnotation(com.sun.source.tree.AnnotationTree,
         * Void)} would raise an error to users in this case.
         *
         * <p>If any @ArrayLen annotation has a negative number, replaces the annotation
         * by @BOTTOMVAL. The {@link
         * org.checkerframework.common.value.ValueVisitor#visitAnnotation(com.sun.source.tree.AnnotationTree,
         * Void)} would raise an error to users in this case.
         */
        private void replaceWithNewAnnoInSpecialCases(AnnotatedTypeMirror atm) {
            AnnotationMirror anno = atm.getAnnotationInHierarchy(UNKNOWNVAL);
            if (anno == null) {
                return;
            }

            if (anno != null && anno.getElementValues().size() > 0) {
                if (AnnotationUtils.areSameByClass(anno, IntVal.class)) {
                    List<Long> values =
                            AnnotationUtils.getElementValueArray(anno, "value", Long.class, true);
                    if (values.size() > MAX_VALUES) {
                        long annoMinVal = Collections.min(values);
                        long annoMaxVal = Collections.max(values);
                        atm.replaceAnnotation(
                                createIntRangeAnnotation(new Range(annoMinVal, annoMaxVal)));
                    }
                } else if (AnnotationUtils.areSameByClass(anno, ArrayLen.class)) {
                    List<Integer> values =
                            AnnotationUtils.getElementValueArray(
                                    anno, "value", Integer.class, true);
                    if (values.isEmpty()) {
                        atm.replaceAnnotation(BOTTOMVAL);
                    } else if (Collections.min(values) < 0) {
                        atm.replaceAnnotation(BOTTOMVAL);
                    } else if (values.size() > MAX_VALUES) {
                        long annoMinVal = Collections.min(values);
                        long annoMaxVal = Collections.max(values);
                        atm.replaceAnnotation(
                                createArrayLenRangeAnnotation(new Range(annoMinVal, annoMaxVal)));
                    }
                } else if (AnnotationUtils.areSameByClass(anno, IntRange.class)) {
                    long from = AnnotationUtils.getElementValue(anno, "from", Long.class, true);
                    long to = AnnotationUtils.getElementValue(anno, "to", Long.class, true);
                    if (from > to) {
                        atm.replaceAnnotation(BOTTOMVAL);
                    }
                } else if (AnnotationUtils.areSameByClass(anno, ArrayLenRange.class)) {
                    int from = AnnotationUtils.getElementValue(anno, "from", Integer.class, true);
                    int to = AnnotationUtils.getElementValue(anno, "to", Integer.class, true);
                    if (from > to || from < 0) {
                        atm.replaceAnnotation(BOTTOMVAL);
                    }
                } else {
                    // In here the annotation is @*Val where (*) is not Int but other types (String, Double, etc).
                    // Therefore we extract its values in a generic way to check its size.
                    List<Object> values =
                            AnnotationUtils.getElementValueArray(
                                    anno, "value", Object.class, false);
                    if (values.size() > MAX_VALUES) {
                        atm.replaceAnnotation(UNKNOWNVAL);
                    }
                }
            }
        }
    }

    /** The qualifier hierarchy for the Value type system */
    private final class ValueQualifierHierarchy extends MultiGraphQualifierHierarchy {

        /** @param factory MultiGraphFactory to use to construct this */
        public ValueQualifierHierarchy(MultiGraphQualifierHierarchy.MultiGraphFactory factory) {
            super(factory);
        }

        @Override
        public AnnotationMirror greatestLowerBound(AnnotationMirror a1, AnnotationMirror a2) {
            if (isSubtype(a1, a2)) {
                return a1;
            } else if (isSubtype(a2, a1)) {
                return a2;
            } else {
                // Simply return BOTTOMVAL if not related. Refine this if discover more use cases
                // that need a more precision GLB.
                return BOTTOMVAL;
            }
        }

        @Override
        public boolean implementsWidening() {
            return true;
        }

        @Override
        public AnnotationMirror widenUpperBound(AnnotationMirror a1, AnnotationMirror a2) {
            AnnotationMirror lub = leastUpperBound(a1, a2);
            if (AnnotationUtils.areSameByClass(lub, IntRange.class)) {
                Range range = getRange(lub);
                if (range.isWithin(Byte.MIN_VALUE, Byte.MAX_VALUE)) {
                    return createIntRangeAnnotation(Range.BYTE_EVERYTHING);
                } else if (range.isWithin(Short.MIN_VALUE, Short.MAX_VALUE)) {
                    return createIntRangeAnnotation(Range.SHORT_EVERYTHING);
                } else if (range.isWithin(Integer.MIN_VALUE, Integer.MAX_VALUE)) {
                    return createIntRangeAnnotation(Range.INT_EVERYTHING);
                } else {
                    return UNKNOWNVAL;
                }
            }
            return lub;
        }
        /**
         * Determines the least upper bound of a1 and a2, which contains the union of their sets of
         * possible values.
         *
         * @return the least upper bound of a1 and a2
         */
        @Override
        public AnnotationMirror leastUpperBound(AnnotationMirror a1, AnnotationMirror a2) {
            if (!AnnotationUtils.areSameIgnoringValues(
                    getTopAnnotation(a1), getTopAnnotation(a2))) {
                // The annotations are in different hierarchies
                return null;
            }

            if (isSubtype(a1, a2)) {
                return a2;
            } else if (isSubtype(a2, a1)) {
                return a1;
            }

            if (AnnotationUtils.areSameIgnoringValues(a1, a2)) {
                // If both are the same type, determine the type and merge
                if (AnnotationUtils.areSameByClass(a1, IntRange.class)) {
                    // special handling for IntRange
                    Range range1 = getRange(a1);
                    Range range2 = getRange(a2);
                    return createIntRangeAnnotation(range1.union(range2));
                } else if (AnnotationUtils.areSameByClass(a1, ArrayLenRange.class)) {
                    // special handling for ArrayLenRange
                    Range range1 = getRange(a1);
                    Range range2 = getRange(a2);
                    return createArrayLenRangeAnnotation(range1.union(range2));
                } else {
                    List<Object> a1Values =
                            AnnotationUtils.getElementValueArray(a1, "value", Object.class, true);
                    List<Object> a2Values =
                            AnnotationUtils.getElementValueArray(a2, "value", Object.class, true);
                    Set<Object> newValues = new TreeSet<>();
                    newValues.addAll(a1Values);
                    newValues.addAll(a2Values);

                    // createAnnotation returns @UnknownVal if the list is longer than MAX_VALUES
                    return createAnnotation(a1.getAnnotationType().toString(), newValues);
                }
            }

            // Special handling for dealing with the lub of an ArrayLenRange and an ArrayLen.

            AnnotationMirror arrayLenAnno = null;
            AnnotationMirror arrayLenRangeAnno = null;
            if (AnnotationUtils.areSameByClass(a1, ArrayLen.class)) {
                arrayLenAnno = a1;
            } else if (AnnotationUtils.areSameByClass(a2, ArrayLen.class)) {
                arrayLenAnno = a2;
            }
            if (AnnotationUtils.areSameByClass(a1, ArrayLenRange.class)) {
                arrayLenRangeAnno = a1;
            } else if (AnnotationUtils.areSameByClass(a2, ArrayLenRange.class)) {
                arrayLenRangeAnno = a2;
            }

            if (arrayLenAnno != null && arrayLenRangeAnno != null) {
                return leastUpperBound(
                        arrayLenRangeAnno, convertArrayLenToArrayLenRange(arrayLenAnno));
            }

            // Annotations are both in the same hierarchy, but they are not the same.
            // If a1 and a2 are not the same type of *Value annotation, they may still be mergeable
            // because some values can be implicitly cast as others. For example, if a1 and a2 are
            // both in {DoubleVal, IntVal} then they will be converted upwards: IntVal -> DoubleVal
            // to arrive at a common annotation type.

            // Each of these variables is an annotation of the given type, or is null if neither of
            // the arguments to leastUpperBound is of the given types.
            AnnotationMirror intValAnno = null;
            AnnotationMirror intRangeAnno = null;
            AnnotationMirror doubleValAnno = null;
            if (AnnotationUtils.areSameByClass(a1, IntVal.class)) {
                intValAnno = a1;
            } else if (AnnotationUtils.areSameByClass(a2, IntVal.class)) {
                intValAnno = a2;
            }
            if (AnnotationUtils.areSameByClass(a1, DoubleVal.class)) {
                doubleValAnno = a1;
            } else if (AnnotationUtils.areSameByClass(a2, DoubleVal.class)) {
                doubleValAnno = a2;
            }
            if (AnnotationUtils.areSameByClass(a1, IntRange.class)) {
                intRangeAnno = a1;
            } else if (AnnotationUtils.areSameByClass(a2, IntRange.class)) {
                intRangeAnno = a2;
            }

            if (doubleValAnno != null) {
                if (intRangeAnno != null) {
                    intValAnno = convertIntRangeToIntVal(intRangeAnno);
                    intRangeAnno = null;
                    if (intValAnno == UNKNOWNVAL) {
                        intValAnno = null;
                    }
                }
                if (intValAnno != null) {
                    // Convert intValAnno to a @DoubleVal AnnotationMirror
                    AnnotationMirror doubleValAnno2 = convertIntValToDoubleVal(intValAnno);
                    return leastUpperBound(doubleValAnno, doubleValAnno2);
                }
                return UNKNOWNVAL;
            }
            if (intRangeAnno != null && intValAnno != null) {
                // Convert intValAnno to an @IntRange AnnotationMirror
                AnnotationMirror intRangeAnno2 = convertIntValToIntRange(intValAnno);
                return leastUpperBound(intRangeAnno, intRangeAnno2);
            }

            // In all other cases, the LUB is UnknownVal.
            return UNKNOWNVAL;
        }

        /**
         * Computes subtyping as per the subtyping in the qualifier hierarchy structure unless both
         * annotations are Value. In this case, subAnno is a subtype of superAnno iff superAnno
         * contains at least every element of subAnno.
         *
         * @return true if subAnno is a subtype of superAnno, false otherwise
         */
        @Override
        public boolean isSubtype(AnnotationMirror subAnno, AnnotationMirror superAnno) {

            if (AnnotationUtils.areSameByClass(superAnno, UnknownVal.class)
                    || AnnotationUtils.areSameByClass(subAnno, BottomVal.class)) {
                return true;
            } else if (AnnotationUtils.areSameByClass(subAnno, UnknownVal.class)
                    || AnnotationUtils.areSameByClass(superAnno, BottomVal.class)) {
                return false;
            } else if (AnnotationUtils.areSameIgnoringValues(superAnno, subAnno)) {
                // Same type, so might be subtype
                if (AnnotationUtils.areSameByClass(subAnno, IntRange.class)
                        || AnnotationUtils.areSameByClass(subAnno, ArrayLenRange.class)) {
                    // Special case for range-based annotations
                    Range superRange = getRange(superAnno);
                    Range subRange = getRange(subAnno);
                    return superRange.contains(subRange);
                } else {
                    List<Object> superValues =
                            AnnotationUtils.getElementValueArray(
                                    superAnno, "value", Object.class, true);
                    List<Object> subValues =
                            AnnotationUtils.getElementValueArray(
                                    subAnno, "value", Object.class, true);
                    return superValues.containsAll(subValues);
                }
            } else if (AnnotationUtils.areSameByClass(superAnno, DoubleVal.class)
                    && AnnotationUtils.areSameByClass(subAnno, IntVal.class)) {
                List<Double> subValues =
                        convertLongListToDoubleList(
                                AnnotationUtils.getElementValueArray(
                                        subAnno, "value", Long.class, true));
                List<Double> superValues =
                        AnnotationUtils.getElementValueArray(
                                superAnno, "value", Double.class, true);
                return superValues.containsAll(subValues);
            } else if ((AnnotationUtils.areSameByClass(superAnno, IntRange.class)
                            && AnnotationUtils.areSameByClass(subAnno, IntVal.class))
                    || (AnnotationUtils.areSameByClass(superAnno, ArrayLenRange.class)
                            && AnnotationUtils.areSameByClass(subAnno, ArrayLen.class))) {
                List<Long> subValues = getArrayLenOrIntValue(subAnno);
                Range superRange = getRange(superAnno);
                long subMinVal = Collections.min(subValues);
                long subMaxVal = Collections.max(subValues);
                return subMinVal >= superRange.from && subMaxVal <= superRange.to;
            } else if (AnnotationUtils.areSameByClass(superAnno, DoubleVal.class)
                    && AnnotationUtils.areSameByClass(subAnno, IntRange.class)) {
                Range subRange = getRange(subAnno);
                if (subRange.isWiderThan(MAX_VALUES)) {
                    return false;
                }
                List<Double> superValues =
                        AnnotationUtils.getElementValueArray(
                                superAnno, "value", Double.class, true);
                List<Double> subValues =
                        ValueCheckerUtils.getValuesFromRange(subRange, Double.class);
                return superValues.containsAll(subValues);
            } else if ((AnnotationUtils.areSameByClass(superAnno, IntVal.class)
                            && AnnotationUtils.areSameByClass(subAnno, IntRange.class))
                    || (AnnotationUtils.areSameByClass(superAnno, ArrayLen.class)
                            && AnnotationUtils.areSameByClass(subAnno, ArrayLenRange.class))) {
                Range subRange = getRange(subAnno);
                if (subRange.isWiderThan(MAX_VALUES)) {
                    return false;
                }
                List<Long> superValues = getArrayLenOrIntValue(superAnno);
                List<Long> subValues = ValueCheckerUtils.getValuesFromRange(subRange, Long.class);
                return superValues.containsAll(subValues);
            } else {
                return false;
            }
        }
    }

    /**
     * Gets the values stored in either an ArrayLen annotation (ints) or an IntVal/DoubleVal/etc.
     * annotation (longs), and casts the result to a long.
     */
    private List<Long> getArrayLenOrIntValue(AnnotationMirror anno) {
        List<Long> result;
        if (AnnotationUtils.areSameByClass(anno, ArrayLen.class)) {
            List<Integer> intValues =
                    AnnotationUtils.getElementValueArray(anno, "value", Integer.class, true);
            result = new ArrayList<Long>(intValues.size());
            for (Integer i : intValues) {
                result.add(i.longValue());
            }
        } else {
            result = AnnotationUtils.getElementValueArray(anno, "value", Long.class, true);
        }
        return result;
    }

    @Override
    protected TreeAnnotator createTreeAnnotator() {
        // The ValueTreeAnnotator handles propagation differently,
        // so it doesn't need PropgationTreeAnnotator.
        return new ListTreeAnnotator(
                new ValueTreeAnnotator(this), new ImplicitsTreeAnnotator(this));
    }

    /** The TreeAnnotator for this AnnotatedTypeFactory. It adds/replaces annotations. */
    protected class ValueTreeAnnotator extends TreeAnnotator {

        public ValueTreeAnnotator(ValueAnnotatedTypeFactory factory) {
            super(factory);
        }

        @Override
        public Void visitNewArray(NewArrayTree tree, AnnotatedTypeMirror type) {

            List<? extends ExpressionTree> dimensions = tree.getDimensions();
            List<? extends ExpressionTree> initializers = tree.getInitializers();

            // Array construction can provide dimensions or use an initializer.

            // Dimensions provided
            if (!dimensions.isEmpty()) {
                handleDimensions(dimensions, (AnnotatedArrayType) type);
            } else {
                // Initializer used
                handleInitializers(initializers, (AnnotatedArrayType) type);

                AnnotationMirror newQual;
                Class<?> clazz = ValueCheckerUtils.getClassFromType(type.getUnderlyingType());
                String stringVal = null;
                if (clazz.equals(byte[].class)) {
                    stringVal = getByteArrayStringVal(initializers);
                } else if (clazz.equals(char[].class)) {
                    stringVal = getCharArrayStringVal(initializers);
                }

                if (stringVal != null) {
                    newQual = createStringAnnotation(Collections.singletonList(stringVal));
                    type.replaceAnnotation(newQual);
                }
            }

            return null;
        }

        /**
         * Recursive method to handle array initializations. Recursively descends the initializer to
         * find each dimension's size and create the appropriate annotation for it.
         *
         * <p>If the annotation of the dimension is {@code @IntVal}, create an {@code @ArrayLen}
         * with the same set of possible values. If the annotation is {@code @IntRange}, create an
         * {@code @ArrayLenRange}. If the annotation is {@code @BottomVal}, create an
         * {@code @BottomVal} instead. In other cases, no annotations are created.
         *
         * @param dimensions a list of ExpressionTrees where each ExpressionTree is a specifier of
         *     the size of that dimension
         * @param type the AnnotatedTypeMirror of the array
         */
        private void handleDimensions(
                List<? extends ExpressionTree> dimensions, AnnotatedArrayType type) {
            if (dimensions.size() > 1) {
                handleDimensions(
                        dimensions.subList(1, dimensions.size()),
                        (AnnotatedArrayType) type.getComponentType());
            }
            AnnotationMirror dimType =
                    getAnnotatedType(dimensions.get(0)).getAnnotationInHierarchy(UNKNOWNVAL);

            if (AnnotationUtils.areSameIgnoringValues(dimType, BOTTOMVAL)) {
                type.replaceAnnotation(BOTTOMVAL);
            } else {
                RangeOrListOfValues rolv = null;
                if (AnnotationUtils.areSameByClass(dimType, IntRange.class)) {
                    rolv = new RangeOrListOfValues(getRange(dimType));
                } else if (AnnotationUtils.areSameByClass(dimType, IntVal.class)) {
                    rolv =
                            new RangeOrListOfValues(
                                    RangeOrListOfValues.convertLongsToInts(getIntValues(dimType)));
                }
                if (rolv != null) {
                    AnnotationMirror newQual =
                            rolv.createAnnotation((ValueAnnotatedTypeFactory) atypeFactory);
                    type.replaceAnnotation(newQual);
                }
            }
        }

        /**
         * Adds the ArrayLen/ArrayLenRange annotation from the array initializers to {@code type}.
         *
         * <p>If type is a multi-dimensional array, the initializers might also contain arrays, so
         * this method adds the annotations for those initializers, too.
         *
         * @param initializers initializer trees
         * @param type array type to which annotations are added
         */
        private void handleInitializers(
                List<? extends ExpressionTree> initializers, AnnotatedArrayType type) {

            List<Integer> array = new ArrayList<>();
            array.add(initializers.size());
            type.replaceAnnotation(createArrayLenAnnotation(array));

            if (type.getComponentType().getKind() != TypeKind.ARRAY) {
                return;
            }

            // A list of arrayLens.  arrayLenOfDimensions.get(i) is the array lengths for the ith
            // dimension.
            List<RangeOrListOfValues> arrayLenOfDimensions = new ArrayList<>();
            for (ExpressionTree init : initializers) {
                AnnotatedTypeMirror componentType = getAnnotatedType(init);
                int dimension = 0;
                while (componentType.getKind() == TypeKind.ARRAY) {
                    if (dimension == arrayLenOfDimensions.size()) {
                        arrayLenOfDimensions.add(new RangeOrListOfValues());
                    }
                    RangeOrListOfValues rolv = arrayLenOfDimensions.get(dimension);
                    AnnotationMirror arrayLen = componentType.getAnnotation(ArrayLen.class);
                    if (arrayLen != null) {
                        List<Integer> currentLengths = getArrayLength(arrayLen);
                        rolv.addAll(currentLengths);
                    } else {
                        // Check for an arrayLenRange annotation
                        AnnotationMirror arrayLenRangeAnno =
                                componentType.getAnnotation(ArrayLenRange.class);
                        if (arrayLenRangeAnno != null) {
                            Range range = getRange(arrayLenRangeAnno);
                            rolv.add(range);
                        }
                    }

                    // replace the current dimension's range with this one.
                    arrayLenOfDimensions.remove(dimension);
                    arrayLenOfDimensions.add(dimension, rolv);

                    dimension++;
                    componentType = ((AnnotatedArrayType) componentType).getComponentType();
                }
            }

            AnnotatedTypeMirror componentType = type.getComponentType();
            int i = 0;
            while (componentType.getKind() == TypeKind.ARRAY && i < arrayLenOfDimensions.size()) {
                RangeOrListOfValues rolv = arrayLenOfDimensions.get(i);
                componentType.addAnnotation(
                        rolv.createAnnotation((ValueAnnotatedTypeFactory) atypeFactory));
                componentType = ((AnnotatedArrayType) componentType).getComponentType();
                i++;
            }
        }

        /** Convert a byte array to a String. Return null if unable to convert. */
        private String getByteArrayStringVal(List<? extends ExpressionTree> initializers) {
            // True iff every element of the array is a literal.
            boolean allLiterals = true;
            byte[] bytes = new byte[initializers.size()];
            for (int i = 0; i < initializers.size(); i++) {
                ExpressionTree e = initializers.get(i);
                if (e.getKind() == Tree.Kind.INT_LITERAL) {
                    bytes[i] = (byte) (((Integer) ((LiteralTree) e).getValue()).intValue());
                } else if (e.getKind() == Tree.Kind.CHAR_LITERAL) {
                    bytes[i] = (byte) (((Character) ((LiteralTree) e).getValue()).charValue());
                } else {
                    allLiterals = false;
                }
            }
            if (allLiterals) {
                return new String(bytes);
            }
            // If any part of the initializer isn't known,
            // the stringval isn't known.
            return null;
        }

        /** Convert a char array to a String. Return null if unable to convert. */
        private String getCharArrayStringVal(List<? extends ExpressionTree> initializers) {
            boolean allLiterals = true;
            StringBuilder stringVal = new StringBuilder();
            for (ExpressionTree e : initializers) {
                if (e.getKind() == Tree.Kind.INT_LITERAL) {
                    char charVal = (char) (((Integer) ((LiteralTree) e).getValue()).intValue());
                    stringVal.append(charVal);
                } else if (e.getKind() == Tree.Kind.CHAR_LITERAL) {
                    char charVal = (((Character) ((LiteralTree) e).getValue()));
                    stringVal.append(charVal);
                } else {
                    allLiterals = false;
                }
            }
            if (allLiterals) {
                return stringVal.toString();
            }
            // If any part of the initializer isn't known,
            // the stringval isn't known.
            return null;
        }

        @Override
        public Void visitTypeCast(TypeCastTree tree, AnnotatedTypeMirror atm) {
            if (handledByValueChecker(atm)) {
                AnnotationMirror oldAnno =
                        getAnnotatedType(tree.getExpression()).getAnnotationInHierarchy(UNKNOWNVAL);
                if (oldAnno != null) {
                    TypeMirror newType = atm.getUnderlyingType();
                    AnnotationMirror newAnno;
                    Range range;
                    if (AnnotationUtils.areSameByClass(oldAnno, IntRange.class)
                            && (range = getRange(oldAnno)).isWiderThan(MAX_VALUES)) {
                        Class<?> newClass = ValueCheckerUtils.getClassFromType(newType);
                        if (newClass == String.class) {
                            newAnno = UNKNOWNVAL;
                        } else if (newClass == Boolean.class || newClass == boolean.class) {
                            throw new UnsupportedOperationException(
                                    "ValueAnnotatedTypeFactory: can't convert int to boolean");
                        } else {
                            newAnno =
                                    createIntRangeAnnotation(NumberUtils.castRange(newType, range));
                        }
                    } else {
                        List<?> values = ValueCheckerUtils.getValuesCastedToType(oldAnno, newType);
                        newAnno = createResultingAnnotation(atm.getUnderlyingType(), values);
                    }
                    atm.replaceAnnotation(newAnno);
                }
            } else if (atm.getKind() == TypeKind.ARRAY) {
                if (tree.getExpression().getKind() == Kind.NULL_LITERAL) {
                    atm.replaceAnnotation(BOTTOMVAL);
                }
            }
            return null;
        }

        /**
         * Get the "value" field of the given annotation, casted to the given type. Empty list means
         * no value is possible (dead code). Null means no information is known -- any value is
         * possible.
         */
        private List<?> getValues(AnnotatedTypeMirror type, TypeMirror castTo) {
            AnnotationMirror anno = type.getAnnotationInHierarchy(UNKNOWNVAL);
            if (anno == null) {
                // If type is an AnnotatedTypeVariable (or other type without a primary annotation)
                // then anno will be null. It would be safe to use the annotation on the upper bound;
                // however, unless the upper bound was explicitly annotated, it will be unknown.
                // AnnotatedTypes.findEffectiveAnnotationInHierarchy(, toSearch, top)
                return null;
            }
            return ValueCheckerUtils.getValuesCastedToType(anno, castTo);
        }

        @Override
        public Void visitLiteral(LiteralTree tree, AnnotatedTypeMirror type) {
            if (!handledByValueChecker(type)) {
                return null;
            }
            Object value = tree.getValue();
            switch (tree.getKind()) {
                case BOOLEAN_LITERAL:
                    AnnotationMirror boolAnno =
                            createBooleanAnnotation(Collections.singletonList((Boolean) value));
                    type.replaceAnnotation(boolAnno);
                    return null;

                case CHAR_LITERAL:
                    AnnotationMirror charAnno =
                            createCharAnnotation(Collections.singletonList((Character) value));
                    type.replaceAnnotation(charAnno);
                    return null;

                case DOUBLE_LITERAL:
                case FLOAT_LITERAL:
                case INT_LITERAL:
                case LONG_LITERAL:
                    AnnotationMirror numberAnno =
                            createNumberAnnotationMirror(Collections.singletonList((Number) value));
                    type.replaceAnnotation(numberAnno);
                    return null;
                case STRING_LITERAL:
                    AnnotationMirror stringAnno =
                            createStringAnnotation(Collections.singletonList((String) value));
                    type.replaceAnnotation(stringAnno);
                    return null;
                default:
                    return null;
            }
        }

        /**
         * Given a MemberSelectTree representing a method call, return true if the method's
         * declaration is annotated with {@code @StaticallyExecutable}.
         */
        private boolean methodIsStaticallyExecutable(Element method) {
            return getDeclAnnotation(method, StaticallyExecutable.class) != null;
        }

        @Override
        public Void visitMethodInvocation(MethodInvocationTree tree, AnnotatedTypeMirror type) {
            if (handledByValueChecker(type)
                    && methodIsStaticallyExecutable(TreeUtils.elementFromUse(tree))) {
                // Get argument values
                List<? extends ExpressionTree> arguments = tree.getArguments();
                ArrayList<List<?>> argValues;
                if (arguments.size() > 0) {
                    argValues = new ArrayList<List<?>>();
                    for (ExpressionTree argument : arguments) {
                        AnnotatedTypeMirror argType = getAnnotatedType(argument);
                        List<?> values = getValues(argType, argType.getUnderlyingType());
                        if (values == null || values.isEmpty()) {
                            // Values aren't known, so don't try to evaluate the method.
                            return null;
                        }
                        argValues.add(values);
                    }
                } else {
                    argValues = null;
                }

                // Get receiver values
                AnnotatedTypeMirror receiver = getReceiverType(tree);
                List<?> receiverValues;

                if (receiver != null && !ElementUtils.isStatic(TreeUtils.elementFromUse(tree))) {
                    receiverValues = getValues(receiver, receiver.getUnderlyingType());
                    if (receiverValues == null || receiverValues.isEmpty()) {
                        // Values aren't known, so don't try to evaluate the method.
                        return null;
                    }
                } else {
                    receiverValues = null;
                }

                // Evaluate method
                List<?> returnValues =
                        evaluator.evaluateMethodCall(argValues, receiverValues, tree);
                AnnotationMirror returnType =
                        createResultingAnnotation(type.getUnderlyingType(), returnValues);
                type.replaceAnnotation(returnType);
            }

            return null;
        }

        @Override
        public Void visitNewClass(NewClassTree tree, AnnotatedTypeMirror type) {
            boolean wrapperClass =
                    TypesUtils.isBoxedPrimitive(type.getUnderlyingType())
                            || TypesUtils.isDeclaredOfName(
                                    type.getUnderlyingType(), "java.lang.String");

            if (wrapperClass
                    || (handledByValueChecker(type)
                            && methodIsStaticallyExecutable(TreeUtils.elementFromUse(tree)))) {
                // get argument values
                List<? extends ExpressionTree> arguments = tree.getArguments();
                ArrayList<List<?>> argValues;
                if (arguments.size() > 0) {
                    argValues = new ArrayList<List<?>>();
                    for (ExpressionTree argument : arguments) {
                        AnnotatedTypeMirror argType = getAnnotatedType(argument);
                        List<?> values = getValues(argType, argType.getUnderlyingType());
                        if (values == null || values.isEmpty()) {
                            // Values aren't known, so don't try to evaluate the method.
                            return null;
                        }
                        argValues.add(values);
                    }
                } else {
                    argValues = null;
                }
                // Evaluate method
                List<?> returnValues =
                        evaluator.evaluteConstrutorCall(argValues, tree, type.getUnderlyingType());
                AnnotationMirror returnType =
                        createResultingAnnotation(type.getUnderlyingType(), returnValues);
                type.replaceAnnotation(returnType);
            }

            return null;
        }

        @Override
        public Void visitMemberSelect(MemberSelectTree tree, AnnotatedTypeMirror type) {
            if (TreeUtils.isFieldAccess(tree) && handledByValueChecker(type)) {
                VariableElement elem = (VariableElement) InternalUtils.symbol(tree);
                Object value = elem.getConstantValue();
                if (value != null) {
                    // The field is a compile time constant.
                    type.replaceAnnotation(
                            createResultingAnnotation(type.getUnderlyingType(), value));
                    return null;
                }
                if (ElementUtils.isStatic(elem) && ElementUtils.isFinal(elem)) {
                    // The field is static and final.
                    Element e = InternalUtils.symbol(tree.getExpression());
                    if (e != null) {
                        String classname = ElementUtils.getQualifiedClassName(e).toString();
                        String fieldName = tree.getIdentifier().toString();
                        value = evaluator.evaluateStaticFieldAccess(classname, fieldName, tree);
                        if (value != null) {
                            type.replaceAnnotation(
                                    createResultingAnnotation(type.getUnderlyingType(), value));
                        }
                        return null;
                    }
                }

                if (TreeUtils.isArrayLengthAccess(tree)) {
                    // The field access is to the length field, as in "someArrayExpression.length"
                    AnnotatedTypeMirror receiverType = getAnnotatedType(tree.getExpression());
                    if (receiverType.getKind() == TypeKind.ARRAY) {
                        AnnotationMirror arrayAnno = receiverType.getAnnotation(ArrayLen.class);
                        if (arrayAnno != null) {
                            // array.length, where array : @ArrayLen(x)
                            List<Integer> lengths =
                                    ValueAnnotatedTypeFactory.getArrayLength(arrayAnno);
                            type.replaceAnnotation(
                                    createNumberAnnotationMirror(new ArrayList<Number>(lengths)));
                            return null;
                        }
                        // Check for an ArrayLenRange annotation.
                        arrayAnno = receiverType.getAnnotation(ArrayLenRange.class);
                        if (arrayAnno != null) {
                            // array.length, where array : @ArrayLenRange(x)
                            Range range = getRange(arrayAnno);
                            type.replaceAnnotation(createIntRangeAnnotation(range));
                            return null;
                        } else {
                            type.replaceAnnotation(createIntRangeAnnotation(0, Integer.MAX_VALUE));
                        }
                    }
                }
            }
            return null;
        }

        /** Returns true iff the given type is in the domain of the Constant Value Checker. */
        private boolean handledByValueChecker(AnnotatedTypeMirror type) {
            return coveredClassStrings.contains(type.getUnderlyingType().toString());
        }
    }

    /**
     * Returns a constant value annotation with the {@code value}. The class of the annotation
     * reflects the {@code resultType} given.
     *
     * @param resultType used to selecte which kind of value annotation is returned
     * @param value value to use
     * @return a constant value annotation with the {@code value}
     */
    AnnotationMirror createResultingAnnotation(TypeMirror resultType, Object value) {
        return createResultingAnnotation(resultType, Collections.singletonList(value));
    }

    /**
     * Returns a constant value annotation with the {@code values}. The class of the annotation
     * reflects the {@code resultType} given.
     *
     * @param resultType used to selected which kind of value annotation is returned
     * @param values must be a homogeneous list: every element of it has the same class
     * @return a constant value annotation with the {@code values}
     */
    AnnotationMirror createResultingAnnotation(TypeMirror resultType, List<?> values) {
        if (values == null) {
            return UNKNOWNVAL;
        }
        // For some reason null is included in the list of values,
        // so remove it so that it does not cause a NPE elsewhere.
        values.remove(null);
        if (values.size() == 0) {
            return BOTTOMVAL;
        }

        if (TypesUtils.isString(resultType)) {
            List<String> stringVals = new ArrayList<>(values.size());
            for (Object o : values) {
                stringVals.add((String) o);
            }
            return createStringAnnotation(stringVals);
        } else if (ValueCheckerUtils.getClassFromType(resultType) == byte[].class) {
            List<String> stringVals = new ArrayList<>(values.size());
            for (Object o : values) {
                if (o instanceof byte[]) {
                    stringVals.add(new String((byte[]) o));
                } else {
                    stringVals.add(o.toString());
                }
            }
            return createStringAnnotation(stringVals);
        }

        TypeKind primitiveKind;
        if (TypesUtils.isPrimitive(resultType)) {
            primitiveKind = resultType.getKind();
        } else if (TypesUtils.isBoxedPrimitive(resultType)) {
            primitiveKind = types.unboxedType(resultType).getKind();
        } else {
            return UNKNOWNVAL;
        }

        switch (primitiveKind) {
            case BOOLEAN:
                List<Boolean> boolVals = new ArrayList<>(values.size());
                for (Object o : values) {
                    boolVals.add((Boolean) o);
                }
                return createBooleanAnnotation(boolVals);
            case DOUBLE:
            case FLOAT:
            case INT:
            case LONG:
            case SHORT:
            case BYTE:
                List<Number> numberVals = new ArrayList<>(values.size());
                List<Character> characterVals = new ArrayList<>(values.size());
                for (Object o : values) {
                    if (o instanceof Character) {
                        characterVals.add((Character) o);
                    } else {
                        numberVals.add((Number) o);
                    }
                }
                if (numberVals.isEmpty()) {
                    return createCharAnnotation(characterVals);
                }
                return createNumberAnnotationMirror(new ArrayList<>(numberVals));
            case CHAR:
                List<Character> charVals = new ArrayList<>(values.size());
                for (Object o : values) {
                    if (o instanceof Number) {
                        charVals.add((char) ((Number) o).intValue());
                    } else {
                        charVals.add((char) o);
                    }
                }
                return createCharAnnotation(charVals);
        }

        throw new UnsupportedOperationException("Unexpected kind:" + resultType);
    }

    /**
     * Returns a {@link IntVal} or {@link IntRange} annotation using the values. If {@code values}
     * is null, then UnknownVal is returned; if {@code values} is empty, then bottom is returned. If
     * the number of {@code values} is greater than MAX_VALUES, return an {@link IntRange}. In other
     * cases, the values are sorted and duplicates are removed before an {@link IntVal} is created.
     *
     * @param values list of longs; duplicates are allowed and the values may be in any order
     * @return an annotation depends on the values
     */
    public AnnotationMirror createIntValAnnotation(List<Long> values) {
        if (values == null) {
            return UNKNOWNVAL;
        }
        if (values.isEmpty()) {
            return BOTTOMVAL;
        }
        values = ValueCheckerUtils.removeDuplicates(values);
        if (values.size() > MAX_VALUES) {
            long valMin = Collections.min(values);
            long valMax = Collections.max(values);
            return createIntRangeAnnotation(valMin, valMax);
        } else {
            AnnotationBuilder builder = new AnnotationBuilder(processingEnv, IntVal.class);
            builder.setValue("value", values);
            return builder.build();
        }
    }

    /**
     * Convert an {@code @IntRange} annotation to an {@code @IntVal} annotation, or to UNKNOWNVAL if
     * the input is too wide to be represented as an {@code @IntVal}.
     */
    public AnnotationMirror convertIntRangeToIntVal(AnnotationMirror intRangeAnno) {
        Range range = getRange(intRangeAnno);
        List<Long> values = ValueCheckerUtils.getValuesFromRange(range, Long.class);
        return createIntValAnnotation(values);
    }

    /**
     * Returns a {@link DoubleVal} annotation using the values. If {@code values} is null, then
     * UnknownVal is returned; if {@code values} is empty, then bottom is returned. The values are
     * sorted and duplicates are removed before the annotation is created.
     *
     * @param values list of doubles; duplicates are allowed and the values may be in any order
     * @return a {@link DoubleVal} annotation using the values
     */
    public AnnotationMirror createDoubleValAnnotation(List<Double> values) {
        if (values == null) {
            return UNKNOWNVAL;
        }
        if (values.isEmpty()) {
            return BOTTOMVAL;
        }
        values = ValueCheckerUtils.removeDuplicates(values);
        if (values.size() > MAX_VALUES) {
            return UNKNOWNVAL;
        } else {
            AnnotationBuilder builder = new AnnotationBuilder(processingEnv, DoubleVal.class);
            builder.setValue("value", values);
            return builder.build();
        }
    }

    /** Convert an {@code @IntVal} annotation to a {@code @DoubleVal} annotation. */
    private AnnotationMirror convertIntValToDoubleVal(AnnotationMirror intValAnno) {
        List<Long> intValues = getIntValues(intValAnno);
        return createDoubleValAnnotation(convertLongListToDoubleList(intValues));
    }

    /** Convert a {@code List&lt;Long&gt;} to a {@code List&lt;Double&gt;}. */
    private List<Double> convertLongListToDoubleList(List<Long> intValues) {
        List<Double> doubleValues = new ArrayList<Double>(intValues.size());
        for (Long intValue : intValues) {
            doubleValues.add(intValue.doubleValue());
        }
        return doubleValues;
    }

    /**
     * Returns a {@link StringVal} annotation using the values. If {@code values} is null, then
     * UnknownVal is returned; if {@code values} is empty, then bottom is returned. The values are
     * sorted and duplicates are removed before the annotation is created.
     *
     * @param values list of strings; duplicates are allowed and the values may be in any order
     * @return a {@link StringVal} annotation using the values
     */
    public AnnotationMirror createStringAnnotation(List<String> values) {
        if (values == null) {
            return UNKNOWNVAL;
        }
        if (values.isEmpty()) {
            return BOTTOMVAL;
        }
        values = ValueCheckerUtils.removeDuplicates(values);
        if (values.size() > MAX_VALUES) {
            return UNKNOWNVAL;
        } else {
            AnnotationBuilder builder = new AnnotationBuilder(processingEnv, StringVal.class);
            builder.setValue("value", values);
            return builder.build();
        }
    }

    /**
     * Returns a {@link ArrayLen} annotation using the values. If {@code values} is null, then
     * UnknownVal is returned; if {@code values} is empty, then bottom is returned. The values are
     * sorted and duplicates are removed before the annotation is created. If values is larger than
     * the max number of values allowed (10 by default), then an {@link ArrayLenRange} annotation is
     * returned.
     *
     * @param values list of integers; duplicates are allowed and the values may be in any order
     * @return a {@link ArrayLen} annotation using the values
     */
    public AnnotationMirror createArrayLenAnnotation(List<Integer> values) {
        if (values == null) {
            return UNKNOWNVAL;
        }
        if (values.isEmpty()) {
            return BOTTOMVAL;
        }
        values = ValueCheckerUtils.removeDuplicates(values);
        if (values.isEmpty() || Collections.min(values) < 0) {
            return BOTTOMVAL;
        } else if (values.size() > MAX_VALUES) {
            return createArrayLenRangeAnnotation(Collections.min(values), Collections.max(values));
        } else {
            AnnotationBuilder builder = new AnnotationBuilder(processingEnv, ArrayLen.class);
            builder.setValue("value", values);
            return builder.build();
        }
    }

    /**
     * Returns a {@link BoolVal} annotation using the values. If {@code values} is null, then
     * UnknownVal is returned; if {@code values} is empty, then bottom is returned. The values are
     * sorted and duplicates are removed before the annotation is created.
     *
     * @param values list of booleans; duplicates are allowed and the values may be in any order
     * @return a {@link BoolVal} annotation using the values
     */
    public AnnotationMirror createBooleanAnnotation(List<Boolean> values) {
        if (values == null) {
            return UNKNOWNVAL;
        }
        if (values.isEmpty()) {
            return BOTTOMVAL;
        }
        values = ValueCheckerUtils.removeDuplicates(values);
        if (values.size() > MAX_VALUES) {
            return UNKNOWNVAL;
        } else {
            AnnotationBuilder builder = new AnnotationBuilder(processingEnv, BoolVal.class);
            builder.setValue("value", values);
            return builder.build();
        }
    }

    /**
     * Returns a {@link IntVal} annotation using the values. If {@code values} is null, then
     * UnknownVal is returned; if {@code values} is empty, then bottom is returned. The values are
     * sorted and duplicates are removed before the annotation is created.
     *
     * @param values list of characters; duplicates are allowed and the values may be in any order
     * @return a {@link IntVal} annotation using the values
     */
    public AnnotationMirror createCharAnnotation(List<Character> values) {
        if (values == null) {
            return UNKNOWNVAL;
        }
        if (values.isEmpty()) {
            return BOTTOMVAL;
        }
        values = ValueCheckerUtils.removeDuplicates(values);
        if (values.size() > MAX_VALUES) {
            return UNKNOWNVAL;
        } else {
            List<Long> longValues = new ArrayList<>();
            for (char value : values) {
                longValues.add((long) value);
            }
            return createIntValAnnotation(longValues);
        }
    }

    /** @param values must be a homogeneous list: every element of it has the same class. */
    public AnnotationMirror createNumberAnnotationMirror(List<Number> values) {
        if (values == null) {
            return UNKNOWNVAL;
        } else if (values.isEmpty()) {
            return BOTTOMVAL;
        }
        Number first = values.get(0);
        if (first instanceof Integer
                || first instanceof Short
                || first instanceof Long
                || first instanceof Byte) {
            List<Long> intValues = new ArrayList<>();
            for (Number number : values) {
                intValues.add(number.longValue());
            }
            return createIntValAnnotation(intValues);
        } else if (first instanceof Double || first instanceof Float) {
            List<Double> intValues = new ArrayList<>();
            for (Number number : values) {
                intValues.add(number.doubleValue());
            }
            return createDoubleValAnnotation(intValues);
        }
        throw new UnsupportedOperationException(
                "ValueAnnotatedTypeFactory: unexpected class: " + first.getClass());
    }

    /**
     * Create an {@code @IntRange} annotation from the two (inclusive) bounds. Does not return
     * BOTTOMVAL or UNKNOWNVAL.
     */
    private AnnotationMirror createIntRangeAnnotation(long from, long to) {
        assert from <= to;
        AnnotationBuilder builder = new AnnotationBuilder(processingEnv, IntRange.class);
        builder.setValue("from", from);
        builder.setValue("to", to);
        return builder.build();
    }

    /**
<<<<<<< HEAD
     * Create an {@code @IntRange} annotation from the range. May return BOTTOMVAL or UNKNOWNVAL. If
     * the range is smaller than the max number of values, returns an {@code @IntVal}.
=======
     * Create an {@code @IntRange} or {@code @IntVal} annotation from the range. May return
     * BOTTOMVAL or UNKNOWNVAL.
>>>>>>> c137f32a
     */
    public AnnotationMirror createIntRangeAnnotation(Range range) {
        if (range.isNothing()) {
            return BOTTOMVAL;
        } else if (range.isEverything()) {
            return UNKNOWNVAL;
<<<<<<< HEAD
        } else if (!range.isWiderThan(MAX_VALUES)) {
            List<Long> values = new ArrayList<>();
            for (long l = range.from; l <= range.to; l++) {
                values.add(l);
            }
            return createIntValAnnotation(values);
        } else {
=======
        } else if (range.isWiderThan(MAX_VALUES)) {
>>>>>>> c137f32a
            return createIntRangeAnnotation(range.from, range.to);
        } else {
            List<Long> newValues = ValueCheckerUtils.getValuesFromRange(range, Long.class);
            return createIntValAnnotation(newValues);
        }
    }

    /**
     * Create an {@code @ArrayLenRange} annotation from the two (inclusive) bounds. Does not return
     * BOTTOMVAL or UNKNOWNVAL.
     */
    public AnnotationMirror createArrayLenRangeAnnotation(int from, int to) {
        assert from <= to;
        AnnotationBuilder builder = new AnnotationBuilder(processingEnv, ArrayLenRange.class);
        builder.setValue("from", from);
        builder.setValue("to", to);
        return builder.build();
    }

    /**
     * Create an {@code @ArrayLenRange} annotation from the range. May return BOTTOMVAL or
     * UNKNOWNVAL.
     */
    public AnnotationMirror createArrayLenRangeAnnotation(Range range) {
        if (range.isNothing()) {
            return BOTTOMVAL;
        } else if (range.isEverything() || !range.isWithin(Integer.MIN_VALUE, Integer.MAX_VALUE)) {
            return UNKNOWNVAL;
        } else {
            return createArrayLenRangeAnnotation(
                    Long.valueOf(range.from).intValue(), Long.valueOf(range.to).intValue());
        }
    }

    /** Converts an {@code @ArrayLen} annotation to an {@code @ArrayLenRange} annotation. */
    public AnnotationMirror convertArrayLenToArrayLenRange(AnnotationMirror arrayLenAnno) {
        List<Integer> values = getArrayLength(arrayLenAnno);
        return createArrayLenRangeAnnotation(Collections.min(values), Collections.max(values));
    }

    /** Converts an {@code @IntVal} annotation to an {@code @IntRange} annotation. */
    public AnnotationMirror convertIntValToIntRange(AnnotationMirror intValAnno) {
        List<Long> intValues = getIntValues(intValAnno);
        return createIntRangeAnnotation(Collections.min(intValues), Collections.max(intValues));
    }

    /** Returns a {@code Range} bounded by the values specified in the given annotation. */
    public static Range getRange(AnnotationMirror rangeAnno) {
        if (rangeAnno == null) {
            return null;
        }
        // Assume rangeAnno is well-formed, i.e., 'from' is less than or equal to 'to'.
        if (AnnotationUtils.areSameByClass(rangeAnno, IntRange.class)) {
            return new Range(
                    AnnotationUtils.getElementValue(rangeAnno, "from", Long.class, true),
                    AnnotationUtils.getElementValue(rangeAnno, "to", Long.class, true));
        } else {
            return new Range(
                    AnnotationUtils.getElementValue(rangeAnno, "from", Integer.class, true),
                    AnnotationUtils.getElementValue(rangeAnno, "to", Integer.class, true));
        }
    }

    /**
     * Returns the set of possible values as a sorted listed with no duplicate values. Returns the
     * empty list if no values are possible (for dead code). Returns null if any value is possible
     * -- that is, if no estimate can be made -- and this includes when there is no constant-value
     * annotation so the argument is null.
     *
     * <p>The method returns a list of {@code Long} but is named {@code getIntValues} because it
     * supports the {@code @IntVal} annotation.
     *
     * @param intAnno an {@code @IntVal} annotation, or null
     */
    public static List<Long> getIntValues(AnnotationMirror intAnno) {
        if (intAnno == null) {
            return null;
        }
        List<Long> list = AnnotationUtils.getElementValueArray(intAnno, "value", Long.class, true);
        ValueCheckerUtils.removeDuplicates(list);
        return list;
    }

    /**
     * Returns the set of possible values as a sorted listed with no duplicate values. Returns the
     * empty list if no values are possible (for dead code). Returns null if any value is possible
     * -- that is, if no estimate can be made -- and this includes when there is no constant-value
     * annotation so the argument is null.
     *
     * @param doubleAnno a {@code @DoubleVal} annotation, or null
     */
    public static List<Double> getDoubleValues(AnnotationMirror doubleAnno) {
        if (doubleAnno == null) {
            return null;
        }
        List<Double> list =
                AnnotationUtils.getElementValueArray(doubleAnno, "value", Double.class, true);
        ValueCheckerUtils.removeDuplicates(list);
        return list;
    }

    /**
     * Returns the set of possible array lengths as a sorted listed with no duplicate values.
     * Returns the empty list if no values are possible (for dead code). Returns null if any value
     * is possible -- that is, if no estimate can be made -- and this includes when there is no
     * constant-value annotation so the argument is null.
     *
     * @param arrayAnno an {@code @ArrayLen} annotation, or null
     */
    public static List<Integer> getArrayLength(AnnotationMirror arrayAnno) {
        if (arrayAnno == null) {
            return null;
        }
        List<Integer> list =
                AnnotationUtils.getElementValueArray(arrayAnno, "value", Integer.class, true);
        ValueCheckerUtils.removeDuplicates(list);
        return list;
    }

    /**
     * Returns the set of possible values as a sorted listed with no duplicate values. Returns the
     * empty list if no values are possible (for dead code). Returns null if any value is possible
     * -- that is, if no estimate can be made -- and this includes when there is no constant-value
     * annotation so the argument is null.
     *
     * @param intAnno an {@code @IntVal} annotation, or null
     */
    public static List<Character> getCharValues(AnnotationMirror intAnno) {
        if (intAnno == null) {
            return new ArrayList<>();
        }
        List<Long> intValues =
                AnnotationUtils.getElementValueArray(intAnno, "value", Long.class, true);
        TreeSet<Character> charValues = new TreeSet<>();
        for (Long i : intValues) {
            charValues.add((char) i.intValue());
        }
        return new ArrayList<>(charValues);
    }

    /**
     * Returns the set of possible values as a sorted listed with no duplicate values. Returns the
     * empty list if no values are possible (for dead code). Returns null if any value is possible
     * -- that is, if no estimate can be made -- and this includes when there is no constant-value
     * annotation so the argument is null.
     *
     * @param boolAnno a {@code @BoolVal} annotation, or null
     */
    public static List<Boolean> getBooleanValues(AnnotationMirror boolAnno) {
        if (boolAnno == null) {
            return new ArrayList<>();
        }
        List<Boolean> boolValues =
                AnnotationUtils.getElementValueArray(boolAnno, "value", Boolean.class, true);
        Set<Boolean> boolSet = new TreeSet<>(boolValues);
        if (boolSet.size() > 1) {
            // boolSet={true,false};
            return null;
        }
        return new ArrayList<>(boolSet);
    }

    /**
     * Empty list means dead code -- no values are possible. Null means no information in available
     * -- all values are possible.
     */
    public List<Long> getIntValuesFromExpression(
            String expression, Tree tree, TreePath currentPath) {
        AnnotationMirror intValAnno = null;
        try {
            intValAnno =
                    getAnnotationFromJavaExpressionString(
                            expression, tree, currentPath, IntVal.class);
        } catch (FlowExpressionParseException e) {
            // ignore parse errors
            return null;
        }
        return getIntValues(intValAnno);
    }
}<|MERGE_RESOLUTION|>--- conflicted
+++ resolved
@@ -1331,30 +1331,15 @@
     }
 
     /**
-<<<<<<< HEAD
-     * Create an {@code @IntRange} annotation from the range. May return BOTTOMVAL or UNKNOWNVAL. If
-     * the range is smaller than the max number of values, returns an {@code @IntVal}.
-=======
      * Create an {@code @IntRange} or {@code @IntVal} annotation from the range. May return
      * BOTTOMVAL or UNKNOWNVAL.
->>>>>>> c137f32a
      */
     public AnnotationMirror createIntRangeAnnotation(Range range) {
         if (range.isNothing()) {
             return BOTTOMVAL;
         } else if (range.isEverything()) {
             return UNKNOWNVAL;
-<<<<<<< HEAD
-        } else if (!range.isWiderThan(MAX_VALUES)) {
-            List<Long> values = new ArrayList<>();
-            for (long l = range.from; l <= range.to; l++) {
-                values.add(l);
-            }
-            return createIntValAnnotation(values);
-        } else {
-=======
         } else if (range.isWiderThan(MAX_VALUES)) {
->>>>>>> c137f32a
             return createIntRangeAnnotation(range.from, range.to);
         } else {
             List<Long> newValues = ValueCheckerUtils.getValuesFromRange(range, Long.class);
