package org.checkerframework.common.value;

import com.sun.source.tree.ExpressionTree;
import com.sun.source.tree.LiteralTree;
import com.sun.source.tree.MemberSelectTree;
import com.sun.source.tree.MethodInvocationTree;
import com.sun.source.tree.NewArrayTree;
import com.sun.source.tree.NewClassTree;
import com.sun.source.tree.Tree;
import com.sun.source.tree.Tree.Kind;
import com.sun.source.tree.TypeCastTree;
import com.sun.source.util.TreePath;
import java.lang.annotation.Annotation;
import java.util.ArrayList;
import java.util.Arrays;
import java.util.Collections;
import java.util.HashSet;
import java.util.LinkedHashSet;
import java.util.List;
import java.util.Set;
import java.util.TreeSet;
import javax.lang.model.element.AnnotationMirror;
import javax.lang.model.element.Element;
import javax.lang.model.element.ElementKind;
import javax.lang.model.element.ExecutableElement;
import javax.lang.model.element.TypeElement;
import javax.lang.model.element.VariableElement;
import javax.lang.model.type.TypeKind;
import javax.lang.model.type.TypeMirror;
import org.checkerframework.common.basetype.BaseAnnotatedTypeFactory;
import org.checkerframework.common.basetype.BaseTypeChecker;
import org.checkerframework.common.value.qual.ArrayLen;
import org.checkerframework.common.value.qual.ArrayLenRange;
import org.checkerframework.common.value.qual.BoolVal;
import org.checkerframework.common.value.qual.BottomVal;
import org.checkerframework.common.value.qual.DoubleVal;
import org.checkerframework.common.value.qual.IntRange;
import org.checkerframework.common.value.qual.IntRangeFromPositive;
import org.checkerframework.common.value.qual.IntVal;
import org.checkerframework.common.value.qual.MinLen;
import org.checkerframework.common.value.qual.MinLenFieldInvariant;
import org.checkerframework.common.value.qual.PolyValue;
import org.checkerframework.common.value.qual.StaticallyExecutable;
import org.checkerframework.common.value.qual.StringVal;
import org.checkerframework.common.value.qual.UnknownVal;
import org.checkerframework.common.value.util.NumberUtils;
import org.checkerframework.common.value.util.Range;
import org.checkerframework.framework.flow.CFAbstractAnalysis;
import org.checkerframework.framework.flow.CFStore;
import org.checkerframework.framework.flow.CFTransfer;
import org.checkerframework.framework.flow.CFValue;
import org.checkerframework.framework.qual.PolyAll;
import org.checkerframework.framework.type.AnnotatedTypeFactory;
import org.checkerframework.framework.type.AnnotatedTypeMirror;
import org.checkerframework.framework.type.AnnotatedTypeMirror.AnnotatedArrayType;
import org.checkerframework.framework.type.QualifierHierarchy;
import org.checkerframework.framework.type.treeannotator.ImplicitsTreeAnnotator;
import org.checkerframework.framework.type.treeannotator.ListTreeAnnotator;
import org.checkerframework.framework.type.treeannotator.PropagationTreeAnnotator;
import org.checkerframework.framework.type.treeannotator.TreeAnnotator;
import org.checkerframework.framework.type.typeannotator.ListTypeAnnotator;
import org.checkerframework.framework.type.typeannotator.TypeAnnotator;
import org.checkerframework.framework.util.AnnotationBuilder;
import org.checkerframework.framework.util.FieldInvariants;
import org.checkerframework.framework.util.FlowExpressionParseUtil.FlowExpressionParseException;
import org.checkerframework.framework.util.MultiGraphQualifierHierarchy;
import org.checkerframework.framework.util.MultiGraphQualifierHierarchy.MultiGraphFactory;
import org.checkerframework.javacutil.AnnotationUtils;
import org.checkerframework.javacutil.ElementUtils;
import org.checkerframework.javacutil.InternalUtils;
import org.checkerframework.javacutil.Pair;
import org.checkerframework.javacutil.TreeUtils;
import org.checkerframework.javacutil.TypesUtils;

/**
 * AnnotatedTypeFactory for the Value type system.
 *
 * @author plvines
 * @author smillst
 */
public class ValueAnnotatedTypeFactory extends BaseAnnotatedTypeFactory {

    /** The maximum number of values allowed in an annotation's array */
    protected static final int MAX_VALUES = 10;

    /**
     * The domain of the Constant Value Checker: the types for which it estimates possible values.
     */
    protected static final Set<String> coveredClassStrings;

    /** The top type for this hierarchy. */
    protected final AnnotationMirror UNKNOWNVAL;

    /** The bottom type for this hierarchy. */
    protected final AnnotationMirror BOTTOMVAL;

    /** The canonical @{@link PolyValue} annotation. */
    public final AnnotationMirror POLY = AnnotationUtils.fromClass(elements, PolyValue.class);

    /** Should this type factory report warnings? */
    private final boolean reportEvalWarnings;

    /** Helper class that evaluates statically executable methods, constructors, and fields. */
    private final ReflectiveEvaluator evaluator;

    /** String.length() method */
    private final ExecutableElement lengthMethod;

    static {
        Set<String> backingSet = new HashSet<String>(18);
        backingSet.add("int");
        backingSet.add("java.lang.Integer");
        backingSet.add("double");
        backingSet.add("java.lang.Double");
        backingSet.add("byte");
        backingSet.add("java.lang.Byte");
        backingSet.add("java.lang.String");
        backingSet.add("char");
        backingSet.add("java.lang.Character");
        backingSet.add("float");
        backingSet.add("java.lang.Float");
        backingSet.add("boolean");
        backingSet.add("java.lang.Boolean");
        backingSet.add("long");
        backingSet.add("java.lang.Long");
        backingSet.add("short");
        backingSet.add("java.lang.Short");
        backingSet.add("char[]");
        coveredClassStrings = Collections.unmodifiableSet(backingSet);
    }

    public ValueAnnotatedTypeFactory(BaseTypeChecker checker) {
        super(checker);

        BOTTOMVAL = AnnotationUtils.fromClass(elements, BottomVal.class);
        UNKNOWNVAL = AnnotationUtils.fromClass(elements, UnknownVal.class);

        reportEvalWarnings = checker.hasOption(ValueChecker.REPORT_EVAL_WARNS);
        Range.IGNORE_OVERFLOW = checker.hasOption(ValueChecker.IGNORE_RANGE_OVERFLOW);
        evaluator = new ReflectiveEvaluator(checker, this, reportEvalWarnings);

        // The actual ArrayLenRange is created by
        // {@link ValueAnnotatedTypeFactory#aliasedAnnotation(AnnotationMirror)};
        // this line just registers the alias. The BottomVal is never used.
        addAliasedAnnotation(MinLen.class, BOTTOMVAL);

        // Only @Positive is aliased here (instead of the related lower bound checker annotations
        // like @NonNegative, @IndexFor, etc.) because only @Positive provides useful
        // information about @MinLen annotations. A similar annotation to @IntRangeFromPositive could
        // be created for @NonNegative in the future.
        addAliasedAnnotation(
                "org.checkerframework.checker.index.qual.Positive", createIntRangeFromPositive());

        lengthMethod = TreeUtils.getMethod("java.lang.String", "length", 0, processingEnv);

        // PolyLength is syntactic sugar for both @PolySameLen and @PolyValue
        addAliasedAnnotation("org.checkerframework.checker.index.qual.PolyLength", POLY);

        if (this.getClass().equals(ValueAnnotatedTypeFactory.class)) {
            this.postInit();
        }
    }

    @Override
    public AnnotationMirror aliasedAnnotation(AnnotationMirror anno) {
        if (AnnotationUtils.areSameByClass(anno, android.support.annotation.IntRange.class)) {
            Range range = getRange(anno);
            return createIntRangeAnnotation(range);
        }

        if (AnnotationUtils.areSameByClass(anno, MinLen.class)) {
            Integer from = getMinLenValue(anno);
            if (from != null && from >= 0) {
                return createArrayLenRangeAnnotation(from, Integer.MAX_VALUE);
            } else {
                return createArrayLenRangeAnnotation(0, Integer.MAX_VALUE);
            }
        }

        return super.aliasedAnnotation(anno);
    }

    @Override
    protected Set<Class<? extends Annotation>> createSupportedTypeQualifiers() {
        // Because the Value Checker includes its own alias annotations,
        // the qualifiers have to be explicitly defined.
        return new LinkedHashSet<>(
                Arrays.asList(
                        ArrayLen.class,
                        ArrayLenRange.class,
                        IntVal.class,
                        IntRange.class,
                        BoolVal.class,
                        StringVal.class,
                        DoubleVal.class,
                        BottomVal.class,
                        UnknownVal.class,
                        IntRangeFromPositive.class,
                        PolyValue.class,
                        PolyAll.class));
    }

    @Override
    public CFTransfer createFlowTransferFunction(
            CFAbstractAnalysis<CFValue, CFStore, CFTransfer> analysis) {
        return new ValueTransfer(analysis);
    }

    @Override
    public QualifierHierarchy createQualifierHierarchy(MultiGraphFactory factory) {
        return new ValueQualifierHierarchy(factory);
    }

    @Override
    protected TypeAnnotator createTypeAnnotator() {
        return new ListTypeAnnotator(new ValueTypeAnnotator(this), super.createTypeAnnotator());
    }

    @Override
    public FieldInvariants getFieldInvariants(TypeElement element) {
        AnnotationMirror fieldInvarAnno = getDeclAnnotation(element, MinLenFieldInvariant.class);
        if (fieldInvarAnno == null) {
            return null;
        }
        List<String> fields =
                AnnotationUtils.getElementValueArray(fieldInvarAnno, "field", String.class, true);
        List<Integer> minlens =
                AnnotationUtils.getElementValueArray(fieldInvarAnno, "minLen", Integer.class, true);
        List<AnnotationMirror> qualifiers = new ArrayList<>();
        for (Integer minlen : minlens) {
            qualifiers.add(createArrayLenRangeAnnotation(minlen, Integer.MAX_VALUE));
        }

        FieldInvariants superInvariants = super.getFieldInvariants(element);
        return new FieldInvariants(superInvariants, fields, qualifiers);
    }

    @Override
    protected Set<Class<? extends Annotation>> getFieldInvariantDeclarationAnnotations() {
        // include FieldInvariant so that @MinLenBottom can be used.
        Set<Class<? extends Annotation>> set =
                new HashSet<>(super.getFieldInvariantDeclarationAnnotations());
        set.add(MinLenFieldInvariant.class);
        return set;
    }

    /**
     * Creates array length annotations for the result of the Enum.values() method, which is the
     * number of possible values of the enum.
     */
    @Override
    public Pair<AnnotatedTypeMirror.AnnotatedExecutableType, List<AnnotatedTypeMirror>>
            methodFromUse(
                    ExpressionTree tree,
                    ExecutableElement methodElt,
                    AnnotatedTypeMirror receiverType) {

        Pair<AnnotatedTypeMirror.AnnotatedExecutableType, List<AnnotatedTypeMirror>> superPair =
                super.methodFromUse(tree, methodElt, receiverType);
        if (ElementUtils.matchesElement(methodElt, "values")
                && methodElt.getEnclosingElement().getKind() == ElementKind.ENUM
                && ElementUtils.isStatic(methodElt)) {
            int count = 0;
            List<? extends Element> l = methodElt.getEnclosingElement().getEnclosedElements();
            for (Element el : l) {
                if (el.getKind() == ElementKind.ENUM_CONSTANT) {
                    count++;
                }
            }
            AnnotationMirror am = createArrayLenAnnotation(Collections.singletonList(count));
            superPair.first.getReturnType().replaceAnnotation(am);
        }
        return superPair;
    }

    /**
     * Performs pre-processing on annotations written by users, replacing illegal annotations by
     * legal ones.
     */
    private class ValueTypeAnnotator extends TypeAnnotator {

        private ValueTypeAnnotator(AnnotatedTypeFactory atypeFactory) {
            super(atypeFactory);
        }

        @Override
        protected Void scan(AnnotatedTypeMirror type, Void aVoid) {
            if (type != null) {
                replaceWithNewAnnoInSpecialCases(type);
            }
            return super.scan(type, aVoid);
        }

        /**
         * This method performs pre-processing on annotations written by users.
         *
         * <p>If any *Val annotation has &gt; MAX_VALUES number of values provided, replaces the
         * annotation by @IntRange for integral types, @ArrayLenRange for arrays, @ArrayLen
         * or @ArrayLenRange for strings, and @UnknownVal for all other types. Works together with
         * {@link
         * org.checkerframework.common.value.ValueVisitor#visitAnnotation(com.sun.source.tree.AnnotationTree,
         * Void)} which issues warnings to users in these cases.
         *
         * <p>If any @IntRange or @ArrayLenRange annotation has incorrect parameters, e.g. the value
         * "from" is greater than the value "to", replaces the annotation by @BOTTOMVAL. The {@link
         * org.checkerframework.common.value.ValueVisitor#visitAnnotation(com.sun.source.tree.AnnotationTree,
         * Void)} would raise an error to users in this case.
         *
         * <p>If any @ArrayLen annotation has a negative number, replaces the annotation
         * by @BOTTOMVAL. The {@link
         * org.checkerframework.common.value.ValueVisitor#visitAnnotation(com.sun.source.tree.AnnotationTree,
         * Void)} would raise an error to users in this case.
         *
         * <p>If a user only writes one side of an {@code IntRange} annotation, this method also
         * computes an appropriate default based on the underlying type for the other side of the
         * range. For instance, if the user write {@code @IntRange(from = 1) short x;} then this
         * method will translate the annotation to {@code @IntRange(from = 1, to = Short.MAX_VALUE}.
         */
        private void replaceWithNewAnnoInSpecialCases(AnnotatedTypeMirror atm) {
            AnnotationMirror anno = atm.getAnnotationInHierarchy(UNKNOWNVAL);
            if (anno == null) {
                return;
            }

            if (anno != null && anno.getElementValues().size() > 0) {
                if (AnnotationUtils.areSameByClass(anno, IntVal.class)) {
                    List<Long> values =
                            AnnotationUtils.getElementValueArray(anno, "value", Long.class, true);
                    if (values.size() > MAX_VALUES) {
                        long annoMinVal = Collections.min(values);
                        long annoMaxVal = Collections.max(values);
                        atm.replaceAnnotation(
                                createIntRangeAnnotation(new Range(annoMinVal, annoMaxVal)));
                    }
                } else if (AnnotationUtils.areSameByClass(anno, ArrayLen.class)) {
                    List<Integer> values =
                            AnnotationUtils.getElementValueArray(
                                    anno, "value", Integer.class, true);
                    if (values.isEmpty()) {
                        atm.replaceAnnotation(BOTTOMVAL);
                    } else if (Collections.min(values) < 0) {
                        atm.replaceAnnotation(BOTTOMVAL);
                    } else if (values.size() > MAX_VALUES) {
                        long annoMinVal = Collections.min(values);
                        long annoMaxVal = Collections.max(values);
                        atm.replaceAnnotation(
                                createArrayLenRangeAnnotation(new Range(annoMinVal, annoMaxVal)));
                    }
                } else if (AnnotationUtils.areSameByClass(anno, IntRange.class)) {
                    // Compute appropriate defaults for integral ranges.
                    long from, to;
                    if (AnnotationUtils.hasElementValue(anno, "from")) {
                        from = AnnotationUtils.getElementValue(anno, "from", Long.class, false);
                    } else {
                        switch (atm.getUnderlyingType().getKind()) {
                            case INT:
                                from = Integer.MIN_VALUE;
                                break;
                            case SHORT:
                                from = Short.MIN_VALUE;
                                break;
                            case BYTE:
                                from = Byte.MIN_VALUE;
                                break;
                            default:
                                from = Long.MIN_VALUE;
                        }
                    }
                    if (AnnotationUtils.hasElementValue(anno, "to")) {
                        to = AnnotationUtils.getElementValue(anno, "to", Long.class, false);
                    } else {
                        switch (atm.getUnderlyingType().getKind()) {
                            case INT:
                                to = Integer.MAX_VALUE;
                                break;
                            case SHORT:
                                to = Short.MAX_VALUE;
                                break;
                            case BYTE:
                                to = Byte.MAX_VALUE;
                                break;
                            default:
                                to = Long.MAX_VALUE;
                        }
                    }
                    if (from > to) {
                        atm.replaceAnnotation(BOTTOMVAL);
                    } else {
                        // Always do a replacement of the annotation here so that
                        // the defaults calculated above are correctly added to the
                        // annotation (assuming the annotation is well-formed).
                        atm.replaceAnnotation(createIntRangeAnnotation(from, to));
                    }
                } else if (AnnotationUtils.areSameByClass(anno, ArrayLenRange.class)) {
                    int from = AnnotationUtils.getElementValue(anno, "from", Integer.class, true);
                    int to = AnnotationUtils.getElementValue(anno, "to", Integer.class, true);
                    if (from > to || from < 0) {
                        atm.replaceAnnotation(BOTTOMVAL);
                    }
                } else if (AnnotationUtils.areSameByClass(anno, StringVal.class)) {
                    // The annotation is StringVal. If there are too many elements,
                    // ArrayLen or ArrayLenRange is used.
                    List<String> values =
                            AnnotationUtils.getElementValueArray(
                                    anno, "value", String.class, false);

                    if (values.size() > MAX_VALUES) {
                        List<Integer> lengths = ValueCheckerUtils.getLengthsForStringValues(values);
                        atm.replaceAnnotation(createArrayLenAnnotation(lengths));
                    }

                } else {
                    // In here the annotation is @*Val where (*) is not Int, String but other types (Double, etc).
                    // Therefore we extract its values in a generic way to check its size.
                    List<Object> values =
                            AnnotationUtils.getElementValueArray(
                                    anno, "value", Object.class, false);
                    if (values.size() > MAX_VALUES) {
                        atm.replaceAnnotation(UNKNOWNVAL);
                    }
                }
            }
        }
    }

    /** The qualifier hierarchy for the Value type system */
    private final class ValueQualifierHierarchy extends MultiGraphQualifierHierarchy {

        /** @param factory MultiGraphFactory to use to construct this */
        public ValueQualifierHierarchy(MultiGraphQualifierHierarchy.MultiGraphFactory factory) {
            super(factory);
        }

        /**
         * Computes greatest lower bound of a @StringVal annotation with another value checker
         * annotation.
         *
         * @param stringValAnno annotation of type @StringVal
         * @param otherAnno annotation from the value checker hierarchy
         * @return greatest lower bound of {@code stringValAnno} and {@code otherAnno}
         */
        private AnnotationMirror glbOfStringVal(
                AnnotationMirror stringValAnno, AnnotationMirror otherAnno) {
            List<String> values =
                    AnnotationUtils.getElementValueArray(
                            stringValAnno, "value", String.class, true);

            if (AnnotationUtils.areSameByClass(otherAnno, StringVal.class)) {
                // Intersection of value lists
                List<String> otherValues =
                        AnnotationUtils.getElementValueArray(
                                otherAnno, "value", String.class, true);

                values.retainAll(otherValues);
            } else if (AnnotationUtils.areSameByClass(otherAnno, ArrayLen.class)) {
                // Retain strings of correct lengths

                List<Integer> otherLengths =
                        AnnotationUtils.getElementValueArray(
                                otherAnno, "value", Integer.class, true);

                ArrayList<String> result = new ArrayList<String>();
                for (String s : values) {
                    if (otherLengths.contains(s.length())) {
                        result.add(s);
                    }
                }
                values = result;
            } else if (AnnotationUtils.areSameByClass(otherAnno, ArrayLenRange.class)) {
                // Retain strings of lengths from a range

                Range otherRange = getRange(otherAnno);

                ArrayList<String> result = new ArrayList<String>();
                for (String s : values) {
                    if (otherRange.contains(s.length())) {
                        result.add(s);
                    }
                }
                values = result;
            } else {
                return BOTTOMVAL;
            }

            return createStringAnnotation(values);
        }

        @Override
        public AnnotationMirror greatestLowerBound(AnnotationMirror a1, AnnotationMirror a2) {
            if (isSubtype(a1, a2)) {
                return a1;
            } else if (isSubtype(a2, a1)) {
                return a2;
            } else {

                if (AnnotationUtils.areSameByClass(a1, StringVal.class)) {
                    return glbOfStringVal(a1, a2);
                } else if (AnnotationUtils.areSameByClass(a2, StringVal.class)) {
                    return glbOfStringVal(a2, a1);
                }

                // Simply return BOTTOMVAL in other cases. Refine this if discover more use cases
                // that need a more precision GLB.
                return BOTTOMVAL;
            }
        }

        @Override
        public boolean implementsWidening() {
            return true;
        }

        @Override
        public AnnotationMirror widenUpperBound(AnnotationMirror a1, AnnotationMirror a2) {
            AnnotationMirror lub = leastUpperBound(a1, a2);
            if (AnnotationUtils.areSameByClass(lub, IntRange.class)) {
                Range range = getRange(lub);
                if (range.isWithin(Byte.MIN_VALUE, Byte.MAX_VALUE)) {
                    return createIntRangeAnnotation(Range.BYTE_EVERYTHING);
                } else if (range.isWithin(Short.MIN_VALUE, Short.MAX_VALUE)) {
                    return createIntRangeAnnotation(Range.SHORT_EVERYTHING);
                } else if (range.isWithin(Integer.MIN_VALUE, Integer.MAX_VALUE)) {
                    return createIntRangeAnnotation(Range.INT_EVERYTHING);
                } else {
                    return UNKNOWNVAL;
                }
            }
            return lub;
        }
        /**
         * Determines the least upper bound of a1 and a2, which contains the union of their sets of
         * possible values.
         *
         * @return the least upper bound of a1 and a2
         */
        @Override
        public AnnotationMirror leastUpperBound(AnnotationMirror a1, AnnotationMirror a2) {
            if (!AnnotationUtils.areSameIgnoringValues(
                    getTopAnnotation(a1), getTopAnnotation(a2))) {
                // The annotations are in different hierarchies
                return null;
            }

            if (AnnotationUtils.areSameByClass(a1, IntRangeFromPositive.class)) {
                a1 = createIntRangeAnnotation(1, Integer.MAX_VALUE);
            }
            if (AnnotationUtils.areSameByClass(a2, IntRangeFromPositive.class)) {
                a2 = createIntRangeAnnotation(1, Integer.MAX_VALUE);
            }

            if (isSubtype(a1, a2)) {
                return a2;
            } else if (isSubtype(a2, a1)) {
                return a1;
            }

            if (AnnotationUtils.areSameIgnoringValues(a1, a2)) {
                // If both are the same type, determine the type and merge
                if (AnnotationUtils.areSameByClass(a1, IntRange.class)) {
                    // special handling for IntRange
                    Range range1 = getRange(a1);
                    Range range2 = getRange(a2);
                    return createIntRangeAnnotation(range1.union(range2));
                } else if (AnnotationUtils.areSameByClass(a1, ArrayLenRange.class)) {
                    // special handling for ArrayLenRange
                    Range range1 = getRange(a1);
                    Range range2 = getRange(a2);
                    return createArrayLenRangeAnnotation(range1.union(range2));
                } else if (AnnotationUtils.areSameByClass(a1, IntVal.class)) {
                    List<Long> a1Values =
                            AnnotationUtils.getElementValueArray(a1, "value", Long.class, true);
                    List<Long> a2Values =
                            AnnotationUtils.getElementValueArray(a2, "value", Long.class, true);
                    List<Long> newValues = new ArrayList<>();
                    newValues.addAll(a1Values);
                    newValues.addAll(a2Values);
                    return createIntValAnnotation(newValues);
                } else if (AnnotationUtils.areSameByClass(a1, ArrayLen.class)) {
                    List<Integer> a1Values =
                            AnnotationUtils.getElementValueArray(a1, "value", Integer.class, true);
                    List<Integer> a2Values =
                            AnnotationUtils.getElementValueArray(a2, "value", Integer.class, true);
                    List<Integer> newValues = new ArrayList<>();
                    newValues.addAll(a1Values);
                    newValues.addAll(a2Values);
                    return createArrayLenAnnotation(newValues);
                } else if (AnnotationUtils.areSameByClass(a1, StringVal.class)) {
                    List<String> a1Values =
                            AnnotationUtils.getElementValueArray(a1, "value", String.class, true);
                    List<String> a2Values =
                            AnnotationUtils.getElementValueArray(a2, "value", String.class, true);
                    List<String> newValues = new ArrayList<>();
                    newValues.addAll(a1Values);
                    newValues.addAll(a2Values);
                    return createStringAnnotation(newValues);
                } else {
                    List<Object> a1Values =
                            AnnotationUtils.getElementValueArray(a1, "value", Object.class, true);
                    List<Object> a2Values =
                            AnnotationUtils.getElementValueArray(a2, "value", Object.class, true);
                    TreeSet<Object> newValues = new TreeSet<>();
                    newValues.addAll(a1Values);
                    newValues.addAll(a2Values);

                    if (newValues.size() == 0) {
                        return BOTTOMVAL;
                    }
                    if (newValues.size() > MAX_VALUES) {
                        return UNKNOWNVAL;
                    }
                    AnnotationBuilder builder =
                            new AnnotationBuilder(processingEnv, a1.getAnnotationType().toString());
                    List<Object> valuesList = new ArrayList<>(newValues);
                    builder.setValue("value", valuesList);
                    return builder.build();
                }
            }

            // Special handling for dealing with the lub of an ArrayLenRange and an ArrayLen
            // or a StringVal with one of them.

            AnnotationMirror arrayLenAnno = null;
            AnnotationMirror arrayLenRangeAnno = null;
            AnnotationMirror stringValAnno = null;

            if (AnnotationUtils.areSameByClass(a1, ArrayLen.class)) {
                arrayLenAnno = a1;
            } else if (AnnotationUtils.areSameByClass(a2, ArrayLen.class)) {
                arrayLenAnno = a2;
            }
            if (AnnotationUtils.areSameByClass(a1, ArrayLenRange.class)) {
                arrayLenRangeAnno = a1;
            } else if (AnnotationUtils.areSameByClass(a2, ArrayLenRange.class)) {
                arrayLenRangeAnno = a2;
            }
            if (AnnotationUtils.areSameByClass(a1, StringVal.class)) {
                stringValAnno = a1;
            } else if (AnnotationUtils.areSameByClass(a2, StringVal.class)) {
                stringValAnno = a2;
            }

            if (arrayLenAnno != null && arrayLenRangeAnno != null) {
                return leastUpperBound(
                        arrayLenRangeAnno, convertArrayLenToArrayLenRange(arrayLenAnno));
            } else if (stringValAnno != null && arrayLenAnno != null) {
                return leastUpperBound(arrayLenAnno, convertStringValToArrayLen(stringValAnno));
            } else if (stringValAnno != null && arrayLenRangeAnno != null) {
                return leastUpperBound(
                        arrayLenRangeAnno, convertStringValToArrayLenRange(stringValAnno));
            }

            // Annotations are both in the same hierarchy, but they are not the same.
            // If a1 and a2 are not the same type of *Value annotation, they may still be mergeable
            // because some values can be implicitly cast as others. For example, if a1 and a2 are
            // both in {DoubleVal, IntVal} then they will be converted upwards: IntVal -> DoubleVal
            // to arrive at a common annotation type.

            // Each of these variables is an annotation of the given type, or is null if neither of
            // the arguments to leastUpperBound is of the given types.
            AnnotationMirror intValAnno = null;
            AnnotationMirror intRangeAnno = null;
            AnnotationMirror doubleValAnno = null;
            if (AnnotationUtils.areSameByClass(a1, IntVal.class)) {
                intValAnno = a1;
            } else if (AnnotationUtils.areSameByClass(a2, IntVal.class)) {
                intValAnno = a2;
            }
            if (AnnotationUtils.areSameByClass(a1, DoubleVal.class)) {
                doubleValAnno = a1;
            } else if (AnnotationUtils.areSameByClass(a2, DoubleVal.class)) {
                doubleValAnno = a2;
            }
            if (AnnotationUtils.areSameByClass(a1, IntRange.class)) {
                intRangeAnno = a1;
            } else if (AnnotationUtils.areSameByClass(a2, IntRange.class)) {
                intRangeAnno = a2;
            }

            if (doubleValAnno != null) {
                if (intRangeAnno != null) {
                    intValAnno = convertIntRangeToIntVal(intRangeAnno);
                    intRangeAnno = null;
                    if (intValAnno == UNKNOWNVAL) {
                        intValAnno = null;
                    }
                }
                if (intValAnno != null) {
                    // Convert intValAnno to a @DoubleVal AnnotationMirror
                    AnnotationMirror doubleValAnno2 = convertIntValToDoubleVal(intValAnno);
                    return leastUpperBound(doubleValAnno, doubleValAnno2);
                }
                return UNKNOWNVAL;
            }
            if (intRangeAnno != null && intValAnno != null) {
                // Convert intValAnno to an @IntRange AnnotationMirror
                AnnotationMirror intRangeAnno2 = convertIntValToIntRange(intValAnno);
                return leastUpperBound(intRangeAnno, intRangeAnno2);
            }

            // In all other cases, the LUB is UnknownVal.
            return UNKNOWNVAL;
        }

        /**
         * Computes subtyping as per the subtyping in the qualifier hierarchy structure unless both
         * annotations are Value. In this case, subAnno is a subtype of superAnno iff superAnno
         * contains at least every element of subAnno.
         *
         * @return true if subAnno is a subtype of superAnno, false otherwise
         */
        @Override
        public boolean isSubtype(AnnotationMirror subAnno, AnnotationMirror superAnno) {

            if (AnnotationUtils.areSameByClass(subAnno, IntRangeFromPositive.class)) {
                subAnno = createIntRangeAnnotation(1, Integer.MAX_VALUE);
            }

            if (AnnotationUtils.areSameByClass(superAnno, IntRangeFromPositive.class)) {
                superAnno = createIntRangeAnnotation(1, Integer.MAX_VALUE);
            }

            if (AnnotationUtils.areSameByClass(superAnno, UnknownVal.class)
                    || AnnotationUtils.areSameByClass(subAnno, BottomVal.class)) {
                return true;
            } else if (AnnotationUtils.areSameByClass(subAnno, UnknownVal.class)
                    || AnnotationUtils.areSameByClass(superAnno, BottomVal.class)) {
                return false;
            } else if (AnnotationUtils.areSameByClass(subAnno, PolyValue.class)) {
                return AnnotationUtils.areSameByClass(superAnno, PolyValue.class);
            } else if (AnnotationUtils.areSameByClass(superAnno, PolyValue.class)) {
                return AnnotationUtils.areSameByClass(subAnno, PolyValue.class);
            } else if (AnnotationUtils.areSameIgnoringValues(superAnno, subAnno)) {
                // Same type, so might be subtype
                if (AnnotationUtils.areSameByClass(subAnno, IntRange.class)
                        || AnnotationUtils.areSameByClass(subAnno, ArrayLenRange.class)) {
                    // Special case for range-based annotations
                    Range superRange = getRange(superAnno);
                    Range subRange = getRange(subAnno);
                    return superRange.contains(subRange);
                } else {
                    List<Object> superValues =
                            AnnotationUtils.getElementValueArray(
                                    superAnno, "value", Object.class, true);
                    List<Object> subValues =
                            AnnotationUtils.getElementValueArray(
                                    subAnno, "value", Object.class, true);
                    return superValues.containsAll(subValues);
                }
            } else if (AnnotationUtils.areSameByClass(superAnno, DoubleVal.class)
                    && AnnotationUtils.areSameByClass(subAnno, IntVal.class)) {
                List<Double> subValues =
                        convertLongListToDoubleList(
                                AnnotationUtils.getElementValueArray(
                                        subAnno, "value", Long.class, true));
                List<Double> superValues =
                        AnnotationUtils.getElementValueArray(
                                superAnno, "value", Double.class, true);
                return superValues.containsAll(subValues);
            } else if ((AnnotationUtils.areSameByClass(superAnno, IntRange.class)
                            && AnnotationUtils.areSameByClass(subAnno, IntVal.class))
                    || (AnnotationUtils.areSameByClass(superAnno, ArrayLenRange.class)
                            && AnnotationUtils.areSameByClass(subAnno, ArrayLen.class))) {
                List<Long> subValues = getArrayLenOrIntValue(subAnno);
                Range superRange = getRange(superAnno);
                long subMinVal = Collections.min(subValues);
                long subMaxVal = Collections.max(subValues);
                return subMinVal >= superRange.from && subMaxVal <= superRange.to;
            } else if (AnnotationUtils.areSameByClass(superAnno, DoubleVal.class)
                    && AnnotationUtils.areSameByClass(subAnno, IntRange.class)) {
                Range subRange = getRange(subAnno);
                if (subRange.isWiderThan(MAX_VALUES)) {
                    return false;
                }
                List<Double> superValues =
                        AnnotationUtils.getElementValueArray(
                                superAnno, "value", Double.class, true);
                List<Double> subValues =
                        ValueCheckerUtils.getValuesFromRange(subRange, Double.class);
                return superValues.containsAll(subValues);
            } else if ((AnnotationUtils.areSameByClass(superAnno, IntVal.class)
                            && AnnotationUtils.areSameByClass(subAnno, IntRange.class))
                    || (AnnotationUtils.areSameByClass(superAnno, ArrayLen.class)
                            && AnnotationUtils.areSameByClass(subAnno, ArrayLenRange.class))) {
                Range subRange = getRange(subAnno);
                if (subRange.isWiderThan(MAX_VALUES)) {
                    return false;
                }
                List<Long> superValues = getArrayLenOrIntValue(superAnno);
                List<Long> subValues = ValueCheckerUtils.getValuesFromRange(subRange, Long.class);
                return superValues.containsAll(subValues);
            } else if (AnnotationUtils.areSameByClass(superAnno, StringVal.class)
                    && (AnnotationUtils.areSameByClass(subAnno, ArrayLen.class)
                            || AnnotationUtils.areSameByClass(subAnno, ArrayLenRange.class))) {

                // Allow @ArrayLen(0) to be converted to @StringVal("")
                List<String> superValues =
                        AnnotationUtils.getElementValueArray(
                                superAnno, "value", String.class, true);
                return superValues.contains("") && getMaxLenValue(subAnno) == 0;
            } else if (AnnotationUtils.areSameByClass(superAnno, ArrayLen.class)
                    && AnnotationUtils.areSameByClass(subAnno, StringVal.class)) {
                // StringVal is a subtype of ArrayLen, if all the strings have one of the correct lengths
                List<String> subValues =
                        AnnotationUtils.getElementValueArray(subAnno, "value", String.class, true);
                List<Integer> superValues =
                        AnnotationUtils.getElementValueArray(
                                superAnno, "value", Integer.class, true);
                for (String value : subValues) {
                    if (!superValues.contains(value.length())) return false;
                }
                return true;
            } else if (AnnotationUtils.areSameByClass(superAnno, ArrayLenRange.class)
                    && AnnotationUtils.areSameByClass(subAnno, StringVal.class)) {
                // StringVal is a subtype of ArrayLenRange, if all the strings have a length from the range
                List<String> subValues =
                        AnnotationUtils.getElementValueArray(subAnno, "value", String.class, true);
                Range superRange = getRange(superAnno);
                for (String value : subValues) {
                    if (!superRange.contains(value.length())) return false;
                }
                return true;
            } else {
                return false;
            }
        }
    }

    /**
     * Gets the values stored in either an ArrayLen annotation (ints) or an IntVal/DoubleVal/etc.
     * annotation (longs), and casts the result to a long.
     */
    private List<Long> getArrayLenOrIntValue(AnnotationMirror anno) {
        List<Long> result;
        if (AnnotationUtils.areSameByClass(anno, ArrayLen.class)) {
            List<Integer> intValues =
                    AnnotationUtils.getElementValueArray(anno, "value", Integer.class, true);
            result = new ArrayList<Long>(intValues.size());
            for (Integer i : intValues) {
                result.add(i.longValue());
            }
        } else {
            result = AnnotationUtils.getElementValueArray(anno, "value", Long.class, true);
        }
        return result;
    }

    @Override
    protected TreeAnnotator createTreeAnnotator() {
        // Only use the PropagationTreeAnnotator for typing new arrays.  The Value Checker
        // computes types differently for all other trees normally typed by the
        // PropagationTreeAnnotator.
        TreeAnnotator arrayCreation =
                new TreeAnnotator(this) {
                    PropagationTreeAnnotator propagationTreeAnnotator =
                            new PropagationTreeAnnotator(atypeFactory);

                    @Override
                    public Void visitNewArray(NewArrayTree node, AnnotatedTypeMirror mirror) {
                        return propagationTreeAnnotator.visitNewArray(node, mirror);
                    }
                };
        return new ListTreeAnnotator(
                new ValueTreeAnnotator(this), new ImplicitsTreeAnnotator(this), arrayCreation);
    }

    /** The TreeAnnotator for this AnnotatedTypeFactory. It adds/replaces annotations. */
    protected class ValueTreeAnnotator extends TreeAnnotator {

        public ValueTreeAnnotator(ValueAnnotatedTypeFactory factory) {
            super(factory);
        }

        @Override
        public Void visitNewArray(NewArrayTree tree, AnnotatedTypeMirror type) {

            List<? extends ExpressionTree> dimensions = tree.getDimensions();
            List<? extends ExpressionTree> initializers = tree.getInitializers();

            // Array construction can provide dimensions or use an initializer.

            // Dimensions provided
            if (!dimensions.isEmpty()) {
                handleDimensions(dimensions, (AnnotatedArrayType) type);
            } else {
                // Initializer used
                handleInitializers(initializers, (AnnotatedArrayType) type);

                AnnotationMirror newQual;
                Class<?> clazz = ValueCheckerUtils.getClassFromType(type.getUnderlyingType());
                String stringVal = null;
                if (clazz.equals(char[].class)) {
                    stringVal = getCharArrayStringVal(initializers);
                }

                if (stringVal != null) {
                    newQual = createStringAnnotation(Collections.singletonList(stringVal));
                    type.replaceAnnotation(newQual);
                }
            }

            return null;
        }

        /**
         * Recursive method to handle array initializations. Recursively descends the initializer to
         * find each dimension's size and create the appropriate annotation for it.
         *
         * <p>If the annotation of the dimension is {@code @IntVal}, create an {@code @ArrayLen}
         * with the same set of possible values. If the annotation is {@code @IntRange}, create an
         * {@code @ArrayLenRange}. If the annotation is {@code @BottomVal}, create an
         * {@code @BottomVal} instead. In other cases, no annotations are created.
         *
         * @param dimensions a list of ExpressionTrees where each ExpressionTree is a specifier of
         *     the size of that dimension
         * @param type the AnnotatedTypeMirror of the array
         */
        private void handleDimensions(
                List<? extends ExpressionTree> dimensions, AnnotatedArrayType type) {
            if (dimensions.size() > 1) {
                handleDimensions(
                        dimensions.subList(1, dimensions.size()),
                        (AnnotatedArrayType) type.getComponentType());
            }
            AnnotationMirror dimType =
                    getAnnotatedType(dimensions.get(0)).getAnnotationInHierarchy(UNKNOWNVAL);

            if (AnnotationUtils.areSameIgnoringValues(dimType, BOTTOMVAL)) {
                type.replaceAnnotation(BOTTOMVAL);
            } else {
                RangeOrListOfValues rolv = null;
                if (isIntRange(dimType)) {
                    rolv = new RangeOrListOfValues(getRange(dimType));
                } else if (AnnotationUtils.areSameByClass(dimType, IntVal.class)) {
                    rolv =
                            new RangeOrListOfValues(
                                    RangeOrListOfValues.convertLongsToInts(getIntValues(dimType)));
                }
                if (rolv != null) {
                    AnnotationMirror newQual =
                            rolv.createAnnotation((ValueAnnotatedTypeFactory) atypeFactory);
                    type.replaceAnnotation(newQual);
                }
            }
        }

        /**
         * Adds the ArrayLen/ArrayLenRange annotation from the array initializers to {@code type}.
         *
         * <p>If type is a multi-dimensional array, the initializers might also contain arrays, so
         * this method adds the annotations for those initializers, too.
         *
         * @param initializers initializer trees
         * @param type array type to which annotations are added
         */
        private void handleInitializers(
                List<? extends ExpressionTree> initializers, AnnotatedArrayType type) {

            List<Integer> array = new ArrayList<>();
            array.add(initializers.size());
            type.replaceAnnotation(createArrayLenAnnotation(array));

            if (type.getComponentType().getKind() != TypeKind.ARRAY) {
                return;
            }

            // A list of arrayLens.  arrayLenOfDimensions.get(i) is the array lengths for the ith
            // dimension.
            List<RangeOrListOfValues> arrayLenOfDimensions = new ArrayList<>();
            for (ExpressionTree init : initializers) {
                AnnotatedTypeMirror componentType = getAnnotatedType(init);
                int dimension = 0;
                while (componentType.getKind() == TypeKind.ARRAY) {
                    if (dimension == arrayLenOfDimensions.size()) {
                        arrayLenOfDimensions.add(new RangeOrListOfValues());
                    }
                    RangeOrListOfValues rolv = arrayLenOfDimensions.get(dimension);
                    AnnotationMirror arrayLen = componentType.getAnnotation(ArrayLen.class);
                    if (arrayLen != null) {
                        List<Integer> currentLengths = getArrayLength(arrayLen);
                        rolv.addAll(currentLengths);
                    } else {
                        // Check for an arrayLenRange annotation
                        AnnotationMirror arrayLenRangeAnno =
                                componentType.getAnnotation(ArrayLenRange.class);
                        if (arrayLenRangeAnno != null) {
                            Range range = getRange(arrayLenRangeAnno);
                            rolv.add(range);
                        }
                    }

                    // replace the current dimension's range with this one.
                    arrayLenOfDimensions.remove(dimension);
                    arrayLenOfDimensions.add(dimension, rolv);

                    dimension++;
                    componentType = ((AnnotatedArrayType) componentType).getComponentType();
                }
            }

            AnnotatedTypeMirror componentType = type.getComponentType();
            int i = 0;
            while (componentType.getKind() == TypeKind.ARRAY && i < arrayLenOfDimensions.size()) {
                RangeOrListOfValues rolv = arrayLenOfDimensions.get(i);
                componentType.addAnnotation(
                        rolv.createAnnotation((ValueAnnotatedTypeFactory) atypeFactory));
                componentType = ((AnnotatedArrayType) componentType).getComponentType();
                i++;
            }
        }

        /** Convert a char array to a String. Return null if unable to convert. */
        private String getCharArrayStringVal(List<? extends ExpressionTree> initializers) {
            boolean allLiterals = true;
            StringBuilder stringVal = new StringBuilder();
            for (ExpressionTree e : initializers) {
                if (e.getKind() == Tree.Kind.INT_LITERAL) {
                    char charVal = (char) (((Integer) ((LiteralTree) e).getValue()).intValue());
                    stringVal.append(charVal);
                } else if (e.getKind() == Tree.Kind.CHAR_LITERAL) {
                    char charVal = (((Character) ((LiteralTree) e).getValue()));
                    stringVal.append(charVal);
                } else {
                    allLiterals = false;
                }
            }
            if (allLiterals) {
                return stringVal.toString();
            }
            // If any part of the initializer isn't known,
            // the stringval isn't known.
            return null;
        }

        @Override
        public Void visitTypeCast(TypeCastTree tree, AnnotatedTypeMirror atm) {
            if (handledByValueChecker(atm)) {
                AnnotationMirror oldAnno =
                        getAnnotatedType(tree.getExpression()).getAnnotationInHierarchy(UNKNOWNVAL);
                if (oldAnno != null) {
                    TypeMirror newType = atm.getUnderlyingType();
                    AnnotationMirror newAnno;
                    Range range;

                    if (TypesUtils.isString(newType) || newType.getKind() == TypeKind.ARRAY) {
                        // Strings and arrays do not allow conversions
                        newAnno = oldAnno;
                    } else if (isIntRange(oldAnno)
                            && (range = getRange(oldAnno)).isWiderThan(MAX_VALUES)) {
                        Class<?> newClass = ValueCheckerUtils.getClassFromType(newType);
                        if (newClass == String.class) {
                            newAnno = UNKNOWNVAL;
                        } else if (newClass == Boolean.class || newClass == boolean.class) {
                            throw new UnsupportedOperationException(
                                    "ValueAnnotatedTypeFactory: can't convert int to boolean");
                        } else {
                            newAnno =
                                    createIntRangeAnnotation(NumberUtils.castRange(newType, range));
                        }
                    } else {
                        List<?> values = ValueCheckerUtils.getValuesCastedToType(oldAnno, newType);
                        newAnno = createResultingAnnotation(atm.getUnderlyingType(), values);
                    }
                    atm.addMissingAnnotations(Collections.singleton(newAnno));
                }
            } else if (atm.getKind() == TypeKind.ARRAY) {
                if (tree.getExpression().getKind() == Kind.NULL_LITERAL) {
                    atm.addMissingAnnotations(Collections.singleton(BOTTOMVAL));
                }
            }
            return null;
        }

        /**
         * Get the "value" field of the given annotation, casted to the given type. Empty list means
         * no value is possible (dead code). Null means no information is known -- any value is
         * possible.
         */
        private List<?> getValues(AnnotatedTypeMirror type, TypeMirror castTo) {
            AnnotationMirror anno = type.getAnnotationInHierarchy(UNKNOWNVAL);
            if (anno == null) {
                // If type is an AnnotatedTypeVariable (or other type without a primary annotation)
                // then anno will be null. It would be safe to use the annotation on the upper bound;
                // however, unless the upper bound was explicitly annotated, it will be unknown.
                // AnnotatedTypes.findEffectiveAnnotationInHierarchy(, toSearch, top)
                return null;
            }
            return ValueCheckerUtils.getValuesCastedToType(anno, castTo);
        }

        @Override
        public Void visitLiteral(LiteralTree tree, AnnotatedTypeMirror type) {
            if (!handledByValueChecker(type)) {
                return null;
            }
            Object value = tree.getValue();
            switch (tree.getKind()) {
                case BOOLEAN_LITERAL:
                    AnnotationMirror boolAnno =
                            createBooleanAnnotation(Collections.singletonList((Boolean) value));
                    type.replaceAnnotation(boolAnno);
                    return null;

                case CHAR_LITERAL:
                    AnnotationMirror charAnno =
                            createCharAnnotation(Collections.singletonList((Character) value));
                    type.replaceAnnotation(charAnno);
                    return null;

                case DOUBLE_LITERAL:
                case FLOAT_LITERAL:
                case INT_LITERAL:
                case LONG_LITERAL:
                    AnnotationMirror numberAnno =
                            createNumberAnnotationMirror(Collections.singletonList((Number) value));
                    type.replaceAnnotation(numberAnno);
                    return null;
                case STRING_LITERAL:
                    AnnotationMirror stringAnno =
                            createStringAnnotation(Collections.singletonList((String) value));
                    type.replaceAnnotation(stringAnno);
                    return null;
                default:
                    return null;
            }
        }

        /**
         * Given a MemberSelectTree representing a method call, return true if the method's
         * declaration is annotated with {@code @StaticallyExecutable}.
         */
        private boolean methodIsStaticallyExecutable(Element method) {
            return getDeclAnnotation(method, StaticallyExecutable.class) != null;
        }

        @Override
        public Void visitMethodInvocation(MethodInvocationTree tree, AnnotatedTypeMirror type) {
            if (handledByValueChecker(type)
                    && methodIsStaticallyExecutable(TreeUtils.elementFromUse(tree))) {
                // Get argument values
                List<? extends ExpressionTree> arguments = tree.getArguments();
                ArrayList<List<?>> argValues;
                if (arguments.size() > 0) {
                    argValues = new ArrayList<List<?>>();
                    for (ExpressionTree argument : arguments) {
                        AnnotatedTypeMirror argType = getAnnotatedType(argument);
                        List<?> values = getValues(argType, argType.getUnderlyingType());
                        if (values == null || values.isEmpty()) {
                            // Values aren't known, so don't try to evaluate the method.
                            return null;
                        }
                        argValues.add(values);
                    }
                } else {
                    argValues = null;
                }

                if (TreeUtils.isMethodInvocation(tree, lengthMethod, processingEnv)) {
                    AnnotatedTypeMirror receiverType = getReceiverType(tree);
                    AnnotationMirror resultAnno = createArrayLengthResultAnnotation(receiverType);
                    if (resultAnno != null) {
                        type.replaceAnnotation(resultAnno);
                    }
                } else {
                    // Get receiver values
                    AnnotatedTypeMirror receiver = getReceiverType(tree);
                    List<?> receiverValues;

                    if (receiver != null
                            && !ElementUtils.isStatic(TreeUtils.elementFromUse(tree))) {
                        receiverValues = getValues(receiver, receiver.getUnderlyingType());
                        if (receiverValues == null || receiverValues.isEmpty()) {
                            // Values aren't known, so don't try to evaluate the method.
                            return null;
                        }
                    } else {
                        receiverValues = null;
                    }

                    // Evaluate method
                    List<?> returnValues =
                            evaluator.evaluateMethodCall(argValues, receiverValues, tree);
                    if (returnValues == null) {
                        return null;
                    }
                    AnnotationMirror returnType =
                            createResultingAnnotation(type.getUnderlyingType(), returnValues);
                    type.replaceAnnotation(returnType);
                }
            }

            return null;
        }

        @Override
        public Void visitNewClass(NewClassTree tree, AnnotatedTypeMirror type) {
            if (handledByValueChecker(type)
                    && methodIsStaticallyExecutable(TreeUtils.elementFromUse(tree))) {
                // get argument values
                List<? extends ExpressionTree> arguments = tree.getArguments();
                ArrayList<List<?>> argValues;
                if (arguments.size() > 0) {
                    argValues = new ArrayList<List<?>>();
                    for (ExpressionTree argument : arguments) {
                        AnnotatedTypeMirror argType = getAnnotatedType(argument);
                        List<?> values = getValues(argType, argType.getUnderlyingType());
                        if (values == null || values.isEmpty()) {
                            // Values aren't known, so don't try to evaluate the method.
                            return null;
                        }
                        argValues.add(values);
                    }
                } else {
                    argValues = null;
                }
                // Evaluate method
                List<?> returnValues =
                        evaluator.evaluteConstructorCall(argValues, tree, type.getUnderlyingType());
                if (returnValues == null) {
                    return null;
                }
                AnnotationMirror returnType =
                        createResultingAnnotation(type.getUnderlyingType(), returnValues);
                type.replaceAnnotation(returnType);
            }

            return null;
        }

        @Override
        public Void visitMemberSelect(MemberSelectTree tree, AnnotatedTypeMirror type) {
            if (TreeUtils.isFieldAccess(tree) && handledByValueChecker(type)) {
                VariableElement elem = (VariableElement) InternalUtils.symbol(tree);
                Object value = elem.getConstantValue();
                if (value != null) {
                    // The field is a compile time constant.
                    type.replaceAnnotation(
                            createResultingAnnotation(type.getUnderlyingType(), value));
                    return null;
                }
                if (ElementUtils.isStatic(elem) && ElementUtils.isFinal(elem)) {
                    // The field is static and final.
                    Element e = InternalUtils.symbol(tree.getExpression());
                    if (e != null) {
                        String classname = ElementUtils.getQualifiedClassName(e).toString();
                        String fieldName = tree.getIdentifier().toString();
                        value = evaluator.evaluateStaticFieldAccess(classname, fieldName, tree);
                        if (value != null) {
                            type.replaceAnnotation(
                                    createResultingAnnotation(type.getUnderlyingType(), value));
                        }
                        return null;
                    }
                }

                if (TreeUtils.isArrayLengthAccess(tree)) {
                    // The field access is to the length field, as in "someArrayExpression.length"
                    AnnotatedTypeMirror receiverType = getAnnotatedType(tree.getExpression());
                    if (receiverType.getKind() == TypeKind.ARRAY) {

                        AnnotationMirror resultAnno =
                                createArrayLengthResultAnnotation(receiverType);
                        if (resultAnno != null) {
                            type.replaceAnnotation(resultAnno);
                        }
                    }
                }
            }
            return null;
        }

        /** Returns true iff the given type is in the domain of the Constant Value Checker. */
        private boolean handledByValueChecker(AnnotatedTypeMirror type) {
            return coveredClassStrings.contains(type.getUnderlyingType().toString());
        }
    }

    /** Determines whether a method is the {@code String.length()} method. */
    boolean isStringLengthMethod(ExecutableElement method) {
        return method == lengthMethod;
    }

    /**
     * Returns a constant value annotation for a length of an array or string type with a constant
     * value annotation
     */
    AnnotationMirror createArrayLengthResultAnnotation(AnnotatedTypeMirror receiverType) {
        AnnotationMirror arrayAnno = receiverType.getAnnotation(ArrayLen.class);
        if (arrayAnno != null) {
            // array.length, where array : @ArrayLen(x)
            List<Integer> lengths = ValueAnnotatedTypeFactory.getArrayLength(arrayAnno);
            return createNumberAnnotationMirror(new ArrayList<Number>(lengths));
        }
        // Check for an ArrayLenRange annotation.
        arrayAnno = receiverType.getAnnotation(ArrayLenRange.class);
        if (arrayAnno != null) {
            // array.length, where array : @ArrayLenRange(x)
            Range range = getRange(arrayAnno);
            return createIntRangeAnnotation(range);
        }

        arrayAnno = receiverType.getAnnotation(StringVal.class);
        if (arrayAnno != null) {
            List<String> strings = ValueAnnotatedTypeFactory.getStringValues(arrayAnno);
            List<Integer> lengths = ValueCheckerUtils.getLengthsForStringValues(strings);
            return createNumberAnnotationMirror(new ArrayList<Number>(lengths));
        }

        return createIntRangeAnnotation(0, Integer.MAX_VALUE);
    }

    /**
     * Returns a constant value annotation with the {@code value}. The class of the annotation
     * reflects the {@code resultType} given.
     *
     * @param resultType used to selecte which kind of value annotation is returned
     * @param value value to use
     * @return a constant value annotation with the {@code value}
     */
    AnnotationMirror createResultingAnnotation(TypeMirror resultType, Object value) {
        return createResultingAnnotation(resultType, Collections.singletonList(value));
    }

    /**
     * Returns a constant value annotation with the {@code values}. The class of the annotation
     * reflects the {@code resultType} given.
     *
     * @param resultType used to selected which kind of value annotation is returned
     * @param values must be a homogeneous list: every element of it has the same class
     * @return a constant value annotation with the {@code values}
     */
    AnnotationMirror createResultingAnnotation(TypeMirror resultType, List<?> values) {
        if (values == null) {
            return UNKNOWNVAL;
        }
        // For some reason null is included in the list of values,
        // so remove it so that it does not cause a NPE elsewhere.
        values.remove(null);
        if (values.size() == 0) {
            return BOTTOMVAL;
        }

        if (TypesUtils.isString(resultType)) {
            List<String> stringVals = new ArrayList<>(values.size());
            for (Object o : values) {
                stringVals.add((String) o);
            }
            return createStringAnnotation(stringVals);
        } else if (ValueCheckerUtils.getClassFromType(resultType) == char[].class) {
            List<String> stringVals = new ArrayList<>(values.size());
            for (Object o : values) {
                if (o instanceof char[]) {
                    stringVals.add(new String((char[]) o));
                } else {
                    stringVals.add(o.toString());
                }
            }
            return createStringAnnotation(stringVals);
        }

        TypeKind primitiveKind;
        if (TypesUtils.isPrimitive(resultType)) {
            primitiveKind = resultType.getKind();
        } else if (TypesUtils.isBoxedPrimitive(resultType)) {
            primitiveKind = types.unboxedType(resultType).getKind();
        } else {
            return UNKNOWNVAL;
        }

        switch (primitiveKind) {
            case BOOLEAN:
                List<Boolean> boolVals = new ArrayList<>(values.size());
                for (Object o : values) {
                    boolVals.add((Boolean) o);
                }
                return createBooleanAnnotation(boolVals);
            case DOUBLE:
            case FLOAT:
            case INT:
            case LONG:
            case SHORT:
            case BYTE:
                List<Number> numberVals = new ArrayList<>(values.size());
                List<Character> characterVals = new ArrayList<>(values.size());
                for (Object o : values) {
                    if (o instanceof Character) {
                        characterVals.add((Character) o);
                    } else {
                        numberVals.add((Number) o);
                    }
                }
                if (numberVals.isEmpty()) {
                    return createCharAnnotation(characterVals);
                }
                return createNumberAnnotationMirror(new ArrayList<>(numberVals));
            case CHAR:
                List<Character> charVals = new ArrayList<>(values.size());
                for (Object o : values) {
                    if (o instanceof Number) {
                        charVals.add((char) ((Number) o).intValue());
                    } else {
                        charVals.add((char) o);
                    }
                }
                return createCharAnnotation(charVals);
            default:
                throw new UnsupportedOperationException("Unexpected kind:" + resultType);
        }
    }

    /**
     * Returns a {@link IntVal} or {@link IntRange} annotation using the values. If {@code values}
     * is null, then UnknownVal is returned; if {@code values} is empty, then bottom is returned. If
     * the number of {@code values} is greater than MAX_VALUES, return an {@link IntRange}. In other
     * cases, the values are sorted and duplicates are removed before an {@link IntVal} is created.
     *
     * @param values list of longs; duplicates are allowed and the values may be in any order
     * @return an annotation depends on the values
     */
    public AnnotationMirror createIntValAnnotation(List<Long> values) {
        if (values == null) {
            return UNKNOWNVAL;
        }
        if (values.isEmpty()) {
            return BOTTOMVAL;
        }
        values = ValueCheckerUtils.removeDuplicates(values);
        if (values.size() > MAX_VALUES) {
            long valMin = Collections.min(values);
            long valMax = Collections.max(values);
            return createIntRangeAnnotation(valMin, valMax);
        } else {
            AnnotationBuilder builder = new AnnotationBuilder(processingEnv, IntVal.class);
            builder.setValue("value", values);
            return builder.build();
        }
    }

    /**
     * Convert an {@code @IntRange} annotation to an {@code @IntVal} annotation, or to UNKNOWNVAL if
     * the input is too wide to be represented as an {@code @IntVal}.
     */
    public AnnotationMirror convertIntRangeToIntVal(AnnotationMirror intRangeAnno) {
        Range range = getRange(intRangeAnno);
        List<Long> values = ValueCheckerUtils.getValuesFromRange(range, Long.class);
        return createIntValAnnotation(values);
    }

    /**
     * Returns a {@link DoubleVal} annotation using the values. If {@code values} is null, then
     * UnknownVal is returned; if {@code values} is empty, then bottom is returned. The values are
     * sorted and duplicates are removed before the annotation is created.
     *
     * @param values list of doubles; duplicates are allowed and the values may be in any order
     * @return a {@link DoubleVal} annotation using the values
     */
    public AnnotationMirror createDoubleValAnnotation(List<Double> values) {
        if (values == null) {
            return UNKNOWNVAL;
        }
        if (values.isEmpty()) {
            return BOTTOMVAL;
        }
        values = ValueCheckerUtils.removeDuplicates(values);
        if (values.size() > MAX_VALUES) {
            return UNKNOWNVAL;
        } else {
            AnnotationBuilder builder = new AnnotationBuilder(processingEnv, DoubleVal.class);
            builder.setValue("value", values);
            return builder.build();
        }
    }

    /** Convert an {@code @IntVal} annotation to a {@code @DoubleVal} annotation. */
    private AnnotationMirror convertIntValToDoubleVal(AnnotationMirror intValAnno) {
        List<Long> intValues = getIntValues(intValAnno);
        return createDoubleValAnnotation(convertLongListToDoubleList(intValues));
    }

    /** Convert a {@code List&lt;Long&gt;} to a {@code List&lt;Double&gt;}. */
    private List<Double> convertLongListToDoubleList(List<Long> intValues) {
        List<Double> doubleValues = new ArrayList<Double>(intValues.size());
        for (Long intValue : intValues) {
            doubleValues.add(intValue.doubleValue());
        }
        return doubleValues;
    }

    /**
     * Returns a {@link StringVal} annotation using the values. If {@code values} is null, then
     * UnknownVal is returned; if {@code values} is empty, then bottom is returned. The values are
     * sorted and duplicates are removed before the annotation is created. If values is larger than
     * the max number of values allowed (10 by default), then an {@link ArrayLen} or an {@link
     * ArrayLenRange} annotation is returned.
     *
     * @param values list of strings; duplicates are allowed and the values may be in any order
     * @return a {@link StringVal} annotation using the values
     */
    public AnnotationMirror createStringAnnotation(List<String> values) {
        if (values == null) {
            return UNKNOWNVAL;
        }
        if (values.isEmpty()) {
            return BOTTOMVAL;
        }
        values = ValueCheckerUtils.removeDuplicates(values);
        if (values.size() > MAX_VALUES) {
            // Too many strings are replaced by their lengths
            List<Integer> lengths = ValueCheckerUtils.getLengthsForStringValues(values);
            return createArrayLenAnnotation(lengths);
        } else {
            AnnotationBuilder builder = new AnnotationBuilder(processingEnv, StringVal.class);
            builder.setValue("value", values);
            return builder.build();
        }
    }

    /**
     * Returns a {@link ArrayLen} annotation using the values. If {@code values} is null, then
     * UnknownVal is returned; if {@code values} is empty, then bottom is returned. The values are
     * sorted and duplicates are removed before the annotation is created. If values is larger than
     * the max number of values allowed (10 by default), then an {@link ArrayLenRange} annotation is
     * returned.
     *
     * @param values list of integers; duplicates are allowed and the values may be in any order
     * @return a {@link ArrayLen} annotation using the values
     */
    public AnnotationMirror createArrayLenAnnotation(List<Integer> values) {
        if (values == null) {
            return UNKNOWNVAL;
        }
        if (values.isEmpty()) {
            return BOTTOMVAL;
        }
        values = ValueCheckerUtils.removeDuplicates(values);
        if (values.isEmpty() || Collections.min(values) < 0) {
            return BOTTOMVAL;
        } else if (values.size() > MAX_VALUES) {
            return createArrayLenRangeAnnotation(Collections.min(values), Collections.max(values));
        } else {
            AnnotationBuilder builder = new AnnotationBuilder(processingEnv, ArrayLen.class);
            builder.setValue("value", values);
            return builder.build();
        }
    }

    /**
     * Returns a {@link BoolVal} annotation using the values. If {@code values} is null, then
     * UnknownVal is returned; if {@code values} is empty, then bottom is returned. The values are
     * sorted and duplicates are removed before the annotation is created.
     *
     * @param values list of booleans; duplicates are allowed and the values may be in any order
     * @return a {@link BoolVal} annotation using the values
     */
    public AnnotationMirror createBooleanAnnotation(List<Boolean> values) {
        if (values == null) {
            return UNKNOWNVAL;
        }
        if (values.isEmpty()) {
            return BOTTOMVAL;
        }
        values = ValueCheckerUtils.removeDuplicates(values);
        if (values.size() > MAX_VALUES) {
            return UNKNOWNVAL;
        } else {
            AnnotationBuilder builder = new AnnotationBuilder(processingEnv, BoolVal.class);
            builder.setValue("value", values);
            return builder.build();
        }
    }

    /**
     * Returns a {@link IntVal} annotation using the values. If {@code values} is null, then
     * UnknownVal is returned; if {@code values} is empty, then bottom is returned. The values are
     * sorted and duplicates are removed before the annotation is created.
     *
     * @param values list of characters; duplicates are allowed and the values may be in any order
     * @return a {@link IntVal} annotation using the values
     */
    public AnnotationMirror createCharAnnotation(List<Character> values) {
        if (values == null) {
            return UNKNOWNVAL;
        }
        if (values.isEmpty()) {
            return BOTTOMVAL;
        }
        values = ValueCheckerUtils.removeDuplicates(values);
        if (values.size() > MAX_VALUES) {
            return UNKNOWNVAL;
        } else {
            List<Long> longValues = new ArrayList<>();
            for (char value : values) {
                longValues.add((long) value);
            }
            return createIntValAnnotation(longValues);
        }
    }

    /** @param values must be a homogeneous list: every element of it has the same class. */
    public AnnotationMirror createNumberAnnotationMirror(List<Number> values) {
        if (values == null) {
            return UNKNOWNVAL;
        } else if (values.isEmpty()) {
            return BOTTOMVAL;
        }
        Number first = values.get(0);
        if (first instanceof Integer
                || first instanceof Short
                || first instanceof Long
                || first instanceof Byte) {
            List<Long> intValues = new ArrayList<>();
            for (Number number : values) {
                intValues.add(number.longValue());
            }
            return createIntValAnnotation(intValues);
        } else if (first instanceof Double || first instanceof Float) {
            List<Double> intValues = new ArrayList<>();
            for (Number number : values) {
                intValues.add(number.doubleValue());
            }
            return createDoubleValAnnotation(intValues);
        }
        throw new UnsupportedOperationException(
                "ValueAnnotatedTypeFactory: unexpected class: " + first.getClass());
    }

    /**
     * Create an {@code @IntRange} annotation from the two (inclusive) bounds. Does not return
     * BOTTOMVAL or UNKNOWNVAL.
     */
    private AnnotationMirror createIntRangeAnnotation(long from, long to) {
        assert from <= to;
        AnnotationBuilder builder = new AnnotationBuilder(processingEnv, IntRange.class);
        builder.setValue("from", from);
        builder.setValue("to", to);
        return builder.build();
    }

    /**
     * Create an {@code @IntRange} or {@code @IntVal} annotation from the range. May return
     * BOTTOMVAL or UNKNOWNVAL.
     */
    public AnnotationMirror createIntRangeAnnotation(Range range) {
        if (range.isNothing()) {
            return BOTTOMVAL;
        } else if (range.isLongEverything()) {
            return UNKNOWNVAL;
        } else if (range.isWiderThan(MAX_VALUES)) {
            return createIntRangeAnnotation(range.from, range.to);
        } else {
            List<Long> newValues = ValueCheckerUtils.getValuesFromRange(range, Long.class);
            return createIntValAnnotation(newValues);
        }
    }

    /**
     * Creates the special {@link IntRangeFromPositive} annotation, which is only used as an alias
     * for the Index Checker's {@link org.checkerframework.checker.index.qual.Positive} annotation.
     * It is treated everywhere as an IntRange annotation, but is not checked when it appears as the
     * left hand side of an assignment (because the Lower Bound Checker will check it).
     */
    private AnnotationMirror createIntRangeFromPositive() {
        AnnotationBuilder builder =
                new AnnotationBuilder(processingEnv, IntRangeFromPositive.class);
        return builder.build();
    }

    /**
     * Create an {@code @ArrayLenRange} annotation from the two (inclusive) bounds. Does not return
     * BOTTOMVAL or UNKNOWNVAL.
     */
    public AnnotationMirror createArrayLenRangeAnnotation(int from, int to) {
        assert from <= to;
        AnnotationBuilder builder = new AnnotationBuilder(processingEnv, ArrayLenRange.class);
        builder.setValue("from", from);
        builder.setValue("to", to);
        return builder.build();
    }

    /**
     * Create an {@code @ArrayLenRange} annotation from the range. May return BOTTOMVAL or
     * UNKNOWNVAL.
     */
    public AnnotationMirror createArrayLenRangeAnnotation(Range range) {
        if (range.isNothing()) {
            return BOTTOMVAL;
        } else if (range.isLongEverything()
                || !range.isWithin(Integer.MIN_VALUE, Integer.MAX_VALUE)) {
            return UNKNOWNVAL;
        } else {
            return createArrayLenRangeAnnotation(
                    Long.valueOf(range.from).intValue(), Long.valueOf(range.to).intValue());
        }
    }

    /** Converts an {@code @ArrayLen} annotation to an {@code @ArrayLenRange} annotation. */
    public AnnotationMirror convertArrayLenToArrayLenRange(AnnotationMirror arrayLenAnno) {
        List<Integer> values = getArrayLength(arrayLenAnno);
        return createArrayLenRangeAnnotation(Collections.min(values), Collections.max(values));
    }

    /** Converts an {@code @StringVal} annotation to an {@code @ArrayLenRange} annotation. */
    public AnnotationMirror convertStringValToArrayLenRange(AnnotationMirror stringValAnno) {
        List<String> values = getStringValues(stringValAnno);
        List<Integer> lengths = ValueCheckerUtils.getLengthsForStringValues(values);
        return createArrayLenRangeAnnotation(Collections.min(lengths), Collections.max(lengths));
    }

    /** Converts an {@code @StringVal} annotation to an {@code @ArrayLen} annotation. */
    public AnnotationMirror convertStringValToArrayLen(AnnotationMirror stringValAnno) {
        List<String> values = getStringValues(stringValAnno);
        return createArrayLenAnnotation(ValueCheckerUtils.getLengthsForStringValues(values));
    }

    /** Converts an {@code @IntVal} annotation to an {@code @IntRange} annotation. */
    public AnnotationMirror convertIntValToIntRange(AnnotationMirror intValAnno) {
        List<Long> intValues = getIntValues(intValAnno);
        return createIntRangeAnnotation(Collections.min(intValues), Collections.max(intValues));
    }

<<<<<<< HEAD
    /** Returns a {@code Range} bounded by the array lengths specified in the given annotation. */
    public static Range getArrayLenRange(AnnotationMirror arrayLenRangeAnno) {
        if (arrayLenRangeAnno == null) {
            return null;
        }

        // arrayLenRangeAnno rangeAnno is well-formed, i.e., 'from' is less than or equal to 'to'.

        return new Range(
                AnnotationUtils.getElementValue(arrayLenRangeAnno, "from", Integer.class, true),
                AnnotationUtils.getElementValue(arrayLenRangeAnno, "to", Integer.class, true));
    }

    /** Returns a {@code Range} bounded by the values specified in the given annotation. */
=======
    /**
     * Returns a {@code Range} bounded by the values specified in the given {@code @Range}
     * annotation. Also returns an appropriate range if an {@code @IntVal} annotation is passed.
     * Returns {@code null} if the annotation is null or if the annotation is not an {@code
     * IntRange}, {@code IntRangeFromPositive}, {@code IntVal}, or {@code ArrayLenRange}.
     */
>>>>>>> 33ed2a9a
    public static Range getRange(AnnotationMirror rangeAnno) {
        if (rangeAnno == null) {
            return null;
        }

        if (AnnotationUtils.areSameByClass(rangeAnno, IntRangeFromPositive.class)) {
            return new Range(1, Integer.MAX_VALUE);
        }

        if (AnnotationUtils.areSameByClass(rangeAnno, IntVal.class)) {
            return ValueCheckerUtils.getRangeFromValues(getIntValues(rangeAnno));
        }

        // Assume rangeAnno is well-formed, i.e., 'from' is less than or equal to 'to'.
        if (AnnotationUtils.areSameByClass(rangeAnno, IntRange.class)) {
            return new Range(
                    AnnotationUtils.getElementValue(rangeAnno, "from", Long.class, true),
                    AnnotationUtils.getElementValue(rangeAnno, "to", Long.class, true));
        }

        if (AnnotationUtils.areSameByClass(rangeAnno, ArrayLenRange.class)) {
            return new Range(
                    AnnotationUtils.getElementValue(rangeAnno, "from", Integer.class, true),
                    AnnotationUtils.getElementValue(rangeAnno, "to", Integer.class, true));
        }

        return null;
    }

    /**
     * Returns the set of possible values as a sorted list with no duplicate values. Returns the
     * empty list if no values are possible (for dead code). Returns null if any value is possible
     * -- that is, if no estimate can be made -- and this includes when there is no constant-value
     * annotation so the argument is null.
     *
     * <p>The method returns a list of {@code Long} but is named {@code getIntValues} because it
     * supports the {@code @IntVal} annotation.
     *
     * @param intAnno an {@code @IntVal} annotation, or null
     */
    public static List<Long> getIntValues(AnnotationMirror intAnno) {
        if (intAnno == null) {
            return null;
        }
        List<Long> list = AnnotationUtils.getElementValueArray(intAnno, "value", Long.class, true);
        list = ValueCheckerUtils.removeDuplicates(list);
        return list;
    }

    /**
     * Returns the set of possible values as a sorted list with no duplicate values. Returns the
     * empty list if no values are possible (for dead code). Returns null if any value is possible
     * -- that is, if no estimate can be made -- and this includes when there is no constant-value
     * annotation so the argument is null.
     *
     * @param doubleAnno a {@code @DoubleVal} annotation, or null
     */
    public static List<Double> getDoubleValues(AnnotationMirror doubleAnno) {
        if (doubleAnno == null) {
            return null;
        }
        List<Double> list =
                AnnotationUtils.getElementValueArray(doubleAnno, "value", Double.class, true);
        list = ValueCheckerUtils.removeDuplicates(list);
        return list;
    }

    /**
     * Returns the set of possible array lengths as a sorted list with no duplicate values. Returns
     * the empty list if no values are possible (for dead code). Returns null if any value is
     * possible -- that is, if no estimate can be made -- and this includes when there is no
     * constant-value annotation so the argument is null.
     *
     * @param arrayAnno an {@code @ArrayLen} annotation, or null
     */
    public static List<Integer> getArrayLength(AnnotationMirror arrayAnno) {
        if (arrayAnno == null) {
            return null;
        }
        List<Integer> list =
                AnnotationUtils.getElementValueArray(arrayAnno, "value", Integer.class, true);
        list = ValueCheckerUtils.removeDuplicates(list);
        return list;
    }

    /**
     * Returns the set of possible values as a sorted list with no duplicate values. Returns the
     * empty list if no values are possible (for dead code). Returns null if any value is possible
     * -- that is, if no estimate can be made -- and this includes when there is no constant-value
     * annotation so the argument is null.
     *
     * @param intAnno an {@code @IntVal} annotation, or null
     */
    public static List<Character> getCharValues(AnnotationMirror intAnno) {
        if (intAnno == null) {
            return new ArrayList<>();
        }
        List<Long> intValues =
                AnnotationUtils.getElementValueArray(intAnno, "value", Long.class, true);
        TreeSet<Character> charValues = new TreeSet<>();
        for (Long i : intValues) {
            charValues.add((char) i.intValue());
        }
        return new ArrayList<>(charValues);
    }

    /**
     * Returns the set of possible values as a sorted list with no duplicate values. Returns the
     * empty list if no values are possible (for dead code). Returns null if any value is possible
     * -- that is, if no estimate can be made -- and this includes when there is no constant-value
     * annotation so the argument is null.
     *
     * @param boolAnno a {@code @BoolVal} annotation, or null
     */
    public static List<Boolean> getBooleanValues(AnnotationMirror boolAnno) {
        if (boolAnno == null) {
            return new ArrayList<>();
        }
        List<Boolean> boolValues =
                AnnotationUtils.getElementValueArray(boolAnno, "value", Boolean.class, true);
        Set<Boolean> boolSet = new TreeSet<>(boolValues);
        if (boolSet.size() > 1) {
            // boolSet={true,false};
            return null;
        }
        return new ArrayList<>(boolSet);
    }

    /**
     * Returns the set of possible values as a sorted list with no duplicate values. Returns the
     * empty list if no values are possible (for dead code). Returns null if any value is possible
     * -- that is, if no estimate can be made -- and this includes when there is no constant-value
     * annotation so the argument is null.
     *
     * @param stringAnno a {@code @StringVal} annotation, or null
     */
    public static List<String> getStringValues(AnnotationMirror stringAnno) {
        if (stringAnno == null) {
            return null;
        }
        List<String> list =
                AnnotationUtils.getElementValueArray(stringAnno, "value", String.class, true);
        list = ValueCheckerUtils.removeDuplicates(list);
        return list;
    }

    public boolean isIntRange(Set<AnnotationMirror> anmSet) {
        for (AnnotationMirror anm : anmSet) {
            if (isIntRange(anm)) {
                return true;
            }
        }
        return false;
    }

    public boolean isIntRange(AnnotationMirror anm) {
        return AnnotationUtils.areSameByClass(anm, IntRange.class)
                || AnnotationUtils.areSameByClass(anm, IntRangeFromPositive.class);
    }

    public Integer getMinLenValue(AnnotatedTypeMirror atm) {
        return getMinLenValue(atm.getAnnotationInHierarchy(UNKNOWNVAL));
    }

    /**
     * Used to find the maximum length of an array. Returns null if there is no minimum length
     * known, or if the passed annotation is null.
     */
    public Integer getMaxLenValue(AnnotationMirror annotation) {
        if (annotation == null) {
            return null;
        }
        if (AnnotationUtils.areSameByClass(annotation, ArrayLenRange.class)) {
            return Long.valueOf(getRange(annotation).to).intValue();
        } else if (AnnotationUtils.areSameByClass(annotation, ArrayLen.class)) {
            return Collections.max(getArrayLength(annotation));
        } else if (AnnotationUtils.areSameByClass(annotation, StringVal.class)) {
            return Collections.max(getArrayLength(convertStringValToArrayLen(annotation)));
        } else {
            return null;
        }
    }

    /**
     * Used to find the minimum length of an array, which is useful for array bounds checking.
     * Returns null if there is no minimum length known, or if the passed annotation is null.
     *
     * <p>Note that this routine handles actual {@link MinLen} annotations, because it is called by
     * {@link ValueAnnotatedTypeFactory#aliasedAnnotation(AnnotationMirror)}, which transforms
     * {@link MinLen} annotations into {@link ArrayLenRange} annotations.
     */
    public Integer getMinLenValue(AnnotationMirror annotation) {
        if (annotation == null) {
            return null;
        }
        if (AnnotationUtils.areSameByClass(annotation, MinLen.class)) {
            return AnnotationUtils.getElementValue(annotation, "value", Integer.class, true);
        } else if (AnnotationUtils.areSameByClass(annotation, ArrayLenRange.class)) {
            return Long.valueOf(getRange(annotation).from).intValue();
        } else if (AnnotationUtils.areSameByClass(annotation, ArrayLen.class)) {
            return Collections.min(getArrayLength(annotation));
        } else if (AnnotationUtils.areSameByClass(annotation, StringVal.class)) {
            return Collections.min(getArrayLength(convertStringValToArrayLen(annotation)));
        } else {
            return null;
        }
    }

    /**
     * Returns the smallest possible value that an integral annotation might take on. The passed
     * {@code AnnotatedTypeMirror} should contain either an {@code @IntRange} annotation or an
     * {@code @IntVal} annotation. Returns null if it does not.
     */
    public Long getMinimumIntegralValue(AnnotatedTypeMirror atm) {
        AnnotationMirror anm = atm.getAnnotationInHierarchy(UNKNOWNVAL);
        if (AnnotationUtils.areSameByClass(anm, IntVal.class)) {
            List<Long> possibleValues = getIntValues(anm);
            return Collections.min(possibleValues);
        } else if (isIntRange(anm)) {
            Range range = getRange(anm);
            return range.from;
        }
        return null;
    }

    /**
     * Returns the minimum length of an array expression or 0 if the min length is unknown.
     *
     * @param arrayExpression flow expression
     * @param tree expression tree or variable declaration
     * @param currentPath path to local scope
     * @return min length of arrayExpression or 0
     */
    public int getMinLenFromString(String arrayExpression, Tree tree, TreePath currentPath) {
        AnnotationMirror lengthAnno = null;
        try {
            lengthAnno =
                    getAnnotationFromJavaExpressionString(
                            arrayExpression, tree, currentPath, ArrayLenRange.class);

            if (lengthAnno == null) {
                lengthAnno =
                        getAnnotationFromJavaExpressionString(
                                arrayExpression, tree, currentPath, ArrayLen.class);
            }
            if (lengthAnno == null) {
                lengthAnno =
                        getAnnotationFromJavaExpressionString(
                                arrayExpression, tree, currentPath, StringVal.class);
            }
        } catch (FlowExpressionParseException e) {
            // ignore parse errors
        }
        if (lengthAnno == null) {
            // Could not find a more precise type, so return 0;
            return 0;
        }

        Integer minLenValue = getMinLenValue(lengthAnno);
        return minLenValue == null ? 0 : minLenValue;
    }
}<|MERGE_RESOLUTION|>--- conflicted
+++ resolved
@@ -1717,7 +1717,6 @@
         return createIntRangeAnnotation(Collections.min(intValues), Collections.max(intValues));
     }
 
-<<<<<<< HEAD
     /** Returns a {@code Range} bounded by the array lengths specified in the given annotation. */
     public static Range getArrayLenRange(AnnotationMirror arrayLenRangeAnno) {
         if (arrayLenRangeAnno == null) {
@@ -1731,15 +1730,12 @@
                 AnnotationUtils.getElementValue(arrayLenRangeAnno, "to", Integer.class, true));
     }
 
-    /** Returns a {@code Range} bounded by the values specified in the given annotation. */
-=======
     /**
      * Returns a {@code Range} bounded by the values specified in the given {@code @Range}
      * annotation. Also returns an appropriate range if an {@code @IntVal} annotation is passed.
      * Returns {@code null} if the annotation is null or if the annotation is not an {@code
      * IntRange}, {@code IntRangeFromPositive}, {@code IntVal}, or {@code ArrayLenRange}.
      */
->>>>>>> 33ed2a9a
     public static Range getRange(AnnotationMirror rangeAnno) {
         if (rangeAnno == null) {
             return null;
