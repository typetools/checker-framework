--- conflicted
+++ resolved
@@ -1036,10 +1036,6 @@
                         List<?> values = ValueCheckerUtils.getValuesCastedToType(oldAnno, newType);
                         newAnno = createResultingAnnotation(atm.getUnderlyingType(), values);
                     }
-<<<<<<< HEAD
-
-=======
->>>>>>> 29ff45d0
                     atm.addMissingAnnotations(Collections.singleton(newAnno));
                 }
             } else if (atm.getKind() == TypeKind.ARRAY) {
@@ -1116,7 +1112,6 @@
         public Void visitMethodInvocation(MethodInvocationTree tree, AnnotatedTypeMirror type) {
             if (handledByValueChecker(type)
                     && methodIsStaticallyExecutable(TreeUtils.elementFromUse(tree))) {
-
                 // Get argument values
                 List<? extends ExpressionTree> arguments = tree.getArguments();
                 ArrayList<List<?>> argValues;
