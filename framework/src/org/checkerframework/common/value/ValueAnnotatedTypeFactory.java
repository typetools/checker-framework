--- conflicted
+++ resolved
@@ -755,8 +755,6 @@
         private boolean handledByValueChecker(AnnotatedTypeMirror type) {
             return coveredClassStrings.contains(type.getUnderlyingType().toString());
         }
-<<<<<<< HEAD
-=======
 
         /**
          * Returns a constant value annotation with the {@code value}. The class of the annotation
@@ -856,7 +854,6 @@
 
             throw new UnsupportedOperationException("Unexpected kind:" + resultType);
         }
->>>>>>> 26fcc6b6
     }
 
     /**
