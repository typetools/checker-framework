--- conflicted
+++ resolved
@@ -134,7 +134,6 @@
         // this line just registers the alias. The BottomVal is never used.
         addAliasedAnnotation(MinLen.class, BOTTOMVAL);
 
-<<<<<<< HEAD
         // Only @Positive is aliased here (instead of the related lower bound checker annotations
         // like @NonNegative, @IndexFor, etc.) because only @Positive provides useful
         // information about @MinLen annotations. A similar annotation to @IntRangeFromPositive could
@@ -142,8 +141,6 @@
         addAliasedAnnotation(
                 "org.checkerframework.checker.index.qual.Positive", createIntRangeFromPositive());
 
-=======
->>>>>>> bd346287
         if (this.getClass().equals(ValueAnnotatedTypeFactory.class)) {
             this.postInit();
         }
@@ -182,12 +179,8 @@
                         StringVal.class,
                         DoubleVal.class,
                         BottomVal.class,
-<<<<<<< HEAD
                         UnknownVal.class,
                         IntRangeFromPositive.class));
-=======
-                        UnknownVal.class));
->>>>>>> bd346287
     }
 
     @Override
@@ -1615,7 +1608,6 @@
         return new ArrayList<>(boolSet);
     }
 
-<<<<<<< HEAD
     public boolean isIntRange(Set<AnnotationMirror> anmSet) {
         for (AnnotationMirror anm : anmSet) {
             if (isIntRange(anm)) {
@@ -1630,8 +1622,6 @@
                 || AnnotationUtils.areSameByClass(anm, IntRangeFromPositive.class);
     }
 
-=======
->>>>>>> bd346287
     public Integer getMinLenValue(AnnotatedTypeMirror atm) {
         return getMinLenValue(atm.getAnnotationInHierarchy(UNKNOWNVAL));
     }
@@ -1669,12 +1659,7 @@
         if (AnnotationUtils.areSameByClass(anm, IntVal.class)) {
             List<Long> possibleValues = getIntValues(anm);
             return Collections.min(possibleValues);
-<<<<<<< HEAD
-
         } else if (isIntRange(anm)) {
-=======
-        } else if (AnnotationUtils.areSameByClass(anm, IntRange.class)) {
->>>>>>> bd346287
             Range range = getRange(anm);
             return range.from;
         }
