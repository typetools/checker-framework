package org.checkerframework.common.value;

import com.sun.source.tree.ExpressionTree;
import com.sun.source.tree.LiteralTree;
import com.sun.source.tree.MemberSelectTree;
import com.sun.source.tree.MethodInvocationTree;
import com.sun.source.tree.NewArrayTree;
import com.sun.source.tree.NewClassTree;
import com.sun.source.tree.Tree;
import com.sun.source.tree.Tree.Kind;
import com.sun.source.tree.TypeCastTree;
import com.sun.source.util.TreePath;
import java.lang.annotation.Annotation;
import java.util.ArrayList;
import java.util.Arrays;
import java.util.Collections;
import java.util.HashSet;
import java.util.LinkedHashSet;
import java.util.List;
import java.util.Set;
import java.util.TreeSet;
import javax.lang.model.element.AnnotationMirror;
import javax.lang.model.element.Element;
import javax.lang.model.element.ElementKind;
import javax.lang.model.element.ExecutableElement;
import javax.lang.model.element.TypeElement;
import javax.lang.model.element.VariableElement;
import javax.lang.model.type.TypeKind;
import javax.lang.model.type.TypeMirror;
import org.checkerframework.common.basetype.BaseAnnotatedTypeFactory;
import org.checkerframework.common.basetype.BaseTypeChecker;
import org.checkerframework.common.value.qual.ArrayLen;
import org.checkerframework.common.value.qual.ArrayLenRange;
import org.checkerframework.common.value.qual.BoolVal;
import org.checkerframework.common.value.qual.BottomVal;
import org.checkerframework.common.value.qual.DoubleVal;
import org.checkerframework.common.value.qual.IntRange;
import org.checkerframework.common.value.qual.IntRangeFromGTENegativeOne;
import org.checkerframework.common.value.qual.IntRangeFromNonNegative;
import org.checkerframework.common.value.qual.IntRangeFromPositive;
import org.checkerframework.common.value.qual.IntVal;
import org.checkerframework.common.value.qual.MinLen;
import org.checkerframework.common.value.qual.MinLenFieldInvariant;
import org.checkerframework.common.value.qual.PolyValue;
import org.checkerframework.common.value.qual.StaticallyExecutable;
import org.checkerframework.common.value.qual.StringVal;
import org.checkerframework.common.value.qual.UnknownVal;
import org.checkerframework.common.value.util.NumberUtils;
import org.checkerframework.common.value.util.Range;
import org.checkerframework.framework.flow.CFAbstractAnalysis;
import org.checkerframework.framework.flow.CFStore;
import org.checkerframework.framework.flow.CFTransfer;
import org.checkerframework.framework.flow.CFValue;
import org.checkerframework.framework.qual.PolyAll;
import org.checkerframework.framework.type.AnnotatedTypeFactory;
import org.checkerframework.framework.type.AnnotatedTypeMirror;
import org.checkerframework.framework.type.AnnotatedTypeMirror.AnnotatedArrayType;
import org.checkerframework.framework.type.QualifierHierarchy;
import org.checkerframework.framework.type.treeannotator.ImplicitsTreeAnnotator;
import org.checkerframework.framework.type.treeannotator.ListTreeAnnotator;
import org.checkerframework.framework.type.treeannotator.PropagationTreeAnnotator;
import org.checkerframework.framework.type.treeannotator.TreeAnnotator;
import org.checkerframework.framework.type.typeannotator.ListTypeAnnotator;
import org.checkerframework.framework.type.typeannotator.TypeAnnotator;
import org.checkerframework.framework.util.AnnotationBuilder;
import org.checkerframework.framework.util.FieldInvariants;
import org.checkerframework.framework.util.FlowExpressionParseUtil.FlowExpressionParseException;
import org.checkerframework.framework.util.MultiGraphQualifierHierarchy;
import org.checkerframework.framework.util.MultiGraphQualifierHierarchy.MultiGraphFactory;
import org.checkerframework.javacutil.AnnotationUtils;
import org.checkerframework.javacutil.ElementUtils;
import org.checkerframework.javacutil.InternalUtils;
import org.checkerframework.javacutil.Pair;
import org.checkerframework.javacutil.TreeUtils;
import org.checkerframework.javacutil.TypesUtils;

/**
 * AnnotatedTypeFactory for the Value type system.
 *
 * @author plvines
 * @author smillst
 */
public class ValueAnnotatedTypeFactory extends BaseAnnotatedTypeFactory {

    /** The maximum number of values allowed in an annotation's array */
    protected static final int MAX_VALUES = 10;

    /**
     * The domain of the Constant Value Checker: the types for which it estimates possible values.
     */
    protected static final Set<String> coveredClassStrings;

    /** The top type for this hierarchy. */
    protected final AnnotationMirror UNKNOWNVAL;

    /** The bottom type for this hierarchy. */
    protected final AnnotationMirror BOTTOMVAL;

    /** The canonical @{@link PolyValue} annotation. */
    public final AnnotationMirror POLY = AnnotationUtils.fromClass(elements, PolyValue.class);

    /** Should this type factory report warnings? */
    private final boolean reportEvalWarnings;

    /** Helper class that evaluates statically executable methods, constructors, and fields. */
    private final ReflectiveEvaluator evaluator;

    /** String.length() method */
    private final ExecutableElement lengthMethod;

    static {
        Set<String> backingSet = new HashSet<String>(18);
        backingSet.add("int");
        backingSet.add("java.lang.Integer");
        backingSet.add("double");
        backingSet.add("java.lang.Double");
        backingSet.add("byte");
        backingSet.add("java.lang.Byte");
        backingSet.add("java.lang.String");
        backingSet.add("char");
        backingSet.add("java.lang.Character");
        backingSet.add("float");
        backingSet.add("java.lang.Float");
        backingSet.add("boolean");
        backingSet.add("java.lang.Boolean");
        backingSet.add("long");
        backingSet.add("java.lang.Long");
        backingSet.add("short");
        backingSet.add("java.lang.Short");
        backingSet.add("char[]");
        coveredClassStrings = Collections.unmodifiableSet(backingSet);
    }

    public ValueAnnotatedTypeFactory(BaseTypeChecker checker) {
        super(checker);

        BOTTOMVAL = AnnotationUtils.fromClass(elements, BottomVal.class);
        UNKNOWNVAL = AnnotationUtils.fromClass(elements, UnknownVal.class);

        reportEvalWarnings = checker.hasOption(ValueChecker.REPORT_EVAL_WARNS);
        Range.IGNORE_OVERFLOW = checker.hasOption(ValueChecker.IGNORE_RANGE_OVERFLOW);
        evaluator = new ReflectiveEvaluator(checker, this, reportEvalWarnings);

        // The actual ArrayLenRange is created by
        // {@link ValueAnnotatedTypeFactory#aliasedAnnotation(AnnotationMirror)};
        // this line just registers the alias. The BottomVal is never used.
        addAliasedAnnotation(MinLen.class, BOTTOMVAL);

        // @Positive is aliased here because @Positive provides useful
        // information about @MinLen annotations.
        // @NonNegative and @GTENegativeOne are aliased similarly so
        // that it's possible to overwrite a function annotated to return
        // @NonNegative with, for instance, a function that returns an @IntVal(0).
        addAliasedAnnotation(
                "org.checkerframework.checker.index.qual.Positive", createIntRangeFromPositive());
        addAliasedAnnotation(
                "org.checkerframework.checker.index.qual.NonNegative",
                createIntRangeFromNonNegative());
        addAliasedAnnotation(
                "org.checkerframework.checker.index.qual.GTENegativeOne",
                createIntRangeFromGTENegativeOne());

        // PolyLength is syntactic sugar for both @PolySameLen and @PolyValue
        addAliasedAnnotation("org.checkerframework.checker.index.qual.PolyLength", POLY);

        lengthMethod = TreeUtils.getMethod("java.lang.String", "length", 0, processingEnv);

        if (this.getClass().equals(ValueAnnotatedTypeFactory.class)) {
            this.postInit();
        }
    }

    @Override
    public AnnotationMirror aliasedAnnotation(AnnotationMirror anno) {
        if (AnnotationUtils.areSameByClass(anno, android.support.annotation.IntRange.class)) {
            Range range = getRange(anno);
            return createIntRangeAnnotation(range);
        }

        if (AnnotationUtils.areSameByClass(anno, MinLen.class)) {
            Integer from = getMinLenValue(anno);
            if (from != null && from >= 0) {
                return createArrayLenRangeAnnotation(from, Integer.MAX_VALUE);
            } else {
                return createArrayLenRangeAnnotation(0, Integer.MAX_VALUE);
            }
        }

        return super.aliasedAnnotation(anno);
    }

    @Override
    protected Set<Class<? extends Annotation>> createSupportedTypeQualifiers() {
        // Because the Value Checker includes its own alias annotations,
        // the qualifiers have to be explicitly defined.
        return new LinkedHashSet<>(
                Arrays.asList(
                        ArrayLen.class,
                        ArrayLenRange.class,
                        IntVal.class,
                        IntRange.class,
                        BoolVal.class,
                        StringVal.class,
                        DoubleVal.class,
                        BottomVal.class,
                        UnknownVal.class,
                        IntRangeFromPositive.class,
                        IntRangeFromNonNegative.class,
                        IntRangeFromGTENegativeOne.class,
                        PolyValue.class,
                        PolyAll.class));
    }

    @Override
    public Set<AnnotationMirror> getDeclAnnotations(Element elt) {
        // Work around for Issue #1356
        // https://github.com/typetools/checker-framework/issues/1356
        Set<AnnotationMirror> annos = super.getDeclAnnotations(elt);
        Set<AnnotationMirror> newSet = AnnotationUtils.createAnnotationSet();
        for (AnnotationMirror anno : annos) {
            if (!isSupportedQualifier(anno)) {
                newSet.add(anno);
            }
        }
        return newSet;
    }

    @Override
    public CFTransfer createFlowTransferFunction(
            CFAbstractAnalysis<CFValue, CFStore, CFTransfer> analysis) {
        return new ValueTransfer(analysis);
    }

    @Override
    public QualifierHierarchy createQualifierHierarchy(MultiGraphFactory factory) {
        return new ValueQualifierHierarchy(factory);
    }

    @Override
    protected TypeAnnotator createTypeAnnotator() {
        return new ListTypeAnnotator(new ValueTypeAnnotator(this), super.createTypeAnnotator());
    }

    @Override
    public FieldInvariants getFieldInvariants(TypeElement element) {
        AnnotationMirror fieldInvarAnno = getDeclAnnotation(element, MinLenFieldInvariant.class);
        if (fieldInvarAnno == null) {
            return null;
        }
        List<String> fields =
                AnnotationUtils.getElementValueArray(fieldInvarAnno, "field", String.class, true);
        List<Integer> minlens =
                AnnotationUtils.getElementValueArray(fieldInvarAnno, "minLen", Integer.class, true);
        List<AnnotationMirror> qualifiers = new ArrayList<>();
        for (Integer minlen : minlens) {
            qualifiers.add(createArrayLenRangeAnnotation(minlen, Integer.MAX_VALUE));
        }

        FieldInvariants superInvariants = super.getFieldInvariants(element);
        return new FieldInvariants(superInvariants, fields, qualifiers);
    }

    @Override
    protected Set<Class<? extends Annotation>> getFieldInvariantDeclarationAnnotations() {
        // include FieldInvariant so that @MinLenBottom can be used.
        Set<Class<? extends Annotation>> set =
                new HashSet<>(super.getFieldInvariantDeclarationAnnotations());
        set.add(MinLenFieldInvariant.class);
        return set;
    }

    /**
     * Creates array length annotations for the result of the Enum.values() method, which is the
     * number of possible values of the enum.
     */
    @Override
    public Pair<AnnotatedTypeMirror.AnnotatedExecutableType, List<AnnotatedTypeMirror>>
            methodFromUse(
                    ExpressionTree tree,
                    ExecutableElement methodElt,
                    AnnotatedTypeMirror receiverType) {

        Pair<AnnotatedTypeMirror.AnnotatedExecutableType, List<AnnotatedTypeMirror>> superPair =
                super.methodFromUse(tree, methodElt, receiverType);
        if (ElementUtils.matchesElement(methodElt, "values")
                && methodElt.getEnclosingElement().getKind() == ElementKind.ENUM
                && ElementUtils.isStatic(methodElt)) {
            int count = 0;
            List<? extends Element> l = methodElt.getEnclosingElement().getEnclosedElements();
            for (Element el : l) {
                if (el.getKind() == ElementKind.ENUM_CONSTANT) {
                    count++;
                }
            }
            AnnotationMirror am = createArrayLenAnnotation(Collections.singletonList(count));
            superPair.first.getReturnType().replaceAnnotation(am);
        }
        return superPair;
    }

    /**
     * Performs pre-processing on annotations written by users, replacing illegal annotations by
     * legal ones.
     */
    private class ValueTypeAnnotator extends TypeAnnotator {

        private ValueTypeAnnotator(AnnotatedTypeFactory atypeFactory) {
            super(atypeFactory);
        }

        @Override
        protected Void scan(AnnotatedTypeMirror type, Void aVoid) {
            if (type != null) {
                replaceWithNewAnnoInSpecialCases(type);
            }
            return super.scan(type, aVoid);
        }

        /**
         * This method performs pre-processing on annotations written by users.
         *
         * <p>If any *Val annotation has &gt; MAX_VALUES number of values provided, replaces the
         * annotation by @IntRange for integral types, @ArrayLenRange for arrays, @ArrayLen
         * or @ArrayLenRange for strings, and @UnknownVal for all other types. Works together with
         * {@link
         * org.checkerframework.common.value.ValueVisitor#visitAnnotation(com.sun.source.tree.AnnotationTree,
         * Void)} which issues warnings to users in these cases.
         *
         * <p>If any @IntRange or @ArrayLenRange annotation has incorrect parameters, e.g. the value
         * "from" is greater than the value "to", replaces the annotation by @BOTTOMVAL. The {@link
         * org.checkerframework.common.value.ValueVisitor#visitAnnotation(com.sun.source.tree.AnnotationTree,
         * Void)} would raise an error to users in this case.
         *
         * <p>If any @ArrayLen annotation has a negative number, replaces the annotation
         * by @BOTTOMVAL. The {@link
         * org.checkerframework.common.value.ValueVisitor#visitAnnotation(com.sun.source.tree.AnnotationTree,
         * Void)} would raise an error to users in this case.
         *
         * <p>If a user only writes one side of an {@code IntRange} annotation, this method also
         * computes an appropriate default based on the underlying type for the other side of the
         * range. For instance, if the user write {@code @IntRange(from = 1) short x;} then this
         * method will translate the annotation to {@code @IntRange(from = 1, to = Short.MAX_VALUE}.
         */
        private void replaceWithNewAnnoInSpecialCases(AnnotatedTypeMirror atm) {
            AnnotationMirror anno = atm.getAnnotationInHierarchy(UNKNOWNVAL);
            if (anno == null) {
                return;
            }

            if (anno != null && anno.getElementValues().size() > 0) {
                if (AnnotationUtils.areSameByClass(anno, IntVal.class)) {
                    List<Long> values = getIntValues(anno);
                    if (values.size() > MAX_VALUES) {
                        long annoMinVal = Collections.min(values);
                        long annoMaxVal = Collections.max(values);
                        atm.replaceAnnotation(
                                createIntRangeAnnotation(new Range(annoMinVal, annoMaxVal)));
                    }
                } else if (AnnotationUtils.areSameByClass(anno, ArrayLen.class)) {
                    List<Integer> values = getArrayLength(anno);
                    if (values.isEmpty()) {
                        atm.replaceAnnotation(BOTTOMVAL);
                    } else if (Collections.min(values) < 0) {
                        atm.replaceAnnotation(BOTTOMVAL);
                    } else if (values.size() > MAX_VALUES) {
                        long annoMinVal = Collections.min(values);
                        long annoMaxVal = Collections.max(values);
                        atm.replaceAnnotation(
                                createArrayLenRangeAnnotation(new Range(annoMinVal, annoMaxVal)));
                    }
                } else if (AnnotationUtils.areSameByClass(anno, IntRange.class)) {
                    // Compute appropriate defaults for integral ranges.
                    long from, to;
                    if (AnnotationUtils.hasElementValue(anno, "from")) {
                        from = AnnotationUtils.getElementValue(anno, "from", Long.class, false);
                    } else {
                        switch (atm.getUnderlyingType().getKind()) {
                            case INT:
                                from = Integer.MIN_VALUE;
                                break;
                            case SHORT:
                                from = Short.MIN_VALUE;
                                break;
                            case BYTE:
                                from = Byte.MIN_VALUE;
                                break;
                            default:
                                from = Long.MIN_VALUE;
                        }
                    }
                    if (AnnotationUtils.hasElementValue(anno, "to")) {
                        to = AnnotationUtils.getElementValue(anno, "to", Long.class, false);
                    } else {
                        switch (atm.getUnderlyingType().getKind()) {
                            case INT:
                                to = Integer.MAX_VALUE;
                                break;
                            case SHORT:
                                to = Short.MAX_VALUE;
                                break;
                            case BYTE:
                                to = Byte.MAX_VALUE;
                                break;
                            default:
                                to = Long.MAX_VALUE;
                        }
                    }
                    if (from > to) {
                        atm.replaceAnnotation(BOTTOMVAL);
                    } else {
                        // Always do a replacement of the annotation here so that
                        // the defaults calculated above are correctly added to the
                        // annotation (assuming the annotation is well-formed).
                        atm.replaceAnnotation(createIntRangeAnnotation(from, to));
                    }
                } else if (AnnotationUtils.areSameByClass(anno, ArrayLenRange.class)) {
                    int from = AnnotationUtils.getElementValue(anno, "from", Integer.class, true);
                    int to = AnnotationUtils.getElementValue(anno, "to", Integer.class, true);
                    if (from > to || from < 0) {
                        atm.replaceAnnotation(BOTTOMVAL);
                    }
                } else if (AnnotationUtils.areSameByClass(anno, StringVal.class)) {
                    // The annotation is StringVal. If there are too many elements,
                    // ArrayLen or ArrayLenRange is used.
                    List<String> values = getStringValues(anno);

                    if (values.size() > MAX_VALUES) {
                        List<Integer> lengths = ValueCheckerUtils.getLengthsForStringValues(values);
                        atm.replaceAnnotation(createArrayLenAnnotation(lengths));
                    }

                } else {
                    // In here the annotation is @*Val where (*) is not Int, String but other types (Double, etc).
                    // Therefore we extract its values in a generic way to check its size.
                    List<Object> values =
                            AnnotationUtils.getElementValueArray(
                                    anno, "value", Object.class, false);
                    if (values.size() > MAX_VALUES) {
                        atm.replaceAnnotation(UNKNOWNVAL);
                    }
                }
            }
        }
    }

    /** The qualifier hierarchy for the Value type system */
    private final class ValueQualifierHierarchy extends MultiGraphQualifierHierarchy {

        /** @param factory MultiGraphFactory to use to construct this */
        public ValueQualifierHierarchy(MultiGraphQualifierHierarchy.MultiGraphFactory factory) {
            super(factory);
        }

        /**
         * Computes greatest lower bound of a @StringVal annotation with another value checker
         * annotation.
         *
         * @param stringValAnno annotation of type @StringVal
         * @param otherAnno annotation from the value checker hierarchy
         * @return greatest lower bound of {@code stringValAnno} and {@code otherAnno}
         */
        private AnnotationMirror glbOfStringVal(
                AnnotationMirror stringValAnno, AnnotationMirror otherAnno) {
            List<String> values = getStringValues(stringValAnno);

            if (AnnotationUtils.areSameByClass(otherAnno, StringVal.class)) {
                // Intersection of value lists
                List<String> otherValues = getStringValues(otherAnno);

                values.retainAll(otherValues);
            } else if (AnnotationUtils.areSameByClass(otherAnno, ArrayLen.class)) {
                // Retain strings of correct lengths

                List<Integer> otherLengths = getArrayLength(otherAnno);

                ArrayList<String> result = new ArrayList<String>();
                for (String s : values) {
                    if (otherLengths.contains(s.length())) {
                        result.add(s);
                    }
                }
                values = result;
            } else if (AnnotationUtils.areSameByClass(otherAnno, ArrayLenRange.class)) {
                // Retain strings of lengths from a range

                Range otherRange = getRange(otherAnno);

                ArrayList<String> result = new ArrayList<String>();
                for (String s : values) {
                    if (otherRange.contains(s.length())) {
                        result.add(s);
                    }
                }
                values = result;
            } else {
                return BOTTOMVAL;
            }

            return createStringAnnotation(values);
        }

        @Override
        public AnnotationMirror greatestLowerBound(AnnotationMirror a1, AnnotationMirror a2) {
            if (isSubtype(a1, a2)) {
                return a1;
            } else if (isSubtype(a2, a1)) {
                return a2;
            } else {

                // Implementation of GLB where one of the annotations is StringVal is needed
                // for length-based refinement of constant string values. Other cases of length-based
                // refinement are handled by subtype check.
                if (AnnotationUtils.areSameByClass(a1, StringVal.class)) {
                    return glbOfStringVal(a1, a2);
                } else if (AnnotationUtils.areSameByClass(a2, StringVal.class)) {
                    return glbOfStringVal(a2, a1);
                }

                // Simply return BOTTOMVAL in other cases. Refine this if discover more use cases
                // that need a more precision GLB.
                return BOTTOMVAL;
            }
        }

        @Override
        public int numberOfIterationsBeforeWidening() {
            return MAX_VALUES + 1;
        }

        @Override
        public AnnotationMirror widenedUpperBound(
                AnnotationMirror newQualifier, AnnotationMirror previousQualifier) {
            AnnotationMirror lub = leastUpperBound(newQualifier, previousQualifier);
            if (AnnotationUtils.areSameByClass(lub, IntRange.class)) {
                Range lubRange = getRange(lub);
                Range newRange = getRange(newQualifier);
                Range oldRange = getRange(previousQualifier);
                Range wubRange = widenedRange(newRange, oldRange, lubRange);
                return createIntRangeAnnotation(wubRange);
            } else if (AnnotationUtils.areSameByClass(lub, ArrayLenRange.class)) {
                Range lubRange = getRange(lub);
                Range newRange = getRange(newQualifier);
                Range oldRange = getRange(previousQualifier);
                return createArrayLenRangeAnnotation(widenedRange(newRange, oldRange, lubRange));
            } else {
                return lub;
            }
        }

        private Range widenedRange(Range newRange, Range oldRange, Range lubRange) {
            if (newRange == null || oldRange == null) {
                return lubRange;
            }
            // If both bounds of the new range are bigger than the old range, then returned range
            // should use the lower bound of the new range and a MAX_VALUE.
            if ((newRange.from >= oldRange.from && newRange.to >= oldRange.to)) {
                if (lubRange.to < Byte.MAX_VALUE) {
                    return new Range(newRange.from, Byte.MAX_VALUE);
                } else if (lubRange.to < Short.MAX_VALUE) {
                    return new Range(newRange.from, Short.MAX_VALUE);
                } else if (lubRange.to < Integer.MAX_VALUE) {
                    return new Range(newRange.from, Integer.MAX_VALUE);
                } else {
                    return new Range(newRange.from, Long.MAX_VALUE);
                }
            }

            // If both bounds of the old range are bigger than the new range, then returned range
            // should use a MIN_VALUE and the upper bound of the new range.
            if ((newRange.from <= oldRange.from && newRange.to <= oldRange.to)) {
                if (lubRange.from > Byte.MIN_VALUE) {
                    return new Range(Byte.MIN_VALUE, newRange.to);
                } else if (lubRange.from > Short.MIN_VALUE) {
                    return new Range(Short.MIN_VALUE, newRange.to);
                } else if (lubRange.from > Integer.MIN_VALUE) {
                    return new Range(Integer.MIN_VALUE, newRange.to);
                } else {
                    return new Range(Long.MIN_VALUE, newRange.to);
                }
            }

            if (lubRange.isWithin(Byte.MIN_VALUE + 1, Byte.MAX_VALUE)
                    || lubRange.isWithin(Byte.MIN_VALUE, Byte.MAX_VALUE - 1)) {
                return Range.BYTE_EVERYTHING;
            } else if (lubRange.isWithin(Short.MIN_VALUE + 1, Short.MAX_VALUE)
                    || lubRange.isWithin(Short.MIN_VALUE, Short.MAX_VALUE - 1)) {
                return Range.SHORT_EVERYTHING;
            } else if (lubRange.isWithin(Long.MIN_VALUE + 1, Long.MAX_VALUE)
                    || lubRange.isWithin(Long.MIN_VALUE, Long.MAX_VALUE - 1)) {
                return Range.INT_EVERYTHING;
            } else {
                return Range.EVERYTHING;
            }
        }

<<<<<<< HEAD
        private AnnotationMirror convertSpecialIntRangeToStandardIntRange(AnnotationMirror anm) {
            if (AnnotationUtils.areSameByClass(anm, IntRangeFromPositive.class)) {
                return createIntRangeAnnotation(1, Integer.MAX_VALUE);
            }

            if (AnnotationUtils.areSameByClass(anm, IntRangeFromNonNegative.class)) {
                return createIntRangeAnnotation(0, Integer.MAX_VALUE);
            }

            if (AnnotationUtils.areSameByClass(anm, IntRangeFromGTENegativeOne.class)) {
                return createIntRangeAnnotation(-1, Integer.MAX_VALUE);
            }
            return anm;
        }

=======
>>>>>>> 3ea93b7b
        /**
         * Determines the least upper bound of a1 and a2, which contains the union of their sets of
         * possible values.
         *
         * @return the least upper bound of a1 and a2
         */
        @Override
        public AnnotationMirror leastUpperBound(AnnotationMirror a1, AnnotationMirror a2) {
            if (!AnnotationUtils.areSameIgnoringValues(
                    getTopAnnotation(a1), getTopAnnotation(a2))) {
                // The annotations are in different hierarchies
                return null;
            }

            a1 = convertSpecialIntRangeToStandardIntRange(a1);
            a2 = convertSpecialIntRangeToStandardIntRange(a2);

            if (isSubtype(a1, a2)) {
                return a2;
            } else if (isSubtype(a2, a1)) {
                return a1;
            }

            if (AnnotationUtils.areSameIgnoringValues(a1, a2)) {
                // If both are the same type, determine the type and merge
                if (AnnotationUtils.areSameByClass(a1, IntRange.class)) {
                    // special handling for IntRange
                    Range range1 = getRange(a1);
                    Range range2 = getRange(a2);
                    return createIntRangeAnnotation(range1.union(range2));
                } else if (AnnotationUtils.areSameByClass(a1, ArrayLenRange.class)) {
                    // special handling for ArrayLenRange
                    Range range1 = getRange(a1);
                    Range range2 = getRange(a2);
                    return createArrayLenRangeAnnotation(range1.union(range2));
                } else if (AnnotationUtils.areSameByClass(a1, IntVal.class)) {
                    List<Long> a1Values = getIntValues(a1);
                    List<Long> a2Values = getIntValues(a2);
                    List<Long> newValues = new ArrayList<>();
                    newValues.addAll(a1Values);
                    newValues.addAll(a2Values);
                    return createIntValAnnotation(newValues);
                } else if (AnnotationUtils.areSameByClass(a1, ArrayLen.class)) {
                    List<Integer> a1Values = getArrayLength(a1);
                    List<Integer> a2Values = getArrayLength(a2);
                    List<Integer> newValues = new ArrayList<>();
                    newValues.addAll(a1Values);
                    newValues.addAll(a2Values);
                    return createArrayLenAnnotation(newValues);
                } else if (AnnotationUtils.areSameByClass(a1, StringVal.class)) {
                    List<String> a1Values = getStringValues(a1);
                    List<String> a2Values = getStringValues(a2);
                    List<String> newValues = new ArrayList<>();
                    newValues.addAll(a1Values);
                    newValues.addAll(a2Values);
                    return createStringAnnotation(newValues);
                } else {
                    List<Object> a1Values =
                            AnnotationUtils.getElementValueArray(a1, "value", Object.class, true);
                    List<Object> a2Values =
                            AnnotationUtils.getElementValueArray(a2, "value", Object.class, true);
                    TreeSet<Object> newValues = new TreeSet<>();
                    newValues.addAll(a1Values);
                    newValues.addAll(a2Values);

                    if (newValues.size() == 0) {
                        return BOTTOMVAL;
                    }
                    if (newValues.size() > MAX_VALUES) {
                        return UNKNOWNVAL;
                    }
                    AnnotationBuilder builder =
                            new AnnotationBuilder(processingEnv, a1.getAnnotationType().toString());
                    List<Object> valuesList = new ArrayList<>(newValues);
                    builder.setValue("value", valuesList);
                    return builder.build();
                }
            }

            // Special handling for dealing with the lub of an ArrayLenRange and an ArrayLen
            // or a StringVal with one of them.

            AnnotationMirror arrayLenAnno = null;
            AnnotationMirror arrayLenRangeAnno = null;
            AnnotationMirror stringValAnno = null;

            if (AnnotationUtils.areSameByClass(a1, ArrayLen.class)) {
                arrayLenAnno = a1;
            } else if (AnnotationUtils.areSameByClass(a2, ArrayLen.class)) {
                arrayLenAnno = a2;
            }
            if (AnnotationUtils.areSameByClass(a1, ArrayLenRange.class)) {
                arrayLenRangeAnno = a1;
            } else if (AnnotationUtils.areSameByClass(a2, ArrayLenRange.class)) {
                arrayLenRangeAnno = a2;
            }
            if (AnnotationUtils.areSameByClass(a1, StringVal.class)) {
                stringValAnno = a1;
            } else if (AnnotationUtils.areSameByClass(a2, StringVal.class)) {
                stringValAnno = a2;
            }

            if (arrayLenAnno != null && arrayLenRangeAnno != null) {
                return leastUpperBound(
                        arrayLenRangeAnno, convertArrayLenToArrayLenRange(arrayLenAnno));
            } else if (stringValAnno != null && arrayLenAnno != null) {
                return leastUpperBound(arrayLenAnno, convertStringValToArrayLen(stringValAnno));
            } else if (stringValAnno != null && arrayLenRangeAnno != null) {
                return leastUpperBound(
                        arrayLenRangeAnno, convertStringValToArrayLenRange(stringValAnno));
            }

            // Annotations are both in the same hierarchy, but they are not the same.
            // If a1 and a2 are not the same type of *Value annotation, they may still be mergeable
            // because some values can be implicitly cast as others. For example, if a1 and a2 are
            // both in {DoubleVal, IntVal} then they will be converted upwards: IntVal -> DoubleVal
            // to arrive at a common annotation type.

            // Each of these variables is an annotation of the given type, or is null if neither of
            // the arguments to leastUpperBound is of the given types.
            AnnotationMirror intValAnno = null;
            AnnotationMirror intRangeAnno = null;
            AnnotationMirror doubleValAnno = null;
            if (AnnotationUtils.areSameByClass(a1, IntVal.class)) {
                intValAnno = a1;
            } else if (AnnotationUtils.areSameByClass(a2, IntVal.class)) {
                intValAnno = a2;
            }
            if (AnnotationUtils.areSameByClass(a1, DoubleVal.class)) {
                doubleValAnno = a1;
            } else if (AnnotationUtils.areSameByClass(a2, DoubleVal.class)) {
                doubleValAnno = a2;
            }
            if (AnnotationUtils.areSameByClass(a1, IntRange.class)) {
                intRangeAnno = a1;
            } else if (AnnotationUtils.areSameByClass(a2, IntRange.class)) {
                intRangeAnno = a2;
            }

            if (doubleValAnno != null) {
                if (intRangeAnno != null) {
                    intValAnno = convertIntRangeToIntVal(intRangeAnno);
                    intRangeAnno = null;
                    if (intValAnno == UNKNOWNVAL) {
                        intValAnno = null;
                    }
                }
                if (intValAnno != null) {
                    // Convert intValAnno to a @DoubleVal AnnotationMirror
                    AnnotationMirror doubleValAnno2 = convertIntValToDoubleVal(intValAnno);
                    return leastUpperBound(doubleValAnno, doubleValAnno2);
                }
                return UNKNOWNVAL;
            }
            if (intRangeAnno != null && intValAnno != null) {
                // Convert intValAnno to an @IntRange AnnotationMirror
                AnnotationMirror intRangeAnno2 = convertIntValToIntRange(intValAnno);
                return leastUpperBound(intRangeAnno, intRangeAnno2);
            }

            // In all other cases, the LUB is UnknownVal.
            return UNKNOWNVAL;
        }

        /**
         * Computes subtyping as per the subtyping in the qualifier hierarchy structure unless both
         * annotations are Value. In this case, subAnno is a subtype of superAnno iff superAnno
         * contains at least every element of subAnno.
         *
         * @return true if subAnno is a subtype of superAnno, false otherwise
         */
        @Override
        public boolean isSubtype(AnnotationMirror subAnno, AnnotationMirror superAnno) {

            subAnno = convertSpecialIntRangeToStandardIntRange(subAnno);
            superAnno = convertSpecialIntRangeToStandardIntRange(superAnno);

            if (AnnotationUtils.areSameByClass(superAnno, UnknownVal.class)
                    || AnnotationUtils.areSameByClass(subAnno, BottomVal.class)) {
                return true;
            } else if (AnnotationUtils.areSameByClass(subAnno, UnknownVal.class)
                    || AnnotationUtils.areSameByClass(superAnno, BottomVal.class)) {
                return false;
            } else if (AnnotationUtils.areSameByClass(subAnno, PolyValue.class)) {
                return AnnotationUtils.areSameByClass(superAnno, PolyValue.class);
            } else if (AnnotationUtils.areSameByClass(superAnno, PolyValue.class)) {
                return AnnotationUtils.areSameByClass(subAnno, PolyValue.class);
            } else if (AnnotationUtils.areSameIgnoringValues(superAnno, subAnno)) {
                // Same type, so might be subtype
                if (AnnotationUtils.areSameByClass(subAnno, IntRange.class)
                        || AnnotationUtils.areSameByClass(subAnno, ArrayLenRange.class)) {
                    // Special case for range-based annotations
                    Range superRange = getRange(superAnno);
                    Range subRange = getRange(subAnno);
                    return superRange.contains(subRange);
                } else {
                    List<Object> superValues =
                            AnnotationUtils.getElementValueArray(
                                    superAnno, "value", Object.class, true);
                    List<Object> subValues =
                            AnnotationUtils.getElementValueArray(
                                    subAnno, "value", Object.class, true);
                    return superValues.containsAll(subValues);
                }
            } else if (AnnotationUtils.areSameByClass(superAnno, DoubleVal.class)
                    && AnnotationUtils.areSameByClass(subAnno, IntVal.class)) {
                List<Double> subValues = convertLongListToDoubleList(getIntValues(subAnno));
                List<Double> superValues = getDoubleValues(superAnno);
                return superValues.containsAll(subValues);
            } else if ((AnnotationUtils.areSameByClass(superAnno, IntRange.class)
                            && AnnotationUtils.areSameByClass(subAnno, IntVal.class))
                    || (AnnotationUtils.areSameByClass(superAnno, ArrayLenRange.class)
                            && AnnotationUtils.areSameByClass(subAnno, ArrayLen.class))) {
                List<Long> subValues = getArrayLenOrIntValue(subAnno);
                Range superRange = getRange(superAnno);
                long subMinVal = Collections.min(subValues);
                long subMaxVal = Collections.max(subValues);
                return subMinVal >= superRange.from && subMaxVal <= superRange.to;
            } else if (AnnotationUtils.areSameByClass(superAnno, DoubleVal.class)
                    && AnnotationUtils.areSameByClass(subAnno, IntRange.class)) {
                Range subRange = getRange(subAnno);
                if (subRange.isWiderThan(MAX_VALUES)) {
                    return false;
                }
                List<Double> superValues = getDoubleValues(superAnno);
                List<Double> subValues =
                        ValueCheckerUtils.getValuesFromRange(subRange, Double.class);
                return superValues.containsAll(subValues);
            } else if ((AnnotationUtils.areSameByClass(superAnno, IntVal.class)
                            && AnnotationUtils.areSameByClass(subAnno, IntRange.class))
                    || (AnnotationUtils.areSameByClass(superAnno, ArrayLen.class)
                            && AnnotationUtils.areSameByClass(subAnno, ArrayLenRange.class))) {
                Range subRange = getRange(subAnno);
                if (subRange.isWiderThan(MAX_VALUES)) {
                    return false;
                }
                List<Long> superValues = getArrayLenOrIntValue(superAnno);
                List<Long> subValues = ValueCheckerUtils.getValuesFromRange(subRange, Long.class);
                return superValues.containsAll(subValues);
            } else if (AnnotationUtils.areSameByClass(superAnno, StringVal.class)
                    && (AnnotationUtils.areSameByClass(subAnno, ArrayLen.class)
                            || AnnotationUtils.areSameByClass(subAnno, ArrayLenRange.class))) {

                // Allow @ArrayLen(0) to be converted to @StringVal("")
                List<String> superValues = getStringValues(superAnno);
                return superValues.contains("") && getMaxLenValue(subAnno) == 0;
            } else if (AnnotationUtils.areSameByClass(superAnno, ArrayLen.class)
                    && AnnotationUtils.areSameByClass(subAnno, StringVal.class)) {
                // StringVal is a subtype of ArrayLen, if all the strings have one of the correct lengths
                List<String> subValues = getStringValues(subAnno);
                List<Integer> superValues = getArrayLength(superAnno);

                for (String value : subValues) {
                    if (!superValues.contains(value.length())) {
                        return false;
                    }
                }
                return true;
            } else if (AnnotationUtils.areSameByClass(superAnno, ArrayLenRange.class)
                    && AnnotationUtils.areSameByClass(subAnno, StringVal.class)) {
                // StringVal is a subtype of ArrayLenRange, if all the strings have a length in the range.
                List<String> subValues = getStringValues(subAnno);
                Range superRange = getRange(superAnno);
                for (String value : subValues) {
                    if (!superRange.contains(value.length())) {
                        return false;
                    }
                }
                return true;
            } else {
                return false;
            }
        }
    }

    /**
     * Gets the values stored in either an ArrayLen annotation (ints) or an IntVal/DoubleVal/etc.
     * annotation (longs), and casts the result to a long.
     */
    private List<Long> getArrayLenOrIntValue(AnnotationMirror anno) {
        List<Long> result;
        if (AnnotationUtils.areSameByClass(anno, ArrayLen.class)) {
            List<Integer> intValues = getArrayLength(anno);
            result = new ArrayList<Long>(intValues.size());
            for (Integer i : intValues) {
                result.add(i.longValue());
            }
        } else {
            result = getIntValues(anno);
        }
        return result;
    }

    @Override
    protected TreeAnnotator createTreeAnnotator() {
        // Don't call super.createTreeAnnotator because it includes the PropagationTreeAnnotator.
        // Only use the PropagationTreeAnnotator for typing new arrays.  The Value Checker
        // computes types differently for all other trees normally typed by the
        // PropagationTreeAnnotator.
        TreeAnnotator arrayCreation =
                new TreeAnnotator(this) {
                    PropagationTreeAnnotator propagationTreeAnnotator =
                            new PropagationTreeAnnotator(atypeFactory);

                    @Override
                    public Void visitNewArray(NewArrayTree node, AnnotatedTypeMirror mirror) {
                        return propagationTreeAnnotator.visitNewArray(node, mirror);
                    }
                };
        return new ListTreeAnnotator(
                new ValueTreeAnnotator(this), new ImplicitsTreeAnnotator(this), arrayCreation);
    }

    /** The TreeAnnotator for this AnnotatedTypeFactory. It adds/replaces annotations. */
    protected class ValueTreeAnnotator extends TreeAnnotator {

        public ValueTreeAnnotator(ValueAnnotatedTypeFactory factory) {
            super(factory);
        }

        @Override
        public Void visitNewArray(NewArrayTree tree, AnnotatedTypeMirror type) {

            List<? extends ExpressionTree> dimensions = tree.getDimensions();
            List<? extends ExpressionTree> initializers = tree.getInitializers();

            // Array construction can provide dimensions or use an initializer.

            // Dimensions provided
            if (!dimensions.isEmpty()) {
                handleDimensions(dimensions, (AnnotatedArrayType) type);
            } else {
                // Initializer used
                handleInitializers(initializers, (AnnotatedArrayType) type);

                AnnotationMirror newQual;
                Class<?> clazz = ValueCheckerUtils.getClassFromType(type.getUnderlyingType());
                String stringVal = null;
                if (clazz.equals(char[].class)) {
                    stringVal = getCharArrayStringVal(initializers);
                }

                if (stringVal != null) {
                    newQual = createStringAnnotation(Collections.singletonList(stringVal));
                    type.replaceAnnotation(newQual);
                }
            }

            return null;
        }

        /**
         * Recursive method to handle array initializations. Recursively descends the initializer to
         * find each dimension's size and create the appropriate annotation for it.
         *
         * <p>If the annotation of the dimension is {@code @IntVal}, create an {@code @ArrayLen}
         * with the same set of possible values. If the annotation is {@code @IntRange}, create an
         * {@code @ArrayLenRange}. If the annotation is {@code @BottomVal}, create an
         * {@code @BottomVal} instead. In other cases, no annotations are created.
         *
         * @param dimensions a list of ExpressionTrees where each ExpressionTree is a specifier of
         *     the size of that dimension
         * @param type the AnnotatedTypeMirror of the array
         */
        private void handleDimensions(
                List<? extends ExpressionTree> dimensions, AnnotatedArrayType type) {
            if (dimensions.size() > 1) {
                handleDimensions(
                        dimensions.subList(1, dimensions.size()),
                        (AnnotatedArrayType) type.getComponentType());
            }
            AnnotationMirror dimType =
                    getAnnotatedType(dimensions.get(0)).getAnnotationInHierarchy(UNKNOWNVAL);

            if (AnnotationUtils.areSameIgnoringValues(dimType, BOTTOMVAL)) {
                type.replaceAnnotation(BOTTOMVAL);
            } else {
                RangeOrListOfValues rolv = null;
                if (isIntRange(dimType)) {
                    rolv = new RangeOrListOfValues(getRange(dimType));
                } else if (AnnotationUtils.areSameByClass(dimType, IntVal.class)) {
                    rolv =
                            new RangeOrListOfValues(
                                    RangeOrListOfValues.convertLongsToInts(getIntValues(dimType)));
                }
                if (rolv != null) {
                    AnnotationMirror newQual =
                            rolv.createAnnotation((ValueAnnotatedTypeFactory) atypeFactory);
                    type.replaceAnnotation(newQual);
                }
            }
        }

        /**
         * Adds the ArrayLen/ArrayLenRange annotation from the array initializers to {@code type}.
         *
         * <p>If type is a multi-dimensional array, the initializers might also contain arrays, so
         * this method adds the annotations for those initializers, too.
         *
         * @param initializers initializer trees
         * @param type array type to which annotations are added
         */
        private void handleInitializers(
                List<? extends ExpressionTree> initializers, AnnotatedArrayType type) {

            List<Integer> array = new ArrayList<>();
            array.add(initializers.size());
            type.replaceAnnotation(createArrayLenAnnotation(array));

            if (type.getComponentType().getKind() != TypeKind.ARRAY) {
                return;
            }

            // A list of arrayLens.  arrayLenOfDimensions.get(i) is the array lengths for the ith
            // dimension.
            List<RangeOrListOfValues> arrayLenOfDimensions = new ArrayList<>();
            for (ExpressionTree init : initializers) {
                AnnotatedTypeMirror componentType = getAnnotatedType(init);
                int dimension = 0;
                while (componentType.getKind() == TypeKind.ARRAY) {
                    if (dimension == arrayLenOfDimensions.size()) {
                        arrayLenOfDimensions.add(new RangeOrListOfValues());
                    }
                    RangeOrListOfValues rolv = arrayLenOfDimensions.get(dimension);
                    AnnotationMirror arrayLen = componentType.getAnnotation(ArrayLen.class);
                    if (arrayLen != null) {
                        List<Integer> currentLengths = getArrayLength(arrayLen);
                        rolv.addAll(currentLengths);
                    } else {
                        // Check for an arrayLenRange annotation
                        AnnotationMirror arrayLenRangeAnno =
                                componentType.getAnnotation(ArrayLenRange.class);
                        if (arrayLenRangeAnno != null) {
                            Range range = getRange(arrayLenRangeAnno);
                            rolv.add(range);
                        }
                    }

                    // replace the current dimension's range with this one.
                    arrayLenOfDimensions.remove(dimension);
                    arrayLenOfDimensions.add(dimension, rolv);

                    dimension++;
                    componentType = ((AnnotatedArrayType) componentType).getComponentType();
                }
            }

            AnnotatedTypeMirror componentType = type.getComponentType();
            int i = 0;
            while (componentType.getKind() == TypeKind.ARRAY && i < arrayLenOfDimensions.size()) {
                RangeOrListOfValues rolv = arrayLenOfDimensions.get(i);
                componentType.addAnnotation(
                        rolv.createAnnotation((ValueAnnotatedTypeFactory) atypeFactory));
                componentType = ((AnnotatedArrayType) componentType).getComponentType();
                i++;
            }
        }

        /** Convert a char array to a String. Return null if unable to convert. */
        private String getCharArrayStringVal(List<? extends ExpressionTree> initializers) {
            boolean allLiterals = true;
            StringBuilder stringVal = new StringBuilder();
            for (ExpressionTree e : initializers) {
                if (e.getKind() == Tree.Kind.INT_LITERAL) {
                    char charVal = (char) (((Integer) ((LiteralTree) e).getValue()).intValue());
                    stringVal.append(charVal);
                } else if (e.getKind() == Tree.Kind.CHAR_LITERAL) {
                    char charVal = (((Character) ((LiteralTree) e).getValue()));
                    stringVal.append(charVal);
                } else {
                    allLiterals = false;
                }
            }
            if (allLiterals) {
                return stringVal.toString();
            }
            // If any part of the initializer isn't known,
            // the stringval isn't known.
            return null;
        }

        @Override
        public Void visitTypeCast(TypeCastTree tree, AnnotatedTypeMirror atm) {
            if (handledByValueChecker(atm)) {
                AnnotationMirror oldAnno =
                        getAnnotatedType(tree.getExpression()).getAnnotationInHierarchy(UNKNOWNVAL);
                if (oldAnno != null) {
                    TypeMirror newType = atm.getUnderlyingType();
                    AnnotationMirror newAnno;
                    Range range;

                    if (TypesUtils.isString(newType) || newType.getKind() == TypeKind.ARRAY) {
                        // Strings and arrays do not allow conversions
                        newAnno = oldAnno;
                    } else if (isIntRange(oldAnno)
                            && (range = getRange(oldAnno)).isWiderThan(MAX_VALUES)) {
                        Class<?> newClass = ValueCheckerUtils.getClassFromType(newType);
                        if (newClass == String.class) {
                            newAnno = UNKNOWNVAL;
                        } else if (newClass == Boolean.class || newClass == boolean.class) {
                            throw new UnsupportedOperationException(
                                    "ValueAnnotatedTypeFactory: can't convert int to boolean");
                        } else {
                            newAnno =
                                    createIntRangeAnnotation(NumberUtils.castRange(newType, range));
                        }
                    } else {
                        List<?> values = ValueCheckerUtils.getValuesCastedToType(oldAnno, newType);
                        newAnno = createResultingAnnotation(atm.getUnderlyingType(), values);
                    }
                    atm.addMissingAnnotations(Collections.singleton(newAnno));
                }
            } else if (atm.getKind() == TypeKind.ARRAY) {
                if (tree.getExpression().getKind() == Kind.NULL_LITERAL) {
                    atm.addMissingAnnotations(Collections.singleton(BOTTOMVAL));
                }
            }
            return null;
        }

        /**
         * Get the "value" field of the given annotation, casted to the given type. Empty list means
         * no value is possible (dead code). Null means no information is known -- any value is
         * possible.
         */
        private List<?> getValues(AnnotatedTypeMirror type, TypeMirror castTo) {
            AnnotationMirror anno = type.getAnnotationInHierarchy(UNKNOWNVAL);
            if (anno == null) {
                // If type is an AnnotatedTypeVariable (or other type without a primary annotation)
                // then anno will be null. It would be safe to use the annotation on the upper bound;
                // however, unless the upper bound was explicitly annotated, it will be unknown.
                // AnnotatedTypes.findEffectiveAnnotationInHierarchy(, toSearch, top)
                return null;
            }
            return ValueCheckerUtils.getValuesCastedToType(anno, castTo);
        }

        @Override
        public Void visitLiteral(LiteralTree tree, AnnotatedTypeMirror type) {
            if (!handledByValueChecker(type)) {
                return null;
            }
            Object value = tree.getValue();
            switch (tree.getKind()) {
                case BOOLEAN_LITERAL:
                    AnnotationMirror boolAnno =
                            createBooleanAnnotation(Collections.singletonList((Boolean) value));
                    type.replaceAnnotation(boolAnno);
                    return null;

                case CHAR_LITERAL:
                    AnnotationMirror charAnno =
                            createCharAnnotation(Collections.singletonList((Character) value));
                    type.replaceAnnotation(charAnno);
                    return null;

                case DOUBLE_LITERAL:
                case FLOAT_LITERAL:
                case INT_LITERAL:
                case LONG_LITERAL:
                    AnnotationMirror numberAnno =
                            createNumberAnnotationMirror(Collections.singletonList((Number) value));
                    type.replaceAnnotation(numberAnno);
                    return null;
                case STRING_LITERAL:
                    AnnotationMirror stringAnno =
                            createStringAnnotation(Collections.singletonList((String) value));
                    type.replaceAnnotation(stringAnno);
                    return null;
                default:
                    return null;
            }
        }

        /**
         * Given a MemberSelectTree representing a method call, return true if the method's
         * declaration is annotated with {@code @StaticallyExecutable}.
         */
        private boolean methodIsStaticallyExecutable(Element method) {
            return getDeclAnnotation(method, StaticallyExecutable.class) != null;
        }

        @Override
        public Void visitMethodInvocation(MethodInvocationTree tree, AnnotatedTypeMirror type) {
            if (handledByValueChecker(type)
                    && methodIsStaticallyExecutable(TreeUtils.elementFromUse(tree))) {
                // Get argument values
                List<? extends ExpressionTree> arguments = tree.getArguments();
                ArrayList<List<?>> argValues;
                if (arguments.size() > 0) {
                    argValues = new ArrayList<List<?>>();
                    for (ExpressionTree argument : arguments) {
                        AnnotatedTypeMirror argType = getAnnotatedType(argument);
                        List<?> values = getValues(argType, argType.getUnderlyingType());
                        if (values == null || values.isEmpty()) {
                            // Values aren't known, so don't try to evaluate the method.
                            return null;
                        }
                        argValues.add(values);
                    }
                } else {
                    argValues = null;
                }

                if (TreeUtils.isMethodInvocation(tree, lengthMethod, processingEnv)) {
                    AnnotatedTypeMirror receiverType = getReceiverType(tree);
                    AnnotationMirror resultAnno = createArrayLengthResultAnnotation(receiverType);
                    if (resultAnno != null) {
                        type.replaceAnnotation(resultAnno);
                    }
                } else {
                    // Get receiver values
                    AnnotatedTypeMirror receiver = getReceiverType(tree);
                    List<?> receiverValues;

                    if (receiver != null
                            && !ElementUtils.isStatic(TreeUtils.elementFromUse(tree))) {
                        receiverValues = getValues(receiver, receiver.getUnderlyingType());
                        if (receiverValues == null || receiverValues.isEmpty()) {
                            // Values aren't known, so don't try to evaluate the method.
                            return null;
                        }
                    } else {
                        receiverValues = null;
                    }

                    // Evaluate method
                    List<?> returnValues =
                            evaluator.evaluateMethodCall(argValues, receiverValues, tree);
                    if (returnValues == null) {
                        return null;
                    }
                    AnnotationMirror returnType =
                            createResultingAnnotation(type.getUnderlyingType(), returnValues);
                    type.replaceAnnotation(returnType);
                }
            }

            return null;
        }

        @Override
        public Void visitNewClass(NewClassTree tree, AnnotatedTypeMirror type) {
            if (handledByValueChecker(type)
                    && methodIsStaticallyExecutable(TreeUtils.elementFromUse(tree))) {
                // get argument values
                List<? extends ExpressionTree> arguments = tree.getArguments();
                ArrayList<List<?>> argValues;
                if (arguments.size() > 0) {
                    argValues = new ArrayList<List<?>>();
                    for (ExpressionTree argument : arguments) {
                        AnnotatedTypeMirror argType = getAnnotatedType(argument);
                        List<?> values = getValues(argType, argType.getUnderlyingType());
                        if (values == null || values.isEmpty()) {
                            // Values aren't known, so don't try to evaluate the method.
                            return null;
                        }
                        argValues.add(values);
                    }
                } else {
                    argValues = null;
                }
                // Evaluate method
                List<?> returnValues =
                        evaluator.evaluteConstructorCall(argValues, tree, type.getUnderlyingType());
                if (returnValues == null) {
                    return null;
                }
                AnnotationMirror returnType =
                        createResultingAnnotation(type.getUnderlyingType(), returnValues);
                type.replaceAnnotation(returnType);
            }

            return null;
        }

        @Override
        public Void visitMemberSelect(MemberSelectTree tree, AnnotatedTypeMirror type) {
            if (TreeUtils.isFieldAccess(tree) && handledByValueChecker(type)) {
                VariableElement elem = (VariableElement) InternalUtils.symbol(tree);
                Object value = elem.getConstantValue();
                if (value != null) {
                    // The field is a compile time constant.
                    type.replaceAnnotation(
                            createResultingAnnotation(type.getUnderlyingType(), value));
                    return null;
                }
                if (ElementUtils.isStatic(elem) && ElementUtils.isFinal(elem)) {
                    // The field is static and final.
                    Element e = InternalUtils.symbol(tree.getExpression());
                    if (e != null) {
                        String classname = ElementUtils.getQualifiedClassName(e).toString();
                        String fieldName = tree.getIdentifier().toString();
                        value = evaluator.evaluateStaticFieldAccess(classname, fieldName, tree);
                        if (value != null) {
                            type.replaceAnnotation(
                                    createResultingAnnotation(type.getUnderlyingType(), value));
                        }
                        return null;
                    }
                }

                if (TreeUtils.isArrayLengthAccess(tree)) {
                    // The field access is to the length field, as in "someArrayExpression.length"
                    AnnotatedTypeMirror receiverType = getAnnotatedType(tree.getExpression());
                    if (receiverType.getKind() == TypeKind.ARRAY) {

                        AnnotationMirror resultAnno =
                                createArrayLengthResultAnnotation(receiverType);
                        if (resultAnno != null) {
                            type.replaceAnnotation(resultAnno);
                        }
                    }
                }
            }
            return null;
        }

        /** Returns true iff the given type is in the domain of the Constant Value Checker. */
        private boolean handledByValueChecker(AnnotatedTypeMirror type) {
            return coveredClassStrings.contains(type.getUnderlyingType().toString());
        }
    }

    /** Determines whether a method is the {@code String.length()} method. */
    boolean isStringLengthMethod(ExecutableElement method) {
        return method.equals(lengthMethod);
    }

    /**
     * Returns a constant value annotation for a length of an array or string type with a constant
     * value annotation
     */
    AnnotationMirror createArrayLengthResultAnnotation(AnnotatedTypeMirror receiverType) {
        AnnotationMirror arrayAnno = receiverType.getAnnotationInHierarchy(UNKNOWNVAL);
        if (AnnotationUtils.areSameByClass(arrayAnno, ArrayLen.class)) {
            // array.length, where array : @ArrayLen(x)
            List<Integer> lengths = ValueAnnotatedTypeFactory.getArrayLength(arrayAnno);
            return createNumberAnnotationMirror(new ArrayList<Number>(lengths));
        }
        // Check for an ArrayLenRange annotation.
        if (AnnotationUtils.areSameByClass(arrayAnno, ArrayLenRange.class)) {
            // array.length, where array : @ArrayLenRange(x)
            Range range = getRange(arrayAnno);
            return createIntRangeAnnotation(range);
        }

        if (AnnotationUtils.areSameByClass(arrayAnno, StringVal.class)) {
            List<String> strings = ValueAnnotatedTypeFactory.getStringValues(arrayAnno);
            List<Integer> lengths = ValueCheckerUtils.getLengthsForStringValues(strings);
            return createNumberAnnotationMirror(new ArrayList<Number>(lengths));
        }

        return createIntRangeAnnotation(0, Integer.MAX_VALUE);
    }

    /**
     * Returns a constant value annotation with the {@code value}. The class of the annotation
     * reflects the {@code resultType} given.
     *
     * @param resultType used to selecte which kind of value annotation is returned
     * @param value value to use
     * @return a constant value annotation with the {@code value}
     */
    AnnotationMirror createResultingAnnotation(TypeMirror resultType, Object value) {
        return createResultingAnnotation(resultType, Collections.singletonList(value));
    }

    /**
     * Returns a constant value annotation with the {@code values}. The class of the annotation
     * reflects the {@code resultType} given.
     *
     * @param resultType used to selected which kind of value annotation is returned
     * @param values must be a homogeneous list: every element of it has the same class
     * @return a constant value annotation with the {@code values}
     */
    AnnotationMirror createResultingAnnotation(TypeMirror resultType, List<?> values) {
        if (values == null) {
            return UNKNOWNVAL;
        }
        // For some reason null is included in the list of values,
        // so remove it so that it does not cause a NPE elsewhere.
        values.remove(null);
        if (values.size() == 0) {
            return BOTTOMVAL;
        }

        if (TypesUtils.isString(resultType)) {
            List<String> stringVals = new ArrayList<>(values.size());
            for (Object o : values) {
                stringVals.add((String) o);
            }
            return createStringAnnotation(stringVals);
        } else if (ValueCheckerUtils.getClassFromType(resultType) == char[].class) {
            List<String> stringVals = new ArrayList<>(values.size());
            for (Object o : values) {
                if (o instanceof char[]) {
                    stringVals.add(new String((char[]) o));
                } else {
                    stringVals.add(o.toString());
                }
            }
            return createStringAnnotation(stringVals);
        }

        TypeKind primitiveKind;
        if (TypesUtils.isPrimitive(resultType)) {
            primitiveKind = resultType.getKind();
        } else if (TypesUtils.isBoxedPrimitive(resultType)) {
            primitiveKind = types.unboxedType(resultType).getKind();
        } else {
            return UNKNOWNVAL;
        }

        switch (primitiveKind) {
            case BOOLEAN:
                List<Boolean> boolVals = new ArrayList<>(values.size());
                for (Object o : values) {
                    boolVals.add((Boolean) o);
                }
                return createBooleanAnnotation(boolVals);
            case DOUBLE:
            case FLOAT:
            case INT:
            case LONG:
            case SHORT:
            case BYTE:
                List<Number> numberVals = new ArrayList<>(values.size());
                List<Character> characterVals = new ArrayList<>(values.size());
                for (Object o : values) {
                    if (o instanceof Character) {
                        characterVals.add((Character) o);
                    } else {
                        numberVals.add((Number) o);
                    }
                }
                if (numberVals.isEmpty()) {
                    return createCharAnnotation(characterVals);
                }
                return createNumberAnnotationMirror(new ArrayList<>(numberVals));
            case CHAR:
                List<Character> charVals = new ArrayList<>(values.size());
                for (Object o : values) {
                    if (o instanceof Number) {
                        charVals.add((char) ((Number) o).intValue());
                    } else {
                        charVals.add((char) o);
                    }
                }
                return createCharAnnotation(charVals);
            default:
                throw new UnsupportedOperationException("Unexpected kind:" + resultType);
        }
    }

    /**
     * Returns a {@link IntVal} or {@link IntRange} annotation using the values. If {@code values}
     * is null, then UnknownVal is returned; if {@code values} is empty, then bottom is returned. If
     * the number of {@code values} is greater than MAX_VALUES, return an {@link IntRange}. In other
     * cases, the values are sorted and duplicates are removed before an {@link IntVal} is created.
     *
     * @param values list of longs; duplicates are allowed and the values may be in any order
     * @return an annotation depends on the values
     */
    public AnnotationMirror createIntValAnnotation(List<Long> values) {
        if (values == null) {
            return UNKNOWNVAL;
        }
        if (values.isEmpty()) {
            return BOTTOMVAL;
        }
        values = ValueCheckerUtils.removeDuplicates(values);
        if (values.size() > MAX_VALUES) {
            long valMin = Collections.min(values);
            long valMax = Collections.max(values);
            return createIntRangeAnnotation(valMin, valMax);
        } else {
            AnnotationBuilder builder = new AnnotationBuilder(processingEnv, IntVal.class);
            builder.setValue("value", values);
            return builder.build();
        }
    }

    /**
     * Convert an {@code @IntRange} annotation to an {@code @IntVal} annotation, or to UNKNOWNVAL if
     * the input is too wide to be represented as an {@code @IntVal}.
     */
    public AnnotationMirror convertIntRangeToIntVal(AnnotationMirror intRangeAnno) {
        Range range = getRange(intRangeAnno);
        List<Long> values = ValueCheckerUtils.getValuesFromRange(range, Long.class);
        return createIntValAnnotation(values);
    }

    /**
     * Returns a {@link DoubleVal} annotation using the values. If {@code values} is null, then
     * UnknownVal is returned; if {@code values} is empty, then bottom is returned. The values are
     * sorted and duplicates are removed before the annotation is created.
     *
     * @param values list of doubles; duplicates are allowed and the values may be in any order
     * @return a {@link DoubleVal} annotation using the values
     */
    public AnnotationMirror createDoubleValAnnotation(List<Double> values) {
        if (values == null) {
            return UNKNOWNVAL;
        }
        if (values.isEmpty()) {
            return BOTTOMVAL;
        }
        values = ValueCheckerUtils.removeDuplicates(values);
        if (values.size() > MAX_VALUES) {
            return UNKNOWNVAL;
        } else {
            AnnotationBuilder builder = new AnnotationBuilder(processingEnv, DoubleVal.class);
            builder.setValue("value", values);
            return builder.build();
        }
    }

    /** Convert an {@code @IntVal} annotation to a {@code @DoubleVal} annotation. */
    private AnnotationMirror convertIntValToDoubleVal(AnnotationMirror intValAnno) {
        List<Long> intValues = getIntValues(intValAnno);
        return createDoubleValAnnotation(convertLongListToDoubleList(intValues));
    }

    /** Convert a {@code List&lt;Long&gt;} to a {@code List&lt;Double&gt;}. */
    private List<Double> convertLongListToDoubleList(List<Long> intValues) {
        List<Double> doubleValues = new ArrayList<Double>(intValues.size());
        for (Long intValue : intValues) {
            doubleValues.add(intValue.doubleValue());
        }
        return doubleValues;
    }

    /**
     * Returns a {@link StringVal} annotation using the values. If {@code values} is null, then
     * UnknownVal is returned; if {@code values} is empty, then bottom is returned. The values are
     * sorted and duplicates are removed before the annotation is created. If values is larger than
     * the max number of values allowed (10 by default), then an {@link ArrayLen} or an {@link
     * ArrayLenRange} annotation is returned.
     *
     * @param values list of strings; duplicates are allowed and the values may be in any order
     * @return a {@link StringVal} annotation using the values
     */
    public AnnotationMirror createStringAnnotation(List<String> values) {
        if (values == null) {
            return UNKNOWNVAL;
        }
        if (values.isEmpty()) {
            return BOTTOMVAL;
        }
        values = ValueCheckerUtils.removeDuplicates(values);
        if (values.size() > MAX_VALUES) {
            // Too many strings are replaced by their lengths
            List<Integer> lengths = ValueCheckerUtils.getLengthsForStringValues(values);
            return createArrayLenAnnotation(lengths);
        } else {
            AnnotationBuilder builder = new AnnotationBuilder(processingEnv, StringVal.class);
            builder.setValue("value", values);
            return builder.build();
        }
    }

    /**
     * Returns a {@link ArrayLen} annotation using the values. If {@code values} is null, then
     * UnknownVal is returned; if {@code values} is empty, then bottom is returned. The values are
     * sorted and duplicates are removed before the annotation is created. If values is larger than
     * the max number of values allowed (10 by default), then an {@link ArrayLenRange} annotation is
     * returned.
     *
     * @param values list of integers; duplicates are allowed and the values may be in any order
     * @return a {@link ArrayLen} annotation using the values
     */
    public AnnotationMirror createArrayLenAnnotation(List<Integer> values) {
        if (values == null) {
            return UNKNOWNVAL;
        }
        if (values.isEmpty()) {
            return BOTTOMVAL;
        }
        values = ValueCheckerUtils.removeDuplicates(values);
        if (values.isEmpty() || Collections.min(values) < 0) {
            return BOTTOMVAL;
        } else if (values.size() > MAX_VALUES) {
            return createArrayLenRangeAnnotation(Collections.min(values), Collections.max(values));
        } else {
            AnnotationBuilder builder = new AnnotationBuilder(processingEnv, ArrayLen.class);
            builder.setValue("value", values);
            return builder.build();
        }
    }

    /**
     * Returns a {@link BoolVal} annotation using the values. If {@code values} is null, then
     * UnknownVal is returned; if {@code values} is empty, then bottom is returned. The values are
     * sorted and duplicates are removed before the annotation is created.
     *
     * @param values list of booleans; duplicates are allowed and the values may be in any order
     * @return a {@link BoolVal} annotation using the values
     */
    public AnnotationMirror createBooleanAnnotation(List<Boolean> values) {
        if (values == null) {
            return UNKNOWNVAL;
        }
        if (values.isEmpty()) {
            return BOTTOMVAL;
        }
        values = ValueCheckerUtils.removeDuplicates(values);
        if (values.size() > MAX_VALUES) {
            return UNKNOWNVAL;
        } else {
            AnnotationBuilder builder = new AnnotationBuilder(processingEnv, BoolVal.class);
            builder.setValue("value", values);
            return builder.build();
        }
    }

    /**
     * Returns a {@link IntVal} annotation using the values. If {@code values} is null, then
     * UnknownVal is returned; if {@code values} is empty, then bottom is returned. The values are
     * sorted and duplicates are removed before the annotation is created.
     *
     * @param values list of characters; duplicates are allowed and the values may be in any order
     * @return a {@link IntVal} annotation using the values
     */
    public AnnotationMirror createCharAnnotation(List<Character> values) {
        if (values == null) {
            return UNKNOWNVAL;
        }
        if (values.isEmpty()) {
            return BOTTOMVAL;
        }
        values = ValueCheckerUtils.removeDuplicates(values);
        if (values.size() > MAX_VALUES) {
            return UNKNOWNVAL;
        } else {
            List<Long> longValues = new ArrayList<>();
            for (char value : values) {
                longValues.add((long) value);
            }
            return createIntValAnnotation(longValues);
        }
    }

    /** @param values must be a homogeneous list: every element of it has the same class. */
    public AnnotationMirror createNumberAnnotationMirror(List<Number> values) {
        if (values == null) {
            return UNKNOWNVAL;
        } else if (values.isEmpty()) {
            return BOTTOMVAL;
        }
        Number first = values.get(0);
        if (first instanceof Integer
                || first instanceof Short
                || first instanceof Long
                || first instanceof Byte) {
            List<Long> intValues = new ArrayList<>();
            for (Number number : values) {
                intValues.add(number.longValue());
            }
            return createIntValAnnotation(intValues);
        } else if (first instanceof Double || first instanceof Float) {
            List<Double> intValues = new ArrayList<>();
            for (Number number : values) {
                intValues.add(number.doubleValue());
            }
            return createDoubleValAnnotation(intValues);
        }
        throw new UnsupportedOperationException(
                "ValueAnnotatedTypeFactory: unexpected class: " + first.getClass());
    }

    /**
     * Create an {@code @IntRange} annotation from the two (inclusive) bounds. Does not return
     * BOTTOMVAL or UNKNOWNVAL.
     */
    private AnnotationMirror createIntRangeAnnotation(long from, long to) {
        assert from <= to;
        AnnotationBuilder builder = new AnnotationBuilder(processingEnv, IntRange.class);
        builder.setValue("from", from);
        builder.setValue("to", to);
        return builder.build();
    }

    /**
     * Create an {@code @IntRange} or {@code @IntVal} annotation from the range. May return
     * BOTTOMVAL or UNKNOWNVAL.
     */
    public AnnotationMirror createIntRangeAnnotation(Range range) {
        if (range.isNothing()) {
            return BOTTOMVAL;
        } else if (range.isLongEverything()) {
            return UNKNOWNVAL;
        } else if (range.isWiderThan(MAX_VALUES)) {
            return createIntRangeAnnotation(range.from, range.to);
        } else {
            List<Long> newValues = ValueCheckerUtils.getValuesFromRange(range, Long.class);
            return createIntValAnnotation(newValues);
        }
    }

    /**
     * Creates the special {@link IntRangeFromPositive} annotation, which is only used as an alias
     * for the Index Checker's {@link org.checkerframework.checker.index.qual.Positive} annotation.
     * It is treated everywhere as an IntRange annotation, but is not checked when it appears as the
     * left hand side of an assignment (because the Lower Bound Checker will check it).
     */
    private AnnotationMirror createIntRangeFromPositive() {
        AnnotationBuilder builder =
                new AnnotationBuilder(processingEnv, IntRangeFromPositive.class);
        return builder.build();
    }

    /**
     * Creates the special {@link IntRangeFromNonNegative} annotation, which is only used as an
     * alias for the Index Checker's {@link org.checkerframework.checker.index.qual.NonNegative}
     * annotation. It is treated everywhere as an IntRange annotation, but is not checked when it
     * appears as the left hand side of an assignment (because the Lower Bound Checker will check
     * it).
     */
    private AnnotationMirror createIntRangeFromNonNegative() {
        AnnotationBuilder builder =
                new AnnotationBuilder(processingEnv, IntRangeFromNonNegative.class);
        return builder.build();
    }

    /**
     * Creates the special {@link IntRangeFromGTENegativeOne} annotation, which is only used as an
     * alias for the Index Checker's {@link org.checkerframework.checker.index.qual.GTENegativeOne}
     * annotation. It is treated everywhere as an IntRange annotation, but is not checked when it
     * appears as the left hand side of an assignment (because the Lower Bound Checker will check
     * it).
     */
    private AnnotationMirror createIntRangeFromGTENegativeOne() {
        AnnotationBuilder builder =
                new AnnotationBuilder(processingEnv, IntRangeFromGTENegativeOne.class);
        return builder.build();
    }

    /**
     * Create an {@code @ArrayLenRange} annotation from the two (inclusive) bounds. Does not return
     * BOTTOMVAL or UNKNOWNVAL.
     */
    public AnnotationMirror createArrayLenRangeAnnotation(int from, int to) {
        assert from <= to;
        AnnotationBuilder builder = new AnnotationBuilder(processingEnv, ArrayLenRange.class);
        builder.setValue("from", from);
        builder.setValue("to", to);
        return builder.build();
    }

    /**
     * Create an {@code @ArrayLenRange} annotation from the range. May return BOTTOMVAL or
     * UNKNOWNVAL.
     */
    public AnnotationMirror createArrayLenRangeAnnotation(Range range) {
        if (range.isNothing()) {
            return BOTTOMVAL;
        } else if (range.isLongEverything()
                || !range.isWithin(Integer.MIN_VALUE, Integer.MAX_VALUE)) {
            return UNKNOWNVAL;
        } else {
            return createArrayLenRangeAnnotation(
                    Long.valueOf(range.from).intValue(), Long.valueOf(range.to).intValue());
        }
    }

    /** Converts an {@code @StringVal} annotation to an {@code @ArrayLenRange} annotation. */
    private AnnotationMirror convertStringValToArrayLenRange(AnnotationMirror stringValAnno) {
        List<String> values = getStringValues(stringValAnno);
        List<Integer> lengths = ValueCheckerUtils.getLengthsForStringValues(values);
        return createArrayLenRangeAnnotation(Collections.min(lengths), Collections.max(lengths));
    }

    /**
     * Converts an {@code @StringVal} annotation to an {@code @ArrayLen} annotation. If the
     * {@code @StringVal} annotation contains string values of more than MAX_VALUES distinct
     * lengths, {@code @ArrayLenRange} annotation is returned instead.
     */
    private AnnotationMirror convertStringValToArrayLen(AnnotationMirror stringValAnno) {
        List<String> values = getStringValues(stringValAnno);
        return createArrayLenAnnotation(ValueCheckerUtils.getLengthsForStringValues(values));
    }

    /** Converts an {@code @ArrayLen} annotation to an {@code @ArrayLenRange} annotation. */
    public AnnotationMirror convertArrayLenToArrayLenRange(AnnotationMirror arrayLenAnno) {
        List<Integer> values = getArrayLength(arrayLenAnno);
        return createArrayLenRangeAnnotation(Collections.min(values), Collections.max(values));
    }

    /** Converts an {@code @IntVal} annotation to an {@code @IntRange} annotation. */
    public AnnotationMirror convertIntValToIntRange(AnnotationMirror intValAnno) {
        List<Long> intValues = getIntValues(intValAnno);
        return createIntRangeAnnotation(Collections.min(intValues), Collections.max(intValues));
    }

    /**
     * Returns a {@code Range} bounded by the values specified in the given {@code @Range}
     * annotation. Also returns an appropriate range if an {@code @IntVal} annotation is passed.
     * Returns {@code null} if the annotation is null or if the annotation is not an {@code
     * IntRange}, {@code IntRangeFromPositive}, {@code IntVal}, or {@code ArrayLenRange}.
     */
    public static Range getRange(AnnotationMirror rangeAnno) {
        if (rangeAnno == null) {
            return null;
        }

        if (AnnotationUtils.areSameByClass(rangeAnno, IntRangeFromPositive.class)) {
            return new Range(1, Integer.MAX_VALUE);
        }
        if (AnnotationUtils.areSameByClass(rangeAnno, IntRangeFromNonNegative.class)) {
            return new Range(0, Integer.MAX_VALUE);
        }
        if (AnnotationUtils.areSameByClass(rangeAnno, IntRangeFromGTENegativeOne.class)) {
            return new Range(-1, Integer.MAX_VALUE);
        }

        if (AnnotationUtils.areSameByClass(rangeAnno, IntVal.class)) {
            return ValueCheckerUtils.getRangeFromValues(getIntValues(rangeAnno));
        }

        // Assume rangeAnno is well-formed, i.e., 'from' is less than or equal to 'to'.
        if (AnnotationUtils.areSameByClass(rangeAnno, IntRange.class)) {
            return new Range(
                    AnnotationUtils.getElementValue(rangeAnno, "from", Long.class, true),
                    AnnotationUtils.getElementValue(rangeAnno, "to", Long.class, true));
        }

        if (AnnotationUtils.areSameByClass(rangeAnno, ArrayLenRange.class)) {
            return new Range(
                    AnnotationUtils.getElementValue(rangeAnno, "from", Integer.class, true),
                    AnnotationUtils.getElementValue(rangeAnno, "to", Integer.class, true));
        }

        return null;
    }

    /**
     * Returns the set of possible values as a sorted list with no duplicate values. Returns the
     * empty list if no values are possible (for dead code). Returns null if any value is possible
     * -- that is, if no estimate can be made -- and this includes when there is no constant-value
     * annotation so the argument is null.
     *
     * <p>The method returns a list of {@code Long} but is named {@code getIntValues} because it
     * supports the {@code @IntVal} annotation.
     *
     * @param intAnno an {@code @IntVal} annotation, or null
     */
    public static List<Long> getIntValues(AnnotationMirror intAnno) {
        if (intAnno == null) {
            return null;
        }
        List<Long> list = AnnotationUtils.getElementValueArray(intAnno, "value", Long.class, true);
        list = ValueCheckerUtils.removeDuplicates(list);
        return list;
    }

    /**
     * Returns the set of possible values as a sorted list with no duplicate values. Returns the
     * empty list if no values are possible (for dead code). Returns null if any value is possible
     * -- that is, if no estimate can be made -- and this includes when there is no constant-value
     * annotation so the argument is null.
     *
     * @param doubleAnno a {@code @DoubleVal} annotation, or null
     */
    public static List<Double> getDoubleValues(AnnotationMirror doubleAnno) {
        if (doubleAnno == null) {
            return null;
        }
        List<Double> list =
                AnnotationUtils.getElementValueArray(doubleAnno, "value", Double.class, true);
        list = ValueCheckerUtils.removeDuplicates(list);
        return list;
    }

    /**
     * Returns the set of possible array lengths as a sorted list with no duplicate values. Returns
     * the empty list if no values are possible (for dead code). Returns null if any value is
     * possible -- that is, if no estimate can be made -- and this includes when there is no
     * constant-value annotation so the argument is null.
     *
     * @param arrayAnno an {@code @ArrayLen} annotation, or null
     */
    public static List<Integer> getArrayLength(AnnotationMirror arrayAnno) {
        if (arrayAnno == null) {
            return null;
        }
        List<Integer> list =
                AnnotationUtils.getElementValueArray(arrayAnno, "value", Integer.class, true);
        list = ValueCheckerUtils.removeDuplicates(list);
        return list;
    }

    /**
     * Returns the set of possible values as a sorted list with no duplicate values. Returns the
     * empty list if no values are possible (for dead code). Returns null if any value is possible
     * -- that is, if no estimate can be made -- and this includes when there is no constant-value
     * annotation so the argument is null.
     *
     * @param intAnno an {@code @IntVal} annotation, or null
     */
    public static List<Character> getCharValues(AnnotationMirror intAnno) {
        if (intAnno == null) {
            return new ArrayList<>();
        }
        List<Long> intValues =
                AnnotationUtils.getElementValueArray(intAnno, "value", Long.class, true);
        TreeSet<Character> charValues = new TreeSet<>();
        for (Long i : intValues) {
            charValues.add((char) i.intValue());
        }
        return new ArrayList<>(charValues);
    }

    /**
     * Returns the set of possible values as a sorted list with no duplicate values. Returns the
     * empty list if no values are possible (for dead code). Returns null if any value is possible
     * -- that is, if no estimate can be made -- and this includes when there is no constant-value
     * annotation so the argument is null.
     *
     * @param boolAnno a {@code @BoolVal} annotation, or null
     */
    public static List<Boolean> getBooleanValues(AnnotationMirror boolAnno) {
        if (boolAnno == null) {
            return new ArrayList<>();
        }
        List<Boolean> boolValues =
                AnnotationUtils.getElementValueArray(boolAnno, "value", Boolean.class, true);
        Set<Boolean> boolSet = new TreeSet<>(boolValues);
        if (boolSet.size() > 1) {
            // boolSet={true,false};
            return null;
        }
        return new ArrayList<>(boolSet);
    }

    /**
     * Returns the set of possible values as a sorted list with no duplicate values. Returns the
     * empty list if no values are possible (for dead code). Returns null if any value is possible
     * -- that is, if no estimate can be made -- and this includes when there is no constant-value
     * annotation so the argument is null.
     *
     * @param stringAnno a {@code @StringVal} annotation, or null
     */
    public static List<String> getStringValues(AnnotationMirror stringAnno) {
        if (stringAnno == null) {
            return null;
        }
        List<String> list =
                AnnotationUtils.getElementValueArray(stringAnno, "value", String.class, true);
        list = ValueCheckerUtils.removeDuplicates(list);
        return list;
    }

    public boolean isIntRange(Set<AnnotationMirror> anmSet) {
        for (AnnotationMirror anm : anmSet) {
            if (isIntRange(anm)) {
                return true;
            }
        }
        return false;
    }

    public boolean isIntRange(AnnotationMirror anm) {
        return AnnotationUtils.areSameByClass(anm, IntRange.class)
                || AnnotationUtils.areSameByClass(anm, IntRangeFromPositive.class)
                || AnnotationUtils.areSameByClass(anm, IntRangeFromNonNegative.class)
                || AnnotationUtils.areSameByClass(anm, IntRangeFromGTENegativeOne.class);
    }

    public Integer getMinLenValue(AnnotatedTypeMirror atm) {
        return getMinLenValue(atm.getAnnotationInHierarchy(UNKNOWNVAL));
    }

    /**
     * Used to find the maximum length of an array. Returns null if there is no minimum length
     * known, or if the passed annotation is null.
     */
    public Integer getMaxLenValue(AnnotationMirror annotation) {
        if (annotation == null) {
            return null;
        }
        if (AnnotationUtils.areSameByClass(annotation, ArrayLenRange.class)) {
            return Long.valueOf(getRange(annotation).to).intValue();
        } else if (AnnotationUtils.areSameByClass(annotation, ArrayLen.class)) {
            return Collections.max(getArrayLength(annotation));
        } else if (AnnotationUtils.areSameByClass(annotation, StringVal.class)) {
            return Collections.max(
                    ValueCheckerUtils.getLengthsForStringValues(getStringValues(annotation)));
        } else {
            return null;
        }
    }

    /**
     * Used to find the minimum length of an array, which is useful for array bounds checking.
     * Returns null if there is no minimum length known, or if the passed annotation is null.
     *
     * <p>Note that this routine handles actual {@link MinLen} annotations, because it is called by
     * {@link ValueAnnotatedTypeFactory#aliasedAnnotation(AnnotationMirror)}, which transforms
     * {@link MinLen} annotations into {@link ArrayLenRange} annotations.
     */
    public Integer getMinLenValue(AnnotationMirror annotation) {
        if (annotation == null) {
            return null;
        }
        if (AnnotationUtils.areSameByClass(annotation, MinLen.class)) {
            return AnnotationUtils.getElementValue(annotation, "value", Integer.class, true);
        } else if (AnnotationUtils.areSameByClass(annotation, ArrayLenRange.class)) {
            return Long.valueOf(getRange(annotation).from).intValue();
        } else if (AnnotationUtils.areSameByClass(annotation, ArrayLen.class)) {
            return Collections.min(getArrayLength(annotation));
        } else if (AnnotationUtils.areSameByClass(annotation, StringVal.class)) {
            return Collections.min(
                    ValueCheckerUtils.getLengthsForStringValues(getStringValues(annotation)));
        } else {
            return null;
        }
    }

    /**
     * Returns the smallest possible value that an integral annotation might take on. The passed
     * {@code AnnotatedTypeMirror} should contain either an {@code @IntRange} annotation or an
     * {@code @IntVal} annotation. Returns null if it does not.
     */
    public Long getMinimumIntegralValue(AnnotatedTypeMirror atm) {
        AnnotationMirror anm = atm.getAnnotationInHierarchy(UNKNOWNVAL);
        if (AnnotationUtils.areSameByClass(anm, IntVal.class)) {
            List<Long> possibleValues = getIntValues(anm);
            return Collections.min(possibleValues);
        } else if (isIntRange(anm)) {
            Range range = getRange(anm);
            return range.from;
        }
        return null;
    }

    /**
     * Returns the minimum length of an array expression or 0 if the min length is unknown.
     *
     * @param arrayExpression flow expression
     * @param tree expression tree or variable declaration
     * @param currentPath path to local scope
     * @return min length of arrayExpression or 0
     */
    public int getMinLenFromString(String arrayExpression, Tree tree, TreePath currentPath) {
        AnnotationMirror lengthAnno = null;
        try {
            lengthAnno =
                    getAnnotationFromJavaExpressionString(
                            arrayExpression, tree, currentPath, ArrayLenRange.class);

            if (lengthAnno == null) {
                lengthAnno =
                        getAnnotationFromJavaExpressionString(
                                arrayExpression, tree, currentPath, ArrayLen.class);
            }
            if (lengthAnno == null) {
                lengthAnno =
                        getAnnotationFromJavaExpressionString(
                                arrayExpression, tree, currentPath, StringVal.class);
            }
        } catch (FlowExpressionParseException e) {
            // ignore parse errors
        }
        if (lengthAnno == null) {
            // Could not find a more precise type, so return 0;
            return 0;
        }

        Integer minLenValue = getMinLenValue(lengthAnno);
        return minLenValue == null ? 0 : minLenValue;
    }
}<|MERGE_RESOLUTION|>--- conflicted
+++ resolved
@@ -593,7 +593,6 @@
             }
         }
 
-<<<<<<< HEAD
         private AnnotationMirror convertSpecialIntRangeToStandardIntRange(AnnotationMirror anm) {
             if (AnnotationUtils.areSameByClass(anm, IntRangeFromPositive.class)) {
                 return createIntRangeAnnotation(1, Integer.MAX_VALUE);
@@ -609,8 +608,6 @@
             return anm;
         }
 
-=======
->>>>>>> 3ea93b7b
         /**
          * Determines the least upper bound of a1 and a2, which contains the union of their sets of
          * possible values.
