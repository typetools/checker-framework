--- conflicted
+++ resolved
@@ -1391,9 +1391,6 @@
             return null;
         }
         // Assume rangeAnno is well-formed, i.e., 'from' is less than or equal to 'to'.
-<<<<<<< HEAD
-        return new Range(rangeAnno);
-=======
         if (AnnotationUtils.areSameByClass(rangeAnno, IntRange.class)) {
             return new Range(
                     AnnotationUtils.getElementValue(rangeAnno, "from", Long.class, true),
@@ -1403,7 +1400,6 @@
                     AnnotationUtils.getElementValue(rangeAnno, "from", Integer.class, true),
                     AnnotationUtils.getElementValue(rangeAnno, "to", Integer.class, true));
         }
->>>>>>> 8fa3f91e
     }
 
     /**
