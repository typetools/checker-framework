--- conflicted
+++ resolved
@@ -348,37 +348,17 @@
                 List<Object> rhsValues =
                         AnnotationUtils.getElementValueArray(subAnno, "value", Object.class, true);
                 return lhsValues.containsAll(rhsValues);
-<<<<<<< HEAD
-            } else if (AnnotationUtils.areSameByClass(lhs, DoubleVal.class)
-                    && AnnotationUtils.areSameByClass(rhs, IntVal.class)) {
-                List<Long> rhsValues = getIntValues(rhs);
-                List<Double> lhsValues = getDoubleValues(lhs);
-                if (rhsValues.size() < lhsValues.size()) {
-                    return false;
-                }
-                for (int i = 0; i < lhsValues.size(); i++) {
-                    double lhsDbl = lhsValues.get(i);
-                    double rhsDbl = rhsValues.get(i).doubleValue();
-                    if (lhsDbl != rhsDbl) {
-=======
             } else if (AnnotationUtils.areSameByClass(superAnno, DoubleVal.class)
                     && AnnotationUtils.areSameByClass(subAnno, IntVal.class)) {
-                List<Long> rhsValues;
-                rhsValues =
-                        AnnotationUtils.getElementValueArray(subAnno, "value", Long.class, true);
-                List<Double> lhsValues =
-                        AnnotationUtils.getElementValueArray(
-                                superAnno, "value", Double.class, true);
-                boolean same = false;
-                for (Long rhsLong : rhsValues) {
-                    for (Double lhsDbl : lhsValues) {
-                        if (lhsDbl.doubleValue() == rhsLong.doubleValue()) {
-                            same = true;
-                            break;
-                        }
-                    }
-                    if (!same) {
->>>>>>> 8fb5cb9e
+                List<Double> superValues = getDoubleValues(superAnno);
+                List<Long> subValues = getIntValues(subAnno);
+                if (subValues.size() < superValues.size()) {
+                    return false;
+                }
+                for (int i = 0; i < superValues.size(); i++) {
+                    double lhsDbl = superValues.get(i);
+                    double rhsDbl = subValues.get(i).doubleValue();
+                    if (lhsDbl != rhsDbl) {
                         return false;
                     }
                 }
