--- conflicted
+++ resolved
@@ -186,12 +186,9 @@
                         DoubleVal.class,
                         BottomVal.class,
                         UnknownVal.class,
-<<<<<<< HEAD
-                        IntRangeFromPositive.class));
-=======
+                        IntRangeFromPositive.class,
                         PolyValue.class,
                         PolyAll.class));
->>>>>>> 2a1e4015
     }
 
     @Override
