package org.checkerframework.common.value;

import com.sun.source.tree.ExpressionTree;
import com.sun.source.tree.LiteralTree;
import com.sun.source.tree.MemberSelectTree;
import com.sun.source.tree.MethodInvocationTree;
import com.sun.source.tree.NewArrayTree;
import com.sun.source.tree.NewClassTree;
import com.sun.source.tree.Tree;
import com.sun.source.tree.Tree.Kind;
import com.sun.source.tree.TypeCastTree;
import com.sun.source.util.TreePath;
import java.lang.annotation.Annotation;
import java.util.ArrayList;
import java.util.Arrays;
import java.util.Collections;
import java.util.HashSet;
import java.util.LinkedHashSet;
import java.util.List;
import java.util.Set;
import java.util.TreeSet;
import javax.lang.model.element.AnnotationMirror;
import javax.lang.model.element.Element;
import javax.lang.model.element.ElementKind;
import javax.lang.model.element.ExecutableElement;
import javax.lang.model.element.TypeElement;
import javax.lang.model.element.VariableElement;
import javax.lang.model.type.TypeKind;
import javax.lang.model.type.TypeMirror;
import org.checkerframework.common.basetype.BaseAnnotatedTypeFactory;
import org.checkerframework.common.basetype.BaseTypeChecker;
import org.checkerframework.common.value.qual.ArrayLen;
import org.checkerframework.common.value.qual.ArrayLenRange;
import org.checkerframework.common.value.qual.BoolVal;
import org.checkerframework.common.value.qual.BottomVal;
import org.checkerframework.common.value.qual.DoubleVal;
import org.checkerframework.common.value.qual.IntRange;
import org.checkerframework.common.value.qual.IntRangeFromPositive;
import org.checkerframework.common.value.qual.IntVal;
import org.checkerframework.common.value.qual.MinLen;
import org.checkerframework.common.value.qual.MinLenFieldInvariant;
import org.checkerframework.common.value.qual.PolyValue;
import org.checkerframework.common.value.qual.StaticallyExecutable;
import org.checkerframework.common.value.qual.StringVal;
import org.checkerframework.common.value.qual.UnknownVal;
import org.checkerframework.common.value.util.NumberUtils;
import org.checkerframework.common.value.util.Range;
import org.checkerframework.framework.flow.CFAbstractAnalysis;
import org.checkerframework.framework.flow.CFStore;
import org.checkerframework.framework.flow.CFTransfer;
import org.checkerframework.framework.flow.CFValue;
import org.checkerframework.framework.qual.PolyAll;
import org.checkerframework.framework.type.AnnotatedTypeFactory;
import org.checkerframework.framework.type.AnnotatedTypeMirror;
import org.checkerframework.framework.type.AnnotatedTypeMirror.AnnotatedArrayType;
import org.checkerframework.framework.type.QualifierHierarchy;
import org.checkerframework.framework.type.treeannotator.ImplicitsTreeAnnotator;
import org.checkerframework.framework.type.treeannotator.ListTreeAnnotator;
import org.checkerframework.framework.type.treeannotator.PropagationTreeAnnotator;
import org.checkerframework.framework.type.treeannotator.TreeAnnotator;
import org.checkerframework.framework.type.typeannotator.ListTypeAnnotator;
import org.checkerframework.framework.type.typeannotator.TypeAnnotator;
import org.checkerframework.framework.util.AnnotationBuilder;
import org.checkerframework.framework.util.FieldInvariants;
import org.checkerframework.framework.util.FlowExpressionParseUtil.FlowExpressionParseException;
import org.checkerframework.framework.util.MultiGraphQualifierHierarchy;
import org.checkerframework.framework.util.MultiGraphQualifierHierarchy.MultiGraphFactory;
import org.checkerframework.javacutil.AnnotationUtils;
import org.checkerframework.javacutil.ElementUtils;
import org.checkerframework.javacutil.InternalUtils;
import org.checkerframework.javacutil.Pair;
import org.checkerframework.javacutil.TreeUtils;
import org.checkerframework.javacutil.TypesUtils;

/**
 * AnnotatedTypeFactory for the Value type system.
 *
 * @author plvines
 * @author smillst
 */
public class ValueAnnotatedTypeFactory extends BaseAnnotatedTypeFactory {

    /** The maximum number of values allowed in an annotation's array */
    protected static final int MAX_VALUES = 10;

    /**
     * The domain of the Constant Value Checker: the types for which it estimates possible values.
     */
    protected static final Set<String> coveredClassStrings;

    /** The top type for this hierarchy. */
    protected final AnnotationMirror UNKNOWNVAL;

    /** The bottom type for this hierarchy. */
    protected final AnnotationMirror BOTTOMVAL;

    /** The canonical @{@link PolyValue} annotation. */
    public final AnnotationMirror POLY = AnnotationUtils.fromClass(elements, PolyValue.class);

    /** Should this type factory report warnings? */
    private final boolean reportEvalWarnings;

    /** Helper class that evaluates statically executable methods, constructors, and fields. */
    private final ReflectiveEvaluator evaluator;

    /** Helper class that holds references to special methods. */
    private final ValueMethodIdentifier methods;

    static {
        Set<String> backingSet = new HashSet<String>(18);
        backingSet.add("int");
        backingSet.add("java.lang.Integer");
        backingSet.add("double");
        backingSet.add("java.lang.Double");
        backingSet.add("byte");
        backingSet.add("java.lang.Byte");
        backingSet.add("java.lang.String");
        backingSet.add("char");
        backingSet.add("java.lang.Character");
        backingSet.add("float");
        backingSet.add("java.lang.Float");
        backingSet.add("boolean");
        backingSet.add("java.lang.Boolean");
        backingSet.add("long");
        backingSet.add("java.lang.Long");
        backingSet.add("short");
        backingSet.add("java.lang.Short");
        backingSet.add("char[]");
        coveredClassStrings = Collections.unmodifiableSet(backingSet);
    }

    public ValueAnnotatedTypeFactory(BaseTypeChecker checker) {
        super(checker);

        BOTTOMVAL = AnnotationUtils.fromClass(elements, BottomVal.class);
        UNKNOWNVAL = AnnotationUtils.fromClass(elements, UnknownVal.class);

        reportEvalWarnings = checker.hasOption(ValueChecker.REPORT_EVAL_WARNS);
        Range.IGNORE_OVERFLOW = checker.hasOption(ValueChecker.IGNORE_RANGE_OVERFLOW);
        evaluator = new ReflectiveEvaluator(checker, this, reportEvalWarnings);

        // The actual ArrayLenRange is created by
        // {@link ValueAnnotatedTypeFactory#aliasedAnnotation(AnnotationMirror)};
        // this line just registers the alias. The BottomVal is never used.
        addAliasedAnnotation(MinLen.class, BOTTOMVAL);

        // Only @Positive is aliased here (instead of the related lower bound checker annotations
        // like @NonNegative, @IndexFor, etc.) because only @Positive provides useful
        // information about @MinLen annotations. A similar annotation to @IntRangeFromPositive could
        // be created for @NonNegative in the future.
        addAliasedAnnotation(
                "org.checkerframework.checker.index.qual.Positive", createIntRangeFromPositive());

<<<<<<< HEAD
        methods = new ValueMethodIdentifier(processingEnv);

=======
>>>>>>> ac43117b
        // PolyLength is syntactic sugar for both @PolySameLen and @PolyValue
        addAliasedAnnotation("org.checkerframework.checker.index.qual.PolyLength", POLY);

        lengthMethod = TreeUtils.getMethod("java.lang.String", "length", 0, processingEnv);

        if (this.getClass().equals(ValueAnnotatedTypeFactory.class)) {
            this.postInit();
        }
    }

    /** Gets a helper object that holds references to methods with special handling. */
    ValueMethodIdentifier getMethodIdentifier() {
        return methods;
    }

    @Override
    public AnnotationMirror aliasedAnnotation(AnnotationMirror anno) {
        if (AnnotationUtils.areSameByClass(anno, android.support.annotation.IntRange.class)) {
            Range range = getRange(anno);
            return createIntRangeAnnotation(range);
        }

        if (AnnotationUtils.areSameByClass(anno, MinLen.class)) {
            Integer from = getMinLenValue(anno);
            if (from != null && from >= 0) {
                return createArrayLenRangeAnnotation(from, Integer.MAX_VALUE);
            } else {
                return createArrayLenRangeAnnotation(0, Integer.MAX_VALUE);
            }
        }

        return super.aliasedAnnotation(anno);
    }

    @Override
    protected Set<Class<? extends Annotation>> createSupportedTypeQualifiers() {
        // Because the Value Checker includes its own alias annotations,
        // the qualifiers have to be explicitly defined.
        return new LinkedHashSet<>(
                Arrays.asList(
                        ArrayLen.class,
                        ArrayLenRange.class,
                        IntVal.class,
                        IntRange.class,
                        BoolVal.class,
                        StringVal.class,
                        DoubleVal.class,
                        BottomVal.class,
                        UnknownVal.class,
                        IntRangeFromPositive.class,
                        PolyValue.class,
                        PolyAll.class));
    }

    @Override
    public Set<AnnotationMirror> getDeclAnnotations(Element elt) {
        // Work around for Issue #1356
        // https://github.com/typetools/checker-framework/issues/1356
        Set<AnnotationMirror> annos = super.getDeclAnnotations(elt);
        Set<AnnotationMirror> newSet = AnnotationUtils.createAnnotationSet();
        for (AnnotationMirror anno : annos) {
            if (!isSupportedQualifier(anno)) {
                newSet.add(anno);
            }
        }
        return newSet;
    }

    @Override
    public CFTransfer createFlowTransferFunction(
            CFAbstractAnalysis<CFValue, CFStore, CFTransfer> analysis) {
        return new ValueTransfer(analysis);
    }

    @Override
    public QualifierHierarchy createQualifierHierarchy(MultiGraphFactory factory) {
        return new ValueQualifierHierarchy(factory);
    }

    @Override
    protected TypeAnnotator createTypeAnnotator() {
        return new ListTypeAnnotator(new ValueTypeAnnotator(this), super.createTypeAnnotator());
    }

    @Override
    public FieldInvariants getFieldInvariants(TypeElement element) {
        AnnotationMirror fieldInvarAnno = getDeclAnnotation(element, MinLenFieldInvariant.class);
        if (fieldInvarAnno == null) {
            return null;
        }
        List<String> fields =
                AnnotationUtils.getElementValueArray(fieldInvarAnno, "field", String.class, true);
        List<Integer> minlens =
                AnnotationUtils.getElementValueArray(fieldInvarAnno, "minLen", Integer.class, true);
        List<AnnotationMirror> qualifiers = new ArrayList<>();
        for (Integer minlen : minlens) {
            qualifiers.add(createArrayLenRangeAnnotation(minlen, Integer.MAX_VALUE));
        }

        FieldInvariants superInvariants = super.getFieldInvariants(element);
        return new FieldInvariants(superInvariants, fields, qualifiers);
    }

    @Override
    protected Set<Class<? extends Annotation>> getFieldInvariantDeclarationAnnotations() {
        // include FieldInvariant so that @MinLenBottom can be used.
        Set<Class<? extends Annotation>> set =
                new HashSet<>(super.getFieldInvariantDeclarationAnnotations());
        set.add(MinLenFieldInvariant.class);
        return set;
    }

    /**
     * Creates array length annotations for the result of the Enum.values() method, which is the
     * number of possible values of the enum.
     */
    @Override
    public Pair<AnnotatedTypeMirror.AnnotatedExecutableType, List<AnnotatedTypeMirror>>
            methodFromUse(
                    ExpressionTree tree,
                    ExecutableElement methodElt,
                    AnnotatedTypeMirror receiverType) {

        Pair<AnnotatedTypeMirror.AnnotatedExecutableType, List<AnnotatedTypeMirror>> superPair =
                super.methodFromUse(tree, methodElt, receiverType);
        if (ElementUtils.matchesElement(methodElt, "values")
                && methodElt.getEnclosingElement().getKind() == ElementKind.ENUM
                && ElementUtils.isStatic(methodElt)) {
            int count = 0;
            List<? extends Element> l = methodElt.getEnclosingElement().getEnclosedElements();
            for (Element el : l) {
                if (el.getKind() == ElementKind.ENUM_CONSTANT) {
                    count++;
                }
            }
            AnnotationMirror am = createArrayLenAnnotation(Collections.singletonList(count));
            superPair.first.getReturnType().replaceAnnotation(am);
        }
        return superPair;
    }

    /**
     * Performs pre-processing on annotations written by users, replacing illegal annotations by
     * legal ones.
     */
    private class ValueTypeAnnotator extends TypeAnnotator {

        private ValueTypeAnnotator(AnnotatedTypeFactory atypeFactory) {
            super(atypeFactory);
        }

        @Override
        protected Void scan(AnnotatedTypeMirror type, Void aVoid) {
            if (type != null) {
                replaceWithNewAnnoInSpecialCases(type);
            }
            return super.scan(type, aVoid);
        }

        /**
         * This method performs pre-processing on annotations written by users.
         *
         * <p>If any *Val annotation has &gt; MAX_VALUES number of values provided, replaces the
         * annotation by @IntRange for integral types, @ArrayLenRange for arrays, @ArrayLen
         * or @ArrayLenRange for strings, and @UnknownVal for all other types. Works together with
         * {@link
         * org.checkerframework.common.value.ValueVisitor#visitAnnotation(com.sun.source.tree.AnnotationTree,
         * Void)} which issues warnings to users in these cases.
         *
         * <p>If any @IntRange or @ArrayLenRange annotation has incorrect parameters, e.g. the value
         * "from" is greater than the value "to", replaces the annotation by @BOTTOMVAL. The {@link
         * org.checkerframework.common.value.ValueVisitor#visitAnnotation(com.sun.source.tree.AnnotationTree,
         * Void)} would raise an error to users in this case.
         *
         * <p>If any @ArrayLen annotation has a negative number, replaces the annotation
         * by @BOTTOMVAL. The {@link
         * org.checkerframework.common.value.ValueVisitor#visitAnnotation(com.sun.source.tree.AnnotationTree,
         * Void)} would raise an error to users in this case.
         *
         * <p>If a user only writes one side of an {@code IntRange} annotation, this method also
         * computes an appropriate default based on the underlying type for the other side of the
         * range. For instance, if the user write {@code @IntRange(from = 1) short x;} then this
         * method will translate the annotation to {@code @IntRange(from = 1, to = Short.MAX_VALUE}.
         */
        private void replaceWithNewAnnoInSpecialCases(AnnotatedTypeMirror atm) {
            AnnotationMirror anno = atm.getAnnotationInHierarchy(UNKNOWNVAL);
            if (anno == null) {
                return;
            }

            if (anno != null && anno.getElementValues().size() > 0) {
                if (AnnotationUtils.areSameByClass(anno, IntVal.class)) {
                    List<Long> values = getIntValues(anno);
                    if (values.size() > MAX_VALUES) {
                        long annoMinVal = Collections.min(values);
                        long annoMaxVal = Collections.max(values);
                        atm.replaceAnnotation(
                                createIntRangeAnnotation(new Range(annoMinVal, annoMaxVal)));
                    }
                } else if (AnnotationUtils.areSameByClass(anno, ArrayLen.class)) {
                    List<Integer> values = getArrayLength(anno);
                    if (values.isEmpty()) {
                        atm.replaceAnnotation(BOTTOMVAL);
                    } else if (Collections.min(values) < 0) {
                        atm.replaceAnnotation(BOTTOMVAL);
                    } else if (values.size() > MAX_VALUES) {
                        long annoMinVal = Collections.min(values);
                        long annoMaxVal = Collections.max(values);
                        atm.replaceAnnotation(
                                createArrayLenRangeAnnotation(new Range(annoMinVal, annoMaxVal)));
                    }
                } else if (AnnotationUtils.areSameByClass(anno, IntRange.class)) {
                    // Compute appropriate defaults for integral ranges.
                    long from, to;
                    if (AnnotationUtils.hasElementValue(anno, "from")) {
                        from = AnnotationUtils.getElementValue(anno, "from", Long.class, false);
                    } else {
                        switch (atm.getUnderlyingType().getKind()) {
                            case INT:
                                from = Integer.MIN_VALUE;
                                break;
                            case SHORT:
                                from = Short.MIN_VALUE;
                                break;
                            case BYTE:
                                from = Byte.MIN_VALUE;
                                break;
                            default:
                                from = Long.MIN_VALUE;
                        }
                    }
                    if (AnnotationUtils.hasElementValue(anno, "to")) {
                        to = AnnotationUtils.getElementValue(anno, "to", Long.class, false);
                    } else {
                        switch (atm.getUnderlyingType().getKind()) {
                            case INT:
                                to = Integer.MAX_VALUE;
                                break;
                            case SHORT:
                                to = Short.MAX_VALUE;
                                break;
                            case BYTE:
                                to = Byte.MAX_VALUE;
                                break;
                            default:
                                to = Long.MAX_VALUE;
                        }
                    }
                    if (from > to) {
                        atm.replaceAnnotation(BOTTOMVAL);
                    } else {
                        // Always do a replacement of the annotation here so that
                        // the defaults calculated above are correctly added to the
                        // annotation (assuming the annotation is well-formed).
                        atm.replaceAnnotation(createIntRangeAnnotation(from, to));
                    }
                } else if (AnnotationUtils.areSameByClass(anno, ArrayLenRange.class)) {
                    int from = AnnotationUtils.getElementValue(anno, "from", Integer.class, true);
                    int to = AnnotationUtils.getElementValue(anno, "to", Integer.class, true);
                    if (from > to || from < 0) {
                        atm.replaceAnnotation(BOTTOMVAL);
                    }
                } else if (AnnotationUtils.areSameByClass(anno, StringVal.class)) {
                    // The annotation is StringVal. If there are too many elements,
                    // ArrayLen or ArrayLenRange is used.
                    List<String> values = getStringValues(anno);

                    if (values.size() > MAX_VALUES) {
                        List<Integer> lengths = ValueCheckerUtils.getLengthsForStringValues(values);
                        atm.replaceAnnotation(createArrayLenAnnotation(lengths));
                    }

                } else {
                    // In here the annotation is @*Val where (*) is not Int, String but other types (Double, etc).
                    // Therefore we extract its values in a generic way to check its size.
                    List<Object> values =
                            AnnotationUtils.getElementValueArray(
                                    anno, "value", Object.class, false);
                    if (values.size() > MAX_VALUES) {
                        atm.replaceAnnotation(UNKNOWNVAL);
                    }
                }
            }
        }
    }

    /** The qualifier hierarchy for the Value type system */
    private final class ValueQualifierHierarchy extends MultiGraphQualifierHierarchy {

        /** @param factory MultiGraphFactory to use to construct this */
        public ValueQualifierHierarchy(MultiGraphQualifierHierarchy.MultiGraphFactory factory) {
            super(factory);
        }

        /**
         * Computes greatest lower bound of a @StringVal annotation with another value checker
         * annotation.
         *
         * @param stringValAnno annotation of type @StringVal
         * @param otherAnno annotation from the value checker hierarchy
         * @return greatest lower bound of {@code stringValAnno} and {@code otherAnno}
         */
        private AnnotationMirror glbOfStringVal(
                AnnotationMirror stringValAnno, AnnotationMirror otherAnno) {
            List<String> values = getStringValues(stringValAnno);

            if (AnnotationUtils.areSameByClass(otherAnno, StringVal.class)) {
                // Intersection of value lists
                List<String> otherValues = getStringValues(otherAnno);

                values.retainAll(otherValues);
            } else if (AnnotationUtils.areSameByClass(otherAnno, ArrayLen.class)) {
                // Retain strings of correct lengths

                List<Integer> otherLengths = getArrayLength(otherAnno);

                ArrayList<String> result = new ArrayList<String>();
                for (String s : values) {
                    if (otherLengths.contains(s.length())) {
                        result.add(s);
                    }
                }
                values = result;
            } else if (AnnotationUtils.areSameByClass(otherAnno, ArrayLenRange.class)) {
                // Retain strings of lengths from a range

                Range otherRange = getRange(otherAnno);

                ArrayList<String> result = new ArrayList<String>();
                for (String s : values) {
                    if (otherRange.contains(s.length())) {
                        result.add(s);
                    }
                }
                values = result;
            } else {
                return BOTTOMVAL;
            }

            return createStringAnnotation(values);
        }

        @Override
        public AnnotationMirror greatestLowerBound(AnnotationMirror a1, AnnotationMirror a2) {
            if (isSubtype(a1, a2)) {
                return a1;
            } else if (isSubtype(a2, a1)) {
                return a2;
            } else {

                // Implementation of GLB where one of the annotations is StringVal is needed
                // for length-based refinement of constant string values. Other cases of length-based
                // refinement are handled by subtype check.
                if (AnnotationUtils.areSameByClass(a1, StringVal.class)) {
                    return glbOfStringVal(a1, a2);
                } else if (AnnotationUtils.areSameByClass(a2, StringVal.class)) {
                    return glbOfStringVal(a2, a1);
                }

                // Simply return BOTTOMVAL in other cases. Refine this if discover more use cases
                // that need a more precision GLB.
                return BOTTOMVAL;
            }
        }

        @Override
        public int numberOfIterationsBeforeWidening() {
            return MAX_VALUES + 1;
        }

        @Override
        public AnnotationMirror widenedUpperBound(
                AnnotationMirror newQualifier, AnnotationMirror previousQualifier) {
            AnnotationMirror lub = leastUpperBound(newQualifier, previousQualifier);
            if (AnnotationUtils.areSameByClass(lub, IntRange.class)) {
                Range lubRange = getRange(lub);
                Range newRange = getRange(newQualifier);
                Range oldRange = getRange(previousQualifier);
                Range wubRange = widenedRange(newRange, oldRange, lubRange);
                return createIntRangeAnnotation(wubRange);
            } else if (AnnotationUtils.areSameByClass(lub, ArrayLenRange.class)) {
                Range lubRange = getRange(lub);
                Range newRange = getRange(newQualifier);
                Range oldRange = getRange(previousQualifier);
                return createArrayLenRangeAnnotation(widenedRange(newRange, oldRange, lubRange));
            } else {
                return lub;
            }
        }

        private Range widenedRange(Range newRange, Range oldRange, Range lubRange) {
            if (newRange == null || oldRange == null) {
                return lubRange;
            }
            // If both bounds of the new range are bigger than the old range, then returned range
            // should use the lower bound of the new range and a MAX_VALUE.
            if ((newRange.from >= oldRange.from && newRange.to >= oldRange.to)) {
                if (lubRange.to < Byte.MAX_VALUE) {
                    return new Range(newRange.from, Byte.MAX_VALUE);
                } else if (lubRange.to < Short.MAX_VALUE) {
                    return new Range(newRange.from, Short.MAX_VALUE);
                } else if (lubRange.to < Integer.MAX_VALUE) {
                    return new Range(newRange.from, Integer.MAX_VALUE);
                } else {
                    return new Range(newRange.from, Long.MAX_VALUE);
                }
            }

            // If both bounds of the old range are bigger than the new range, then returned range
            // should use a MIN_VALUE and the upper bound of the new range.
            if ((newRange.from <= oldRange.from && newRange.to <= oldRange.to)) {
                if (lubRange.from > Byte.MIN_VALUE) {
                    return new Range(Byte.MIN_VALUE, newRange.to);
                } else if (lubRange.from > Short.MIN_VALUE) {
                    return new Range(Short.MIN_VALUE, newRange.to);
                } else if (lubRange.from > Integer.MIN_VALUE) {
                    return new Range(Integer.MIN_VALUE, newRange.to);
                } else {
                    return new Range(Long.MIN_VALUE, newRange.to);
                }
            }

            if (lubRange.isWithin(Byte.MIN_VALUE + 1, Byte.MAX_VALUE)
                    || lubRange.isWithin(Byte.MIN_VALUE, Byte.MAX_VALUE - 1)) {
                return Range.BYTE_EVERYTHING;
            } else if (lubRange.isWithin(Short.MIN_VALUE + 1, Short.MAX_VALUE)
                    || lubRange.isWithin(Short.MIN_VALUE, Short.MAX_VALUE - 1)) {
                return Range.SHORT_EVERYTHING;
            } else if (lubRange.isWithin(Long.MIN_VALUE + 1, Long.MAX_VALUE)
                    || lubRange.isWithin(Long.MIN_VALUE, Long.MAX_VALUE - 1)) {
                return Range.INT_EVERYTHING;
            } else {
                return Range.EVERYTHING;
            }
        }

        /**
         * Determines the least upper bound of a1 and a2, which contains the union of their sets of
         * possible values.
         *
         * @return the least upper bound of a1 and a2
         */
        @Override
        public AnnotationMirror leastUpperBound(AnnotationMirror a1, AnnotationMirror a2) {
            if (!AnnotationUtils.areSameIgnoringValues(
                    getTopAnnotation(a1), getTopAnnotation(a2))) {
                // The annotations are in different hierarchies
                return null;
            }

            if (AnnotationUtils.areSameByClass(a1, IntRangeFromPositive.class)) {
                a1 = createIntRangeAnnotation(1, Integer.MAX_VALUE);
            }
            if (AnnotationUtils.areSameByClass(a2, IntRangeFromPositive.class)) {
                a2 = createIntRangeAnnotation(1, Integer.MAX_VALUE);
            }

            if (isSubtype(a1, a2)) {
                return a2;
            } else if (isSubtype(a2, a1)) {
                return a1;
            }

            if (AnnotationUtils.areSameIgnoringValues(a1, a2)) {
                // If both are the same type, determine the type and merge
                if (AnnotationUtils.areSameByClass(a1, IntRange.class)) {
                    // special handling for IntRange
                    Range range1 = getRange(a1);
                    Range range2 = getRange(a2);
                    return createIntRangeAnnotation(range1.union(range2));
                } else if (AnnotationUtils.areSameByClass(a1, ArrayLenRange.class)) {
                    // special handling for ArrayLenRange
                    Range range1 = getRange(a1);
                    Range range2 = getRange(a2);
                    return createArrayLenRangeAnnotation(range1.union(range2));
                } else if (AnnotationUtils.areSameByClass(a1, IntVal.class)) {
                    List<Long> a1Values = getIntValues(a1);
                    List<Long> a2Values = getIntValues(a2);
                    List<Long> newValues = new ArrayList<>();
                    newValues.addAll(a1Values);
                    newValues.addAll(a2Values);
                    return createIntValAnnotation(newValues);
                } else if (AnnotationUtils.areSameByClass(a1, ArrayLen.class)) {
                    List<Integer> a1Values = getArrayLength(a1);
                    List<Integer> a2Values = getArrayLength(a2);
                    List<Integer> newValues = new ArrayList<>();
                    newValues.addAll(a1Values);
                    newValues.addAll(a2Values);
                    return createArrayLenAnnotation(newValues);
                } else if (AnnotationUtils.areSameByClass(a1, StringVal.class)) {
                    List<String> a1Values = getStringValues(a1);
                    List<String> a2Values = getStringValues(a2);
                    List<String> newValues = new ArrayList<>();
                    newValues.addAll(a1Values);
                    newValues.addAll(a2Values);
                    return createStringAnnotation(newValues);
                } else {
                    List<Object> a1Values =
                            AnnotationUtils.getElementValueArray(a1, "value", Object.class, true);
                    List<Object> a2Values =
                            AnnotationUtils.getElementValueArray(a2, "value", Object.class, true);
                    TreeSet<Object> newValues = new TreeSet<>();
                    newValues.addAll(a1Values);
                    newValues.addAll(a2Values);

                    if (newValues.size() == 0) {
                        return BOTTOMVAL;
                    }
                    if (newValues.size() > MAX_VALUES) {
                        return UNKNOWNVAL;
                    }
                    AnnotationBuilder builder =
                            new AnnotationBuilder(processingEnv, a1.getAnnotationType().toString());
                    List<Object> valuesList = new ArrayList<>(newValues);
                    builder.setValue("value", valuesList);
                    return builder.build();
                }
            }

            // Special handling for dealing with the lub of an ArrayLenRange and an ArrayLen
            // or a StringVal with one of them.

            AnnotationMirror arrayLenAnno = null;
            AnnotationMirror arrayLenRangeAnno = null;
            AnnotationMirror stringValAnno = null;

            if (AnnotationUtils.areSameByClass(a1, ArrayLen.class)) {
                arrayLenAnno = a1;
            } else if (AnnotationUtils.areSameByClass(a2, ArrayLen.class)) {
                arrayLenAnno = a2;
            }
            if (AnnotationUtils.areSameByClass(a1, ArrayLenRange.class)) {
                arrayLenRangeAnno = a1;
            } else if (AnnotationUtils.areSameByClass(a2, ArrayLenRange.class)) {
                arrayLenRangeAnno = a2;
            }
            if (AnnotationUtils.areSameByClass(a1, StringVal.class)) {
                stringValAnno = a1;
            } else if (AnnotationUtils.areSameByClass(a2, StringVal.class)) {
                stringValAnno = a2;
            }

            if (arrayLenAnno != null && arrayLenRangeAnno != null) {
                return leastUpperBound(
                        arrayLenRangeAnno, convertArrayLenToArrayLenRange(arrayLenAnno));
            } else if (stringValAnno != null && arrayLenAnno != null) {
                return leastUpperBound(arrayLenAnno, convertStringValToArrayLen(stringValAnno));
            } else if (stringValAnno != null && arrayLenRangeAnno != null) {
                return leastUpperBound(
                        arrayLenRangeAnno, convertStringValToArrayLenRange(stringValAnno));
            }

            // Annotations are both in the same hierarchy, but they are not the same.
            // If a1 and a2 are not the same type of *Value annotation, they may still be mergeable
            // because some values can be implicitly cast as others. For example, if a1 and a2 are
            // both in {DoubleVal, IntVal} then they will be converted upwards: IntVal -> DoubleVal
            // to arrive at a common annotation type.

            // Each of these variables is an annotation of the given type, or is null if neither of
            // the arguments to leastUpperBound is of the given types.
            AnnotationMirror intValAnno = null;
            AnnotationMirror intRangeAnno = null;
            AnnotationMirror doubleValAnno = null;
            if (AnnotationUtils.areSameByClass(a1, IntVal.class)) {
                intValAnno = a1;
            } else if (AnnotationUtils.areSameByClass(a2, IntVal.class)) {
                intValAnno = a2;
            }
            if (AnnotationUtils.areSameByClass(a1, DoubleVal.class)) {
                doubleValAnno = a1;
            } else if (AnnotationUtils.areSameByClass(a2, DoubleVal.class)) {
                doubleValAnno = a2;
            }
            if (AnnotationUtils.areSameByClass(a1, IntRange.class)) {
                intRangeAnno = a1;
            } else if (AnnotationUtils.areSameByClass(a2, IntRange.class)) {
                intRangeAnno = a2;
            }

            if (doubleValAnno != null) {
                if (intRangeAnno != null) {
                    intValAnno = convertIntRangeToIntVal(intRangeAnno);
                    intRangeAnno = null;
                    if (intValAnno == UNKNOWNVAL) {
                        intValAnno = null;
                    }
                }
                if (intValAnno != null) {
                    // Convert intValAnno to a @DoubleVal AnnotationMirror
                    AnnotationMirror doubleValAnno2 = convertIntValToDoubleVal(intValAnno);
                    return leastUpperBound(doubleValAnno, doubleValAnno2);
                }
                return UNKNOWNVAL;
            }
            if (intRangeAnno != null && intValAnno != null) {
                // Convert intValAnno to an @IntRange AnnotationMirror
                AnnotationMirror intRangeAnno2 = convertIntValToIntRange(intValAnno);
                return leastUpperBound(intRangeAnno, intRangeAnno2);
            }

            // In all other cases, the LUB is UnknownVal.
            return UNKNOWNVAL;
        }

        /**
         * Computes subtyping as per the subtyping in the qualifier hierarchy structure unless both
         * annotations are Value. In this case, subAnno is a subtype of superAnno iff superAnno
         * contains at least every element of subAnno.
         *
         * @return true if subAnno is a subtype of superAnno, false otherwise
         */
        @Override
        public boolean isSubtype(AnnotationMirror subAnno, AnnotationMirror superAnno) {

            if (AnnotationUtils.areSameByClass(subAnno, IntRangeFromPositive.class)) {
                subAnno = createIntRangeAnnotation(1, Integer.MAX_VALUE);
            }

            if (AnnotationUtils.areSameByClass(superAnno, IntRangeFromPositive.class)) {
                superAnno = createIntRangeAnnotation(1, Integer.MAX_VALUE);
            }

            if (AnnotationUtils.areSameByClass(superAnno, UnknownVal.class)
                    || AnnotationUtils.areSameByClass(subAnno, BottomVal.class)) {
                return true;
            } else if (AnnotationUtils.areSameByClass(subAnno, UnknownVal.class)
                    || AnnotationUtils.areSameByClass(superAnno, BottomVal.class)) {
                return false;
            } else if (AnnotationUtils.areSameByClass(subAnno, PolyValue.class)) {
                return AnnotationUtils.areSameByClass(superAnno, PolyValue.class);
            } else if (AnnotationUtils.areSameByClass(superAnno, PolyValue.class)) {
                return AnnotationUtils.areSameByClass(subAnno, PolyValue.class);
            } else if (AnnotationUtils.areSameIgnoringValues(superAnno, subAnno)) {
                // Same type, so might be subtype
                if (AnnotationUtils.areSameByClass(subAnno, IntRange.class)
                        || AnnotationUtils.areSameByClass(subAnno, ArrayLenRange.class)) {
                    // Special case for range-based annotations
                    Range superRange = getRange(superAnno);
                    Range subRange = getRange(subAnno);
                    return superRange.contains(subRange);
                } else {
                    List<Object> superValues =
                            AnnotationUtils.getElementValueArray(
                                    superAnno, "value", Object.class, true);
                    List<Object> subValues =
                            AnnotationUtils.getElementValueArray(
                                    subAnno, "value", Object.class, true);
                    return superValues.containsAll(subValues);
                }
            } else if (AnnotationUtils.areSameByClass(superAnno, DoubleVal.class)
                    && AnnotationUtils.areSameByClass(subAnno, IntVal.class)) {
                List<Double> subValues = convertLongListToDoubleList(getIntValues(subAnno));
                List<Double> superValues = getDoubleValues(superAnno);
                return superValues.containsAll(subValues);
            } else if ((AnnotationUtils.areSameByClass(superAnno, IntRange.class)
                            && AnnotationUtils.areSameByClass(subAnno, IntVal.class))
                    || (AnnotationUtils.areSameByClass(superAnno, ArrayLenRange.class)
                            && AnnotationUtils.areSameByClass(subAnno, ArrayLen.class))) {
                List<Long> subValues = getArrayLenOrIntValue(subAnno);
                Range superRange = getRange(superAnno);
                long subMinVal = Collections.min(subValues);
                long subMaxVal = Collections.max(subValues);
                return subMinVal >= superRange.from && subMaxVal <= superRange.to;
            } else if (AnnotationUtils.areSameByClass(superAnno, DoubleVal.class)
                    && AnnotationUtils.areSameByClass(subAnno, IntRange.class)) {
                Range subRange = getRange(subAnno);
                if (subRange.isWiderThan(MAX_VALUES)) {
                    return false;
                }
                List<Double> superValues = getDoubleValues(superAnno);
                List<Double> subValues =
                        ValueCheckerUtils.getValuesFromRange(subRange, Double.class);
                return superValues.containsAll(subValues);
            } else if ((AnnotationUtils.areSameByClass(superAnno, IntVal.class)
                            && AnnotationUtils.areSameByClass(subAnno, IntRange.class))
                    || (AnnotationUtils.areSameByClass(superAnno, ArrayLen.class)
                            && AnnotationUtils.areSameByClass(subAnno, ArrayLenRange.class))) {
                Range subRange = getRange(subAnno);
                if (subRange.isWiderThan(MAX_VALUES)) {
                    return false;
                }
                List<Long> superValues = getArrayLenOrIntValue(superAnno);
                List<Long> subValues = ValueCheckerUtils.getValuesFromRange(subRange, Long.class);
                return superValues.containsAll(subValues);
            } else if (AnnotationUtils.areSameByClass(superAnno, StringVal.class)
                    && (AnnotationUtils.areSameByClass(subAnno, ArrayLen.class)
                            || AnnotationUtils.areSameByClass(subAnno, ArrayLenRange.class))) {

                // Allow @ArrayLen(0) to be converted to @StringVal("")
                List<String> superValues = getStringValues(superAnno);
                return superValues.contains("") && getMaxLenValue(subAnno) == 0;
            } else if (AnnotationUtils.areSameByClass(superAnno, ArrayLen.class)
                    && AnnotationUtils.areSameByClass(subAnno, StringVal.class)) {
                // StringVal is a subtype of ArrayLen, if all the strings have one of the correct lengths
                List<String> subValues = getStringValues(subAnno);
                List<Integer> superValues = getArrayLength(superAnno);

                for (String value : subValues) {
                    if (!superValues.contains(value.length())) {
                        return false;
                    }
                }
                return true;
            } else if (AnnotationUtils.areSameByClass(superAnno, ArrayLenRange.class)
                    && AnnotationUtils.areSameByClass(subAnno, StringVal.class)) {
                // StringVal is a subtype of ArrayLenRange, if all the strings have a length in the range.
                List<String> subValues = getStringValues(subAnno);
                Range superRange = getRange(superAnno);
                for (String value : subValues) {
                    if (!superRange.contains(value.length())) {
                        return false;
                    }
                }
                return true;
            } else {
                return false;
            }
        }
    }

    /**
     * Gets the values stored in either an ArrayLen annotation (ints) or an IntVal/DoubleVal/etc.
     * annotation (longs), and casts the result to a long.
     */
    private List<Long> getArrayLenOrIntValue(AnnotationMirror anno) {
        List<Long> result;
        if (AnnotationUtils.areSameByClass(anno, ArrayLen.class)) {
            List<Integer> intValues = getArrayLength(anno);
            result = new ArrayList<Long>(intValues.size());
            for (Integer i : intValues) {
                result.add(i.longValue());
            }
        } else {
            result = getIntValues(anno);
        }
        return result;
    }

    @Override
    protected TreeAnnotator createTreeAnnotator() {
        // Don't call super.createTreeAnnotator because it includes the PropagationTreeAnnotator.
        // Only use the PropagationTreeAnnotator for typing new arrays.  The Value Checker
        // computes types differently for all other trees normally typed by the
        // PropagationTreeAnnotator.
        TreeAnnotator arrayCreation =
                new TreeAnnotator(this) {
                    PropagationTreeAnnotator propagationTreeAnnotator =
                            new PropagationTreeAnnotator(atypeFactory);

                    @Override
                    public Void visitNewArray(NewArrayTree node, AnnotatedTypeMirror mirror) {
                        return propagationTreeAnnotator.visitNewArray(node, mirror);
                    }
                };
        return new ListTreeAnnotator(
                new ValueTreeAnnotator(this), new ImplicitsTreeAnnotator(this), arrayCreation);
    }

    /** The TreeAnnotator for this AnnotatedTypeFactory. It adds/replaces annotations. */
    protected class ValueTreeAnnotator extends TreeAnnotator {

        public ValueTreeAnnotator(ValueAnnotatedTypeFactory factory) {
            super(factory);
        }

        @Override
        public Void visitNewArray(NewArrayTree tree, AnnotatedTypeMirror type) {

            List<? extends ExpressionTree> dimensions = tree.getDimensions();
            List<? extends ExpressionTree> initializers = tree.getInitializers();

            // Array construction can provide dimensions or use an initializer.

            // Dimensions provided
            if (!dimensions.isEmpty()) {
                handleDimensions(dimensions, (AnnotatedArrayType) type);
            } else {
                // Initializer used
                handleInitializers(initializers, (AnnotatedArrayType) type);

                AnnotationMirror newQual;
                Class<?> clazz = ValueCheckerUtils.getClassFromType(type.getUnderlyingType());
                String stringVal = null;
                if (clazz.equals(char[].class)) {
                    stringVal = getCharArrayStringVal(initializers);
                }

                if (stringVal != null) {
                    newQual = createStringAnnotation(Collections.singletonList(stringVal));
                    type.replaceAnnotation(newQual);
                }
            }

            return null;
        }

        /**
         * Recursive method to handle array initializations. Recursively descends the initializer to
         * find each dimension's size and create the appropriate annotation for it.
         *
         * <p>If the annotation of the dimension is {@code @IntVal}, create an {@code @ArrayLen}
         * with the same set of possible values. If the annotation is {@code @IntRange}, create an
         * {@code @ArrayLenRange}. If the annotation is {@code @BottomVal}, create an
         * {@code @BottomVal} instead. In other cases, no annotations are created.
         *
         * @param dimensions a list of ExpressionTrees where each ExpressionTree is a specifier of
         *     the size of that dimension
         * @param type the AnnotatedTypeMirror of the array
         */
        private void handleDimensions(
                List<? extends ExpressionTree> dimensions, AnnotatedArrayType type) {
            if (dimensions.size() > 1) {
                handleDimensions(
                        dimensions.subList(1, dimensions.size()),
                        (AnnotatedArrayType) type.getComponentType());
            }
            AnnotationMirror dimType =
                    getAnnotatedType(dimensions.get(0)).getAnnotationInHierarchy(UNKNOWNVAL);

            if (AnnotationUtils.areSameIgnoringValues(dimType, BOTTOMVAL)) {
                type.replaceAnnotation(BOTTOMVAL);
            } else {
                RangeOrListOfValues rolv = null;
                if (isIntRange(dimType)) {
                    rolv = new RangeOrListOfValues(getRange(dimType));
                } else if (AnnotationUtils.areSameByClass(dimType, IntVal.class)) {
                    rolv =
                            new RangeOrListOfValues(
                                    RangeOrListOfValues.convertLongsToInts(getIntValues(dimType)));
                }
                if (rolv != null) {
                    AnnotationMirror newQual =
                            rolv.createAnnotation((ValueAnnotatedTypeFactory) atypeFactory);
                    type.replaceAnnotation(newQual);
                }
            }
        }

        /**
         * Adds the ArrayLen/ArrayLenRange annotation from the array initializers to {@code type}.
         *
         * <p>If type is a multi-dimensional array, the initializers might also contain arrays, so
         * this method adds the annotations for those initializers, too.
         *
         * @param initializers initializer trees
         * @param type array type to which annotations are added
         */
        private void handleInitializers(
                List<? extends ExpressionTree> initializers, AnnotatedArrayType type) {

            List<Integer> array = new ArrayList<>();
            array.add(initializers.size());
            type.replaceAnnotation(createArrayLenAnnotation(array));

            if (type.getComponentType().getKind() != TypeKind.ARRAY) {
                return;
            }

            // A list of arrayLens.  arrayLenOfDimensions.get(i) is the array lengths for the ith
            // dimension.
            List<RangeOrListOfValues> arrayLenOfDimensions = new ArrayList<>();
            for (ExpressionTree init : initializers) {
                AnnotatedTypeMirror componentType = getAnnotatedType(init);
                int dimension = 0;
                while (componentType.getKind() == TypeKind.ARRAY) {
                    if (dimension == arrayLenOfDimensions.size()) {
                        arrayLenOfDimensions.add(new RangeOrListOfValues());
                    }
                    RangeOrListOfValues rolv = arrayLenOfDimensions.get(dimension);
                    AnnotationMirror arrayLen = componentType.getAnnotation(ArrayLen.class);
                    if (arrayLen != null) {
                        List<Integer> currentLengths = getArrayLength(arrayLen);
                        rolv.addAll(currentLengths);
                    } else {
                        // Check for an arrayLenRange annotation
                        AnnotationMirror arrayLenRangeAnno =
                                componentType.getAnnotation(ArrayLenRange.class);
                        if (arrayLenRangeAnno != null) {
                            Range range = getRange(arrayLenRangeAnno);
                            rolv.add(range);
                        }
                    }

                    // replace the current dimension's range with this one.
                    arrayLenOfDimensions.remove(dimension);
                    arrayLenOfDimensions.add(dimension, rolv);

                    dimension++;
                    componentType = ((AnnotatedArrayType) componentType).getComponentType();
                }
            }

            AnnotatedTypeMirror componentType = type.getComponentType();
            int i = 0;
            while (componentType.getKind() == TypeKind.ARRAY && i < arrayLenOfDimensions.size()) {
                RangeOrListOfValues rolv = arrayLenOfDimensions.get(i);
                componentType.addAnnotation(
                        rolv.createAnnotation((ValueAnnotatedTypeFactory) atypeFactory));
                componentType = ((AnnotatedArrayType) componentType).getComponentType();
                i++;
            }
        }

        /** Convert a char array to a String. Return null if unable to convert. */
        private String getCharArrayStringVal(List<? extends ExpressionTree> initializers) {
            boolean allLiterals = true;
            StringBuilder stringVal = new StringBuilder();
            for (ExpressionTree e : initializers) {
                if (e.getKind() == Tree.Kind.INT_LITERAL) {
                    char charVal = (char) (((Integer) ((LiteralTree) e).getValue()).intValue());
                    stringVal.append(charVal);
                } else if (e.getKind() == Tree.Kind.CHAR_LITERAL) {
                    char charVal = (((Character) ((LiteralTree) e).getValue()));
                    stringVal.append(charVal);
                } else {
                    allLiterals = false;
                }
            }
            if (allLiterals) {
                return stringVal.toString();
            }
            // If any part of the initializer isn't known,
            // the stringval isn't known.
            return null;
        }

        @Override
        public Void visitTypeCast(TypeCastTree tree, AnnotatedTypeMirror atm) {
            if (handledByValueChecker(atm)) {
                AnnotationMirror oldAnno =
                        getAnnotatedType(tree.getExpression()).getAnnotationInHierarchy(UNKNOWNVAL);
                if (oldAnno != null) {
                    TypeMirror newType = atm.getUnderlyingType();
                    AnnotationMirror newAnno;
                    Range range;

                    if (TypesUtils.isString(newType) || newType.getKind() == TypeKind.ARRAY) {
                        // Strings and arrays do not allow conversions
                        newAnno = oldAnno;
                    } else if (isIntRange(oldAnno)
                            && (range = getRange(oldAnno)).isWiderThan(MAX_VALUES)) {
                        Class<?> newClass = ValueCheckerUtils.getClassFromType(newType);
                        if (newClass == String.class) {
                            newAnno = UNKNOWNVAL;
                        } else if (newClass == Boolean.class || newClass == boolean.class) {
                            throw new UnsupportedOperationException(
                                    "ValueAnnotatedTypeFactory: can't convert int to boolean");
                        } else {
                            newAnno =
                                    createIntRangeAnnotation(NumberUtils.castRange(newType, range));
                        }
                    } else {
                        List<?> values = ValueCheckerUtils.getValuesCastedToType(oldAnno, newType);
                        newAnno = createResultingAnnotation(atm.getUnderlyingType(), values);
                    }
                    atm.addMissingAnnotations(Collections.singleton(newAnno));
                }
            } else if (atm.getKind() == TypeKind.ARRAY) {
                if (tree.getExpression().getKind() == Kind.NULL_LITERAL) {
                    atm.addMissingAnnotations(Collections.singleton(BOTTOMVAL));
                }
            }
            return null;
        }

        /**
         * Get the "value" field of the given annotation, casted to the given type. Empty list means
         * no value is possible (dead code). Null means no information is known -- any value is
         * possible.
         */
        private List<?> getValues(AnnotatedTypeMirror type, TypeMirror castTo) {
            AnnotationMirror anno = type.getAnnotationInHierarchy(UNKNOWNVAL);
            if (anno == null) {
                // If type is an AnnotatedTypeVariable (or other type without a primary annotation)
                // then anno will be null. It would be safe to use the annotation on the upper bound;
                // however, unless the upper bound was explicitly annotated, it will be unknown.
                // AnnotatedTypes.findEffectiveAnnotationInHierarchy(, toSearch, top)
                return null;
            }
            return ValueCheckerUtils.getValuesCastedToType(anno, castTo);
        }

        @Override
        public Void visitLiteral(LiteralTree tree, AnnotatedTypeMirror type) {
            if (!handledByValueChecker(type)) {
                return null;
            }
            Object value = tree.getValue();
            switch (tree.getKind()) {
                case BOOLEAN_LITERAL:
                    AnnotationMirror boolAnno =
                            createBooleanAnnotation(Collections.singletonList((Boolean) value));
                    type.replaceAnnotation(boolAnno);
                    return null;

                case CHAR_LITERAL:
                    AnnotationMirror charAnno =
                            createCharAnnotation(Collections.singletonList((Character) value));
                    type.replaceAnnotation(charAnno);
                    return null;

                case DOUBLE_LITERAL:
                case FLOAT_LITERAL:
                case INT_LITERAL:
                case LONG_LITERAL:
                    AnnotationMirror numberAnno =
                            createNumberAnnotationMirror(Collections.singletonList((Number) value));
                    type.replaceAnnotation(numberAnno);
                    return null;
                case STRING_LITERAL:
                    AnnotationMirror stringAnno =
                            createStringAnnotation(Collections.singletonList((String) value));
                    type.replaceAnnotation(stringAnno);
                    return null;
                default:
                    return null;
            }
        }

        /**
         * Given a MemberSelectTree representing a method call, return true if the method's
         * declaration is annotated with {@code @StaticallyExecutable}.
         */
        private boolean methodIsStaticallyExecutable(Element method) {
            return getDeclAnnotation(method, StaticallyExecutable.class) != null;
        }

        @Override
        public Void visitMethodInvocation(MethodInvocationTree tree, AnnotatedTypeMirror type) {
            if (handledByValueChecker(type)
                    && methodIsStaticallyExecutable(TreeUtils.elementFromUse(tree))) {
                // Get argument values
                List<? extends ExpressionTree> arguments = tree.getArguments();
                ArrayList<List<?>> argValues;
                if (arguments.size() > 0) {
                    argValues = new ArrayList<List<?>>();
                    for (ExpressionTree argument : arguments) {
                        AnnotatedTypeMirror argType = getAnnotatedType(argument);
                        List<?> values = getValues(argType, argType.getUnderlyingType());
                        if (values == null || values.isEmpty()) {
                            // Values aren't known, so don't try to evaluate the method.
                            return null;
                        }
                        argValues.add(values);
                    }
                } else {
                    argValues = null;
                }

                if (getMethodIdentifier().isStringLengthInvocation(tree, processingEnv)) {
                    AnnotatedTypeMirror receiverType = getReceiverType(tree);
                    AnnotationMirror resultAnno = createArrayLengthResultAnnotation(receiverType);
                    if (resultAnno != null) {
                        type.replaceAnnotation(resultAnno);
                    }
                } else {
                    // Get receiver values
                    AnnotatedTypeMirror receiver = getReceiverType(tree);
                    List<?> receiverValues;

                    if (receiver != null
                            && !ElementUtils.isStatic(TreeUtils.elementFromUse(tree))) {
                        receiverValues = getValues(receiver, receiver.getUnderlyingType());
                        if (receiverValues == null || receiverValues.isEmpty()) {
                            // Values aren't known, so don't try to evaluate the method.
                            return null;
                        }
                    } else {
                        receiverValues = null;
                    }

                    // Evaluate method
                    List<?> returnValues =
                            evaluator.evaluateMethodCall(argValues, receiverValues, tree);
                    if (returnValues == null) {
                        return null;
                    }
                    AnnotationMirror returnType =
                            createResultingAnnotation(type.getUnderlyingType(), returnValues);
                    type.replaceAnnotation(returnType);
                }
            }

            return null;
        }

        @Override
        public Void visitNewClass(NewClassTree tree, AnnotatedTypeMirror type) {
            if (handledByValueChecker(type)
                    && methodIsStaticallyExecutable(TreeUtils.elementFromUse(tree))) {
                // get argument values
                List<? extends ExpressionTree> arguments = tree.getArguments();
                ArrayList<List<?>> argValues;
                if (arguments.size() > 0) {
                    argValues = new ArrayList<List<?>>();
                    for (ExpressionTree argument : arguments) {
                        AnnotatedTypeMirror argType = getAnnotatedType(argument);
                        List<?> values = getValues(argType, argType.getUnderlyingType());
                        if (values == null || values.isEmpty()) {
                            // Values aren't known, so don't try to evaluate the method.
                            return null;
                        }
                        argValues.add(values);
                    }
                } else {
                    argValues = null;
                }
                // Evaluate method
                List<?> returnValues =
                        evaluator.evaluteConstructorCall(argValues, tree, type.getUnderlyingType());
                if (returnValues == null) {
                    return null;
                }
                AnnotationMirror returnType =
                        createResultingAnnotation(type.getUnderlyingType(), returnValues);
                type.replaceAnnotation(returnType);
            }

            return null;
        }

        @Override
        public Void visitMemberSelect(MemberSelectTree tree, AnnotatedTypeMirror type) {
            if (TreeUtils.isFieldAccess(tree) && handledByValueChecker(type)) {
                VariableElement elem = (VariableElement) InternalUtils.symbol(tree);
                Object value = elem.getConstantValue();
                if (value != null) {
                    // The field is a compile time constant.
                    type.replaceAnnotation(
                            createResultingAnnotation(type.getUnderlyingType(), value));
                    return null;
                }
                if (ElementUtils.isStatic(elem) && ElementUtils.isFinal(elem)) {
                    // The field is static and final.
                    Element e = InternalUtils.symbol(tree.getExpression());
                    if (e != null) {
                        String classname = ElementUtils.getQualifiedClassName(e).toString();
                        String fieldName = tree.getIdentifier().toString();
                        value = evaluator.evaluateStaticFieldAccess(classname, fieldName, tree);
                        if (value != null) {
                            type.replaceAnnotation(
                                    createResultingAnnotation(type.getUnderlyingType(), value));
                        }
                        return null;
                    }
                }

                if (TreeUtils.isArrayLengthAccess(tree)) {
                    // The field access is to the length field, as in "someArrayExpression.length"
                    AnnotatedTypeMirror receiverType = getAnnotatedType(tree.getExpression());
                    if (receiverType.getKind() == TypeKind.ARRAY) {

                        AnnotationMirror resultAnno =
                                createArrayLengthResultAnnotation(receiverType);
                        if (resultAnno != null) {
                            type.replaceAnnotation(resultAnno);
                        }
                    }
                }
            }
            return null;
        }

        /** Returns true iff the given type is in the domain of the Constant Value Checker. */
        private boolean handledByValueChecker(AnnotatedTypeMirror type) {
            return coveredClassStrings.contains(type.getUnderlyingType().toString());
        }
    }

    /**
     * Returns a constant value annotation for a length of an array or string type with a constant
     * value annotation
     */
    AnnotationMirror createArrayLengthResultAnnotation(AnnotatedTypeMirror receiverType) {
        AnnotationMirror arrayAnno = receiverType.getAnnotationInHierarchy(UNKNOWNVAL);
        if (AnnotationUtils.areSameByClass(arrayAnno, ArrayLen.class)) {
            // array.length, where array : @ArrayLen(x)
            List<Integer> lengths = ValueAnnotatedTypeFactory.getArrayLength(arrayAnno);
            return createNumberAnnotationMirror(new ArrayList<Number>(lengths));
        }
        // Check for an ArrayLenRange annotation.
        if (AnnotationUtils.areSameByClass(arrayAnno, ArrayLenRange.class)) {
            // array.length, where array : @ArrayLenRange(x)
            Range range = getRange(arrayAnno);
            return createIntRangeAnnotation(range);
        }

        if (AnnotationUtils.areSameByClass(arrayAnno, StringVal.class)) {
            List<String> strings = ValueAnnotatedTypeFactory.getStringValues(arrayAnno);
            List<Integer> lengths = ValueCheckerUtils.getLengthsForStringValues(strings);
            return createNumberAnnotationMirror(new ArrayList<Number>(lengths));
        }

        return createIntRangeAnnotation(0, Integer.MAX_VALUE);
    }

    /**
     * Returns a constant value annotation with the {@code value}. The class of the annotation
     * reflects the {@code resultType} given.
     *
     * @param resultType used to selecte which kind of value annotation is returned
     * @param value value to use
     * @return a constant value annotation with the {@code value}
     */
    AnnotationMirror createResultingAnnotation(TypeMirror resultType, Object value) {
        return createResultingAnnotation(resultType, Collections.singletonList(value));
    }

    /**
     * Returns a constant value annotation with the {@code values}. The class of the annotation
     * reflects the {@code resultType} given.
     *
     * @param resultType used to selected which kind of value annotation is returned
     * @param values must be a homogeneous list: every element of it has the same class
     * @return a constant value annotation with the {@code values}
     */
    AnnotationMirror createResultingAnnotation(TypeMirror resultType, List<?> values) {
        if (values == null) {
            return UNKNOWNVAL;
        }
        // For some reason null is included in the list of values,
        // so remove it so that it does not cause a NPE elsewhere.
        values.remove(null);
        if (values.size() == 0) {
            return BOTTOMVAL;
        }

        if (TypesUtils.isString(resultType)) {
            List<String> stringVals = new ArrayList<>(values.size());
            for (Object o : values) {
                stringVals.add((String) o);
            }
            return createStringAnnotation(stringVals);
        } else if (ValueCheckerUtils.getClassFromType(resultType) == char[].class) {
            List<String> stringVals = new ArrayList<>(values.size());
            for (Object o : values) {
                if (o instanceof char[]) {
                    stringVals.add(new String((char[]) o));
                } else {
                    stringVals.add(o.toString());
                }
            }
            return createStringAnnotation(stringVals);
        }

        TypeKind primitiveKind;
        if (TypesUtils.isPrimitive(resultType)) {
            primitiveKind = resultType.getKind();
        } else if (TypesUtils.isBoxedPrimitive(resultType)) {
            primitiveKind = types.unboxedType(resultType).getKind();
        } else {
            return UNKNOWNVAL;
        }

        switch (primitiveKind) {
            case BOOLEAN:
                List<Boolean> boolVals = new ArrayList<>(values.size());
                for (Object o : values) {
                    boolVals.add((Boolean) o);
                }
                return createBooleanAnnotation(boolVals);
            case DOUBLE:
            case FLOAT:
            case INT:
            case LONG:
            case SHORT:
            case BYTE:
                List<Number> numberVals = new ArrayList<>(values.size());
                List<Character> characterVals = new ArrayList<>(values.size());
                for (Object o : values) {
                    if (o instanceof Character) {
                        characterVals.add((Character) o);
                    } else {
                        numberVals.add((Number) o);
                    }
                }
                if (numberVals.isEmpty()) {
                    return createCharAnnotation(characterVals);
                }
                return createNumberAnnotationMirror(new ArrayList<>(numberVals));
            case CHAR:
                List<Character> charVals = new ArrayList<>(values.size());
                for (Object o : values) {
                    if (o instanceof Number) {
                        charVals.add((char) ((Number) o).intValue());
                    } else {
                        charVals.add((char) o);
                    }
                }
                return createCharAnnotation(charVals);
            default:
                throw new UnsupportedOperationException("Unexpected kind:" + resultType);
        }
    }

    /**
     * Returns a {@link IntVal} or {@link IntRange} annotation using the values. If {@code values}
     * is null, then UnknownVal is returned; if {@code values} is empty, then bottom is returned. If
     * the number of {@code values} is greater than MAX_VALUES, return an {@link IntRange}. In other
     * cases, the values are sorted and duplicates are removed before an {@link IntVal} is created.
     *
     * @param values list of longs; duplicates are allowed and the values may be in any order
     * @return an annotation depends on the values
     */
    public AnnotationMirror createIntValAnnotation(List<Long> values) {
        if (values == null) {
            return UNKNOWNVAL;
        }
        if (values.isEmpty()) {
            return BOTTOMVAL;
        }
        values = ValueCheckerUtils.removeDuplicates(values);
        if (values.size() > MAX_VALUES) {
            long valMin = Collections.min(values);
            long valMax = Collections.max(values);
            return createIntRangeAnnotation(valMin, valMax);
        } else {
            AnnotationBuilder builder = new AnnotationBuilder(processingEnv, IntVal.class);
            builder.setValue("value", values);
            return builder.build();
        }
    }

    /**
     * Convert an {@code @IntRange} annotation to an {@code @IntVal} annotation, or to UNKNOWNVAL if
     * the input is too wide to be represented as an {@code @IntVal}.
     */
    public AnnotationMirror convertIntRangeToIntVal(AnnotationMirror intRangeAnno) {
        Range range = getRange(intRangeAnno);
        List<Long> values = ValueCheckerUtils.getValuesFromRange(range, Long.class);
        return createIntValAnnotation(values);
    }

    /**
     * Returns a {@link DoubleVal} annotation using the values. If {@code values} is null, then
     * UnknownVal is returned; if {@code values} is empty, then bottom is returned. The values are
     * sorted and duplicates are removed before the annotation is created.
     *
     * @param values list of doubles; duplicates are allowed and the values may be in any order
     * @return a {@link DoubleVal} annotation using the values
     */
    public AnnotationMirror createDoubleValAnnotation(List<Double> values) {
        if (values == null) {
            return UNKNOWNVAL;
        }
        if (values.isEmpty()) {
            return BOTTOMVAL;
        }
        values = ValueCheckerUtils.removeDuplicates(values);
        if (values.size() > MAX_VALUES) {
            return UNKNOWNVAL;
        } else {
            AnnotationBuilder builder = new AnnotationBuilder(processingEnv, DoubleVal.class);
            builder.setValue("value", values);
            return builder.build();
        }
    }

    /** Convert an {@code @IntVal} annotation to a {@code @DoubleVal} annotation. */
    private AnnotationMirror convertIntValToDoubleVal(AnnotationMirror intValAnno) {
        List<Long> intValues = getIntValues(intValAnno);
        return createDoubleValAnnotation(convertLongListToDoubleList(intValues));
    }

    /** Convert a {@code List&lt;Long&gt;} to a {@code List&lt;Double&gt;}. */
    private List<Double> convertLongListToDoubleList(List<Long> intValues) {
        List<Double> doubleValues = new ArrayList<Double>(intValues.size());
        for (Long intValue : intValues) {
            doubleValues.add(intValue.doubleValue());
        }
        return doubleValues;
    }

    /**
     * Returns a {@link StringVal} annotation using the values. If {@code values} is null, then
     * UnknownVal is returned; if {@code values} is empty, then bottom is returned. The values are
     * sorted and duplicates are removed before the annotation is created. If values is larger than
     * the max number of values allowed (10 by default), then an {@link ArrayLen} or an {@link
     * ArrayLenRange} annotation is returned.
     *
     * @param values list of strings; duplicates are allowed and the values may be in any order
     * @return a {@link StringVal} annotation using the values
     */
    public AnnotationMirror createStringAnnotation(List<String> values) {
        if (values == null) {
            return UNKNOWNVAL;
        }
        if (values.isEmpty()) {
            return BOTTOMVAL;
        }
        values = ValueCheckerUtils.removeDuplicates(values);
        if (values.size() > MAX_VALUES) {
            // Too many strings are replaced by their lengths
            List<Integer> lengths = ValueCheckerUtils.getLengthsForStringValues(values);
            return createArrayLenAnnotation(lengths);
        } else {
            AnnotationBuilder builder = new AnnotationBuilder(processingEnv, StringVal.class);
            builder.setValue("value", values);
            return builder.build();
        }
    }

    /**
     * Returns a {@link ArrayLen} annotation using the values. If {@code values} is null, then
     * UnknownVal is returned; if {@code values} is empty, then bottom is returned. The values are
     * sorted and duplicates are removed before the annotation is created. If values is larger than
     * the max number of values allowed (10 by default), then an {@link ArrayLenRange} annotation is
     * returned.
     *
     * @param values list of integers; duplicates are allowed and the values may be in any order
     * @return a {@link ArrayLen} annotation using the values
     */
    public AnnotationMirror createArrayLenAnnotation(List<Integer> values) {
        if (values == null) {
            return UNKNOWNVAL;
        }
        if (values.isEmpty()) {
            return BOTTOMVAL;
        }
        values = ValueCheckerUtils.removeDuplicates(values);
        if (values.isEmpty() || Collections.min(values) < 0) {
            return BOTTOMVAL;
        } else if (values.size() > MAX_VALUES) {
            return createArrayLenRangeAnnotation(Collections.min(values), Collections.max(values));
        } else {
            AnnotationBuilder builder = new AnnotationBuilder(processingEnv, ArrayLen.class);
            builder.setValue("value", values);
            return builder.build();
        }
    }

    /**
     * Returns a {@link BoolVal} annotation using the values. If {@code values} is null, then
     * UnknownVal is returned; if {@code values} is empty, then bottom is returned. The values are
     * sorted and duplicates are removed before the annotation is created.
     *
     * @param values list of booleans; duplicates are allowed and the values may be in any order
     * @return a {@link BoolVal} annotation using the values
     */
    public AnnotationMirror createBooleanAnnotation(List<Boolean> values) {
        if (values == null) {
            return UNKNOWNVAL;
        }
        if (values.isEmpty()) {
            return BOTTOMVAL;
        }
        values = ValueCheckerUtils.removeDuplicates(values);
        if (values.size() > MAX_VALUES) {
            return UNKNOWNVAL;
        } else {
            AnnotationBuilder builder = new AnnotationBuilder(processingEnv, BoolVal.class);
            builder.setValue("value", values);
            return builder.build();
        }
    }

    /**
     * Returns a {@link IntVal} annotation using the values. If {@code values} is null, then
     * UnknownVal is returned; if {@code values} is empty, then bottom is returned. The values are
     * sorted and duplicates are removed before the annotation is created.
     *
     * @param values list of characters; duplicates are allowed and the values may be in any order
     * @return a {@link IntVal} annotation using the values
     */
    public AnnotationMirror createCharAnnotation(List<Character> values) {
        if (values == null) {
            return UNKNOWNVAL;
        }
        if (values.isEmpty()) {
            return BOTTOMVAL;
        }
        values = ValueCheckerUtils.removeDuplicates(values);
        if (values.size() > MAX_VALUES) {
            return UNKNOWNVAL;
        } else {
            List<Long> longValues = new ArrayList<>();
            for (char value : values) {
                longValues.add((long) value);
            }
            return createIntValAnnotation(longValues);
        }
    }

    /** @param values must be a homogeneous list: every element of it has the same class. */
    public AnnotationMirror createNumberAnnotationMirror(List<Number> values) {
        if (values == null) {
            return UNKNOWNVAL;
        } else if (values.isEmpty()) {
            return BOTTOMVAL;
        }
        Number first = values.get(0);
        if (first instanceof Integer
                || first instanceof Short
                || first instanceof Long
                || first instanceof Byte) {
            List<Long> intValues = new ArrayList<>();
            for (Number number : values) {
                intValues.add(number.longValue());
            }
            return createIntValAnnotation(intValues);
        } else if (first instanceof Double || first instanceof Float) {
            List<Double> intValues = new ArrayList<>();
            for (Number number : values) {
                intValues.add(number.doubleValue());
            }
            return createDoubleValAnnotation(intValues);
        }
        throw new UnsupportedOperationException(
                "ValueAnnotatedTypeFactory: unexpected class: " + first.getClass());
    }

    /**
     * Create an {@code @IntRange} annotation from the two (inclusive) bounds. Does not return
     * BOTTOMVAL or UNKNOWNVAL.
     */
    private AnnotationMirror createIntRangeAnnotation(long from, long to) {
        assert from <= to;
        AnnotationBuilder builder = new AnnotationBuilder(processingEnv, IntRange.class);
        builder.setValue("from", from);
        builder.setValue("to", to);
        return builder.build();
    }

    /**
     * Create an {@code @IntRange} or {@code @IntVal} annotation from the range. May return
     * BOTTOMVAL or UNKNOWNVAL.
     */
    public AnnotationMirror createIntRangeAnnotation(Range range) {
        if (range.isNothing()) {
            return BOTTOMVAL;
        } else if (range.isLongEverything()) {
            return UNKNOWNVAL;
        } else if (range.isWiderThan(MAX_VALUES)) {
            return createIntRangeAnnotation(range.from, range.to);
        } else {
            List<Long> newValues = ValueCheckerUtils.getValuesFromRange(range, Long.class);
            return createIntValAnnotation(newValues);
        }
    }

    /**
     * Creates the special {@link IntRangeFromPositive} annotation, which is only used as an alias
     * for the Index Checker's {@link org.checkerframework.checker.index.qual.Positive} annotation.
     * It is treated everywhere as an IntRange annotation, but is not checked when it appears as the
     * left hand side of an assignment (because the Lower Bound Checker will check it).
     */
    private AnnotationMirror createIntRangeFromPositive() {
        AnnotationBuilder builder =
                new AnnotationBuilder(processingEnv, IntRangeFromPositive.class);
        return builder.build();
    }

    /**
     * Create an {@code @ArrayLenRange} annotation from the two (inclusive) bounds. Does not return
     * BOTTOMVAL or UNKNOWNVAL.
     */
    public AnnotationMirror createArrayLenRangeAnnotation(int from, int to) {
        assert from <= to;
        AnnotationBuilder builder = new AnnotationBuilder(processingEnv, ArrayLenRange.class);
        builder.setValue("from", from);
        builder.setValue("to", to);
        return builder.build();
    }

    /**
     * Create an {@code @ArrayLenRange} annotation from the range. May return BOTTOMVAL or
     * UNKNOWNVAL.
     */
    public AnnotationMirror createArrayLenRangeAnnotation(Range range) {
        if (range.isNothing()) {
            return BOTTOMVAL;
        } else if (range.isLongEverything()
                || !range.isWithin(Integer.MIN_VALUE, Integer.MAX_VALUE)) {
            return UNKNOWNVAL;
        } else {
            return createArrayLenRangeAnnotation(
                    Long.valueOf(range.from).intValue(), Long.valueOf(range.to).intValue());
        }
    }

    /** Converts an {@code @StringVal} annotation to an {@code @ArrayLenRange} annotation. */
    private AnnotationMirror convertStringValToArrayLenRange(AnnotationMirror stringValAnno) {
        List<String> values = getStringValues(stringValAnno);
        List<Integer> lengths = ValueCheckerUtils.getLengthsForStringValues(values);
        return createArrayLenRangeAnnotation(Collections.min(lengths), Collections.max(lengths));
    }

    /**
     * Converts an {@code @StringVal} annotation to an {@code @ArrayLen} annotation. If the
     * {@code @StringVal} annotation contains string values of more than MAX_VALUES distinct
     * lengths, {@code @ArrayLenRange} annotation is returned instead.
     */
    private AnnotationMirror convertStringValToArrayLen(AnnotationMirror stringValAnno) {
        List<String> values = getStringValues(stringValAnno);
        return createArrayLenAnnotation(ValueCheckerUtils.getLengthsForStringValues(values));
    }

    /** Converts an {@code @ArrayLen} annotation to an {@code @ArrayLenRange} annotation. */
    public AnnotationMirror convertArrayLenToArrayLenRange(AnnotationMirror arrayLenAnno) {
        List<Integer> values = getArrayLength(arrayLenAnno);
        return createArrayLenRangeAnnotation(Collections.min(values), Collections.max(values));
    }

    /** Converts an {@code @IntVal} annotation to an {@code @IntRange} annotation. */
    public AnnotationMirror convertIntValToIntRange(AnnotationMirror intValAnno) {
        List<Long> intValues = getIntValues(intValAnno);
        return createIntRangeAnnotation(Collections.min(intValues), Collections.max(intValues));
    }

    /**
     * Returns a {@code Range} bounded by the values specified in the given {@code @Range}
     * annotation. Also returns an appropriate range if an {@code @IntVal} annotation is passed.
     * Returns {@code null} if the annotation is null or if the annotation is not an {@code
     * IntRange}, {@code IntRangeFromPositive}, {@code IntVal}, or {@code ArrayLenRange}.
     */
    public static Range getRange(AnnotationMirror rangeAnno) {
        if (rangeAnno == null) {
            return null;
        }

        if (AnnotationUtils.areSameByClass(rangeAnno, IntRangeFromPositive.class)) {
            return new Range(1, Integer.MAX_VALUE);
        }

        if (AnnotationUtils.areSameByClass(rangeAnno, IntVal.class)) {
            return ValueCheckerUtils.getRangeFromValues(getIntValues(rangeAnno));
        }

        // Assume rangeAnno is well-formed, i.e., 'from' is less than or equal to 'to'.
        if (AnnotationUtils.areSameByClass(rangeAnno, IntRange.class)) {
            return new Range(
                    AnnotationUtils.getElementValue(rangeAnno, "from", Long.class, true),
                    AnnotationUtils.getElementValue(rangeAnno, "to", Long.class, true));
        }

        if (AnnotationUtils.areSameByClass(rangeAnno, ArrayLenRange.class)) {
            return new Range(
                    AnnotationUtils.getElementValue(rangeAnno, "from", Integer.class, true),
                    AnnotationUtils.getElementValue(rangeAnno, "to", Integer.class, true));
        }

        return null;
    }

    /**
     * Returns the set of possible values as a sorted list with no duplicate values. Returns the
     * empty list if no values are possible (for dead code). Returns null if any value is possible
     * -- that is, if no estimate can be made -- and this includes when there is no constant-value
     * annotation so the argument is null.
     *
     * <p>The method returns a list of {@code Long} but is named {@code getIntValues} because it
     * supports the {@code @IntVal} annotation.
     *
     * @param intAnno an {@code @IntVal} annotation, or null
     */
    public static List<Long> getIntValues(AnnotationMirror intAnno) {
        if (intAnno == null) {
            return null;
        }
        List<Long> list = AnnotationUtils.getElementValueArray(intAnno, "value", Long.class, true);
        list = ValueCheckerUtils.removeDuplicates(list);
        return list;
    }

    /**
     * Returns the set of possible values as a sorted list with no duplicate values. Returns the
     * empty list if no values are possible (for dead code). Returns null if any value is possible
     * -- that is, if no estimate can be made -- and this includes when there is no constant-value
     * annotation so the argument is null.
     *
     * @param doubleAnno a {@code @DoubleVal} annotation, or null
     */
    public static List<Double> getDoubleValues(AnnotationMirror doubleAnno) {
        if (doubleAnno == null) {
            return null;
        }
        List<Double> list =
                AnnotationUtils.getElementValueArray(doubleAnno, "value", Double.class, true);
        list = ValueCheckerUtils.removeDuplicates(list);
        return list;
    }

    /**
     * Returns the set of possible array lengths as a sorted list with no duplicate values. Returns
     * the empty list if no values are possible (for dead code). Returns null if any value is
     * possible -- that is, if no estimate can be made -- and this includes when there is no
     * constant-value annotation so the argument is null.
     *
     * @param arrayAnno an {@code @ArrayLen} annotation, or null
     */
    public static List<Integer> getArrayLength(AnnotationMirror arrayAnno) {
        if (arrayAnno == null) {
            return null;
        }
        List<Integer> list =
                AnnotationUtils.getElementValueArray(arrayAnno, "value", Integer.class, true);
        list = ValueCheckerUtils.removeDuplicates(list);
        return list;
    }

    /**
     * Returns the set of possible values as a sorted list with no duplicate values. Returns the
     * empty list if no values are possible (for dead code). Returns null if any value is possible
     * -- that is, if no estimate can be made -- and this includes when there is no constant-value
     * annotation so the argument is null.
     *
     * @param intAnno an {@code @IntVal} annotation, or null
     */
    public static List<Character> getCharValues(AnnotationMirror intAnno) {
        if (intAnno == null) {
            return new ArrayList<>();
        }
        List<Long> intValues =
                AnnotationUtils.getElementValueArray(intAnno, "value", Long.class, true);
        TreeSet<Character> charValues = new TreeSet<>();
        for (Long i : intValues) {
            charValues.add((char) i.intValue());
        }
        return new ArrayList<>(charValues);
    }

    /**
     * Returns the set of possible values as a sorted list with no duplicate values. Returns the
     * empty list if no values are possible (for dead code). Returns null if any value is possible
     * -- that is, if no estimate can be made -- and this includes when there is no constant-value
     * annotation so the argument is null.
     *
     * @param boolAnno a {@code @BoolVal} annotation, or null
     */
    public static List<Boolean> getBooleanValues(AnnotationMirror boolAnno) {
        if (boolAnno == null) {
            return new ArrayList<>();
        }
        List<Boolean> boolValues =
                AnnotationUtils.getElementValueArray(boolAnno, "value", Boolean.class, true);
        Set<Boolean> boolSet = new TreeSet<>(boolValues);
        if (boolSet.size() > 1) {
            // boolSet={true,false};
            return null;
        }
        return new ArrayList<>(boolSet);
    }

    /**
     * Returns the set of possible values as a sorted list with no duplicate values. Returns the
     * empty list if no values are possible (for dead code). Returns null if any value is possible
     * -- that is, if no estimate can be made -- and this includes when there is no constant-value
     * annotation so the argument is null.
     *
     * @param stringAnno a {@code @StringVal} annotation, or null
     */
    public static List<String> getStringValues(AnnotationMirror stringAnno) {
        if (stringAnno == null) {
            return null;
        }
        List<String> list =
                AnnotationUtils.getElementValueArray(stringAnno, "value", String.class, true);
        list = ValueCheckerUtils.removeDuplicates(list);
        return list;
    }

    public boolean isIntRange(Set<AnnotationMirror> anmSet) {
        for (AnnotationMirror anm : anmSet) {
            if (isIntRange(anm)) {
                return true;
            }
        }
        return false;
    }

    public boolean isIntRange(AnnotationMirror anm) {
        return AnnotationUtils.areSameByClass(anm, IntRange.class)
                || AnnotationUtils.areSameByClass(anm, IntRangeFromPositive.class);
    }

    public Integer getMinLenValue(AnnotatedTypeMirror atm) {
        return getMinLenValue(atm.getAnnotationInHierarchy(UNKNOWNVAL));
    }

    /**
     * Used to find the maximum length of an array. Returns null if there is no minimum length
     * known, or if the passed annotation is null.
     */
    public Integer getMaxLenValue(AnnotationMirror annotation) {
        if (annotation == null) {
            return null;
        }
        if (AnnotationUtils.areSameByClass(annotation, ArrayLenRange.class)) {
            return Long.valueOf(getRange(annotation).to).intValue();
        } else if (AnnotationUtils.areSameByClass(annotation, ArrayLen.class)) {
            return Collections.max(getArrayLength(annotation));
        } else if (AnnotationUtils.areSameByClass(annotation, StringVal.class)) {
            return Collections.max(
                    ValueCheckerUtils.getLengthsForStringValues(getStringValues(annotation)));
        } else {
            return null;
        }
    }

    /**
     * Used to find the minimum length of an array, which is useful for array bounds checking.
     * Returns null if there is no minimum length known, or if the passed annotation is null.
     *
     * <p>Note that this routine handles actual {@link MinLen} annotations, because it is called by
     * {@link ValueAnnotatedTypeFactory#aliasedAnnotation(AnnotationMirror)}, which transforms
     * {@link MinLen} annotations into {@link ArrayLenRange} annotations.
     */
    public Integer getMinLenValue(AnnotationMirror annotation) {
        if (annotation == null) {
            return null;
        }
        if (AnnotationUtils.areSameByClass(annotation, MinLen.class)) {
            return AnnotationUtils.getElementValue(annotation, "value", Integer.class, true);
        } else if (AnnotationUtils.areSameByClass(annotation, ArrayLenRange.class)) {
            return Long.valueOf(getRange(annotation).from).intValue();
        } else if (AnnotationUtils.areSameByClass(annotation, ArrayLen.class)) {
            return Collections.min(getArrayLength(annotation));
        } else if (AnnotationUtils.areSameByClass(annotation, StringVal.class)) {
            return Collections.min(
                    ValueCheckerUtils.getLengthsForStringValues(getStringValues(annotation)));
        } else {
            return null;
        }
    }

    /**
     * Returns the smallest possible value that an integral annotation might take on. The passed
     * {@code AnnotatedTypeMirror} should contain either an {@code @IntRange} annotation or an
     * {@code @IntVal} annotation. Returns null if it does not.
     */
    public Long getMinimumIntegralValue(AnnotatedTypeMirror atm) {
        AnnotationMirror anm = atm.getAnnotationInHierarchy(UNKNOWNVAL);
        if (AnnotationUtils.areSameByClass(anm, IntVal.class)) {
            List<Long> possibleValues = getIntValues(anm);
            return Collections.min(possibleValues);
        } else if (isIntRange(anm)) {
            Range range = getRange(anm);
            return range.from;
        }
        return null;
    }

    /**
     * Returns the minimum length of an array expression or 0 if the min length is unknown.
     *
     * @param arrayExpression flow expression
     * @param tree expression tree or variable declaration
     * @param currentPath path to local scope
     * @return min length of arrayExpression or 0
     */
    public int getMinLenFromString(String arrayExpression, Tree tree, TreePath currentPath) {
        AnnotationMirror lengthAnno = null;
        try {
            lengthAnno =
                    getAnnotationFromJavaExpressionString(
                            arrayExpression, tree, currentPath, ArrayLenRange.class);

            if (lengthAnno == null) {
                lengthAnno =
                        getAnnotationFromJavaExpressionString(
                                arrayExpression, tree, currentPath, ArrayLen.class);
            }
            if (lengthAnno == null) {
                lengthAnno =
                        getAnnotationFromJavaExpressionString(
                                arrayExpression, tree, currentPath, StringVal.class);
            }
        } catch (FlowExpressionParseException e) {
            // ignore parse errors
        }
        if (lengthAnno == null) {
            // Could not find a more precise type, so return 0;
            return 0;
        }

        Integer minLenValue = getMinLenValue(lengthAnno);
        return minLenValue == null ? 0 : minLenValue;
    }
}<|MERGE_RESOLUTION|>--- conflicted
+++ resolved
@@ -151,15 +151,10 @@
         addAliasedAnnotation(
                 "org.checkerframework.checker.index.qual.Positive", createIntRangeFromPositive());
 
-<<<<<<< HEAD
-        methods = new ValueMethodIdentifier(processingEnv);
-
-=======
->>>>>>> ac43117b
         // PolyLength is syntactic sugar for both @PolySameLen and @PolyValue
         addAliasedAnnotation("org.checkerframework.checker.index.qual.PolyLength", POLY);
 
-        lengthMethod = TreeUtils.getMethod("java.lang.String", "length", 0, processingEnv);
+        methods = new ValueMethodIdentifier(processingEnv);
 
         if (this.getClass().equals(ValueAnnotatedTypeFactory.class)) {
             this.postInit();
