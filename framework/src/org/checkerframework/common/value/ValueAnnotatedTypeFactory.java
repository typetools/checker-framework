package org.checkerframework.common.value;

import com.sun.source.tree.ExpressionTree;
import com.sun.source.tree.LiteralTree;
import com.sun.source.tree.MemberSelectTree;
import com.sun.source.tree.MethodInvocationTree;
import com.sun.source.tree.NewArrayTree;
import com.sun.source.tree.NewClassTree;
import com.sun.source.tree.Tree;
import com.sun.source.tree.Tree.Kind;
import com.sun.source.tree.TypeCastTree;
import com.sun.source.util.TreePath;
import java.lang.annotation.Annotation;
import java.util.ArrayList;
import java.util.Arrays;
import java.util.Collections;
import java.util.HashSet;
import java.util.LinkedHashSet;
import java.util.List;
import java.util.Set;
import java.util.TreeSet;
import javax.lang.model.element.AnnotationMirror;
import javax.lang.model.element.Element;
import javax.lang.model.element.ElementKind;
import javax.lang.model.element.ExecutableElement;
import javax.lang.model.element.TypeElement;
import javax.lang.model.element.VariableElement;
import javax.lang.model.type.TypeKind;
import javax.lang.model.type.TypeMirror;
import org.checkerframework.common.basetype.BaseAnnotatedTypeFactory;
import org.checkerframework.common.basetype.BaseTypeChecker;
import org.checkerframework.common.value.qual.ArrayLen;
import org.checkerframework.common.value.qual.ArrayLenRange;
import org.checkerframework.common.value.qual.BoolVal;
import org.checkerframework.common.value.qual.BottomVal;
import org.checkerframework.common.value.qual.DoubleVal;
import org.checkerframework.common.value.qual.IntRange;
import org.checkerframework.common.value.qual.IntRangeFromGTENegativeOne;
import org.checkerframework.common.value.qual.IntRangeFromNonNegative;
import org.checkerframework.common.value.qual.IntRangeFromPositive;
import org.checkerframework.common.value.qual.IntVal;
import org.checkerframework.common.value.qual.MinLen;
import org.checkerframework.common.value.qual.MinLenFieldInvariant;
import org.checkerframework.common.value.qual.PolyValue;
import org.checkerframework.common.value.qual.StaticallyExecutable;
import org.checkerframework.common.value.qual.StringVal;
import org.checkerframework.common.value.qual.UnknownVal;
import org.checkerframework.common.value.util.NumberUtils;
import org.checkerframework.common.value.util.Range;
import org.checkerframework.dataflow.analysis.FlowExpressions;
import org.checkerframework.framework.flow.CFAbstractAnalysis;
import org.checkerframework.framework.flow.CFStore;
import org.checkerframework.framework.flow.CFTransfer;
import org.checkerframework.framework.flow.CFValue;
import org.checkerframework.framework.qual.PolyAll;
import org.checkerframework.framework.type.AnnotatedTypeFactory;
import org.checkerframework.framework.type.AnnotatedTypeMirror;
import org.checkerframework.framework.type.AnnotatedTypeMirror.AnnotatedArrayType;
import org.checkerframework.framework.type.DefaultTypeHierarchy;
import org.checkerframework.framework.type.QualifierHierarchy;
import org.checkerframework.framework.type.StructuralEqualityComparer;
import org.checkerframework.framework.type.TypeHierarchy;
import org.checkerframework.framework.type.treeannotator.ImplicitsTreeAnnotator;
import org.checkerframework.framework.type.treeannotator.ListTreeAnnotator;
import org.checkerframework.framework.type.treeannotator.PropagationTreeAnnotator;
import org.checkerframework.framework.type.treeannotator.TreeAnnotator;
import org.checkerframework.framework.type.typeannotator.ListTypeAnnotator;
import org.checkerframework.framework.type.typeannotator.TypeAnnotator;
import org.checkerframework.framework.util.FieldInvariants;
import org.checkerframework.framework.util.FlowExpressionParseUtil.FlowExpressionParseException;
import org.checkerframework.framework.util.MultiGraphQualifierHierarchy;
import org.checkerframework.framework.util.MultiGraphQualifierHierarchy.MultiGraphFactory;
import org.checkerframework.javacutil.AnnotationBuilder;
import org.checkerframework.javacutil.AnnotationUtils;
import org.checkerframework.javacutil.ElementUtils;
import org.checkerframework.javacutil.Pair;
import org.checkerframework.javacutil.TreeUtils;
import org.checkerframework.javacutil.TypesUtils;

/** AnnotatedTypeFactory for the Value type system. */
public class ValueAnnotatedTypeFactory extends BaseAnnotatedTypeFactory {

    /** The maximum number of values allowed in an annotation's array */
    protected static final int MAX_VALUES = 10;

    /**
     * The domain of the Constant Value Checker: the types for which it estimates possible values.
     */
    protected static final Set<String> coveredClassStrings;

    /** The top type for this hierarchy. */
    protected final AnnotationMirror UNKNOWNVAL;

    /** The bottom type for this hierarchy. */
    protected final AnnotationMirror BOTTOMVAL;

    /** The canonical @{@link PolyValue} annotation. */
    public final AnnotationMirror POLY = AnnotationBuilder.fromClass(elements, PolyValue.class);

    /** Should this type factory report warnings? */
    private final boolean reportEvalWarnings;

    /** Helper class that evaluates statically executable methods, constructors, and fields. */
    private final ReflectiveEvaluator evaluator;

    /** Helper class that holds references to special methods. */
    private final ValueMethodIdentifier methods;

    static {
        Set<String> backingSet = new HashSet<>(18);
        backingSet.add("int");
        backingSet.add("java.lang.Integer");
        backingSet.add("double");
        backingSet.add("java.lang.Double");
        backingSet.add("byte");
        backingSet.add("java.lang.Byte");
        backingSet.add("java.lang.String");
        backingSet.add("char");
        backingSet.add("java.lang.Character");
        backingSet.add("float");
        backingSet.add("java.lang.Float");
        backingSet.add("boolean");
        backingSet.add("java.lang.Boolean");
        backingSet.add("long");
        backingSet.add("java.lang.Long");
        backingSet.add("short");
        backingSet.add("java.lang.Short");
        backingSet.add("char[]");
        coveredClassStrings = Collections.unmodifiableSet(backingSet);
    }

    public ValueAnnotatedTypeFactory(BaseTypeChecker checker) {
        super(checker);

        BOTTOMVAL = AnnotationBuilder.fromClass(elements, BottomVal.class);
        UNKNOWNVAL = AnnotationBuilder.fromClass(elements, UnknownVal.class);

        reportEvalWarnings = checker.hasOption(ValueChecker.REPORT_EVAL_WARNS);
        Range.IGNORE_OVERFLOW = checker.hasOption(ValueChecker.IGNORE_RANGE_OVERFLOW);
        evaluator = new ReflectiveEvaluator(checker, this, reportEvalWarnings);

        addAliasedAnnotation(
                "android.support.annotation.IntRange",
                AnnotationBuilder.fromClass(elements, IntRange.class),
                true);

        // The actual ArrayLenRange is created by
        // {@link ValueAnnotatedTypeFactory#aliasedAnnotation(AnnotationMirror)};
        // this line just registers the alias. The BottomVal is never used.
        addAliasedAnnotation(MinLen.class, BOTTOMVAL);

        // @Positive is aliased here because @Positive provides useful
        // information about @MinLen annotations.
        // @NonNegative and @GTENegativeOne are aliased similarly so
        // that it's possible to overwrite a function annotated to return
        // @NonNegative with, for instance, a function that returns an @IntVal(0).
        addAliasedAnnotation(
                "org.checkerframework.checker.index.qual.Positive", createIntRangeFromPositive());
        addAliasedAnnotation(
                "org.checkerframework.checker.index.qual.NonNegative",
                createIntRangeFromNonNegative());
        addAliasedAnnotation(
                "org.checkerframework.checker.index.qual.GTENegativeOne",
                createIntRangeFromGTENegativeOne());
        // Must also alias any alias of three annotations above:
        addAliasedAnnotation(
                "org.checkerframework.checker.index.qual.LengthOf",
                createIntRangeFromNonNegative());
        addAliasedAnnotation(
                "org.checkerframework.checker.index.qual.IndexFor",
                createIntRangeFromNonNegative());
        addAliasedAnnotation(
                "org.checkerframework.checker.index.qual.IndexOrHigh",
                createIntRangeFromNonNegative());
        addAliasedAnnotation(
                "org.checkerframework.checker.index.qual.IndexOrLow",
                createIntRangeFromGTENegativeOne());
        addAliasedAnnotation(
                "org.checkerframework.checker.index.qual.SubstringIndexFor",
                createIntRangeFromGTENegativeOne());

        // PolyLength is syntactic sugar for both @PolySameLen and @PolyValue
        addAliasedAnnotation("org.checkerframework.checker.index.qual.PolyLength", POLY);

        methods = new ValueMethodIdentifier(processingEnv);

        if (this.getClass().equals(ValueAnnotatedTypeFactory.class)) {
            this.postInit();
        }
    }

    /** Gets a helper object that holds references to methods with special handling. */
    ValueMethodIdentifier getMethodIdentifier() {
        return methods;
    }

    @Override
    public AnnotationMirror aliasedAnnotation(AnnotationMirror anno) {
        if (AnnotationUtils.areSameByClass(anno, MinLen.class)) {
            int from = getMinLenValue(anno);
            return createArrayLenRangeAnnotation(from, Integer.MAX_VALUE);
        }

        return super.aliasedAnnotation(anno);
    }

    @Override
    protected Set<Class<? extends Annotation>> createSupportedTypeQualifiers() {
        // Because the Value Checker includes its own alias annotations,
        // the qualifiers have to be explicitly defined.
        return new LinkedHashSet<>(
                Arrays.asList(
                        ArrayLen.class,
                        ArrayLenRange.class,
                        IntVal.class,
                        IntRange.class,
                        BoolVal.class,
                        StringVal.class,
                        DoubleVal.class,
                        BottomVal.class,
                        UnknownVal.class,
                        IntRangeFromPositive.class,
                        IntRangeFromNonNegative.class,
                        IntRangeFromGTENegativeOne.class,
                        PolyValue.class,
                        PolyAll.class));
    }

    @Override
    public CFTransfer createFlowTransferFunction(
            CFAbstractAnalysis<CFValue, CFStore, CFTransfer> analysis) {
        return new ValueTransfer(analysis);
    }

    @Override
    public QualifierHierarchy createQualifierHierarchy(MultiGraphFactory factory) {
        return new ValueQualifierHierarchy(factory);
    }

    @Override
    protected TypeHierarchy createTypeHierarchy() {
        // This is a lot of code to replace annotations so that annotations that are equivalent qualifers
        // are the same annotation.
        return new DefaultTypeHierarchy(
                checker,
                getQualifierHierarchy(),
<<<<<<< HEAD
                checker.getBooleanOption("ignoreRawTypeArguments"),
=======
                checker.getBooleanOption("ignoreRawTypeArguments", true),
>>>>>>> 464f9d44
                checker.hasOption("invariantArrays")) {
            @Override
            public StructuralEqualityComparer createEqualityComparer() {
                return new StructuralEqualityComparer(rawnessComparer) {
                    @Override
                    protected boolean arePrimeAnnosEqual(
                            AnnotatedTypeMirror type1, AnnotatedTypeMirror type2) {
                        type1.replaceAnnotation(
                                convertSpecialIntRangeToStandardIntRange(
                                        type1.getAnnotationInHierarchy(UNKNOWNVAL)));
                        type2.replaceAnnotation(
                                convertSpecialIntRangeToStandardIntRange(
                                        type2.getAnnotationInHierarchy(UNKNOWNVAL)));
                        type1.replaceAnnotation(
                                convertToUnknown(type1.getAnnotationInHierarchy(UNKNOWNVAL)));
                        type2.replaceAnnotation(
                                convertToUnknown(type2.getAnnotationInHierarchy(UNKNOWNVAL)));

                        return super.arePrimeAnnosEqual(type1, type2);
                    }
                };
            }
        };
    }

    @Override
    protected TypeAnnotator createTypeAnnotator() {
        return new ListTypeAnnotator(new ValueTypeAnnotator(this), super.createTypeAnnotator());
    }

    @Override
    public FieldInvariants getFieldInvariants(TypeElement element) {
        AnnotationMirror fieldInvarAnno = getDeclAnnotation(element, MinLenFieldInvariant.class);
        if (fieldInvarAnno == null) {
            return null;
        }
        List<String> fields =
                AnnotationUtils.getElementValueArray(fieldInvarAnno, "field", String.class, true);
        List<Integer> minlens =
                AnnotationUtils.getElementValueArray(fieldInvarAnno, "minLen", Integer.class, true);
        List<AnnotationMirror> qualifiers = new ArrayList<>();
        for (Integer minlen : minlens) {
            qualifiers.add(createArrayLenRangeAnnotation(minlen, Integer.MAX_VALUE));
        }

        FieldInvariants superInvariants = super.getFieldInvariants(element);
        return new FieldInvariants(superInvariants, fields, qualifiers);
    }

    @Override
    protected Set<Class<? extends Annotation>> getFieldInvariantDeclarationAnnotations() {
        // include FieldInvariant so that @MinLenBottom can be used.
        Set<Class<? extends Annotation>> set =
                new HashSet<>(super.getFieldInvariantDeclarationAnnotations());
        set.add(MinLenFieldInvariant.class);
        return set;
    }

    /**
     * Creates array length annotations for the result of the Enum.values() method, which is the
     * number of possible values of the enum.
     */
    @Override
    public Pair<AnnotatedTypeMirror.AnnotatedExecutableType, List<AnnotatedTypeMirror>>
            methodFromUse(
                    ExpressionTree tree,
                    ExecutableElement methodElt,
                    AnnotatedTypeMirror receiverType) {

        Pair<AnnotatedTypeMirror.AnnotatedExecutableType, List<AnnotatedTypeMirror>> superPair =
                super.methodFromUse(tree, methodElt, receiverType);
        if (ElementUtils.matchesElement(methodElt, "values")
                && methodElt.getEnclosingElement().getKind() == ElementKind.ENUM
                && ElementUtils.isStatic(methodElt)) {
            int count = 0;
            List<? extends Element> l = methodElt.getEnclosingElement().getEnclosedElements();
            for (Element el : l) {
                if (el.getKind() == ElementKind.ENUM_CONSTANT) {
                    count++;
                }
            }
            AnnotationMirror am = createArrayLenAnnotation(Collections.singletonList(count));
            superPair.first.getReturnType().replaceAnnotation(am);
        }
        return superPair;
    }

    /**
     * Finds the appropriate value for the {@code from} value of an annotated type mirror containing
     * an {@code IntRange} annotation.
     *
     * @param atm An annotated type mirror that contains an {@code IntRange} annotation.
     * @return either the from value from the passed int range annotation, or the minimum value of
     *     the domain of the underlying type (i.e. Integer.MIN_VALUE if the underlying type is int)
     */
    public long getFromValueFromIntRange(AnnotatedTypeMirror atm) {
        AnnotationMirror anno = atm.getAnnotation(IntRange.class);
        long from;
        if (AnnotationUtils.hasElementValue(anno, "from")) {
            from = AnnotationUtils.getElementValue(anno, "from", Long.class, false);
        } else {
            switch (atm.getUnderlyingType().getKind()) {
                case INT:
                    from = Integer.MIN_VALUE;
                    break;
                case SHORT:
                    from = Short.MIN_VALUE;
                    break;
                case BYTE:
                    from = Byte.MIN_VALUE;
                    break;
                case CHAR:
                    from = Character.MIN_VALUE;
                    break;
                default:
                    from = Long.MIN_VALUE;
            }
        }
        return from;
    }

    /**
     * Finds the appropriate value for the {@code to} value of an annotated type mirror containing
     * an {@code IntRange} annotation.
     *
     * @param atm An annotated type mirror that contains an {@code IntRange} annotation.
     * @return either the to value from the passed int range annotation, or the maximum value of the
     *     domain of the underlying type (i.e. Integer.MAX_VALUE if the underlying type is int)
     */
    public long getToValueFromIntRange(AnnotatedTypeMirror atm) {
        AnnotationMirror anno = atm.getAnnotation(IntRange.class);
        long to;
        if (AnnotationUtils.hasElementValue(anno, "to")) {
            to = AnnotationUtils.getElementValue(anno, "to", Long.class, false);
        } else {
            switch (atm.getUnderlyingType().getKind()) {
                case INT:
                    to = Integer.MAX_VALUE;
                    break;
                case SHORT:
                    to = Short.MAX_VALUE;
                    break;
                case BYTE:
                    to = Byte.MAX_VALUE;
                    break;
                case CHAR:
                    to = Character.MAX_VALUE;
                    break;
                default:
                    to = Long.MAX_VALUE;
            }
        }
        return to;
    }

    /**
     * Performs pre-processing on annotations written by users, replacing illegal annotations by
     * legal ones.
     */
    private class ValueTypeAnnotator extends TypeAnnotator {

        private ValueTypeAnnotator(AnnotatedTypeFactory atypeFactory) {
            super(atypeFactory);
        }

        @Override
        protected Void scan(AnnotatedTypeMirror type, Void aVoid) {
            replaceWithNewAnnoInSpecialCases(type);
            return super.scan(type, aVoid);
        }

        /**
         * This method performs pre-processing on annotations written by users.
         *
         * <p>If any *Val annotation has &gt; MAX_VALUES number of values provided, replaces the
         * annotation by @IntRange for integral types, @ArrayLenRange for arrays, @ArrayLen
         * or @ArrayLenRange for strings, and @UnknownVal for all other types. Works together with
         * {@link
         * org.checkerframework.common.value.ValueVisitor#visitAnnotation(com.sun.source.tree.AnnotationTree,
         * Void)} which issues warnings to users in these cases.
         *
         * <p>If any @IntRange or @ArrayLenRange annotation has incorrect parameters, e.g. the value
         * "from" is greater than the value "to", replaces the annotation by {@code @BottomVal}. The
         * {@link
         * org.checkerframework.common.value.ValueVisitor#visitAnnotation(com.sun.source.tree.AnnotationTree,
         * Void)} raises an error to users if the annotation was user-written.
         *
         * <p>If any @ArrayLen annotation has a negative number, replaces the annotation by {@code
         * BottomVal}. The {@link
         * org.checkerframework.common.value.ValueVisitor#visitAnnotation(com.sun.source.tree.AnnotationTree,
         * Void)} raises an error to users if the annotation was user-written.
         *
         * <p>If a user only writes one side of an {@code IntRange} annotation, this method also
         * computes an appropriate default based on the underlying type for the other side of the
         * range. For instance, if the user write {@code @IntRange(from = 1) short x;} then this
         * method will translate the annotation to {@code @IntRange(from = 1, to = Short.MAX_VALUE}.
         */
        private void replaceWithNewAnnoInSpecialCases(AnnotatedTypeMirror atm) {
            AnnotationMirror anno = atm.getAnnotationInHierarchy(UNKNOWNVAL);
            if (anno == null) {
                return;
            }

            if (anno != null && anno.getElementValues().size() > 0) {
                if (AnnotationUtils.areSameByClass(anno, IntVal.class)) {
                    List<Long> values = getIntValues(anno);
                    if (values.size() > MAX_VALUES) {
                        long annoMinVal = Collections.min(values);
                        long annoMaxVal = Collections.max(values);
                        atm.replaceAnnotation(
                                createIntRangeAnnotation(new Range(annoMinVal, annoMaxVal)));
                    }
                } else if (AnnotationUtils.areSameByClass(anno, ArrayLen.class)) {
                    List<Integer> values = getArrayLength(anno);
                    if (values.isEmpty()) {
                        atm.replaceAnnotation(BOTTOMVAL);
                    } else if (Collections.min(values) < 0) {
                        atm.replaceAnnotation(BOTTOMVAL);
                    } else if (values.size() > MAX_VALUES) {
                        long annoMinVal = Collections.min(values);
                        long annoMaxVal = Collections.max(values);
                        atm.replaceAnnotation(
                                createArrayLenRangeAnnotation(new Range(annoMinVal, annoMaxVal)));
                    }
                } else if (AnnotationUtils.areSameByClass(anno, IntRange.class)) {
                    // Compute appropriate defaults for integral ranges.
                    long from = getFromValueFromIntRange(atm);
                    long to = getToValueFromIntRange(atm);

                    if (from > to) {
                        // from > to either indicates a user error when writing an
                        // annotation or an error in the checker's implementation -
                        // from should always be <= to. ValueVisitor#validateType will
                        // issue an error.
                        atm.replaceAnnotation(BOTTOMVAL);
                    } else {
                        // Always do a replacement of the annotation here so that
                        // the defaults calculated above are correctly added to the
                        // annotation (assuming the annotation is well-formed).
                        atm.replaceAnnotation(createIntRangeAnnotation(from, to));
                    }
                } else if (AnnotationUtils.areSameByClass(anno, ArrayLenRange.class)) {
                    int from = AnnotationUtils.getElementValue(anno, "from", Integer.class, true);
                    int to = AnnotationUtils.getElementValue(anno, "to", Integer.class, true);
                    if (from > to) {
                        // from > to either indicates a user error when writing an
                        // annotation or an error in the checker's implementation -
                        // from should always be <= to. ValueVisitor#validateType will
                        // issue an error.
                        atm.replaceAnnotation(BOTTOMVAL);
                    } else if (from < 0) {
                        // No array can have a length less than 0. Any time the type includes a from
                        // less than zero, it must indicate imprecision in the checker.
                        atm.replaceAnnotation(createArrayLenRangeAnnotation(0, to));
                    }
                } else if (AnnotationUtils.areSameByClass(anno, StringVal.class)) {
                    // The annotation is StringVal. If there are too many elements,
                    // ArrayLen or ArrayLenRange is used.
                    List<String> values = getStringValues(anno);

                    if (values.size() > MAX_VALUES) {
                        List<Integer> lengths = ValueCheckerUtils.getLengthsForStringValues(values);
                        atm.replaceAnnotation(createArrayLenAnnotation(lengths));
                    }

                } else {
                    // In here the annotation is @*Val where (*) is not Int, String but other types
                    // (Double, etc).
                    // Therefore we extract its values in a generic way to check its size.
                    List<Object> values =
                            AnnotationUtils.getElementValueArray(
                                    anno, "value", Object.class, false);
                    if (values.size() > MAX_VALUES) {
                        atm.replaceAnnotation(UNKNOWNVAL);
                    }
                }
            }
        }
    }

    /** The qualifier hierarchy for the Value type system */
    private final class ValueQualifierHierarchy extends MultiGraphQualifierHierarchy {

        /** @param factory MultiGraphFactory to use to construct this */
        public ValueQualifierHierarchy(MultiGraphQualifierHierarchy.MultiGraphFactory factory) {
            super(factory);
        }

        /**
         * Computes greatest lower bound of a @StringVal annotation with another value checker
         * annotation.
         *
         * @param stringValAnno annotation of type @StringVal
         * @param otherAnno annotation from the value checker hierarchy
         * @return greatest lower bound of {@code stringValAnno} and {@code otherAnno}
         */
        private AnnotationMirror glbOfStringVal(
                AnnotationMirror stringValAnno, AnnotationMirror otherAnno) {
            List<String> values = getStringValues(stringValAnno);

            if (AnnotationUtils.areSameByClass(otherAnno, StringVal.class)) {
                // Intersection of value lists
                List<String> otherValues = getStringValues(otherAnno);

                values.retainAll(otherValues);
            } else if (AnnotationUtils.areSameByClass(otherAnno, ArrayLen.class)) {
                // Retain strings of correct lengths

                List<Integer> otherLengths = getArrayLength(otherAnno);

                ArrayList<String> result = new ArrayList<>();
                for (String s : values) {
                    if (otherLengths.contains(s.length())) {
                        result.add(s);
                    }
                }
                values = result;
            } else if (AnnotationUtils.areSameByClass(otherAnno, ArrayLenRange.class)) {
                // Retain strings of lengths from a range

                Range otherRange = getRange(otherAnno);

                ArrayList<String> result = new ArrayList<>();
                for (String s : values) {
                    if (otherRange.contains(s.length())) {
                        result.add(s);
                    }
                }
                values = result;
            } else {
                return BOTTOMVAL;
            }

            return createStringAnnotation(values);
        }

        @Override
        public AnnotationMirror greatestLowerBound(AnnotationMirror a1, AnnotationMirror a2) {
            if (isSubtype(a1, a2)) {
                return a1;
            } else if (isSubtype(a2, a1)) {
                return a2;
            } else {

                // Implementation of GLB where one of the annotations is StringVal is needed for
                // length-based refinement of constant string values. Other cases of length-based
                // refinement are handled by subtype check.
                if (AnnotationUtils.areSameByClass(a1, StringVal.class)) {
                    return glbOfStringVal(a1, a2);
                } else if (AnnotationUtils.areSameByClass(a2, StringVal.class)) {
                    return glbOfStringVal(a2, a1);
                }

                // Simply return BOTTOMVAL in other cases. Refine this if discover more use cases
                // that need a more precision GLB.
                return BOTTOMVAL;
            }
        }

        @Override
        public int numberOfIterationsBeforeWidening() {
            return MAX_VALUES + 1;
        }

        @Override
        public AnnotationMirror widenedUpperBound(
                AnnotationMirror newQualifier, AnnotationMirror previousQualifier) {
            AnnotationMirror lub = leastUpperBound(newQualifier, previousQualifier);
            if (AnnotationUtils.areSameByClass(lub, IntRange.class)) {
                Range lubRange = getRange(lub);
                Range newRange = getRange(newQualifier);
                Range oldRange = getRange(previousQualifier);
                Range wubRange = widenedRange(newRange, oldRange, lubRange);
                return createIntRangeAnnotation(wubRange);
            } else if (AnnotationUtils.areSameByClass(lub, ArrayLenRange.class)) {
                Range lubRange = getRange(lub);
                Range newRange = getRange(newQualifier);
                Range oldRange = getRange(previousQualifier);
                return createArrayLenRangeAnnotation(widenedRange(newRange, oldRange, lubRange));
            } else {
                return lub;
            }
        }

        private Range widenedRange(Range newRange, Range oldRange, Range lubRange) {
            if (newRange == null || oldRange == null || lubRange.equals(oldRange)) {
                return lubRange;
            }
            // If both bounds of the new range are bigger than the old range, then returned range
            // should use the lower bound of the new range and a MAX_VALUE.
            if ((newRange.from >= oldRange.from && newRange.to >= oldRange.to)) {
                if (lubRange.to < Byte.MAX_VALUE) {
                    return new Range(newRange.from, Byte.MAX_VALUE);
                } else if (lubRange.to < Short.MAX_VALUE) {
                    return new Range(newRange.from, Short.MAX_VALUE);
                } else if (lubRange.to < Integer.MAX_VALUE) {
                    return new Range(newRange.from, Integer.MAX_VALUE);
                } else {
                    return new Range(newRange.from, Long.MAX_VALUE);
                }
            }

            // If both bounds of the old range are bigger than the new range, then returned range
            // should use a MIN_VALUE and the upper bound of the new range.
            if ((newRange.from <= oldRange.from && newRange.to <= oldRange.to)) {
                if (lubRange.from > Byte.MIN_VALUE) {
                    return new Range(Byte.MIN_VALUE, newRange.to);
                } else if (lubRange.from > Short.MIN_VALUE) {
                    return new Range(Short.MIN_VALUE, newRange.to);
                } else if (lubRange.from > Integer.MIN_VALUE) {
                    return new Range(Integer.MIN_VALUE, newRange.to);
                } else {
                    return new Range(Long.MIN_VALUE, newRange.to);
                }
            }

            if (lubRange.isWithin(Byte.MIN_VALUE + 1, Byte.MAX_VALUE)
                    || lubRange.isWithin(Byte.MIN_VALUE, Byte.MAX_VALUE - 1)) {
                return Range.BYTE_EVERYTHING;
            } else if (lubRange.isWithin(Short.MIN_VALUE + 1, Short.MAX_VALUE)
                    || lubRange.isWithin(Short.MIN_VALUE, Short.MAX_VALUE - 1)) {
                return Range.SHORT_EVERYTHING;
            } else if (lubRange.isWithin(Long.MIN_VALUE + 1, Long.MAX_VALUE)
                    || lubRange.isWithin(Long.MIN_VALUE, Long.MAX_VALUE - 1)) {
                return Range.INT_EVERYTHING;
            } else {
                return Range.EVERYTHING;
            }
        }

        /**
         * Determines the least upper bound of a1 and a2, which contains the union of their sets of
         * possible values.
         *
         * @return the least upper bound of a1 and a2
         */
        @Override
        public AnnotationMirror leastUpperBound(AnnotationMirror a1, AnnotationMirror a2) {
            if (!AnnotationUtils.areSameIgnoringValues(
                    getTopAnnotation(a1), getTopAnnotation(a2))) {
                // The annotations are in different hierarchies
                return null;
            }

            a1 = convertSpecialIntRangeToStandardIntRange(a1);
            a2 = convertSpecialIntRangeToStandardIntRange(a2);

            if (isSubtype(a1, a2)) {
                return a2;
            } else if (isSubtype(a2, a1)) {
                return a1;
            }

            if (AnnotationUtils.areSameIgnoringValues(a1, a2)) {
                // If both are the same type, determine the type and merge
                if (AnnotationUtils.areSameByClass(a1, IntRange.class)) {
                    // special handling for IntRange
                    Range range1 = getRange(a1);
                    Range range2 = getRange(a2);
                    return createIntRangeAnnotation(range1.union(range2));
                } else if (AnnotationUtils.areSameByClass(a1, ArrayLenRange.class)) {
                    // special handling for ArrayLenRange
                    Range range1 = getRange(a1);
                    Range range2 = getRange(a2);
                    return createArrayLenRangeAnnotation(range1.union(range2));
                } else if (AnnotationUtils.areSameByClass(a1, IntVal.class)) {
                    List<Long> a1Values = getIntValues(a1);
                    List<Long> a2Values = getIntValues(a2);
                    List<Long> newValues = new ArrayList<>();
                    newValues.addAll(a1Values);
                    newValues.addAll(a2Values);
                    return createIntValAnnotation(newValues);
                } else if (AnnotationUtils.areSameByClass(a1, ArrayLen.class)) {
                    List<Integer> a1Values = getArrayLength(a1);
                    List<Integer> a2Values = getArrayLength(a2);
                    List<Integer> newValues = new ArrayList<>();
                    newValues.addAll(a1Values);
                    newValues.addAll(a2Values);
                    return createArrayLenAnnotation(newValues);
                } else if (AnnotationUtils.areSameByClass(a1, StringVal.class)) {
                    List<String> a1Values = getStringValues(a1);
                    List<String> a2Values = getStringValues(a2);
                    List<String> newValues = new ArrayList<>();
                    newValues.addAll(a1Values);
                    newValues.addAll(a2Values);
                    return createStringAnnotation(newValues);
                } else {
                    List<Object> a1Values =
                            AnnotationUtils.getElementValueArray(a1, "value", Object.class, true);
                    List<Object> a2Values =
                            AnnotationUtils.getElementValueArray(a2, "value", Object.class, true);
                    TreeSet<Object> newValues = new TreeSet<>();
                    newValues.addAll(a1Values);
                    newValues.addAll(a2Values);

                    if (newValues.size() == 0) {
                        return BOTTOMVAL;
                    }
                    if (newValues.size() > MAX_VALUES) {
                        return UNKNOWNVAL;
                    }
                    AnnotationBuilder builder =
                            new AnnotationBuilder(processingEnv, a1.getAnnotationType().toString());
                    List<Object> valuesList = new ArrayList<>(newValues);
                    builder.setValue("value", valuesList);
                    return builder.build();
                }
            }

            // Special handling for dealing with the lub of an ArrayLenRange and an ArrayLen
            // or a StringVal with one of them.

            AnnotationMirror arrayLenAnno = null;
            AnnotationMirror arrayLenRangeAnno = null;
            AnnotationMirror stringValAnno = null;

            if (AnnotationUtils.areSameByClass(a1, ArrayLen.class)) {
                arrayLenAnno = a1;
            } else if (AnnotationUtils.areSameByClass(a2, ArrayLen.class)) {
                arrayLenAnno = a2;
            }
            if (AnnotationUtils.areSameByClass(a1, ArrayLenRange.class)) {
                arrayLenRangeAnno = a1;
            } else if (AnnotationUtils.areSameByClass(a2, ArrayLenRange.class)) {
                arrayLenRangeAnno = a2;
            }
            if (AnnotationUtils.areSameByClass(a1, StringVal.class)) {
                stringValAnno = a1;
            } else if (AnnotationUtils.areSameByClass(a2, StringVal.class)) {
                stringValAnno = a2;
            }

            if (arrayLenAnno != null && arrayLenRangeAnno != null) {
                return leastUpperBound(
                        arrayLenRangeAnno, convertArrayLenToArrayLenRange(arrayLenAnno));
            } else if (stringValAnno != null && arrayLenAnno != null) {
                return leastUpperBound(arrayLenAnno, convertStringValToArrayLen(stringValAnno));
            } else if (stringValAnno != null && arrayLenRangeAnno != null) {
                return leastUpperBound(
                        arrayLenRangeAnno, convertStringValToArrayLenRange(stringValAnno));
            }

            // Annotations are both in the same hierarchy, but they are not the same.
            // If a1 and a2 are not the same type of *Value annotation, they may still be mergeable
            // because some values can be implicitly cast as others. For example, if a1 and a2 are
            // both in {DoubleVal, IntVal} then they will be converted upwards: IntVal -> DoubleVal
            // to arrive at a common annotation type.

            // Each of these variables is an annotation of the given type, or is null if neither of
            // the arguments to leastUpperBound is of the given types.
            AnnotationMirror intValAnno = null;
            AnnotationMirror intRangeAnno = null;
            AnnotationMirror doubleValAnno = null;
            if (AnnotationUtils.areSameByClass(a1, IntVal.class)) {
                intValAnno = a1;
            } else if (AnnotationUtils.areSameByClass(a2, IntVal.class)) {
                intValAnno = a2;
            }
            if (AnnotationUtils.areSameByClass(a1, DoubleVal.class)) {
                doubleValAnno = a1;
            } else if (AnnotationUtils.areSameByClass(a2, DoubleVal.class)) {
                doubleValAnno = a2;
            }
            if (AnnotationUtils.areSameByClass(a1, IntRange.class)) {
                intRangeAnno = a1;
            } else if (AnnotationUtils.areSameByClass(a2, IntRange.class)) {
                intRangeAnno = a2;
            }

            if (doubleValAnno != null) {
                if (intRangeAnno != null) {
                    intValAnno = convertIntRangeToIntVal(intRangeAnno);
                    intRangeAnno = null;
                    if (intValAnno == UNKNOWNVAL) {
                        intValAnno = null;
                    }
                }
                if (intValAnno != null) {
                    // Convert intValAnno to a @DoubleVal AnnotationMirror
                    AnnotationMirror doubleValAnno2 = convertIntValToDoubleVal(intValAnno);
                    return leastUpperBound(doubleValAnno, doubleValAnno2);
                }
                return UNKNOWNVAL;
            }
            if (intRangeAnno != null && intValAnno != null) {
                // Convert intValAnno to an @IntRange AnnotationMirror
                AnnotationMirror intRangeAnno2 = convertIntValToIntRange(intValAnno);
                return leastUpperBound(intRangeAnno, intRangeAnno2);
            }

            // In all other cases, the LUB is UnknownVal.
            return UNKNOWNVAL;
        }

        /**
         * Computes subtyping as per the subtyping in the qualifier hierarchy structure unless both
         * annotations are Value. In this case, subAnno is a subtype of superAnno iff superAnno
         * contains at least every element of subAnno.
         *
         * @return true if subAnno is a subtype of superAnno, false otherwise
         */
        @Override
        public boolean isSubtype(AnnotationMirror subAnno, AnnotationMirror superAnno) {

            subAnno = convertSpecialIntRangeToStandardIntRange(subAnno);
            superAnno = convertSpecialIntRangeToStandardIntRange(superAnno);
            if (AnnotationUtils.areSameByClass(subAnno, UnknownVal.class)) {
                superAnno = convertToUnknown(superAnno);
            }

            if (AnnotationUtils.areSameByClass(superAnno, UnknownVal.class)
                    || AnnotationUtils.areSameByClass(subAnno, BottomVal.class)) {
                return true;
            } else if (AnnotationUtils.areSameByClass(subAnno, UnknownVal.class)
                    || AnnotationUtils.areSameByClass(superAnno, BottomVal.class)) {
                return false;
            } else if (AnnotationUtils.areSameByClass(subAnno, PolyValue.class)) {
                return AnnotationUtils.areSameByClass(superAnno, PolyValue.class);
            } else if (AnnotationUtils.areSameByClass(superAnno, PolyValue.class)) {
                return AnnotationUtils.areSameByClass(subAnno, PolyValue.class);
            } else if (AnnotationUtils.areSameIgnoringValues(superAnno, subAnno)) {
                // Same type, so might be subtype
                if (AnnotationUtils.areSameByClass(subAnno, IntRange.class)
                        || AnnotationUtils.areSameByClass(subAnno, ArrayLenRange.class)) {
                    // Special case for range-based annotations
                    Range superRange = getRange(superAnno);
                    Range subRange = getRange(subAnno);
                    return superRange.contains(subRange);
                } else {
                    List<Object> superValues =
                            AnnotationUtils.getElementValueArray(
                                    superAnno, "value", Object.class, true);
                    List<Object> subValues =
                            AnnotationUtils.getElementValueArray(
                                    subAnno, "value", Object.class, true);
                    return superValues.containsAll(subValues);
                }
            } else if (AnnotationUtils.areSameByClass(superAnno, DoubleVal.class)
                    && AnnotationUtils.areSameByClass(subAnno, IntVal.class)) {
                List<Double> subValues = convertLongListToDoubleList(getIntValues(subAnno));
                List<Double> superValues = getDoubleValues(superAnno);
                return superValues.containsAll(subValues);
            } else if ((AnnotationUtils.areSameByClass(superAnno, IntRange.class)
                            && AnnotationUtils.areSameByClass(subAnno, IntVal.class))
                    || (AnnotationUtils.areSameByClass(superAnno, ArrayLenRange.class)
                            && AnnotationUtils.areSameByClass(subAnno, ArrayLen.class))) {
                List<Long> subValues = getArrayLenOrIntValue(subAnno);
                Range superRange = getRange(superAnno);
                long subMinVal = Collections.min(subValues);
                long subMaxVal = Collections.max(subValues);
                return subMinVal >= superRange.from && subMaxVal <= superRange.to;
            } else if (AnnotationUtils.areSameByClass(superAnno, DoubleVal.class)
                    && AnnotationUtils.areSameByClass(subAnno, IntRange.class)) {
                Range subRange = getRange(subAnno);
                if (subRange.isWiderThan(MAX_VALUES)) {
                    return false;
                }
                List<Double> superValues = getDoubleValues(superAnno);
                List<Double> subValues =
                        ValueCheckerUtils.getValuesFromRange(subRange, Double.class);
                return superValues.containsAll(subValues);
            } else if ((AnnotationUtils.areSameByClass(superAnno, IntVal.class)
                            && AnnotationUtils.areSameByClass(subAnno, IntRange.class))
                    || (AnnotationUtils.areSameByClass(superAnno, ArrayLen.class)
                            && AnnotationUtils.areSameByClass(subAnno, ArrayLenRange.class))) {
                Range subRange = getRange(subAnno);
                if (subRange.isWiderThan(MAX_VALUES)) {
                    return false;
                }
                List<Long> superValues = getArrayLenOrIntValue(superAnno);
                List<Long> subValues = ValueCheckerUtils.getValuesFromRange(subRange, Long.class);
                return superValues.containsAll(subValues);
            } else if (AnnotationUtils.areSameByClass(superAnno, StringVal.class)
                    && (AnnotationUtils.areSameByClass(subAnno, ArrayLen.class)
                            || AnnotationUtils.areSameByClass(subAnno, ArrayLenRange.class))) {

                // Allow @ArrayLen(0) to be converted to @StringVal("")
                List<String> superValues = getStringValues(superAnno);
                return superValues.contains("") && getMaxLenValue(subAnno) == 0;
            } else if (AnnotationUtils.areSameByClass(superAnno, ArrayLen.class)
                    && AnnotationUtils.areSameByClass(subAnno, StringVal.class)) {
                // StringVal is a subtype of ArrayLen, if all the strings have one of the correct
                // lengths
                List<String> subValues = getStringValues(subAnno);
                List<Integer> superValues = getArrayLength(superAnno);

                for (String value : subValues) {
                    if (!superValues.contains(value.length())) {
                        return false;
                    }
                }
                return true;
            } else if (AnnotationUtils.areSameByClass(superAnno, ArrayLenRange.class)
                    && AnnotationUtils.areSameByClass(subAnno, StringVal.class)) {
                // StringVal is a subtype of ArrayLenRange, if all the strings have a length in the
                // range.
                List<String> subValues = getStringValues(subAnno);
                Range superRange = getRange(superAnno);
                for (String value : subValues) {
                    if (!superRange.contains(value.length())) {
                        return false;
                    }
                }
                return true;
            } else {
                return false;
            }
        }
    }

    /**
     * Gets the values stored in either an ArrayLen annotation (ints) or an IntVal/DoubleVal/etc.
     * annotation (longs), and casts the result to a long.
     */
    private List<Long> getArrayLenOrIntValue(AnnotationMirror anno) {
        List<Long> result;
        if (AnnotationUtils.areSameByClass(anno, ArrayLen.class)) {
            List<Integer> intValues = getArrayLength(anno);
            result = new ArrayList<>(intValues.size());
            for (Integer i : intValues) {
                result.add(i.longValue());
            }
        } else {
            result = getIntValues(anno);
        }
        return result;
    }

    @Override
    protected TreeAnnotator createTreeAnnotator() {
        // Don't call super.createTreeAnnotator because it includes the PropagationTreeAnnotator.
        // Only use the PropagationTreeAnnotator for typing new arrays.  The Value Checker
        // computes types differently for all other trees normally typed by the
        // PropagationTreeAnnotator.
        TreeAnnotator arrayCreation =
                new TreeAnnotator(this) {
                    PropagationTreeAnnotator propagationTreeAnnotator =
                            new PropagationTreeAnnotator(atypeFactory);

                    @Override
                    public Void visitNewArray(NewArrayTree node, AnnotatedTypeMirror mirror) {
                        return propagationTreeAnnotator.visitNewArray(node, mirror);
                    }
                };
        return new ListTreeAnnotator(
                new ValueTreeAnnotator(this), new ImplicitsTreeAnnotator(this), arrayCreation);
    }

    /**
     * @return the int range annotation is that equalient to {@code anm} or {@code anm} if one
     *     doesn't exist
     */
    private AnnotationMirror convertSpecialIntRangeToStandardIntRange(AnnotationMirror anm) {
        if (AnnotationUtils.areSameByClass(anm, IntRangeFromPositive.class)) {
            return createIntRangeAnnotation(1, Integer.MAX_VALUE);
        }

        if (AnnotationUtils.areSameByClass(anm, IntRangeFromNonNegative.class)) {
            return createIntRangeAnnotation(0, Integer.MAX_VALUE);
        }

        if (AnnotationUtils.areSameByClass(anm, IntRangeFromGTENegativeOne.class)) {
            return createIntRangeAnnotation(-1, Integer.MAX_VALUE);
        }
        return anm;
    }

    /**
     * If {@code anno} is equalient to UnknownVal, return UnknownVal; otherwise, return {@code
     * anno}.
     */
    private AnnotationMirror convertToUnknown(AnnotationMirror anno) {
        if (AnnotationUtils.areSameByClass(anno, ArrayLenRange.class)) {
            Range range = getRange(anno);
            if (range.from == 0 && range.to >= Integer.MAX_VALUE) {
                return UNKNOWNVAL;
            }
            return anno;
        } else if (AnnotationUtils.areSameByClass(anno, IntRange.class)) {
            Range range = getRange(anno);
            if (range.isLongEverything()) {
                return UNKNOWNVAL;
            }
            return anno;
        } else {
            return anno;
        }
    }

    /** The TreeAnnotator for this AnnotatedTypeFactory. It adds/replaces annotations. */
    protected class ValueTreeAnnotator extends TreeAnnotator {

        public ValueTreeAnnotator(ValueAnnotatedTypeFactory factory) {
            super(factory);
        }

        @Override
        public Void visitNewArray(NewArrayTree tree, AnnotatedTypeMirror type) {

            List<? extends ExpressionTree> dimensions = tree.getDimensions();
            List<? extends ExpressionTree> initializers = tree.getInitializers();

            // Array construction can provide dimensions or use an initializer.

            // Dimensions provided
            if (!dimensions.isEmpty()) {
                handleDimensions(dimensions, (AnnotatedArrayType) type);
            } else {
                // Initializer used
                handleInitializers(initializers, (AnnotatedArrayType) type);

                AnnotationMirror newQual;
                Class<?> clazz = ValueCheckerUtils.getClassFromType(type.getUnderlyingType());
                String stringVal = null;
                if (clazz.equals(char[].class)) {
                    stringVal = getCharArrayStringVal(initializers);
                }

                if (stringVal != null) {
                    newQual = createStringAnnotation(Collections.singletonList(stringVal));
                    type.replaceAnnotation(newQual);
                }
            }

            return null;
        }

        /**
         * Recursive method to handle array initializations. Recursively descends the initializer to
         * find each dimension's size and create the appropriate annotation for it.
         *
         * <p>If the annotation of the dimension is {@code @IntVal}, create an {@code @ArrayLen}
         * with the same set of possible values. If the annotation is {@code @IntRange}, create an
         * {@code @ArrayLenRange}. If the annotation is {@code @BottomVal}, create an
         * {@code @BottomVal} instead. In other cases, no annotations are created.
         *
         * @param dimensions a list of ExpressionTrees where each ExpressionTree is a specifier of
         *     the size of that dimension
         * @param type the AnnotatedTypeMirror of the array
         */
        private void handleDimensions(
                List<? extends ExpressionTree> dimensions, AnnotatedArrayType type) {
            if (dimensions.size() > 1) {
                handleDimensions(
                        dimensions.subList(1, dimensions.size()),
                        (AnnotatedArrayType) type.getComponentType());
            }
            AnnotationMirror dimType =
                    getAnnotatedType(dimensions.get(0)).getAnnotationInHierarchy(UNKNOWNVAL);

            if (AnnotationUtils.areSameIgnoringValues(dimType, BOTTOMVAL)) {
                type.replaceAnnotation(BOTTOMVAL);
            } else {
                RangeOrListOfValues rolv = null;
                if (isIntRange(dimType)) {
                    rolv = new RangeOrListOfValues(getRange(dimType));
                } else if (AnnotationUtils.areSameByClass(dimType, IntVal.class)) {
                    rolv =
                            new RangeOrListOfValues(
                                    RangeOrListOfValues.convertLongsToInts(getIntValues(dimType)));
                }
                if (rolv != null) {
                    AnnotationMirror newQual =
                            rolv.createAnnotation((ValueAnnotatedTypeFactory) atypeFactory);
                    type.replaceAnnotation(newQual);
                }
            }
        }

        /**
         * Adds the ArrayLen/ArrayLenRange annotation from the array initializers to {@code type}.
         *
         * <p>If type is a multi-dimensional array, the initializers might also contain arrays, so
         * this method adds the annotations for those initializers, too.
         *
         * @param initializers initializer trees
         * @param type array type to which annotations are added
         */
        private void handleInitializers(
                List<? extends ExpressionTree> initializers, AnnotatedArrayType type) {

            List<Integer> array = new ArrayList<>();
            array.add(initializers.size());
            type.replaceAnnotation(createArrayLenAnnotation(array));

            if (type.getComponentType().getKind() != TypeKind.ARRAY) {
                return;
            }

            // A list of arrayLens.  arrayLenOfDimensions.get(i) is the array lengths for the ith
            // dimension.
            List<RangeOrListOfValues> arrayLenOfDimensions = new ArrayList<>();
            for (ExpressionTree init : initializers) {
                AnnotatedTypeMirror componentType = getAnnotatedType(init);
                int dimension = 0;
                while (componentType.getKind() == TypeKind.ARRAY) {
                    RangeOrListOfValues rolv = null;
                    if (dimension < arrayLenOfDimensions.size()) {
                        rolv = arrayLenOfDimensions.get(dimension);
                    }
                    AnnotationMirror arrayLen = componentType.getAnnotation(ArrayLen.class);
                    if (arrayLen != null) {
                        List<Integer> currentLengths = getArrayLength(arrayLen);
                        if (rolv != null) {
                            rolv.addAll(currentLengths);
                        } else {
                            arrayLenOfDimensions.add(new RangeOrListOfValues(currentLengths));
                        }
                    } else {
                        // Check for an arrayLenRange annotation
                        AnnotationMirror arrayLenRangeAnno =
                                componentType.getAnnotation(ArrayLenRange.class);
                        if (arrayLenRangeAnno != null) {
                            Range range = getRange(arrayLenRangeAnno);
                            if (rolv != null) {
                                rolv.add(range);
                            } else {
                                arrayLenOfDimensions.add(new RangeOrListOfValues(range));
                            }
                        }
                    }

                    dimension++;
                    componentType = ((AnnotatedArrayType) componentType).getComponentType();
                }
            }

            AnnotatedTypeMirror componentType = type.getComponentType();
            int i = 0;
            while (componentType.getKind() == TypeKind.ARRAY && i < arrayLenOfDimensions.size()) {
                RangeOrListOfValues rolv = arrayLenOfDimensions.get(i);
                componentType.addAnnotation(
                        rolv.createAnnotation((ValueAnnotatedTypeFactory) atypeFactory));
                componentType = ((AnnotatedArrayType) componentType).getComponentType();
                i++;
            }
        }

        /** Convert a char array to a String. Return null if unable to convert. */
        private String getCharArrayStringVal(List<? extends ExpressionTree> initializers) {
            boolean allLiterals = true;
            StringBuilder stringVal = new StringBuilder();
            for (ExpressionTree e : initializers) {
                if (e.getKind() == Tree.Kind.INT_LITERAL) {
                    char charVal = (char) (((Integer) ((LiteralTree) e).getValue()).intValue());
                    stringVal.append(charVal);
                } else if (e.getKind() == Tree.Kind.CHAR_LITERAL) {
                    char charVal = (((Character) ((LiteralTree) e).getValue()));
                    stringVal.append(charVal);
                } else {
                    allLiterals = false;
                }
            }
            if (allLiterals) {
                return stringVal.toString();
            }
            // If any part of the initializer isn't known,
            // the stringval isn't known.
            return null;
        }

        @Override
        public Void visitTypeCast(TypeCastTree tree, AnnotatedTypeMirror atm) {
            if (handledByValueChecker(atm)) {
                AnnotationMirror oldAnno =
                        getAnnotatedType(tree.getExpression()).getAnnotationInHierarchy(UNKNOWNVAL);
                if (oldAnno != null) {
                    TypeMirror newType = atm.getUnderlyingType();
                    AnnotationMirror newAnno;
                    Range range;

                    if (TypesUtils.isString(newType) || newType.getKind() == TypeKind.ARRAY) {
                        // Strings and arrays do not allow conversions
                        newAnno = oldAnno;
                    } else if (isIntRange(oldAnno)
                            && (range = getRange(oldAnno)).isWiderThan(MAX_VALUES)) {
                        Class<?> newClass = ValueCheckerUtils.getClassFromType(newType);
                        if (newClass == String.class) {
                            newAnno = UNKNOWNVAL;
                        } else if (newClass == Boolean.class || newClass == boolean.class) {
                            throw new UnsupportedOperationException(
                                    "ValueAnnotatedTypeFactory: can't convert int to boolean");
                        } else {
                            newAnno =
                                    createIntRangeAnnotation(NumberUtils.castRange(newType, range));
                        }
                    } else {
                        List<?> values = ValueCheckerUtils.getValuesCastedToType(oldAnno, newType);
                        newAnno = createResultingAnnotation(atm.getUnderlyingType(), values);
                    }
                    atm.addMissingAnnotations(Collections.singleton(newAnno));
                }
            } else if (atm.getKind() == TypeKind.ARRAY) {
                if (tree.getExpression().getKind() == Kind.NULL_LITERAL) {
                    atm.addMissingAnnotations(Collections.singleton(BOTTOMVAL));
                }
            }
            return null;
        }

        /**
         * Get the "value" field of the given annotation, casted to the given type. Empty list means
         * no value is possible (dead code). Null means no information is known -- any value is
         * possible.
         */
        private List<?> getValues(AnnotatedTypeMirror type, TypeMirror castTo) {
            AnnotationMirror anno = type.getAnnotationInHierarchy(UNKNOWNVAL);
            if (anno == null) {
                // If type is an AnnotatedTypeVariable (or other type without a primary annotation)
                // then anno will be null. It would be safe to use the annotation on the upper
                // bound; however, unless the upper bound was explicitly annotated, it will be
                // unknown.  AnnotatedTypes.findEffectiveAnnotationInHierarchy(, toSearch, top)
                return null;
            }
            return ValueCheckerUtils.getValuesCastedToType(anno, castTo);
        }

        @Override
        public Void visitLiteral(LiteralTree tree, AnnotatedTypeMirror type) {
            if (!handledByValueChecker(type)) {
                return null;
            }
            Object value = tree.getValue();
            switch (tree.getKind()) {
                case BOOLEAN_LITERAL:
                    AnnotationMirror boolAnno =
                            createBooleanAnnotation(Collections.singletonList((Boolean) value));
                    type.replaceAnnotation(boolAnno);
                    return null;

                case CHAR_LITERAL:
                    AnnotationMirror charAnno =
                            createCharAnnotation(Collections.singletonList((Character) value));
                    type.replaceAnnotation(charAnno);
                    return null;

                case DOUBLE_LITERAL:
                case FLOAT_LITERAL:
                case INT_LITERAL:
                case LONG_LITERAL:
                    AnnotationMirror numberAnno =
                            createNumberAnnotationMirror(Collections.singletonList((Number) value));
                    type.replaceAnnotation(numberAnno);
                    return null;
                case STRING_LITERAL:
                    AnnotationMirror stringAnno =
                            createStringAnnotation(Collections.singletonList((String) value));
                    type.replaceAnnotation(stringAnno);
                    return null;
                default:
                    return null;
            }
        }

        /**
         * Given a MemberSelectTree representing a method call, return true if the method's
         * declaration is annotated with {@code @StaticallyExecutable}.
         */
        private boolean methodIsStaticallyExecutable(Element method) {
            return getDeclAnnotation(method, StaticallyExecutable.class) != null;
        }

        @Override
        public Void visitMethodInvocation(MethodInvocationTree tree, AnnotatedTypeMirror type) {
            if (handledByValueChecker(type)
                    && methodIsStaticallyExecutable(TreeUtils.elementFromUse(tree))) {
                // Get argument values
                List<? extends ExpressionTree> arguments = tree.getArguments();
                ArrayList<List<?>> argValues;
                if (arguments.size() > 0) {
                    argValues = new ArrayList<>();
                    for (ExpressionTree argument : arguments) {
                        AnnotatedTypeMirror argType = getAnnotatedType(argument);
                        List<?> values = getValues(argType, argType.getUnderlyingType());
                        if (values == null || values.isEmpty()) {
                            // Values aren't known, so don't try to evaluate the method.
                            return null;
                        }
                        argValues.add(values);
                    }
                } else {
                    argValues = null;
                }

                if (getMethodIdentifier().isStringLengthInvocation(tree, processingEnv)) {
                    AnnotatedTypeMirror receiverType = getReceiverType(tree);
                    AnnotationMirror resultAnno = createArrayLengthResultAnnotation(receiverType);
                    if (resultAnno != null) {
                        type.replaceAnnotation(resultAnno);
                    }
                } else {
                    // Get receiver values
                    AnnotatedTypeMirror receiver = getReceiverType(tree);
                    List<?> receiverValues;

                    if (receiver != null
                            && !ElementUtils.isStatic(TreeUtils.elementFromUse(tree))) {
                        receiverValues = getValues(receiver, receiver.getUnderlyingType());
                        if (receiverValues == null || receiverValues.isEmpty()) {
                            // Values aren't known, so don't try to evaluate the method.
                            return null;
                        }
                    } else {
                        receiverValues = null;
                    }

                    // Evaluate method
                    List<?> returnValues =
                            evaluator.evaluateMethodCall(argValues, receiverValues, tree);
                    if (returnValues == null) {
                        return null;
                    }
                    AnnotationMirror returnType =
                            createResultingAnnotation(type.getUnderlyingType(), returnValues);
                    type.replaceAnnotation(returnType);
                }
            }

            return null;
        }

        @Override
        public Void visitNewClass(NewClassTree tree, AnnotatedTypeMirror type) {
            if (handledByValueChecker(type)
                    && methodIsStaticallyExecutable(TreeUtils.elementFromUse(tree))) {
                // get argument values
                List<? extends ExpressionTree> arguments = tree.getArguments();
                ArrayList<List<?>> argValues;
                if (arguments.size() > 0) {
                    argValues = new ArrayList<>();
                    for (ExpressionTree argument : arguments) {
                        AnnotatedTypeMirror argType = getAnnotatedType(argument);
                        List<?> values = getValues(argType, argType.getUnderlyingType());
                        if (values == null || values.isEmpty()) {
                            // Values aren't known, so don't try to evaluate the method.
                            return null;
                        }
                        argValues.add(values);
                    }
                } else {
                    argValues = null;
                }
                // Evaluate method
                List<?> returnValues =
                        evaluator.evaluteConstructorCall(argValues, tree, type.getUnderlyingType());
                if (returnValues == null) {
                    return null;
                }
                AnnotationMirror returnType =
                        createResultingAnnotation(type.getUnderlyingType(), returnValues);
                type.replaceAnnotation(returnType);
            }

            return null;
        }

        @Override
        public Void visitMemberSelect(MemberSelectTree tree, AnnotatedTypeMirror type) {
            if (TreeUtils.isFieldAccess(tree) && handledByValueChecker(type)) {
                VariableElement elem = (VariableElement) TreeUtils.elementFromTree(tree);
                Object value = elem.getConstantValue();
                if (value != null) {
                    // The field is a compile time constant.
                    type.replaceAnnotation(
                            createResultingAnnotation(type.getUnderlyingType(), value));
                    return null;
                }
                if (ElementUtils.isStatic(elem) && ElementUtils.isFinal(elem)) {
                    // The field is static and final.
                    Element e = TreeUtils.elementFromTree(tree.getExpression());
                    if (e != null) {
                        String classname = ElementUtils.getQualifiedClassName(e).toString();
                        String fieldName = tree.getIdentifier().toString();
                        value = evaluator.evaluateStaticFieldAccess(classname, fieldName, tree);
                        if (value != null) {
                            type.replaceAnnotation(
                                    createResultingAnnotation(type.getUnderlyingType(), value));
                        }
                        return null;
                    }
                }

                if (TreeUtils.isArrayLengthAccess(tree)) {
                    // The field access is to the length field, as in "someArrayExpression.length"
                    AnnotatedTypeMirror receiverType = getAnnotatedType(tree.getExpression());
                    if (receiverType.getKind() == TypeKind.ARRAY) {

                        AnnotationMirror resultAnno =
                                createArrayLengthResultAnnotation(receiverType);
                        if (resultAnno != null) {
                            type.replaceAnnotation(resultAnno);
                        }
                    }
                }
            }
            return null;
        }

        /** Returns true iff the given type is in the domain of the Constant Value Checker. */
        private boolean handledByValueChecker(AnnotatedTypeMirror type) {
            return coveredClassStrings.contains(type.getUnderlyingType().toString());
        }
    }

    /**
     * Returns a constant value annotation for a length of an array or string type with a constant
     * value annotation
     */
    AnnotationMirror createArrayLengthResultAnnotation(AnnotatedTypeMirror receiverType) {
        AnnotationMirror arrayAnno = receiverType.getAnnotationInHierarchy(UNKNOWNVAL);
        if (AnnotationUtils.areSameByClass(arrayAnno, ArrayLen.class)) {
            // array.length, where array : @ArrayLen(x)
            List<Integer> lengths = ValueAnnotatedTypeFactory.getArrayLength(arrayAnno);
            return createNumberAnnotationMirror(new ArrayList<>(lengths));
        }
        // Check for an ArrayLenRange annotation.
        if (AnnotationUtils.areSameByClass(arrayAnno, ArrayLenRange.class)) {
            // array.length, where array : @ArrayLenRange(x)
            Range range = getRange(arrayAnno);
            return createIntRangeAnnotation(range);
        }

        if (AnnotationUtils.areSameByClass(arrayAnno, StringVal.class)) {
            List<String> strings = ValueAnnotatedTypeFactory.getStringValues(arrayAnno);
            List<Integer> lengths = ValueCheckerUtils.getLengthsForStringValues(strings);
            return createNumberAnnotationMirror(new ArrayList<>(lengths));
        }

        return createIntRangeAnnotation(0, Integer.MAX_VALUE);
    }

    /**
     * Returns a constant value annotation with the {@code value}. The class of the annotation
     * reflects the {@code resultType} given.
     *
     * @param resultType used to selecte which kind of value annotation is returned
     * @param value value to use
     * @return a constant value annotation with the {@code value}
     */
    AnnotationMirror createResultingAnnotation(TypeMirror resultType, Object value) {
        return createResultingAnnotation(resultType, Collections.singletonList(value));
    }

    /**
     * Returns a constant value annotation with the {@code values}. The class of the annotation
     * reflects the {@code resultType} given.
     *
     * @param resultType used to selected which kind of value annotation is returned
     * @param values must be a homogeneous list: every element of it has the same class
     * @return a constant value annotation with the {@code values}
     */
    AnnotationMirror createResultingAnnotation(TypeMirror resultType, List<?> values) {
        if (values == null) {
            return UNKNOWNVAL;
        }
        // For some reason null is included in the list of values,
        // so remove it so that it does not cause a NPE elsewhere.
        values.remove(null);
        if (values.size() == 0) {
            return BOTTOMVAL;
        }

        if (TypesUtils.isString(resultType)) {
            List<String> stringVals = new ArrayList<>(values.size());
            for (Object o : values) {
                stringVals.add((String) o);
            }
            return createStringAnnotation(stringVals);
        } else if (ValueCheckerUtils.getClassFromType(resultType) == char[].class) {
            List<String> stringVals = new ArrayList<>(values.size());
            for (Object o : values) {
                if (o instanceof char[]) {
                    stringVals.add(new String((char[]) o));
                } else {
                    stringVals.add(o.toString());
                }
            }
            return createStringAnnotation(stringVals);
        }

        TypeKind primitiveKind;
        if (TypesUtils.isPrimitive(resultType)) {
            primitiveKind = resultType.getKind();
        } else if (TypesUtils.isBoxedPrimitive(resultType)) {
            primitiveKind = types.unboxedType(resultType).getKind();
        } else {
            return UNKNOWNVAL;
        }

        switch (primitiveKind) {
            case BOOLEAN:
                List<Boolean> boolVals = new ArrayList<>(values.size());
                for (Object o : values) {
                    boolVals.add((Boolean) o);
                }
                return createBooleanAnnotation(boolVals);
            case DOUBLE:
            case FLOAT:
            case INT:
            case LONG:
            case SHORT:
            case BYTE:
                List<Number> numberVals = new ArrayList<>(values.size());
                List<Character> characterVals = new ArrayList<>(values.size());
                for (Object o : values) {
                    if (o instanceof Character) {
                        characterVals.add((Character) o);
                    } else {
                        numberVals.add((Number) o);
                    }
                }
                if (numberVals.isEmpty()) {
                    return createCharAnnotation(characterVals);
                }
                return createNumberAnnotationMirror(new ArrayList<>(numberVals));
            case CHAR:
                List<Character> charVals = new ArrayList<>(values.size());
                for (Object o : values) {
                    if (o instanceof Number) {
                        charVals.add((char) ((Number) o).intValue());
                    } else {
                        charVals.add((char) o);
                    }
                }
                return createCharAnnotation(charVals);
            default:
                throw new UnsupportedOperationException("Unexpected kind:" + resultType);
        }
    }

    /**
     * Returns a {@link IntVal} or {@link IntRange} annotation using the values. If {@code values}
     * is null, then UnknownVal is returned; if {@code values} is empty, then bottom is returned. If
     * the number of {@code values} is greater than MAX_VALUES, return an {@link IntRange}. In other
     * cases, the values are sorted and duplicates are removed before an {@link IntVal} is created.
     *
     * @param values list of longs; duplicates are allowed and the values may be in any order
     * @return an annotation depends on the values
     */
    public AnnotationMirror createIntValAnnotation(List<Long> values) {
        if (values == null) {
            return UNKNOWNVAL;
        }
        if (values.isEmpty()) {
            return BOTTOMVAL;
        }
        values = ValueCheckerUtils.removeDuplicates(values);
        if (values.size() > MAX_VALUES) {
            long valMin = Collections.min(values);
            long valMax = Collections.max(values);
            return createIntRangeAnnotation(valMin, valMax);
        } else {
            AnnotationBuilder builder = new AnnotationBuilder(processingEnv, IntVal.class);
            builder.setValue("value", values);
            return builder.build();
        }
    }

    /**
     * Convert an {@code @IntRange} annotation to an {@code @IntVal} annotation, or to UNKNOWNVAL if
     * the input is too wide to be represented as an {@code @IntVal}.
     */
    public AnnotationMirror convertIntRangeToIntVal(AnnotationMirror intRangeAnno) {
        Range range = getRange(intRangeAnno);
        List<Long> values = ValueCheckerUtils.getValuesFromRange(range, Long.class);
        return createIntValAnnotation(values);
    }

    /**
     * Returns a {@link DoubleVal} annotation using the values. If {@code values} is null, then
     * UnknownVal is returned; if {@code values} is empty, then bottom is returned. The values are
     * sorted and duplicates are removed before the annotation is created.
     *
     * @param values list of doubles; duplicates are allowed and the values may be in any order
     * @return a {@link DoubleVal} annotation using the values
     */
    public AnnotationMirror createDoubleValAnnotation(List<Double> values) {
        if (values == null) {
            return UNKNOWNVAL;
        }
        if (values.isEmpty()) {
            return BOTTOMVAL;
        }
        values = ValueCheckerUtils.removeDuplicates(values);
        if (values.size() > MAX_VALUES) {
            return UNKNOWNVAL;
        } else {
            AnnotationBuilder builder = new AnnotationBuilder(processingEnv, DoubleVal.class);
            builder.setValue("value", values);
            return builder.build();
        }
    }

    /** Convert an {@code @IntVal} annotation to a {@code @DoubleVal} annotation. */
    private AnnotationMirror convertIntValToDoubleVal(AnnotationMirror intValAnno) {
        List<Long> intValues = getIntValues(intValAnno);
        return createDoubleValAnnotation(convertLongListToDoubleList(intValues));
    }

    /** Convert a {@code List&lt;Long&gt;} to a {@code List&lt;Double&gt;}. */
    private List<Double> convertLongListToDoubleList(List<Long> intValues) {
        List<Double> doubleValues = new ArrayList<>(intValues.size());
        for (Long intValue : intValues) {
            doubleValues.add(intValue.doubleValue());
        }
        return doubleValues;
    }

    /**
     * Returns a {@link StringVal} annotation using the values. If {@code values} is null, then
     * UnknownVal is returned; if {@code values} is empty, then bottom is returned. The values are
     * sorted and duplicates are removed before the annotation is created. If values is larger than
     * the max number of values allowed (10 by default), then an {@link ArrayLen} or an {@link
     * ArrayLenRange} annotation is returned.
     *
     * @param values list of strings; duplicates are allowed and the values may be in any order
     * @return a {@link StringVal} annotation using the values
     */
    public AnnotationMirror createStringAnnotation(List<String> values) {
        if (values == null) {
            return UNKNOWNVAL;
        }
        if (values.isEmpty()) {
            return BOTTOMVAL;
        }
        values = ValueCheckerUtils.removeDuplicates(values);
        if (values.size() > MAX_VALUES) {
            // Too many strings are replaced by their lengths
            List<Integer> lengths = ValueCheckerUtils.getLengthsForStringValues(values);
            return createArrayLenAnnotation(lengths);
        } else {
            AnnotationBuilder builder = new AnnotationBuilder(processingEnv, StringVal.class);
            builder.setValue("value", values);
            return builder.build();
        }
    }

    /**
     * Returns a {@link ArrayLen} annotation using the values. If {@code values} is null, then
     * UnknownVal is returned; if {@code values} is empty, then bottom is returned. The values are
     * sorted and duplicates are removed before the annotation is created. If values is larger than
     * the max number of values allowed (10 by default), then an {@link ArrayLenRange} annotation is
     * returned.
     *
     * @param values list of integers; duplicates are allowed and the values may be in any order
     * @return a {@link ArrayLen} annotation using the values
     */
    public AnnotationMirror createArrayLenAnnotation(List<Integer> values) {
        if (values == null) {
            return UNKNOWNVAL;
        }
        if (values.isEmpty()) {
            return BOTTOMVAL;
        }
        values = ValueCheckerUtils.removeDuplicates(values);
        if (values.isEmpty() || Collections.min(values) < 0) {
            return BOTTOMVAL;
        } else if (values.size() > MAX_VALUES) {
            return createArrayLenRangeAnnotation(Collections.min(values), Collections.max(values));
        } else {
            AnnotationBuilder builder = new AnnotationBuilder(processingEnv, ArrayLen.class);
            builder.setValue("value", values);
            return builder.build();
        }
    }

    /**
     * Returns a {@link BoolVal} annotation using the values. If {@code values} is null, then
     * UnknownVal is returned; if {@code values} is empty, then bottom is returned. The values are
     * sorted and duplicates are removed before the annotation is created.
     *
     * @param values list of booleans; duplicates are allowed and the values may be in any order
     * @return a {@link BoolVal} annotation using the values
     */
    public AnnotationMirror createBooleanAnnotation(List<Boolean> values) {
        if (values == null) {
            return UNKNOWNVAL;
        }
        if (values.isEmpty()) {
            return BOTTOMVAL;
        }
        values = ValueCheckerUtils.removeDuplicates(values);
        if (values.size() > MAX_VALUES) {
            return UNKNOWNVAL;
        } else {
            AnnotationBuilder builder = new AnnotationBuilder(processingEnv, BoolVal.class);
            builder.setValue("value", values);
            return builder.build();
        }
    }

    /**
     * Returns a {@link IntVal} annotation using the values. If {@code values} is null, then
     * UnknownVal is returned; if {@code values} is empty, then bottom is returned. The values are
     * sorted and duplicates are removed before the annotation is created.
     *
     * @param values list of characters; duplicates are allowed and the values may be in any order
     * @return a {@link IntVal} annotation using the values
     */
    public AnnotationMirror createCharAnnotation(List<Character> values) {
        if (values == null) {
            return UNKNOWNVAL;
        }
        if (values.isEmpty()) {
            return BOTTOMVAL;
        }
        values = ValueCheckerUtils.removeDuplicates(values);
        if (values.size() > MAX_VALUES) {
            return UNKNOWNVAL;
        } else {
            List<Long> longValues = new ArrayList<>();
            for (char value : values) {
                longValues.add((long) value);
            }
            return createIntValAnnotation(longValues);
        }
    }

    /** @param values must be a homogeneous list: every element of it has the same class. */
    public AnnotationMirror createNumberAnnotationMirror(List<Number> values) {
        if (values == null) {
            return UNKNOWNVAL;
        } else if (values.isEmpty()) {
            return BOTTOMVAL;
        }
        Number first = values.get(0);
        if (first instanceof Integer
                || first instanceof Short
                || first instanceof Long
                || first instanceof Byte) {
            List<Long> intValues = new ArrayList<>();
            for (Number number : values) {
                intValues.add(number.longValue());
            }
            return createIntValAnnotation(intValues);
        } else if (first instanceof Double || first instanceof Float) {
            List<Double> intValues = new ArrayList<>();
            for (Number number : values) {
                intValues.add(number.doubleValue());
            }
            return createDoubleValAnnotation(intValues);
        }
        throw new UnsupportedOperationException(
                "ValueAnnotatedTypeFactory: unexpected class: " + first.getClass());
    }

    /**
     * Create an {@code @IntRange} annotation from the two (inclusive) bounds. Does not return
     * BOTTOMVAL or UNKNOWNVAL.
     */
    private AnnotationMirror createIntRangeAnnotation(long from, long to) {
        assert from <= to;
        AnnotationBuilder builder = new AnnotationBuilder(processingEnv, IntRange.class);
        builder.setValue("from", from);
        builder.setValue("to", to);
        return builder.build();
    }

    /**
     * Create an {@code @IntRange} or {@code @IntVal} annotation from the range. May return
     * BOTTOMVAL or UNKNOWNVAL.
     */
    public AnnotationMirror createIntRangeAnnotation(Range range) {
        if (range.isNothing()) {
            return BOTTOMVAL;
        } else if (range.isLongEverything()) {
            return UNKNOWNVAL;
        } else if (range.isWiderThan(MAX_VALUES)) {
            return createIntRangeAnnotation(range.from, range.to);
        } else {
            List<Long> newValues = ValueCheckerUtils.getValuesFromRange(range, Long.class);
            return createIntValAnnotation(newValues);
        }
    }

    /**
     * Creates the special {@link IntRangeFromPositive} annotation, which is only used as an alias
     * for the Index Checker's {@link org.checkerframework.checker.index.qual.Positive} annotation.
     * It is treated everywhere as an IntRange annotation, but is not checked when it appears as the
     * left hand side of an assignment (because the Lower Bound Checker will check it).
     */
    private AnnotationMirror createIntRangeFromPositive() {
        AnnotationBuilder builder =
                new AnnotationBuilder(processingEnv, IntRangeFromPositive.class);
        return builder.build();
    }

    /**
     * Creates the special {@link IntRangeFromNonNegative} annotation, which is only used as an
     * alias for the Index Checker's {@link org.checkerframework.checker.index.qual.NonNegative}
     * annotation. It is treated everywhere as an IntRange annotation, but is not checked when it
     * appears as the left hand side of an assignment (because the Lower Bound Checker will check
     * it).
     */
    private AnnotationMirror createIntRangeFromNonNegative() {
        AnnotationBuilder builder =
                new AnnotationBuilder(processingEnv, IntRangeFromNonNegative.class);
        return builder.build();
    }

    /**
     * Creates the special {@link IntRangeFromGTENegativeOne} annotation, which is only used as an
     * alias for the Index Checker's {@link org.checkerframework.checker.index.qual.GTENegativeOne}
     * annotation. It is treated everywhere as an IntRange annotation, but is not checked when it
     * appears as the left hand side of an assignment (because the Lower Bound Checker will check
     * it).
     */
    private AnnotationMirror createIntRangeFromGTENegativeOne() {
        AnnotationBuilder builder =
                new AnnotationBuilder(processingEnv, IntRangeFromGTENegativeOne.class);
        return builder.build();
    }

    /**
     * Create an {@code @ArrayLenRange} annotation from the two (inclusive) bounds. Does not return
     * BOTTOMVAL or UNKNOWNVAL.
     */
    public AnnotationMirror createArrayLenRangeAnnotation(int from, int to) {
        assert from <= to;
        AnnotationBuilder builder = new AnnotationBuilder(processingEnv, ArrayLenRange.class);
        builder.setValue("from", from);
        builder.setValue("to", to);
        return builder.build();
    }

    /**
     * Create an {@code @ArrayLenRange} annotation from the range. May return BOTTOMVAL or
     * UNKNOWNVAL.
     */
    public AnnotationMirror createArrayLenRangeAnnotation(Range range) {
        if (range.isNothing()) {
            return BOTTOMVAL;
        } else if (range.isLongEverything()
                || !range.isWithin(Integer.MIN_VALUE, Integer.MAX_VALUE)) {
            return UNKNOWNVAL;
        } else {
            return createArrayLenRangeAnnotation(
                    Long.valueOf(range.from).intValue(), Long.valueOf(range.to).intValue());
        }
    }

    /** Converts an {@code @StringVal} annotation to an {@code @ArrayLenRange} annotation. */
    private AnnotationMirror convertStringValToArrayLenRange(AnnotationMirror stringValAnno) {
        List<String> values = getStringValues(stringValAnno);
        List<Integer> lengths = ValueCheckerUtils.getLengthsForStringValues(values);
        return createArrayLenRangeAnnotation(Collections.min(lengths), Collections.max(lengths));
    }

    /**
     * Converts an {@code @StringVal} annotation to an {@code @ArrayLen} annotation. If the
     * {@code @StringVal} annotation contains string values of more than MAX_VALUES distinct
     * lengths, {@code @ArrayLenRange} annotation is returned instead.
     */
    private AnnotationMirror convertStringValToArrayLen(AnnotationMirror stringValAnno) {
        List<String> values = getStringValues(stringValAnno);
        return createArrayLenAnnotation(ValueCheckerUtils.getLengthsForStringValues(values));
    }

    /** Converts an {@code @ArrayLen} annotation to an {@code @ArrayLenRange} annotation. */
    public AnnotationMirror convertArrayLenToArrayLenRange(AnnotationMirror arrayLenAnno) {
        List<Integer> values = getArrayLength(arrayLenAnno);
        return createArrayLenRangeAnnotation(Collections.min(values), Collections.max(values));
    }

    /** Converts an {@code @IntVal} annotation to an {@code @IntRange} annotation. */
    public AnnotationMirror convertIntValToIntRange(AnnotationMirror intValAnno) {
        List<Long> intValues = getIntValues(intValAnno);
        return createIntRangeAnnotation(Collections.min(intValues), Collections.max(intValues));
    }

    /**
     * Returns a {@code Range} bounded by the values specified in the given {@code @Range}
     * annotation. Also returns an appropriate range if an {@code @IntVal} annotation is passed.
     * Returns {@code null} if the annotation is null or if the annotation is not an {@code
     * IntRange}, {@code IntRangeFromPositive}, {@code IntVal}, or {@code ArrayLenRange}.
     */
    public static Range getRange(AnnotationMirror rangeAnno) {
        if (rangeAnno == null) {
            return null;
        }

        if (AnnotationUtils.areSameByClass(rangeAnno, IntRangeFromPositive.class)) {
            return new Range(1, Integer.MAX_VALUE);
        }
        if (AnnotationUtils.areSameByClass(rangeAnno, IntRangeFromNonNegative.class)) {
            return new Range(0, Integer.MAX_VALUE);
        }
        if (AnnotationUtils.areSameByClass(rangeAnno, IntRangeFromGTENegativeOne.class)) {
            return new Range(-1, Integer.MAX_VALUE);
        }

        if (AnnotationUtils.areSameByClass(rangeAnno, IntVal.class)) {
            return ValueCheckerUtils.getRangeFromValues(getIntValues(rangeAnno));
        }

        // Assume rangeAnno is well-formed, i.e., 'from' is less than or equal to 'to'.
        if (AnnotationUtils.areSameByClass(rangeAnno, IntRange.class)) {
            return new Range(
                    AnnotationUtils.getElementValue(rangeAnno, "from", Long.class, true),
                    AnnotationUtils.getElementValue(rangeAnno, "to", Long.class, true));
        }

        if (AnnotationUtils.areSameByClass(rangeAnno, ArrayLenRange.class)) {
            return new Range(
                    AnnotationUtils.getElementValue(rangeAnno, "from", Integer.class, true),
                    AnnotationUtils.getElementValue(rangeAnno, "to", Integer.class, true));
        }

        return null;
    }

    /**
     * Returns the set of possible values as a sorted list with no duplicate values. Returns the
     * empty list if no values are possible (for dead code). Returns null if any value is possible
     * -- that is, if no estimate can be made -- and this includes when there is no constant-value
     * annotation so the argument is null.
     *
     * <p>The method returns a list of {@code Long} but is named {@code getIntValues} because it
     * supports the {@code @IntVal} annotation.
     *
     * @param intAnno an {@code @IntVal} annotation, or null
     */
    public static List<Long> getIntValues(AnnotationMirror intAnno) {
        if (intAnno == null) {
            return null;
        }
        List<Long> list = AnnotationUtils.getElementValueArray(intAnno, "value", Long.class, true);
        list = ValueCheckerUtils.removeDuplicates(list);
        return list;
    }

    /**
     * Returns the set of possible values as a sorted list with no duplicate values. Returns the
     * empty list if no values are possible (for dead code). Returns null if any value is possible
     * -- that is, if no estimate can be made -- and this includes when there is no constant-value
     * annotation so the argument is null.
     *
     * @param doubleAnno a {@code @DoubleVal} annotation, or null
     */
    public static List<Double> getDoubleValues(AnnotationMirror doubleAnno) {
        if (doubleAnno == null) {
            return null;
        }
        List<Double> list =
                AnnotationUtils.getElementValueArray(doubleAnno, "value", Double.class, true);
        list = ValueCheckerUtils.removeDuplicates(list);
        return list;
    }

    /**
     * Returns the set of possible array lengths as a sorted list with no duplicate values. Returns
     * the empty list if no values are possible (for dead code). Returns null if any value is
     * possible -- that is, if no estimate can be made -- and this includes when there is no
     * constant-value annotation so the argument is null.
     *
     * @param arrayAnno an {@code @ArrayLen} annotation, or null
     */
    public static List<Integer> getArrayLength(AnnotationMirror arrayAnno) {
        if (arrayAnno == null) {
            return null;
        }
        List<Integer> list =
                AnnotationUtils.getElementValueArray(arrayAnno, "value", Integer.class, true);
        list = ValueCheckerUtils.removeDuplicates(list);
        return list;
    }

    /**
     * Returns the set of possible values as a sorted list with no duplicate values. Returns the
     * empty list if no values are possible (for dead code). Returns null if any value is possible
     * -- that is, if no estimate can be made -- and this includes when there is no constant-value
     * annotation so the argument is null.
     *
     * @param intAnno an {@code @IntVal} annotation, or null
     */
    public static List<Character> getCharValues(AnnotationMirror intAnno) {
        if (intAnno == null) {
            return new ArrayList<>();
        }
        List<Long> intValues =
                AnnotationUtils.getElementValueArray(intAnno, "value", Long.class, true);
        TreeSet<Character> charValues = new TreeSet<>();
        for (Long i : intValues) {
            charValues.add((char) i.intValue());
        }
        return new ArrayList<>(charValues);
    }

    /**
     * Returns the set of possible values as a sorted list with no duplicate values. Returns the
     * empty list if no values are possible (for dead code). Returns null if any value is possible
     * -- that is, if no estimate can be made -- and this includes when there is no constant-value
     * annotation so the argument is null.
     *
     * @param boolAnno a {@code @BoolVal} annotation, or null
     */
    public static List<Boolean> getBooleanValues(AnnotationMirror boolAnno) {
        if (boolAnno == null) {
            return new ArrayList<>();
        }
        List<Boolean> boolValues =
                AnnotationUtils.getElementValueArray(boolAnno, "value", Boolean.class, true);
        Set<Boolean> boolSet = new TreeSet<>(boolValues);
        if (boolSet.size() > 1) {
            // boolSet={true,false};
            return null;
        }
        return new ArrayList<>(boolSet);
    }

    /**
     * Returns the set of possible values as a sorted list with no duplicate values. Returns the
     * empty list if no values are possible (for dead code). Returns null if any value is possible
     * -- that is, if no estimate can be made -- and this includes when there is no constant-value
     * annotation so the argument is null.
     *
     * @param stringAnno a {@code @StringVal} annotation, or null
     */
    public static List<String> getStringValues(AnnotationMirror stringAnno) {
        if (stringAnno == null) {
            return null;
        }
        List<String> list =
                AnnotationUtils.getElementValueArray(stringAnno, "value", String.class, true);
        list = ValueCheckerUtils.removeDuplicates(list);
        return list;
    }

    public boolean isIntRange(Set<AnnotationMirror> anmSet) {
        for (AnnotationMirror anm : anmSet) {
            if (isIntRange(anm)) {
                return true;
            }
        }
        return false;
    }

    public boolean isIntRange(AnnotationMirror anm) {
        return AnnotationUtils.areSameByClass(anm, IntRange.class)
                || AnnotationUtils.areSameByClass(anm, IntRangeFromPositive.class)
                || AnnotationUtils.areSameByClass(anm, IntRangeFromNonNegative.class)
                || AnnotationUtils.areSameByClass(anm, IntRangeFromGTENegativeOne.class);
    }

    public int getMinLenValue(AnnotatedTypeMirror atm) {
        return getMinLenValue(atm.getAnnotationInHierarchy(UNKNOWNVAL));
    }

    /**
     * Used to find the maximum length of an array. Returns null if there is no minimum length
     * known, or if the passed annotation is null.
     */
    public Integer getMaxLenValue(AnnotationMirror annotation) {
        if (annotation == null) {
            return null;
        }
        if (AnnotationUtils.areSameByClass(annotation, ArrayLenRange.class)) {
            return Long.valueOf(getRange(annotation).to).intValue();
        } else if (AnnotationUtils.areSameByClass(annotation, ArrayLen.class)) {
            return Collections.max(getArrayLength(annotation));
        } else if (AnnotationUtils.areSameByClass(annotation, StringVal.class)) {
            return Collections.max(
                    ValueCheckerUtils.getLengthsForStringValues(getStringValues(annotation)));
        } else {
            return null;
        }
    }

    /**
     * Finds a minimum length of an array specified by the provided annotation. Returns null if
     * there is no minimum length known, or if the passed annotation is null.
     *
     * <p>Note that this routine handles actual {@link MinLen} annotations, because it is called by
     * {@link ValueAnnotatedTypeFactory#aliasedAnnotation(AnnotationMirror)}, which transforms
     * {@link MinLen} annotations into {@link ArrayLenRange} annotations.
     */
    private Integer getSpecifiedMinLenValue(AnnotationMirror annotation) {
        if (annotation == null) {
            return null;
        }
        if (AnnotationUtils.areSameByClass(annotation, MinLen.class)) {
            return AnnotationUtils.getElementValue(annotation, "value", Integer.class, true);
        } else if (AnnotationUtils.areSameByClass(annotation, ArrayLenRange.class)) {
            return Long.valueOf(getRange(annotation).from).intValue();
        } else if (AnnotationUtils.areSameByClass(annotation, ArrayLen.class)) {
            return Collections.min(getArrayLength(annotation));
        } else if (AnnotationUtils.areSameByClass(annotation, StringVal.class)) {
            return Collections.min(
                    ValueCheckerUtils.getLengthsForStringValues(getStringValues(annotation)));
        } else {
            return null;
        }
    }

    /**
     * Used to find the minimum length of an array, which is useful for array bounds checking.
     * Returns 0 if there is no minimum length known, or if the passed annotation is null.
     *
     * <p>Note that this routine handles actual {@link MinLen} annotations, because it is called by
     * {@link ValueAnnotatedTypeFactory#aliasedAnnotation(AnnotationMirror)}, which transforms
     * {@link MinLen} annotations into {@link ArrayLenRange} annotations.
     */
    public int getMinLenValue(AnnotationMirror annotation) {
        Integer minLen = getSpecifiedMinLenValue(annotation);
        if (minLen == null || minLen < 0) {
            return 0;
        } else {
            return minLen;
        }
    }

    /**
     * Returns the smallest possible value that an integral annotation might take on. The passed
     * {@code AnnotatedTypeMirror} should contain either an {@code @IntRange} annotation or an
     * {@code @IntVal} annotation. Returns null if it does not.
     */
    public Long getMinimumIntegralValue(AnnotatedTypeMirror atm) {
        AnnotationMirror anm = atm.getAnnotationInHierarchy(UNKNOWNVAL);
        if (AnnotationUtils.areSameByClass(anm, IntVal.class)) {
            List<Long> possibleValues = getIntValues(anm);
            return Collections.min(possibleValues);
        } else if (isIntRange(anm)) {
            Range range = getRange(anm);
            return range.from;
        }
        return null;
    }

    /**
     * Returns the minimum length of an array expression or 0 if the min length is unknown.
     *
     * @param sequenceExpression flow expression
     * @param tree expression tree or variable declaration
     * @param currentPath path to local scope
     * @return min length of sequenceExpression or 0
     */
    public int getMinLenFromString(String sequenceExpression, Tree tree, TreePath currentPath) {
        AnnotationMirror lengthAnno = null;
        try {
            FlowExpressions.Receiver expressionObj =
                    getReceiverFromJavaExpressionString(sequenceExpression, currentPath);

            if (expressionObj instanceof FlowExpressions.ValueLiteral) {
                FlowExpressions.ValueLiteral sequenceLiteral =
                        (FlowExpressions.ValueLiteral) expressionObj;
                Object sequenceLiteralValue = sequenceLiteral.getValue();
                if (sequenceLiteralValue instanceof String) {
                    return ((String) sequenceLiteralValue).length();
                }
            }

            lengthAnno = getAnnotationFromReceiver(expressionObj, tree, ArrayLenRange.class);
            if (lengthAnno == null) {
                lengthAnno = getAnnotationFromReceiver(expressionObj, tree, ArrayLen.class);
            }
            if (lengthAnno == null) {
                lengthAnno = getAnnotationFromReceiver(expressionObj, tree, StringVal.class);
            }
        } catch (FlowExpressionParseException e) {
            // ignore parse errors
        }
        if (lengthAnno == null) {
            // Could not find a more precise type, so return 0;
            return 0;
        }

        return getMinLenValue(lengthAnno);
    }
}<|MERGE_RESOLUTION|>--- conflicted
+++ resolved
@@ -244,11 +244,7 @@
         return new DefaultTypeHierarchy(
                 checker,
                 getQualifierHierarchy(),
-<<<<<<< HEAD
-                checker.getBooleanOption("ignoreRawTypeArguments"),
-=======
                 checker.getBooleanOption("ignoreRawTypeArguments", true),
->>>>>>> 464f9d44
                 checker.hasOption("invariantArrays")) {
             @Override
             public StructuralEqualityComparer createEqualityComparer() {
