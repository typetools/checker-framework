--- conflicted
+++ resolved
@@ -1658,18 +1658,9 @@
         AnnotationMirror anm = atm.getAnnotationInHierarchy(UNKNOWNVAL);
         if (AnnotationUtils.areSameByClass(anm, IntVal.class)) {
             List<Long> possibleValues = getIntValues(anm);
-<<<<<<< HEAD
-            Long minlen = Collections.min(possibleValues);
-            if (minlen < 0) {
-                return 0;
-            } else {
-                return minlen.intValue();
-            }
+            return Collections.min(possibleValues);
+
         } else if (isIntRange(anm)) {
-=======
-            return Collections.min(possibleValues);
-        } else if (AnnotationUtils.areSameByClass(anm, IntRange.class)) {
->>>>>>> 9396fccd
             Range range = getRange(anm);
             return range.from;
         }
