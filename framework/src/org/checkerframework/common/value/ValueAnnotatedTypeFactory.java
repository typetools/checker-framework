package org.checkerframework.common.value;

import com.sun.source.tree.ExpressionTree;
import com.sun.source.tree.LiteralTree;
import com.sun.source.tree.MemberSelectTree;
import com.sun.source.tree.MethodInvocationTree;
import com.sun.source.tree.NewArrayTree;
import com.sun.source.tree.NewClassTree;
import com.sun.source.tree.Tree;
import com.sun.source.tree.Tree.Kind;
import com.sun.source.tree.TypeCastTree;
import com.sun.source.util.TreePath;
import java.lang.annotation.Annotation;
import java.util.ArrayList;
import java.util.Collections;
import java.util.HashSet;
import java.util.List;
import java.util.Set;
import java.util.TreeSet;
import javax.lang.model.element.AnnotationMirror;
import javax.lang.model.element.Element;
import javax.lang.model.element.ElementKind;
import javax.lang.model.element.ExecutableElement;
import javax.lang.model.element.VariableElement;
import javax.lang.model.type.TypeKind;
import javax.lang.model.type.TypeMirror;
import org.checkerframework.common.basetype.BaseAnnotatedTypeFactory;
import org.checkerframework.common.basetype.BaseTypeChecker;
import org.checkerframework.common.value.qual.ArrayLen;
import org.checkerframework.common.value.qual.BoolVal;
import org.checkerframework.common.value.qual.BottomVal;
import org.checkerframework.common.value.qual.DoubleVal;
import org.checkerframework.common.value.qual.IntRange;
import org.checkerframework.common.value.qual.IntVal;
import org.checkerframework.common.value.qual.StaticallyExecutable;
import org.checkerframework.common.value.qual.StringVal;
import org.checkerframework.common.value.qual.UnknownVal;
import org.checkerframework.common.value.util.NumberUtils;
import org.checkerframework.common.value.util.Range;
import org.checkerframework.framework.flow.CFAbstractAnalysis;
import org.checkerframework.framework.flow.CFStore;
import org.checkerframework.framework.flow.CFTransfer;
import org.checkerframework.framework.flow.CFValue;
import org.checkerframework.framework.type.AnnotatedTypeFactory;
import org.checkerframework.framework.type.AnnotatedTypeMirror;
import org.checkerframework.framework.type.AnnotatedTypeMirror.AnnotatedArrayType;
import org.checkerframework.framework.type.AnnotatedTypeMirror.AnnotatedDeclaredType;
import org.checkerframework.framework.type.AnnotatedTypeMirror.AnnotatedPrimitiveType;
import org.checkerframework.framework.type.QualifierHierarchy;
import org.checkerframework.framework.type.treeannotator.ImplicitsTreeAnnotator;
import org.checkerframework.framework.type.treeannotator.ListTreeAnnotator;
import org.checkerframework.framework.type.treeannotator.TreeAnnotator;
import org.checkerframework.framework.type.typeannotator.ListTypeAnnotator;
import org.checkerframework.framework.type.typeannotator.TypeAnnotator;
import org.checkerframework.framework.util.AnnotationBuilder;
import org.checkerframework.framework.util.FlowExpressionParseUtil.FlowExpressionParseException;
import org.checkerframework.framework.util.MultiGraphQualifierHierarchy;
import org.checkerframework.framework.util.MultiGraphQualifierHierarchy.MultiGraphFactory;
import org.checkerframework.javacutil.AnnotationUtils;
import org.checkerframework.javacutil.ElementUtils;
import org.checkerframework.javacutil.InternalUtils;
import org.checkerframework.javacutil.Pair;
import org.checkerframework.javacutil.TreeUtils;
import org.checkerframework.javacutil.TypesUtils;

/**
 * AnnotatedTypeFactory for the Value type system.
 *
 * @author plvines
 * @author smillst
 */
public class ValueAnnotatedTypeFactory extends BaseAnnotatedTypeFactory {

    /** The maximum number of values allowed in an annotation's array */
    protected static final int MAX_VALUES = 10;

    /**
     * The domain of the Constant Value Checker: the types for which it estimates possible values.
     */
    protected static final Set<String> coveredClassStrings;

    /** The top type for this hierarchy. */
    protected final AnnotationMirror UNKNOWNVAL;

    /** The bottom type for this hierarchy. */
    protected final AnnotationMirror BOTTOMVAL;

    /** Should this type factory report warnings? */
    private final boolean reportEvalWarnings;

    /** Helper class that evaluates statically executable methods, constructors, and fields. */
    private final ReflectiveEvalutator evalutator;

    static {
        Set<String> backingSet = new HashSet<String>(18);
        backingSet.add("int");
        backingSet.add("java.lang.Integer");
        backingSet.add("double");
        backingSet.add("java.lang.Double");
        backingSet.add("byte");
        backingSet.add("java.lang.Byte");
        backingSet.add("java.lang.String");
        backingSet.add("char");
        backingSet.add("java.lang.Character");
        backingSet.add("float");
        backingSet.add("java.lang.Float");
        backingSet.add("boolean");
        backingSet.add("java.lang.Boolean");
        backingSet.add("long");
        backingSet.add("java.lang.Long");
        backingSet.add("short");
        backingSet.add("java.lang.Short");
        backingSet.add("byte[]");
        coveredClassStrings = Collections.unmodifiableSet(backingSet);
    }

    public ValueAnnotatedTypeFactory(BaseTypeChecker checker) {
        super(checker);

        BOTTOMVAL = AnnotationUtils.fromClass(elements, BottomVal.class);
        UNKNOWNVAL = AnnotationUtils.fromClass(elements, UnknownVal.class);

        reportEvalWarnings = checker.hasOption(ValueChecker.REPORT_EVAL_WARNS);
        evalutator = new ReflectiveEvalutator(checker, this, reportEvalWarnings);

        if (this.getClass().equals(ValueAnnotatedTypeFactory.class)) {
            this.postInit();
        }
    }

    @Override
    public AnnotationMirror aliasedAnnotation(AnnotationMirror anno) {
        if (AnnotationUtils.areSameByClass(anno, android.support.annotation.IntRange.class)) {
            Range range = getIntRange(anno);
            return createIntRangeAnnotation(range);
        }
        return super.aliasedAnnotation(anno);
    }

    @Override
    public CFTransfer createFlowTransferFunction(
            CFAbstractAnalysis<CFValue, CFStore, CFTransfer> analysis) {
        return new ValueTransfer(analysis);
    }

    /**
     * Creates an annotation of the given name with the given set of values.
     *
     * <p>If values.size &gt; MAX_VALUES, issues a checker warning and returns UNKNOWNVAL.
     *
     * <p>If values.size == 0, issues a checker warning and returns BOTTOMVAL.
     *
     * @return annotation given by name with values=values, or UNKNOWNVAL
     */
    private AnnotationMirror createAnnotation(String name, Set<?> values) {
        if (values.size() == 0) {
            return BOTTOMVAL;
        }
        if (values.size() > MAX_VALUES) {
            return UNKNOWNVAL;
        }
        AnnotationBuilder builder = new AnnotationBuilder(processingEnv, name);
        List<Object> valuesList = new ArrayList<Object>(values);
        builder.setValue("value", valuesList);
        return builder.build();
    }

    @Override
    protected Set<Class<? extends Annotation>> createSupportedTypeQualifiers() {
        return getBundledTypeQualifiersWithoutPolyAll();
    }

    @Override
    public QualifierHierarchy createQualifierHierarchy(MultiGraphFactory factory) {
        return new ValueQualifierHierarchy(factory);
    }

    @Override
    protected TypeAnnotator createTypeAnnotator() {
        return new ListTypeAnnotator(new ValueTypeAnnotator(this), super.createTypeAnnotator());
    }

    /**
     * Creates array length annotations for the result of the Enum.values() method, which is the
     * number of possible values of the enum.
     */
    @Override
    public Pair<AnnotatedTypeMirror.AnnotatedExecutableType, List<AnnotatedTypeMirror>>
            methodFromUse(
                    ExpressionTree tree,
                    ExecutableElement methodElt,
                    AnnotatedTypeMirror receiverType) {

        Pair<AnnotatedTypeMirror.AnnotatedExecutableType, List<AnnotatedTypeMirror>> superPair =
                super.methodFromUse(tree, methodElt, receiverType);
        if (ElementUtils.matchesElement(methodElt, "values")
                && methodElt.getEnclosingElement().getKind() == ElementKind.ENUM
                && ElementUtils.isStatic(methodElt)) {
            int count = 0;
            List<? extends Element> l = methodElt.getEnclosingElement().getEnclosedElements();
            for (Element el : l) {
                if (el.getKind() == ElementKind.ENUM_CONSTANT) {
                    count++;
                }
            }
            AnnotationMirror am = createArrayLenAnnotation(Collections.singletonList(count));
            superPair.first.getReturnType().replaceAnnotation(am);
        }
        return superPair;
    }

    /**
     * Performs pre-processing on annotations written by users, replacing illegal annotations by
     * legal ones.
     */
    private class ValueTypeAnnotator extends TypeAnnotator {

        public ValueTypeAnnotator(AnnotatedTypeFactory atypeFactory) {
            super(atypeFactory);
        }

        @Override
        public Void visitPrimitive(AnnotatedPrimitiveType type, Void p) {
            replaceWithNewAnnoInSpecialCases(type);

            return super.visitPrimitive(type, p);
        }

        @Override
        public Void visitDeclared(AnnotatedDeclaredType type, Void p) {
            replaceWithNewAnnoInSpecialCases(type);

            return super.visitDeclared(type, p);
        }

        /**
<<<<<<< HEAD
         * This method performs pre-processing on annotations written by users.
         *
         * <p>If any *Val annotation has &gt; MAX_VALUES number of values provided, replaces the
         * annotation by @IntRange for integral types and @UnknownVal for all other types. Works
         * together with {@link
         * org.checkerframework.common.value.ValueVisitor#visitAnnotation(com.sun.source.tree.AnnotationTree,
         * Void)} which issues warnings to users in these cases.
         *
         * <p>If any @IntRange annotation has incorrect parameters, e.g. the value "from" is
         * specified to be greater than the value "to", replaces the annotation by @BOTTOMVAL as
         * well. The {@link
         * org.checkerframework.common.value.ValueVisitor#visitAnnotation(com.sun.source.tree.AnnotationTree,
         * Void)} would raise error to users in this case.
=======
         * If any constant-value annotation has &gt; MAX_VALUES number of values provided, treats
         * the value as UnknownVal. Works together with {@link ValueVisitor#visitAnnotation}, which
         * issues a warning to the user in this case.
>>>>>>> 8e3bbc04
         */
        private void replaceWithNewAnnoInSpecialCases(AnnotatedTypeMirror atm) {
            AnnotationMirror anno = atm.getAnnotationInHierarchy(UNKNOWNVAL);

            if (anno != null && anno.getElementValues().size() > 0) {
                if (AnnotationUtils.areSameByClass(anno, IntVal.class)) {
                    List<Long> values =
                            AnnotationUtils.getElementValueArray(anno, "value", Long.class, true);
                    if (values.size() > MAX_VALUES) {
                        long annoMinVal = Collections.min(values);
                        long annoMaxVal = Collections.max(values);
                        atm.replaceAnnotation(
                                createIntRangeAnnotation(new Range(annoMinVal, annoMaxVal)));
                    }
                } else if (AnnotationUtils.areSameByClass(anno, IntRange.class)) {
                    long from = AnnotationUtils.getElementValue(anno, "from", Long.class, true);
                    long to = AnnotationUtils.getElementValue(anno, "to", Long.class, true);
                    if (from > to) {
                        atm.replaceAnnotation(BOTTOMVAL);
                    }
                } else {
                    // In here the annotation is @*Val where (*) is not Int but other types (String, Double, etc).
                    // Therefore we extract its values in a generic way to check its size.
                    List<Object> values =
                            AnnotationUtils.getElementValueArray(
                                    anno, "value", Object.class, false);
                    if (values.size() > MAX_VALUES) {
                        atm.replaceAnnotation(UNKNOWNVAL);
                    }
                }
            }
        }
    }

    /** The qualifier hierarchy for the Value type system */
    private final class ValueQualifierHierarchy extends MultiGraphQualifierHierarchy {

        /** @param factory MultiGraphFactory to use to construct this */
        public ValueQualifierHierarchy(MultiGraphQualifierHierarchy.MultiGraphFactory factory) {
            super(factory);
        }

        @Override
        public AnnotationMirror greatestLowerBound(AnnotationMirror a1, AnnotationMirror a2) {
            if (isSubtype(a1, a2)) {
                return a1;
            } else if (isSubtype(a2, a1)) {
                return a2;
            } else {
                // Simply return BOTTOMVAL if not related. Refine this if discover more use cases
                // that need a more precision GLB.
                return BOTTOMVAL;
            }
        }

        /**
         * Determines the least upper bound of a1 and a2, which contains the union of their sets of
         * possible values.
         *
         * @return the least upper bound of a1 and a2
         */
        @Override
        public AnnotationMirror leastUpperBound(AnnotationMirror a1, AnnotationMirror a2) {
            if (!AnnotationUtils.areSameIgnoringValues(
                    getTopAnnotation(a1), getTopAnnotation(a2))) {
                // The annotations are in different hierarchies
                return null;
            }

            if (isSubtype(a1, a2)) {
                return a2;
            } else if (isSubtype(a2, a1)) {
                return a1;
            }
<<<<<<< HEAD

            if (AnnotationUtils.areSameIgnoringValues(a1, a2)) {
                // If both are the same type, determine the type and merge
                if (AnnotationUtils.areSameByClass(a1, IntRange.class)) {
                    // special handling for IntRange
                    Range range1 = getIntRange(a1);
                    Range range2 = getIntRange(a2);
                    return createIntRangeAnnotation(range1.union(range2));
                } else {
                    List<Object> a1Values =
                            AnnotationUtils.getElementValueArray(a1, "value", Object.class, true);
                    List<Object> a2Values =
                            AnnotationUtils.getElementValueArray(a2, "value", Object.class, true);
                    HashSet<Object> newValues =
                            new HashSet<Object>(a1Values.size() + a2Values.size());

                    newValues.addAll(a1Values);
                    newValues.addAll(a2Values);

                    // createAnnotation returns @UnknownVal if the list is longer than MAX_VALUES
                    return createAnnotation(a1.getAnnotationType().toString(), newValues);
                }
            }
=======
            // If both are the same type, determine the type and merge:
            else if (AnnotationUtils.areSameIgnoringValues(a1, a2)) {
                List<Object> a1Values =
                        AnnotationUtils.getElementValueArray(a1, "value", Object.class, true);
                List<Object> a2Values =
                        AnnotationUtils.getElementValueArray(a2, "value", Object.class, true);
                HashSet<Object> newValues = new HashSet<Object>(a1Values.size() + a2Values.size());

                newValues.addAll(a1Values);
                newValues.addAll(a2Values);

                return createAnnotation(a1.getAnnotationType().toString(), newValues);
            }
            // Annotations are in this hierarchy, but they are not the same
            else {
                // If either is UNKNOWNVAL, ARRAYLEN, STRINGVAL, or BOOLEAN then the LUB is
                // UnknownVal.
                if (!((AnnotationUtils.areSameByClass(a1, IntVal.class)
                                || AnnotationUtils.areSameByClass(a1, DoubleVal.class))
                        && (AnnotationUtils.areSameByClass(a2, IntVal.class)
                                || AnnotationUtils.areSameByClass(a2, DoubleVal.class)))) {
                    return UNKNOWNVAL;
                } else {
                    // At this point one of them must be a DoubleVal and one an IntVal.
                    AnnotationMirror doubleAnno;
                    AnnotationMirror intAnno;

                    if (AnnotationUtils.areSameByClass(a2, DoubleVal.class)) {
                        doubleAnno = a2;
                        intAnno = a1;
                    } else {
                        doubleAnno = a1;
                        intAnno = a2;
                    }
                    List<Long> intVals = getIntValues(intAnno);
                    List<Double> doubleVals = getDoubleValues(doubleAnno);
>>>>>>> 8e3bbc04

            // Annotations are both in the same hierarchy, but they are not the same.
            // If a1 and a2 are not the same type of *Value annotation, they may still be mergeable
            // because some values can be implicitly cast as others. For example, if a1 and a2 are
            // both in {DoubleVal, IntVal} then they will be converted upwards: IntVal -> DoubleVal
            // to arrive at a common annotation type.

            // Each of these variables is an annotation of the given type, or is null if neither of
            // the arguments to leastUpperBound is of the given types.
            AnnotationMirror intValAnno = null;
            AnnotationMirror intRangeAnno = null;
            AnnotationMirror doubleValAnno = null;
            if (AnnotationUtils.areSameByClass(a1, IntVal.class)) {
                intValAnno = a1;
            } else if (AnnotationUtils.areSameByClass(a2, IntVal.class)) {
                intValAnno = a2;
            }
            if (AnnotationUtils.areSameByClass(a1, DoubleVal.class)) {
                doubleValAnno = a1;
            } else if (AnnotationUtils.areSameByClass(a2, DoubleVal.class)) {
                doubleValAnno = a2;
            }
            if (AnnotationUtils.areSameByClass(a1, IntRange.class)) {
                intRangeAnno = a1;
            } else if (AnnotationUtils.areSameByClass(a2, IntRange.class)) {
                intRangeAnno = a2;
            }

            if (doubleValAnno != null) {
                if (intRangeAnno != null) {
                    intValAnno = convertIntRangeToIntVal(intRangeAnno);
                    intRangeAnno = null;
                    if (intValAnno == UNKNOWNVAL) {
                        intValAnno = null;
                    }
                }
                if (intValAnno != null) {
                    // Convert intValAnno to a @DoubleVal AnnotationMirror
                    AnnotationMirror doubleValAnno2 = convertIntValToDoubleVal(intValAnno);
                    return leastUpperBound(doubleValAnno, doubleValAnno2);
                }
                return UNKNOWNVAL;
            }
            if (intRangeAnno != null && intValAnno != null) {
                // Convert intValAnno to an @IntRange AnnotationMirror
                AnnotationMirror intRangeAnno2 = convertIntValToIntRange(intValAnno);
                return leastUpperBound(intRangeAnno, intRangeAnno2);
            }

            // In all other cases, the LUB is UnknownVal.
            return UNKNOWNVAL;
        }

        /**
         * Computes subtyping as per the subtyping in the qualifier hierarchy structure unless both
         * annotations are Value. In this case, rhs is a subtype of lhs iff lhs contains at least
         * every element of rhs.
         *
         * @return true if rhs is a subtype of lhs, false otherwise
         */
        @Override
        public boolean isSubtype(AnnotationMirror rhs, AnnotationMirror lhs) {

            if (AnnotationUtils.areSameByClass(lhs, UnknownVal.class)
                    || AnnotationUtils.areSameByClass(rhs, BottomVal.class)) {
                return true;
            } else if (AnnotationUtils.areSameByClass(rhs, UnknownVal.class)
                    || AnnotationUtils.areSameByClass(lhs, BottomVal.class)) {
                return false;
            } else if (AnnotationUtils.areSameIgnoringValues(lhs, rhs)) {
                // Same type, so might be subtype
                if (AnnotationUtils.areSameByClass(rhs, IntRange.class)) {
                    // Special case for IntRange
                    Range lhsRange = getIntRange(lhs);
                    Range rhsRange = getIntRange(rhs);
                    return lhsRange.contains(rhsRange);
                } else {
                    List<Object> lhsValues =
                            AnnotationUtils.getElementValueArray(lhs, "value", Object.class, true);
                    List<Object> rhsValues =
                            AnnotationUtils.getElementValueArray(rhs, "value", Object.class, true);
                    return lhsValues.containsAll(rhsValues);
                }
            } else if (AnnotationUtils.areSameByClass(lhs, DoubleVal.class)
                    && AnnotationUtils.areSameByClass(rhs, IntVal.class)) {
                List<Double> rhsValues =
                        convertLongListToDoubleList(
                                AnnotationUtils.getElementValueArray(
                                        rhs, "value", Long.class, true));
                List<Double> lhsValues =
                        AnnotationUtils.getElementValueArray(lhs, "value", Double.class, true);
                return lhsValues.containsAll(rhsValues);
            } else if (AnnotationUtils.areSameByClass(lhs, IntRange.class)
                    && AnnotationUtils.areSameByClass(rhs, IntVal.class)) {
                List<Long> rhsValues =
                        AnnotationUtils.getElementValueArray(rhs, "value", Long.class, true);
                Range lhsRange = getIntRange(lhs);
                long rhsMinVal = Collections.min(rhsValues);
                long rhsMaxVal = Collections.max(rhsValues);
                return rhsMinVal >= lhsRange.from && rhsMaxVal <= lhsRange.to;
            } else if (AnnotationUtils.areSameByClass(lhs, DoubleVal.class)
                    && AnnotationUtils.areSameByClass(rhs, IntRange.class)) {
                Range rhsRange = getIntRange(rhs);
                if (rhsRange.isWiderThan(MAX_VALUES)) {
                    return false;
                }
                List<Double> lhsValues =
                        AnnotationUtils.getElementValueArray(lhs, "value", Double.class, true);
                List<Double> rhsValues =
                        ValueCheckerUtils.getValuesFromRange(rhsRange, Double.class);
                return lhsValues.containsAll(rhsValues);
            } else if (AnnotationUtils.areSameByClass(lhs, IntVal.class)
                    && AnnotationUtils.areSameByClass(rhs, IntRange.class)) {
                Range rhsRange = getIntRange(rhs);
                if (rhsRange.isWiderThan(MAX_VALUES)) {
                    return false;
                }
                List<Long> lhsValues =
                        AnnotationUtils.getElementValueArray(lhs, "value", Long.class, true);
                List<Long> rhsValues = ValueCheckerUtils.getValuesFromRange(rhsRange, Long.class);
                return lhsValues.containsAll(rhsValues);
            } else {
                return false;
            }
        }
    }

    @Override
    protected TreeAnnotator createTreeAnnotator() {
        // The ValueTreeAnnotator handles propagation differently,
        // so it doesn't need PropgationTreeAnnotator.
        return new ListTreeAnnotator(
                new ValueTreeAnnotator(this), new ImplicitsTreeAnnotator(this));
    }

    /** The TreeAnnotator for this AnnotatedTypeFactory. It adds/replaces annotations. */
    protected class ValueTreeAnnotator extends TreeAnnotator {

        public ValueTreeAnnotator(ValueAnnotatedTypeFactory factory) {
            super(factory);
        }

        @Override
        public Void visitNewArray(NewArrayTree tree, AnnotatedTypeMirror type) {

            List<? extends ExpressionTree> dimensions = tree.getDimensions();
            List<? extends ExpressionTree> initializers = tree.getInitializers();

            // Array construction can provide dimensions or use an initializer.

            // Dimensions provided
            if (!dimensions.isEmpty()) {
                handleDimensions(dimensions, (AnnotatedArrayType) type);
            } else {
                // Initializer used
                handleInitalizers(initializers, (AnnotatedArrayType) type);

                AnnotationMirror newQual;
                Class<?> clazz = ValueCheckerUtils.getClassFromType(type.getUnderlyingType());
                String stringVal = null;
                if (clazz.equals(byte[].class)) {
                    stringVal = getByteArrayStringVal(initializers);
                } else if (clazz.equals(char[].class)) {
                    stringVal = getCharArrayStringVal(initializers);
                }

                if (stringVal != null) {
                    newQual = createStringAnnotation(Collections.singletonList(stringVal));
                    type.replaceAnnotation(newQual);
                }
            }

            return null;
        }

        /**
         * Recursive method to handle array initializations. Recursively descends the initializer to
         * find each dimension's size and create the appropriate annotation for it.
         *
         * @param dimensions a list of ExpressionTrees where each ExpressionTree is a specifier of
         *     the size of that dimension (should be an IntVal)
         * @param type the AnnotatedTypeMirror of the array
         */
        private void handleDimensions(
                List<? extends ExpressionTree> dimensions, AnnotatedArrayType type) {
            if (dimensions.size() > 1) {
                handleDimensions(
                        dimensions.subList(1, dimensions.size()),
                        (AnnotatedArrayType) type.getComponentType());
            }

            AnnotationMirror dimType =
                    getAnnotatedType(dimensions.get(0)).getAnnotationInHierarchy(UNKNOWNVAL);
            if (!AnnotationUtils.areSameIgnoringValues(dimType, UNKNOWNVAL)) {
                List<Long> longLengths = getIntValues(dimType);

                HashSet<Integer> lengths = new HashSet<Integer>(longLengths.size());
                for (Long l : longLengths) {
                    lengths.add(l.intValue());
                }
                AnnotationMirror newQual = createArrayLenAnnotation(new ArrayList<>(lengths));
                type.replaceAnnotation(newQual);
            }
        }

        private void handleInitalizers(
                List<? extends ExpressionTree> initializers, AnnotatedArrayType type) {

            List<Integer> array = new ArrayList<>();
            array.add(initializers.size());
            type.replaceAnnotation(createArrayLenAnnotation(array));

            boolean singleDem = type.getComponentType().getKind() != TypeKind.ARRAY;
            if (singleDem) {
                return;
            }
            List<List<Integer>> summarylengths = new ArrayList<>();

            for (ExpressionTree init : initializers) {
                AnnotatedTypeMirror componentType = getAnnotatedType(init);
                int count = 0;
                while (componentType.getKind() == TypeKind.ARRAY) {
                    if (count == summarylengths.size()) {
                        summarylengths.add(new ArrayList<Integer>());
                    }
                    AnnotationMirror arrayLen = componentType.getAnnotation(ArrayLen.class);
                    if (arrayLen != null) {
                        List<Integer> currentLengths = getArrayLength(arrayLen);
                        summarylengths.get(count).addAll(currentLengths);
                    }
                    count++;
                    componentType = ((AnnotatedArrayType) componentType).getComponentType();
                }
            }

            AnnotatedTypeMirror componentType = type.getComponentType();
            int i = 0;
            while (componentType.getKind() == TypeKind.ARRAY && i < summarylengths.size()) {
                componentType.addAnnotation(createArrayLenAnnotation(summarylengths.get(i)));
                componentType = ((AnnotatedArrayType) componentType).getComponentType();
                i++;
            }
        }

        /** Convert a byte array to a String. */
        private String getByteArrayStringVal(List<? extends ExpressionTree> initializers) {
            // True iff every element of the array is a literal.
            boolean allLiterals = true;
            byte[] bytes = new byte[initializers.size()];
            for (int i = 0; i < initializers.size(); i++) {
                ExpressionTree e = initializers.get(i);
                if (e.getKind() == Tree.Kind.INT_LITERAL) {
                    bytes[i] = (byte) (((Integer) ((LiteralTree) e).getValue()).intValue());
                } else if (e.getKind() == Tree.Kind.CHAR_LITERAL) {
                    bytes[i] = (byte) (((Character) ((LiteralTree) e).getValue()).charValue());
                } else {
                    allLiterals = false;
                }
            }
            if (allLiterals) {
                return new String(bytes);
            }
            // If any part of the initializer isn't known,
            // the stringval isn't known.
            return null;
        }

        /** Convert a char array to a String. */
        private String getCharArrayStringVal(List<? extends ExpressionTree> initializers) {
            boolean allLiterals = true;
            StringBuilder stringVal = new StringBuilder();
            for (ExpressionTree e : initializers) {
                if (e.getKind() == Tree.Kind.INT_LITERAL) {
                    char charVal = (char) (((Integer) ((LiteralTree) e).getValue()).intValue());
                    stringVal.append(charVal);
                } else if (e.getKind() == Tree.Kind.CHAR_LITERAL) {
                    char charVal = (((Character) ((LiteralTree) e).getValue()));
                    stringVal.append(charVal);
                } else {
                    allLiterals = false;
                }
            }
            if (allLiterals) {
                return stringVal.toString();
            }
            // If any part of the initializer isn't known,
            // the stringval isn't known.
            return null;
        }

        @Override
        public Void visitTypeCast(TypeCastTree tree, AnnotatedTypeMirror atm) {
            if (handledByValueChecker(atm)) {
                AnnotationMirror oldAnno =
                        getAnnotatedType(tree.getExpression()).getAnnotationInHierarchy(UNKNOWNVAL);
                if (oldAnno != null) {
                    TypeMirror newType = atm.getUnderlyingType();
                    AnnotationMirror newAnno;
                    Range range;
                    if (AnnotationUtils.areSameByClass(oldAnno, IntRange.class)
                            && (range = getIntRange(oldAnno)).isWiderThan(MAX_VALUES)) {
                        Class<?> newClass = ValueCheckerUtils.getClassFromType(newType);
                        if (newClass == String.class) {
                            newAnno = UNKNOWNVAL;
                        } else if (newClass == Boolean.class || newClass == boolean.class) {
                            throw new UnsupportedOperationException(
                                    "ValueAnnotatedTypeFactory: can't convert int to boolean");
                        } else {
                            newAnno =
                                    createIntRangeAnnotation(NumberUtils.castRange(newType, range));
                        }
                    } else {
                        List<?> values = ValueCheckerUtils.getValuesCastedToType(oldAnno, newType);
                        newAnno = resultAnnotationHandler(newType, values, tree);
                    }
                    atm.replaceAnnotation(newAnno);
                }
            } else if (atm.getKind() == TypeKind.ARRAY) {
                if (tree.getExpression().getKind() == Kind.NULL_LITERAL) {
                    atm.replaceAnnotation(BOTTOMVAL);
                }
            }
            return null;
        }

        /**
         * Get the "value" field of the given annotation, casted to the given type. Empty list means
         * no value is possible (dead code). Null means no information is known -- any value is
         * possible.
         */
        private List<?> getValues(AnnotatedTypeMirror type, TypeMirror castTo) {
            AnnotationMirror anno = type.getAnnotationInHierarchy(UNKNOWNVAL);
            if (anno == null) {
                // If type is an AnnotatedTypeVariable (or other type without a primary annotation)
                // then anno will be null. It would be safe to use the annotation on the upper bound;
                // however, unless the upper bound was explicitly annotated, it will be unknown.
                // AnnotatedTypes.findEffectiveAnnotationInHierarchy(, toSearch, top)
                return null;
            }
            return ValueCheckerUtils.getValuesCastedToType(anno, castTo);
        }

        @Override
        public Void visitLiteral(LiteralTree tree, AnnotatedTypeMirror type) {
            if (handledByValueChecker(type)) {
                switch (tree.getKind()) {
                    case BOOLEAN_LITERAL:
                        AnnotationMirror boolAnno =
                                createBooleanAnnotation(
                                        Collections.singletonList((Boolean) tree.getValue()));
                        type.replaceAnnotation(boolAnno);
                        return null;

                    case CHAR_LITERAL:
                        AnnotationMirror charAnno =
                                createCharAnnotation(
                                        Collections.singletonList((Character) tree.getValue()));
                        type.replaceAnnotation(charAnno);
                        return null;

                    case DOUBLE_LITERAL:
                        AnnotationMirror doubleAnno =
                                createNumberAnnotationMirror(
                                        Collections.<Number>singletonList(
                                                (Double) tree.getValue()));
                        type.replaceAnnotation(doubleAnno);
                        return null;

                    case FLOAT_LITERAL:
                        AnnotationMirror floatAnno =
                                createNumberAnnotationMirror(
                                        Collections.<Number>singletonList((Float) tree.getValue()));
                        type.replaceAnnotation(floatAnno);
                        return null;
                    case INT_LITERAL:
                        AnnotationMirror intAnno =
                                createNumberAnnotationMirror(
                                        Collections.<Number>singletonList(
                                                (Integer) tree.getValue()));
                        type.replaceAnnotation(intAnno);
                        return null;
                    case LONG_LITERAL:
                        AnnotationMirror longAnno =
                                createNumberAnnotationMirror(
                                        Collections.<Number>singletonList((Long) tree.getValue()));
                        type.replaceAnnotation(longAnno);
                        return null;
                    case STRING_LITERAL:
                        AnnotationMirror stringAnno =
                                createStringAnnotation(
                                        Collections.singletonList((String) tree.getValue()));
                        type.replaceAnnotation(stringAnno);
                        return null;
                    default:
                        return null;
                }
            }
            return null;
        }

        /**
         * Given a MemberSelectTree representing a method call, return true if the method's
         * declaration is annotated with {@code @StaticallyExecutable}.
         */
        private boolean methodIsStaticallyExecutable(Element method) {
            return getDeclAnnotation(method, StaticallyExecutable.class) != null;
        }

        @Override
        public Void visitMethodInvocation(MethodInvocationTree tree, AnnotatedTypeMirror type) {
            if (handledByValueChecker(type)
                    && methodIsStaticallyExecutable(TreeUtils.elementFromUse(tree))) {
                // Get argument values
                List<? extends ExpressionTree> arguments = tree.getArguments();
                ArrayList<List<?>> argValues;
                if (arguments.size() > 0) {
                    argValues = new ArrayList<List<?>>();
                    for (ExpressionTree argument : arguments) {
                        AnnotatedTypeMirror argType = getAnnotatedType(argument);
                        List<?> values = getValues(argType, argType.getUnderlyingType());
                        if (values == null || values.isEmpty()) {
                            // Values aren't known, so don't try to evaluate the method.
                            return null;
                        }
                        argValues.add(values);
                    }
                } else {
                    argValues = null;
                }

                // Get receiver values
                AnnotatedTypeMirror receiver = getReceiverType(tree);
                List<?> receiverValues;

                if (receiver != null && !ElementUtils.isStatic(TreeUtils.elementFromUse(tree))) {
                    receiverValues = getValues(receiver, receiver.getUnderlyingType());
                    if (receiverValues == null || receiverValues.isEmpty()) {
                        // Values aren't known, so don't try to evaluate the method.
                        return null;
                    }
                } else {
                    receiverValues = null;
                }

                // Evaluate method
                List<?> returnValues =
                        evalutator.evaluateMethodCall(argValues, receiverValues, tree);
                AnnotationMirror returnType =
                        resultAnnotationHandler(type.getUnderlyingType(), returnValues, tree);
                type.replaceAnnotation(returnType);
            }

            return null;
        }

        @Override
        public Void visitNewClass(NewClassTree tree, AnnotatedTypeMirror type) {
            boolean wrapperClass =
                    TypesUtils.isBoxedPrimitive(type.getUnderlyingType())
                            || TypesUtils.isDeclaredOfName(
                                    type.getUnderlyingType(), "java.lang.String");

            if (wrapperClass
                    || (handledByValueChecker(type)
                            && methodIsStaticallyExecutable(TreeUtils.elementFromUse(tree)))) {
                // get arugment values
                List<? extends ExpressionTree> arguments = tree.getArguments();
                ArrayList<List<?>> argValues;
                if (arguments.size() > 0) {
                    argValues = new ArrayList<List<?>>();
                    for (ExpressionTree argument : arguments) {
                        AnnotatedTypeMirror argType = getAnnotatedType(argument);
                        List<?> values = getValues(argType, argType.getUnderlyingType());
                        if (values == null || values.isEmpty()) {
                            // Values aren't known, so don't try to evaluate the method.
                            return null;
                        }
                        argValues.add(values);
                    }
                } else {
                    argValues = null;
                }
                // Evaluate method
                List<?> returnValues =
                        evalutator.evaluteConstrutorCall(argValues, tree, type.getUnderlyingType());
                AnnotationMirror returnType =
                        resultAnnotationHandler(type.getUnderlyingType(), returnValues, tree);
                type.replaceAnnotation(returnType);
            }

            return null;
        }

        @Override
        public Void visitMemberSelect(MemberSelectTree tree, AnnotatedTypeMirror type) {
            if (TreeUtils.isFieldAccess(tree) && handledByValueChecker(type)) {
                VariableElement elem = (VariableElement) InternalUtils.symbol(tree);
                Object value = elem.getConstantValue();
                if (value != null) {
                    // The field is a compile time constant.
                    type.replaceAnnotation(
                            resultAnnotationHandler(
                                    type.getUnderlyingType(),
                                    Collections.singletonList(value),
                                    tree));
                    return null;
                }
                if (ElementUtils.isStatic(elem) && ElementUtils.isFinal(elem)) {
                    // The field is static and final.
                    Element e = InternalUtils.symbol(tree.getExpression());
                    if (e != null) {
                        String classname = ElementUtils.getQualifiedClassName(e).toString();
                        String fieldName = tree.getIdentifier().toString();
                        value = evalutator.evaluateStaticFieldAccess(classname, fieldName, tree);
                        if (value != null) {
                            type.replaceAnnotation(
                                    resultAnnotationHandler(
                                            type.getUnderlyingType(),
                                            Collections.singletonList(value),
                                            tree));
                        }
                        return null;
                    }
                }

                if (tree.getIdentifier().toString().equals("length")) {
                    // The field acces is "someArrayExpression.length"
                    AnnotatedTypeMirror receiverType = getAnnotatedType(tree.getExpression());
                    if (receiverType.getKind() == TypeKind.ARRAY) {
                        AnnotationMirror arrayAnno = receiverType.getAnnotation(ArrayLen.class);
                        if (arrayAnno != null) {
                            // array.length, where array : @ArrayLen(x)
                            List<Integer> lengths =
                                    ValueAnnotatedTypeFactory.getArrayLength(arrayAnno);
                            type.replaceAnnotation(
                                    createNumberAnnotationMirror(new ArrayList<Number>(lengths)));
                            return null;
                        }
                    }
                }
            }
            return null;
        }

        /** Returns true iff the given type is in the domain of the Constant Value Checker. */
        private boolean handledByValueChecker(AnnotatedTypeMirror type) {
            return coveredClassStrings.contains(type.getUnderlyingType().toString());
        }

        /**
         * @param resultType is evaluated using getClass to derive a Class object
         * @param tree location for error reporting
         */
        private AnnotationMirror resultAnnotationHandler(
                TypeMirror resultType, List<?> results, Tree tree) {

            if (results == null) {
                return UNKNOWNVAL;
            }

            Class<?> resultClass = ValueCheckerUtils.getClassFromType(resultType);

            // For some reason null is included in the list of values,
            // so remove it so that it does not cause a NPE elsewhere.
            results.remove(null);
            if (results.size() == 0) {
                return BOTTOMVAL;
            } else if (resultClass == Boolean.class || resultClass == boolean.class) {
                HashSet<Boolean> boolVals = new HashSet<Boolean>(results.size());
                for (Object o : results) {
                    boolVals.add((Boolean) o);
                }
                return createBooleanAnnotation(new ArrayList<Boolean>(boolVals));

            } else if (resultClass == Double.class
                    || resultClass == double.class
                    || resultClass == Float.class
                    || resultClass == float.class
                    || resultClass == Integer.class
                    || resultClass == int.class
                    || resultClass == Long.class
                    || resultClass == long.class
                    || resultClass == Short.class
                    || resultClass == short.class
                    || resultClass == Byte.class
                    || resultClass == byte.class) {
                HashSet<Number> numberVals = new HashSet<>(results.size());
                List<Character> charVals = new ArrayList<>();
                for (Object o : results) {
                    if (o instanceof Character) {
                        charVals.add((Character) o);
                    } else {
                        numberVals.add((Number) o);
                    }
                }
                if (numberVals.isEmpty()) {
                    return createCharAnnotation(charVals);
                }
                return createNumberAnnotationMirror(new ArrayList<Number>(numberVals));
            } else if (resultClass == char.class || resultClass == Character.class) {
                HashSet<Character> intVals = new HashSet<>(results.size());
                for (Object o : results) {
                    if (o instanceof Number) {
                        intVals.add((char) ((Number) o).intValue());
                    } else {
                        intVals.add((char) o);
                    }
                }
                return createCharAnnotation(new ArrayList<Character>(intVals));
            } else if (resultClass == String.class) {
                HashSet<String> stringVals = new HashSet<String>(results.size());
                for (Object o : results) {
                    stringVals.add((String) o);
                }
                return createStringAnnotation(new ArrayList<String>(stringVals));
            } else if (resultClass == byte[].class) {
                HashSet<String> stringVals = new HashSet<String>(results.size());
                for (Object o : results) {
                    if (o instanceof byte[]) {
                        stringVals.add(new String((byte[]) o));
                    } else {
                        stringVals.add(o.toString());
                    }
                }
                return createStringAnnotation(new ArrayList<String>(stringVals));
            }

            return UNKNOWNVAL;
        }
    }

    /**
     * Create an {@code @IntVal} annotation from the given set of values. May return BOTTOMVAL or
     * UNKNOWNVAL.
     */
    public AnnotationMirror createIntValAnnotation(List<Long> intValues) {
        if (intValues == null) {
            return UNKNOWNVAL;
        }
        intValues = ValueCheckerUtils.removeDuplicates(intValues);
<<<<<<< HEAD
        if (intValues.isEmpty()) {
            return BOTTOMVAL;
        } else if (intValues.size() > MAX_VALUES) {
            long valMin = Collections.min(intValues);
            long valMax = Collections.max(intValues);
            return createIntRangeAnnotation(new Range(valMin, valMax));
        } else {
            AnnotationBuilder builder = new AnnotationBuilder(processingEnv, IntVal.class);
            builder.setValue("value", intValues);
            return builder.build();
        }
    }

    /**
     * Convert an {@code @IntRange} annotation to an {@code @IntVal} annotation, or to UNKNOWNVAL if
     * the input is too wide to be represented as an {@code @IntVal}.
     */
    public AnnotationMirror convertIntRangeToIntVal(AnnotationMirror intRangeAnno) {
        Range range = getIntRange(intRangeAnno);
        if (range.isWiderThan(MAX_VALUES)) {
=======
        if (intValues.size() > MAX_VALUES) {
>>>>>>> 8e3bbc04
            return UNKNOWNVAL;
        } else {
            List<Long> values = ValueCheckerUtils.getValuesFromRange(range, Long.class);
            return createIntValAnnotation(values);
        }
    }

    /**
     * Create a {@code @DoubleVal} annotation from the given set of values. May return BOTTOMVAL or
     * UNKNOWNVAL.
     */
    public AnnotationMirror createDoubleValAnnotation(List<Double> doubleValues) {
        if (doubleValues == null) {
            return UNKNOWNVAL;
        }
        doubleValues = ValueCheckerUtils.removeDuplicates(doubleValues);
<<<<<<< HEAD
        if (doubleValues.isEmpty()) {
            return BOTTOMVAL;
        } else if (doubleValues.size() > MAX_VALUES) {
=======
        if (doubleValues.size() > MAX_VALUES) {
>>>>>>> 8e3bbc04
            return UNKNOWNVAL;
        } else {
            AnnotationBuilder builder = new AnnotationBuilder(processingEnv, DoubleVal.class);
            builder.setValue("value", doubleValues);
            return builder.build();
        }
    }

    /** Convert an {@code @IntVal} annotation to a {@code @DoubleVal} annotation. */
    private AnnotationMirror convertIntValToDoubleVal(AnnotationMirror intValAnno) {
        List<Long> intValues = getIntValues(intValAnno);
        return createDoubleValAnnotation(convertLongListToDoubleList(intValues));
    }

    /** Convert a {@code List&lt;Long&gt;} to a {@code List&lt;Double&gt;}. */
    private List<Double> convertLongListToDoubleList(List<Long> intValues) {
        List<Double> doubleValues = new ArrayList<Double>(intValues.size());
        for (Long intValue : intValues) {
            doubleValues.add(intValue.doubleValue());
        }
        return doubleValues;
    }

    /**
     * Create a {@code @StringVal} annotation from the given set of values. May return BOTTOMVAL or
     * UNKNOWNVAL.
     */
    public AnnotationMirror createStringAnnotation(List<String> values) {
        if (values == null) {
            return UNKNOWNVAL;
        }
        values = ValueCheckerUtils.removeDuplicates(values);
<<<<<<< HEAD
        if (values.isEmpty()) {
            return BOTTOMVAL;
        } else if (values.size() > MAX_VALUES) {
=======
        if (values.size() > MAX_VALUES) {
>>>>>>> 8e3bbc04
            return UNKNOWNVAL;
        } else {
            AnnotationBuilder builder = new AnnotationBuilder(processingEnv, StringVal.class);
            builder.setValue("value", values);
            return builder.build();
        }
    }

    /**
     * Create an {@code @ArrayLen} annotation from the given set of values. May return BOTTOMVAL or
     * UNKNOWNVAL.
     */
    public AnnotationMirror createArrayLenAnnotation(List<Integer> values) {
        if (values == null) {
            return UNKNOWNVAL;
        }
        values = ValueCheckerUtils.removeDuplicates(values);
<<<<<<< HEAD
        if (values.isEmpty()) {
            return BOTTOMVAL;
        } else if (values.size() > MAX_VALUES) {
=======
        if (values.size() > MAX_VALUES) {
>>>>>>> 8e3bbc04
            return UNKNOWNVAL;
        } else {
            AnnotationBuilder builder = new AnnotationBuilder(processingEnv, ArrayLen.class);
            builder.setValue("value", values);
            return builder.build();
        }
    }

    /**
     * Create a {@code @BoolVal} annotation from the given set of values. May return BOTTOMVAL or
     * UNKNOWNVAL.
     */
    public AnnotationMirror createBooleanAnnotation(List<Boolean> values) {
        if (values == null) {
            return UNKNOWNVAL;
        }
        values = ValueCheckerUtils.removeDuplicates(values);
<<<<<<< HEAD
        if (values.isEmpty()) {
            return BOTTOMVAL;
        } else if (values.size() > MAX_VALUES) {
=======
        if (values.size() > MAX_VALUES) {
>>>>>>> 8e3bbc04
            return UNKNOWNVAL;
        } else {
            AnnotationBuilder builder = new AnnotationBuilder(processingEnv, BoolVal.class);
            builder.setValue("value", values);
            return builder.build();
        }
    }

    /**
     * Create an {@code @IntVal} annotation from the given set of values. May return BOTTOMVAL or
     * UNKNOWNVAL.
     */
    public AnnotationMirror createCharAnnotation(List<Character> values) {
        if (values == null) {
<<<<<<< HEAD
=======
            return UNKNOWNVAL;
        }
        values = ValueCheckerUtils.removeDuplicates(values);
        if (values.size() > MAX_VALUES) {
>>>>>>> 8e3bbc04
            return UNKNOWNVAL;
        }
        values = ValueCheckerUtils.removeDuplicates(values);
        if (values.isEmpty()) {
            return BOTTOMVAL;
        } else if (values.size() > MAX_VALUES) {
            return UNKNOWNVAL;
        } else {
            List<Long> longValues = new ArrayList<>();
            for (char value : values) {
                longValues.add((long) value);
            }
            return createIntValAnnotation(longValues);
        }
    }

    /** @param values must be a homogeneous list: every element of it has the same class. */
    public AnnotationMirror createNumberAnnotationMirror(List<Number> values) {
        if (values == null) {
            return UNKNOWNVAL;
        } else if (values.isEmpty()) {
            return BOTTOMVAL;
        }
        Number first = values.get(0);
        if (first instanceof Integer
                || first instanceof Short
                || first instanceof Long
                || first instanceof Byte) {
            List<Long> intValues = new ArrayList<>();
            for (Number number : values) {
                intValues.add(number.longValue());
            }
            return createIntValAnnotation(intValues);
        } else if (first instanceof Double || first instanceof Float) {
            List<Double> intValues = new ArrayList<>();
            for (Number number : values) {
                intValues.add(number.doubleValue());
            }
            return createDoubleValAnnotation(intValues);
        }
        throw new UnsupportedOperationException(
                "ValueAnnotatedTypeFactory: unexpected class: " + first.getClass());
    }

    /**
     * Returns the set of possible values. Returns the empty list if no values are possible (for
     * dead code). Returns null if any value is possible -- that is, if no estimate can be made --
     * and this includes when there is no constant-value annotation so the argument is null.
<<<<<<< HEAD
     */
    public AnnotationMirror createIntRangeAnnotation(long from, long to) {
        AnnotationBuilder builder = new AnnotationBuilder(processingEnv, IntRange.class);
        builder.setValue("from", from);
        builder.setValue("to", to);
        return builder.build();
    }

    /**
     * Create an {@code @IntRange} annotation from the range. May return BOTTOMVAL or UNKNOWNVAL.
     */
    public AnnotationMirror createIntRangeAnnotation(Range range) {
        if (range.isNothing()) {
            return BOTTOMVAL;
        } else if (range.isEverything()) {
            return UNKNOWNVAL;
        } else {
            return createIntRangeAnnotation(range.from, range.to);
        }
    }

    /** Converts an {@code @IntVal} annotation to an {@code @IntRange} annotation. */
    public AnnotationMirror convertIntValToIntRange(AnnotationMirror intValAnno) {
        List<Long> intValues = getIntValues(intValAnno);
        return createIntRangeAnnotation(Collections.min(intValues), Collections.max(intValues));
    }

    public static Range getIntRange(AnnotationMirror rangeAnno) {
        if (rangeAnno == null) {
            return null;
        }
        // Assume rangeAnno is well-formed, i.e., 'from' is less than or equal to 'to'.
        return new Range(
                AnnotationUtils.getElementValue(rangeAnno, "from", Long.class, true),
                AnnotationUtils.getElementValue(rangeAnno, "to", Long.class, true));
    }

=======
     *
     * <p>The method returns a list of {@code Long} but is named {@code getIntValues} because it
     * supports the {@code @IntVal} annotation.
     *
     * @param intAnno an {@code @IntVal} annotation, or null
     */
>>>>>>> 8e3bbc04
    public static List<Long> getIntValues(AnnotationMirror intAnno) {
        if (intAnno == null) {
            return null;
        }
        return AnnotationUtils.getElementValueArray(intAnno, "value", Long.class, true);
    }

    /**
     * Returns the set of possible values. Returns the empty list if no values are possible (for
     * dead code). Returns null if any value is possible -- that is, if no estimate can be made --
     * and this includes when there is no constant-value annotation so the argument is null.
<<<<<<< HEAD
=======
     *
     * @param doubleAnno a {@code @DoubleVal} annotation, or null
>>>>>>> 8e3bbc04
     */
    public static List<Double> getDoubleValues(AnnotationMirror doubleAnno) {
        if (doubleAnno == null) {
            return null;
        }
        return AnnotationUtils.getElementValueArray(doubleAnno, "value", Double.class, true);
    }

    /**
     * Returns the set of possible array lengths. Returns the empty list if no values are possible
     * (for dead code). Returns null if any value is possible -- that is, if no estimate can be made
     * -- and this includes when there is no constant-value annotation so the argument is null.
<<<<<<< HEAD
=======
     *
     * @param arrayAnno an {@code @ArrayLen} annotation, or null
>>>>>>> 8e3bbc04
     */
    public static List<Integer> getArrayLength(AnnotationMirror arrayAnno) {
        if (arrayAnno == null) {
            return null;
        }
        return AnnotationUtils.getElementValueArray(arrayAnno, "value", Integer.class, true);
    }

    /**
     * Returns the set of possible values. Returns the empty list if no values are possible (for
     * dead code). Returns null if any value is possible -- that is, if no estimate can be made --
     * and this includes when there is no constant-value annotation so the argument is null.
<<<<<<< HEAD
=======
     *
     * @param intAnno an {@code @IntVal} annotation, or null
>>>>>>> 8e3bbc04
     */
    public static List<Character> getCharValues(AnnotationMirror intAnno) {
        if (intAnno == null) {
            return new ArrayList<>();
        }
        List<Long> intValues =
                AnnotationUtils.getElementValueArray(intAnno, "value", Long.class, true);
        List<Character> charValues = new ArrayList<Character>();
        for (Long i : intValues) {
            charValues.add((char) i.intValue());
        }
        return charValues;
    }

    /**
     * Returns the set of possible values. Returns the empty list if no values are possible (for
     * dead code). Returns null if any value is possible -- that is, if no estimate can be made --
     * and this includes when there is no constant-value annotation so the argument is null.
<<<<<<< HEAD
=======
     *
     * @param boolAnno a {@code @BoolVal} annotation, or null
>>>>>>> 8e3bbc04
     */
    public static List<Boolean> getBooleanValues(AnnotationMirror boolAnno) {
        if (boolAnno == null) {
            return new ArrayList<>();
        }
        List<Boolean> boolValues =
                AnnotationUtils.getElementValueArray(boolAnno, "value", Boolean.class, true);
        Set<Boolean> boolSet = new TreeSet<>(boolValues);
        if (boolSet.size() > 1) {
            // boolSet={true,false};
            return null;
        }
        return new ArrayList<>(boolSet);
    }

    /**
     * Empty list means dead code -- no values are possible. Null means no information in available
     * -- all values are possible.
     */
    public List<Long> getIntValuesFromExpression(
            String expression, Tree tree, TreePath currentPath) {
        AnnotationMirror intValAnno = null;
        try {
            intValAnno =
                    getAnnotationFromJavaExpressionString(
                            expression, tree, currentPath, IntVal.class);
        } catch (FlowExpressionParseException e) {
            // ignore parse errors
            return null;
        }
        return getIntValues(intValAnno);
    }
}<|MERGE_RESOLUTION|>--- conflicted
+++ resolved
@@ -234,7 +234,6 @@
         }
 
         /**
-<<<<<<< HEAD
          * This method performs pre-processing on annotations written by users.
          *
          * <p>If any *Val annotation has &gt; MAX_VALUES number of values provided, replaces the
@@ -248,11 +247,6 @@
          * well. The {@link
          * org.checkerframework.common.value.ValueVisitor#visitAnnotation(com.sun.source.tree.AnnotationTree,
          * Void)} would raise error to users in this case.
-=======
-         * If any constant-value annotation has &gt; MAX_VALUES number of values provided, treats
-         * the value as UnknownVal. Works together with {@link ValueVisitor#visitAnnotation}, which
-         * issues a warning to the user in this case.
->>>>>>> 8e3bbc04
          */
         private void replaceWithNewAnnoInSpecialCases(AnnotatedTypeMirror atm) {
             AnnotationMirror anno = atm.getAnnotationInHierarchy(UNKNOWNVAL);
@@ -327,7 +321,6 @@
             } else if (isSubtype(a2, a1)) {
                 return a1;
             }
-<<<<<<< HEAD
 
             if (AnnotationUtils.areSameIgnoringValues(a1, a2)) {
                 // If both are the same type, determine the type and merge
@@ -351,44 +344,6 @@
                     return createAnnotation(a1.getAnnotationType().toString(), newValues);
                 }
             }
-=======
-            // If both are the same type, determine the type and merge:
-            else if (AnnotationUtils.areSameIgnoringValues(a1, a2)) {
-                List<Object> a1Values =
-                        AnnotationUtils.getElementValueArray(a1, "value", Object.class, true);
-                List<Object> a2Values =
-                        AnnotationUtils.getElementValueArray(a2, "value", Object.class, true);
-                HashSet<Object> newValues = new HashSet<Object>(a1Values.size() + a2Values.size());
-
-                newValues.addAll(a1Values);
-                newValues.addAll(a2Values);
-
-                return createAnnotation(a1.getAnnotationType().toString(), newValues);
-            }
-            // Annotations are in this hierarchy, but they are not the same
-            else {
-                // If either is UNKNOWNVAL, ARRAYLEN, STRINGVAL, or BOOLEAN then the LUB is
-                // UnknownVal.
-                if (!((AnnotationUtils.areSameByClass(a1, IntVal.class)
-                                || AnnotationUtils.areSameByClass(a1, DoubleVal.class))
-                        && (AnnotationUtils.areSameByClass(a2, IntVal.class)
-                                || AnnotationUtils.areSameByClass(a2, DoubleVal.class)))) {
-                    return UNKNOWNVAL;
-                } else {
-                    // At this point one of them must be a DoubleVal and one an IntVal.
-                    AnnotationMirror doubleAnno;
-                    AnnotationMirror intAnno;
-
-                    if (AnnotationUtils.areSameByClass(a2, DoubleVal.class)) {
-                        doubleAnno = a2;
-                        intAnno = a1;
-                    } else {
-                        doubleAnno = a1;
-                        intAnno = a2;
-                    }
-                    List<Long> intVals = getIntValues(intAnno);
-                    List<Double> doubleVals = getDoubleValues(doubleAnno);
->>>>>>> 8e3bbc04
 
             // Annotations are both in the same hierarchy, but they are not the same.
             // If a1 and a2 are not the same type of *Value annotation, they may still be mergeable
@@ -1029,7 +984,6 @@
             return UNKNOWNVAL;
         }
         intValues = ValueCheckerUtils.removeDuplicates(intValues);
-<<<<<<< HEAD
         if (intValues.isEmpty()) {
             return BOTTOMVAL;
         } else if (intValues.size() > MAX_VALUES) {
@@ -1050,9 +1004,6 @@
     public AnnotationMirror convertIntRangeToIntVal(AnnotationMirror intRangeAnno) {
         Range range = getIntRange(intRangeAnno);
         if (range.isWiderThan(MAX_VALUES)) {
-=======
-        if (intValues.size() > MAX_VALUES) {
->>>>>>> 8e3bbc04
             return UNKNOWNVAL;
         } else {
             List<Long> values = ValueCheckerUtils.getValuesFromRange(range, Long.class);
@@ -1069,13 +1020,9 @@
             return UNKNOWNVAL;
         }
         doubleValues = ValueCheckerUtils.removeDuplicates(doubleValues);
-<<<<<<< HEAD
         if (doubleValues.isEmpty()) {
             return BOTTOMVAL;
         } else if (doubleValues.size() > MAX_VALUES) {
-=======
-        if (doubleValues.size() > MAX_VALUES) {
->>>>>>> 8e3bbc04
             return UNKNOWNVAL;
         } else {
             AnnotationBuilder builder = new AnnotationBuilder(processingEnv, DoubleVal.class);
@@ -1108,13 +1055,9 @@
             return UNKNOWNVAL;
         }
         values = ValueCheckerUtils.removeDuplicates(values);
-<<<<<<< HEAD
         if (values.isEmpty()) {
             return BOTTOMVAL;
         } else if (values.size() > MAX_VALUES) {
-=======
-        if (values.size() > MAX_VALUES) {
->>>>>>> 8e3bbc04
             return UNKNOWNVAL;
         } else {
             AnnotationBuilder builder = new AnnotationBuilder(processingEnv, StringVal.class);
@@ -1132,13 +1075,9 @@
             return UNKNOWNVAL;
         }
         values = ValueCheckerUtils.removeDuplicates(values);
-<<<<<<< HEAD
         if (values.isEmpty()) {
             return BOTTOMVAL;
         } else if (values.size() > MAX_VALUES) {
-=======
-        if (values.size() > MAX_VALUES) {
->>>>>>> 8e3bbc04
             return UNKNOWNVAL;
         } else {
             AnnotationBuilder builder = new AnnotationBuilder(processingEnv, ArrayLen.class);
@@ -1156,13 +1095,9 @@
             return UNKNOWNVAL;
         }
         values = ValueCheckerUtils.removeDuplicates(values);
-<<<<<<< HEAD
         if (values.isEmpty()) {
             return BOTTOMVAL;
         } else if (values.size() > MAX_VALUES) {
-=======
-        if (values.size() > MAX_VALUES) {
->>>>>>> 8e3bbc04
             return UNKNOWNVAL;
         } else {
             AnnotationBuilder builder = new AnnotationBuilder(processingEnv, BoolVal.class);
@@ -1177,13 +1112,6 @@
      */
     public AnnotationMirror createCharAnnotation(List<Character> values) {
         if (values == null) {
-<<<<<<< HEAD
-=======
-            return UNKNOWNVAL;
-        }
-        values = ValueCheckerUtils.removeDuplicates(values);
-        if (values.size() > MAX_VALUES) {
->>>>>>> 8e3bbc04
             return UNKNOWNVAL;
         }
         values = ValueCheckerUtils.removeDuplicates(values);
@@ -1229,12 +1157,11 @@
     }
 
     /**
-     * Returns the set of possible values. Returns the empty list if no values are possible (for
-     * dead code). Returns null if any value is possible -- that is, if no estimate can be made --
-     * and this includes when there is no constant-value annotation so the argument is null.
-<<<<<<< HEAD
+     * Create an {@code @IntRange} annotation from the two (inclusive) bounds. Does not return
+     * BOTTOMVAL or UNKNOWNVAL.
      */
     public AnnotationMirror createIntRangeAnnotation(long from, long to) {
+        assert from <= to;
         AnnotationBuilder builder = new AnnotationBuilder(processingEnv, IntRange.class);
         builder.setValue("from", from);
         builder.setValue("to", to);
@@ -1270,14 +1197,16 @@
                 AnnotationUtils.getElementValue(rangeAnno, "to", Long.class, true));
     }
 
-=======
+    /**
+     * Returns the set of possible values. Returns the empty list if no values are possible (for
+     * dead code). Returns null if any value is possible -- that is, if no estimate can be made --
+     * and this includes when there is no constant-value annotation so the argument is null.
      *
      * <p>The method returns a list of {@code Long} but is named {@code getIntValues} because it
      * supports the {@code @IntVal} annotation.
      *
      * @param intAnno an {@code @IntVal} annotation, or null
      */
->>>>>>> 8e3bbc04
     public static List<Long> getIntValues(AnnotationMirror intAnno) {
         if (intAnno == null) {
             return null;
@@ -1289,11 +1218,8 @@
      * Returns the set of possible values. Returns the empty list if no values are possible (for
      * dead code). Returns null if any value is possible -- that is, if no estimate can be made --
      * and this includes when there is no constant-value annotation so the argument is null.
-<<<<<<< HEAD
-=======
      *
      * @param doubleAnno a {@code @DoubleVal} annotation, or null
->>>>>>> 8e3bbc04
      */
     public static List<Double> getDoubleValues(AnnotationMirror doubleAnno) {
         if (doubleAnno == null) {
@@ -1306,11 +1232,8 @@
      * Returns the set of possible array lengths. Returns the empty list if no values are possible
      * (for dead code). Returns null if any value is possible -- that is, if no estimate can be made
      * -- and this includes when there is no constant-value annotation so the argument is null.
-<<<<<<< HEAD
-=======
      *
      * @param arrayAnno an {@code @ArrayLen} annotation, or null
->>>>>>> 8e3bbc04
      */
     public static List<Integer> getArrayLength(AnnotationMirror arrayAnno) {
         if (arrayAnno == null) {
@@ -1323,11 +1246,8 @@
      * Returns the set of possible values. Returns the empty list if no values are possible (for
      * dead code). Returns null if any value is possible -- that is, if no estimate can be made --
      * and this includes when there is no constant-value annotation so the argument is null.
-<<<<<<< HEAD
-=======
      *
      * @param intAnno an {@code @IntVal} annotation, or null
->>>>>>> 8e3bbc04
      */
     public static List<Character> getCharValues(AnnotationMirror intAnno) {
         if (intAnno == null) {
@@ -1346,11 +1266,8 @@
      * Returns the set of possible values. Returns the empty list if no values are possible (for
      * dead code). Returns null if any value is possible -- that is, if no estimate can be made --
      * and this includes when there is no constant-value annotation so the argument is null.
-<<<<<<< HEAD
-=======
      *
      * @param boolAnno a {@code @BoolVal} annotation, or null
->>>>>>> 8e3bbc04
      */
     public static List<Boolean> getBooleanValues(AnnotationMirror boolAnno) {
         if (boolAnno == null) {
