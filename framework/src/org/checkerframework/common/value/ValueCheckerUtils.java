--- conflicted
+++ resolved
@@ -117,8 +117,6 @@
         return values;
     }
 
-<<<<<<< HEAD
-=======
     /** Get the minimum and maximum of a list and return a range bounded by them. */
     public static Range getRangeFromValues(List<? extends Number> values) {
         if (values == null) {
@@ -179,15 +177,6 @@
         return values;
     }
 
-    private static List<?> convertBottomVal(AnnotationMirror anno, Class<?> newClass) {
-        if (newClass == String.class) {
-            return Collections.singletonList("null");
-        } else {
-            return new ArrayList<>();
-        }
-    }
-
->>>>>>> 3c24766a
     private static List<?> convertToStringVal(List<?> origValues) {
         if (origValues == null) {
             return null;
