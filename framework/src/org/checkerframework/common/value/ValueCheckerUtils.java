package org.checkerframework.common.value;

import java.util.ArrayList;
import java.util.Collections;
import java.util.List;
import java.util.Set;
import java.util.TreeSet;
import javax.lang.model.element.AnnotationMirror;
import javax.lang.model.type.ArrayType;
import javax.lang.model.type.DeclaredType;
import javax.lang.model.type.TypeMirror;
import org.checkerframework.common.value.qual.ArrayLen;
import org.checkerframework.common.value.qual.BoolVal;
import org.checkerframework.common.value.qual.BottomVal;
import org.checkerframework.common.value.qual.DoubleVal;
import org.checkerframework.common.value.qual.IntRange;
import org.checkerframework.common.value.qual.IntVal;
import org.checkerframework.common.value.qual.StringVal;
import org.checkerframework.common.value.qual.UnknownVal;
import org.checkerframework.common.value.util.NumberUtils;
import org.checkerframework.common.value.util.Range;
import org.checkerframework.javacutil.AnnotationUtils;
import org.checkerframework.javacutil.TypesUtils;

public class ValueCheckerUtils {
    public static Class<?> getClassFromType(TypeMirror type) {

        switch (type.getKind()) {
            case INT:
                return int.class;
            case LONG:
                return long.class;
            case SHORT:
                return short.class;
            case BYTE:
                return byte.class;
            case CHAR:
                return char.class;
            case DOUBLE:
                return double.class;
            case FLOAT:
                return float.class;
            case BOOLEAN:
                return boolean.class;
            case ARRAY:
                return getArrayClassObject(((ArrayType) type).getComponentType());
            case DECLARED:
                String stringType = TypesUtils.getQualifiedName((DeclaredType) type).toString();
                if (stringType.equals("<nulltype>")) {
                    return Object.class;
                }

                try {
                    return Class.forName(stringType);
                } catch (ClassNotFoundException | UnsupportedClassVersionError e) {
                    return Object.class;
                }

            default:
                return Object.class;
        }
    }

    public static Class<?> getArrayClassObject(TypeMirror componentType) {
        switch (componentType.getKind()) {
            case INT:
                return int[].class;
            case LONG:
                return long[].class;
            case SHORT:
                return short[].class;
            case BYTE:
                return byte[].class;
            case CHAR:
                return char[].class;
            case DOUBLE:
                return double[].class;
            case FLOAT:
                return float[].class;
            case BOOLEAN:
                return boolean[].class;
            default:
                return Object[].class;
        }
    }

    /**
     * Get a list of values of annotation, and then cast them to a given type
     *
     * @param anno the annotation that contains values
     * @param castTo the type that is casted to
     * @return a list of values after the casting
     */
    public static List<?> getValuesCastedToType(AnnotationMirror anno, TypeMirror castTo) {
        Class<?> castType = ValueCheckerUtils.getClassFromType(castTo);
        List<?> values = null;

        if (AnnotationUtils.areSameByClass(anno, DoubleVal.class)) {
            values = convertDoubleVal(anno, castType, castTo);
        } else if (AnnotationUtils.areSameByClass(anno, IntVal.class)) {
            List<Long> longs = ValueAnnotatedTypeFactory.getIntValues(anno);
            values = convertIntVal(longs, castType, castTo);
        } else if (AnnotationUtils.areSameByClass(anno, IntRange.class)) {
            Range range = ValueAnnotatedTypeFactory.getRange(anno);
            List<Long> longs = getValuesFromRange(range, Long.class);
            values = convertIntVal(longs, castType, castTo);
        } else if (AnnotationUtils.areSameByClass(anno, StringVal.class)) {
            values = convertStringVal(anno, castType);
        } else if (AnnotationUtils.areSameByClass(anno, BoolVal.class)) {
            values = convertBoolVal(anno, castType);
        } else if (AnnotationUtils.areSameByClass(anno, BottomVal.class)) {
            values = new ArrayList<>();
        } else if (AnnotationUtils.areSameByClass(anno, UnknownVal.class)) {
            values = null;
        } else if (AnnotationUtils.areSameByClass(anno, ArrayLen.class)) {
            values = new ArrayList<>();
        }
        return values;
    }

    /** Get the minimum and maximum of a list and return a range bounded by them. */
    public static Range getRangeFromValues(List<? extends Number> values) {
        if (values == null) {
            return null;
        } else if (values.isEmpty()) {
            return Range.NOTHING;
        }
        // The number elements in the values list should not exceed MAX_VALUES (10).
        List<Long> longValues = new ArrayList<>();
        for (Number value : values) {
            longValues.add(value.longValue());
        }
        return new Range(Collections.min(longValues), Collections.max(longValues));
    }

    /**
<<<<<<< HEAD
     * Get all possible values from the given type and cast them into a boxed primitive type.
=======
     * Converts a long value to a boxed numeric type.
     *
     * @param value a long value
     * @param expectedType the boxed numeric type of the result
     * @return {@code value} converted to {@code expectedType} using standard conversion rules
     */
    private static <T> T convertLongToType(long value, Class<T> expectedType) {
        Object convertedValue;
        if (expectedType == Integer.class) {
            convertedValue = (int) value;
        } else if (expectedType == Short.class) {
            convertedValue = (short) value;
        } else if (expectedType == Byte.class) {
            convertedValue = (byte) value;
        } else if (expectedType == Long.class) {
            convertedValue = value;
        } else if (expectedType == Double.class) {
            convertedValue = (double) value;
        } else if (expectedType == Float.class) {
            convertedValue = (float) value;
        } else if (expectedType == Character.class) {
            convertedValue = (char) value;
        } else {
            throw new UnsupportedOperationException(
                    "ValueCheckerUtils: unexpected class: " + expectedType);
        }
        return expectedType.cast(convertedValue);
    }

    /**
     * Get all possible values from the given type and cast them into a boxed primitive type.
     *
     * <p>{@code expectedType} must be a boxed type, not a primitive type, because primitive types
     * cannot be stored in a list.
>>>>>>> db7032d7
     *
     * @param range the given range
     * @param expectedType the expected type (must be a boxed type, not a primitive type)
     * @return a list of all the values in the range
     */
    public static <T> List<T> getValuesFromRange(Range range, Class<T> expectedType) {
        if (range == null || range.isWiderThan(ValueAnnotatedTypeFactory.MAX_VALUES)) {
            return null;
        }
        List<T> values = new ArrayList<>();
        if (range.isNothing()) {
            return values;
        }

<<<<<<< HEAD
        // Does not overflow, because the width has already been checked.
        long length = range.to - range.from;

        // Each value is computed as a sum of the first value and an offset within the range,
        // to avoid comparing to range.to, which may be Long.MAX_VALUE
        for (long offset = 0; offset <= length; offset++) {
            long value = range.from + offset;

            Object convertedValue;
            if (expectedType == Integer.class) {
                convertedValue = (int) value;
            } else if (expectedType == Short.class) {
                convertedValue = (short) value;
            } else if (expectedType == Byte.class) {
                convertedValue = (byte) value;
            } else if (expectedType == Long.class) {
                convertedValue = value;
            } else if (expectedType == Double.class) {
                convertedValue = (double) value;
            } else if (expectedType == Float.class) {
                convertedValue = (float) value;
            } else if (expectedType == Character.class) {
                convertedValue = (char) value;
            } else {
                throw new UnsupportedOperationException(
                        "ValueCheckerUtils: unexpected class: " + expectedType);
            }
            values.add(expectedType.cast(convertedValue));
=======
        // The subtraction does not overflow, because the width has already been checked, so the
        // bound difference is less than ValueAnnotatedTypeFactory.MAX_VALUES.
        long boundDifference = range.to - range.from;

        // Each value is computed as a sum of the first value and an offset within the range,
        // to avoid having range.to as an upper bound of the loop. range.to can be Long.MAX_VALUE,
        // in which case a comparison value <= range.to would be always true.
        // boundDifference is always much smaller than Long.MAX_VALUE
        for (long offset = 0; offset <= boundDifference; offset++) {
            long value = range.from + offset;
            values.add(convertLongToType(value, expectedType));
>>>>>>> db7032d7
        }
        return values;
    }

    private static List<?> convertToStringVal(List<?> origValues) {
        if (origValues == null) {
            return null;
        }
        List<String> strings = new ArrayList<>();
        for (Object value : origValues) {
            strings.add(value.toString());
        }
        return strings;
    }

    private static List<?> convertBoolVal(AnnotationMirror anno, Class<?> newClass) {
        List<Boolean> bools =
                AnnotationUtils.getElementValueArray(anno, "value", Boolean.class, true);

        if (newClass == String.class) {
            return convertToStringVal(bools);
        }
        return bools;
    }

    private static List<?> convertStringVal(AnnotationMirror anno, Class<?> newClass) {
        List<String> strings =
                AnnotationUtils.getElementValueArray(anno, "value", String.class, true);
        if (newClass == char[].class) {
            List<char[]> chars = new ArrayList<>();
            for (String s : strings) {
                chars.add(s.toCharArray());
            }
            return chars;
        }
        return strings;
    }

    private static List<?> convertIntVal(List<Long> longs, Class<?> newClass, TypeMirror newType) {
        if (longs == null) {
            return null;
        }
        if (newClass == String.class) {
            return convertToStringVal(longs);
        } else if (newClass == Character.class || newClass == char.class) {
            List<Character> chars = new ArrayList<>();
            for (Long l : longs) {
                chars.add((char) l.longValue());
            }
            return chars;
        } else if (newClass == Boolean.class) {
            throw new UnsupportedOperationException(
                    "ValueAnnotatedTypeFactory: can't convert int to boolean");
        }
        return NumberUtils.castNumbers(newType, longs);
    }

    private static List<?> convertDoubleVal(
            AnnotationMirror anno, Class<?> newClass, TypeMirror newType) {
        List<Double> doubles = ValueAnnotatedTypeFactory.getDoubleValues(anno);
        if (doubles == null) {
            return null;
        }
        if (newClass == String.class) {
            return convertToStringVal(doubles);
        } else if (newClass == Character.class || newClass == char.class) {
            List<Character> chars = new ArrayList<>();
            for (Double l : doubles) {
                chars.add((char) l.doubleValue());
            }
            return chars;
        } else if (newClass == Boolean.class) {
            throw new UnsupportedOperationException(
                    "ValueAnnotatedTypeFactory: can't convert double to boolean");
        }
        return NumberUtils.castNumbers(newType, doubles);
    }

    public static <T extends Comparable<T>> List<T> removeDuplicates(List<T> values) {
        Set<T> set = new TreeSet<>(values);
        return new ArrayList<T>(set);
    }

    /**
     * Gets a list of lengths for a list of string values.
     *
     * @param values list of string values
     * @return list of unique lengths of strings in {@code values}
     */
    public static List<Integer> getLengthsForStringValues(List<String> values) {
        List<Integer> lengths = new ArrayList<Integer>();
        for (String str : values) {
            lengths.add(str.length());
        }
        return ValueCheckerUtils.removeDuplicates(lengths);
    }
}<|MERGE_RESOLUTION|>--- conflicted
+++ resolved
@@ -134,9 +134,6 @@
     }
 
     /**
-<<<<<<< HEAD
-     * Get all possible values from the given type and cast them into a boxed primitive type.
-=======
      * Converts a long value to a boxed numeric type.
      *
      * @param value a long value
@@ -171,10 +168,9 @@
      *
      * <p>{@code expectedType} must be a boxed type, not a primitive type, because primitive types
      * cannot be stored in a list.
->>>>>>> db7032d7
      *
      * @param range the given range
-     * @param expectedType the expected type (must be a boxed type, not a primitive type)
+     * @param expectedType the expected type
      * @return a list of all the values in the range
      */
     public static <T> List<T> getValuesFromRange(Range range, Class<T> expectedType) {
@@ -186,36 +182,6 @@
             return values;
         }
 
-<<<<<<< HEAD
-        // Does not overflow, because the width has already been checked.
-        long length = range.to - range.from;
-
-        // Each value is computed as a sum of the first value and an offset within the range,
-        // to avoid comparing to range.to, which may be Long.MAX_VALUE
-        for (long offset = 0; offset <= length; offset++) {
-            long value = range.from + offset;
-
-            Object convertedValue;
-            if (expectedType == Integer.class) {
-                convertedValue = (int) value;
-            } else if (expectedType == Short.class) {
-                convertedValue = (short) value;
-            } else if (expectedType == Byte.class) {
-                convertedValue = (byte) value;
-            } else if (expectedType == Long.class) {
-                convertedValue = value;
-            } else if (expectedType == Double.class) {
-                convertedValue = (double) value;
-            } else if (expectedType == Float.class) {
-                convertedValue = (float) value;
-            } else if (expectedType == Character.class) {
-                convertedValue = (char) value;
-            } else {
-                throw new UnsupportedOperationException(
-                        "ValueCheckerUtils: unexpected class: " + expectedType);
-            }
-            values.add(expectedType.cast(convertedValue));
-=======
         // The subtraction does not overflow, because the width has already been checked, so the
         // bound difference is less than ValueAnnotatedTypeFactory.MAX_VALUES.
         long boundDifference = range.to - range.from;
@@ -227,7 +193,6 @@
         for (long offset = 0; offset <= boundDifference; offset++) {
             long value = range.from + offset;
             values.add(convertLongToType(value, expectedType));
->>>>>>> db7032d7
         }
         return values;
     }
