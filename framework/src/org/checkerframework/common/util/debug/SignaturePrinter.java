package org.checkerframework.common.util.debug;

import com.sun.source.util.TreePath;
import com.sun.tools.javac.processing.JavacProcessingEnvironment;
import com.sun.tools.javac.util.Context;
import java.io.PrintStream;
import java.lang.reflect.Constructor;
import java.util.List;
import javax.annotation.processing.ProcessingEnvironment;
import javax.annotation.processing.SupportedAnnotationTypes;
import javax.annotation.processing.SupportedOptions;
import javax.annotation.processing.SupportedSourceVersion;
import javax.lang.model.SourceVersion;
import javax.lang.model.element.Element;
import javax.lang.model.element.ElementKind;
import javax.lang.model.element.ExecutableElement;
import javax.lang.model.element.Name;
import javax.lang.model.element.PackageElement;
import javax.lang.model.element.TypeElement;
import javax.lang.model.element.TypeParameterElement;
import javax.lang.model.element.VariableElement;
import javax.lang.model.util.AbstractElementVisitor7;
import org.checkerframework.framework.source.SourceChecker;
import org.checkerframework.framework.source.SourceVisitor;
import org.checkerframework.framework.type.AnnotatedTypeFactory;
import org.checkerframework.framework.type.AnnotatedTypeMirror;
import org.checkerframework.framework.type.AnnotatedTypeMirror.AnnotatedDeclaredType;
import org.checkerframework.framework.type.AnnotatedTypeMirror.AnnotatedExecutableType;
import org.checkerframework.framework.type.AnnotatedTypeMirror.AnnotatedTypeVariable;
import org.checkerframework.javacutil.AbstractTypeProcessor;
import org.checkerframework.javacutil.AnnotationProvider;

/**
 * Outputs the method signatures of a class with fully annotated types.
 *
 * <p>The class determines the effective annotations for a checker in source or the classfile.
 * Finding the effective annotations is useful for the following purposes:
 *
 * <ol>
 *   <li value="1">Debugging annotations in classfile
 *   <li value="2">Debugging the default annotations that are implicitly added by the checker
 * </ol>
 *
 * <p>The class can be used in two possible ways, depending on the type file:
 *
 * <ol>
 *   <li id="a">From source: the class is to be used as an annotation processor when reading
 *       annotations from source. It can be invoked via the command:
 *       <p>{@code javac -processor SignaturePrinter <java files> ...}
 *   <li id="b">From classfile: the class is to be used as an independent app when reading
 *       annotations from classfile. It can be invoked via the command:
 *       <p>{@code java SignaturePrinter <class name>}
 * </ol>
 *
 * By default, only the annotations explicitly written by the user are emitted. To view the default
 * and effective annotations in a class that are associated with a checker, the fully qualified name
 * of the checker needs to be passed as {@code -Achecker=} argument, e.g.
 *
 * <pre>{@code
 * javac -processor SignaturePrinter
 *       -Achecker=org.checkerframework.checker.nullness.NullnessChecker JavaFile.java
 * }</pre>
 */
@SupportedSourceVersion(SourceVersion.RELEASE_8)
@SupportedAnnotationTypes("*")
@SupportedOptions("checker")
public class SignaturePrinter extends AbstractTypeProcessor {

    private SourceChecker checker;

    ///////// Initialization /////////////
    private void init(ProcessingEnvironment env, String checkerName) {
        if (checkerName != null) {
            try {
                Class<?> checkerClass = Class.forName(checkerName);
                Constructor<?> cons = checkerClass.getConstructor();
                checker = (SourceChecker) cons.newInstance();
            } catch (Exception e) {
                throw new RuntimeException(e);
            }
        } else {
            checker =
                    new SourceChecker() {

                        @Override
                        protected SourceVisitor<?, ?> createSourceVisitor() {
                            return null;
                        }

                        @Override
                        public AnnotationProvider getAnnotationProvider() {
                            throw new UnsupportedOperationException(
                                    "getAnnotationProvider is not implemented for this class.");
                        }
                    };
        }
        checker.init(env);
    }

    @Override
    public void typeProcessingStart() {
        super.typeProcessingStart();
        String checkerName = processingEnv.getOptions().get("checker");
        init(processingEnv, checkerName);
    }

    @Override
    public void typeProcess(TypeElement element, TreePath p) {
        // TODO: fix this mess
        // checker.currentPath = p;
        // CompilationUnitTree root = p != null ? p.getCompilationUnit() : null;
        // ElementPrinter printer = new ElementPrinter(checker.createTypeFactory(), System.out);
        // printer.visit(element);
    }

    ////////// Printer //////////
<<<<<<< HEAD
    static class ElementPrinter extends AbstractElementVisitor7<Void, Void> {
        private final static String INDENTION = "    ";
=======
    static class ElementPrinter extends AbstractElementVisitor6<Void, Void> {
        private static final String INDENTION = "    ";
>>>>>>> f0eedadb

        private final PrintStream out;
        private String indent = "";
        private final AnnotatedTypeFactory factory;

        public ElementPrinter(AnnotatedTypeFactory factory, PrintStream out) {
            this.factory = factory;
            this.out = out;
        }

        public void printTypeParams(List<? extends AnnotatedTypeVariable> params) {
            if (params.isEmpty()) {
                return;
            }

            out.print("<");
            boolean isntFirst = false;
            for (AnnotatedTypeMirror param : params) {
                if (isntFirst) {
                    out.print(", ");
                }
                isntFirst = true;
                out.print(param);
            }
            out.print("> ");
        }

        public void printParameters(AnnotatedExecutableType type) {
            ExecutableElement elem = type.getElement();

            out.print("(");
            for (int i = 0; i < type.getParameterTypes().size(); ++i) {
                if (i != 0) {
                    out.print(", ");
                }
                printVariable(
                        type.getParameterTypes().get(i),
                        elem.getParameters().get(i).getSimpleName());
            }
            out.print(")");
        }

        public void printThrows(AnnotatedExecutableType type) {
            if (type.getThrownTypes().isEmpty()) {
                return;
            }

            out.print(" throws ");

            boolean isntFirst = false;
            for (AnnotatedTypeMirror thrown : type.getThrownTypes()) {
                if (isntFirst) {
                    out.print(", ");
                }
                isntFirst = true;
                out.print(thrown);
            }
        }

        public void printVariable(AnnotatedTypeMirror type, Name name, boolean isVarArg) {
            out.print(type);
            if (isVarArg) {
                out.println("...");
            }
            out.print(' ');
            out.print(name);
        }

        public void printVariable(AnnotatedTypeMirror type, Name name) {
            printVariable(type, name, false);
        }

        public void printType(AnnotatedTypeMirror type) {
            out.print(type);
            out.print(' ');
        }

        public void printName(CharSequence name) {
            out.print(name);
        }

        @Override
        public Void visitExecutable(ExecutableElement e, Void p) {
            out.print(indent);

            AnnotatedExecutableType type = factory.getAnnotatedType(e);
            printTypeParams(type.getTypeVariables());
            if (e.getKind() != ElementKind.CONSTRUCTOR) {
                printType(type.getReturnType());
            }
            printName(e.getSimpleName());
            printParameters(type);
            printThrows(type);
            out.println(';');

            return null;
        }

        @Override
        public Void visitPackage(PackageElement e, Void p) {
            throw new IllegalArgumentException("Cannot process packages");
        }

        private String typeIdentifier(TypeElement e) {
            switch (e.getKind()) {
                case INTERFACE:
                    return "interface";
                case CLASS:
                    return "class";
                case ANNOTATION_TYPE:
                    return "@interface";
                case ENUM:
                    return "enum";
                default:
                    throw new IllegalArgumentException("Not a type element: " + e.getKind());
            }
        }

        @Override
        public Void visitType(TypeElement e, Void p) {
            String prevIndent = indent;

            out.print(indent);
            out.print(typeIdentifier(e));
            out.print(' ');
            out.print(e.getSimpleName());
            out.print(' ');
            AnnotatedDeclaredType dt = factory.getAnnotatedType(e);
            printSupers(dt);
            out.println("{");

            indent += INDENTION;

            for (Element enclosed : e.getEnclosedElements()) {
                this.visit(enclosed);
            }

            indent = prevIndent;
            out.print(indent);
            out.println("}");

            return null;
        }

        private void printSupers(AnnotatedDeclaredType dt) {
            if (dt.directSuperTypes().isEmpty()) {
                return;
            }

            out.print("extends ");

            boolean isntFirst = false;
            for (AnnotatedDeclaredType st : dt.directSuperTypes()) {
                if (isntFirst) {
                    out.print(", ");
                }
                isntFirst = true;
                out.print(st);
            }
            out.print(' ');
        }

        @Override
        public Void visitTypeParameter(TypeParameterElement e, Void p) {
            throw new IllegalStateException("Shouldn't visit any type parameters");
        }

        @Override
        public Void visitVariable(VariableElement e, Void p) {
            if (!e.getKind().isField()) {
                throw new IllegalStateException("can only process fields, received " + e.getKind());
            }

            out.print(indent);
            AnnotatedTypeMirror type = factory.getAnnotatedType(e);
            this.printVariable(type, e.getSimpleName());
            out.println(';');

            return null;
        }
    }

    public static void printUsage() {
        System.out.println("   Usage: java SignaturePrinter [-Achecker=<checkerName>] classname");
    }

    private static final String CHECKER_ARG = "-Achecker=";

    public static void main(String[] args) {
        if (!(args.length == 1 && !args[0].startsWith(CHECKER_ARG))
                && !(args.length == 2 && args[0].startsWith(CHECKER_ARG))) {
            printUsage();
            return;
        }

        // process arguments
        String checkerName = "";
        if (args[0].startsWith(CHECKER_ARG)) {
            checkerName = args[0].substring(CHECKER_ARG.length());
        }

        // Setup compiler environment
        Context context = new Context();
        JavacProcessingEnvironment env = JavacProcessingEnvironment.instance(context);
        SignaturePrinter printer = new SignaturePrinter();
        printer.init(env, checkerName);

        String className = args[args.length - 1];
        TypeElement elem = env.getElementUtils().getTypeElement(className);
        if (elem == null) {
            System.err.println("Couldn't find class: " + className);
            return;
        }

        printer.typeProcess(elem, null);
    }
}<|MERGE_RESOLUTION|>--- conflicted
+++ resolved
@@ -114,13 +114,8 @@
     }
 
     ////////// Printer //////////
-<<<<<<< HEAD
     static class ElementPrinter extends AbstractElementVisitor7<Void, Void> {
-        private final static String INDENTION = "    ";
-=======
-    static class ElementPrinter extends AbstractElementVisitor6<Void, Void> {
         private static final String INDENTION = "    ";
->>>>>>> f0eedadb
 
         private final PrintStream out;
         private String indent = "";
