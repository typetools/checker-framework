--- conflicted
+++ resolved
@@ -879,92 +879,6 @@
     }
 
     /**
-<<<<<<< HEAD
-=======
-     * Returns a flow expression context corresponding to the given {@code node}. Only handles the
-     * kinds of Nodes for which a precondition check is applicable and for which values are stored
-     * in {@link CFAbstractStore}. Returns null if the Node kind is not handled.
-     *
-     * @param node the Node to generate the flow expression context for
-     * @return the resulting flow expression context, or null if the Node kind is not handled
-     */
-    private FlowExpressionContext getFlowExpressionContextFromNode(Node node) {
-        FlowExpressionContext flowExprContext = null;
-
-        if (node instanceof MethodInvocationNode) {
-            flowExprContext =
-                    FlowExpressionContext.buildContextForMethodUse(
-                            (MethodInvocationNode) node, checker.getContext());
-        } else if (node instanceof FieldAccessNode) {
-            // Adapted from FlowExpressionParseUtil.buildContextForMethodUse
-
-            Receiver internalReceiver =
-                    FlowExpressions.internalReprOf(
-                            atypeFactory, ((FieldAccessNode) node).getReceiver());
-
-            flowExprContext =
-                    new FlowExpressionContext(internalReceiver, null, checker.getContext());
-        } else if (node instanceof LocalVariableNode) {
-            // Adapted from org.checkerframework.dataflow.cfg.CFGBuilder.CFGTranslationPhaseOne.visitVariable
-
-            ClassTree enclosingClass = TreeUtils.enclosingClass(getCurrentPath());
-            TypeElement classElem = TreeUtils.elementFromDeclaration(enclosingClass);
-            Node receiver = new ImplicitThisLiteralNode(classElem.asType());
-
-            Receiver internalReceiver = FlowExpressions.internalReprOf(atypeFactory, receiver);
-
-            flowExprContext =
-                    new FlowExpressionContext(internalReceiver, null, checker.getContext());
-        } else if (node instanceof ArrayAccessNode) {
-            // Adapted from FlowExpressionParseUtil.buildContextForMethodUse
-
-            Receiver internalReceiver =
-                    FlowExpressions.internalReprOfArrayAccess(atypeFactory, (ArrayAccessNode) node);
-
-            flowExprContext =
-                    new FlowExpressionContext(internalReceiver, null, checker.getContext());
-        } else if (node instanceof ExplicitThisLiteralNode
-                || node instanceof ImplicitThisLiteralNode
-                || node instanceof ThisLiteralNode) {
-            Receiver internalReceiver = FlowExpressions.internalReprOf(atypeFactory, node, false);
-
-            flowExprContext =
-                    new FlowExpressionContext(internalReceiver, null, checker.getContext());
-        }
-
-        return flowExprContext;
-    }
-
-    /**
-     * * Returns the flow expression receiver for the {@code expression} given the {@code
-     * flowExprContext}. The expression "this" is allowed and is handled. {@code node} refers to the
-     * method invocation or variable access being analyzed. It can be used by an overriding method
-     * for special handling of expressions such as {@code "<self>"} which may indicate a reference
-     * to {@code node}.
-     *
-     * @param expression the flow expression string to be parsed
-     * @param flowExprContext the flow expression context with respect to which the expression
-     *     string is to be evaluated
-     * @param node the Node immediately prior to which the preconditions checked by the calling
-     *     method must hold true. Used by overriding implementations. Allowed to be null.
-     * @param path the TreePath from which to obtain the scope relative to which local variables are
-     *     parsed
-     * @param treeForErrorReporting the Tree used to report parsing errors via checker.report. Used
-     *     by overriding implementations.
-     */
-    protected FlowExpressions.Receiver parseExpressionString(
-            String expression,
-            FlowExpressionContext flowExprContext,
-            TreePath path,
-            Node node,
-            Tree treeForErrorReporting,
-            boolean use)
-            throws FlowExpressionParseException {
-        return FlowExpressionParseUtil.parse(expression, flowExprContext, path, use);
-    }
-
-    /**
->>>>>>> f4f25c6e
      * Returns true if and only if {@code inferredAnnotation} is valid for a given expression to
      * match the {@code necessaryAnnotation}.
      *
