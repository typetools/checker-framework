--- conflicted
+++ resolved
@@ -25,31 +25,21 @@
     <scriptdef name="generateguid" language="javascript">
         <attribute name="property" />
         <![CDATA[
-<<<<<<< HEAD
-=======
         var version = java.lang.System.getProperty("java.version");
         if (version.startsWith("1.8.0")) {
             load("nashorn:mozilla_compat.js");
         }
 
->>>>>>> 0ab9b1ee
         importClass( java.util.UUID );
 
         project.setProperty( attributes.get( "property" ), UUID.randomUUID() );
         ]]>
     </scriptdef>
 
-<<<<<<< HEAD
-    <generateguid property="build-guid" />
-
-    <property name="tmpdir"
-        value="${java.io.tmpdir}/${user.name}/${ant.project.name}/${build-guid}" />
-=======
     <generateguid property="build.guid" />
 
     <property name="tmpdir"
         value="${java.io.tmpdir}/${user.name}/${ant.project.name}/${build.guid}" />
->>>>>>> 0ab9b1ee
 
     <property name="compiler.version.goal.jsr308"
               value="javac 1.8.0-jsr308-${build.version}"/>
