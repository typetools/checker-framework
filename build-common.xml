--- conflicted
+++ resolved
@@ -114,11 +114,6 @@
               failonerror="true"
               classpath="${javac.lib}:${javadoc.lib}"
               classname="com.sun.tools.javac.Main">
-<<<<<<< HEAD
-            <jvmarg value="-Xbootclasspath/p:${javac.lib}:${javadoc.lib}"/>
-
-            <arg value="-g"/>
-=======
             <arg value="-g"/>
             <!-- Make sure we only have Java 7 source code and generate Java 7 bytecode. -->
             <arg value="-source"/>
@@ -128,7 +123,6 @@
             <!-- To not get a warning about missing bootstrap
                  classpath for Java 7. -->
             <arg value="-Xlint:-options"/>
->>>>>>> a8196e79
             <arg value="-encoding"/>
             <arg value="utf-8"/>
             <arg value="-d"/>
