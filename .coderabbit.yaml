# yaml-language-server: $schema=https://coderabbit.ai/integrations/schema.v2.json

language: "en-US"

reviews:
  profile: "assertive"
  high_level_summary: true
  collapse_walkthrough: true
  poem: false
<<<<<<< HEAD
  review_status: false
  path_filters:
    - "!**/build/**"
    - "!**/out/**"
    - "!**/.gradle/**"
    - "!**/.idea/**"
    - "!**/node_modules/**"
=======
  review_status: true
>>>>>>> df8c3943
  ignore_title_keywords:
    - "wip"
    - "draft"
chat:
  art: false

knowledge_base:
  code_guidelines:
    enabled: true
    filePatterns:
      - "**/.cursorrules"
      - "**/CODING_STANDARDS.md"<|MERGE_RESOLUTION|>--- conflicted
+++ resolved
@@ -7,20 +7,17 @@
   high_level_summary: true
   collapse_walkthrough: true
   poem: false
-<<<<<<< HEAD
-  review_status: false
+  review_status: true
   path_filters:
     - "!**/build/**"
     - "!**/out/**"
     - "!**/.gradle/**"
     - "!**/.idea/**"
     - "!**/node_modules/**"
-=======
-  review_status: true
->>>>>>> df8c3943
   ignore_title_keywords:
     - "wip"
     - "draft"
+
 chat:
   art: false
 
