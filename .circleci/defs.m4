changequote
changequote(`[',`]')dnl
<<<<<<< HEAD
ifelse([The built-in "dnl" macro means "discard to next line".,])dnl
ifelse([Each macro takes two arguments, the OS name and the JDK version.])dnl
=======
>>>>>>> 1d02094e
dnl
ifelse([this macro takes one or two arguments, the JDK version, and a docker image name suffix like "-plus"])dnl
define([circleci_boilerplate], [dnl
    docker:
      - image: 'mdernst/cf-ubuntu-jdk$1[]$2[]docker_testing'
    resource_class: large
    environment:
      CIRCLE_COMPARE_URL: << pipeline.project.git_url >>/compare/<< pipeline.git.base_revision >>..<<pipeline.git.revision>>
      TERM: dumb
    steps:
      - restore_cache:
          keys:
            - &source-cache source-v1-{{ .Branch }}-{{ .Revision }}
            - 'source-v1-{{ .Branch }}-'
            - source-v1-
      - checkout
      - save_cache:
          key: *source-cache
          paths:
            - .git])dnl
dnl
ifelse([each macro takes one argument, the JDK version])dnl
dnl
define([junit_job], [dnl
  junit_jdk$1:
circleci_boilerplate($1)
      - run:
         name: test-cftests-junit.sh
         command: export ORG_GRADLE_PROJECT_jdkTestVersion=$1 && ./checker/bin-devel/test-cftests-junit.sh
])dnl
dnl
define([nonjunit_job], [dnl
  nonjunit_jdk$1:
circleci_boilerplate($1)
      - run:
         name: test-cftests-nonjunit.sh
         command: export ORG_GRADLE_PROJECT_jdkTestVersion=$1 && ./checker/bin-devel/test-cftests-nonjunit.sh
])dnl
dnl
define([inference_job], [dnl
ifelse($1,canary_version, [dnl
# Split into part1 and part2 only for the inference job that "canary_jobs" depends on.
  inference_part1_jdk$1:
circleci_boilerplate($1)
      - run:
         name: test-cftests-inference-part1.sh
         command: export ORG_GRADLE_PROJECT_jdkTestVersion=$1 && ./checker/bin-devel/test-cftests-inference-part1.sh
  inference_part2_jdk$1:
circleci_boilerplate($1)
      - run:
         name: test-cftests-inference-part2.sh
         command: export ORG_GRADLE_PROJECT_jdkTestVersion=$1 && ./checker/bin-devel/test-cftests-inference-part2.sh
], [dnl
  inference_jdk$1:
circleci_boilerplate($1)
      - run:
         name: test-cftests-inference.sh
         command: export ORG_GRADLE_PROJECT_jdkTestVersion=$1 && ./checker/bin-devel/test-cftests-inference.sh
])])dnl
dnl
define([misc_job], [dnl
  misc_jdk$1:
circleci_boilerplate($1,-plus)
      - run:
         name: test-misc.sh
         command: export ORG_GRADLE_PROJECT_jdkTestVersion=$1 && ./checker/bin-devel/test-misc.sh
])dnl
dnl
define([typecheck_job], [dnl
ifelse($1,canary_version,[dnl
# Split into part1 and part2 only for the typecheck job that "canary_jobs" depends on.
  typecheck_part1_jdk$1:
circleci_boilerplate($1)
      - run:
         name: test-typecheck-part1.sh
         command: export ORG_GRADLE_PROJECT_jdkTestVersion=$1 && ./checker/bin-devel/test-typecheck-part1.sh
  typecheck_part2_jdk$1:
<<<<<<< HEAD
    docker:
      - image: 'mdernst/checkerframework-ubuntu-jdk$1'
circleci_boilerplate
      - run:
         name: test-cftests-typecheck-part2.sh
         command: export ORG_GRADLE_PROJECT_jdkTestVersion=$1 && ./checker/bin-devel/test-cftests-typecheck-part2.sh
])dnl
dnl
define([typecheck_job_split], [dnl
  typecheck_jdk$1:
    docker:
      - image: 'mdernst/checkerframework-ubuntu-jdk$1'
circleci_boilerplate
=======
circleci_boilerplate($1)
>>>>>>> 1d02094e
      - run:
         name: test-typecheck-part2.sh
         command: export ORG_GRADLE_PROJECT_jdkTestVersion=$1 && ./checker/bin-devel/test-typecheck-part2.sh
], [dnl
  typecheck_jdk$1:
circleci_boilerplate($1,)
      - run:
         name: test-typecheck.sh
         command: export ORG_GRADLE_PROJECT_jdkTestVersion=$1 && ./checker/bin-devel/test-typecheck.sh
])])dnl
dnl
define([daikon_job], [dnl
ifelse($1,canary_version, [dnl
  daikon_part1_jdk$1:
circleci_boilerplate($1)
      - run:
         name: test-daikon-part1.sh
         command: export ORG_GRADLE_PROJECT_jdkTestVersion=$1 && ./checker/bin-devel/test-daikon-part1.sh
  daikon_part2_jdk$1:
circleci_boilerplate($1)
      - run:
         name: test-daikon-part2.sh
         command: export ORG_GRADLE_PROJECT_jdkTestVersion=$1 && ./checker/bin-devel/test-daikon-part2.sh
], [dnl
  daikon_jdk$1:
circleci_boilerplate($1)
      - run:
         name: test-daikon.sh
         command: export ORG_GRADLE_PROJECT_jdkTestVersion=$1 && ./checker/bin-devel/test-daikon.sh
])dnl
])dnl
dnl
define([guava_job], [dnl
  guava_jdk$1:
circleci_boilerplate($1)
      - run:
         name: test-guava.sh
         command: export ORG_GRADLE_PROJECT_jdkTestVersion=$1 && ./checker/bin-devel/test-guava.sh
         no_output_timeout: "30m"
])dnl
dnl
define([plume_lib_job], [dnl
  plume_lib_jdk$1:
circleci_boilerplate($1)
      - run:
         name: test-plume-lib.sh
         command: export ORG_GRADLE_PROJECT_jdkTestVersion=$1 && ./checker/bin-devel/test-plume-lib.sh
])dnl
dnl
define([job_dependences], [dnl
ifelse([This is tricky because whether the ":" should appear depends on whether the subsequent "requires: exists,])dnl
      - $2[]_jdk$1[]dnl
ifelse($1,canary_version,,[:
          requires:
            - canary_jobs
ifelse($1,canary_version,,[dnl
            - $2_jdk[]canary_version
])dnl
])dnl
])dnl
dnl
define([job_dependences_not_in_canary], [dnl
      - $2[]_jdk$1[]:
          requires:
            - canary_jobs
])dnl
dnl
ifelse([
Local Variables:
eval: (add-hook 'after-save-hook '(lambda () (run-command nil "make")) nil 'local)
end:
])dnl<|MERGE_RESOLUTION|>--- conflicted
+++ resolved
@@ -1,12 +1,8 @@
 changequote
 changequote(`[',`]')dnl
-<<<<<<< HEAD
 ifelse([The built-in "dnl" macro means "discard to next line".,])dnl
-ifelse([Each macro takes two arguments, the OS name and the JDK version.])dnl
-=======
->>>>>>> 1d02094e
 dnl
-ifelse([this macro takes one or two arguments, the JDK version, and a docker image name suffix like "-plus"])dnl
+ifelse([This macro takes one or two arguments, the JDK version, and a docker image name suffix like "-plus".])dnl
 define([circleci_boilerplate], [dnl
     docker:
       - image: 'mdernst/cf-ubuntu-jdk$1[]$2[]docker_testing'
@@ -26,7 +22,7 @@
           paths:
             - .git])dnl
 dnl
-ifelse([each macro takes one argument, the JDK version])dnl
+ifelse([Each macro takes one argument, the JDK version.])dnl
 dnl
 define([junit_job], [dnl
   junit_jdk$1:
@@ -82,23 +78,7 @@
          name: test-typecheck-part1.sh
          command: export ORG_GRADLE_PROJECT_jdkTestVersion=$1 && ./checker/bin-devel/test-typecheck-part1.sh
   typecheck_part2_jdk$1:
-<<<<<<< HEAD
-    docker:
-      - image: 'mdernst/checkerframework-ubuntu-jdk$1'
-circleci_boilerplate
-      - run:
-         name: test-cftests-typecheck-part2.sh
-         command: export ORG_GRADLE_PROJECT_jdkTestVersion=$1 && ./checker/bin-devel/test-cftests-typecheck-part2.sh
-])dnl
-dnl
-define([typecheck_job_split], [dnl
-  typecheck_jdk$1:
-    docker:
-      - image: 'mdernst/checkerframework-ubuntu-jdk$1'
-circleci_boilerplate
-=======
 circleci_boilerplate($1)
->>>>>>> 1d02094e
       - run:
          name: test-typecheck-part2.sh
          command: export ORG_GRADLE_PROJECT_jdkTestVersion=$1 && ./checker/bin-devel/test-typecheck-part2.sh
