--- conflicted
+++ resolved
@@ -360,10 +360,7 @@
       - run:
          name: test-daikon-part2.sh
          command: export ORG_GRADLE_PROJECT_jdkTestVersion=25 && ./checker/bin-devel/test-daikon-part2.sh
-<<<<<<< HEAD
-         no_output_timeout: "30m"
-=======
->>>>>>> c671b2a5
+         no_output_timeout: "30m"
 
 
 ## I'm not sure why the guava_jdk11 job is failing (it's due to Error Prone).
