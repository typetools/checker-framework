



version: 2.1

jobs:

  # Only proceed to other jobs if canary_jobs passes.
  canary_jobs:
    docker:
      - image: 'cimg/base:2025.10'
    resource_class: small
    environment:
      CIRCLE_COMPARE_URL: << pipeline.project.git_url >>/compare/<< pipeline.git.base_revision >>..<<pipeline.git.revision>>
      TERM: dumb
    steps:
      - run: /bin/true

  junit_jdk11:
    docker:
      - image: 'mdernst/cf-ubuntu-jdk11'
    resource_class: large
    environment:
      CIRCLE_COMPARE_URL: << pipeline.project.git_url >>/compare/<< pipeline.git.base_revision >>..<<pipeline.git.revision>>
      TERM: dumb
    steps:
      - restore_cache:
          keys:
            - &source-cache source-v1-{{ .Branch }}-{{ .Revision }}
            - 'source-v1-{{ .Branch }}-'
            - source-v1-
      - checkout
      - save_cache:
          key: *source-cache
          paths:
            - .git
      - run:
          name: test-cftests-junit.sh
          command: export ORG_GRADLE_PROJECT_jdkTestVersion=11 && ./checker/bin-devel/test-cftests-junit.sh
          no_output_timeout: "30m"

  junit_jdk17:
    docker:
      - image: 'mdernst/cf-ubuntu-jdk17'
    resource_class: large
    environment:
      CIRCLE_COMPARE_URL: << pipeline.project.git_url >>/compare/<< pipeline.git.base_revision >>..<<pipeline.git.revision>>
      TERM: dumb
    steps:
      - restore_cache:
          keys:
            - &source-cache source-v1-{{ .Branch }}-{{ .Revision }}
            - 'source-v1-{{ .Branch }}-'
            - source-v1-
      - checkout
      - save_cache:
          key: *source-cache
          paths:
            - .git
      - run:
          name: test-cftests-junit.sh
          command: export ORG_GRADLE_PROJECT_jdkTestVersion=17 && ./checker/bin-devel/test-cftests-junit.sh
          no_output_timeout: "30m"

  junit_jdk21:
    docker:
      - image: 'mdernst/cf-ubuntu-jdk21'
    resource_class: large
    environment:
      CIRCLE_COMPARE_URL: << pipeline.project.git_url >>/compare/<< pipeline.git.base_revision >>..<<pipeline.git.revision>>
      TERM: dumb
    steps:
      - restore_cache:
          keys:
            - &source-cache source-v1-{{ .Branch }}-{{ .Revision }}
            - 'source-v1-{{ .Branch }}-'
            - source-v1-
      - checkout
      - save_cache:
          key: *source-cache
          paths:
            - .git
      - run:
          name: test-cftests-junit.sh
          command: export ORG_GRADLE_PROJECT_jdkTestVersion=21 && ./checker/bin-devel/test-cftests-junit.sh
          no_output_timeout: "30m"

  junit_jdk25:
    docker:
      - image: 'mdernst/cf-ubuntu-jdk25'
    resource_class: large
    environment:
      CIRCLE_COMPARE_URL: << pipeline.project.git_url >>/compare/<< pipeline.git.base_revision >>..<<pipeline.git.revision>>
      TERM: dumb
    steps:
      - restore_cache:
          keys:
            - &source-cache source-v1-{{ .Branch }}-{{ .Revision }}
            - 'source-v1-{{ .Branch }}-'
            - source-v1-
      - checkout
      - save_cache:
          key: *source-cache
          paths:
            - .git
      - run:
          name: test-cftests-junit.sh
          command: export ORG_GRADLE_PROJECT_jdkTestVersion=25 && ./checker/bin-devel/test-cftests-junit.sh
          no_output_timeout: "30m"


  nonjunit_jdk25:
    docker:
      - image: 'mdernst/cf-ubuntu-jdk25'
    resource_class: large
    environment:
      CIRCLE_COMPARE_URL: << pipeline.project.git_url >>/compare/<< pipeline.git.base_revision >>..<<pipeline.git.revision>>
      TERM: dumb
    steps:
      - restore_cache:
          keys:
            - &source-cache source-v1-{{ .Branch }}-{{ .Revision }}
            - 'source-v1-{{ .Branch }}-'
            - source-v1-
      - checkout
      - save_cache:
          key: *source-cache
          paths:
            - .git
      - run:
          name: test-cftests-nonjunit.sh
          command: export ORG_GRADLE_PROJECT_jdkTestVersion=25 && ./checker/bin-devel/test-cftests-nonjunit.sh


  # Sometimes one of the invocations of wpi-many in `./gradlew wpiManyTest`
  # takes much longer to complete than normal, and this Azure job times out.
  # When there is a timeout, one cannot examine wpi or wpi-many logs.
  # So use a timeout of 90 minutes, and hope that is enough.
  # Split into part1 and part2 only for the inference job that "canary_jobs" depends on.
  inference_part1_jdk25:
    docker:
      - image: 'mdernst/cf-ubuntu-jdk25'
    resource_class: large
    environment:
      CIRCLE_COMPARE_URL: << pipeline.project.git_url >>/compare/<< pipeline.git.base_revision >>..<<pipeline.git.revision>>
      TERM: dumb
    steps:
      - restore_cache:
          keys:
            - &source-cache source-v1-{{ .Branch }}-{{ .Revision }}
            - 'source-v1-{{ .Branch }}-'
            - source-v1-
      - checkout
      - save_cache:
          key: *source-cache
          paths:
            - .git
      - run:
          name: test-cftests-inference-part1.sh
          command: export ORG_GRADLE_PROJECT_jdkTestVersion=25 && ./checker/bin-devel/test-cftests-inference-part1.sh
  inference_part2_jdk25:
    docker:
      - image: 'mdernst/cf-ubuntu-jdk25'
    resource_class: large
    environment:
      CIRCLE_COMPARE_URL: << pipeline.project.git_url >>/compare/<< pipeline.git.base_revision >>..<<pipeline.git.revision>>
      TERM: dumb
    steps:
      - restore_cache:
          keys:
            - &source-cache source-v1-{{ .Branch }}-{{ .Revision }}
            - 'source-v1-{{ .Branch }}-'
            - source-v1-
      - checkout
      - save_cache:
          key: *source-cache
          paths:
            - .git
      - run:
          name: test-cftests-inference-part2.sh
          command: export ORG_GRADLE_PROJECT_jdkTestVersion=25 && ./checker/bin-devel/test-cftests-inference-part2.sh


<<<<<<< HEAD
=======
  # Unlimited fetchDepth (0) for misc_jobs, because of need to make contributors.tex .
>>>>>>> f07757c7
  misc_jdk11:
    docker:
      - image: 'mdernst/cf-ubuntu-jdk11-plus'
    resource_class: large
    environment:
      CIRCLE_COMPARE_URL: << pipeline.project.git_url >>/compare/<< pipeline.git.base_revision >>..<<pipeline.git.revision>>
      TERM: dumb
    steps:
      - restore_cache:
          keys:
            - &source-cache source-v1-{{ .Branch }}-{{ .Revision }}
            - 'source-v1-{{ .Branch }}-'
            - source-v1-
      - checkout
          method: full
      - save_cache:
          key: *source-cache
          paths:
            - .git
      - run:
          name: test-misc.sh
          command: export ORG_GRADLE_PROJECT_jdkTestVersion=11 && ./checker/bin-devel/test-misc.sh

  misc_jdk17:
    docker:
      - image: 'mdernst/cf-ubuntu-jdk17-plus'
    resource_class: large
    environment:
      CIRCLE_COMPARE_URL: << pipeline.project.git_url >>/compare/<< pipeline.git.base_revision >>..<<pipeline.git.revision>>
      TERM: dumb
    steps:
      - restore_cache:
          keys:
            - &source-cache source-v1-{{ .Branch }}-{{ .Revision }}
            - 'source-v1-{{ .Branch }}-'
            - source-v1-
      - checkout
          method: full
      - save_cache:
          key: *source-cache
          paths:
            - .git
      - run:
          name: test-misc.sh
          command: export ORG_GRADLE_PROJECT_jdkTestVersion=17 && ./checker/bin-devel/test-misc.sh

  misc_jdk21:
    docker:
      - image: 'mdernst/cf-ubuntu-jdk21-plus'
    resource_class: large
    environment:
      CIRCLE_COMPARE_URL: << pipeline.project.git_url >>/compare/<< pipeline.git.base_revision >>..<<pipeline.git.revision>>
      TERM: dumb
    steps:
      - restore_cache:
          keys:
            - &source-cache source-v1-{{ .Branch }}-{{ .Revision }}
            - 'source-v1-{{ .Branch }}-'
            - source-v1-
      - checkout
          method: full
      - save_cache:
          key: *source-cache
          paths:
            - .git
      - run:
          name: test-misc.sh
          command: export ORG_GRADLE_PROJECT_jdkTestVersion=21 && ./checker/bin-devel/test-misc.sh

  misc_jdk25:
    docker:
      - image: 'mdernst/cf-ubuntu-jdk25-plus'
    resource_class: large
    environment:
      CIRCLE_COMPARE_URL: << pipeline.project.git_url >>/compare/<< pipeline.git.base_revision >>..<<pipeline.git.revision>>
      TERM: dumb
    steps:
      - restore_cache:
          keys:
            - &source-cache source-v1-{{ .Branch }}-{{ .Revision }}
            - 'source-v1-{{ .Branch }}-'
            - source-v1-
      - checkout
          method: full
      - save_cache:
          key: *source-cache
          paths:
            - .git
      - run:
          name: test-misc.sh
          command: export ORG_GRADLE_PROJECT_jdkTestVersion=25 && ./checker/bin-devel/test-misc.sh


  # Split into part1 and part2 only for the typecheck job that "canary_jobs" depends on.
  typecheck_part1_jdk25:
    docker:
      - image: 'mdernst/cf-ubuntu-jdk25'
    resource_class: large
    environment:
      CIRCLE_COMPARE_URL: << pipeline.project.git_url >>/compare/<< pipeline.git.base_revision >>..<<pipeline.git.revision>>
      TERM: dumb
    steps:
      - restore_cache:
          keys:
            - &source-cache source-v1-{{ .Branch }}-{{ .Revision }}
            - 'source-v1-{{ .Branch }}-'
            - source-v1-
      - checkout
      - save_cache:
          key: *source-cache
          paths:
            - .git
      - run:
          name: test-typecheck-part1.sh
          command: export ORG_GRADLE_PROJECT_jdkTestVersion=25 && ./checker/bin-devel/test-typecheck-part1.sh
  typecheck_part2_jdk25:
    docker:
      - image: 'mdernst/cf-ubuntu-jdk25'
    resource_class: large
    environment:
      CIRCLE_COMPARE_URL: << pipeline.project.git_url >>/compare/<< pipeline.git.base_revision >>..<<pipeline.git.revision>>
      TERM: dumb
    steps:
      - restore_cache:
          keys:
            - &source-cache source-v1-{{ .Branch }}-{{ .Revision }}
            - 'source-v1-{{ .Branch }}-'
            - source-v1-
      - checkout
      - save_cache:
          key: *source-cache
          paths:
            - .git
      - run:
          name: test-typecheck-part2.sh
          command: export ORG_GRADLE_PROJECT_jdkTestVersion=25 && ./checker/bin-devel/test-typecheck-part2.sh


  daikon_part1_jdk25:
    docker:
      - image: 'mdernst/cf-ubuntu-jdk25'
    resource_class: large
    environment:
      CIRCLE_COMPARE_URL: << pipeline.project.git_url >>/compare/<< pipeline.git.base_revision >>..<<pipeline.git.revision>>
      TERM: dumb
    steps:
      - restore_cache:
          keys:
            - &source-cache source-v1-{{ .Branch }}-{{ .Revision }}
            - 'source-v1-{{ .Branch }}-'
            - source-v1-
      - checkout
      - save_cache:
          key: *source-cache
          paths:
            - .git
      - run:
          name: test-daikon-part1.sh
          command: export ORG_GRADLE_PROJECT_jdkTestVersion=25 && ./checker/bin-devel/test-daikon-part1.sh
          no_output_timeout: "30m"
  daikon_part2_jdk25:
    docker:
      - image: 'mdernst/cf-ubuntu-jdk25'
    resource_class: large
    environment:
      CIRCLE_COMPARE_URL: << pipeline.project.git_url >>/compare/<< pipeline.git.base_revision >>..<<pipeline.git.revision>>
      TERM: dumb
    steps:
      - restore_cache:
          keys:
            - &source-cache source-v1-{{ .Branch }}-{{ .Revision }}
            - 'source-v1-{{ .Branch }}-'
            - source-v1-
      - checkout
      - save_cache:
          key: *source-cache
          paths:
            - .git
      - run:
          name: test-daikon-part2.sh
          command: export ORG_GRADLE_PROJECT_jdkTestVersion=25 && ./checker/bin-devel/test-daikon-part2.sh
          no_output_timeout: "30m"


  ## I'm not sure why the guava_jdk11 job is failing (it's due to Error Prone).
  guava_jdk25:
    docker:
      - image: 'mdernst/cf-ubuntu-jdk25'
    resource_class: large
    environment:
      CIRCLE_COMPARE_URL: << pipeline.project.git_url >>/compare/<< pipeline.git.base_revision >>..<<pipeline.git.revision>>
      TERM: dumb
    steps:
      - restore_cache:
          keys:
            - &source-cache source-v1-{{ .Branch }}-{{ .Revision }}
            - 'source-v1-{{ .Branch }}-'
            - source-v1-
      - checkout
      - save_cache:
          key: *source-cache
          paths:
            - .git
      - run:
          name: test-guava.sh
          command: export ORG_GRADLE_PROJECT_jdkTestVersion=25 && ./checker/bin-devel/test-guava.sh
          no_output_timeout: "50m"


  plume_lib_jdk25:
    docker:
      - image: 'mdernst/cf-ubuntu-jdk25'
    resource_class: large
    environment:
      CIRCLE_COMPARE_URL: << pipeline.project.git_url >>/compare/<< pipeline.git.base_revision >>..<<pipeline.git.revision>>
      TERM: dumb
    steps:
      - restore_cache:
          keys:
            - &source-cache source-v1-{{ .Branch }}-{{ .Revision }}
            - 'source-v1-{{ .Branch }}-'
            - source-v1-
      - checkout
      - save_cache:
          key: *source-cache
          paths:
            - .git
      - run:
          name: test-plume-lib.sh
          command: export ORG_GRADLE_PROJECT_jdkTestVersion=25 && ./checker/bin-devel/test-plume-lib.sh


# The "workflows" section determines which jobs run and what other jobs they depend on.
# For an explanation of the dependence logic, see ../.azure/azure-pipelines.yml .
workflows:
  version: 2
  build:
    jobs:
      - canary_jobs:
          requires:
            - junit_jdk25
            - nonjunit_jdk25
            - typecheck_part1_jdk25
            - typecheck_part2_jdk25
            - misc_jdk25
            - misc_jdk25

      - junit_jdk11:
          requires:
            - canary_jobs
            - junit_jdk25

      - junit_jdk17:
          requires:
            - canary_jobs
            - junit_jdk25

      - junit_jdk21:
          requires:
            - canary_jobs
            - junit_jdk25

      - junit_jdk25
      - nonjunit_jdk25
      - misc_jdk11:
          requires:
            - canary_jobs
            - misc_jdk25

      - misc_jdk17:
          requires:
            - canary_jobs
            - misc_jdk25

      - misc_jdk21:
          requires:
            - canary_jobs
            - misc_jdk25

      - misc_jdk25
      - typecheck_part1_jdk25
      - typecheck_part2_jdk25

      - inference_part1_jdk25:
          requires:
            - canary_jobs

      - inference_part2_jdk25:
          requires:
            - canary_jobs

      - daikon_part1_jdk25:
          requires:
            - canary_jobs

      - daikon_part2_jdk25:
          requires:
            - canary_jobs

      - guava_jdk25:
          requires:
            - canary_jobs

      - plume_lib_jdk25:
          requires:
            - canary_jobs

<|MERGE_RESOLUTION|>--- conflicted
+++ resolved
@@ -36,9 +36,9 @@
           paths:
             - .git
       - run:
-          name: test-cftests-junit.sh
-          command: export ORG_GRADLE_PROJECT_jdkTestVersion=11 && ./checker/bin-devel/test-cftests-junit.sh
-          no_output_timeout: "30m"
+         name: test-cftests-junit.sh
+         command: export ORG_GRADLE_PROJECT_jdkTestVersion=11 && ./checker/bin-devel/test-cftests-junit.sh
+         no_output_timeout: "30m"
 
   junit_jdk17:
     docker:
@@ -59,9 +59,9 @@
           paths:
             - .git
       - run:
-          name: test-cftests-junit.sh
-          command: export ORG_GRADLE_PROJECT_jdkTestVersion=17 && ./checker/bin-devel/test-cftests-junit.sh
-          no_output_timeout: "30m"
+         name: test-cftests-junit.sh
+         command: export ORG_GRADLE_PROJECT_jdkTestVersion=17 && ./checker/bin-devel/test-cftests-junit.sh
+         no_output_timeout: "30m"
 
   junit_jdk21:
     docker:
@@ -82,9 +82,9 @@
           paths:
             - .git
       - run:
-          name: test-cftests-junit.sh
-          command: export ORG_GRADLE_PROJECT_jdkTestVersion=21 && ./checker/bin-devel/test-cftests-junit.sh
-          no_output_timeout: "30m"
+         name: test-cftests-junit.sh
+         command: export ORG_GRADLE_PROJECT_jdkTestVersion=21 && ./checker/bin-devel/test-cftests-junit.sh
+         no_output_timeout: "30m"
 
   junit_jdk25:
     docker:
@@ -105,9 +105,9 @@
           paths:
             - .git
       - run:
-          name: test-cftests-junit.sh
-          command: export ORG_GRADLE_PROJECT_jdkTestVersion=25 && ./checker/bin-devel/test-cftests-junit.sh
-          no_output_timeout: "30m"
+         name: test-cftests-junit.sh
+         command: export ORG_GRADLE_PROJECT_jdkTestVersion=25 && ./checker/bin-devel/test-cftests-junit.sh
+         no_output_timeout: "30m"
 
 
   nonjunit_jdk25:
@@ -129,15 +129,15 @@
           paths:
             - .git
       - run:
-          name: test-cftests-nonjunit.sh
-          command: export ORG_GRADLE_PROJECT_jdkTestVersion=25 && ./checker/bin-devel/test-cftests-nonjunit.sh
+         name: test-cftests-nonjunit.sh
+         command: export ORG_GRADLE_PROJECT_jdkTestVersion=25 && ./checker/bin-devel/test-cftests-nonjunit.sh
 
 
   # Sometimes one of the invocations of wpi-many in `./gradlew wpiManyTest`
   # takes much longer to complete than normal, and this Azure job times out.
   # When there is a timeout, one cannot examine wpi or wpi-many logs.
   # So use a timeout of 90 minutes, and hope that is enough.
-  # Split into part1 and part2 only for the inference job that "canary_jobs" depends on.
+# Split into part1 and part2 only for the inference job that "canary_jobs" depends on.
   inference_part1_jdk25:
     docker:
       - image: 'mdernst/cf-ubuntu-jdk25'
@@ -157,8 +157,8 @@
           paths:
             - .git
       - run:
-          name: test-cftests-inference-part1.sh
-          command: export ORG_GRADLE_PROJECT_jdkTestVersion=25 && ./checker/bin-devel/test-cftests-inference-part1.sh
+         name: test-cftests-inference-part1.sh
+         command: export ORG_GRADLE_PROJECT_jdkTestVersion=25 && ./checker/bin-devel/test-cftests-inference-part1.sh
   inference_part2_jdk25:
     docker:
       - image: 'mdernst/cf-ubuntu-jdk25'
@@ -178,14 +178,10 @@
           paths:
             - .git
       - run:
-          name: test-cftests-inference-part2.sh
-          command: export ORG_GRADLE_PROJECT_jdkTestVersion=25 && ./checker/bin-devel/test-cftests-inference-part2.sh
-
-
-<<<<<<< HEAD
-=======
-  # Unlimited fetchDepth (0) for misc_jobs, because of need to make contributors.tex .
->>>>>>> f07757c7
+         name: test-cftests-inference-part2.sh
+         command: export ORG_GRADLE_PROJECT_jdkTestVersion=25 && ./checker/bin-devel/test-cftests-inference-part2.sh
+
+
   misc_jdk11:
     docker:
       - image: 'mdernst/cf-ubuntu-jdk11-plus'
@@ -206,8 +202,8 @@
           paths:
             - .git
       - run:
-          name: test-misc.sh
-          command: export ORG_GRADLE_PROJECT_jdkTestVersion=11 && ./checker/bin-devel/test-misc.sh
+         name: test-misc.sh
+         command: export ORG_GRADLE_PROJECT_jdkTestVersion=11 && ./checker/bin-devel/test-misc.sh
 
   misc_jdk17:
     docker:
@@ -229,8 +225,8 @@
           paths:
             - .git
       - run:
-          name: test-misc.sh
-          command: export ORG_GRADLE_PROJECT_jdkTestVersion=17 && ./checker/bin-devel/test-misc.sh
+         name: test-misc.sh
+         command: export ORG_GRADLE_PROJECT_jdkTestVersion=17 && ./checker/bin-devel/test-misc.sh
 
   misc_jdk21:
     docker:
@@ -252,8 +248,8 @@
           paths:
             - .git
       - run:
-          name: test-misc.sh
-          command: export ORG_GRADLE_PROJECT_jdkTestVersion=21 && ./checker/bin-devel/test-misc.sh
+         name: test-misc.sh
+         command: export ORG_GRADLE_PROJECT_jdkTestVersion=21 && ./checker/bin-devel/test-misc.sh
 
   misc_jdk25:
     docker:
@@ -275,11 +271,11 @@
           paths:
             - .git
       - run:
-          name: test-misc.sh
-          command: export ORG_GRADLE_PROJECT_jdkTestVersion=25 && ./checker/bin-devel/test-misc.sh
-
-
-  # Split into part1 and part2 only for the typecheck job that "canary_jobs" depends on.
+         name: test-misc.sh
+         command: export ORG_GRADLE_PROJECT_jdkTestVersion=25 && ./checker/bin-devel/test-misc.sh
+
+
+# Split into part1 and part2 only for the typecheck job that "canary_jobs" depends on.
   typecheck_part1_jdk25:
     docker:
       - image: 'mdernst/cf-ubuntu-jdk25'
@@ -299,8 +295,8 @@
           paths:
             - .git
       - run:
-          name: test-typecheck-part1.sh
-          command: export ORG_GRADLE_PROJECT_jdkTestVersion=25 && ./checker/bin-devel/test-typecheck-part1.sh
+         name: test-typecheck-part1.sh
+         command: export ORG_GRADLE_PROJECT_jdkTestVersion=25 && ./checker/bin-devel/test-typecheck-part1.sh
   typecheck_part2_jdk25:
     docker:
       - image: 'mdernst/cf-ubuntu-jdk25'
@@ -320,8 +316,8 @@
           paths:
             - .git
       - run:
-          name: test-typecheck-part2.sh
-          command: export ORG_GRADLE_PROJECT_jdkTestVersion=25 && ./checker/bin-devel/test-typecheck-part2.sh
+         name: test-typecheck-part2.sh
+         command: export ORG_GRADLE_PROJECT_jdkTestVersion=25 && ./checker/bin-devel/test-typecheck-part2.sh
 
 
   daikon_part1_jdk25:
@@ -343,9 +339,9 @@
           paths:
             - .git
       - run:
-          name: test-daikon-part1.sh
-          command: export ORG_GRADLE_PROJECT_jdkTestVersion=25 && ./checker/bin-devel/test-daikon-part1.sh
-          no_output_timeout: "30m"
+         name: test-daikon-part1.sh
+         command: export ORG_GRADLE_PROJECT_jdkTestVersion=25 && ./checker/bin-devel/test-daikon-part1.sh
+         no_output_timeout: "30m"
   daikon_part2_jdk25:
     docker:
       - image: 'mdernst/cf-ubuntu-jdk25'
@@ -365,9 +361,9 @@
           paths:
             - .git
       - run:
-          name: test-daikon-part2.sh
-          command: export ORG_GRADLE_PROJECT_jdkTestVersion=25 && ./checker/bin-devel/test-daikon-part2.sh
-          no_output_timeout: "30m"
+         name: test-daikon-part2.sh
+         command: export ORG_GRADLE_PROJECT_jdkTestVersion=25 && ./checker/bin-devel/test-daikon-part2.sh
+         no_output_timeout: "30m"
 
 
   ## I'm not sure why the guava_jdk11 job is failing (it's due to Error Prone).
@@ -390,9 +386,9 @@
           paths:
             - .git
       - run:
-          name: test-guava.sh
-          command: export ORG_GRADLE_PROJECT_jdkTestVersion=25 && ./checker/bin-devel/test-guava.sh
-          no_output_timeout: "50m"
+         name: test-guava.sh
+         command: export ORG_GRADLE_PROJECT_jdkTestVersion=25 && ./checker/bin-devel/test-guava.sh
+         no_output_timeout: "50m"
 
 
   plume_lib_jdk25:
@@ -414,8 +410,8 @@
           paths:
             - .git
       - run:
-          name: test-plume-lib.sh
-          command: export ORG_GRADLE_PROJECT_jdkTestVersion=25 && ./checker/bin-devel/test-plume-lib.sh
+         name: test-plume-lib.sh
+         command: export ORG_GRADLE_PROJECT_jdkTestVersion=25 && ./checker/bin-devel/test-plume-lib.sh
 
 
 # The "workflows" section determines which jobs run and what other jobs they depend on.
