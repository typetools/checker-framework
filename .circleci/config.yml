



version: 2.1

jobs:

  # Only proceed to other jobs if canary_jobs passes.
  canary_jobs:
    docker:
      - image: 'cimg/base:2025.09'
    resource_class: small
    environment:
      CIRCLE_COMPARE_URL: << pipeline.project.git_url >>/compare/<< pipeline.git.base_revision >>..<<pipeline.git.revision>>
      TERM: dumb
    steps:
      - run: /bin/true

  junit_jdk11:
    docker:
      - image: 'mdernst/cf-ubuntu-jdk11'
    resource_class: large
    environment:
      CIRCLE_COMPARE_URL: << pipeline.project.git_url >>/compare/<< pipeline.git.base_revision >>..<<pipeline.git.revision>>
      TERM: dumb
    steps:
      - restore_cache:
          keys:
            - &source-cache source-v1-{{ .Branch }}-{{ .Revision }}
            - 'source-v1-{{ .Branch }}-'
            - source-v1-
      - checkout
      - save_cache:
          key: *source-cache
          paths:
            - .git
      - run:
         name: test-cftests-junit.sh
         command: export ORG_GRADLE_PROJECT_jdkTestVersion=11 && ./checker/bin-devel/test-cftests-junit.sh

  junit_jdk17:
    docker:
      - image: 'mdernst/cf-ubuntu-jdk17'
    resource_class: large
    environment:
      CIRCLE_COMPARE_URL: << pipeline.project.git_url >>/compare/<< pipeline.git.base_revision >>..<<pipeline.git.revision>>
      TERM: dumb
    steps:
      - restore_cache:
          keys:
            - &source-cache source-v1-{{ .Branch }}-{{ .Revision }}
            - 'source-v1-{{ .Branch }}-'
            - source-v1-
      - checkout
      - save_cache:
          key: *source-cache
          paths:
            - .git
      - run:
         name: test-cftests-junit.sh
         command: export ORG_GRADLE_PROJECT_jdkTestVersion=17 && ./checker/bin-devel/test-cftests-junit.sh

  junit_jdk21:
    docker:
      - image: 'mdernst/cf-ubuntu-jdk21'
    resource_class: large
    environment:
      CIRCLE_COMPARE_URL: << pipeline.project.git_url >>/compare/<< pipeline.git.base_revision >>..<<pipeline.git.revision>>
      TERM: dumb
    steps:
      - restore_cache:
          keys:
            - &source-cache source-v1-{{ .Branch }}-{{ .Revision }}
            - 'source-v1-{{ .Branch }}-'
            - source-v1-
      - checkout
      - save_cache:
          key: *source-cache
          paths:
            - .git
      - run:
         name: test-cftests-junit.sh
         command: export ORG_GRADLE_PROJECT_jdkTestVersion=21 && ./checker/bin-devel/test-cftests-junit.sh

  junit_jdk25:
    docker:
      - image: 'mdernst/cf-ubuntu-jdk25'
    resource_class: large
    environment:
      CIRCLE_COMPARE_URL: << pipeline.project.git_url >>/compare/<< pipeline.git.base_revision >>..<<pipeline.git.revision>>
      TERM: dumb
    steps:
      - restore_cache:
          keys:
            - &source-cache source-v1-{{ .Branch }}-{{ .Revision }}
            - 'source-v1-{{ .Branch }}-'
            - source-v1-
      - checkout
      - save_cache:
          key: *source-cache
          paths:
            - .git
      - run:
         name: test-cftests-junit.sh
         command: export ORG_GRADLE_PROJECT_jdkTestVersion=25 && ./checker/bin-devel/test-cftests-junit.sh


  nonjunit_jdk25:
    docker:
      - image: 'mdernst/cf-ubuntu-jdk25'
    resource_class: large
    environment:
      CIRCLE_COMPARE_URL: << pipeline.project.git_url >>/compare/<< pipeline.git.base_revision >>..<<pipeline.git.revision>>
      TERM: dumb
    steps:
      - restore_cache:
          keys:
            - &source-cache source-v1-{{ .Branch }}-{{ .Revision }}
            - 'source-v1-{{ .Branch }}-'
            - source-v1-
      - checkout
      - save_cache:
          key: *source-cache
          paths:
            - .git
      - run:
         name: test-cftests-nonjunit.sh
         command: export ORG_GRADLE_PROJECT_jdkTestVersion=25 && ./checker/bin-devel/test-cftests-nonjunit.sh


# Sometimes one of the invocations of wpi-many in `./gradlew wpiManyTest`
# takes much longer to complete than normal, and this Azure job times out.
# When there is a timeout, one cannot examine wpi or wpi-many logs.
# So use a timeout of 90 minutes, and hope that is enough.
# Split into part1 and part2 only for the inference job that "canary_jobs" depends on.
  inference_part1_jdk25:
    docker:
      - image: 'mdernst/cf-ubuntu-jdk25'
    resource_class: large
    environment:
      CIRCLE_COMPARE_URL: << pipeline.project.git_url >>/compare/<< pipeline.git.base_revision >>..<<pipeline.git.revision>>
      TERM: dumb
    steps:
      - restore_cache:
          keys:
            - &source-cache source-v1-{{ .Branch }}-{{ .Revision }}
            - 'source-v1-{{ .Branch }}-'
            - source-v1-
      - checkout
      - save_cache:
          key: *source-cache
          paths:
            - .git
      - run:
         name: test-cftests-inference-part1.sh
         command: export ORG_GRADLE_PROJECT_jdkTestVersion=25 && ./checker/bin-devel/test-cftests-inference-part1.sh
  inference_part2_jdk25:
    docker:
      - image: 'mdernst/cf-ubuntu-jdk25'
    resource_class: large
    environment:
      CIRCLE_COMPARE_URL: << pipeline.project.git_url >>/compare/<< pipeline.git.base_revision >>..<<pipeline.git.revision>>
      TERM: dumb
    steps:
      - restore_cache:
          keys:
            - &source-cache source-v1-{{ .Branch }}-{{ .Revision }}
            - 'source-v1-{{ .Branch }}-'
            - source-v1-
      - checkout
      - save_cache:
          key: *source-cache
          paths:
            - .git
      - run:
         name: test-cftests-inference-part2.sh
         command: export ORG_GRADLE_PROJECT_jdkTestVersion=25 && ./checker/bin-devel/test-cftests-inference-part2.sh


# Unlimited fetchDepth (0) for misc_jobs, because of need to make contributors.tex .
  misc_jdk11:
    docker:
      - image: 'mdernst/cf-ubuntu-jdk11-plus'
    resource_class: large
    environment:
      CIRCLE_COMPARE_URL: << pipeline.project.git_url >>/compare/<< pipeline.git.base_revision >>..<<pipeline.git.revision>>
      TERM: dumb
    steps:
      - restore_cache:
          keys:
            - &source-cache source-v1-{{ .Branch }}-{{ .Revision }}
            - 'source-v1-{{ .Branch }}-'
            - source-v1-
      - checkout
      - save_cache:
          key: *source-cache
          paths:
            - .git
      - run:
         name: test-misc.sh
         command: export ORG_GRADLE_PROJECT_jdkTestVersion=11 && ./checker/bin-devel/test-misc.sh

  misc_jdk17:
    docker:
      - image: 'mdernst/cf-ubuntu-jdk17-plus'
    resource_class: large
    environment:
      CIRCLE_COMPARE_URL: << pipeline.project.git_url >>/compare/<< pipeline.git.base_revision >>..<<pipeline.git.revision>>
      TERM: dumb
    steps:
      - restore_cache:
          keys:
            - &source-cache source-v1-{{ .Branch }}-{{ .Revision }}
            - 'source-v1-{{ .Branch }}-'
            - source-v1-
      - checkout
      - save_cache:
          key: *source-cache
          paths:
            - .git
      - run:
         name: test-misc.sh
         command: export ORG_GRADLE_PROJECT_jdkTestVersion=17 && ./checker/bin-devel/test-misc.sh

  misc_jdk21:
    docker:
      - image: 'mdernst/cf-ubuntu-jdk21-plus'
    resource_class: large
    environment:
      CIRCLE_COMPARE_URL: << pipeline.project.git_url >>/compare/<< pipeline.git.base_revision >>..<<pipeline.git.revision>>
      TERM: dumb
    steps:
      - restore_cache:
          keys:
            - &source-cache source-v1-{{ .Branch }}-{{ .Revision }}
            - 'source-v1-{{ .Branch }}-'
            - source-v1-
      - checkout
      - save_cache:
          key: *source-cache
          paths:
            - .git
      - run:
         name: test-misc.sh
         command: export ORG_GRADLE_PROJECT_jdkTestVersion=21 && ./checker/bin-devel/test-misc.sh

  misc_jdk25:
    docker:
      - image: 'mdernst/cf-ubuntu-jdk25-plus'
    resource_class: large
    environment:
      CIRCLE_COMPARE_URL: << pipeline.project.git_url >>/compare/<< pipeline.git.base_revision >>..<<pipeline.git.revision>>
      TERM: dumb
    steps:
      - restore_cache:
          keys:
            - &source-cache source-v1-{{ .Branch }}-{{ .Revision }}
            - 'source-v1-{{ .Branch }}-'
            - source-v1-
      - checkout
      - save_cache:
          key: *source-cache
          paths:
            - .git
      - run:
         name: test-misc.sh
         command: export ORG_GRADLE_PROJECT_jdkTestVersion=25 && ./checker/bin-devel/test-misc.sh


  typecheck_jdk25:
    docker:
      - image: 'mdernst/cf-ubuntu-jdk25'
    resource_class: large
    environment:
      CIRCLE_COMPARE_URL: << pipeline.project.git_url >>/compare/<< pipeline.git.base_revision >>..<<pipeline.git.revision>>
      TERM: dumb
    steps:
      - restore_cache:
          keys:
            - &source-cache source-v1-{{ .Branch }}-{{ .Revision }}
            - 'source-v1-{{ .Branch }}-'
            - source-v1-
      - checkout
      - save_cache:
          key: *source-cache
          paths:
            - .git
      - run:
<<<<<<< HEAD
         name: test-cftests-typecheck.sh
         command: export ORG_GRADLE_PROJECT_jdkTestVersion=25 && ./checker/bin-devel/test-cftests-typecheck.sh
=======
         name: test-typecheck-part1.sh
         command: export ORG_GRADLE_PROJECT_jdkTestVersion=25 && ./checker/bin-devel/test-typecheck-part1.sh
  typecheck_part2_jdk25:
    docker:
      - image: 'mdernst/cf-ubuntu-jdk25'
    resource_class: large
    environment:
      CIRCLE_COMPARE_URL: << pipeline.project.git_url >>/compare/<< pipeline.git.base_revision >>..<<pipeline.git.revision>>
      TERM: dumb
    steps:
      - restore_cache:
          keys:
            - &source-cache source-v1-{{ .Branch }}-{{ .Revision }}
            - 'source-v1-{{ .Branch }}-'
            - source-v1-
      - checkout
      - save_cache:
          key: *source-cache
          paths:
            - .git
      - run:
         name: test-typecheck-part2.sh
         command: export ORG_GRADLE_PROJECT_jdkTestVersion=25 && ./checker/bin-devel/test-typecheck-part2.sh
>>>>>>> 1d02094e


  daikon_part1_jdk25:
    docker:
      - image: 'mdernst/cf-ubuntu-jdk25'
    resource_class: large
    environment:
      CIRCLE_COMPARE_URL: << pipeline.project.git_url >>/compare/<< pipeline.git.base_revision >>..<<pipeline.git.revision>>
      TERM: dumb
    steps:
      - restore_cache:
          keys:
            - &source-cache source-v1-{{ .Branch }}-{{ .Revision }}
            - 'source-v1-{{ .Branch }}-'
            - source-v1-
      - checkout
      - save_cache:
          key: *source-cache
          paths:
            - .git
      - run:
         name: test-daikon-part1.sh
         command: export ORG_GRADLE_PROJECT_jdkTestVersion=25 && ./checker/bin-devel/test-daikon-part1.sh
  daikon_part2_jdk25:
    docker:
      - image: 'mdernst/cf-ubuntu-jdk25'
    resource_class: large
    environment:
      CIRCLE_COMPARE_URL: << pipeline.project.git_url >>/compare/<< pipeline.git.base_revision >>..<<pipeline.git.revision>>
      TERM: dumb
    steps:
      - restore_cache:
          keys:
            - &source-cache source-v1-{{ .Branch }}-{{ .Revision }}
            - 'source-v1-{{ .Branch }}-'
            - source-v1-
      - checkout
      - save_cache:
          key: *source-cache
          paths:
            - .git
      - run:
         name: test-daikon-part2.sh
         command: export ORG_GRADLE_PROJECT_jdkTestVersion=25 && ./checker/bin-devel/test-daikon-part2.sh


## I'm not sure why the guava_jdk11 job is failing (it's due to Error Prone).
  guava_jdk25:
    docker:
      - image: 'mdernst/cf-ubuntu-jdk25'
    resource_class: large
    environment:
      CIRCLE_COMPARE_URL: << pipeline.project.git_url >>/compare/<< pipeline.git.base_revision >>..<<pipeline.git.revision>>
      TERM: dumb
    steps:
      - restore_cache:
          keys:
            - &source-cache source-v1-{{ .Branch }}-{{ .Revision }}
            - 'source-v1-{{ .Branch }}-'
            - source-v1-
      - checkout
      - save_cache:
          key: *source-cache
          paths:
            - .git
      - run:
         name: test-guava.sh
         command: export ORG_GRADLE_PROJECT_jdkTestVersion=25 && ./checker/bin-devel/test-guava.sh
         no_output_timeout: "30m"


  plume_lib_jdk25:
    docker:
      - image: 'mdernst/cf-ubuntu-jdk25'
    resource_class: large
    environment:
      CIRCLE_COMPARE_URL: << pipeline.project.git_url >>/compare/<< pipeline.git.base_revision >>..<<pipeline.git.revision>>
      TERM: dumb
    steps:
      - restore_cache:
          keys:
            - &source-cache source-v1-{{ .Branch }}-{{ .Revision }}
            - 'source-v1-{{ .Branch }}-'
            - source-v1-
      - checkout
      - save_cache:
          key: *source-cache
          paths:
            - .git
      - run:
         name: test-plume-lib.sh
         command: export ORG_GRADLE_PROJECT_jdkTestVersion=25 && ./checker/bin-devel/test-plume-lib.sh


# The "workflows" section determines which jobs run and what other jobs they depend on.
# For an explanation of the dependence logic, see ../.azure/azure-pipelines.yml .
workflows:
  build:
    jobs:
      - canary_jobs:
          requires:
            - junit_jdk25
            - nonjunit_jdk25
            - typecheck_part1_jdk25
            - typecheck_part2_jdk25
            - misc_jdk25
            - misc_jdk25

      - junit_jdk11:
          requires:
            - canary_jobs
            - junit_jdk25

      - junit_jdk17:
          requires:
            - canary_jobs
            - junit_jdk25

      - junit_jdk21:
          requires:
            - canary_jobs
            - junit_jdk25

      - junit_jdk25
      - nonjunit_jdk25
      - misc_jdk11:
          requires:
            - canary_jobs
            - misc_jdk25

      - misc_jdk17:
          requires:
            - canary_jobs
            - misc_jdk25

      - misc_jdk21:
          requires:
            - canary_jobs
            - misc_jdk25

      - misc_jdk25
      - typecheck_part1_jdk25
      - typecheck_part2_jdk25

      - inference_part1_jdk25:
          requires:
            - canary_jobs

      - inference_part2_jdk25:
          requires:
            - canary_jobs

      - daikon_part1_jdk25:
          requires:
            - canary_jobs

      - daikon_part2_jdk25:
          requires:
            - canary_jobs

      - guava_jdk25:
          requires:
            - canary_jobs

      - plume_lib_jdk25:
          requires:
            - canary_jobs

<|MERGE_RESOLUTION|>--- conflicted
+++ resolved
@@ -268,29 +268,26 @@
          command: export ORG_GRADLE_PROJECT_jdkTestVersion=25 && ./checker/bin-devel/test-misc.sh
 
 
-  typecheck_jdk25:
-    docker:
-      - image: 'mdernst/cf-ubuntu-jdk25'
-    resource_class: large
-    environment:
-      CIRCLE_COMPARE_URL: << pipeline.project.git_url >>/compare/<< pipeline.git.base_revision >>..<<pipeline.git.revision>>
-      TERM: dumb
-    steps:
-      - restore_cache:
-          keys:
-            - &source-cache source-v1-{{ .Branch }}-{{ .Revision }}
-            - 'source-v1-{{ .Branch }}-'
-            - source-v1-
-      - checkout
-      - save_cache:
-          key: *source-cache
-          paths:
-            - .git
-      - run:
-<<<<<<< HEAD
-         name: test-cftests-typecheck.sh
-         command: export ORG_GRADLE_PROJECT_jdkTestVersion=25 && ./checker/bin-devel/test-cftests-typecheck.sh
-=======
+# Split into part1 and part2 only for the typecheck job that "canary_jobs" depends on.
+  typecheck_part1_jdk25:
+    docker:
+      - image: 'mdernst/cf-ubuntu-jdk25'
+    resource_class: large
+    environment:
+      CIRCLE_COMPARE_URL: << pipeline.project.git_url >>/compare/<< pipeline.git.base_revision >>..<<pipeline.git.revision>>
+      TERM: dumb
+    steps:
+      - restore_cache:
+          keys:
+            - &source-cache source-v1-{{ .Branch }}-{{ .Revision }}
+            - 'source-v1-{{ .Branch }}-'
+            - source-v1-
+      - checkout
+      - save_cache:
+          key: *source-cache
+          paths:
+            - .git
+      - run:
          name: test-typecheck-part1.sh
          command: export ORG_GRADLE_PROJECT_jdkTestVersion=25 && ./checker/bin-devel/test-typecheck-part1.sh
   typecheck_part2_jdk25:
@@ -314,7 +311,6 @@
       - run:
          name: test-typecheck-part2.sh
          command: export ORG_GRADLE_PROJECT_jdkTestVersion=25 && ./checker/bin-devel/test-typecheck-part2.sh
->>>>>>> 1d02094e
 
 
   daikon_part1_jdk25:
