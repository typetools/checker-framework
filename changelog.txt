Version 3.3.0, April 1, 2020

Renamings:
  -AuseDefaultsForUncheckedCode to -AuseConservativeDefaultsForUncheckedCode
    The old name works temporarily but will be removed in a future release.

Implementation details:
 * Removed `@DefaultInUncheckedCodeFor` and
   `@DefaultQualifierInHierarchyInUncheckedCode`.
 * Renamings:
   applyUncheckedCodeDefaults() to applyConservativeDefaults()
   useUncheckedCodeDefault() to useConservativeDefault()
<<<<<<< HEAD
 * Deprecated the `framework.source.Result` class; use `List<DiagMessage>`
   instead.  If you were creating a `Result` just to pass it to `report`, then
   call new methods `reportError` and `reportWarning` instead.
=======
 * Removed the deprecated Analysis#Analysis(ProcessingEnvironment)
   and Analysis#Analysis(T, int, ProcessingEnvironment);
 * Deprecated the `framework.source.Result` class; use `DiagMessage` or
   `List<DiagMessage>` instead.  If you were creating a `Result` just to
   pass it to `report`, then call new methods `reportError` and
   `reportWarning` instead.
>>>>>>> c50f036f

---------------------------------------------------------------------------

Version 3.2.0, March 2, 2020

@SuppressWarnings("initialization") suppresses only warnings whose key
contains "initialization".  Previously, it suppressed all warnings issued
by the Nullness Checker or the Initialization Checker.

Closed issues:
2719, 3001, 3020, 3069, 3093, 3120.

---------------------------------------------------------------------------

Version 3.1.1, February 3, 2020

New command-line options:
  -AassumeDeterministic Unsoundly assume that every method is deterministic
  -AassumePure Unsoundly assume that every method is pure

Renamed -Anocheckjdk to -ApermitMissingJdk.
The old version still works, for backward compatibility.

Renamed -Alint=forbidnonnullarraycomponents to
-Alint=soundArrayCreationNullness.  The old version still works, for
backward compatibility.

Implementation details:
 * Deprecated QualifierHierarchy#getTypeQualifiers.
 * Deprecated Analysis#Analysis(ProcessingEnvironment) and Analysis#Analysis(T,
   int, ProcessingEnvironment); use Analysis#Analysis(), Analysis#Analysis(int),
   Analysis#Analysis(T), and Analysis#Analysis(T, int) instead.
 * Renamed SourceChecker#getMessages to getMessagesProperties.
 * Renamed one overload of SourceChecker.printMessages to printOrStoreMessage.

Closed issues:
2181, 2975, 3018, 3022, 3032, 3036, 3037, 3038, 3041, 3049, 3055, 3076.

---------------------------------------------------------------------------

Version 3.1.0, January 3, 2020

Command-line option -AprintGitProperties prints information about the git
repository from which the Checker Framework was compiled.

Implementation details:
 * Removed static cache in AnnotationUtils#areSameByClass and added
   AnnotatedTypeFactory#areSameByClass that uses an instance cache.
 * Removed static cache in AnnotationBuilder#fromName and #fromClass.
 * ContractsUtils#getPreconditions takes an ExecutableElement as an argument.
 * ContractsUtils#getContracts returns a Set.
 * Moved ContractUtils.Contract to outer level.
 * Renamed ConditionalPostcondition#annoResult to ConditionalPostcondition#resultValue.

Closed issues:
2867, 2897, 2972.

---------------------------------------------------------------------------

Version 3.0.1, December 2, 2019

New command-line option for the Constant Value Checker
`-AnoNullStringsConcatenation` unsoundly assumes that every operand of a String
concatenation is non-null.

Implementation details:
 * Moved AnnotatedTypes#hasTypeQualifierElementTypes to AnnotationUtils.
 * Deprecated AnnotatedTypes#isTypeAnnotation and AnnotatedTypes#hasTypeQualifierElementTypes.

Closed issues:
945, 1224, 2024, 2744, 2809, 2815, 2818, 2830, 2840, 2853, 2854, 2865, 2873,
2874, 2878, 2880, 2886, 2888, 2900, 2905, 2919, 2923.

---------------------------------------------------------------------------

Version 3.0.0, November 1, 2019

The Checker Framework works on both JDK 8 and JDK 11.
 * Type annotations for JDK 8 remain in jdk8.jar.
 * Type annotations for JDK 11 appear in stub files in checker.jar.

Removed the @PolyAll annotation.

Implementation details:
 * Removed all previously deprecated methods.
 * AnnotatedTypeFactory#getFnInterfaceFromTree now returns an AnnotatedExecutableType.
 * AnnotationUtils#areSame and #areSameByName now only accept non-null
   AnnotationMirrors

Closed issues:
1169, 1654, 2081, 2703, 2739, 2749, 2779, 2781, 2798, 2820, 2824, 2829, 2842,
2845, 2848.

---------------------------------------------------------------------------

Version 2.11.1, October 1, 2019

The manual links to the Object Construction Checker.

Closed issues:
1635, 2718, 2767.

---------------------------------------------------------------------------

Version 2.11.0, August 30, 2019

The Checker Framework now uses the Java 9 javac API. The manual describes
how to satisfy this dependency, in a way that works on a Java 8 JVM.
Running the Checker Framework on a Java 9 JVM is not yet supported.

---------------------------------------------------------------------------

Version 2.10.1, August 22, 2019

Closed issues:
1152, 1614, 2031, 2482, 2543, 2587, 2678, 2686, 2690, 2712, 2717, 2713, 2721,
2725, 2729.

---------------------------------------------------------------------------

Version 2.10.0, August 1, 2019

Removed the NullnessRawnessChecker.  Use the NullnessChecker instead.

Closed issues:
435, 939, 1430, 1687, 1771, 1902, 2173, 2345, 2470, 2534, 2606, 2613, 2619,
2633, 2638.

---------------------------------------------------------------------------

Version 2.9.0, July 3, 2019

Renamed the Signedness Checker's @Constant annotation to @SignednessGlb.
Introduced an alias, @SignedPositive, for use by programmers.

Annotated the first argument of Opt.get and Opt.orElseThrow as @NonNull.

Removed meta-annotation @ImplicitFor:
 * Use the new meta-annotation @QualifierForLiteral to replace
   @ImplicitFor(literals, stringpatterns).
 * Use the meta-annotation @DefaultFor to replace @ImplicitFor(typeKinds,
   types).
 * Use the new meta-annotation @UpperBoundFor to specify a qualifier upper
   bound for certain types.
 * You can completely remove
     @ImplicitFor(typeNames = Void.class, literals = LiteralKind.NULL)
   on bottom qualifiers.
     @DefaultFor(types = Void.class)
   and
     @QualifierForLiterals(literals = LiteralKind.NULL)
   are added to the bottom qualifier by default.

Add @DefaultQualifierOnUse and @NoDefaultQualifierOnUse type declaration annotations

New/changed error message keys:
 * initialization.static.fields.uninitialized for uninitialized static fields
 * unary.increment.type.incompatible and unary.decrement.type.incompatible
   replace some occurrences of compound.assignment.type.incompatible

Implementation details:
 * Renamed QualifierPolymorphism#annotate methods to resolve
 * Renamed ImplicitsTreeAnnotator to LiteralTreeAnnotator
 * Renamed ImplicitsTypeAnnotator to DefaultForTypeAnnotator
 * Removed TypeUseLocation.TYPE_DECLARATION
 * Removed InheritedFromClassAnnotator, replace with DefaultQualifierForUseTypeAnnotator
 * Rename TreeUtils.isSuperCall and TreeUtils.isThisCall to
 isSuperConstructorCall and isThisConstructorCall

Closed issues:
2247, 2391, 2409, 2434, 2451, 2457, 2468, 2484, 2485, 2493, 2505, 2536, 2537,
2540, 2541, 2564, 2565, 2585.

---------------------------------------------------------------------------

Version 2.8.2, June 3, 2019

The Signature Checker supports a new type, @FqBinaryName.

Added a template for a repository that you can use to write a custom checker.

Linked to the Checker Framework Gradle plugin, which makes it easy to run
a checker on a project that is built using the Gradle build tool.

Implementation detail: deprecated TreeUtils.skipParens in favor of
TreeUtils.withoutParens which has the same specification.

Closed issues:
2291, 2406, 2469, 2477, 2479, 2480, 2494, 2499.

---------------------------------------------------------------------------

Version 2.8.1, May 1, 2019

Moved text about the Purity Checker into its own chapter in the manual.

Closed issues:
660, 2030, 2223, 2240, 2244, 2375, 2407, 2410, 2415, 2420, 2421, 2446, 2447,
2460, 2462.

---------------------------------------------------------------------------

Version 2.8.0, April 3, 2019

Support `androidx.annotation.RecentlyNonNull` and `RecentlyNullable` (as of
2.6.0, but not previously documented).

The following qualifiers are now repeatable:  `@DefaultQualifier`
`@EnsuresQualifierIf` `@EnsuresQualifier` `@RequiresQualifier`.  Therefore,
users generally do not need to write the following wrapper annotations:
`@DefaultQualifiers` `@EnsuresQualifiersIf` `@EnsuresQualifiers`
`@RequiresQualifiers`.

New command-line option `-ArequirePrefixInWarningSuppressions` makes
`@SuppressWarnings` recognize warning keys of the form
"checkername:key.about.problem" but ignore warning keys of the form
"key.about.problem" without the checker name as a prefix.

New CONSTRUCTOR_RESULT enum constant in TypeUseLocation makes it possible to
set default annotations for constructor results.

Clarified the semantics of annotations on class and constructor declarations.
See Section 25.5 "Annotations on classes and constructors" in the manual.

Interface changes:
 * Added protected methods to BaseTypeVisitor so that checkers can change the
   checks for annotations on classes, constructor declarations, and constructor
   invocations.
 * Removed BaseTypeVisitor#checkAssignability and BaseTypeVisitor#isAssignable
   methods.
 * Renamed AnnotatedTypeFactory#getEnclosingMethod to
   AnnotatedTypeFactory#getEnclosingElementForArtificialTree

Closed issues:
2159, 2230, 2318, 2324, 2330, 2334, 2343, 2344, 2353, 2366, 2367, 2370, 2371,
2385.

---------------------------------------------------------------------------

Version 2.7.0, March 1, 2019

The manual links to the AWS crypto policy compliance checker, which enforces
that no weak cipher algorithms are used with the Java crypto API.

The Nullness Checker supports RxJava annotations
io.reactivex.annotations.NonNull and io.reactivex.annotations.Nullable.

The checker-qual artifact (jar file) contains an OSGi manifest.

New TYPE_DECLARATION enum constant in TypeUseLocation makes it possible to
(for example) set defaults annotations for class/interface definitions.

Interface changes:
 * Renamed the "value" element of the @HasSubsequence annotation to
   "subsequence".
 * Renamed @PolySignedness to @PolySigned.
 * Renamed AnnotatedTypeFactory.ParameterizedMethodType to
   ParameterizedExecutableType.

Added missing checks regarding annotations on classes, constructor
declarations, and constructor invocations.  You may see new warnings.

Closed issues:
788, 1751, 2147, 2163, 2186, 2235, 2243, 2263, 2264, 2286, 2302, 2326, 2327.

---------------------------------------------------------------------------

Version 2.6.0, February 3, 2019

The manual includes a section about how to use Lombok and the Checker
Framework simultaneously.

Commons CSV has been added to the annotated libraries on Maven Central.

Some error messages have been changed to improve comprehensibility,
such as by adjusting wording or adding additional information.

Relevant to type system implementers:
Renamed method areSameIgnoringValues to areSameByName.

Closed issues: 2008, 2166, 2185, 2187, 2221, 2224, 2229, 2234, 2248.
Also fixed false negatives in handling of Map.get().

---------------------------------------------------------------------------

Version 2.5.8, December 5, 2018

The manual now links to the AWS KMS compliance checker, which enforces
that calls to AWS KMS only generate 256-bit keys.

Closed issues: 372, 1678, 2207, 2212, 2217.

---------------------------------------------------------------------------

Version 2.5.7, November 4, 2018

New @EnsuresKeyFor and @EnsuresKeyForIf method annotations permit
specifying the postcondition that a method gives some value a @KeyFor type.

The manual links to the Rx Thread & Effect Checker, which enforces
UI Thread safety properties for stream-based Android applications.

Closed issues:
1014, 2151, 2178, 2180, 2183, 2188, 2190, 2195, 2196, 2198, 2199

---------------------------------------------------------------------------

Version 2.5.6, October 3, 2018

Introduce checker-qual-android artifact that is just like the checker-qual
artifact, but the qualifiers have classfile retention.  This is useful for
Android projects.

Remove the checker-compat-qual artifact, which was only useful for Java 7,
which the Checker Framework no longer supports.  It remains available on
Maven Central, with versions 2.5.5 and earlier.

Closed issues:
2135, 2157, 2158, 2164, 2171.

---------------------------------------------------------------------------

Version 2.5.5, August 30, 2018

Implicit imports (deprecated in November 2014) are no longer supported.

Renamed the testlib Maven artifact to framework-test.

Removed command-line option -AprintErrorStack, which is now the default.
Added -AnoPrintErrorStack to disable it (which should be rare).

Replaced ErrorReporter class with BugInCF and UserError exceptions.

Closed issues:
1999, 2008, 2023, 2029, 2074, 2088, 2098, 2099, 2102, 2107.

---------------------------------------------------------------------------

Version 2.5.4, August 1, 2018

Closed issues:
2030, 2048, 2052, 2059, 2065, 2067, 2073, 2082.

---------------------------------------------------------------------------

Version 2.5.3, July 2, 2018

Closed issues:
266, 1248, 1678, 2010, 2011, 2018, 2020, 2046, 2047, 2054.

---------------------------------------------------------------------------

Version 2.5.2, June 1, 2018

In the Map Key Checker, null is now @UnknownKeyFor.  See the "Map Key Checker"
chapter in the manual for more details.

Closed issues:
370, 469, 1701, 1916, 1922, 1959, 1976, 1978, 1981, 1983, 1984, 1991, 1992.

---------------------------------------------------------------------------

Version 2.5.1, May 1, 2018

Added a Maven artifact of the Checker Framework testing library, testlib.

Closed issues:
849, 1739, 1838, 1847, 1890, 1901, 1911, 1912, 1913, 1934, 1936, 1941, 1942,
1945, 1946, 1948, 1949, 1952, 1953, 1956, 1958.

---------------------------------------------------------------------------

Version 2.5.0, April 2, 2018

Declaration annotations that are aliases for type annotations are now treated
as if they apply to the top-level type.  See "Declaration annotations" section
in the "Warnings" chapter in the manual for more details.

Ended support for annotations in comments.  See "Migrating away from
annotations in comments" section in the "Handling legacy code" chapter in the
manual for instructions on how to remove annotations from comments.

Closed issues:
515, 1667, 1739, 1776, 1819, 1863, 1864, 1865, 1866, 1867, 1870, 1876, 1879,
1882, 1898, 1903, 1905, 1906, 1910, 1914, 1915, 1920.

---------------------------------------------------------------------------

Version 2.4.0, March 1, 2018

Added the Index Checker, which eliminates ArrayIndexOutOfBoundsException.

Added the Optional Checker, which verifies uses of Java 8's Optional class.

Removed the Linear Checker, whose implementation was inconsistent with its
documentation.

Added a @QualifierArgument annotation to be used on pre- and postcondition
  annotations created by @PreconditionAnnotation, @PostconditionAnnotation,
  and @ConditionalPostconditionAnnotation. This allows qualifiers with
  arguments to be used in pre- and postconditions.

Added new type @InternalFormForNonArray to the Signature Checker

Moved annotated libraries from checker/lib/*.jar to the Central Repository:
https://search.maven.org/#search%7Cga%7C1%7Cg%3A%22org.checkerframework.annotatedlib%22

Moved the Javadoc stub file from checker/lib/javadoc.astub to
checker/resources/javadoc.astub.

Simplified the instructions for running the Checker Framework with Gradle.

The Checker Framework Eclipse plugin is no longer released nor supported.

Closed issues:
65, 66, 100, 108, 175, 184, 190, 194, 209, 239, 260, 270, 274, 293, 302, 303,
306, 321, 325, 341, 356, 360, 361, 371, 383, 385, 391, 397, 398, 410, 423, 424,
431, 430, 432, 548, 1131, 1148, 1213, 1455, 1504, 1642, 1685, 1770, 1796, 1797,
1801, 1809, 1810, 1815, 1817, 1818, 1823, 1831, 1837, 1839, 1850, 1851, 1852,
1861.

---------------------------------------------------------------------------

Version 2.3.2, February 1, 2018

Closed issues:
946, 1133, 1232, 1319, 1625, 1633, 1696, 1709, 1712, 1734, 1738, 1749, 1754,
1760, 1761, 1768, 1769, 1781.

---------------------------------------------------------------------------

Version 2.3.1, January 2, 2018

Closed issues:
1695, 1696, 1697, 1698, 1705, 1708, 1711, 1714, 1715, 1724.

---------------------------------------------------------------------------

Version 2.3.0, December 1, 2017

Removed the deprecated @LazyNonNull type qualifier.
Deprecated most methods in InternalUtils and moved them to either
TreeUtils or TypesUtils. Adapted a few method names and parameter
orders for consistency.

Closed issues:
951, 1356, 1495, 1602, 1605, 1623, 1628, 1636, 1641, 1653, 1655, 1664, 1665,
1681, 1684, 1688, 1690.

---------------------------------------------------------------------------

Version 2.2.2, November 2, 2017

The Interning Checker supports a new annotation, @InternedDistinct, which
indicates that the value is not equals() to any other value.

An annotated version of the Commons IO library appears in checker/lib/ .

Closed issue 1586, which required re-opening issues 293 and 341 until
proper fixes for those are implemented.

Closed issues:
1386, 1389, 1423, 1520, 1529, 1530, 1531, 1546, 1553, 1555, 1565, 1570, 1579,
1580, 1582, 1585, 1586, 1587, 1598, 1609, 1615, 1617.

---------------------------------------------------------------------------

Version 2.2.1, September 29, 2017

Deprecated some methods in AnnotatedTypeMirror and AnnotationUtils, to
be removed after the 2.2.1 release.

The qualifiers and utility classes in checker-qual.jar are compiled to Java 8
byte code. A new jar, checker-qual7.jar, includes the qualifiers and utility
classes compiled to Java 7 byte code.

Closed issues:
724, 1431, 1442, 1459, 1464, 1482, 1496, 1499, 1500, 1506, 1507, 1510, 1512,
1522, 1526, 1528, 1532, 1535, 1542, 1543.

---------------------------------------------------------------------------

Version 2.2.0, September 5, 2017

A Java 8 JVM is required to run the Checker Framework.
You can still typecheck and compile Java 7 (or earlier) code.
With the "-target 7" flag, the resulting .class files still run with JDK 7.

The stub file format has changed to be more similar to regular Java syntax.
Most notably, receiver annotations are written using standard Java 8 syntax
(a special first formal paramter named "this") and inner classes are written
using standard Java syntax (rather than at the top level using a name that
contains "$". You need to update your stub files to conform to the new syntax.

Closed issues:
220, 293, 297, 341, 375, 407, 536, 571, 798, 867, 1180, 1214, 1218, 1371, 1411,
1427, 1428, 1435, 1438, 1450, 1456, 1460, 1466, 1473, 1474.

---------------------------------------------------------------------------

Version 2.1.14, 3 August 2017

Nullness Checker change to annotated JDK:  The type argument to the Class,
Constructor, and Optional classes may now be annotated as @Nullable or
@NonNull.  The nullness of the type argument doesn't matter, but this
enables easier integration with generic clients.

Many crashes and false positives associated with uninferred method type
arguments have been correct. By default, uninferred method type arguments,
which can happen with Java 8 style target type contexts, are silently ignored.
Use the option -AconservativeUninferredTypeArguments to see warnings about
method calls where the Checker Framework fails to infer type arguments.

Closed issues:
753, 804, 961, 1032, 1062, 1066, 1098, 1209, 1280, 1316, 1329, 1355, 1365,
1366, 1367, 1377, 1379, 1382, 1384, 1397, 1398, 1399, 1402, 1404, 1406, 1407.

---------------------------------------------------------------------------

Version 2.1.13, 3 July 2017

Verified that the Checker Framework builds from source on Windows Subsystem
for Linux, on Windows 10 Creators Edition.

The manual explains how to configure Android projects that use Android Studio
3.0 and Android Gradle Plugin 3.0.0, which support type annotations.

Closed issues:
146, 1264, 1275, 1290, 1303, 1308, 1310, 1312, 1313, 1315, 1323, 1324, 1331,
1332, 1333, 1334, 1347, 1357, 1372.

---------------------------------------------------------------------------

Version 2.1.12, 1 June 2017

The manual links to Glacier, a class immutability checker.

The stubparser license has been updated.  You can now use stubparser under
either the LGPL or the Apache license, whichever you prefer.

Closed issues:
254, 1201, 1229, 1236, 1239, 1240, 1257, 1265, 1270, 1271, 1272, 1274, 1288,
1291, 1299, 1304, 1305.

---------------------------------------------------------------------------

Version 2.1.11, 1 May 2017

The manual contains new FAQ (frequently asked questions) sections about
false positive warnings and about inference for field types.

Closed issues:
989, 1096, 1136, 1228.

---------------------------------------------------------------------------

Version 2.1.10, 3 April 2017

The Constant Value Checker, which performs constant propagation, has been
extended to perform interval analysis -- that is, it determines, for each
expression, a statically-known lower and upper bound.  Use the new
@IntRange annotation to express this.  Thanks to Jiasen (Jason) Xu for this
feature.

Closed issues:
134, 216, 227, 307, 334, 437, 445, 718, 1044, 1045, 1051, 1052, 1054, 1055,
1059, 1077, 1087, 1102, 1108, 1110, 1111, 1120, 1124, 1127, 1132.

---------------------------------------------------------------------------

Version 2.1.9, 1 March 2017

By default, uninferred method type arguments, which can happen with Java 8
style target type contexts, are silently ignored, removing many false
positives.  The new option -AconservativeUninferredTypeArguments can be used to
get the conservative behavior.

Closed issues:
1006, 1011, 1015, 1027, 1035, 1036, 1037, 1039, 1043, 1046, 1049, 1053, 1072,
1084.

---------------------------------------------------------------------------

Version 2.1.8, 20 January 2017

The Checker Framework webpage has moved to https://checkerframework.org/.
Old URLs should redirect to the new one, but please update your links
and let us know if any old links are broken rather than redirecting.

The documentation has been reorganized in the Checker Framework repository.
The manual, tutorial, and webpages now appear under checker-framework/docs/.

Closed issues:
770, 1003, 1012.

---------------------------------------------------------------------------

Version 2.1.7, 3 January 2017

Manual improvements:
 * Added a link to jOOQ's SQL checker.
 * Documented the `-AprintVerboseGenerics` command-line option.
 * Better explanation of relationship between Fake Enum and Subtyping Checkers.

Closed issues:
154, 322, 402, 404, 433, 531, 578, 720, 795, 916, 953, 973, 974, 975, 976,
980, 988, 1000.

---------------------------------------------------------------------------

Version 2.1.6, 1 December 2016

Closed issues:

412, 475.

---------------------------------------------------------------------------

Version 2.1.5, 2 November 2016

The new class org.checkerframework.checker.nullness.Opt provides every
method in Java 8's java.util.Optional class, but written for possibly-null
references rather than for the Optional type.  This can shorten code that
manipulates possibly-null references.

In bytecode, type variable upper bounds of type Object may or may not have
been explicitly written.  The Checker Framework now assumes they were not
written explicitly in source code and defaults them as implicit upper bounds.

The manual describes how to run a checker within the NetBeans IDE.

The manual describes two approaches to creating a type alias or typedef.

Closed issues:
643, 775, 887, 906, 941.

---------------------------------------------------------------------------

Version 2.1.4, 3 October 2016

Closed issues:
885, 886, 919.

---------------------------------------------------------------------------

Version 2.1.3, 16 September 2016

Closed issues:
122, 488, 495, 580, 618, 647, 713, 764, 818, 872, 893, 894, 901, 902, 903,
905, 913.

---------------------------------------------------------------------------

Version 2.1.2, 1 September 2016

Closed issues:
182, 367, 712, 811, 846, 857, 858, 863, 870, 871, 878, 883, 888.

---------------------------------------------------------------------------

Version 2.1.1, 1 August 2016

The codebase conforms to a consistent coding style, which is enforced by
a git pre-commit hook.

AnnotatedTypeFactory#createSupportedTypeQualifiers() must now return a mutable
list.  Checkers that override this method will have to be changed.

Closed issues:
384, 590, 681, 790, 805, 809, 810, 820, 824, 826, 829, 838, 845, 850, 856.

---------------------------------------------------------------------------

Version 2.1.0, 1 July 2016

The new Signedness Checker prevents mixing of unsigned and signed
values and prevents meaningless operations on unsigned values.

The Lock Checker expresses the annotated variable as `<self>`;
previously it used `itself`, which may conflict with an identifier.

Closed issues:
166, 273, 358, 408, 471, 484, 594, 625, 692, 700, 701, 711, 717, 752, 756,
759, 763, 767, 779, 783, 794, 807, 808.

---------------------------------------------------------------------------

Version 2.0.1, 1 June 2016

We renamed method annotateImplicit to addComputedTypeAnnotations.  If you
have implemented a checker, you need to change occurrences of
annotateImplicit to addComputedTypeAnnotations.

The Checker Framework (checker.jar) is now placed on the processorpath
during compilation.  Previously, it was placed on the classpath.  The
qualifiers (checker-qual.jar) remain on the classpath.  This change should
reduce conflicts between your code and the Checker Framework.  If your code
depends on classes in the Checker Framework, then you should add those
classes to the classpath when you run the compiler.

Closed issues:
171, 250, 291, 523, 577, 672, 680, 688, 689, 690, 691, 695, 696, 698, 702,
704, 705, 706, 707, 720, 721, 723, 728, 736, 738, 740.

---------------------------------------------------------------------------

Version 2.0.0, 2 May 2016

Inference:

 * The infer-and-annotate.sh script infers annotations and inserts them in
   your source code.  This can reduce the burden of writing annotations and
   let you get started using a type system more quickly.  See the
   "Whole-program inference" section in the manual for details.

Type systems:

 * The Lock Checker has been replaced by a new implementation that provides
   a stronger guarantee.  The old Lock Checker prevented two threads from
   simultaneously using a given variable, but race conditions were still
   possible due to aliases.  The new Lock Checker prevents two threads from
   simultaneously dereferencing a given value, and thus prevents race
   conditions.  For details, see the "Lock Checker" chapter in the manual,
   which has been rewritten to describe the new semantics.

 * The top type qualifier for the Signature String type system has been
   renamed from @UnannotatedString to @SignatureUnknown.  You shouldn't
   ever write this annotation, but if you perform separate compilation (for
   instance, if you do type-checking with the Signature String Checker
   against a library that is annotated with Signature String annotations),
   then you need to re-compile the library.

 * The IGJ, OIGJ, and Javari Checkers are no longer distributed with the
   Checker Framework.  If you wish to use them, install version 1.9.13 of
   the Checker Framework.  The implementations have been removed because
   they were not being maintained.  The type systems are valuable, but the
   type-checkers should be rewritten from scratch.

Documentation improvements:

 * New manual section "Tips for creating a checker" shows how to break down
   the implementation of a type system into small, manageable pieces.

 * Improved instructions for using Maven and Gradle, including for Android
   code.

Tool changes:

 * The Checker Framework Live Demo webpage lets you try the Checker
   Framework without installing it:  http://eisop.uwaterloo.ca/live/

 * New command-line arguments -Acfgviz and -Averbosecfg enable better
   debugging of the control-flow-graph generation step of type-checking.

 * New command-line argument -Ainfer is used by the infer-and-annotate.sh
   script that performs type inference.

Closed issues:
69, 86, 199, 299, 329, 421, 428, 557, 564, 573, 579, 665, 668, 669, 670, 671.

---------------------------------------------------------------------------

Version 1.9.13, 1 April 2016

Documentation:
 * Clarified Maven documentation about use of annotations in comments.
 * Added FAQ about annotating fully-qualified type names.

Closed issues:  438, 572, 579, 607, 624, 631.

---------------------------------------------------------------------------

Version 1.9.12, 1 March 2016

The Checker Framework distribution contains annotated versions
of libraries in directory checker-framework/checker/lib/.
During type-checking, you should put these versions first on your classpath,
to obtain more precise type-checking with fewer false positive warnings.

tools.jar is no longer required to be on the classpath when using
checker-qual.jar

The Signature String Checker supports two new string representations of a
Java type: @InternalForm and @ClassGetSimpleName.

The manual documents how to run a pluggable type-checker in IntelliJ IDEA.

The instructions on how to run a type-checker in Gradle have been updated to
use the artifacts in Maven Central. Examples using the instructions have been
added under checker-framework/docs/examples/GradleExamples/.

Renamed enum DefaultLocation to TypeUseLocation.

Closed issues:  130, 263, 345, 458, 559, 559, 574, 582, 596.

---------------------------------------------------------------------------

Version 1.9.11, 1 February 2016

Renamed and merged -AuseSafeDefaultsForUnannotatedSourceCode and
-AsafeDefaultsForUnannotatedBytecode command-line options to
-AuseDefaultsForUncheckedCode that takes arguments source and bytecode.

For type-system developers:

* The previously deprecated
  org.checkerframework.framework.qual.TypeQualifier{s} annotations
  were removed.
* Every type system uses the CLIMB-to-top defaulting scheme, unless it
  explicitly specifies a different one.  Previously a type system needed
  to explicitly request CLIMB-to-top, but now it is the default.

Closed issues: 524, 563, 568.

---------------------------------------------------------------------------

Version 1.9.10, 4 January 2016

The Checker Framework distribution files now contain a version number:
for example, checker-framework-1.9.9.zip rather than checker-framework.zip.

The Nullness Checker supports the org.eclipse.jgit.annotations.Nullable and
NonNull annotations.

Buildfiles do less unnecessary recomputation.

Documentation:
 * Documented how to initialize circular data structures in the
   Initialization type system.
 * Linked to David Bürgin's Nullness Checker tutorial at
   https://github.com/glts/safer-spring-petclinic/wiki
 * Acknowledged more contributors in the manual.

For type-system developers:
 * The org.checkerframework.framework.qual.TypeQualifier{s} annotations are
   now deprecated.  To indicate which annotations a checker supports, see
   https://checkerframework.org/manual/#creating-indicating-supported-annotations .
   Support for TypeQualifier{s} will be removed in the next release.
 * Renamed
   org.checkerframework.framework.qual.Default{,Qualifier}ForUnannotatedCode to
   DefaultInUncheckedCodeFor and DefaultQualifierInHierarchyInUncheckedCode.

Closed issues: 169, 363, 448, 478, 496, 516, 529.

---------------------------------------------------------------------------

Version 1.9.9, 1 December 2015

Fixed issues:  511, 513, 514, 455, 527.

Removed the javac_maven script and batch file,
which had been previously deprecated.

---------------------------------------------------------------------------

Version 1.9.8, 9 November 2015

Field initialization warnings can now be suppressed for a single field at a
time, by placing @SuppressWarnings("initialization") on the field declaration.

Updated Maven instructions to no longer require a script.
Added an example of how to use the instructions under
docs/examples/MavenExample.

The javac_maven script (and batch file) are deprecated and will be
removed as of December 2015.

Fixed issues:  487, 500, 502.

---------------------------------------------------------------------------

Version 1.9.7, 24 October 2015

Fixed issues:  291, 474.

----------------------------------------------------------------------

Version 1.9.6, 8 October 2015

Fixed issue:  460.

----------------------------------------------------------------------

Version 1.9.5, 1 September 2015

Test Framework Updates:
  * The test framework has been refactored to improve extensibility.
  * Tests that previously extended ParameterizedCheckerTest or
    CheckerTest should extend either CheckerFrameworkTest or nothing.
  * If a test used methods that were previously found on
    CheckerTest, you may find them in TestUtilities.

Fixed issues:  438, 457, 459.

----------------------------------------------------------------------

Version 1.9.4, 4 August 2015

Documented the notion of a compound checker, which depends on other checkers
  and automatically runs them.

Renamed -AuseConservativeDefaultsForUnannotatedSourceCode command-line
  option to -AuseSafeDefaultsForUnannotatedSourceCode

Moved the Checker Framework version control repository from Google Code to
GitHub, and from the Mercurial version control system to Git.  If you have
cloned the old repository, then discard your old clone and create a new one
using this command:
  git clone https://github.com/typetools/checker-framework.git

Fixed issues:  427, 429, 434, 442, 450.

----------------------------------------------------------------------

Version 1.9.3, 1 July 2015

New command-line options:
 * -AsafeDefaultsForUnannotatedBytecode causes a checker to use conservative
   defaults for .class files that were compiled without running the given
   checker.  Without this option, type-checking is unsound (that is, there
   might be errors at run time even though the checker issues no warnings).
 * -AuseConservativeDefaultsForUnannotatedSourceCode uses conservative
   annotations for unannotated type uses.  Use this when compiling a library in
   which some but not all classes are annotated.

Various bug fixes and documentation improvements.

Fixed issues: 436.

----------------------------------------------------------------------

Version 1.9.2, 1 June 2015

Internationalization Format String Checker:
This new type-checker prevents use of incorrect internationalization
format strings.

Fixed issues: 434.

----------------------------------------------------------------------

Version 1.9.1, 1 May 2015

New FAQ entry:
  "How does the Checker Framework compare with Eclipse's null analysis?"

----------------------------------------------------------------------

Version 1.9.0, 17 April 2015

Bug fixes for generics, especially type parameters:
   * Manual chapter 21 "Generics and polymorphism" has been expanded,
     and it gives more information on annotating type parameters.
   * The qualifier on a type parameter (e.g. <@HERE T> ) only applies
     to the lower bound of that type parameter.  Previously it also
     applied to the upper bound.
   * Unannotated, unbounded wildcards are now qualified with the
     annotations of the type parameter to which they are an argument.
     See the new manual section 23.3.4 for more details.
   * Warning "bound.type.incompatible" is issued if the lower bound of
     a type parameter or wildcard is a supertype of its upper bound,
     e.g.  <@Nullable T extends @NonNull Object>
   * Method type argument inference has been improved. Fewer warnings
     should be issued when method invocations omit type arguments.
   * Added command-line option -AprintVerboseGenerics to print more
     information about type parameters and wildcards when they appear
     in warning messages.

Reflection resolution:
If you supply the -AresolveReflection command-line option, the Checker
Framework attempts to resolve reflection.  This reduces the number of
false positive warnings caused by reflection.

The documentation for the Map Key Checker has been moved into its own
chapter in the manual.

Fixed issues: 221, 241, 313, 314, 328, 335, 337, 338, 339, 355, 369,
              376, 378, 386, 388, 389, 393, 403, 404, 413, 414, 415,
              417, 418, 420, 421, 422, 426.

----------------------------------------------------------------------

Version 1.8.11, 2 March 2015

Fixed issues: 396, 400, 401.

----------------------------------------------------------------------

Version 1.8.10, 30 January 2015

Fixed issues: 37, 127, 350, 364, 365, 387, 392, 395.

----------------------------------------------------------------------

Version 1.8.9, 19 December 2014

Aliasing Checker:
This new type-checker ensures that an expression has no aliases.

Fixed issues: 362, 380, 382.

----------------------------------------------------------------------

Version 1.8.8, 26 November 2014

@SuppressWarnings("all") suppresses all Checker Framework warnings.

Implicit imports are deprecated, including the jsr308_imports environment
variable and the -jsr308_imports ... and -Djsr308.imports=... command-line
options.

For checkers bundled with the Checker Framework, package names may now
be omitted when running from the command line.
E.g.
    javac -processor NullnessChecker MyFile.java

The Nullness checker supports Android annotations
android.support.annotation.NonNull and android.support.annotation.Nullable.

Fixed issues: 366, 379.

----------------------------------------------------------------------

Version 1.8.7, 30 October 2014

Fix performance regression introduced in release 1.8.6.

Nullness Checker:
  * Updated Nullness annotations in the annotated JDK.
    See issues: 336, 340, 374.
  * String concatenations with null literals are now @NonNull
    rather than @Nullable.  See issue 357.

Fixed issues:  200, 300, 332, 336, 340, 357, 359, 373, 374.

----------------------------------------------------------------------

Version 1.8.6, 25 September 2014

Method Reference and Lambda Expression Support:
The Checker Framework now supports type-checking method references
and lambda expressions to ensure they are congruent with the
functional interface they are assigned to. The bodies of lambda expressions
are also now type-checked similarly to regular method bodies.

Dataflow:
 * Handling of the following language features has been improved:
   boxed Booleans, finally blocks, switch statements, type casts, enhanced
   for loops
 * Performance improvements

Annotations:
The checker-compat-qual.jar is now included with the Checker Framework
release.  It can also be found in Maven Central at the coordinates:
org.checkerframework:checker-compat-qual
Annotations in checker-compat-qual.jar do not require Java 8 but
can only be placed in annotation locations valid in Java 7.

----------------------------------------------------------------------

Version 1.8.5, 29 August 2014

Eclipse Plugin:
All checkers in the Checker Framework manual now appear in the
Eclipse plugin by default.  Users no longer have to include
checker.jar on their classpath to run any of the built-in checkers.

Improved Java 7 compatibility and introduced Java 7 compliant
annotations for the Nullness Checker.  Please see the section on
"Class-file compatibility with Java 7" in the manual for more details.

Fixed issue 347.

----------------------------------------------------------------------

Version 1.8.4, 1 August 2014

The new Constant Value Checker is a constant propagation analysis:  it
determines which variable values can be known at compile time.

Overriding methods now inherit declaration annotations from methods they
override, if the declaration annotation is meta-annotate with
@InheritedAnnotation.  In particular, the purity annotations @SideEffectFree,
@Deterministic, and @Pure are inherited.

Command-line options:
 * Renamed the -AenablePurity command-line flag to -AcheckPurityAnnotations.
 * Added a command-line option -AoutputArgsToFile to output all command-line
   options passed to the compiler to a file.  This is especially useful when
   debugging Maven compilation.

Annotations:
These changes are relevant only to people who wish to use pluggable
type-checking with a standard Java 7 toolset.  (If you are not having
trouble with your Java 7 JVM, then you don't care about them.)
 * Made clean-room reimplementations of nullness-related annotations
   compatible with Java 7 JVMs, by removing TYPE_USE as a target.
 * Added a new set of Java 7 compatibility annotations for the Nullness Checker
   in the org.checkerframework.checker.nullness.compatqual package. These
   annotations do not require Java 8 but can only be placed in annotation
   locations valid in Java 7.

Java 8 support:
The Checker Framework no longer crashes when type-checking code with lambda
expressions, but it does issue a lambda.unsupported warning when
type-checking code containing lambda expressions.  Full support for
type-checking lambda expressions will appear in a future release.

Fixed issue 343.

----------------------------------------------------------------------

Version 1.8.3, 1 July 2014

Updated the Initialization Checker section in the manual with
a new introduction paragraph.

Removed the Maven plugin section from the manual as the plugin is
no longer maintained and the final release was on June 2, 2014.
The javac_maven script (and batch file) are available to use
the Checker Framework from Maven.

Fixed issue 331.

----------------------------------------------------------------------

Version 1.8.2, 2 Jun 2014

Converted from using rt.jar to ct.sym for creating the annotated jdk.
Using the annotated jdk on the bootclasspath of a VM will cause the
vm to crash immediately.

The Lock Checker has been rewritten to support dataflow analysis.
It can now understand conditional expressions, for example, and
knows that "lock" is held in the body of statements like
"if (lock.tryLock()) { ... }"
The Lock Checker chapter in the manual has been updated accordingly
and describes the new Lock Checker features in detail.

Provided a javac_maven script (and batch file) to make it simpler
to use the Checker Framework from Maven.  The Maven plug-in is deprecated
and will be removed as of July 1, 2014. Added an explanation of how
to use the script in the Maven section of the manual.

The Checker Framework installation instructions in the manual have
been updated.

Fixed issues: 312, 315, 316, 318, 319, 324, 326, 327.

----------------------------------------------------------------------

Version 1.8.1, 1 May 2014

Support to directly use the Java 8 javac in addition to jsr308-langtools.
Added docs/examples directory to checker-framework.zip.
New section in the manual describing the contents of checker-framework.zip.

Fixed issues: 204, 304, 320.

----------------------------------------------------------------------

Version 1.8.0, 2 April 2014

Added the GUI Effect Checker, which prevents "invalid thread access" errors
when a background thread in a GUI attempts to access the UI.

Changed the Java package of all type-checkers and qualifiers.  The package
"checkers" has been renamed to "org.checkerframeork.checker".  This
requires you to change your import statements, such as from
  import checkers.nullness.quals.*;
to
  import org.checkerframework.checker.nullness.qual.*;
It also requires you to change command-line invocations of javac, such as from
  javac -processor checkers.nullness.NullnessChecker ...
to
  javac -processor org.checkerframework.checker.nullness.NullnessChecker ...

Restructured the Checker Framework project and package layout,
using the org.checkerframework prefix.

----------------------------------------------------------------------

Version 1.7.5, 5 March 2014

Minor improvements to documentation and demos.
Support a few new units in the UnitsChecker.

----------------------------------------------------------------------

Version 1.7.4, 19 February 2014

Error messages now display the error key that can be used in
SuppressWarning annotations. Use -AshowSuppressWarningKeys to
show additional keys.

Defaulted type qualifiers are now stored in the Element and written
to the final bytecode.

Reduce special treatment of checkers.quals.Unqualified.

Fixed issues: 170, 240, 265, 281.

----------------------------------------------------------------------

Version 1.7.3, 4 February 2014

Fixes for Issues 210, 253, 280, 288.

Manual:
   Improved discussion of checker guarantees.

Maven Plugin:
   Added option useJavacOutput to display exact compiler output.

Eclipse Plugin:
   Added the Format String Checker to the list of built-in checkers.

----------------------------------------------------------------------

Version 1.7.2, 2 January 2014

Fixed issues: 289, 292, 295, 296, 298.

----------------------------------------------------------------------

Version 1.7.1, 9 December 2013

Fixes for Issues 141, 145, 257, 261, 269, 267, 275, 278, 282, 283, 284, 285.

Implementation details:
  Renamed AbstractBasicAnnotatedTypeFactory to GenericAnnotatedTypeFactory

----------------------------------------------------------------------

Version 1.7.0, 23 October 2013

Format String Checker:
  This new type-checker ensures that format methods, such as
  System.out.printf, are invoked with correct arguments.

Renamed the Basic Checker to the Subtyping Checker.

Reimplemented the dataflow analysis that performs flow-sensitive type
  refinement.  This fixes many bugs, improves precision, and adds features.
  Many more Java expressions can be written as annotation arguments.

Initialization Checker:
  This new abstract type-checker verifies initialization properties.  It
  needs to be combined with another type system whose proper initialization
  should be checked.  This is the new default initialzation checker for the
  Nullness Checker.  It is based on the "Freedom Before Commitment" approach.

Renamed method annotations used by the Nullness Checker:
  @AssertNonNullAfter => @EnsuresNonNull
  @NonNullOnEntry => @RequiresNonNull
  @AssertNonNullIfTrue(...) => @IfMethodReturnsFalseEnsuresNonNull
  @AssertNonNullIfFalse(...) => @IfMethodReturnsFalseEnsuresNonNull
  @LazyNonNull => @MonotonicNonNull
  @AssertParametersNonNull => [no replacement]
Removed annotations used by the Nullness Checker:
  @AssertParametersNonNull
Renamed type annotations used by the Initialization Checker:
  @NonRaw => @Initialized
  @Raw => @UnknownInitialization
  new annotation @UnderInitialization
The old Initialization Checker (that uses @Raw and @NonRaw) can be invoked
  by invoking the NullnessRawnessChecker rather than the NullnessChecker.

Purity (side effect) analysis uses new annotations @SideEffectFree,
  @Deterministic, and @TerminatesExecution; @Pure means both @SideEffectFree
  and @Deterministic.

Pre- and postconditions about type qualifiers are available for any type system
  through @RequiresQualifier, @EnsuresQualifier and @EnsuresQualifierIf.  The
  contract annotations for the Nullness Checker (e.g. @EnsuresNonNull) are now
  only a special case of these general purpose annotations.
  The meta-annotations @PreconditionAnnotation, @PostconditionAnnotation, and
  @ConditionalPostconditionAnnotation can be used to create more special-case
  annotations for other type systems.

Renamed assertion comment string used by all checkers:
  @SuppressWarnings => @AssumeAssertion

To use an assert statement to suppress warnings, the assertion message must
  include the string "@AssumeAssertion(warningkey)".  Previously, just the
  warning key sufficed, but the string @SuppressWarnings(warningkey) was
  recommended.

New command-line options:
  -AonlyDefs and -AonlyUses complement existing -AskipDefs and -AskipUses
  -AsuppressWarnings Suppress warnings matching the given key
  -AassumeSideEffectFree Unsoundly assume that every method is side-effect-free
  -AignoreRawTypeArguments Ignore subtype tests for type arguments that
    were inferred for a raw type
  -AenablePurity Check the bodies of methods marked as pure
    (@SideEffectFree or @Deterministic)
  -AsuggestPureMethods Suggest methods that could be marked as pure
  -AassumeAssertionsAreEnabled, -AassumeAssertionsAreDisabled Whether to
    assume that assertions are enabled or disabled
  -AconcurrentSemantics Whether to assume concurrent semantics
  -Anocheckjdk Don't err if no annotated JDK can be found
  -Aflowdotdir Create an image of the control flow graph
  -AinvariantArrays replaces -Alint=arrays:invariant
  -AcheckCastElementType replaces -Alint=cast:strict

Manual:
  New manual section about array types.
  New FAQ entries:  "Which checker should I start with?", "How can I handle
    typestate, or phases of my program with different data properties?",
    "What is the meaning of a type qualifier at a class declaration?"
  Reorganized FAQ chapter into sections.
  Many other improvements.

----------------------------------------------------------------------

Version 1.6.7, 28 August 2013

User-visible framework improvements:
  Improve the error message produced by -Adetailedmsgtext

Bug fixes:
  Fix issue #245: anonymous classes were skipped by default

----------------------------------------------------------------------

Version 1.6.6, 01 August 2013

Documentation:
  The Checker Framework manual has been improved.  Changes include:
more troubleshooting tips to the Checker Framework manual, an improved
discussion on qualifier bounds, more examples, improved formatting, and more.
  An FAQ entry has been added to discuss JSR305.
  Minor clarifications have been added to the Checker Framework tutorial.

----------------------------------------------------------------------

Version 1.6.5, 01 July 2013

User-visible framework improvements:
  Stub files now support static imports.

Maven plugin:
  Maven plugin will now issue a warning rather than quit when zero checkers are specified in a project's pom.xml.

Documentation:
  Improved the Maven plugin instructions in the Checker Framework manual.
  Added documentation for the -XDTA:noannotationsincomments compiler flag.

Internal framework improvements:
  Improved Maven-plugin developer documentation.

----------------------------------------------------------------------

Version 1.6.4, 01 June 2013

User-visible framework improvements:
    StubGenerator now generates stubs that can be read by the StubParser.

Maven plugin:
    The Maven plugin no longer requires the Maven project's output directory to exist in order to run the Checker Framework.  However, if you ask the Checker Framework to generate class files then the output directory will be created.

Documentation:
  Improved the Maven plugin instructions in the Checker Framework manual.
  Improved the discussion of why to define both a bottom and a top qualifier in the Checker Framework manual.
  Update FAQ to discuss that some other tools incorrectly interpret array declarations.

----------------------------------------------------------------------

Version 1.6.3, 01 May 2013

Eclipse plugin bug fixes:
  The javac argument files used by the Eclipse plugin now properly escape file paths.  Windows users should no longer encounter errors about missing built-in checkers.

Documentation:
  Add FAQ "What is the meaning of an annotation after a type?"

----------------------------------------------------------------------

Version 1.6.2, 04 Apr 2013

Eclipse plugin:
  The "Additional compiler parameters" text field has now been replaced by a list.  Parameters in this list may be activated/deactivated via checkbox.

Eclipse plugin bug fixes:
   Classpaths and source files should now be correctly quoted when they contain spaces.

Internal framework improvements:
  Update pom files to use the same update-version code as the Checker Framework "web" ant task.  Remove pom specific update-version code.
  Update build ant tasks to avoid re-running targets when executing tests from the release script.

----------------------------------------------------------------------

Version 1.6.1, 01 Mar 2013

User-visible framework improvements:
  A number of error messages have been clarified.
  Stub file now supports type annotations in front and after method type variable declarations.
  You may now specify custom paths to javac.jar and jdk7.jar on the command line for non-standard installations.

Internal framework improvements:
  Add shouldBeApplied method to avoid unnecessary scans in DefaultApplier and avoid annotating void types.
  Add createQualifierDefaults and createQualifierPolymorphism factory methods.

Maven plugin:
  Put Checker Framework jars at the beginning of classpath.
  Added option to compile code in order to support checking for multi-module projects.
  The plugin no longer copies the various Checker Framework maven artifacts to one location but instead takes advantage of the new custom path options for javac.jar and jdk7.jar.
  The maven plugin no longer attempts to resolve jdk6.jar

Eclipse plugin:
  Put Checker Framework jars at the beginning of classpath.
  All files selected from a single project can now be checked.  The previous behavior only checked the entire project or one file depending on the type of the first file selected.

Documentation:
  Fixed broken links and incomplete URLs in the Checker Framework Manual.
  Update FAQ to discuss that some other tools incorrectly interpret array declarations.

Bug fixes

----------------------------------------------------------------------

Version 1.6.0, 1 Feb 2013

User-visible framework improvements:
  It is possible to use enum constants in stub files without requiring the fully qualified name, as was previously necessary.
  Support build on a stock Java 8 OpenJDK.

Adapt to underlying jsr308-langtools changes.
  The most visible change is syntax for fully-qualified types, from @A java.lang.Object to java.lang.@A Object.
  JDK 7 is now required.  The Checker Framework does not build or run on JDK 6.

Documentation:
  A new tutorial is available at https://checkerframework.org/tutorial/

----------------------------------------------------------------------

Version 1.5.0, 14 Jan 2013

User-visible framework improvements:
  To invoke the Checker Framework, call the main method of class
    CheckerMain, which is a drop-in replacement for javac.  This replaces
    all previous techniques for invoking the Checker Framework.  Users
    should no longer provide any Checker Framework jars on the classpath or
    bootclasspath.  jsr308-all.jar has been removed.
  The Checker Framework now works with both JDK 6 and JDK 7, without need
    for user customization.  The Checker Framework determines the
    appropriate annotated JDK to use.
  All jar files now reside in checker-framework/checkers/binary/.

Maven plugin:
  Individual pom files (and artifacts in the Maven repository) for all
    Checker Framework jar files.
  Avoid too-long command lines on Windows.
  See the Maven section of the manual for more details.

Eclipse plugin:
  Avoid too-long command lines on Windows.
  Other bug fixes and interface improvements.

Other framework improvements:
  New -Adetailedmsgtext command-line option, intended for use by IDE plugins.

----------------------------------------------------------------------

Version 1.4.4, 1 Dec 2012

Internal framework improvements:
  Add shutdown hook mechanism and use it for -AresourceStats resource
    statistics flag.
  Add -AstubWarnIfNotFound and -AstubDebug options to improve
    warnings and debug information from the stub file parsing.
  Ignore case when comparing error suppression keys.
  Support the bottom type as subtype of any wildcard type.

Tool Integration Changes
  The Maven plugin id has been changed to reflect standard Maven
    naming conventions.
  Eclipse and Maven plugin version numbers will now
    track the Checker Framework version numbers.

Bug fixes.

----------------------------------------------------------------------

Version 1.4.3, 1 Nov 2012

Clarify license:
  The Checker Framework is licensed under the GPL2.  More permissive
    licenses apply to annotations, tool plugins (Maven, Eclipse),
    external libraries included with the Checker Framework, and examples in
    the Checker Framework Manual.
  Replaced all third-party annotations by cleanroom implementations, to
    avoid any potential problems or confusion with licensing.

Aliased annotations:
  Clarified that there is no need to rewrite your program.  The Checker
    Framework recognizes dozens of annotations used by other tools.

Improved documentation of Units Checker and Gradle Integration.
Improved developer documentation of Eclipse and Maven plugins.

Bug fixes.

----------------------------------------------------------------------

Version 1.4.2, 16 Oct 2012

External tool support:
  Eclipse plug-in now works properly, due to many fixes

Regex Checker:
  New CheckedPatternSyntaxException added to RegexUtil

Support new foreign annotations:
  org.eclipse.jdt.annotation.Nullable
  org.eclipse.jdt.annotation.NonNull

New FAQ: "What is a receiver?"

Make annotations use 1-based numbering for formal parameters:
  Previously, due to a bug the annotations used 0-based numbering.
  This change means that you need to rewrite annotations in the following ways:
    @KeyFor("#3")  =>  @KeyFor("#4")
    @AssertNonNullIfTrue("#0")  =>  @AssertNonNullIfTrue("#1")
    @AssertNonNullIfTrue({"#0", "#1"})  =>  @AssertNonNullIfTrue({"#1", "#2"})
    @AssertNonNullAfter("get(#2)")  =>  @AssertNonNullAfter("get(#3)")
  This command:
    find . -type f -print | xargs perl -pi -e 's/("#)([0-9])(")/$1.($2+1).$3/eg'
  handles the first two cases, which account for most uses.  You would need
  to handle any annotations like the last two cases in a different way,
  such as by running
    grep -r -n -E '\("[^"]+#[0-9][^A-Za-z]|\("#[0-9][^"]' .
  and making manual changes to the matching lines.  (It is possible to
  provide a command that handles all cases, but it would be more likely to
  make undesired changes.)
  Whenever making automated changes, it is wise to save a copy of your
  codebase, then compare it to the modified version so you can undo any
  undesired changes.  Also, avoid running the automated command over version
  control files such as your .hg, .git, .svn, or CVS directory.

----------------------------------------------------------------------

Version 1.4.1, 29 Sep 2012

User-visible framework improvements:
  Support stub files contained in .jar files.
  Support aliasing for declaration annotations.
  Updated the Maven plugin.

Code refactoring:
  Make AnnotationUtils and AnnotatedTypes into stateless utility classes.
    Instead, provide the necessary parameters for particular methods.
  Make class AnnotationBuilder independent of AnnotationUtils.
  Remove the ProcessingEnvironment from AnnotatedTypeMirror, which was
    hardly used and can be replaced easily.
  Used more consistent naming for a few more fields.
  Moved AnnotatedTypes from package checkers.types to checkers.utils.
    this required making a few methods in AnnotatedTypeFactory public,
    which might require changes in downstream code.

Internal framework improvements:
  Fixed Issues 136, 139, 142, 156.
  Bug fixes and documentation improvements.

----------------------------------------------------------------------

Version 1.4.0, 11 Sep 2012

User-visible framework improvements:
  Defaulting:
    @DefaultQualifier annotations now use a Class instead of a String,
      preventing simple typo errors.
    @DefaultLocation extended with more constants.
    TreeAnnotator propagates the least-upper-bound of the operands of
      binary/compound operations, instead of taking the default qualifier.
  Stub files now ignore the return type, allowing for files automatically
    generated from other formats.
  Type factories and type hierarchies:
    Simplify AnnotatedTypeFactory constructors.
    Add a GeneralAnnotatedTypeFactory that supports multiple type systems.
    Improvements to QualifierHierarchy construction.
  Type-checking improvements:
    Propagate annotations from the sub-expression of a cast to its result.
    Better handling of assignment context and improved inference of
      array creation expressions.
  Optional stricter checking of casts to array and generic types using
    the new -Alint=cast:strict flag.
    This will become the default in the future.
  Code reorganization:
    SourceChecker.initChecker no longer has a ProcessingEnvironment
      parameter. The environment can now be accessed using the standard
      processingEnv field (instead of the previous env field).
    Classes com.sun.source.util.AbstractTypeProcessor and
      checkers.util.AggregateChecker are now in package checkers.source.
    Move isAssignable from the BaseTypeChecker to the BaseTypeVisitor; now
      the Checker only consists of factories and logic is contained in the
      Visitor.
  Warning and error messages:
    Issue a warning if an unsupported -Alint option is provided.
    Improved error messages.
  Maven plugin now works.

Nullness Checker:
  Only allow creation of (implicitly) non-null objects.
  Optionally forbid creation of arrays with @NonNull component type,
    when flag -Alint=arrays:forbidnonnullcomponents is supplied.
    This will become the default in the future.

Internal framework improvements:
  Enable assertion checking.
  Improve handling of annotated type variables.
  Assignment context is now a type, not a tree.
  Fix all compiler warnings.

----------------------------------------------------------------------

Version 1.3.1, 21 Jul 2012

Installation:
  Clarify installation instructions for Windows.  Remove javac.bat, which
  worked for running distributed checkers but not for creating new checkers.

User-visible framework improvements:
  Implement @PolyAll qualifier to vary over multiple type systems.
  The Checker Framework is unsound due to Java's covariant array subtyping.
    You can enable invariant array subtyping (for qualifiers only, not for
    base Java types) with the command-line option -Alint=arrays:invariant.
    This will become the default in the future.

Internal framework improvements:
  Improve defaulting for multiple qualifier hierarchies.
  Big refactoring of how qualifier hierarchies are built up.
  Improvements to error handling output for unexpected exceptions.
  Bug fixes and documentation improvements.

----------------------------------------------------------------------

Version 1.3.0, 3 Jul 2012

Annotation syntax changes, as mandated by the latest Type Annotations
(JSR 308) specification.  The most important ones are:
- New receiver syntax, using "this" as a formal parameter name:
    ReturnType methodname(@ReceiverAnnotation MyClass this, ...) { ... }
- Changed @Target default to be the Java 1.5 values
- UW extension: in addition to annotations in comments, support
    special /*>>> */ comments to hide multiple tokens.
    This is useful for the new receiver syntax and for import statements.

Framework improvements:
  Adapt to annotation storage changes in jsr308-langtools 1.3.0.
  Move type validation methods from the BaseTypeChecker to BaseTypeVisitor.

----------------------------------------------------------------------

Version 1.2.7, 14 May 2012

Regex Checker:
  Add basic support for the concatenation of two non-regular expressions
    that produce a valid regular expression.
  Support "isRegex" in flow inference.

Framework improvements:
  New @StubFiles annotation declaratively adds stub files to a checker.

Internal bug fixes:
  Respect skipDefs and skipUses in NullnessFlow.
  Support package annotations in stub files.
  Better support for enums in annotation attributes.
  Cleanups to how implicit receivers are determined.

----------------------------------------------------------------------

Version 1.2.6, 18 Mar 2012

Nullness Checker:
  Correctly handle unboxing in more contexts (if, switch (Issue 129),
    while loops, ...)

Regex Checker:
  Add capturing groups parameter to Regex qualifier.
    Count groups in String literals and String concatenation.
    Verify group number to method calls that take a capturing group
      number.
    Update RegexUtil methods to take optional groups parameter.
    Modify regex qualifier hierarchy to support groups parameter.
  Add special case for Pattern.compile when called with Pattern.LITERAL flag.

Internal bug fixes:
  Improve flow's support of annotations with parameters.
  Fix generics corner cases (Issues 131, 132, 133, 135).
  Support type annotations in annotations and type-check annotations.
  Improve reflective look-up of visitors and factories.
  Small cleanups.

----------------------------------------------------------------------

Version 1.2.5.1, 06 Feb 2012

Nullness Checker:
  Correct the annotations on ThreadLocal and InheritableThreadLocal.

Internal bug fixes:
  Expand release tests.
  Compile release with JDK 6 to work on both JDK 6 and JDK 7.

----------------------------------------------------------------------

Version 1.2.5, 3 Feb 2012

Don't put classpath on the bootclasspath when invoking javac.  This
prevents problems if, for example, android.jar is on the classpath.

New -jsr308_imports ... and -Djsr308.imports=... command-line options, for
specifying implicit imports from the command line.  This is needed by Maven.

New -Aignorejdkastub option makes the checker not load the jdk.astub
file. Files from the "stubs" option are still loaded.

Regex Checker:
  Support concatenation of PolyRegex strings.
  Improve examples of use of RegexUtil methods.

Signature Checker:
  Add new @ClassGetName annotation, for a 4th string representation of a
    class that is used by the JDK.  Add supporting annotations to make the
    type hierarchy a complete lattice.
  Add PolySignature annotation.

Internal bug fixes:
  Improve method type argument inference.
  Handle type variables whose upper bound is a type variable.
  Fix bug in least upper bound computation for anonymous classes.
  Improve handling of annotations inherited from superclasses.
  Fix design problem with Nullness Checker and primitive types.
  Ensure that overriding methods respect pre- and postconditions.
  Correctly resolve references to an enclosing this.
  Improve handling of Java source that contains compilation errors.

----------------------------------------------------------------------

Version 1.2.4, 15 Dec 2011

All checkers:
- @Target(TYPE_USE) meta-annotation is properly handled.

Nullness Checker:
- Do not allow nullness annotations on primitive types.
- Improvements to rawness (initialization) checks.
- Special-case known keys for System.getProperty.
- The -Alint=uninitialized command-line option now defaults to off, and
  applies only to initialization of primitive and @Nullable fields.  It is
  not possible to disable, from the command line, the check that all
  @NonNull fields are initialized.  Such warnings must be suppressed
  explicitly, for example by using @SuppressWarnings.

Regex Checker:
- Improved RegexUtil class.

Manual:
- Add FAQ item "Is the Checker Framework an official part of Java?"
- Trim down README.txt; users should read the manual instead.
- Improvements throughout, especially to Nullness and Regex Checker sections.

Implementation details:
- Add a new @InvisibleQualifier meta-annotation for type qualifiers.
  Instead of special-casing @Unqualified in the AnnotatedTypeMirror it
  now looks for this meta-annotation. This also allows type systems to
  hide type qualifiers it doesn't want visible, which we now use in the
  Nullness Checker to hide the @Primitive annotation.
- Nullness Checker:  Introduce a new internal qualifier @Primitive that is
  used for primitive types.
- Be stricter about qualifiers being present on all types. If you get
  errors about missing qualifiers, check your defaulting rules.
  This helped in fixing small bugs in corner cases of the type
  hierarchy and type factory.
- Unify decoding type annotations from trees and elements.
- Improve handling of annotations on type variables and upper bounds.
- Support checkers that use multiple, disjoint qualifier hierarchies.
- Many bug fixes.

----------------------------------------------------------------------

Version 1.2.3, 1 Nov 2011

Regex Checker:
- Add @PolyRegex polymorphic annotation
- Add more stub library annotations

Implementation details:
- Do not use "null" for unqualified types. Explicitly use @Unqualified
  and be strict about correct usage. If this causes trouble for you,
  check your @ImplicitFor and @DefaultQualifierInHierarchy
  meta-annotations and ensure correct defaulting in your
  AnnotatedTypeFactory.

Bug fixes:
- Correctly handle f-bounded polymorphism. AnnotatedTypeMirror now has
  methods to query the "effective" annotations on a type, which
  handles type variable and wildcard bounds correctly. Also, terminate
  recursions by not doing lazy-initialization of bounds during defaulting.
- Many other small bug fixes and documentation updates.

----------------------------------------------------------------------

Version 1.2.2, 1 Oct 2011

Be less restrictive about when to start type processing when errors
already exist.
Add -AskipDefs command-line option to not type-check some class
definitions.
Documentation improvements.

----------------------------------------------------------------------

Version 1.2.1, 20 Sep 2011

Fix issues 109, 110, 111 and various other cleanups.
Improvements to the release process.
Documentation improvements.

----------------------------------------------------------------------

Version 1.2.0.1, 4 Sep 2011

New version number to stay in sync with JSR 308 compiler bugfix.
No significant changes.

----------------------------------------------------------------------

Version 1.2.0, 2 Sep 2011

Updated to JDK 8. Use -source 8 (the new default) for type annotations.
Documentation improvements
Bug fixes all over

Nullness Checker:
- Correct the upper bounds of all Collection subtypes

----------------------------------------------------------------------

Version 1.1.5, 22 Jul 2011

Units Checker:
  Instead of conversion routines, provide unit constants, with which
  to multiply unqualified values. This is easier to type and the
  multiplication gets optimized away by the compiler.

Fenum Checker:
  Ensure that the switch statement expression is a supertype of all
  the case expressions.

Implementation details:

- Parse declaration annotations in stub files

- Output error messages instead of raising exceptions. This change
  required us to introduce method "initChecker" in class
  SourceChecker, which should be used instead of "init". This allows
  us to handle the calls to initChecker within the framework.
  Use method "errorAbort" to output an error message and abort
  processing.

----------------------------------------------------------------------

Version 1.1.4, 8 Jul 2011

Units Checker (new):
  Ensures operations are performed on variables of correct units of
  measurement (e.g., miles vs. kilometers vs. kilograms).

Changed -AskipClasses command-line option to -AskipUses

Implementation details:

- Improve support for type qualifiers with enum attributes

----------------------------------------------------------------------

Version 1.1.3, 17 Jun 2011

Interning:
- Add @UsesObjectEquals annotation

Manual:
- Signature Checker is now documented
- Fenum Checker documentation improved
- Small improvements to other sections

Implementation details:

- Updates to the web-site build process

- The BaseTypeVisitor used to provide the same two type parameters as
  class SourceVisitor. However, all subtypes of BaseTypeVisitor were
  instantiated as <Void, Void>. We decided to directly instantiate the
  SourceVisitor as <Void, Void> and removed this complexity.
  Instead, the BaseTypeVisitor is now parameterized by the subtype of
  BaseTypeChecker that should be used. This gives a more concrete type
  to field "checker" and is similar to BasicAnnotatedTypeFactory.

- Added method AnnotatedTypeFactory.typeVariablesFromUse to allow
  type-checkers to adapt the upper bounds of a type variable depending on
  the type instantiation.

- Method type argument inference:
  Changed AnnotatedTypeFactory.methodFromUse to return a Pair consisting
  of the method and the inferred or explicit method type arguments.
  If you override this method, you will need to update your version.
  See this change set for a simple example:
  https://github.com/typetools/checker-framework/source/detail?r=8381a213a4

- Testing framework:
  Support for multiple expected errors using the "// :: A :: B :: C" syntax.

Many small updates and fixes.

----------------------------------------------------------------------

Version 1.1.2, 12 Jan 2011

Fake Enum Checker (new):
  A "fake enumeration" is a set of integers rather than a proper Java enum.
  They are used in legacy code and for efficiency (e.g., in Android).  The
  Fake Enum Checker gives them the same safety guarantees as a proper Java
  enum.

Property File Checker (new):
  Ensures that valid keys are used for property files and resource bundles.
  Also includes a checker that code is properly internationalized and a
  checker for compiler message keys as used in the Checker Framework.

Signature Checker (new):
  Ensures that different string representations of a Java type (e.g.,
  "package.Outer.Inner" vs. "package.Outer$Inner" vs. "Lpackage/Outer$Inner;")
  are not misused.

Interning Checker enhancements:
  Issues fewer false positives for code like "a==b || a.equals(b)"

Foreign annotations:
  The Checker Framework supports more non-Checker-Framework annotations.
  This means that it can check already-annotated code without requiring you
  to rewrite your annotations.
    Add as an alias for checkers.interning.quals.Interned:
      com.sun.istack.Interned
    Add as aliases for checkers.nullness.quals.NonNull:
      com.sun.istack.NotNull
      org.netbeans.api.annotations.common.NonNull
    Add as aliases for checkers.nullness.quals.Nullable:
      com.sun.istack.Nullable
      javax.validation.constraints.NotNull
      org.netbeans.api.annotations.common.CheckForNull
      org.netbeans.api.annotations.common.NullAllowed
      org.netbeans.api.annotations.common.NullUnknown

Manual improvements:
  Improve installation instructions
  Rewrite section on generics (thanks to Bert Fernandez and David Cok)
    Also refactor the generics section into its own chapter
  Rewrite section on @Unused and @Dependent
  New manual section: Writing Java expressions as annotation arguments
  Better explanation of warning suppression
  JSR 308 is planned for Java 8, not Java 7

Stub files:
  Support nested classes by expressing them at top level in binary form: A$B
  Improved error reporting when parsing stub files

Annotated JDK:
  New way of generating annotated JDK
  jdk.jar file no longer appears in repository
  Warning if you are not using the annotated JDK.

Miscellaneous:
  Warn if -source command-line argument does not support type annotations

Many bug fixes
  There are too many to list, but some notable ones are to local type
  inference, generics, pre- and post-conditions (e.g., @NonNullOnEntry,
  @AssertNonNull*), and map keys (@KeyFor).  In particular, preconditions
  and map key annotations are now checked, and if they cannot be verified,
  an error is raised; previously, they were not verified, just unsoundly
  trusted.

----------------------------------------------------------------------

Version 1.1.1, 18 Sep 2010

Eclipse support:
  Removed the obsolete Eclipse plug-in from repository.  The new one uses a
  different repository
  (http://code.google.com/a/eclipselabs.org/p/checker-plugin/) but a user
  obtains it from the same URL as before:
  https://checkerframework.org/eclipse/

Property Key Checker:
  The property key checker allows multiple resource bundles and the
  simultaneous use of both resource bundles and property files.

Javari Checker:
  Added Javari stub classes for more JDK classes.

Distribution:
  Changed directory structure (top level is "checker-framework"; "checkers"
  is a under that) for consistency with version control repository.

Many documentation improvements and minor bugfixes.

----------------------------------------------------------------------

Version 1.1.0b, 16 Jun 2010

Fixed a bug related to running binary release in JDK 6

----------------------------------------------------------------------

Version 1.1.0, 13 Jun 2010

Checkers
  Introduced a new simple mechanism for running a checker
  Added one annotated JDK for all checkers

Nullness Checker
  Fixed bugs related to map.get() and KeyFor annotation
  Fixed bugs related to AssertNonNull* and parameters
  Minor updates to the annotated JDK, especially to java.io.File

Manual
  Updated installation instructions
  Clarified section regarding fields and type inference

----------------------------------------------------------------------

Version 1.0.9, 25 May 2010

Nullness Checker:
  Improved Javadocs and manual documentation
  Added two new annotations: AssertNonNullAfter, KeyFor
  Fixed a bug related to AssertNonNullIfFalse and assert statements
  Renamed NonNullVariable to NonNullOnEntry

Checkers:
  Interning: Skipping equality check, if either operands should be skipped
  Fixed a bug related to annotations targeting array fields found in classfile
  Fixed a bug related to method invocation generic type inference
    in static methods

Manual
  Added a section on nullness method annotations
  Revised the Nullness Checker section
  Updated Ant usage instructions

----------------------------------------------------------------------

Version 1.0.8, 15 May 2010

Checkers
  Changed behavior of flow type refinement when annotation is explicit
  Handle array initializer trees (without explicit type)
  Handle the case of Vector.copyInto
  Include javax classes in the distributed jdk jar files

Interning Checker
  Handle interning inference of string concatenation
  Add 20+ @Interned annotations to the JDK
  Add an option, checkclass, to validate the interning
    of specific classes only

Bug fixes
  Fix a bug related to array implicit types
  Lock Checker: Treat null as a bottom type

Manual
  Added a new section about Flow inference and fields

----------------------------------------------------------------------

Version 1.0.7, 12 Apr 2010

Checkers
  Distributed a Maven repository
  Updated stub parser project to latest version (javaparser 1.0.8)
  Fixed bugs related to iterable wildcards and type parameter types

----------------------------------------------------------------------

Version 1.0.6, 24 Feb 2009

Nullness Checker
  Added support for new annotations:
    Pure - indicates that the method, given the same parameters, return the
            same values
    AssertNonNullIfFalse - indicates that a field is NonNull if the method
            returns false
  Renamed AssertNonNull to AssertParametersNonNull
  Updated the annotated jdk

Javari Checker
  Fixed many bugs:
    handle implicit dereferencing of this (e.g. `field` in place of
      `this.field`)
    apply default annotations to method parameters

----------------------------------------------------------------------

Version 1.0.5, 12 Jan 2009

Checkers
  Added support for annotated jdk jars
  Improved readability of some failure messages
  Added AssertNonNullIfTrue support for method parameter references
  Fixed a bug related to LazyNonNull and array fields
  Fixed a bug related to inference and compound assignments (e.g. +=)
  nullness: permit the type of @NonNull Void

Manual
  Updated annotating-libraries chapter regarding annotated jdk

----------------------------------------------------------------------

Version 1.0.4, 19 Dec 2009

Bug Fixes
  wildcards not recognized as subtypes of type variables
    e.g. '? extends A' and 'A'
  PolyNull methods not accepting null literal value arguments
  spurious unexpected Raw warnings

Manual
  Clarified FAQ item regarding why List's type parameter is
    "extends @NonNull Object"

----------------------------------------------------------------------

Version 1.0.3, 5 Dec 2009

Checkers
  New location UPPER_BOUND for DefaultQualifier permits setting the default
    for upper bounds, such as Object in "? extends Object".
  @DefaultQualifier accepts simple names, like @DefaultQualifier("Nullable"),
    rather than requiring @DefaultQualifier("checkers.nullness.quals.Nullable").
  Local variable type inference has improved support for array accesses.
  The repository contains Eclipse project and launch configuration files.
    This is helpful too people who want to build a checker, not to people
    who merely want to run a checker.
  Many bug fixes, including:
    handling wildcard subtyping rules
    stub files and vararg methods being ignored
    nullness and spurious rawness errors
    uses of array clone method (e.g. String[].clone())
    multibound type parameters (e.g. <T extends @A Number & @B Cloneable>)

Manual
  Documented the behavior of annotations on type parameter declarations.
  New FAQ item:
    How to collect warnings from multiple files
    Why a qualifier shouldn't apply to both types and declarations

----------------------------------------------------------------------

Version 1.0.2, 16 Nov 2009

Checkers
  Renamed Regex Checker's @ValidRegex annotation to @Regex
  Improved Collection.toArray() heuristics to be more sound

Bug fixes
  Fixed the annotated JDK to match OpenJDK 6
    - Added missing methods and corrected class hierarchy
  Fixed a crash related to intersection types

----------------------------------------------------------------------

Version 1.0.1, 1 Nov 2009

Checkers
  Added new checkers:
    RegEx checker to detect invalid regular expression use
    Internationalization (I18n) checker to detect internationalization errors

Functionality
  Added more performance optimizations
  nullness: Added support for netbeans nullness annotations
  nullness: better semantics for redundant nullness tests
    related to redundant tests in assertions
  lock: Added support for JCIP annotation in the Lock Checker
  tainting: Added support for polymorphism
  Lock Checker supports the JCIP GuardedBy annotation

Bug fixes
  Fixed a crashing bug related to interaction between
    generic types and wildcards
  Fixed a bug in stub file parser related to vararg annotations
  Fixed few bugs in skeleton file generators

Manual
  Tweak installation instructions
  Reference Units Checker
  Added new sections for new checkers
    RegEx checker (S 10)
    Internationalization Checker (S 11)

----------------------------------------------------------------------

Version 1.0.0, 30 Sep 2009

Functionality
  Added Linear Checker to restrict aliasing

Bug fixes
  Fixed flow erros related to loop controls and break/continue

Manual
  Adopt new term, "Declaration Annotation" instead of non-type annotations
  Added new sections:
    Linear Checker (S 9)
    Inexpressible types (S 14.3)
    How to get started annotating legacy code (S 2.4.4)
  Expanded Tainting Checker section

----------------------------------------------------------------------

Version 0.9.9, 4 Sep 2009

Functionality
  Added more optional lint checks (cast:unsafe, all)
  Nullness Checker supports @SuppressWarnings("nullness:generic.argument"),
    for suppressing warnings related to misuse of generic type arguments.
    This was already supported and documented, but had not been mentioned
    in the changelog.

Bug fixes
  Fixed many bugs related to Stub files causing parser to ignore
    bodiless constructors
    annotated arrays annotations
    type parameter and wildcard bounds annotations

Manual
  Rewrote 'javac implementation survival guide' (S 13.9)
  Restructured 'Using a checker' (S 2)
  Added 'Integration with external tools' (S 14)
  Added new questions to the FAQ (S 15)

----------------------------------------------------------------------

Version 0.9.8, 21 Aug 2009

Functionality
  Added a Tainting Checker
  Added support for conditional nonnull checking
  Added optional check for redundant nullness tests
  Updated stub parser to latest libraries

Bug fixes
  Fixed a bug related to int[] treated as Object when passed to vararg T...
  Fixed a crash related to intersection types
  Fixed a bug related to -AskipClasses not being honored
  Fixed a bug related to flow

Manual
  Added new sections
    8 Tainting Checker
    3.2.3 Conditional nullness

----------------------------------------------------------------------

Version 0.9.7, 12 Aug 2009

Functionality
  Changed swNonNull to castNonNull
  nullness: Improved flow to infer nullness based on method invocations
  locking: Permitted @Holding to appear on constructors

Bug fixes
  Fixed a bug related to typevar and wildcard extends clauses

----------------------------------------------------------------------

Version 0.9.6, 29 Jul 2009

Functionality
  Changed 'jsr308.skipClasses' property with '-AskipClasses' option
  Locking checker
    - Add subtype checking for Holding
    - Treat constructors as synchronized methods

Bug fixes
  Added some missing nullness annotations in the jdk
  Fixed some bugs related to reading stub files

Manual
  Added a new section
    2.10  Tips about writing annotations
  Updated sections of
    2.6   Unused fields and dependent types
    3.1.1 Rawness annotation hierarchy

----------------------------------------------------------------------

Version 0.9.5, 13 Jul 2009

Functionality
  Added support for Findbugs, JSR305, and IntelliJ nullness annotations
  Added an Aggregate Checker base-class
  Added support for a form of field access control

Bug fixes
  Added check for arguments in super() calls in constructors

Manual
  Added new sections:
    Fields access control
    Other tools for nullness checking
    Bundling multiple checkers

----------------------------------------------------------------------

Version 0.9.4, 30 Jun 2009

Functionality
  Added Lock Checker

Bug fixes
  Handle more patterns for determining Map.get() return type

Manual Documentations
  Improved installation instructions
  Added the following sections
    2.6 Dependent types
    3.1 subsection for LazyNonNull
    10.9 When to use (and not to use) type qualifiers

----------------------------------------------------------------------

Version 0.9.3, 23 Jun 2009

Functionality
  Added support DefaultQualifier on packages
  Added support for Dependent qualifier types
    see checkers.quals.Dependent
  Added an option to treat checker errors as warnings
  Improved flow handling of boolean logic

Manual Documentations
  Improved installation instructions
  Improved discussion of effective and implicit qualifiers and defaults
  Added a discussion about the need for bottom qualifiers
  Added sections for how-to
    . suppress Basic Checker warnings
    . troubleshoot skeleton files

----------------------------------------------------------------------

Version 0.9.2, 2 Jun 2009

Functionality
  Added pre-liminary support for lazy initialization in nullness
    see LazyNonNull

Bug fixes
  Corrected method declarations in JDK skeleton files
    - bug resulted in a runtime error

Documentations
  Updated qualifier javadoc documentations
  Corrected a reference on passing qualifiers to javac

----------------------------------------------------------------------

Version 0.9.1, 19 May 2009

Bug fixes
  Eliminated unexpected compiler errors when using checkers
  Fixed bug related to reading annotations in skeleton files

API Changes
  Renamed SourceChecker.process() to .typeProcess()

Manual
  Updated troubleshooting info
    info for annotations in skeleton files

----------------------------------------------------------------------

Version 0.9b, 22 Apr 2009

No visible changes

----------------------------------------------------------------------

Version 0.9, 16 Apr 2009

Framework
  More space and performance optimizations
  Handle raw type with multiple type var level
    e.g. class Pair<X, Y extends X> { ... }

Manual
  Improve installation instructions
  Update references to command line arguments

----------------------------------------------------------------------

Version 0.8.9, 28 Mar 2009

Framework
  Introduce Space (and minor performance) optimizations
  Type-check constructor invocation receiver type
  Fixed bug related to try-catch flow sensitivity analysis
  Fixed bugs when type-checking annotations and enums
    - bug results in null-pointer exception

----------------------------------------------------------------------

Version 0.8.8, 13 Mar 2009

Nullness Checker
  Support for custom nullness assertion via @AssertNonNull
  Support for meta-annotation AssertNonNull
  Support for Collection.toArray() method
    Infer the nullness of the returned type
  Corrected some JDK Collection API annotations

Framework
  Fixed bugs related to assignments expressions in Flow
  Fixed bugs related to enum and annotation type hierarchy
  Fixed bugs related to default annotations on wildcard bounds

----------------------------------------------------------------------

Version 0.8.7, 27 Feb 2009

Framework
  Support annotations on type parameters
  Fixed bugs related to polymorphic types/annotations
  Fixed bugs related to stub fixes

Manual
  Specify annotation defaults settings for IGJ
  Update Known Problems section
----------------------------------------------------------------------

Version 0.8.6, 3 Feb 2009

Framework
  Fixed bugs related to flow sensitivity analysis related to
    . for loop and do while loops
    . multiple iterations of a loop
    . complement of logical conditions
  Declarative syntax for string literal type introduction rules
  Support for specifying stub file directories

----------------------------------------------------------------------

Version 0.8.5, 17 Jan 2009

Framework
  Fixed bugs related to flow sensitivity analysis
  Fixed bugs related to annotations on type parameters

----------------------------------------------------------------------

Version 0.8.4, 17 Dec 2008

Distribution
  Included checkers-quals.jar which contains the qualifiers only

Framework
  Fixed bugs related to inner classes
  Fixed a bug related to resolving polymorphic qualifiers
    within static methods

Manual
  Added 'Distributing your annotated project'

----------------------------------------------------------------------

Version 0.8.3, 7 Dec 2008

Framework
  Fixed bugs related to inner classes
  Changed cast semantics
    Unqualified casts don't change cast away (or in) any qualifiers
  Refactored AnnotationBuilder to ease building annotations
  Added support for Object += String new behavior
  Added a type validation check for method return types

Nullness
  Added inference of field initialization
    Suppress false warnings due to method invocations within constructors

IGJ
  Added proper support for AssignsFields and inner classes interactions

Manual
  Updated 'Known Problems' section

----------------------------------------------------------------------

Version 0.8.2, 14 Nov 2008

Framework
  Included a binary distribution in the releases
  Added support for annotations on type parameters
  Fixed bugs related to casts

Nullness
  Improved error messages readability
  Added partial support for Map.get() detection

Manual
  Improved installation instructions

----------------------------------------------------------------------

Version 0.8.1, 1 Nov 2008

Framework
  Added support for array initializers
  Fixed many bugs related to generics and generic type inference

Documentations
  Added 'Getting Started' guide

----------------------------------------------------------------------

Version 0.8, 27 Sep 2008

Framework
  Added support for newly specified array syntax
  Refactored code for annotating supertypes
  Fixed AnnotationBuilder AnnotationMirror string representation
  Fixed AnnotatedTypeMirror hashCode

Manual
  Reorganized 'Annotating Libraries' section

----------------------------------------------------------------------

Version 0.7.9, 19 Sep 2008

Framework
  Added support for stub files/classes
  Fixed bugs related to anonymous classes
  Fixed bugs related to qualifier polymorphism

Manual
  Updated 'Annotating Libraries' section to describe stub files

Tests
  Added support for Windows
  Fixed a bug causing IGJ tests to fail on Windows

----------------------------------------------------------------------

Version 0.7.8, 12 Sep 2008

Framework
  Improved support for anonymous classes
  Included refactorings to ease extensibility
  Fixed some minor bugs

Nullness
  Fix some errors in annotated JDK

----------------------------------------------------------------------

Version 0.7.7, 29 Aug 2008

Framework
  Fixed bugs related to polymorphic qualifiers
  Fixed bugs related to elements array convention
  Add implicit type arguments to raw types

Interning
  Suppress cast warnings for interned classes

Manual
  Removed discussion of non-standard array syntax alternatives

----------------------------------------------------------------------

Version 0.7.6, 12 Aug 2008

Framework
  Changed default array syntax to ARRAYS-PRE, per the JSR 308 specification
  Added an optional check for qualifier unsafe casts
  Added support for running multiple checkers at once
  Fixed bugs related array syntax
  Fixed bugs related to accessing outer classes with-in inner classes

Manual
  Added a new subsection about Checker Auto-Discovery
    2.2.1 Checker Auto-discovery

----------------------------------------------------------------------

Version 0.7.5, 2 Aug 2008

Framework
  Added support for ARRAYS-PRE and ELTS-PRE array syntax
  Added a check for unsafe casts
  Some improvements to the AnnotationBuilder API

Nullness Checker
  Added a check for synchronized objects
  Added a check for (un)boxing conversions

Javari Checker
  Fixed some JDK annotated classes

----------------------------------------------------------------------

Version 0.7.4, 11 July 2008

Framework
  Added support for annotations found in classfiles
  Added support for the ARRAY-IN array syntax
  Added AnnotationBuilder, to create AnotationMirrors with values
  Improved the readability of recursive types string representation

Nullness Checker
  Added a check for thrown Throwable nullability

IGJ Checker
  Treat enums as mutable by default, like regular classes

Manual
  Added a new subsection about array syntax proposals:
    2.1.2 Annotating Arrays

----------------------------------------------------------------------

Version 0.7.3,  4 July 2008

Javari Checker
  Converted JDK files into stubs

Nullness Checker
  Fixed java.lang.Number declaration in the annotated jdk

Framework
  Fixed a bug causing crashes related to primitive type boxing
  Renamed DAGQualifierHierarchy to GraphQualifierHierarchy

----------------------------------------------------------------------

Version 0.7.2, 26 June 2008

IGJ Checker
  Supports flow-sensitive type refinement

Framework
  Renamed Default annotation to DefaultQualifier
  Added DefaultQualifiers annotation
  Fixed bugs related to flow-sensitive type refinement
  Fixed an error in the build script in Windows

Manual
  Added a new section
    9.2  javac implementation survival guide
  Added hyperlinks to Javadocs of the referenced classes

----------------------------------------------------------------------

Version 0.7.1, 20 June 2008

Nullness Checker
  Made NNEL the default qualifier scheme

Basic Checker
  Moved to its own checkers.basic package

Framework
  Enhanced type-checking within qualifier-polymorphic method bodies
  Fixed a bug causing StackOverflowError when type-checking wildcards
  Fixed a bug causing a NullPointerException when type-checking
    compound assignments, in the form of +=

Class Skeleton Generator
  Distributed in compiled form (no more special installation instructions)
  Added required asmx.jar library to lib/

Manual
  Added new sections
    2.2.1 Ant tasks
    2.2.2 Eclipse plugin
    2.6   The effective qualifier on a type
  Rewrote section 8 on annotating libraries
    Added reference to the new Eclipse plug-in
    Deleted installation instructions

Javari Checker
  Fixed bugs causing a NullPointerException when type-checking
    primitive arrays

IGJ Checker
  Fixed bugs related to uses of raw types

API Changes
  Moved AnnotationFactory functionality to AnnotationUtils
  Removed .root and .inConflict from DAGQualifierHierarchy

----------------------------------------------------------------------

Version 0.7, 14 June 2008

Installation
  New, very simple installation instructions for Linux.  For other
    operating systems, you should continue to use the old instructions.

Nullness Checker
  Renamed from "NonNull Checker" to "Nullness Checker".
    Renamed package from checkers.nonnull to checkers.nullness.
    The annotation names remain the same.
  Added PolyNull, a polymorphic type qualifier for nullness.

Interning Checker
  Renamed from "Interned Checker" to "Interning Checker".
    Renamed package from checkers.interned to checkers.interning.
    The annotation names remain the same.
  Added PolyInterned, a polymorphic type qualifier for Interning.
  Added support for @Default annotation.

Framework
  Qualifiers
    @PolymorphicQualifier was not previously documented in the manual.
    Moved meta-qualifiers from checkers.metaquals package to checkers.quals.
    Removed @VariableQualifier and @RootQualifier meta-qualifiers.
  Added BasicAnnotatedTypeFactory, a factory that handles implicitFor,
    defaults, flow-sensitive type inference.
  Deprecated GraphQualifierHierarchy; DAGQualifierHierarchy replaces it.
  Renamed methods in QualifierHierarchy.

Manual
  Rewrote several manual sections, most notably:
    2.1.1  Writing annotations in comments for backward compatibility
      (note new -Xspacesincomments argument to javac)
    2.3  Checking partially-annotated programs: handling unannotated code
    2.6  Default qualifier for unannotated types
    2.7  Implicitly refined types (flow-sensitive type qualifier inference)
    8  Annotating libraries
    9  How to create a new checker plugin
  Javadoc for the Checker Framework is included in its distribution and is
    available online at https://checkerframework.org/api/ .

----------------------------------------------------------------------

Version 0.6.4, 9 June 2008

All Framework
  Updated the distributed JDK and examples to the new location of qualifiers

Javari Checker
  Improved documentation on polymorphism resolution
  Removed redundant code now added to the framework from JavariVisitor,
    JavariChecker and JavariAnnotatedTypeFactory
  Refactored method polymorphism into JavariAnnotatedTypeFactory
  Fixed bug on obtaining type from NewClassTree, annotations at constructor
    invocation are not ignored now
  Refactored polymorphism resolution, now all annotations on parameters and
    receivers are replaced, not only on the return type
  Refactored and renamed internal annotator classes in
    JavariAnnotatedTypeFactory
  Added more constructor tests
  Moved Javari annotations to checkers.javari.quals package

----------------------------------------------------------------------

Version 0.6.3, 6 June 2008

Checker Framework
  Improved documentation and manual
  Treat qualifiers on extends clauses of type variables and wildcard types as
    if present on type variable itself
  Renamed AnnotationRelations to QualifierHierarchy
  Renamed GraphAnnotationRelations to GraphQualifierHierarchy
  Renamed TypeRelations to TypeHierarchy
  Added flow as a supported lint option for all checkers
  Determined the suppress warning key reflectively

Interned Checker
  Moved @Interned annotation to checkers.interned.quals package

NonNull Checker
  Moved nonnull annotations to checkers.nonnull.quals package

Miscellaneous
  Included Javadocs in the release
  Improved documentation for all checkers

----------------------------------------------------------------------

Version 0.6.2, 30 May 2008

Checker Framework API
  Added support for @Default annotation via TreeAnnotator
  Added support for PolymorphicQualifier meta-annotation
  Disallow the use of @SupportedAnnotationTypes on checkers
  Fixed bugs related to wildcards with super clauses
  Improved flow-sensitive analysis for fields

Javari Checker
  Moved Javari qualifiers from checkers.quals to checkers.javari.quals
  Fixed bugs causing null pointer exceptions

NonNull Checker
  Fixed bugs related to nonnull flow
  Added new tests to test suite

Basic Checker
  Renamed Custom Checker to Basic Checker

----------------------------------------------------------------------

Version 0.6.1, 26 Apr 2008

Checker Framework API
  Added support for @ImplicitFor meta-annotations via the new TypeAnnotator
    and TreeAnnotator classes
  Improved documentation and specifications
  Fixed a bug related to getting supertypes of wildcards
  Fixed a crash on class literals of primitive and array types
  Framework ignores annotations that are not part of a type system
  Fixed several minor bugs in the flow-sensitive inference implementation.

IGJ Checker
  Updated the checker to use AnnotationRelations and TypeRelations

Javari Checker
  Changing RoMaybe annotation to PolyRead
  Updated checker to use AnnotationRelations and TypeRelations
  Updated the JDK
  Fixed bugs related to QReadOnly and type argument subtyping
  Fixed bugs related to this-mutable fields in methods with @ReadOnly receiver
  Fixed bugs related to primitive type casts
  Added new tests to test suit

NonNull Checker
  Updated the annotated JDK
  Fixed bugs in which default annotations were not correctly applied
  Added @Raw types to handle partial object initialization.
  Fixed several minor bugs in the checker implementation.

Custom Checker
  Updated checker to use hierarchy meta-annotations, via -Aquals argument

----------------------------------------------------------------------

Version 0.6, 11 Apr 2008

Checker Framework API
  Introduced AnnotationRelations and TypeRelations, more robust classes to
    represent type and annotation hierarchies, and deprecated
    SimpleSubtypeRelation
  Add support for meta-annotations to declare type qualifiers subtype relations
  Re-factored AnnotatedTypes and AnnotatedTypeFactory
  Added a default implementation of SourceChecker.getSuppressWarningsKey()
    that reads the @SuppressWarningsKey class annotation
  Improved support for multidimensional arrays and new array expressions
  Fixed a bug in which implicit annotations were not being applied to
    parenthesized expressions
  Framework ignores annotations on a type that do not have @TypeQualifier
  Moved error/warning messages into "messages.properties" files in each
    checker package
  Fixed a bug in which annotations were inferred to liberally by
    checkers.flow.Flow

Interned Checker
  Added heuristics that suppress warnings for certain comparisons (namely in
    methods that override Comparator.compareTo and Object.equals)
  The Interned checker uses flow-sensitive inference by default

IGJ Checker
  Fixed bugs related to resolving immutability variable in method invocation
  Fixed a bug related to reassignability of fields
  Add more tests

Javari Checker
  Added placeholder annotation for ThisMutable mutability
  Re-factored JavariAnnotatedTypeFactory
  Fixed self-type resolution for method receivers for readonly classes
  Fixed annotations on parameters of readonly methods
  Fixed type validation for arrays of primitives
  Added more tests
  Renamed @RoMaybe annotation to @PolyRead

NonNull Checker
  Removed deprecated checkers.nonnull.flow package
  Fixed a bug in which default annotations were not applied correctly

Miscellaneous
  Improved Javadocs
  Added FactoryTestChecker, a more modular tester for the annotated type
    factory
  Simplify error output for some types by stripping package names

----------------------------------------------------------------------

Version 0.5.1, 21 Mar 2008

Checker Framework API
  Added support for conditional expression
  Added checks for type validity and assignability
  Added support for per-checker customization of asMemberOf
  Added support for type parameters in method invocation,
    including type inference
  Enhanced performance of AnnotatedTypeFactory
  Checkers run only when no errors are found by Javac
  Fixed bugs related AnnotationUtils.deepCopy()
  Fixed support for annotated class type parameters
  Fixed some support for annotated type variable bounds
  Added enhancements to flow-sensitive qualifier inference
  Added checks for type parameter bounds

Interned Checker
  Fixed some failing test cases
  Fixed a bug related to autoboxing/unboxing
  Added experimental flow-sensitive qualifier inference (use
    "-Alint=flow" to enable)
  Improved subtype testing, removing some spurious errors

IGJ Checker
  Deleted IGJVisitor!
  Fixed some bugs related to immutability type variable resolution

Javari Checker
  Removed redundant methods from JavariVisitor in the new framework
  Added support to constructor receivers
  Added support to parenthesized expressions
  Fixed a bug related to resolving RoMaybe constructors
  Fixed a bug related to parsing conditional expressions
  Added parsing of parenthesized expressions
  Replaced checkers.javari.VisitorState with
    checkers.types.VisitorState, present in BaseTypeVisitor
  Modified JavariVisitor type parameters (it now extends
    BaseTypeVisitor<Void, Void>, not BaseTypeVisitor<Void,
    checkers.javari.VisitorState>)
  Modified JavariAnnotatedTypeFactory TreePreAnnotator to mutate a
    AnnotatedTypeMirror parameter instead of returning a
    List<AnnotationMirror>, in accordance with other parts of the
    framework design
  Modified test output format
  Added tests to test suite

NonNull Checker
  Fixed a bug related to errors produced on package declarations
  Exception parameters are now treated as NonNull by default
  Added better support for complex conditionals in NonNull-specific
    flow-sensitive inference
  Fixed some failing test cases
  Improved subtype testing, removing some spurious errors

Custom Checker
  Added a new type-checker for type systems with no special semantics, for
    which annotations can be provided via the command line

Miscellaneous
  Made corrections and added more links to Javadocs
  A platform-independent binary version of the checkers and framework
    (checkers.jar) is now included in this release

----------------------------------------------------------------------

Version 0.5, 7 Mar 2008

Checker Framework API
  Enhanced the supertype finder to take annotations on extends and
    implements clauses of a class type
  Fixed a bug related to checking an empty array initializer ("{}")
  Fixed a bug related to missing type information when multiple
    top-level classes are defined in a single file
  Fixed infinite recursion when checking expressions like "Enum<E
    extends Enum<E>>"
  Fixed a crash in checkers.flow.Flow related to multiple top-level
    classes in a single file
  Added better support for annotated wildcard type bounds
  Added AnnotatedTypeFactory.annotateImplicit() methods to replace
    overriding the getAnnotatedType() methods directly
  Fixed a bug in which constructor arguments were not checked

Interned Checker
  Fixed a bug related to auto-unboxing of classes for primitives
  Added checks for calling methods with an @Interned receiver

IGJ Checker
  Implemented the immutability inference for self-type (type of
    'this') properly
  Enhanced the implicit annotations to make an un-annotated code
    type-check
  Fixed bugs related to invoking methods based on a method's receiver
    annotations

Javari Checker
  Restored in this version, after porting to the new framework

NonNull Checker
  Fixed a bug in which primitive types were considered possibly null
  Improvements to support for @Default annotations

Miscellaneous
  Improved error message display for all checkers

----------------------------------------------------------------------

Version 0.4.1, 22 Feb 2008

Checker Framework API
  Introduced AnnotatedTypeFactory.directSupertypes() which finds the
    supertypes as annotated types, which can be used by the framework.
  Introduced default error messages analogous to javac's error messages.
  Fixed bugs related to handling array access and enhanced-for-loop type
    testing.
  Fixed several bugs that are due AnnotationMirror not overriding .equals()
    and .hashCode().
  Improved Javadocs for various classes and methods.
  Fixed several bugs that caused crashes in the checkers.
  Fixed a bug where varargs annotations were not handled correctly.

IGJ Checker
  Restored in this version, after porting the checker to the new framework.

NonNull Checker
  Fixed a bug where static field accesses were not handled correctly.
  Improved error messages for the NonNull checker.
  Added the NNEL (NonNull Except Locals) annotation default.

Interned Checker
  Fixed a bug where annotations on type parameter bounds were not handled
    correctly.
  Improved error messages for the Interned checker.

----------------------------------------------------------------------

Version 0.4, 11 Feb 2008

Checker Framework API
  Added checkers.flow, an improved and generalized flow-sensitive type
    qualifier inference, and removed redundant parts from
    checkers.nonnull.flow.
  Fixed a bug that prevented AnnotatedTypeMirror.removeAnnotation from working
    correctly.
  Fixed incorrect behavior in checkers.util.SimpleSubtypeRelation.

NonNull Checker
  Adopted the new checkers.flow.Flow type qualifier inference.
  Clarifications and improvements to Javadocs.

----------------------------------------------------------------------

Version 0.3.99, 20 Nov 2007

Checker Framework API
  Deprecated AnnotatedClassType, AnnotatedMethodType, and AnnotationLocation
    in favor of AnnotatedTypeMirror (a new representation of annotated types
    based on the javax.lang.model.type hierarchy).
  Added checkers.basetype, which provides simple assignment and
    pseudo-assignment checking.
  Deprecated checkers.subtype in favor of checkers.basetype.
  Added options for debugging output from checkers: -Afilenames, -Ashowchecks

Interned Checker
  Adopted the new Checker Framework API.
  Fixed a bug in which "new" expressions had an incorrect type.

NonNull Checker
  Adopted the new Checker Framework API.

Javari Checker
IGJ Checker
  Removed in this version, to be restored in a future version pending
    completion of updates to these checkers with respect to the new framework
    API.

----------------------------------------------------------------------

Version 0.3, 1 Oct 2007

Miscellaneous Changes
  Consolidated HTML documentation into a single user manual (see the "manual"
    directory in the distribution).

IGJ Checker
  New features:
    Added a test suite.
    Added annotations (skeleton files) for parts of java.util and java.lang.

NonNull Checker
  New features:
    @SuppressWarnings("nonnull") annotation suppresses checker warnings.
    @Default annotation can make NonNull (not Nullable) the default.
    Added annotations (skeleton classes) for parts of java.util and java.lang.
    NonNull checker skips no classes by default (previously skipped JDK).
    Improved error messages: checker reports expected and found types.

  Bug fixes:
    Fixed a null-pointer exception when checking certain array accesses.
    Improved checking for field dereferences.

Interned Checker
  New features:
    @SuppressWarnings("interned") annotation suppresses checker warnings.
    The checker warns when two @Interned objects are compared with .equals

  Bug fixes:
    The checker honors @Interned annotations on method receivers.
    java.lang.Class types are treated as @Interned.

Checker Framework API
  New features:
    Added support for default annotations and warning suppression in checkers

----------------------------------------------------------------------

Version 0.2.3, 30 Aug 2007

IGJ Checker
  New features:
    changed @W(int) annotation to @I(String) to improve readability
    improved readability of error messages
    added a test for validity of types (testing @Mutable String)

  Bug fixes:
    fixed resolving of @I on fields on receiver type
    fixed assignment checking assignment validity for enhanced for loop
    added check for constructor invocation parameters

Interned Checker
  added the Interned checker, for verifying the absence of equality testing
    errors; see "interned-checker.html" for more information

Javari Checker
  New features:
    added skeleton classes for parts of java.util and java.lang with Javari
      annotations

  Bug fixes:
    fixed readonly inner class bug on Javari Checker

NonNull Checker
  New features:
    flow-sensitive analysis for assignments from a known @NonNull type (e.g.,
      when the right-hand of an assignment is @NonNull, the left-hand is
      considered @NonNull from the assignment to the next possible
      reassignment)
    flow-sensitive analysis within conditional checks

  Bug fixes:
    fixed several sources of null-pointer errors in the NonNull checker
    fixed a bug in the flow-sensitive analysis when a variable was used on
      both sides of the "=" operator

Checker Framework API
  New features:
    added the TypesUtils.toString() method for pretty-printing annotated types
    added AnnotationUtils, a utility class for working with annotations and
      their values
    added SourceChecker.getDefaultSkipPattern(), so that checkers can
      individually specify which classes to skip by default
    added preliminary support for suppressing checker warnings via
      the @SuppressWarnings annotation

  Bug fixes:
    fixed handling of annotations of field values
    InternalAnnotation now correctly uses defaults for annotation values
    improved support for annotations on class type parameter bounds
    fixed an assertion violation when compiling certain uses of arrays

----------------------------------------------------------------------

Version 0.2.2, 16 Aug 2007


Code Changes

* checkers.igj
    some bug fixes and improved documentation

* checkers.javari
    fixed standard return value to be @Mutable
    fixed generic and array handling of @ReadOnly
    fixed @RoMaybe resolution of receivers at method invocation
    fixed parsing of parenthesized trees and conditional trees
    added initial support for for-enhanced loop
    fixed constructor behavior on @ReadOnly classes
    added checks for annotations on primitive types inside arrays

* checkers.nonnull
    flow sensitive analysis supports System.exit, new class/array creation

* checkers.subtype
    fixes for method overriding and other generics-related bugs

* checkers.types
    added AnnotatedTypeMirror, a new representation for annotated types that
      might be moved to the compiler in later version
    added AnnotatedTypeScanner and AnnotatedTypeVisitor, visitors for types
    AnnotatedTypeFactory uses GenericsUtils for improved handing of annotated
      generic types

* checkers.util
    added AnnotatedTypes, a utility class for AnnotatedTypeMirror
    added GenericsUtils, a utility class for working with generic types

* tests
    modified output to print only missing and unexpected diagnostics
    added new test cases for the Javari Checker


Documentation Changes

* checkers/igj-checker.html
    improvements to page

* checkers/javari-checker.html
    examples now point to test suit files

Miscellaneous Changes

* checkers/build.xml
    Ant script fails if it doesn't find the correct JSR 308 javac version

----------------------------------------------------------------------

Version 0.2.1, 1 Aug 2007


Code Changes

* checkers.igj & checkers.igj.quals
    added an initial implementation for the IGJ language

* checkers.javari
    added a state parameter to the visitor methods
    added tests and restructured the test suite
    restructured and implemented RoMaybe
    modified return type to be mutable by default
    fixed mutability type handling for type casts and field access
    fixed bug, ensuring no primitives can be ReadOnly
    a method receiver type is now based on the correct annotation
    fixed parameter type-checking for overriden methods
    fixed bug on readonly field initialization
    added handling for unary trees

* checkers.nonnull
    added a tests for the flow-senstive analysis and varargs methods
    improved flow-sensitive analysis: else statements, asserts,
      return/throw statements, instanceof checks, complex conditionals with &&
    fixed a bug in the flow-sensitive analysis that incorrectly inferred
      @NonNull for some elements
    removed NonnullAnnotatedClassType, moving its functionality into
      NonnullAnnotatedTypeFactory

* checkers.source
    SourceChecker.getSupportedAnnotationTypes() returns ["*"], overriding
      AbstractProcessor.getSupportedAnnotationTypes(). This enables all
      checkers to run on unannotated code

* checkers.subtypes
    fixed a bug pertaining to method parameter checks for overriding methods
    fixed a bug that caused crashes when checking varargs methods

* checkers.types
    AnnotatedTypeFactory.getClass(Element) and getMethod(Element) use the
      tree of the passed Element if one exists
    AnnotatedClassType.includeAt, .execludeAt, .getAnnotationData were
      added and are public
    added constructor() and skipParens() methods to InternalUtils
    renamed getTypeArgumentLocations() to getAnnotatedTypeArgumentLocations()
      in AnnotatedClassType
    added AnnotationData to represent annotations instead of Class instances;
      primarily allows querying annotation arguments
    added switch for whether or not to use includes/excludes in
      AnnotatedClassType.hasAnnotationAt()

* checkers.util
    added utility classes
    added skeleton class generator utility for annotating external libraries


Documentation Changes

* checkers/nonnull-checker.html
    added a note about JML
    added a caveat about variable initialization

* checkers/README-checkers.html
    improvements to instructions

----------------------------------------------------------------------

Version 0.2, 2 Jul 2007


Code Changes

* checkers.subtype
    subtype checker warns for annotated and redundant typecasts
    SubtypeVisitor checks for invalid return and parameter types in overriding
      methods
    added checks for compound assignments (like '+=')

* checkers.source
    SourceChecker honors the "checkers.skipClasses" property as a regex for
      suppressing warnings from unannotated code (property is "java.*" by
      default)
    SourceVisitor extends TreePathScanner<R,P> instead of
      TreeScanner<Void,Void>

* checkers.types
    AnnotatedClassType.isAnnotatedWith removed
    AnnotatedClassType.getInnerLocations renamed to getTypeArgumentLocations
    AnnotatedClassType.include now removes from the exclude list (and
      vice-versa)
    AnnotatedClassType.setElement and setTree methods are now public

* checkers.nonnull
    added a flow-sensitive analysis for inferring @NonNull in "if (var !=
      null)"-style checks
    added checks for prefix and postfix increment and decrement operations

* checkers.javari
    added initial implementation of a type-checker for the Javari language

----------------------------------------------------------------------

Version 0.1.1, 7 Jun 2007


Documentation Changes

* checkers/nonnull-checker.html
    created "Tiny examples" subsection
    created "Annotated library" subsection
    noted where to read @NonNull-annotated source
    moved instructions for unannotated code to README-checkers.html
    various minor corrections and clarifications

* checkers/README-checkers.html
    added cross-references to other Checker Framework documents
    removed redundant text
    moved instructions for unannotated code from nonnull-checker.html
    various minor corrections and clarifications

* checkers/creating-a-checker.html
    added note about getSupportedSourceVersion
    removed line numbers from @Interned example
    added section on SubtypeChecker/SubtypeVisitor
    various minor corrections and clarifications


Code Changes

* checkers.subtype
    removed deprecated getCheckedAnnotation() mechanism
    added missing package Javadocs
    package Javadocs reference relevant HTML documentation
    various improvements to Javadocs
    SubtypeVisitor and SubtypeChecker are now abstract classes
    updated with respect to preferred usages of
      AnnotatedClassType.hasAnnotationAt and AnnotatedClassType.annotateAt

* checkers.source
    added missing package Javadocs
    package Javadocs reference relevant HTML documentation

* checkers.types
    added missing package Javadocs
    package Javadocs reference relevant HTML documentation
    AnnotatedClassType.annotateAt now correctly handles
      AnnotationLocation.RAW argument
    AnnotatedClassType.annotate deprecated in favor of
      AnnotatedClassType.annotateAt with AnnotationLocation.RAW as an argument
    AnnotatedClassType.isAnnotatedWith deprecated in favor of
      AnnotatedClassType.hasAnnotationAt with AnnotationLocation.RAW as an
      argument
    Added fromArray and fromList methods to AnnotationLocation and made
      corresponding constructors private.

* checkers.quals
    added Javadocs and meta-annotations on annotation declarations where
      missing
    package Javadocs reference relevant HTML documentation

* checkers.nonnull
    various improvements to Javadocs
    package Javadocs reference relevant HTML documentation


Miscellaneous Changes

    improved documentation of ch examples
    Checker Framework build file now only attempts to compile .java files


----------------------------------------------------------------------

Version 0.1.0, 1 May 2007

Initial release.<|MERGE_RESOLUTION|>--- conflicted
+++ resolved
@@ -10,18 +10,12 @@
  * Renamings:
    applyUncheckedCodeDefaults() to applyConservativeDefaults()
    useUncheckedCodeDefault() to useConservativeDefault()
-<<<<<<< HEAD
- * Deprecated the `framework.source.Result` class; use `List<DiagMessage>`
-   instead.  If you were creating a `Result` just to pass it to `report`, then
-   call new methods `reportError` and `reportWarning` instead.
-=======
  * Removed the deprecated Analysis#Analysis(ProcessingEnvironment)
    and Analysis#Analysis(T, int, ProcessingEnvironment);
  * Deprecated the `framework.source.Result` class; use `DiagMessage` or
    `List<DiagMessage>` instead.  If you were creating a `Result` just to
    pass it to `report`, then call new methods `reportError` and
    `reportWarning` instead.
->>>>>>> c50f036f
 
 ---------------------------------------------------------------------------
 
