--- conflicted
+++ resolved
@@ -1,14 +1,12 @@
 Version 3.5.0, July 1, 2020
 
-<<<<<<< HEAD
 Use "allcheckers:" instead of "all:" as a prefix in a warning suppression key.
 Writing `@SuppressWarnings("allcheckers")` means the same thing as
 `@SuppressWarnings("all")`, unless the `-ArequirePrefixInWarningSuppressions`
 command-line argument is supplied.  See the manual for details.
-=======
+
 It is no longer necessary to pass -Astubs=checker.jar/javadoc.astub when
 compiling a program that uses Javadoc classes.
->>>>>>> 180fe49c
 
 The Nullness Checker now treats `System.getProperty()` soundly.  Use
 `-Alint=permitClearProperty` to disable special treatment of
