--- conflicted
+++ resolved
@@ -2,14 +2,11 @@
 
 Version 3.3.0, April 1, 2020
 
-<<<<<<< HEAD
-New command-line option -AjsonOutput, to output type-checking warnings to a
-JSON file for easy parsing by IDE plugins and other tools.
-=======
 New command-line options:
-  -Alint=trustArrayLenZero trust @ArrayLen(0) annotations when determining
-  the type of Collections.toArray.
->>>>>>> a26c842d
+ * -Alint=trustArrayLenZero trust @ArrayLen(0) annotations when determining
+   the type of Collections.toArray.
+ * -AjsonOutput output type-checking warnings to a JSON file for easy
+   parsing by IDE plugins and other tools.
 
 Renamings:
   -AuseDefaultsForUncheckedCode to -AuseConservativeDefaultsForUncheckedCode
