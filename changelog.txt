--- conflicted
+++ resolved
@@ -1,15 +1,17 @@
-<<<<<<< HEAD
 Version 3.5.0, July 1, 2020
 
+Fixed Signature Checker so Java keywords are not considered identifiers.
 Renamed Signature Checker annotations:
   @BinaryNameInUnnamedPackage => @BinaryNameWithoutPackage
   @FieldDescriptorForPrimitiveOrArrayInUnnamedPackage => @FieldDescriptorWithoutPackage
   @IdentifierOrArray => @ArrayWithoutPackage
-
----------------------------------------------------------------------------
-
-=======
->>>>>>> 44acbea7
+Added new Signature Checker annotations:
+  @BinaryNameOrPrimitiveType
+  @DotSeparatedIdentifiersOrPrimitiveType
+  #IdentifierOrPrimitiveType
+
+---------------------------------------------------------------------------
+
 Version 3.4.1, June 1, 2020
 
 -Ainfer now takes an argument:
