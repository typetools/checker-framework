<<<<<<< HEAD
Version ??, May 1, 2020

-Ainfer now takes an argument:
 * -Ainfer=jaifs uses .jaif files to store the results of whole-program inference.
 * -Ainfer=stubs uses .astub files to store the results of whole-program inference.
 * -Ainfer is deprecated but is the same as -Ainfer=jaifs, for backwards compatibility.

New command-line option:
  -AmergeStubsWithSource If both a stub file and a source file are available, use both.
=======
Version 3.4.0, May 3, 2020

The annotated jdk8.jar is no longer used.  You should remove any occurrence of
  -Xbootclasspath/p:.../jdk8.jar
from your build scripts.  Annotations for JDK 8 are included in checker.jar.

The Returns Receiver Checker enables documenting and checking that a method
returns its receiver (i.e., the `this` parameter).

Closed issues:
3267, 3263, 3217, 3212, 3201, 3111, 3010, 2943, 2930.
>>>>>>> a639d105

---------------------------------------------------------------------------

Version 3.3.0, April 1, 2020

New command-line options:
  -Alint=trustArrayLenZero trust @ArrayLen(0) annotations when determining
  the type of Collections.toArray.

Renamings:
  -AuseDefaultsForUncheckedCode to -AuseConservativeDefaultsForUncheckedCode
    The old name works temporarily but will be removed in a future release.

For collection methods with `Object` formal parameter type, such as
contains, indexOf, and remove, the annotated JDK now forbids null as an
argument.  To make the Nullness Checker permit null, pass
`-Astubs=checker.jar/collection-object-parameters-may-be-null.astub`.

The argument to @SuppressWarnings can be a substring of a message key that
extends at each end to a period or an end of the key.  (Previously, any
substring worked, including the empty string which suppressed all warnings.
Use "all" to suppress all warnings.)

All postcondition annotations are repeatable (e.g., `@EnsuresNonNull`,
`@EnsuresNonNullIf`, ...).

Renamed wrapper annotations (which users should not write):
 * `@DefaultQualifiers` => `@DefaultQualifier.List`
 * `@EnsuresQualifiersIf` => `@EnsuresQualifierIf.List`
 * `@EnsuresQualifiers` => `@EnsuresQualifier.List`
 * `@RequiresQualifiers` => `@RequiresQualifier.List`

Implementation details:
 * Removed `@DefaultInUncheckedCodeFor` and
   `@DefaultQualifierInHierarchyInUncheckedCode`.
 * Renamings:
   applyUncheckedCodeDefaults() to applyConservativeDefaults()
   useUncheckedCodeDefault() to useConservativeDefault()
   AnnotatedTypeReplacer to AnnotatedTypeCopierWithReplacement
   AnnotatedTypeMerger to AnnotatedTypeReplacer
 * Deprecated the `framework.source.Result` class; use `DiagMessage` or
   `List<DiagMessage>` instead.  If you were creating a `Result` just to
   pass it to `report`, then call new methods `reportError` and
   `reportWarning` instead.
 * AbstractTypeProcessor#typeProcessingOver() always gets called.

Closed issues:
1307, 1881, 1929, 2432, 2793, 3040, 3046, 3050, 3056, 3083, 3124, 3126, 3129,
3132, 3139, 3149, 3150, 3167, 3189.

---------------------------------------------------------------------------

Version 3.2.0, March 2, 2020

@SuppressWarnings("initialization") suppresses only warnings whose key
contains "initialization".  Previously, it suppressed all warnings issued
by the Nullness Checker or the Initialization Checker.

Closed issues:
2719, 3001, 3020, 3069, 3093, 3120.

---------------------------------------------------------------------------

Version 3.1.1, February 3, 2020

New command-line options:
  -AassumeDeterministic Unsoundly assume that every method is deterministic
  -AassumePure Unsoundly assume that every method is pure

Renamed -Anocheckjdk to -ApermitMissingJdk.
The old version still works, for backward compatibility.

Renamed -Alint=forbidnonnullarraycomponents to
-Alint=soundArrayCreationNullness.  The old version still works, for
backward compatibility.

Implementation details:
 * Deprecated QualifierHierarchy#getTypeQualifiers.
 * Deprecated Analysis#Analysis(ProcessingEnvironment) and Analysis#Analysis(T,
   int, ProcessingEnvironment); use Analysis#Analysis(), Analysis#Analysis(int),
   Analysis#Analysis(T), and Analysis#Analysis(T, int) instead.
 * Renamed SourceChecker#getMessages to getMessagesProperties.
 * Renamed one overload of SourceChecker.printMessages to printOrStoreMessage.

Closed issues:
2181, 2975, 3018, 3022, 3032, 3036, 3037, 3038, 3041, 3049, 3055, 3076.

---------------------------------------------------------------------------

Version 3.1.0, January 3, 2020

Command-line option -AprintGitProperties prints information about the git
repository from which the Checker Framework was compiled.

Implementation details:
 * Removed static cache in AnnotationUtils#areSameByClass and added
   AnnotatedTypeFactory#areSameByClass that uses an instance cache.
 * Removed static cache in AnnotationBuilder#fromName and #fromClass.
 * ContractsUtils#getPreconditions takes an ExecutableElement as an argument.
 * ContractsUtils#getContracts returns a Set.
 * Moved ContractUtils.Contract to outer level.
 * Renamed ConditionalPostcondition#annoResult to ConditionalPostcondition#resultValue.

Closed issues:
2867, 2897, 2972.

---------------------------------------------------------------------------

Version 3.0.1, December 2, 2019

New command-line option for the Constant Value Checker
`-AnoNullStringsConcatenation` unsoundly assumes that every operand of a String
concatenation is non-null.

Implementation details:
 * Moved AnnotatedTypes#hasTypeQualifierElementTypes to AnnotationUtils.
 * Deprecated AnnotatedTypes#isTypeAnnotation and AnnotatedTypes#hasTypeQualifierElementTypes.

Closed issues:
945, 1224, 2024, 2744, 2809, 2815, 2818, 2830, 2840, 2853, 2854, 2865, 2873,
2874, 2878, 2880, 2886, 2888, 2900, 2905, 2919, 2923.

---------------------------------------------------------------------------

Version 3.0.0, November 1, 2019

The Checker Framework works on both JDK 8 and JDK 11.
 * Type annotations for JDK 8 remain in jdk8.jar.
 * Type annotations for JDK 11 appear in stub files in checker.jar.

Removed the @PolyAll annotation.

Implementation details:
 * Removed all previously deprecated methods.
 * AnnotatedTypeFactory#getFnInterfaceFromTree now returns an AnnotatedExecutableType.
 * AnnotationUtils#areSame and #areSameByName now only accept non-null
   AnnotationMirrors

Closed issues:
1169, 1654, 2081, 2703, 2739, 2749, 2779, 2781, 2798, 2820, 2824, 2829, 2842,
2845, 2848.

---------------------------------------------------------------------------

Version 2.11.1, October 1, 2019

The manual links to the Object Construction Checker.

Closed issues:
1635, 2718, 2767.

---------------------------------------------------------------------------

Version 2.11.0, August 30, 2019

The Checker Framework now uses the Java 9 javac API. The manual describes
how to satisfy this dependency, in a way that works on a Java 8 JVM.
Running the Checker Framework on a Java 9 JVM is not yet supported.

---------------------------------------------------------------------------

Version 2.10.1, August 22, 2019

Closed issues:
1152, 1614, 2031, 2482, 2543, 2587, 2678, 2686, 2690, 2712, 2717, 2713, 2721,
2725, 2729.

---------------------------------------------------------------------------

Version 2.10.0, August 1, 2019

Removed the NullnessRawnessChecker.  Use the NullnessChecker instead.

Closed issues:
435, 939, 1430, 1687, 1771, 1902, 2173, 2345, 2470, 2534, 2606, 2613, 2619,
2633, 2638.

---------------------------------------------------------------------------

Version 2.9.0, July 3, 2019

Renamed the Signedness Checker's @Constant annotation to @SignednessGlb.
Introduced an alias, @SignedPositive, for use by programmers.

Annotated the first argument of Opt.get and Opt.orElseThrow as @NonNull.

Removed meta-annotation @ImplicitFor:
 * Use the new meta-annotation @QualifierForLiteral to replace
   @ImplicitFor(literals, stringpatterns).
 * Use the meta-annotation @DefaultFor to replace @ImplicitFor(typeKinds,
   types).
 * Use the new meta-annotation @UpperBoundFor to specify a qualifier upper
   bound for certain types.
 * You can completely remove
     @ImplicitFor(typeNames = Void.class, literals = LiteralKind.NULL)
   on bottom qualifiers.
     @DefaultFor(types = Void.class)
   and
     @QualifierForLiterals(literals = LiteralKind.NULL)
   are added to the bottom qualifier by default.

Add @DefaultQualifierOnUse and @NoDefaultQualifierOnUse type declaration annotations

New/changed error message keys:
 * initialization.static.fields.uninitialized for uninitialized static fields
 * unary.increment.type.incompatible and unary.decrement.type.incompatible
   replace some occurrences of compound.assignment.type.incompatible

Implementation details:
 * Renamed QualifierPolymorphism#annotate methods to resolve
 * Renamed ImplicitsTreeAnnotator to LiteralTreeAnnotator
 * Renamed ImplicitsTypeAnnotator to DefaultForTypeAnnotator
 * Removed TypeUseLocation.TYPE_DECLARATION
 * Removed InheritedFromClassAnnotator, replace with DefaultQualifierForUseTypeAnnotator
 * Rename TreeUtils.isSuperCall and TreeUtils.isThisCall to
 isSuperConstructorCall and isThisConstructorCall

Closed issues:
2247, 2391, 2409, 2434, 2451, 2457, 2468, 2484, 2485, 2493, 2505, 2536, 2537,
2540, 2541, 2564, 2565, 2585.

---------------------------------------------------------------------------

Version 2.8.2, June 3, 2019

The Signature Checker supports a new type, @FqBinaryName.

Added a template for a repository that you can use to write a custom checker.

Linked to the Checker Framework Gradle plugin, which makes it easy to run
a checker on a project that is built using the Gradle build tool.

Implementation detail: deprecated TreeUtils.skipParens in favor of
TreeUtils.withoutParens which has the same specification.

Closed issues:
2291, 2406, 2469, 2477, 2479, 2480, 2494, 2499.

---------------------------------------------------------------------------

Version 2.8.1, May 1, 2019

Moved text about the Purity Checker into its own chapter in the manual.

Closed issues:
660, 2030, 2223, 2240, 2244, 2375, 2407, 2410, 2415, 2420, 2421, 2446, 2447,
2460, 2462.

---------------------------------------------------------------------------

Version 2.8.0, April 3, 2019

Support `androidx.annotation.RecentlyNonNull` and `RecentlyNullable` (as of
2.6.0, but not previously documented).

The following qualifiers are now repeatable:  `@DefaultQualifier`
`@EnsuresQualifierIf` `@EnsuresQualifier` `@RequiresQualifier`.  Therefore,
users generally do not need to write the following wrapper annotations:
`@DefaultQualifiers` `@EnsuresQualifiersIf` `@EnsuresQualifiers`
`@RequiresQualifiers`.

New command-line option `-ArequirePrefixInWarningSuppressions` makes
`@SuppressWarnings` recognize warning keys of the form
"checkername:key.about.problem" but ignore warning keys of the form
"key.about.problem" without the checker name as a prefix.

New CONSTRUCTOR_RESULT enum constant in TypeUseLocation makes it possible to
set default annotations for constructor results.

Clarified the semantics of annotations on class and constructor declarations.
See Section 25.5 "Annotations on classes and constructors" in the manual.

Interface changes:
 * Added protected methods to BaseTypeVisitor so that checkers can change the
   checks for annotations on classes, constructor declarations, and constructor
   invocations.
 * Removed BaseTypeVisitor#checkAssignability and BaseTypeVisitor#isAssignable
   methods.
 * Renamed AnnotatedTypeFactory#getEnclosingMethod to
   AnnotatedTypeFactory#getEnclosingElementForArtificialTree

Closed issues:
2159, 2230, 2318, 2324, 2330, 2334, 2343, 2344, 2353, 2366, 2367, 2370, 2371,
2385.

---------------------------------------------------------------------------

Version 2.7.0, March 1, 2019

The manual links to the AWS crypto policy compliance checker, which enforces
that no weak cipher algorithms are used with the Java crypto API.

The Nullness Checker supports RxJava annotations
io.reactivex.annotations.NonNull and io.reactivex.annotations.Nullable.

The checker-qual artifact (jar file) contains an OSGi manifest.

New TYPE_DECLARATION enum constant in TypeUseLocation makes it possible to
(for example) set defaults annotations for class/interface definitions.

Interface changes:
 * Renamed the "value" element of the @HasSubsequence annotation to
   "subsequence".
 * Renamed @PolySignedness to @PolySigned.
 * Renamed AnnotatedTypeFactory.ParameterizedMethodType to
   ParameterizedExecutableType.

Added missing checks regarding annotations on classes, constructor
declarations, and constructor invocations.  You may see new warnings.

Closed issues:
788, 1751, 2147, 2163, 2186, 2235, 2243, 2263, 2264, 2286, 2302, 2326, 2327.

---------------------------------------------------------------------------

Version 2.6.0, February 3, 2019

The manual includes a section about how to use Lombok and the Checker
Framework simultaneously.

Commons CSV has been added to the annotated libraries on Maven Central.

Some error messages have been changed to improve comprehensibility,
such as by adjusting wording or adding additional information.

Relevant to type system implementers:
Renamed method areSameIgnoringValues to areSameByName.

Closed issues: 2008, 2166, 2185, 2187, 2221, 2224, 2229, 2234, 2248.
Also fixed false negatives in handling of Map.get().

---------------------------------------------------------------------------

Version 2.5.8, December 5, 2018

The manual now links to the AWS KMS compliance checker, which enforces
that calls to AWS KMS only generate 256-bit keys.

Closed issues: 372, 1678, 2207, 2212, 2217.

---------------------------------------------------------------------------

Version 2.5.7, November 4, 2018

New @EnsuresKeyFor and @EnsuresKeyForIf method annotations permit
specifying the postcondition that a method gives some value a @KeyFor type.

The manual links to the Rx Thread & Effect Checker, which enforces
UI Thread safety properties for stream-based Android applications.

Closed issues:
1014, 2151, 2178, 2180, 2183, 2188, 2190, 2195, 2196, 2198, 2199

---------------------------------------------------------------------------

Version 2.5.6, October 3, 2018

Introduce checker-qual-android artifact that is just like the checker-qual
artifact, but the qualifiers have classfile retention.  This is useful for
Android projects.

Remove the checker-compat-qual artifact, which was only useful for Java 7,
which the Checker Framework no longer supports.  It remains available on
Maven Central, with versions 2.5.5 and earlier.

Closed issues:
2135, 2157, 2158, 2164, 2171.

---------------------------------------------------------------------------

Version 2.5.5, August 30, 2018

Implicit imports (deprecated in November 2014) are no longer supported.

Renamed the testlib Maven artifact to framework-test.

Removed command-line option -AprintErrorStack, which is now the default.
Added -AnoPrintErrorStack to disable it (which should be rare).

Replaced ErrorReporter class with BugInCF and UserError exceptions.

Closed issues:
1999, 2008, 2023, 2029, 2074, 2088, 2098, 2099, 2102, 2107.

---------------------------------------------------------------------------

Version 2.5.4, August 1, 2018

Closed issues:
2030, 2048, 2052, 2059, 2065, 2067, 2073, 2082.

---------------------------------------------------------------------------

Version 2.5.3, July 2, 2018

Closed issues:
266, 1248, 1678, 2010, 2011, 2018, 2020, 2046, 2047, 2054.

---------------------------------------------------------------------------

Version 2.5.2, June 1, 2018

In the Map Key Checker, null is now @UnknownKeyFor.  See the "Map Key Checker"
chapter in the manual for more details.

Closed issues:
370, 469, 1701, 1916, 1922, 1959, 1976, 1978, 1981, 1983, 1984, 1991, 1992.

---------------------------------------------------------------------------

Version 2.5.1, May 1, 2018

Added a Maven artifact of the Checker Framework testing library, testlib.

Closed issues:
849, 1739, 1838, 1847, 1890, 1901, 1911, 1912, 1913, 1934, 1936, 1941, 1942,
1945, 1946, 1948, 1949, 1952, 1953, 1956, 1958.

---------------------------------------------------------------------------

Version 2.5.0, April 2, 2018

Declaration annotations that are aliases for type annotations are now treated
as if they apply to the top-level type.  See "Declaration annotations" section
in the "Warnings" chapter in the manual for more details.

Ended support for annotations in comments.  See "Migrating away from
annotations in comments" section in the "Handling legacy code" chapter in the
manual for instructions on how to remove annotations from comments.

Closed issues:
515, 1667, 1739, 1776, 1819, 1863, 1864, 1865, 1866, 1867, 1870, 1876, 1879,
1882, 1898, 1903, 1905, 1906, 1910, 1914, 1915, 1920.

---------------------------------------------------------------------------

Version 2.4.0, March 1, 2018

Added the Index Checker, which eliminates ArrayIndexOutOfBoundsException.

Added the Optional Checker, which verifies uses of Java 8's Optional class.

Removed the Linear Checker, whose implementation was inconsistent with its
documentation.

Added a @QualifierArgument annotation to be used on pre- and postcondition
  annotations created by @PreconditionAnnotation, @PostconditionAnnotation,
  and @ConditionalPostconditionAnnotation. This allows qualifiers with
  arguments to be used in pre- and postconditions.

Added new type @InternalFormForNonArray to the Signature Checker

Moved annotated libraries from checker/lib/*.jar to the Central Repository:
https://search.maven.org/#search%7Cga%7C1%7Cg%3A%22org.checkerframework.annotatedlib%22

Moved the Javadoc stub file from checker/lib/javadoc.astub to
checker/resources/javadoc.astub.

Simplified the instructions for running the Checker Framework with Gradle.

The Checker Framework Eclipse plugin is no longer released nor supported.

Closed issues:
65, 66, 100, 108, 175, 184, 190, 194, 209, 239, 260, 270, 274, 293, 302, 303,
306, 321, 325, 341, 356, 360, 361, 371, 383, 385, 391, 397, 398, 410, 423, 424,
431, 430, 432, 548, 1131, 1148, 1213, 1455, 1504, 1642, 1685, 1770, 1796, 1797,
1801, 1809, 1810, 1815, 1817, 1818, 1823, 1831, 1837, 1839, 1850, 1851, 1852,
1861.

---------------------------------------------------------------------------

Version 2.3.2, February 1, 2018

Closed issues:
946, 1133, 1232, 1319, 1625, 1633, 1696, 1709, 1712, 1734, 1738, 1749, 1754,
1760, 1761, 1768, 1769, 1781.

---------------------------------------------------------------------------

Version 2.3.1, January 2, 2018

Closed issues:
1695, 1696, 1697, 1698, 1705, 1708, 1711, 1714, 1715, 1724.

---------------------------------------------------------------------------

Version 2.3.0, December 1, 2017

Removed the deprecated @LazyNonNull type qualifier.
Deprecated most methods in InternalUtils and moved them to either
TreeUtils or TypesUtils. Adapted a few method names and parameter
orders for consistency.

Closed issues:
951, 1356, 1495, 1602, 1605, 1623, 1628, 1636, 1641, 1653, 1655, 1664, 1665,
1681, 1684, 1688, 1690.

---------------------------------------------------------------------------

Version 2.2.2, November 2, 2017

The Interning Checker supports a new annotation, @InternedDistinct, which
indicates that the value is not equals() to any other value.

An annotated version of the Commons IO library appears in checker/lib/ .

Closed issue 1586, which required re-opening issues 293 and 341 until
proper fixes for those are implemented.

Closed issues:
1386, 1389, 1423, 1520, 1529, 1530, 1531, 1546, 1553, 1555, 1565, 1570, 1579,
1580, 1582, 1585, 1586, 1587, 1598, 1609, 1615, 1617.

---------------------------------------------------------------------------

Version 2.2.1, September 29, 2017

Deprecated some methods in AnnotatedTypeMirror and AnnotationUtils, to
be removed after the 2.2.1 release.

The qualifiers and utility classes in checker-qual.jar are compiled to Java 8
byte code. A new jar, checker-qual7.jar, includes the qualifiers and utility
classes compiled to Java 7 byte code.

Closed issues:
724, 1431, 1442, 1459, 1464, 1482, 1496, 1499, 1500, 1506, 1507, 1510, 1512,
1522, 1526, 1528, 1532, 1535, 1542, 1543.

---------------------------------------------------------------------------

Version 2.2.0, September 5, 2017

A Java 8 JVM is required to run the Checker Framework.
You can still typecheck and compile Java 7 (or earlier) code.
With the "-target 7" flag, the resulting .class files still run with JDK 7.

The stub file format has changed to be more similar to regular Java syntax.
Most notably, receiver annotations are written using standard Java 8 syntax
(a special first formal paramter named "this") and inner classes are written
using standard Java syntax (rather than at the top level using a name that
contains "$". You need to update your stub files to conform to the new syntax.

Closed issues:
220, 293, 297, 341, 375, 407, 536, 571, 798, 867, 1180, 1214, 1218, 1371, 1411,
1427, 1428, 1435, 1438, 1450, 1456, 1460, 1466, 1473, 1474.

---------------------------------------------------------------------------

Version 2.1.14, 3 August 2017

Nullness Checker change to annotated JDK:  The type argument to the Class,
Constructor, and Optional classes may now be annotated as @Nullable or
@NonNull.  The nullness of the type argument doesn't matter, but this
enables easier integration with generic clients.

Many crashes and false positives associated with uninferred method type
arguments have been correct. By default, uninferred method type arguments,
which can happen with Java 8 style target type contexts, are silently ignored.
Use the option -AconservativeUninferredTypeArguments to see warnings about
method calls where the Checker Framework fails to infer type arguments.

Closed issues:
753, 804, 961, 1032, 1062, 1066, 1098, 1209, 1280, 1316, 1329, 1355, 1365,
1366, 1367, 1377, 1379, 1382, 1384, 1397, 1398, 1399, 1402, 1404, 1406, 1407.

---------------------------------------------------------------------------

Version 2.1.13, 3 July 2017

Verified that the Checker Framework builds from source on Windows Subsystem
for Linux, on Windows 10 Creators Edition.

The manual explains how to configure Android projects that use Android Studio
3.0 and Android Gradle Plugin 3.0.0, which support type annotations.

Closed issues:
146, 1264, 1275, 1290, 1303, 1308, 1310, 1312, 1313, 1315, 1323, 1324, 1331,
1332, 1333, 1334, 1347, 1357, 1372.

---------------------------------------------------------------------------

Version 2.1.12, 1 June 2017

The manual links to Glacier, a class immutability checker.

The stubparser license has been updated.  You can now use stubparser under
either the LGPL or the Apache license, whichever you prefer.

Closed issues:
254, 1201, 1229, 1236, 1239, 1240, 1257, 1265, 1270, 1271, 1272, 1274, 1288,
1291, 1299, 1304, 1305.

---------------------------------------------------------------------------

Version 2.1.11, 1 May 2017

The manual contains new FAQ (frequently asked questions) sections about
false positive warnings and about inference for field types.

Closed issues:
989, 1096, 1136, 1228.

---------------------------------------------------------------------------

Version 2.1.10, 3 April 2017

The Constant Value Checker, which performs constant propagation, has been
extended to perform interval analysis -- that is, it determines, for each
expression, a statically-known lower and upper bound.  Use the new
@IntRange annotation to express this.  Thanks to Jiasen (Jason) Xu for this
feature.

Closed issues:
134, 216, 227, 307, 334, 437, 445, 718, 1044, 1045, 1051, 1052, 1054, 1055,
1059, 1077, 1087, 1102, 1108, 1110, 1111, 1120, 1124, 1127, 1132.

---------------------------------------------------------------------------

Version 2.1.9, 1 March 2017

By default, uninferred method type arguments, which can happen with Java 8
style target type contexts, are silently ignored, removing many false
positives.  The new option -AconservativeUninferredTypeArguments can be used to
get the conservative behavior.

Closed issues:
1006, 1011, 1015, 1027, 1035, 1036, 1037, 1039, 1043, 1046, 1049, 1053, 1072,
1084.

---------------------------------------------------------------------------

Version 2.1.8, 20 January 2017

The Checker Framework webpage has moved to https://checkerframework.org/.
Old URLs should redirect to the new one, but please update your links
and let us know if any old links are broken rather than redirecting.

The documentation has been reorganized in the Checker Framework repository.
The manual, tutorial, and webpages now appear under checker-framework/docs/.

Closed issues:
770, 1003, 1012.

---------------------------------------------------------------------------

Version 2.1.7, 3 January 2017

Manual improvements:
 * Added a link to jOOQ's SQL checker.
 * Documented the `-AprintVerboseGenerics` command-line option.
 * Better explanation of relationship between Fake Enum and Subtyping Checkers.

Closed issues:
154, 322, 402, 404, 433, 531, 578, 720, 795, 916, 953, 973, 974, 975, 976,
980, 988, 1000.

---------------------------------------------------------------------------

Version 2.1.6, 1 December 2016

Closed issues:

412, 475.

---------------------------------------------------------------------------

Version 2.1.5, 2 November 2016

The new class org.checkerframework.checker.nullness.Opt provides every
method in Java 8's java.util.Optional class, but written for possibly-null
references rather than for the Optional type.  This can shorten code that
manipulates possibly-null references.

In bytecode, type variable upper bounds of type Object may or may not have
been explicitly written.  The Checker Framework now assumes they were not
written explicitly in source code and defaults them as implicit upper bounds.

The manual describes how to run a checker within the NetBeans IDE.

The manual describes two approaches to creating a type alias or typedef.

Closed issues:
643, 775, 887, 906, 941.

---------------------------------------------------------------------------

Version 2.1.4, 3 October 2016

Closed issues:
885, 886, 919.

---------------------------------------------------------------------------

Version 2.1.3, 16 September 2016

Closed issues:
122, 488, 495, 580, 618, 647, 713, 764, 818, 872, 893, 894, 901, 902, 903,
905, 913.

---------------------------------------------------------------------------

Version 2.1.2, 1 September 2016

Closed issues:
182, 367, 712, 811, 846, 857, 858, 863, 870, 871, 878, 883, 888.

---------------------------------------------------------------------------

Version 2.1.1, 1 August 2016

The codebase conforms to a consistent coding style, which is enforced by
a git pre-commit hook.

AnnotatedTypeFactory#createSupportedTypeQualifiers() must now return a mutable
list.  Checkers that override this method will have to be changed.

Closed issues:
384, 590, 681, 790, 805, 809, 810, 820, 824, 826, 829, 838, 845, 850, 856.

---------------------------------------------------------------------------

Version 2.1.0, 1 July 2016

The new Signedness Checker prevents mixing of unsigned and signed
values and prevents meaningless operations on unsigned values.

The Lock Checker expresses the annotated variable as `<self>`;
previously it used `itself`, which may conflict with an identifier.

Closed issues:
166, 273, 358, 408, 471, 484, 594, 625, 692, 700, 701, 711, 717, 752, 756,
759, 763, 767, 779, 783, 794, 807, 808.

---------------------------------------------------------------------------

Version 2.0.1, 1 June 2016

We renamed method annotateImplicit to addComputedTypeAnnotations.  If you
have implemented a checker, you need to change occurrences of
annotateImplicit to addComputedTypeAnnotations.

The Checker Framework (checker.jar) is now placed on the processorpath
during compilation.  Previously, it was placed on the classpath.  The
qualifiers (checker-qual.jar) remain on the classpath.  This change should
reduce conflicts between your code and the Checker Framework.  If your code
depends on classes in the Checker Framework, then you should add those
classes to the classpath when you run the compiler.

Closed issues:
171, 250, 291, 523, 577, 672, 680, 688, 689, 690, 691, 695, 696, 698, 702,
704, 705, 706, 707, 720, 721, 723, 728, 736, 738, 740.

---------------------------------------------------------------------------

Version 2.0.0, 2 May 2016

Inference:

 * The infer-and-annotate.sh script infers annotations and inserts them in
   your source code.  This can reduce the burden of writing annotations and
   let you get started using a type system more quickly.  See the
   "Whole-program inference" section in the manual for details.

Type systems:

 * The Lock Checker has been replaced by a new implementation that provides
   a stronger guarantee.  The old Lock Checker prevented two threads from
   simultaneously using a given variable, but race conditions were still
   possible due to aliases.  The new Lock Checker prevents two threads from
   simultaneously dereferencing a given value, and thus prevents race
   conditions.  For details, see the "Lock Checker" chapter in the manual,
   which has been rewritten to describe the new semantics.

 * The top type qualifier for the Signature String type system has been
   renamed from @UnannotatedString to @SignatureUnknown.  You shouldn't
   ever write this annotation, but if you perform separate compilation (for
   instance, if you do type-checking with the Signature String Checker
   against a library that is annotated with Signature String annotations),
   then you need to re-compile the library.

 * The IGJ, OIGJ, and Javari Checkers are no longer distributed with the
   Checker Framework.  If you wish to use them, install version 1.9.13 of
   the Checker Framework.  The implementations have been removed because
   they were not being maintained.  The type systems are valuable, but the
   type-checkers should be rewritten from scratch.

Documentation improvements:

 * New manual section "Tips for creating a checker" shows how to break down
   the implementation of a type system into small, manageable pieces.

 * Improved instructions for using Maven and Gradle, including for Android
   code.

Tool changes:

 * The Checker Framework Live Demo webpage lets you try the Checker
   Framework without installing it:  http://eisop.uwaterloo.ca/live/

 * New command-line arguments -Acfgviz and -Averbosecfg enable better
   debugging of the control-flow-graph generation step of type-checking.

 * New command-line argument -Ainfer is used by the infer-and-annotate.sh
   script that performs type inference.

Closed issues:
69, 86, 199, 299, 329, 421, 428, 557, 564, 573, 579, 665, 668, 669, 670, 671.

---------------------------------------------------------------------------

Version 1.9.13, 1 April 2016

Documentation:
 * Clarified Maven documentation about use of annotations in comments.
 * Added FAQ about annotating fully-qualified type names.

Closed issues:  438, 572, 579, 607, 624, 631.

---------------------------------------------------------------------------

Version 1.9.12, 1 March 2016

The Checker Framework distribution contains annotated versions
of libraries in directory checker-framework/checker/lib/.
During type-checking, you should put these versions first on your classpath,
to obtain more precise type-checking with fewer false positive warnings.

tools.jar is no longer required to be on the classpath when using
checker-qual.jar

The Signature String Checker supports two new string representations of a
Java type: @InternalForm and @ClassGetSimpleName.

The manual documents how to run a pluggable type-checker in IntelliJ IDEA.

The instructions on how to run a type-checker in Gradle have been updated to
use the artifacts in Maven Central. Examples using the instructions have been
added under checker-framework/docs/examples/GradleExamples/.

Renamed enum DefaultLocation to TypeUseLocation.

Closed issues:  130, 263, 345, 458, 559, 559, 574, 582, 596.

---------------------------------------------------------------------------

Version 1.9.11, 1 February 2016

Renamed and merged -AuseSafeDefaultsForUnannotatedSourceCode and
-AsafeDefaultsForUnannotatedBytecode command-line options to
-AuseDefaultsForUncheckedCode that takes arguments source and bytecode.

For type-system developers:

* The previously deprecated
  org.checkerframework.framework.qual.TypeQualifier{s} annotations
  were removed.
* Every type system uses the CLIMB-to-top defaulting scheme, unless it
  explicitly specifies a different one.  Previously a type system needed
  to explicitly request CLIMB-to-top, but now it is the default.

Closed issues: 524, 563, 568.

---------------------------------------------------------------------------

Version 1.9.10, 4 January 2016

The Checker Framework distribution files now contain a version number:
for example, checker-framework-1.9.9.zip rather than checker-framework.zip.

The Nullness Checker supports the org.eclipse.jgit.annotations.Nullable and
NonNull annotations.

Buildfiles do less unnecessary recomputation.

Documentation:
 * Documented how to initialize circular data structures in the
   Initialization type system.
 * Linked to David Bürgin's Nullness Checker tutorial at
   https://github.com/glts/safer-spring-petclinic/wiki
 * Acknowledged more contributors in the manual.

For type-system developers:
 * The org.checkerframework.framework.qual.TypeQualifier{s} annotations are
   now deprecated.  To indicate which annotations a checker supports, see
   https://checkerframework.org/manual/#creating-indicating-supported-annotations .
   Support for TypeQualifier{s} will be removed in the next release.
 * Renamed
   org.checkerframework.framework.qual.Default{,Qualifier}ForUnannotatedCode to
   DefaultInUncheckedCodeFor and DefaultQualifierInHierarchyInUncheckedCode.

Closed issues: 169, 363, 448, 478, 496, 516, 529.

---------------------------------------------------------------------------

Version 1.9.9, 1 December 2015

Fixed issues:  511, 513, 514, 455, 527.

Removed the javac_maven script and batch file,
which had been previously deprecated.

---------------------------------------------------------------------------

Version 1.9.8, 9 November 2015

Field initialization warnings can now be suppressed for a single field at a
time, by placing @SuppressWarnings("initialization") on the field declaration.

Updated Maven instructions to no longer require a script.
Added an example of how to use the instructions under
docs/examples/MavenExample.

The javac_maven script (and batch file) are deprecated and will be
removed as of December 2015.

Fixed issues:  487, 500, 502.

---------------------------------------------------------------------------

Version 1.9.7, 24 October 2015

Fixed issues:  291, 474.

----------------------------------------------------------------------

Version 1.9.6, 8 October 2015

Fixed issue:  460.

----------------------------------------------------------------------

Version 1.9.5, 1 September 2015

Test Framework Updates:
  * The test framework has been refactored to improve extensibility.
  * Tests that previously extended ParameterizedCheckerTest or
    CheckerTest should extend either CheckerFrameworkTest or nothing.
  * If a test used methods that were previously found on
    CheckerTest, you may find them in TestUtilities.

Fixed issues:  438, 457, 459.

----------------------------------------------------------------------

Version 1.9.4, 4 August 2015

Documented the notion of a compound checker, which depends on other checkers
  and automatically runs them.

Renamed -AuseConservativeDefaultsForUnannotatedSourceCode command-line
  option to -AuseSafeDefaultsForUnannotatedSourceCode

Moved the Checker Framework version control repository from Google Code to
GitHub, and from the Mercurial version control system to Git.  If you have
cloned the old repository, then discard your old clone and create a new one
using this command:
  git clone https://github.com/typetools/checker-framework.git

Fixed issues:  427, 429, 434, 442, 450.

----------------------------------------------------------------------

Version 1.9.3, 1 July 2015

New command-line options:
 * -AsafeDefaultsForUnannotatedBytecode causes a checker to use conservative
   defaults for .class files that were compiled without running the given
   checker.  Without this option, type-checking is unsound (that is, there
   might be errors at run time even though the checker issues no warnings).
 * -AuseConservativeDefaultsForUnannotatedSourceCode uses conservative
   annotations for unannotated type uses.  Use this when compiling a library in
   which some but not all classes are annotated.

Various bug fixes and documentation improvements.

Fixed issues: 436.

----------------------------------------------------------------------

Version 1.9.2, 1 June 2015

Internationalization Format String Checker:
This new type-checker prevents use of incorrect internationalization
format strings.

Fixed issues: 434.

----------------------------------------------------------------------

Version 1.9.1, 1 May 2015

New FAQ entry:
  "How does the Checker Framework compare with Eclipse's null analysis?"

----------------------------------------------------------------------

Version 1.9.0, 17 April 2015

Bug fixes for generics, especially type parameters:
   * Manual chapter 21 "Generics and polymorphism" has been expanded,
     and it gives more information on annotating type parameters.
   * The qualifier on a type parameter (e.g. <@HERE T> ) only applies
     to the lower bound of that type parameter.  Previously it also
     applied to the upper bound.
   * Unannotated, unbounded wildcards are now qualified with the
     annotations of the type parameter to which they are an argument.
     See the new manual section 23.3.4 for more details.
   * Warning "bound.type.incompatible" is issued if the lower bound of
     a type parameter or wildcard is a supertype of its upper bound,
     e.g.  <@Nullable T extends @NonNull Object>
   * Method type argument inference has been improved. Fewer warnings
     should be issued when method invocations omit type arguments.
   * Added command-line option -AprintVerboseGenerics to print more
     information about type parameters and wildcards when they appear
     in warning messages.

Reflection resolution:
If you supply the -AresolveReflection command-line option, the Checker
Framework attempts to resolve reflection.  This reduces the number of
false positive warnings caused by reflection.

The documentation for the Map Key Checker has been moved into its own
chapter in the manual.

Fixed issues: 221, 241, 313, 314, 328, 335, 337, 338, 339, 355, 369,
              376, 378, 386, 388, 389, 393, 403, 404, 413, 414, 415,
              417, 418, 420, 421, 422, 426.

----------------------------------------------------------------------

Version 1.8.11, 2 March 2015

Fixed issues: 396, 400, 401.

----------------------------------------------------------------------

Version 1.8.10, 30 January 2015

Fixed issues: 37, 127, 350, 364, 365, 387, 392, 395.

----------------------------------------------------------------------

Version 1.8.9, 19 December 2014

Aliasing Checker:
This new type-checker ensures that an expression has no aliases.

Fixed issues: 362, 380, 382.

----------------------------------------------------------------------

Version 1.8.8, 26 November 2014

@SuppressWarnings("all") suppresses all Checker Framework warnings.

Implicit imports are deprecated, including the jsr308_imports environment
variable and the -jsr308_imports ... and -Djsr308.imports=... command-line
options.

For checkers bundled with the Checker Framework, package names may now
be omitted when running from the command line.
E.g.
    javac -processor NullnessChecker MyFile.java

The Nullness checker supports Android annotations
android.support.annotation.NonNull and android.support.annotation.Nullable.

Fixed issues: 366, 379.

----------------------------------------------------------------------

Version 1.8.7, 30 October 2014

Fix performance regression introduced in release 1.8.6.

Nullness Checker:
  * Updated Nullness annotations in the annotated JDK.
    See issues: 336, 340, 374.
  * String concatenations with null literals are now @NonNull
    rather than @Nullable.  See issue 357.

Fixed issues:  200, 300, 332, 336, 340, 357, 359, 373, 374.

----------------------------------------------------------------------

Version 1.8.6, 25 September 2014

Method Reference and Lambda Expression Support:
The Checker Framework now supports type-checking method references
and lambda expressions to ensure they are congruent with the
functional interface they are assigned to. The bodies of lambda expressions
are also now type-checked similarly to regular method bodies.

Dataflow:
 * Handling of the following language features has been improved:
   boxed Booleans, finally blocks, switch statements, type casts, enhanced
   for loops
 * Performance improvements

Annotations:
The checker-compat-qual.jar is now included with the Checker Framework
release.  It can also be found in Maven Central at the coordinates:
org.checkerframework:checker-compat-qual
Annotations in checker-compat-qual.jar do not require Java 8 but
can only be placed in annotation locations valid in Java 7.

----------------------------------------------------------------------

Version 1.8.5, 29 August 2014

Eclipse Plugin:
All checkers in the Checker Framework manual now appear in the
Eclipse plugin by default.  Users no longer have to include
checker.jar on their classpath to run any of the built-in checkers.

Improved Java 7 compatibility and introduced Java 7 compliant
annotations for the Nullness Checker.  Please see the section on
"Class-file compatibility with Java 7" in the manual for more details.

Fixed issue 347.

----------------------------------------------------------------------

Version 1.8.4, 1 August 2014

The new Constant Value Checker is a constant propagation analysis:  it
determines which variable values can be known at compile time.

Overriding methods now inherit declaration annotations from methods they
override, if the declaration annotation is meta-annotate with
@InheritedAnnotation.  In particular, the purity annotations @SideEffectFree,
@Deterministic, and @Pure are inherited.

Command-line options:
 * Renamed the -AenablePurity command-line flag to -AcheckPurityAnnotations.
 * Added a command-line option -AoutputArgsToFile to output all command-line
   options passed to the compiler to a file.  This is especially useful when
   debugging Maven compilation.

Annotations:
These changes are relevant only to people who wish to use pluggable
type-checking with a standard Java 7 toolset.  (If you are not having
trouble with your Java 7 JVM, then you don't care about them.)
 * Made clean-room reimplementations of nullness-related annotations
   compatible with Java 7 JVMs, by removing TYPE_USE as a target.
 * Added a new set of Java 7 compatibility annotations for the Nullness Checker
   in the org.checkerframework.checker.nullness.compatqual package. These
   annotations do not require Java 8 but can only be placed in annotation
   locations valid in Java 7.

Java 8 support:
The Checker Framework no longer crashes when type-checking code with lambda
expressions, but it does issue a lambda.unsupported warning when
type-checking code containing lambda expressions.  Full support for
type-checking lambda expressions will appear in a future release.

Fixed issue 343.

----------------------------------------------------------------------

Version 1.8.3, 1 July 2014

Updated the Initialization Checker section in the manual with
a new introduction paragraph.

Removed the Maven plugin section from the manual as the plugin is
no longer maintained and the final release was on June 2, 2014.
The javac_maven script (and batch file) are available to use
the Checker Framework from Maven.

Fixed issue 331.

----------------------------------------------------------------------

Version 1.8.2, 2 Jun 2014

Converted from using rt.jar to ct.sym for creating the annotated jdk.
Using the annotated jdk on the bootclasspath of a VM will cause the
vm to crash immediately.

The Lock Checker has been rewritten to support dataflow analysis.
It can now understand conditional expressions, for example, and
knows that "lock" is held in the body of statements like
"if (lock.tryLock()) { ... }"
The Lock Checker chapter in the manual has been updated accordingly
and describes the new Lock Checker features in detail.

Provided a javac_maven script (and batch file) to make it simpler
to use the Checker Framework from Maven.  The Maven plug-in is deprecated
and will be removed as of July 1, 2014. Added an explanation of how
to use the script in the Maven section of the manual.

The Checker Framework installation instructions in the manual have
been updated.

Fixed issues: 312, 315, 316, 318, 319, 324, 326, 327.

----------------------------------------------------------------------

Version 1.8.1, 1 May 2014

Support to directly use the Java 8 javac in addition to jsr308-langtools.
Added docs/examples directory to checker-framework.zip.
New section in the manual describing the contents of checker-framework.zip.

Fixed issues: 204, 304, 320.

----------------------------------------------------------------------

Version 1.8.0, 2 April 2014

Added the GUI Effect Checker, which prevents "invalid thread access" errors
when a background thread in a GUI attempts to access the UI.

Changed the Java package of all type-checkers and qualifiers.  The package
"checkers" has been renamed to "org.checkerframeork.checker".  This
requires you to change your import statements, such as from
  import checkers.nullness.quals.*;
to
  import org.checkerframework.checker.nullness.qual.*;
It also requires you to change command-line invocations of javac, such as from
  javac -processor checkers.nullness.NullnessChecker ...
to
  javac -processor org.checkerframework.checker.nullness.NullnessChecker ...

Restructured the Checker Framework project and package layout,
using the org.checkerframework prefix.

----------------------------------------------------------------------

Version 1.7.5, 5 March 2014

Minor improvements to documentation and demos.
Support a few new units in the UnitsChecker.

----------------------------------------------------------------------

Version 1.7.4, 19 February 2014

Error messages now display the error key that can be used in
SuppressWarning annotations. Use -AshowSuppressWarningKeys to
show additional keys.

Defaulted type qualifiers are now stored in the Element and written
to the final bytecode.

Reduce special treatment of checkers.quals.Unqualified.

Fixed issues: 170, 240, 265, 281.

----------------------------------------------------------------------

Version 1.7.3, 4 February 2014

Fixes for Issues 210, 253, 280, 288.

Manual:
   Improved discussion of checker guarantees.

Maven Plugin:
   Added option useJavacOutput to display exact compiler output.

Eclipse Plugin:
   Added the Format String Checker to the list of built-in checkers.

----------------------------------------------------------------------

Version 1.7.2, 2 January 2014

Fixed issues: 289, 292, 295, 296, 298.

----------------------------------------------------------------------

Version 1.7.1, 9 December 2013

Fixes for Issues 141, 145, 257, 261, 269, 267, 275, 278, 282, 283, 284, 285.

Implementation details:
  Renamed AbstractBasicAnnotatedTypeFactory to GenericAnnotatedTypeFactory

----------------------------------------------------------------------

Version 1.7.0, 23 October 2013

Format String Checker:
  This new type-checker ensures that format methods, such as
  System.out.printf, are invoked with correct arguments.

Renamed the Basic Checker to the Subtyping Checker.

Reimplemented the dataflow analysis that performs flow-sensitive type
  refinement.  This fixes many bugs, improves precision, and adds features.
  Many more Java expressions can be written as annotation arguments.

Initialization Checker:
  This new abstract type-checker verifies initialization properties.  It
  needs to be combined with another type system whose proper initialization
  should be checked.  This is the new default initialzation checker for the
  Nullness Checker.  It is based on the "Freedom Before Commitment" approach.

Renamed method annotations used by the Nullness Checker:
  @AssertNonNullAfter => @EnsuresNonNull
  @NonNullOnEntry => @RequiresNonNull
  @AssertNonNullIfTrue(...) => @IfMethodReturnsFalseEnsuresNonNull
  @AssertNonNullIfFalse(...) => @IfMethodReturnsFalseEnsuresNonNull
  @LazyNonNull => @MonotonicNonNull
  @AssertParametersNonNull => [no replacement]
Removed annotations used by the Nullness Checker:
  @AssertParametersNonNull
Renamed type annotations used by the Initialization Checker:
  @NonRaw => @Initialized
  @Raw => @UnknownInitialization
  new annotation @UnderInitialization
The old Initialization Checker (that uses @Raw and @NonRaw) can be invoked
  by invoking the NullnessRawnessChecker rather than the NullnessChecker.

Purity (side effect) analysis uses new annotations @SideEffectFree,
  @Deterministic, and @TerminatesExecution; @Pure means both @SideEffectFree
  and @Deterministic.

Pre- and postconditions about type qualifiers are available for any type system
  through @RequiresQualifier, @EnsuresQualifier and @EnsuresQualifierIf.  The
  contract annotations for the Nullness Checker (e.g. @EnsuresNonNull) are now
  only a special case of these general purpose annotations.
  The meta-annotations @PreconditionAnnotation, @PostconditionAnnotation, and
  @ConditionalPostconditionAnnotation can be used to create more special-case
  annotations for other type systems.

Renamed assertion comment string used by all checkers:
  @SuppressWarnings => @AssumeAssertion

To use an assert statement to suppress warnings, the assertion message must
  include the string "@AssumeAssertion(warningkey)".  Previously, just the
  warning key sufficed, but the string @SuppressWarnings(warningkey) was
  recommended.

New command-line options:
  -AonlyDefs and -AonlyUses complement existing -AskipDefs and -AskipUses
  -AsuppressWarnings Suppress warnings matching the given key
  -AassumeSideEffectFree Unsoundly assume that every method is side-effect-free
  -AignoreRawTypeArguments Ignore subtype tests for type arguments that
    were inferred for a raw type
  -AenablePurity Check the bodies of methods marked as pure
    (@SideEffectFree or @Deterministic)
  -AsuggestPureMethods Suggest methods that could be marked as pure
  -AassumeAssertionsAreEnabled, -AassumeAssertionsAreDisabled Whether to
    assume that assertions are enabled or disabled
  -AconcurrentSemantics Whether to assume concurrent semantics
  -Anocheckjdk Don't err if no annotated JDK can be found
  -Aflowdotdir Create an image of the control flow graph
  -AinvariantArrays replaces -Alint=arrays:invariant
  -AcheckCastElementType replaces -Alint=cast:strict

Manual:
  New manual section about array types.
  New FAQ entries:  "Which checker should I start with?", "How can I handle
    typestate, or phases of my program with different data properties?",
    "What is the meaning of a type qualifier at a class declaration?"
  Reorganized FAQ chapter into sections.
  Many other improvements.

----------------------------------------------------------------------

Version 1.6.7, 28 August 2013

User-visible framework improvements:
  Improve the error message produced by -Adetailedmsgtext

Bug fixes:
  Fix issue #245: anonymous classes were skipped by default

----------------------------------------------------------------------

Version 1.6.6, 01 August 2013

Documentation:
  The Checker Framework manual has been improved.  Changes include:
more troubleshooting tips to the Checker Framework manual, an improved
discussion on qualifier bounds, more examples, improved formatting, and more.
  An FAQ entry has been added to discuss JSR305.
  Minor clarifications have been added to the Checker Framework tutorial.

----------------------------------------------------------------------

Version 1.6.5, 01 July 2013

User-visible framework improvements:
  Stub files now support static imports.

Maven plugin:
  Maven plugin will now issue a warning rather than quit when zero checkers are specified in a project's pom.xml.

Documentation:
  Improved the Maven plugin instructions in the Checker Framework manual.
  Added documentation for the -XDTA:noannotationsincomments compiler flag.

Internal framework improvements:
  Improved Maven-plugin developer documentation.

----------------------------------------------------------------------

Version 1.6.4, 01 June 2013

User-visible framework improvements:
    StubGenerator now generates stubs that can be read by the StubParser.

Maven plugin:
    The Maven plugin no longer requires the Maven project's output directory to exist in order to run the Checker Framework.  However, if you ask the Checker Framework to generate class files then the output directory will be created.

Documentation:
  Improved the Maven plugin instructions in the Checker Framework manual.
  Improved the discussion of why to define both a bottom and a top qualifier in the Checker Framework manual.
  Update FAQ to discuss that some other tools incorrectly interpret array declarations.

----------------------------------------------------------------------

Version 1.6.3, 01 May 2013

Eclipse plugin bug fixes:
  The javac argument files used by the Eclipse plugin now properly escape file paths.  Windows users should no longer encounter errors about missing built-in checkers.

Documentation:
  Add FAQ "What is the meaning of an annotation after a type?"

----------------------------------------------------------------------

Version 1.6.2, 04 Apr 2013

Eclipse plugin:
  The "Additional compiler parameters" text field has now been replaced by a list.  Parameters in this list may be activated/deactivated via checkbox.

Eclipse plugin bug fixes:
   Classpaths and source files should now be correctly quoted when they contain spaces.

Internal framework improvements:
  Update pom files to use the same update-version code as the Checker Framework "web" ant task.  Remove pom specific update-version code.
  Update build ant tasks to avoid re-running targets when executing tests from the release script.

----------------------------------------------------------------------

Version 1.6.1, 01 Mar 2013

User-visible framework improvements:
  A number of error messages have been clarified.
  Stub file now supports type annotations in front and after method type variable declarations.
  You may now specify custom paths to javac.jar and jdk7.jar on the command line for non-standard installations.

Internal framework improvements:
  Add shouldBeApplied method to avoid unnecessary scans in DefaultApplier and avoid annotating void types.
  Add createQualifierDefaults and createQualifierPolymorphism factory methods.

Maven plugin:
  Put Checker Framework jars at the beginning of classpath.
  Added option to compile code in order to support checking for multi-module projects.
  The plugin no longer copies the various Checker Framework maven artifacts to one location but instead takes advantage of the new custom path options for javac.jar and jdk7.jar.
  The maven plugin no longer attempts to resolve jdk6.jar

Eclipse plugin:
  Put Checker Framework jars at the beginning of classpath.
  All files selected from a single project can now be checked.  The previous behavior only checked the entire project or one file depending on the type of the first file selected.

Documentation:
  Fixed broken links and incomplete URLs in the Checker Framework Manual.
  Update FAQ to discuss that some other tools incorrectly interpret array declarations.

Bug fixes

----------------------------------------------------------------------

Version 1.6.0, 1 Feb 2013

User-visible framework improvements:
  It is possible to use enum constants in stub files without requiring the fully qualified name, as was previously necessary.
  Support build on a stock Java 8 OpenJDK.

Adapt to underlying jsr308-langtools changes.
  The most visible change is syntax for fully-qualified types, from @A java.lang.Object to java.lang.@A Object.
  JDK 7 is now required.  The Checker Framework does not build or run on JDK 6.

Documentation:
  A new tutorial is available at https://checkerframework.org/tutorial/

----------------------------------------------------------------------

Version 1.5.0, 14 Jan 2013

User-visible framework improvements:
  To invoke the Checker Framework, call the main method of class
    CheckerMain, which is a drop-in replacement for javac.  This replaces
    all previous techniques for invoking the Checker Framework.  Users
    should no longer provide any Checker Framework jars on the classpath or
    bootclasspath.  jsr308-all.jar has been removed.
  The Checker Framework now works with both JDK 6 and JDK 7, without need
    for user customization.  The Checker Framework determines the
    appropriate annotated JDK to use.
  All jar files now reside in checker-framework/checkers/binary/.

Maven plugin:
  Individual pom files (and artifacts in the Maven repository) for all
    Checker Framework jar files.
  Avoid too-long command lines on Windows.
  See the Maven section of the manual for more details.

Eclipse plugin:
  Avoid too-long command lines on Windows.
  Other bug fixes and interface improvements.

Other framework improvements:
  New -Adetailedmsgtext command-line option, intended for use by IDE plugins.

----------------------------------------------------------------------

Version 1.4.4, 1 Dec 2012

Internal framework improvements:
  Add shutdown hook mechanism and use it for -AresourceStats resource
    statistics flag.
  Add -AstubWarnIfNotFound and -AstubDebug options to improve
    warnings and debug information from the stub file parsing.
  Ignore case when comparing error suppression keys.
  Support the bottom type as subtype of any wildcard type.

Tool Integration Changes
  The Maven plugin id has been changed to reflect standard Maven
    naming conventions.
  Eclipse and Maven plugin version numbers will now
    track the Checker Framework version numbers.

Bug fixes.

----------------------------------------------------------------------

Version 1.4.3, 1 Nov 2012

Clarify license:
  The Checker Framework is licensed under the GPL2.  More permissive
    licenses apply to annotations, tool plugins (Maven, Eclipse),
    external libraries included with the Checker Framework, and examples in
    the Checker Framework Manual.
  Replaced all third-party annotations by cleanroom implementations, to
    avoid any potential problems or confusion with licensing.

Aliased annotations:
  Clarified that there is no need to rewrite your program.  The Checker
    Framework recognizes dozens of annotations used by other tools.

Improved documentation of Units Checker and Gradle Integration.
Improved developer documentation of Eclipse and Maven plugins.

Bug fixes.

----------------------------------------------------------------------

Version 1.4.2, 16 Oct 2012

External tool support:
  Eclipse plug-in now works properly, due to many fixes

Regex Checker:
  New CheckedPatternSyntaxException added to RegexUtil

Support new foreign annotations:
  org.eclipse.jdt.annotation.Nullable
  org.eclipse.jdt.annotation.NonNull

New FAQ: "What is a receiver?"

Make annotations use 1-based numbering for formal parameters:
  Previously, due to a bug the annotations used 0-based numbering.
  This change means that you need to rewrite annotations in the following ways:
    @KeyFor("#3")  =>  @KeyFor("#4")
    @AssertNonNullIfTrue("#0")  =>  @AssertNonNullIfTrue("#1")
    @AssertNonNullIfTrue({"#0", "#1"})  =>  @AssertNonNullIfTrue({"#1", "#2"})
    @AssertNonNullAfter("get(#2)")  =>  @AssertNonNullAfter("get(#3)")
  This command:
    find . -type f -print | xargs perl -pi -e 's/("#)([0-9])(")/$1.($2+1).$3/eg'
  handles the first two cases, which account for most uses.  You would need
  to handle any annotations like the last two cases in a different way,
  such as by running
    grep -r -n -E '\("[^"]+#[0-9][^A-Za-z]|\("#[0-9][^"]' .
  and making manual changes to the matching lines.  (It is possible to
  provide a command that handles all cases, but it would be more likely to
  make undesired changes.)
  Whenever making automated changes, it is wise to save a copy of your
  codebase, then compare it to the modified version so you can undo any
  undesired changes.  Also, avoid running the automated command over version
  control files such as your .hg, .git, .svn, or CVS directory.

----------------------------------------------------------------------

Version 1.4.1, 29 Sep 2012

User-visible framework improvements:
  Support stub files contained in .jar files.
  Support aliasing for declaration annotations.
  Updated the Maven plugin.

Code refactoring:
  Make AnnotationUtils and AnnotatedTypes into stateless utility classes.
    Instead, provide the necessary parameters for particular methods.
  Make class AnnotationBuilder independent of AnnotationUtils.
  Remove the ProcessingEnvironment from AnnotatedTypeMirror, which was
    hardly used and can be replaced easily.
  Used more consistent naming for a few more fields.
  Moved AnnotatedTypes from package checkers.types to checkers.utils.
    this required making a few methods in AnnotatedTypeFactory public,
    which might require changes in downstream code.

Internal framework improvements:
  Fixed Issues 136, 139, 142, 156.
  Bug fixes and documentation improvements.

----------------------------------------------------------------------

Version 1.4.0, 11 Sep 2012

User-visible framework improvements:
  Defaulting:
    @DefaultQualifier annotations now use a Class instead of a String,
      preventing simple typo errors.
    @DefaultLocation extended with more constants.
    TreeAnnotator propagates the least-upper-bound of the operands of
      binary/compound operations, instead of taking the default qualifier.
  Stub files now ignore the return type, allowing for files automatically
    generated from other formats.
  Type factories and type hierarchies:
    Simplify AnnotatedTypeFactory constructors.
    Add a GeneralAnnotatedTypeFactory that supports multiple type systems.
    Improvements to QualifierHierarchy construction.
  Type-checking improvements:
    Propagate annotations from the sub-expression of a cast to its result.
    Better handling of assignment context and improved inference of
      array creation expressions.
  Optional stricter checking of casts to array and generic types using
    the new -Alint=cast:strict flag.
    This will become the default in the future.
  Code reorganization:
    SourceChecker.initChecker no longer has a ProcessingEnvironment
      parameter. The environment can now be accessed using the standard
      processingEnv field (instead of the previous env field).
    Classes com.sun.source.util.AbstractTypeProcessor and
      checkers.util.AggregateChecker are now in package checkers.source.
    Move isAssignable from the BaseTypeChecker to the BaseTypeVisitor; now
      the Checker only consists of factories and logic is contained in the
      Visitor.
  Warning and error messages:
    Issue a warning if an unsupported -Alint option is provided.
    Improved error messages.
  Maven plugin now works.

Nullness Checker:
  Only allow creation of (implicitly) non-null objects.
  Optionally forbid creation of arrays with @NonNull component type,
    when flag -Alint=arrays:forbidnonnullcomponents is supplied.
    This will become the default in the future.

Internal framework improvements:
  Enable assertion checking.
  Improve handling of annotated type variables.
  Assignment context is now a type, not a tree.
  Fix all compiler warnings.

----------------------------------------------------------------------

Version 1.3.1, 21 Jul 2012

Installation:
  Clarify installation instructions for Windows.  Remove javac.bat, which
  worked for running distributed checkers but not for creating new checkers.

User-visible framework improvements:
  Implement @PolyAll qualifier to vary over multiple type systems.
  The Checker Framework is unsound due to Java's covariant array subtyping.
    You can enable invariant array subtyping (for qualifiers only, not for
    base Java types) with the command-line option -Alint=arrays:invariant.
    This will become the default in the future.

Internal framework improvements:
  Improve defaulting for multiple qualifier hierarchies.
  Big refactoring of how qualifier hierarchies are built up.
  Improvements to error handling output for unexpected exceptions.
  Bug fixes and documentation improvements.

----------------------------------------------------------------------

Version 1.3.0, 3 Jul 2012

Annotation syntax changes, as mandated by the latest Type Annotations
(JSR 308) specification.  The most important ones are:
- New receiver syntax, using "this" as a formal parameter name:
    ReturnType methodname(@ReceiverAnnotation MyClass this, ...) { ... }
- Changed @Target default to be the Java 1.5 values
- UW extension: in addition to annotations in comments, support
    special /*>>> */ comments to hide multiple tokens.
    This is useful for the new receiver syntax and for import statements.

Framework improvements:
  Adapt to annotation storage changes in jsr308-langtools 1.3.0.
  Move type validation methods from the BaseTypeChecker to BaseTypeVisitor.

----------------------------------------------------------------------

Version 1.2.7, 14 May 2012

Regex Checker:
  Add basic support for the concatenation of two non-regular expressions
    that produce a valid regular expression.
  Support "isRegex" in flow inference.

Framework improvements:
  New @StubFiles annotation declaratively adds stub files to a checker.

Internal bug fixes:
  Respect skipDefs and skipUses in NullnessFlow.
  Support package annotations in stub files.
  Better support for enums in annotation attributes.
  Cleanups to how implicit receivers are determined.

----------------------------------------------------------------------

Version 1.2.6, 18 Mar 2012

Nullness Checker:
  Correctly handle unboxing in more contexts (if, switch (Issue 129),
    while loops, ...)

Regex Checker:
  Add capturing groups parameter to Regex qualifier.
    Count groups in String literals and String concatenation.
    Verify group number to method calls that take a capturing group
      number.
    Update RegexUtil methods to take optional groups parameter.
    Modify regex qualifier hierarchy to support groups parameter.
  Add special case for Pattern.compile when called with Pattern.LITERAL flag.

Internal bug fixes:
  Improve flow's support of annotations with parameters.
  Fix generics corner cases (Issues 131, 132, 133, 135).
  Support type annotations in annotations and type-check annotations.
  Improve reflective look-up of visitors and factories.
  Small cleanups.

----------------------------------------------------------------------

Version 1.2.5.1, 06 Feb 2012

Nullness Checker:
  Correct the annotations on ThreadLocal and InheritableThreadLocal.

Internal bug fixes:
  Expand release tests.
  Compile release with JDK 6 to work on both JDK 6 and JDK 7.

----------------------------------------------------------------------

Version 1.2.5, 3 Feb 2012

Don't put classpath on the bootclasspath when invoking javac.  This
prevents problems if, for example, android.jar is on the classpath.

New -jsr308_imports ... and -Djsr308.imports=... command-line options, for
specifying implicit imports from the command line.  This is needed by Maven.

New -Aignorejdkastub option makes the checker not load the jdk.astub
file. Files from the "stubs" option are still loaded.

Regex Checker:
  Support concatenation of PolyRegex strings.
  Improve examples of use of RegexUtil methods.

Signature Checker:
  Add new @ClassGetName annotation, for a 4th string representation of a
    class that is used by the JDK.  Add supporting annotations to make the
    type hierarchy a complete lattice.
  Add PolySignature annotation.

Internal bug fixes:
  Improve method type argument inference.
  Handle type variables whose upper bound is a type variable.
  Fix bug in least upper bound computation for anonymous classes.
  Improve handling of annotations inherited from superclasses.
  Fix design problem with Nullness Checker and primitive types.
  Ensure that overriding methods respect pre- and postconditions.
  Correctly resolve references to an enclosing this.
  Improve handling of Java source that contains compilation errors.

----------------------------------------------------------------------

Version 1.2.4, 15 Dec 2011

All checkers:
- @Target(TYPE_USE) meta-annotation is properly handled.

Nullness Checker:
- Do not allow nullness annotations on primitive types.
- Improvements to rawness (initialization) checks.
- Special-case known keys for System.getProperty.
- The -Alint=uninitialized command-line option now defaults to off, and
  applies only to initialization of primitive and @Nullable fields.  It is
  not possible to disable, from the command line, the check that all
  @NonNull fields are initialized.  Such warnings must be suppressed
  explicitly, for example by using @SuppressWarnings.

Regex Checker:
- Improved RegexUtil class.

Manual:
- Add FAQ item "Is the Checker Framework an official part of Java?"
- Trim down README.txt; users should read the manual instead.
- Improvements throughout, especially to Nullness and Regex Checker sections.

Implementation details:
- Add a new @InvisibleQualifier meta-annotation for type qualifiers.
  Instead of special-casing @Unqualified in the AnnotatedTypeMirror it
  now looks for this meta-annotation. This also allows type systems to
  hide type qualifiers it doesn't want visible, which we now use in the
  Nullness Checker to hide the @Primitive annotation.
- Nullness Checker:  Introduce a new internal qualifier @Primitive that is
  used for primitive types.
- Be stricter about qualifiers being present on all types. If you get
  errors about missing qualifiers, check your defaulting rules.
  This helped in fixing small bugs in corner cases of the type
  hierarchy and type factory.
- Unify decoding type annotations from trees and elements.
- Improve handling of annotations on type variables and upper bounds.
- Support checkers that use multiple, disjoint qualifier hierarchies.
- Many bug fixes.

----------------------------------------------------------------------

Version 1.2.3, 1 Nov 2011

Regex Checker:
- Add @PolyRegex polymorphic annotation
- Add more stub library annotations

Implementation details:
- Do not use "null" for unqualified types. Explicitly use @Unqualified
  and be strict about correct usage. If this causes trouble for you,
  check your @ImplicitFor and @DefaultQualifierInHierarchy
  meta-annotations and ensure correct defaulting in your
  AnnotatedTypeFactory.

Bug fixes:
- Correctly handle f-bounded polymorphism. AnnotatedTypeMirror now has
  methods to query the "effective" annotations on a type, which
  handles type variable and wildcard bounds correctly. Also, terminate
  recursions by not doing lazy-initialization of bounds during defaulting.
- Many other small bug fixes and documentation updates.

----------------------------------------------------------------------

Version 1.2.2, 1 Oct 2011

Be less restrictive about when to start type processing when errors
already exist.
Add -AskipDefs command-line option to not type-check some class
definitions.
Documentation improvements.

----------------------------------------------------------------------

Version 1.2.1, 20 Sep 2011

Fix issues 109, 110, 111 and various other cleanups.
Improvements to the release process.
Documentation improvements.

----------------------------------------------------------------------

Version 1.2.0.1, 4 Sep 2011

New version number to stay in sync with JSR 308 compiler bugfix.
No significant changes.

----------------------------------------------------------------------

Version 1.2.0, 2 Sep 2011

Updated to JDK 8. Use -source 8 (the new default) for type annotations.
Documentation improvements
Bug fixes all over

Nullness Checker:
- Correct the upper bounds of all Collection subtypes

----------------------------------------------------------------------

Version 1.1.5, 22 Jul 2011

Units Checker:
  Instead of conversion routines, provide unit constants, with which
  to multiply unqualified values. This is easier to type and the
  multiplication gets optimized away by the compiler.

Fenum Checker:
  Ensure that the switch statement expression is a supertype of all
  the case expressions.

Implementation details:

- Parse declaration annotations in stub files

- Output error messages instead of raising exceptions. This change
  required us to introduce method "initChecker" in class
  SourceChecker, which should be used instead of "init". This allows
  us to handle the calls to initChecker within the framework.
  Use method "errorAbort" to output an error message and abort
  processing.

----------------------------------------------------------------------

Version 1.1.4, 8 Jul 2011

Units Checker (new):
  Ensures operations are performed on variables of correct units of
  measurement (e.g., miles vs. kilometers vs. kilograms).

Changed -AskipClasses command-line option to -AskipUses

Implementation details:

- Improve support for type qualifiers with enum attributes

----------------------------------------------------------------------

Version 1.1.3, 17 Jun 2011

Interning:
- Add @UsesObjectEquals annotation

Manual:
- Signature Checker is now documented
- Fenum Checker documentation improved
- Small improvements to other sections

Implementation details:

- Updates to the web-site build process

- The BaseTypeVisitor used to provide the same two type parameters as
  class SourceVisitor. However, all subtypes of BaseTypeVisitor were
  instantiated as <Void, Void>. We decided to directly instantiate the
  SourceVisitor as <Void, Void> and removed this complexity.
  Instead, the BaseTypeVisitor is now parameterized by the subtype of
  BaseTypeChecker that should be used. This gives a more concrete type
  to field "checker" and is similar to BasicAnnotatedTypeFactory.

- Added method AnnotatedTypeFactory.typeVariablesFromUse to allow
  type-checkers to adapt the upper bounds of a type variable depending on
  the type instantiation.

- Method type argument inference:
  Changed AnnotatedTypeFactory.methodFromUse to return a Pair consisting
  of the method and the inferred or explicit method type arguments.
  If you override this method, you will need to update your version.
  See this change set for a simple example:
  https://github.com/typetools/checker-framework/source/detail?r=8381a213a4

- Testing framework:
  Support for multiple expected errors using the "// :: A :: B :: C" syntax.

Many small updates and fixes.

----------------------------------------------------------------------

Version 1.1.2, 12 Jan 2011

Fake Enum Checker (new):
  A "fake enumeration" is a set of integers rather than a proper Java enum.
  They are used in legacy code and for efficiency (e.g., in Android).  The
  Fake Enum Checker gives them the same safety guarantees as a proper Java
  enum.

Property File Checker (new):
  Ensures that valid keys are used for property files and resource bundles.
  Also includes a checker that code is properly internationalized and a
  checker for compiler message keys as used in the Checker Framework.

Signature Checker (new):
  Ensures that different string representations of a Java type (e.g.,
  "package.Outer.Inner" vs. "package.Outer$Inner" vs. "Lpackage/Outer$Inner;")
  are not misused.

Interning Checker enhancements:
  Issues fewer false positives for code like "a==b || a.equals(b)"

Foreign annotations:
  The Checker Framework supports more non-Checker-Framework annotations.
  This means that it can check already-annotated code without requiring you
  to rewrite your annotations.
    Add as an alias for checkers.interning.quals.Interned:
      com.sun.istack.Interned
    Add as aliases for checkers.nullness.quals.NonNull:
      com.sun.istack.NotNull
      org.netbeans.api.annotations.common.NonNull
    Add as aliases for checkers.nullness.quals.Nullable:
      com.sun.istack.Nullable
      javax.validation.constraints.NotNull
      org.netbeans.api.annotations.common.CheckForNull
      org.netbeans.api.annotations.common.NullAllowed
      org.netbeans.api.annotations.common.NullUnknown

Manual improvements:
  Improve installation instructions
  Rewrite section on generics (thanks to Bert Fernandez and David Cok)
    Also refactor the generics section into its own chapter
  Rewrite section on @Unused and @Dependent
  New manual section: Writing Java expressions as annotation arguments
  Better explanation of warning suppression
  JSR 308 is planned for Java 8, not Java 7

Stub files:
  Support nested classes by expressing them at top level in binary form: A$B
  Improved error reporting when parsing stub files

Annotated JDK:
  New way of generating annotated JDK
  jdk.jar file no longer appears in repository
  Warning if you are not using the annotated JDK.

Miscellaneous:
  Warn if -source command-line argument does not support type annotations

Many bug fixes
  There are too many to list, but some notable ones are to local type
  inference, generics, pre- and post-conditions (e.g., @NonNullOnEntry,
  @AssertNonNull*), and map keys (@KeyFor).  In particular, preconditions
  and map key annotations are now checked, and if they cannot be verified,
  an error is raised; previously, they were not verified, just unsoundly
  trusted.

----------------------------------------------------------------------

Version 1.1.1, 18 Sep 2010

Eclipse support:
  Removed the obsolete Eclipse plug-in from repository.  The new one uses a
  different repository
  (http://code.google.com/a/eclipselabs.org/p/checker-plugin/) but a user
  obtains it from the same URL as before:
  https://checkerframework.org/eclipse/

Property Key Checker:
  The property key checker allows multiple resource bundles and the
  simultaneous use of both resource bundles and property files.

Javari Checker:
  Added Javari stub classes for more JDK classes.

Distribution:
  Changed directory structure (top level is "checker-framework"; "checkers"
  is a under that) for consistency with version control repository.

Many documentation improvements and minor bugfixes.

----------------------------------------------------------------------

Version 1.1.0b, 16 Jun 2010

Fixed a bug related to running binary release in JDK 6

----------------------------------------------------------------------

Version 1.1.0, 13 Jun 2010

Checkers
  Introduced a new simple mechanism for running a checker
  Added one annotated JDK for all checkers

Nullness Checker
  Fixed bugs related to map.get() and KeyFor annotation
  Fixed bugs related to AssertNonNull* and parameters
  Minor updates to the annotated JDK, especially to java.io.File

Manual
  Updated installation instructions
  Clarified section regarding fields and type inference

----------------------------------------------------------------------

Version 1.0.9, 25 May 2010

Nullness Checker:
  Improved Javadocs and manual documentation
  Added two new annotations: AssertNonNullAfter, KeyFor
  Fixed a bug related to AssertNonNullIfFalse and assert statements
  Renamed NonNullVariable to NonNullOnEntry

Checkers:
  Interning: Skipping equality check, if either operands should be skipped
  Fixed a bug related to annotations targeting array fields found in classfile
  Fixed a bug related to method invocation generic type inference
    in static methods

Manual
  Added a section on nullness method annotations
  Revised the Nullness Checker section
  Updated Ant usage instructions

----------------------------------------------------------------------

Version 1.0.8, 15 May 2010

Checkers
  Changed behavior of flow type refinement when annotation is explicit
  Handle array initializer trees (without explicit type)
  Handle the case of Vector.copyInto
  Include javax classes in the distributed jdk jar files

Interning Checker
  Handle interning inference of string concatenation
  Add 20+ @Interned annotations to the JDK
  Add an option, checkclass, to validate the interning
    of specific classes only

Bug fixes
  Fix a bug related to array implicit types
  Lock Checker: Treat null as a bottom type

Manual
  Added a new section about Flow inference and fields

----------------------------------------------------------------------

Version 1.0.7, 12 Apr 2010

Checkers
  Distributed a Maven repository
  Updated stub parser project to latest version (javaparser 1.0.8)
  Fixed bugs related to iterable wildcards and type parameter types

----------------------------------------------------------------------

Version 1.0.6, 24 Feb 2009

Nullness Checker
  Added support for new annotations:
    Pure - indicates that the method, given the same parameters, return the
            same values
    AssertNonNullIfFalse - indicates that a field is NonNull if the method
            returns false
  Renamed AssertNonNull to AssertParametersNonNull
  Updated the annotated jdk

Javari Checker
  Fixed many bugs:
    handle implicit dereferencing of this (e.g. `field` in place of
      `this.field`)
    apply default annotations to method parameters

----------------------------------------------------------------------

Version 1.0.5, 12 Jan 2009

Checkers
  Added support for annotated jdk jars
  Improved readability of some failure messages
  Added AssertNonNullIfTrue support for method parameter references
  Fixed a bug related to LazyNonNull and array fields
  Fixed a bug related to inference and compound assignments (e.g. +=)
  nullness: permit the type of @NonNull Void

Manual
  Updated annotating-libraries chapter regarding annotated jdk

----------------------------------------------------------------------

Version 1.0.4, 19 Dec 2009

Bug Fixes
  wildcards not recognized as subtypes of type variables
    e.g. '? extends A' and 'A'
  PolyNull methods not accepting null literal value arguments
  spurious unexpected Raw warnings

Manual
  Clarified FAQ item regarding why List's type parameter is
    "extends @NonNull Object"

----------------------------------------------------------------------

Version 1.0.3, 5 Dec 2009

Checkers
  New location UPPER_BOUND for DefaultQualifier permits setting the default
    for upper bounds, such as Object in "? extends Object".
  @DefaultQualifier accepts simple names, like @DefaultQualifier("Nullable"),
    rather than requiring @DefaultQualifier("checkers.nullness.quals.Nullable").
  Local variable type inference has improved support for array accesses.
  The repository contains Eclipse project and launch configuration files.
    This is helpful too people who want to build a checker, not to people
    who merely want to run a checker.
  Many bug fixes, including:
    handling wildcard subtyping rules
    stub files and vararg methods being ignored
    nullness and spurious rawness errors
    uses of array clone method (e.g. String[].clone())
    multibound type parameters (e.g. <T extends @A Number & @B Cloneable>)

Manual
  Documented the behavior of annotations on type parameter declarations.
  New FAQ item:
    How to collect warnings from multiple files
    Why a qualifier shouldn't apply to both types and declarations

----------------------------------------------------------------------

Version 1.0.2, 16 Nov 2009

Checkers
  Renamed Regex Checker's @ValidRegex annotation to @Regex
  Improved Collection.toArray() heuristics to be more sound

Bug fixes
  Fixed the annotated JDK to match OpenJDK 6
    - Added missing methods and corrected class hierarchy
  Fixed a crash related to intersection types

----------------------------------------------------------------------

Version 1.0.1, 1 Nov 2009

Checkers
  Added new checkers:
    RegEx checker to detect invalid regular expression use
    Internationalization (I18n) checker to detect internationalization errors

Functionality
  Added more performance optimizations
  nullness: Added support for netbeans nullness annotations
  nullness: better semantics for redundant nullness tests
    related to redundant tests in assertions
  lock: Added support for JCIP annotation in the Lock Checker
  tainting: Added support for polymorphism
  Lock Checker supports the JCIP GuardedBy annotation

Bug fixes
  Fixed a crashing bug related to interaction between
    generic types and wildcards
  Fixed a bug in stub file parser related to vararg annotations
  Fixed few bugs in skeleton file generators

Manual
  Tweak installation instructions
  Reference Units Checker
  Added new sections for new checkers
    RegEx checker (S 10)
    Internationalization Checker (S 11)

----------------------------------------------------------------------

Version 1.0.0, 30 Sep 2009

Functionality
  Added Linear Checker to restrict aliasing

Bug fixes
  Fixed flow erros related to loop controls and break/continue

Manual
  Adopt new term, "Declaration Annotation" instead of non-type annotations
  Added new sections:
    Linear Checker (S 9)
    Inexpressible types (S 14.3)
    How to get started annotating legacy code (S 2.4.4)
  Expanded Tainting Checker section

----------------------------------------------------------------------

Version 0.9.9, 4 Sep 2009

Functionality
  Added more optional lint checks (cast:unsafe, all)
  Nullness Checker supports @SuppressWarnings("nullness:generic.argument"),
    for suppressing warnings related to misuse of generic type arguments.
    This was already supported and documented, but had not been mentioned
    in the changelog.

Bug fixes
  Fixed many bugs related to Stub files causing parser to ignore
    bodiless constructors
    annotated arrays annotations
    type parameter and wildcard bounds annotations

Manual
  Rewrote 'javac implementation survival guide' (S 13.9)
  Restructured 'Using a checker' (S 2)
  Added 'Integration with external tools' (S 14)
  Added new questions to the FAQ (S 15)

----------------------------------------------------------------------

Version 0.9.8, 21 Aug 2009

Functionality
  Added a Tainting Checker
  Added support for conditional nonnull checking
  Added optional check for redundant nullness tests
  Updated stub parser to latest libraries

Bug fixes
  Fixed a bug related to int[] treated as Object when passed to vararg T...
  Fixed a crash related to intersection types
  Fixed a bug related to -AskipClasses not being honored
  Fixed a bug related to flow

Manual
  Added new sections
    8 Tainting Checker
    3.2.3 Conditional nullness

----------------------------------------------------------------------

Version 0.9.7, 12 Aug 2009

Functionality
  Changed swNonNull to castNonNull
  nullness: Improved flow to infer nullness based on method invocations
  locking: Permitted @Holding to appear on constructors

Bug fixes
  Fixed a bug related to typevar and wildcard extends clauses

----------------------------------------------------------------------

Version 0.9.6, 29 Jul 2009

Functionality
  Changed 'jsr308.skipClasses' property with '-AskipClasses' option
  Locking checker
    - Add subtype checking for Holding
    - Treat constructors as synchronized methods

Bug fixes
  Added some missing nullness annotations in the jdk
  Fixed some bugs related to reading stub files

Manual
  Added a new section
    2.10  Tips about writing annotations
  Updated sections of
    2.6   Unused fields and dependent types
    3.1.1 Rawness annotation hierarchy

----------------------------------------------------------------------

Version 0.9.5, 13 Jul 2009

Functionality
  Added support for Findbugs, JSR305, and IntelliJ nullness annotations
  Added an Aggregate Checker base-class
  Added support for a form of field access control

Bug fixes
  Added check for arguments in super() calls in constructors

Manual
  Added new sections:
    Fields access control
    Other tools for nullness checking
    Bundling multiple checkers

----------------------------------------------------------------------

Version 0.9.4, 30 Jun 2009

Functionality
  Added Lock Checker

Bug fixes
  Handle more patterns for determining Map.get() return type

Manual Documentations
  Improved installation instructions
  Added the following sections
    2.6 Dependent types
    3.1 subsection for LazyNonNull
    10.9 When to use (and not to use) type qualifiers

----------------------------------------------------------------------

Version 0.9.3, 23 Jun 2009

Functionality
  Added support DefaultQualifier on packages
  Added support for Dependent qualifier types
    see checkers.quals.Dependent
  Added an option to treat checker errors as warnings
  Improved flow handling of boolean logic

Manual Documentations
  Improved installation instructions
  Improved discussion of effective and implicit qualifiers and defaults
  Added a discussion about the need for bottom qualifiers
  Added sections for how-to
    . suppress Basic Checker warnings
    . troubleshoot skeleton files

----------------------------------------------------------------------

Version 0.9.2, 2 Jun 2009

Functionality
  Added pre-liminary support for lazy initialization in nullness
    see LazyNonNull

Bug fixes
  Corrected method declarations in JDK skeleton files
    - bug resulted in a runtime error

Documentations
  Updated qualifier javadoc documentations
  Corrected a reference on passing qualifiers to javac

----------------------------------------------------------------------

Version 0.9.1, 19 May 2009

Bug fixes
  Eliminated unexpected compiler errors when using checkers
  Fixed bug related to reading annotations in skeleton files

API Changes
  Renamed SourceChecker.process() to .typeProcess()

Manual
  Updated troubleshooting info
    info for annotations in skeleton files

----------------------------------------------------------------------

Version 0.9b, 22 Apr 2009

No visible changes

----------------------------------------------------------------------

Version 0.9, 16 Apr 2009

Framework
  More space and performance optimizations
  Handle raw type with multiple type var level
    e.g. class Pair<X, Y extends X> { ... }

Manual
  Improve installation instructions
  Update references to command line arguments

----------------------------------------------------------------------

Version 0.8.9, 28 Mar 2009

Framework
  Introduce Space (and minor performance) optimizations
  Type-check constructor invocation receiver type
  Fixed bug related to try-catch flow sensitivity analysis
  Fixed bugs when type-checking annotations and enums
    - bug results in null-pointer exception

----------------------------------------------------------------------

Version 0.8.8, 13 Mar 2009

Nullness Checker
  Support for custom nullness assertion via @AssertNonNull
  Support for meta-annotation AssertNonNull
  Support for Collection.toArray() method
    Infer the nullness of the returned type
  Corrected some JDK Collection API annotations

Framework
  Fixed bugs related to assignments expressions in Flow
  Fixed bugs related to enum and annotation type hierarchy
  Fixed bugs related to default annotations on wildcard bounds

----------------------------------------------------------------------

Version 0.8.7, 27 Feb 2009

Framework
  Support annotations on type parameters
  Fixed bugs related to polymorphic types/annotations
  Fixed bugs related to stub fixes

Manual
  Specify annotation defaults settings for IGJ
  Update Known Problems section
----------------------------------------------------------------------

Version 0.8.6, 3 Feb 2009

Framework
  Fixed bugs related to flow sensitivity analysis related to
    . for loop and do while loops
    . multiple iterations of a loop
    . complement of logical conditions
  Declarative syntax for string literal type introduction rules
  Support for specifying stub file directories

----------------------------------------------------------------------

Version 0.8.5, 17 Jan 2009

Framework
  Fixed bugs related to flow sensitivity analysis
  Fixed bugs related to annotations on type parameters

----------------------------------------------------------------------

Version 0.8.4, 17 Dec 2008

Distribution
  Included checkers-quals.jar which contains the qualifiers only

Framework
  Fixed bugs related to inner classes
  Fixed a bug related to resolving polymorphic qualifiers
    within static methods

Manual
  Added 'Distributing your annotated project'

----------------------------------------------------------------------

Version 0.8.3, 7 Dec 2008

Framework
  Fixed bugs related to inner classes
  Changed cast semantics
    Unqualified casts don't change cast away (or in) any qualifiers
  Refactored AnnotationBuilder to ease building annotations
  Added support for Object += String new behavior
  Added a type validation check for method return types

Nullness
  Added inference of field initialization
    Suppress false warnings due to method invocations within constructors

IGJ
  Added proper support for AssignsFields and inner classes interactions

Manual
  Updated 'Known Problems' section

----------------------------------------------------------------------

Version 0.8.2, 14 Nov 2008

Framework
  Included a binary distribution in the releases
  Added support for annotations on type parameters
  Fixed bugs related to casts

Nullness
  Improved error messages readability
  Added partial support for Map.get() detection

Manual
  Improved installation instructions

----------------------------------------------------------------------

Version 0.8.1, 1 Nov 2008

Framework
  Added support for array initializers
  Fixed many bugs related to generics and generic type inference

Documentations
  Added 'Getting Started' guide

----------------------------------------------------------------------

Version 0.8, 27 Sep 2008

Framework
  Added support for newly specified array syntax
  Refactored code for annotating supertypes
  Fixed AnnotationBuilder AnnotationMirror string representation
  Fixed AnnotatedTypeMirror hashCode

Manual
  Reorganized 'Annotating Libraries' section

----------------------------------------------------------------------

Version 0.7.9, 19 Sep 2008

Framework
  Added support for stub files/classes
  Fixed bugs related to anonymous classes
  Fixed bugs related to qualifier polymorphism

Manual
  Updated 'Annotating Libraries' section to describe stub files

Tests
  Added support for Windows
  Fixed a bug causing IGJ tests to fail on Windows

----------------------------------------------------------------------

Version 0.7.8, 12 Sep 2008

Framework
  Improved support for anonymous classes
  Included refactorings to ease extensibility
  Fixed some minor bugs

Nullness
  Fix some errors in annotated JDK

----------------------------------------------------------------------

Version 0.7.7, 29 Aug 2008

Framework
  Fixed bugs related to polymorphic qualifiers
  Fixed bugs related to elements array convention
  Add implicit type arguments to raw types

Interning
  Suppress cast warnings for interned classes

Manual
  Removed discussion of non-standard array syntax alternatives

----------------------------------------------------------------------

Version 0.7.6, 12 Aug 2008

Framework
  Changed default array syntax to ARRAYS-PRE, per the JSR 308 specification
  Added an optional check for qualifier unsafe casts
  Added support for running multiple checkers at once
  Fixed bugs related array syntax
  Fixed bugs related to accessing outer classes with-in inner classes

Manual
  Added a new subsection about Checker Auto-Discovery
    2.2.1 Checker Auto-discovery

----------------------------------------------------------------------

Version 0.7.5, 2 Aug 2008

Framework
  Added support for ARRAYS-PRE and ELTS-PRE array syntax
  Added a check for unsafe casts
  Some improvements to the AnnotationBuilder API

Nullness Checker
  Added a check for synchronized objects
  Added a check for (un)boxing conversions

Javari Checker
  Fixed some JDK annotated classes

----------------------------------------------------------------------

Version 0.7.4, 11 July 2008

Framework
  Added support for annotations found in classfiles
  Added support for the ARRAY-IN array syntax
  Added AnnotationBuilder, to create AnotationMirrors with values
  Improved the readability of recursive types string representation

Nullness Checker
  Added a check for thrown Throwable nullability

IGJ Checker
  Treat enums as mutable by default, like regular classes

Manual
  Added a new subsection about array syntax proposals:
    2.1.2 Annotating Arrays

----------------------------------------------------------------------

Version 0.7.3,  4 July 2008

Javari Checker
  Converted JDK files into stubs

Nullness Checker
  Fixed java.lang.Number declaration in the annotated jdk

Framework
  Fixed a bug causing crashes related to primitive type boxing
  Renamed DAGQualifierHierarchy to GraphQualifierHierarchy

----------------------------------------------------------------------

Version 0.7.2, 26 June 2008

IGJ Checker
  Supports flow-sensitive type refinement

Framework
  Renamed Default annotation to DefaultQualifier
  Added DefaultQualifiers annotation
  Fixed bugs related to flow-sensitive type refinement
  Fixed an error in the build script in Windows

Manual
  Added a new section
    9.2  javac implementation survival guide
  Added hyperlinks to Javadocs of the referenced classes

----------------------------------------------------------------------

Version 0.7.1, 20 June 2008

Nullness Checker
  Made NNEL the default qualifier scheme

Basic Checker
  Moved to its own checkers.basic package

Framework
  Enhanced type-checking within qualifier-polymorphic method bodies
  Fixed a bug causing StackOverflowError when type-checking wildcards
  Fixed a bug causing a NullPointerException when type-checking
    compound assignments, in the form of +=

Class Skeleton Generator
  Distributed in compiled form (no more special installation instructions)
  Added required asmx.jar library to lib/

Manual
  Added new sections
    2.2.1 Ant tasks
    2.2.2 Eclipse plugin
    2.6   The effective qualifier on a type
  Rewrote section 8 on annotating libraries
    Added reference to the new Eclipse plug-in
    Deleted installation instructions

Javari Checker
  Fixed bugs causing a NullPointerException when type-checking
    primitive arrays

IGJ Checker
  Fixed bugs related to uses of raw types

API Changes
  Moved AnnotationFactory functionality to AnnotationUtils
  Removed .root and .inConflict from DAGQualifierHierarchy

----------------------------------------------------------------------

Version 0.7, 14 June 2008

Installation
  New, very simple installation instructions for Linux.  For other
    operating systems, you should continue to use the old instructions.

Nullness Checker
  Renamed from "NonNull Checker" to "Nullness Checker".
    Renamed package from checkers.nonnull to checkers.nullness.
    The annotation names remain the same.
  Added PolyNull, a polymorphic type qualifier for nullness.

Interning Checker
  Renamed from "Interned Checker" to "Interning Checker".
    Renamed package from checkers.interned to checkers.interning.
    The annotation names remain the same.
  Added PolyInterned, a polymorphic type qualifier for Interning.
  Added support for @Default annotation.

Framework
  Qualifiers
    @PolymorphicQualifier was not previously documented in the manual.
    Moved meta-qualifiers from checkers.metaquals package to checkers.quals.
    Removed @VariableQualifier and @RootQualifier meta-qualifiers.
  Added BasicAnnotatedTypeFactory, a factory that handles implicitFor,
    defaults, flow-sensitive type inference.
  Deprecated GraphQualifierHierarchy; DAGQualifierHierarchy replaces it.
  Renamed methods in QualifierHierarchy.

Manual
  Rewrote several manual sections, most notably:
    2.1.1  Writing annotations in comments for backward compatibility
      (note new -Xspacesincomments argument to javac)
    2.3  Checking partially-annotated programs: handling unannotated code
    2.6  Default qualifier for unannotated types
    2.7  Implicitly refined types (flow-sensitive type qualifier inference)
    8  Annotating libraries
    9  How to create a new checker plugin
  Javadoc for the Checker Framework is included in its distribution and is
    available online at https://checkerframework.org/api/ .

----------------------------------------------------------------------

Version 0.6.4, 9 June 2008

All Framework
  Updated the distributed JDK and examples to the new location of qualifiers

Javari Checker
  Improved documentation on polymorphism resolution
  Removed redundant code now added to the framework from JavariVisitor,
    JavariChecker and JavariAnnotatedTypeFactory
  Refactored method polymorphism into JavariAnnotatedTypeFactory
  Fixed bug on obtaining type from NewClassTree, annotations at constructor
    invocation are not ignored now
  Refactored polymorphism resolution, now all annotations on parameters and
    receivers are replaced, not only on the return type
  Refactored and renamed internal annotator classes in
    JavariAnnotatedTypeFactory
  Added more constructor tests
  Moved Javari annotations to checkers.javari.quals package

----------------------------------------------------------------------

Version 0.6.3, 6 June 2008

Checker Framework
  Improved documentation and manual
  Treat qualifiers on extends clauses of type variables and wildcard types as
    if present on type variable itself
  Renamed AnnotationRelations to QualifierHierarchy
  Renamed GraphAnnotationRelations to GraphQualifierHierarchy
  Renamed TypeRelations to TypeHierarchy
  Added flow as a supported lint option for all checkers
  Determined the suppress warning key reflectively

Interned Checker
  Moved @Interned annotation to checkers.interned.quals package

NonNull Checker
  Moved nonnull annotations to checkers.nonnull.quals package

Miscellaneous
  Included Javadocs in the release
  Improved documentation for all checkers

----------------------------------------------------------------------

Version 0.6.2, 30 May 2008

Checker Framework API
  Added support for @Default annotation via TreeAnnotator
  Added support for PolymorphicQualifier meta-annotation
  Disallow the use of @SupportedAnnotationTypes on checkers
  Fixed bugs related to wildcards with super clauses
  Improved flow-sensitive analysis for fields

Javari Checker
  Moved Javari qualifiers from checkers.quals to checkers.javari.quals
  Fixed bugs causing null pointer exceptions

NonNull Checker
  Fixed bugs related to nonnull flow
  Added new tests to test suite

Basic Checker
  Renamed Custom Checker to Basic Checker

----------------------------------------------------------------------

Version 0.6.1, 26 Apr 2008

Checker Framework API
  Added support for @ImplicitFor meta-annotations via the new TypeAnnotator
    and TreeAnnotator classes
  Improved documentation and specifications
  Fixed a bug related to getting supertypes of wildcards
  Fixed a crash on class literals of primitive and array types
  Framework ignores annotations that are not part of a type system
  Fixed several minor bugs in the flow-sensitive inference implementation.

IGJ Checker
  Updated the checker to use AnnotationRelations and TypeRelations

Javari Checker
  Changing RoMaybe annotation to PolyRead
  Updated checker to use AnnotationRelations and TypeRelations
  Updated the JDK
  Fixed bugs related to QReadOnly and type argument subtyping
  Fixed bugs related to this-mutable fields in methods with @ReadOnly receiver
  Fixed bugs related to primitive type casts
  Added new tests to test suit

NonNull Checker
  Updated the annotated JDK
  Fixed bugs in which default annotations were not correctly applied
  Added @Raw types to handle partial object initialization.
  Fixed several minor bugs in the checker implementation.

Custom Checker
  Updated checker to use hierarchy meta-annotations, via -Aquals argument

----------------------------------------------------------------------

Version 0.6, 11 Apr 2008

Checker Framework API
  Introduced AnnotationRelations and TypeRelations, more robust classes to
    represent type and annotation hierarchies, and deprecated
    SimpleSubtypeRelation
  Add support for meta-annotations to declare type qualifiers subtype relations
  Re-factored AnnotatedTypes and AnnotatedTypeFactory
  Added a default implementation of SourceChecker.getSuppressWarningsKey()
    that reads the @SuppressWarningsKey class annotation
  Improved support for multidimensional arrays and new array expressions
  Fixed a bug in which implicit annotations were not being applied to
    parenthesized expressions
  Framework ignores annotations on a type that do not have @TypeQualifier
  Moved error/warning messages into "messages.properties" files in each
    checker package
  Fixed a bug in which annotations were inferred to liberally by
    checkers.flow.Flow

Interned Checker
  Added heuristics that suppress warnings for certain comparisons (namely in
    methods that override Comparator.compareTo and Object.equals)
  The Interned checker uses flow-sensitive inference by default

IGJ Checker
  Fixed bugs related to resolving immutability variable in method invocation
  Fixed a bug related to reassignability of fields
  Add more tests

Javari Checker
  Added placeholder annotation for ThisMutable mutability
  Re-factored JavariAnnotatedTypeFactory
  Fixed self-type resolution for method receivers for readonly classes
  Fixed annotations on parameters of readonly methods
  Fixed type validation for arrays of primitives
  Added more tests
  Renamed @RoMaybe annotation to @PolyRead

NonNull Checker
  Removed deprecated checkers.nonnull.flow package
  Fixed a bug in which default annotations were not applied correctly

Miscellaneous
  Improved Javadocs
  Added FactoryTestChecker, a more modular tester for the annotated type
    factory
  Simplify error output for some types by stripping package names

----------------------------------------------------------------------

Version 0.5.1, 21 Mar 2008

Checker Framework API
  Added support for conditional expression
  Added checks for type validity and assignability
  Added support for per-checker customization of asMemberOf
  Added support for type parameters in method invocation,
    including type inference
  Enhanced performance of AnnotatedTypeFactory
  Checkers run only when no errors are found by Javac
  Fixed bugs related AnnotationUtils.deepCopy()
  Fixed support for annotated class type parameters
  Fixed some support for annotated type variable bounds
  Added enhancements to flow-sensitive qualifier inference
  Added checks for type parameter bounds

Interned Checker
  Fixed some failing test cases
  Fixed a bug related to autoboxing/unboxing
  Added experimental flow-sensitive qualifier inference (use
    "-Alint=flow" to enable)
  Improved subtype testing, removing some spurious errors

IGJ Checker
  Deleted IGJVisitor!
  Fixed some bugs related to immutability type variable resolution

Javari Checker
  Removed redundant methods from JavariVisitor in the new framework
  Added support to constructor receivers
  Added support to parenthesized expressions
  Fixed a bug related to resolving RoMaybe constructors
  Fixed a bug related to parsing conditional expressions
  Added parsing of parenthesized expressions
  Replaced checkers.javari.VisitorState with
    checkers.types.VisitorState, present in BaseTypeVisitor
  Modified JavariVisitor type parameters (it now extends
    BaseTypeVisitor<Void, Void>, not BaseTypeVisitor<Void,
    checkers.javari.VisitorState>)
  Modified JavariAnnotatedTypeFactory TreePreAnnotator to mutate a
    AnnotatedTypeMirror parameter instead of returning a
    List<AnnotationMirror>, in accordance with other parts of the
    framework design
  Modified test output format
  Added tests to test suite

NonNull Checker
  Fixed a bug related to errors produced on package declarations
  Exception parameters are now treated as NonNull by default
  Added better support for complex conditionals in NonNull-specific
    flow-sensitive inference
  Fixed some failing test cases
  Improved subtype testing, removing some spurious errors

Custom Checker
  Added a new type-checker for type systems with no special semantics, for
    which annotations can be provided via the command line

Miscellaneous
  Made corrections and added more links to Javadocs
  A platform-independent binary version of the checkers and framework
    (checkers.jar) is now included in this release

----------------------------------------------------------------------

Version 0.5, 7 Mar 2008

Checker Framework API
  Enhanced the supertype finder to take annotations on extends and
    implements clauses of a class type
  Fixed a bug related to checking an empty array initializer ("{}")
  Fixed a bug related to missing type information when multiple
    top-level classes are defined in a single file
  Fixed infinite recursion when checking expressions like "Enum<E
    extends Enum<E>>"
  Fixed a crash in checkers.flow.Flow related to multiple top-level
    classes in a single file
  Added better support for annotated wildcard type bounds
  Added AnnotatedTypeFactory.annotateImplicit() methods to replace
    overriding the getAnnotatedType() methods directly
  Fixed a bug in which constructor arguments were not checked

Interned Checker
  Fixed a bug related to auto-unboxing of classes for primitives
  Added checks for calling methods with an @Interned receiver

IGJ Checker
  Implemented the immutability inference for self-type (type of
    'this') properly
  Enhanced the implicit annotations to make an un-annotated code
    type-check
  Fixed bugs related to invoking methods based on a method's receiver
    annotations

Javari Checker
  Restored in this version, after porting to the new framework

NonNull Checker
  Fixed a bug in which primitive types were considered possibly null
  Improvements to support for @Default annotations

Miscellaneous
  Improved error message display for all checkers

----------------------------------------------------------------------

Version 0.4.1, 22 Feb 2008

Checker Framework API
  Introduced AnnotatedTypeFactory.directSupertypes() which finds the
    supertypes as annotated types, which can be used by the framework.
  Introduced default error messages analogous to javac's error messages.
  Fixed bugs related to handling array access and enhanced-for-loop type
    testing.
  Fixed several bugs that are due AnnotationMirror not overriding .equals()
    and .hashCode().
  Improved Javadocs for various classes and methods.
  Fixed several bugs that caused crashes in the checkers.
  Fixed a bug where varargs annotations were not handled correctly.

IGJ Checker
  Restored in this version, after porting the checker to the new framework.

NonNull Checker
  Fixed a bug where static field accesses were not handled correctly.
  Improved error messages for the NonNull checker.
  Added the NNEL (NonNull Except Locals) annotation default.

Interned Checker
  Fixed a bug where annotations on type parameter bounds were not handled
    correctly.
  Improved error messages for the Interned checker.

----------------------------------------------------------------------

Version 0.4, 11 Feb 2008

Checker Framework API
  Added checkers.flow, an improved and generalized flow-sensitive type
    qualifier inference, and removed redundant parts from
    checkers.nonnull.flow.
  Fixed a bug that prevented AnnotatedTypeMirror.removeAnnotation from working
    correctly.
  Fixed incorrect behavior in checkers.util.SimpleSubtypeRelation.

NonNull Checker
  Adopted the new checkers.flow.Flow type qualifier inference.
  Clarifications and improvements to Javadocs.

----------------------------------------------------------------------

Version 0.3.99, 20 Nov 2007

Checker Framework API
  Deprecated AnnotatedClassType, AnnotatedMethodType, and AnnotationLocation
    in favor of AnnotatedTypeMirror (a new representation of annotated types
    based on the javax.lang.model.type hierarchy).
  Added checkers.basetype, which provides simple assignment and
    pseudo-assignment checking.
  Deprecated checkers.subtype in favor of checkers.basetype.
  Added options for debugging output from checkers: -Afilenames, -Ashowchecks

Interned Checker
  Adopted the new Checker Framework API.
  Fixed a bug in which "new" expressions had an incorrect type.

NonNull Checker
  Adopted the new Checker Framework API.

Javari Checker
IGJ Checker
  Removed in this version, to be restored in a future version pending
    completion of updates to these checkers with respect to the new framework
    API.

----------------------------------------------------------------------

Version 0.3, 1 Oct 2007

Miscellaneous Changes
  Consolidated HTML documentation into a single user manual (see the "manual"
    directory in the distribution).

IGJ Checker
  New features:
    Added a test suite.
    Added annotations (skeleton files) for parts of java.util and java.lang.

NonNull Checker
  New features:
    @SuppressWarnings("nonnull") annotation suppresses checker warnings.
    @Default annotation can make NonNull (not Nullable) the default.
    Added annotations (skeleton classes) for parts of java.util and java.lang.
    NonNull checker skips no classes by default (previously skipped JDK).
    Improved error messages: checker reports expected and found types.

  Bug fixes:
    Fixed a null-pointer exception when checking certain array accesses.
    Improved checking for field dereferences.

Interned Checker
  New features:
    @SuppressWarnings("interned") annotation suppresses checker warnings.
    The checker warns when two @Interned objects are compared with .equals

  Bug fixes:
    The checker honors @Interned annotations on method receivers.
    java.lang.Class types are treated as @Interned.

Checker Framework API
  New features:
    Added support for default annotations and warning suppression in checkers

----------------------------------------------------------------------

Version 0.2.3, 30 Aug 2007

IGJ Checker
  New features:
    changed @W(int) annotation to @I(String) to improve readability
    improved readability of error messages
    added a test for validity of types (testing @Mutable String)

  Bug fixes:
    fixed resolving of @I on fields on receiver type
    fixed assignment checking assignment validity for enhanced for loop
    added check for constructor invocation parameters

Interned Checker
  added the Interned checker, for verifying the absence of equality testing
    errors; see "interned-checker.html" for more information

Javari Checker
  New features:
    added skeleton classes for parts of java.util and java.lang with Javari
      annotations

  Bug fixes:
    fixed readonly inner class bug on Javari Checker

NonNull Checker
  New features:
    flow-sensitive analysis for assignments from a known @NonNull type (e.g.,
      when the right-hand of an assignment is @NonNull, the left-hand is
      considered @NonNull from the assignment to the next possible
      reassignment)
    flow-sensitive analysis within conditional checks

  Bug fixes:
    fixed several sources of null-pointer errors in the NonNull checker
    fixed a bug in the flow-sensitive analysis when a variable was used on
      both sides of the "=" operator

Checker Framework API
  New features:
    added the TypesUtils.toString() method for pretty-printing annotated types
    added AnnotationUtils, a utility class for working with annotations and
      their values
    added SourceChecker.getDefaultSkipPattern(), so that checkers can
      individually specify which classes to skip by default
    added preliminary support for suppressing checker warnings via
      the @SuppressWarnings annotation

  Bug fixes:
    fixed handling of annotations of field values
    InternalAnnotation now correctly uses defaults for annotation values
    improved support for annotations on class type parameter bounds
    fixed an assertion violation when compiling certain uses of arrays

----------------------------------------------------------------------

Version 0.2.2, 16 Aug 2007


Code Changes

* checkers.igj
    some bug fixes and improved documentation

* checkers.javari
    fixed standard return value to be @Mutable
    fixed generic and array handling of @ReadOnly
    fixed @RoMaybe resolution of receivers at method invocation
    fixed parsing of parenthesized trees and conditional trees
    added initial support for for-enhanced loop
    fixed constructor behavior on @ReadOnly classes
    added checks for annotations on primitive types inside arrays

* checkers.nonnull
    flow sensitive analysis supports System.exit, new class/array creation

* checkers.subtype
    fixes for method overriding and other generics-related bugs

* checkers.types
    added AnnotatedTypeMirror, a new representation for annotated types that
      might be moved to the compiler in later version
    added AnnotatedTypeScanner and AnnotatedTypeVisitor, visitors for types
    AnnotatedTypeFactory uses GenericsUtils for improved handing of annotated
      generic types

* checkers.util
    added AnnotatedTypes, a utility class for AnnotatedTypeMirror
    added GenericsUtils, a utility class for working with generic types

* tests
    modified output to print only missing and unexpected diagnostics
    added new test cases for the Javari Checker


Documentation Changes

* checkers/igj-checker.html
    improvements to page

* checkers/javari-checker.html
    examples now point to test suit files

Miscellaneous Changes

* checkers/build.xml
    Ant script fails if it doesn't find the correct JSR 308 javac version

----------------------------------------------------------------------

Version 0.2.1, 1 Aug 2007


Code Changes

* checkers.igj & checkers.igj.quals
    added an initial implementation for the IGJ language

* checkers.javari
    added a state parameter to the visitor methods
    added tests and restructured the test suite
    restructured and implemented RoMaybe
    modified return type to be mutable by default
    fixed mutability type handling for type casts and field access
    fixed bug, ensuring no primitives can be ReadOnly
    a method receiver type is now based on the correct annotation
    fixed parameter type-checking for overriden methods
    fixed bug on readonly field initialization
    added handling for unary trees

* checkers.nonnull
    added a tests for the flow-senstive analysis and varargs methods
    improved flow-sensitive analysis: else statements, asserts,
      return/throw statements, instanceof checks, complex conditionals with &&
    fixed a bug in the flow-sensitive analysis that incorrectly inferred
      @NonNull for some elements
    removed NonnullAnnotatedClassType, moving its functionality into
      NonnullAnnotatedTypeFactory

* checkers.source
    SourceChecker.getSupportedAnnotationTypes() returns ["*"], overriding
      AbstractProcessor.getSupportedAnnotationTypes(). This enables all
      checkers to run on unannotated code

* checkers.subtypes
    fixed a bug pertaining to method parameter checks for overriding methods
    fixed a bug that caused crashes when checking varargs methods

* checkers.types
    AnnotatedTypeFactory.getClass(Element) and getMethod(Element) use the
      tree of the passed Element if one exists
    AnnotatedClassType.includeAt, .execludeAt, .getAnnotationData were
      added and are public
    added constructor() and skipParens() methods to InternalUtils
    renamed getTypeArgumentLocations() to getAnnotatedTypeArgumentLocations()
      in AnnotatedClassType
    added AnnotationData to represent annotations instead of Class instances;
      primarily allows querying annotation arguments
    added switch for whether or not to use includes/excludes in
      AnnotatedClassType.hasAnnotationAt()

* checkers.util
    added utility classes
    added skeleton class generator utility for annotating external libraries


Documentation Changes

* checkers/nonnull-checker.html
    added a note about JML
    added a caveat about variable initialization

* checkers/README-checkers.html
    improvements to instructions

----------------------------------------------------------------------

Version 0.2, 2 Jul 2007


Code Changes

* checkers.subtype
    subtype checker warns for annotated and redundant typecasts
    SubtypeVisitor checks for invalid return and parameter types in overriding
      methods
    added checks for compound assignments (like '+=')

* checkers.source
    SourceChecker honors the "checkers.skipClasses" property as a regex for
      suppressing warnings from unannotated code (property is "java.*" by
      default)
    SourceVisitor extends TreePathScanner<R,P> instead of
      TreeScanner<Void,Void>

* checkers.types
    AnnotatedClassType.isAnnotatedWith removed
    AnnotatedClassType.getInnerLocations renamed to getTypeArgumentLocations
    AnnotatedClassType.include now removes from the exclude list (and
      vice-versa)
    AnnotatedClassType.setElement and setTree methods are now public

* checkers.nonnull
    added a flow-sensitive analysis for inferring @NonNull in "if (var !=
      null)"-style checks
    added checks for prefix and postfix increment and decrement operations

* checkers.javari
    added initial implementation of a type-checker for the Javari language

----------------------------------------------------------------------

Version 0.1.1, 7 Jun 2007


Documentation Changes

* checkers/nonnull-checker.html
    created "Tiny examples" subsection
    created "Annotated library" subsection
    noted where to read @NonNull-annotated source
    moved instructions for unannotated code to README-checkers.html
    various minor corrections and clarifications

* checkers/README-checkers.html
    added cross-references to other Checker Framework documents
    removed redundant text
    moved instructions for unannotated code from nonnull-checker.html
    various minor corrections and clarifications

* checkers/creating-a-checker.html
    added note about getSupportedSourceVersion
    removed line numbers from @Interned example
    added section on SubtypeChecker/SubtypeVisitor
    various minor corrections and clarifications


Code Changes

* checkers.subtype
    removed deprecated getCheckedAnnotation() mechanism
    added missing package Javadocs
    package Javadocs reference relevant HTML documentation
    various improvements to Javadocs
    SubtypeVisitor and SubtypeChecker are now abstract classes
    updated with respect to preferred usages of
      AnnotatedClassType.hasAnnotationAt and AnnotatedClassType.annotateAt

* checkers.source
    added missing package Javadocs
    package Javadocs reference relevant HTML documentation

* checkers.types
    added missing package Javadocs
    package Javadocs reference relevant HTML documentation
    AnnotatedClassType.annotateAt now correctly handles
      AnnotationLocation.RAW argument
    AnnotatedClassType.annotate deprecated in favor of
      AnnotatedClassType.annotateAt with AnnotationLocation.RAW as an argument
    AnnotatedClassType.isAnnotatedWith deprecated in favor of
      AnnotatedClassType.hasAnnotationAt with AnnotationLocation.RAW as an
      argument
    Added fromArray and fromList methods to AnnotationLocation and made
      corresponding constructors private.

* checkers.quals
    added Javadocs and meta-annotations on annotation declarations where
      missing
    package Javadocs reference relevant HTML documentation

* checkers.nonnull
    various improvements to Javadocs
    package Javadocs reference relevant HTML documentation


Miscellaneous Changes

    improved documentation of ch examples
    Checker Framework build file now only attempts to compile .java files


----------------------------------------------------------------------

Version 0.1.0, 1 May 2007

Initial release.<|MERGE_RESOLUTION|>--- conflicted
+++ resolved
@@ -1,5 +1,4 @@
-<<<<<<< HEAD
-Version ??, May 1, 2020
+Version ??, June 1, 2020
 
 -Ainfer now takes an argument:
  * -Ainfer=jaifs uses .jaif files to store the results of whole-program inference.
@@ -8,7 +7,7 @@
 
 New command-line option:
   -AmergeStubsWithSource If both a stub file and a source file are available, use both.
-=======
+
 Version 3.4.0, May 3, 2020
 
 The annotated jdk8.jar is no longer used.  You should remove any occurrence of
@@ -20,7 +19,6 @@
 
 Closed issues:
 3267, 3263, 3217, 3212, 3201, 3111, 3010, 2943, 2930.
->>>>>>> a639d105
 
 ---------------------------------------------------------------------------
 
