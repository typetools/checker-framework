Version 3.5.0, July 1, 2020

<<<<<<< HEAD
The Signature Checker no longer considers Java keywords to be identifiers.
Renamed Signature Checker annotations:
  @BinaryNameInUnnamedPackage => @BinaryNameWithoutPackage
  @FieldDescriptorForPrimitiveOrArrayInUnnamedPackage => @FieldDescriptorWithoutPackage
  @IdentifierOrArray => @ArrayWithoutPackage
Added new Signature Checker annotations:
  @BinaryNameOrPrimitiveType
  @DotSeparatedIdentifiersOrPrimitiveType
  #IdentifierOrPrimitiveType

The Nullness Checker now treats System.getProperty soundly.  Use
-Alint=permitClearProperty to disable special treatment of System.getProperty
and to permit undefining built-in system properties.
=======
It is no longer necessary to pass -Astubs=checker.jar/javadoc.astub when
compiling a program that uses Javadoc classes.

The Nullness Checker now treats `System.getProperty()` soundly.  Use
`-Alint=permitClearProperty` to disable special treatment of
`System.getProperty()` and to permit undefining built-in system properties.
>>>>>>> 180fe49c

Implementation details:
Changed the types of some fields and methods from array to List:
QualifierDefaults.validLocationsForUncheckedCodeDefaults()
QualifierDefaults.STANDARD_CLIMB_DEFAULTS_TOP
QualifierDefaults.STANDARD_CLIMB_DEFAULTS_BOTTOM
QualifierDefaults.STANDARD_UNCHECKED_DEFAULTS_TOP
QualifierDefaults.STANDARD_UNCHECKED_DEFAULTS_BOTTOM

---------------------------------------------------------------------------

Version 3.4.1, June 1, 2020

-Ainfer now takes an argument:
 * -Ainfer=jaifs uses .jaif files to store the results of whole-program inference.
 * -Ainfer=stubs uses .astub files to store the results of whole-program inference.
 * -Ainfer is deprecated but is the same as -Ainfer=jaifs, for backwards compatibility.

New command-line option:
  -AmergeStubsWithSource If both a stub file and a source file are available, use both.

Closed issues:
2893, 3021, 3128, 3160, 3232, 3277, 3285, 3289, 3295, 3302, 3305, 3307, 3310,
3316, 3318, 3329.

---------------------------------------------------------------------------

Version 3.4.0, May 3, 2020

The annotated jdk8.jar is no longer used.  You should remove any occurrence of
  -Xbootclasspath/p:.../jdk8.jar
from your build scripts.  Annotations for JDK 8 are included in checker.jar.

The Returns Receiver Checker enables documenting and checking that a method
returns its receiver (i.e., the `this` parameter).

Closed issues:
3267, 3263, 3217, 3212, 3201, 3111, 3010, 2943, 2930.

---------------------------------------------------------------------------

Version 3.3.0, April 1, 2020

New command-line options:
  -Alint=trustArrayLenZero trust @ArrayLen(0) annotations when determining
  the type of Collections.toArray.

Renamings:
  -AuseDefaultsForUncheckedCode to -AuseConservativeDefaultsForUncheckedCode
    The old name works temporarily but will be removed in a future release.

For collection methods with `Object` formal parameter type, such as
contains, indexOf, and remove, the annotated JDK now forbids null as an
argument.  To make the Nullness Checker permit null, pass
`-Astubs=checker.jar/collection-object-parameters-may-be-null.astub`.

The argument to @SuppressWarnings can be a substring of a message key that
extends at each end to a period or an end of the key.  (Previously, any
substring worked, including the empty string which suppressed all warnings.
Use "all" to suppress all warnings.)

All postcondition annotations are repeatable (e.g., `@EnsuresNonNull`,
`@EnsuresNonNullIf`, ...).

Renamed wrapper annotations (which users should not write):
 * `@DefaultQualifiers` => `@DefaultQualifier.List`
 * `@EnsuresQualifiersIf` => `@EnsuresQualifierIf.List`
 * `@EnsuresQualifiers` => `@EnsuresQualifier.List`
 * `@RequiresQualifiers` => `@RequiresQualifier.List`

Implementation details:
 * Removed `@DefaultInUncheckedCodeFor` and
   `@DefaultQualifierInHierarchyInUncheckedCode`.
 * Renamings:
   applyUncheckedCodeDefaults() to applyConservativeDefaults()
   useUncheckedCodeDefault() to useConservativeDefault()
   AnnotatedTypeReplacer to AnnotatedTypeCopierWithReplacement
   AnnotatedTypeMerger to AnnotatedTypeReplacer
 * Deprecated the `framework.source.Result` class; use `DiagMessage` or
   `List<DiagMessage>` instead.  If you were creating a `Result` just to
   pass it to `report`, then call new methods `reportError` and
   `reportWarning` instead.
 * AbstractTypeProcessor#typeProcessingOver() always gets called.

Closed issues:
1307, 1881, 1929, 2432, 2793, 3040, 3046, 3050, 3056, 3083, 3124, 3126, 3129,
3132, 3139, 3149, 3150, 3167, 3189.

---------------------------------------------------------------------------

Version 3.2.0, March 2, 2020

@SuppressWarnings("initialization") suppresses only warnings whose key
contains "initialization".  Previously, it suppressed all warnings issued
by the Nullness Checker or the Initialization Checker.

Closed issues:
2719, 3001, 3020, 3069, 3093, 3120.

---------------------------------------------------------------------------

Version 3.1.1, February 3, 2020

New command-line options:
  -AassumeDeterministic Unsoundly assume that every method is deterministic
  -AassumePure Unsoundly assume that every method is pure

Renamed -Anocheckjdk to -ApermitMissingJdk.
The old version still works, for backward compatibility.

Renamed -Alint=forbidnonnullarraycomponents to
-Alint=soundArrayCreationNullness.  The old version still works, for
backward compatibility.

Implementation details:
 * Deprecated QualifierHierarchy#getTypeQualifiers.
 * Deprecated Analysis#Analysis(ProcessingEnvironment) and Analysis#Analysis(T,
   int, ProcessingEnvironment); use Analysis#Analysis(), Analysis#Analysis(int),
   Analysis#Analysis(T), and Analysis#Analysis(T, int) instead.
 * Renamed SourceChecker#getMessages to getMessagesProperties.
 * Renamed one overload of SourceChecker.printMessages to printOrStoreMessage.

Closed issues:
2181, 2975, 3018, 3022, 3032, 3036, 3037, 3038, 3041, 3049, 3055, 3076.

---------------------------------------------------------------------------

Version 3.1.0, January 3, 2020

Command-line option -AprintGitProperties prints information about the git
repository from which the Checker Framework was compiled.

Implementation details:
 * Removed static cache in AnnotationUtils#areSameByClass and added
   AnnotatedTypeFactory#areSameByClass that uses an instance cache.
 * Removed static cache in AnnotationBuilder#fromName and #fromClass.
 * ContractsUtils#getPreconditions takes an ExecutableElement as an argument.
 * ContractsUtils#getContracts returns a Set.
 * Moved ContractUtils.Contract to outer level.
 * Renamed ConditionalPostcondition#annoResult to ConditionalPostcondition#resultValue.

Closed issues:
2867, 2897, 2972.

---------------------------------------------------------------------------

Version 3.0.1, December 2, 2019

New command-line option for the Constant Value Checker
`-AnoNullStringsConcatenation` unsoundly assumes that every operand of a String
concatenation is non-null.

Implementation details:
 * Moved AnnotatedTypes#hasTypeQualifierElementTypes to AnnotationUtils.
 * Deprecated AnnotatedTypes#isTypeAnnotation and AnnotatedTypes#hasTypeQualifierElementTypes.

Closed issues:
945, 1224, 2024, 2744, 2809, 2815, 2818, 2830, 2840, 2853, 2854, 2865, 2873,
2874, 2878, 2880, 2886, 2888, 2900, 2905, 2919, 2923.

---------------------------------------------------------------------------

Version 3.0.0, November 1, 2019

The Checker Framework works on both JDK 8 and JDK 11.
 * Type annotations for JDK 8 remain in jdk8.jar.
 * Type annotations for JDK 11 appear in stub files in checker.jar.

Removed the @PolyAll annotation.

Implementation details:
 * Removed all previously deprecated methods.
 * AnnotatedTypeFactory#getFnInterfaceFromTree now returns an AnnotatedExecutableType.
 * AnnotationUtils#areSame and #areSameByName now only accept non-null
   AnnotationMirrors

Closed issues:
1169, 1654, 2081, 2703, 2739, 2749, 2779, 2781, 2798, 2820, 2824, 2829, 2842,
2845, 2848.

---------------------------------------------------------------------------

Version 2.11.1, October 1, 2019

The manual links to the Object Construction Checker.

Closed issues:
1635, 2718, 2767.

---------------------------------------------------------------------------

Version 2.11.0, August 30, 2019

The Checker Framework now uses the Java 9 javac API. The manual describes
how to satisfy this dependency, in a way that works on a Java 8 JVM.
Running the Checker Framework on a Java 9 JVM is not yet supported.

---------------------------------------------------------------------------

Version 2.10.1, August 22, 2019

Closed issues:
1152, 1614, 2031, 2482, 2543, 2587, 2678, 2686, 2690, 2712, 2717, 2713, 2721,
2725, 2729.

---------------------------------------------------------------------------

Version 2.10.0, August 1, 2019

Removed the NullnessRawnessChecker.  Use the NullnessChecker instead.

Closed issues:
435, 939, 1430, 1687, 1771, 1902, 2173, 2345, 2470, 2534, 2606, 2613, 2619,
2633, 2638.

---------------------------------------------------------------------------

Version 2.9.0, July 3, 2019

Renamed the Signedness Checker's @Constant annotation to @SignednessGlb.
Introduced an alias, @SignedPositive, for use by programmers.

Annotated the first argument of Opt.get and Opt.orElseThrow as @NonNull.

Removed meta-annotation @ImplicitFor:
 * Use the new meta-annotation @QualifierForLiteral to replace
   @ImplicitFor(literals, stringpatterns).
 * Use the meta-annotation @DefaultFor to replace @ImplicitFor(typeKinds,
   types).
 * Use the new meta-annotation @UpperBoundFor to specify a qualifier upper
   bound for certain types.
 * You can completely remove
     @ImplicitFor(typeNames = Void.class, literals = LiteralKind.NULL)
   on bottom qualifiers.
     @DefaultFor(types = Void.class)
   and
     @QualifierForLiterals(literals = LiteralKind.NULL)
   are added to the bottom qualifier by default.

Add @DefaultQualifierOnUse and @NoDefaultQualifierOnUse type declaration annotations

New/changed error message keys:
 * initialization.static.fields.uninitialized for uninitialized static fields
 * unary.increment.type.incompatible and unary.decrement.type.incompatible
   replace some occurrences of compound.assignment.type.incompatible

Implementation details:
 * Renamed QualifierPolymorphism#annotate methods to resolve
 * Renamed ImplicitsTreeAnnotator to LiteralTreeAnnotator
 * Renamed ImplicitsTypeAnnotator to DefaultForTypeAnnotator
 * Removed TypeUseLocation.TYPE_DECLARATION
 * Removed InheritedFromClassAnnotator, replace with DefaultQualifierForUseTypeAnnotator
 * Rename TreeUtils.isSuperCall and TreeUtils.isThisCall to
 isSuperConstructorCall and isThisConstructorCall

Closed issues:
2247, 2391, 2409, 2434, 2451, 2457, 2468, 2484, 2485, 2493, 2505, 2536, 2537,
2540, 2541, 2564, 2565, 2585.

---------------------------------------------------------------------------

Version 2.8.2, June 3, 2019

The Signature Checker supports a new type, @FqBinaryName.

Added a template for a repository that you can use to write a custom checker.

Linked to the Checker Framework Gradle plugin, which makes it easy to run
a checker on a project that is built using the Gradle build tool.

Implementation detail: deprecated TreeUtils.skipParens in favor of
TreeUtils.withoutParens which has the same specification.

Closed issues:
2291, 2406, 2469, 2477, 2479, 2480, 2494, 2499.

---------------------------------------------------------------------------

Version 2.8.1, May 1, 2019

Moved text about the Purity Checker into its own chapter in the manual.

Closed issues:
660, 2030, 2223, 2240, 2244, 2375, 2407, 2410, 2415, 2420, 2421, 2446, 2447,
2460, 2462.

---------------------------------------------------------------------------

Version 2.8.0, April 3, 2019

Support `androidx.annotation.RecentlyNonNull` and `RecentlyNullable` (as of
2.6.0, but not previously documented).

The following qualifiers are now repeatable:  `@DefaultQualifier`
`@EnsuresQualifierIf` `@EnsuresQualifier` `@RequiresQualifier`.  Therefore,
users generally do not need to write the following wrapper annotations:
`@DefaultQualifiers` `@EnsuresQualifiersIf` `@EnsuresQualifiers`
`@RequiresQualifiers`.

New command-line option `-ArequirePrefixInWarningSuppressions` makes
`@SuppressWarnings` recognize warning keys of the form
"checkername:key.about.problem" but ignore warning keys of the form
"key.about.problem" without the checker name as a prefix.

New CONSTRUCTOR_RESULT enum constant in TypeUseLocation makes it possible to
set default annotations for constructor results.

Clarified the semantics of annotations on class and constructor declarations.
See Section 25.5 "Annotations on classes and constructors" in the manual.

Interface changes:
 * Added protected methods to BaseTypeVisitor so that checkers can change the
   checks for annotations on classes, constructor declarations, and constructor
   invocations.
 * Removed BaseTypeVisitor#checkAssignability and BaseTypeVisitor#isAssignable
   methods.
 * Renamed AnnotatedTypeFactory#getEnclosingMethod to
   AnnotatedTypeFactory#getEnclosingElementForArtificialTree

Closed issues:
2159, 2230, 2318, 2324, 2330, 2334, 2343, 2344, 2353, 2366, 2367, 2370, 2371,
2385.

---------------------------------------------------------------------------

Version 2.7.0, March 1, 2019

The manual links to the AWS crypto policy compliance checker, which enforces
that no weak cipher algorithms are used with the Java crypto API.

The Nullness Checker supports RxJava annotations
io.reactivex.annotations.NonNull and io.reactivex.annotations.Nullable.

The checker-qual artifact (jar file) contains an OSGi manifest.

New TYPE_DECLARATION enum constant in TypeUseLocation makes it possible to
(for example) set defaults annotations for class/interface definitions.

Interface changes:
 * Renamed the "value" element of the @HasSubsequence annotation to
   "subsequence".
 * Renamed @PolySignedness to @PolySigned.
 * Renamed AnnotatedTypeFactory.ParameterizedMethodType to
   ParameterizedExecutableType.

Added missing checks regarding annotations on classes, constructor
declarations, and constructor invocations.  You may see new warnings.

Closed issues:
788, 1751, 2147, 2163, 2186, 2235, 2243, 2263, 2264, 2286, 2302, 2326, 2327.

---------------------------------------------------------------------------

Version 2.6.0, February 3, 2019

The manual includes a section about how to use Lombok and the Checker
Framework simultaneously.

Commons CSV has been added to the annotated libraries on Maven Central.

Some error messages have been changed to improve comprehensibility,
such as by adjusting wording or adding additional information.

Relevant to type system implementers:
Renamed method areSameIgnoringValues to areSameByName.

Closed issues: 2008, 2166, 2185, 2187, 2221, 2224, 2229, 2234, 2248.
Also fixed false negatives in handling of Map.get().

---------------------------------------------------------------------------

Version 2.5.8, December 5, 2018

The manual now links to the AWS KMS compliance checker, which enforces
that calls to AWS KMS only generate 256-bit keys.

Closed issues: 372, 1678, 2207, 2212, 2217.

---------------------------------------------------------------------------

Version 2.5.7, November 4, 2018

New @EnsuresKeyFor and @EnsuresKeyForIf method annotations permit
specifying the postcondition that a method gives some value a @KeyFor type.

The manual links to the Rx Thread & Effect Checker, which enforces
UI Thread safety properties for stream-based Android applications.

Closed issues:
1014, 2151, 2178, 2180, 2183, 2188, 2190, 2195, 2196, 2198, 2199

---------------------------------------------------------------------------

Version 2.5.6, October 3, 2018

Introduce checker-qual-android artifact that is just like the checker-qual
artifact, but the qualifiers have classfile retention.  This is useful for
Android projects.

Remove the checker-compat-qual artifact, which was only useful for Java 7,
which the Checker Framework no longer supports.  It remains available on
Maven Central, with versions 2.5.5 and earlier.

Closed issues:
2135, 2157, 2158, 2164, 2171.

---------------------------------------------------------------------------

Version 2.5.5, August 30, 2018

Implicit imports (deprecated in November 2014) are no longer supported.

Renamed the testlib Maven artifact to framework-test.

Removed command-line option -AprintErrorStack, which is now the default.
Added -AnoPrintErrorStack to disable it (which should be rare).

Replaced ErrorReporter class with BugInCF and UserError exceptions.

Closed issues:
1999, 2008, 2023, 2029, 2074, 2088, 2098, 2099, 2102, 2107.

---------------------------------------------------------------------------

Version 2.5.4, August 1, 2018

Closed issues:
2030, 2048, 2052, 2059, 2065, 2067, 2073, 2082.

---------------------------------------------------------------------------

Version 2.5.3, July 2, 2018

Closed issues:
266, 1248, 1678, 2010, 2011, 2018, 2020, 2046, 2047, 2054.

---------------------------------------------------------------------------

Version 2.5.2, June 1, 2018

In the Map Key Checker, null is now @UnknownKeyFor.  See the "Map Key Checker"
chapter in the manual for more details.

Closed issues:
370, 469, 1701, 1916, 1922, 1959, 1976, 1978, 1981, 1983, 1984, 1991, 1992.

---------------------------------------------------------------------------

Version 2.5.1, May 1, 2018

Added a Maven artifact of the Checker Framework testing library, testlib.

Closed issues:
849, 1739, 1838, 1847, 1890, 1901, 1911, 1912, 1913, 1934, 1936, 1941, 1942,
1945, 1946, 1948, 1949, 1952, 1953, 1956, 1958.

---------------------------------------------------------------------------

Version 2.5.0, April 2, 2018

Declaration annotations that are aliases for type annotations are now treated
as if they apply to the top-level type.  See "Declaration annotations" section
in the "Warnings" chapter in the manual for more details.

Ended support for annotations in comments.  See "Migrating away from
annotations in comments" section in the "Handling legacy code" chapter in the
manual for instructions on how to remove annotations from comments.

Closed issues:
515, 1667, 1739, 1776, 1819, 1863, 1864, 1865, 1866, 1867, 1870, 1876, 1879,
1882, 1898, 1903, 1905, 1906, 1910, 1914, 1915, 1920.

---------------------------------------------------------------------------

Version 2.4.0, March 1, 2018

Added the Index Checker, which eliminates ArrayIndexOutOfBoundsException.

Added the Optional Checker, which verifies uses of Java 8's Optional class.

Removed the Linear Checker, whose implementation was inconsistent with its
documentation.

Added a @QualifierArgument annotation to be used on pre- and postcondition
  annotations created by @PreconditionAnnotation, @PostconditionAnnotation,
  and @ConditionalPostconditionAnnotation. This allows qualifiers with
  arguments to be used in pre- and postconditions.

Added new type @InternalFormForNonArray to the Signature Checker

Moved annotated libraries from checker/lib/*.jar to the Central Repository:
https://search.maven.org/#search%7Cga%7C1%7Cg%3A%22org.checkerframework.annotatedlib%22

Moved the Javadoc stub file from checker/lib/javadoc.astub to
checker/resources/javadoc.astub.

Simplified the instructions for running the Checker Framework with Gradle.

The Checker Framework Eclipse plugin is no longer released nor supported.

Closed issues:
65, 66, 100, 108, 175, 184, 190, 194, 209, 239, 260, 270, 274, 293, 302, 303,
306, 321, 325, 341, 356, 360, 361, 371, 383, 385, 391, 397, 398, 410, 423, 424,
431, 430, 432, 548, 1131, 1148, 1213, 1455, 1504, 1642, 1685, 1770, 1796, 1797,
1801, 1809, 1810, 1815, 1817, 1818, 1823, 1831, 1837, 1839, 1850, 1851, 1852,
1861.

---------------------------------------------------------------------------

Version 2.3.2, February 1, 2018

Closed issues:
946, 1133, 1232, 1319, 1625, 1633, 1696, 1709, 1712, 1734, 1738, 1749, 1754,
1760, 1761, 1768, 1769, 1781.

---------------------------------------------------------------------------

Version 2.3.1, January 2, 2018

Closed issues:
1695, 1696, 1697, 1698, 1705, 1708, 1711, 1714, 1715, 1724.

---------------------------------------------------------------------------

Version 2.3.0, December 1, 2017

Removed the deprecated @LazyNonNull type qualifier.
Deprecated most methods in InternalUtils and moved them to either
TreeUtils or TypesUtils. Adapted a few method names and parameter
orders for consistency.

Closed issues:
951, 1356, 1495, 1602, 1605, 1623, 1628, 1636, 1641, 1653, 1655, 1664, 1665,
1681, 1684, 1688, 1690.

---------------------------------------------------------------------------

Version 2.2.2, November 2, 2017

The Interning Checker supports a new annotation, @InternedDistinct, which
indicates that the value is not equals() to any other value.

An annotated version of the Commons IO library appears in checker/lib/ .

Closed issue 1586, which required re-opening issues 293 and 341 until
proper fixes for those are implemented.

Closed issues:
1386, 1389, 1423, 1520, 1529, 1530, 1531, 1546, 1553, 1555, 1565, 1570, 1579,
1580, 1582, 1585, 1586, 1587, 1598, 1609, 1615, 1617.

---------------------------------------------------------------------------

Version 2.2.1, September 29, 2017

Deprecated some methods in AnnotatedTypeMirror and AnnotationUtils, to
be removed after the 2.2.1 release.

The qualifiers and utility classes in checker-qual.jar are compiled to Java 8
byte code. A new jar, checker-qual7.jar, includes the qualifiers and utility
classes compiled to Java 7 byte code.

Closed issues:
724, 1431, 1442, 1459, 1464, 1482, 1496, 1499, 1500, 1506, 1507, 1510, 1512,
1522, 1526, 1528, 1532, 1535, 1542, 1543.

---------------------------------------------------------------------------

Version 2.2.0, September 5, 2017

A Java 8 JVM is required to run the Checker Framework.
You can still typecheck and compile Java 7 (or earlier) code.
With the "-target 7" flag, the resulting .class files still run with JDK 7.

The stub file format has changed to be more similar to regular Java syntax.
Most notably, receiver annotations are written using standard Java 8 syntax
(a special first formal paramter named "this") and inner classes are written
using standard Java syntax (rather than at the top level using a name that
contains "$". You need to update your stub files to conform to the new syntax.

Closed issues:
220, 293, 297, 341, 375, 407, 536, 571, 798, 867, 1180, 1214, 1218, 1371, 1411,
1427, 1428, 1435, 1438, 1450, 1456, 1460, 1466, 1473, 1474.

---------------------------------------------------------------------------

Version 2.1.14, 3 August 2017

Nullness Checker change to annotated JDK:  The type argument to the Class,
Constructor, and Optional classes may now be annotated as @Nullable or
@NonNull.  The nullness of the type argument doesn't matter, but this
enables easier integration with generic clients.

Many crashes and false positives associated with uninferred method type
arguments have been correct. By default, uninferred method type arguments,
which can happen with Java 8 style target type contexts, are silently ignored.
Use the option -AconservativeUninferredTypeArguments to see warnings about
method calls where the Checker Framework fails to infer type arguments.

Closed issues:
753, 804, 961, 1032, 1062, 1066, 1098, 1209, 1280, 1316, 1329, 1355, 1365,
1366, 1367, 1377, 1379, 1382, 1384, 1397, 1398, 1399, 1402, 1404, 1406, 1407.

---------------------------------------------------------------------------

Version 2.1.13, 3 July 2017

Verified that the Checker Framework builds from source on Windows Subsystem
for Linux, on Windows 10 Creators Edition.

The manual explains how to configure Android projects that use Android Studio
3.0 and Android Gradle Plugin 3.0.0, which support type annotations.

Closed issues:
146, 1264, 1275, 1290, 1303, 1308, 1310, 1312, 1313, 1315, 1323, 1324, 1331,
1332, 1333, 1334, 1347, 1357, 1372.

---------------------------------------------------------------------------

Version 2.1.12, 1 June 2017

The manual links to Glacier, a class immutability checker.

The stubparser license has been updated.  You can now use stubparser under
either the LGPL or the Apache license, whichever you prefer.

Closed issues:
254, 1201, 1229, 1236, 1239, 1240, 1257, 1265, 1270, 1271, 1272, 1274, 1288,
1291, 1299, 1304, 1305.

---------------------------------------------------------------------------

Version 2.1.11, 1 May 2017

The manual contains new FAQ (frequently asked questions) sections about
false positive warnings and about inference for field types.

Closed issues:
989, 1096, 1136, 1228.

---------------------------------------------------------------------------

Version 2.1.10, 3 April 2017

The Constant Value Checker, which performs constant propagation, has been
extended to perform interval analysis -- that is, it determines, for each
expression, a statically-known lower and upper bound.  Use the new
@IntRange annotation to express this.  Thanks to Jiasen (Jason) Xu for this
feature.

Closed issues:
134, 216, 227, 307, 334, 437, 445, 718, 1044, 1045, 1051, 1052, 1054, 1055,
1059, 1077, 1087, 1102, 1108, 1110, 1111, 1120, 1124, 1127, 1132.

---------------------------------------------------------------------------

Version 2.1.9, 1 March 2017

By default, uninferred method type arguments, which can happen with Java 8
style target type contexts, are silently ignored, removing many false
positives.  The new option -AconservativeUninferredTypeArguments can be used to
get the conservative behavior.

Closed issues:
1006, 1011, 1015, 1027, 1035, 1036, 1037, 1039, 1043, 1046, 1049, 1053, 1072,
1084.

---------------------------------------------------------------------------

Version 2.1.8, 20 January 2017

The Checker Framework webpage has moved to https://checkerframework.org/.
Old URLs should redirect to the new one, but please update your links
and let us know if any old links are broken rather than redirecting.

The documentation has been reorganized in the Checker Framework repository.
The manual, tutorial, and webpages now appear under checker-framework/docs/.

Closed issues:
770, 1003, 1012.

---------------------------------------------------------------------------

Version 2.1.7, 3 January 2017

Manual improvements:
 * Added a link to jOOQ's SQL checker.
 * Documented the `-AprintVerboseGenerics` command-line option.
 * Better explanation of relationship between Fake Enum and Subtyping Checkers.

Closed issues:
154, 322, 402, 404, 433, 531, 578, 720, 795, 916, 953, 973, 974, 975, 976,
980, 988, 1000.

---------------------------------------------------------------------------

Version 2.1.6, 1 December 2016

Closed issues:

412, 475.

---------------------------------------------------------------------------

Version 2.1.5, 2 November 2016

The new class org.checkerframework.checker.nullness.Opt provides every
method in Java 8's java.util.Optional class, but written for possibly-null
references rather than for the Optional type.  This can shorten code that
manipulates possibly-null references.

In bytecode, type variable upper bounds of type Object may or may not have
been explicitly written.  The Checker Framework now assumes they were not
written explicitly in source code and defaults them as implicit upper bounds.

The manual describes how to run a checker within the NetBeans IDE.

The manual describes two approaches to creating a type alias or typedef.

Closed issues:
643, 775, 887, 906, 941.

---------------------------------------------------------------------------

Version 2.1.4, 3 October 2016

Closed issues:
885, 886, 919.

---------------------------------------------------------------------------

Version 2.1.3, 16 September 2016

Closed issues:
122, 488, 495, 580, 618, 647, 713, 764, 818, 872, 893, 894, 901, 902, 903,
905, 913.

---------------------------------------------------------------------------

Version 2.1.2, 1 September 2016

Closed issues:
182, 367, 712, 811, 846, 857, 858, 863, 870, 871, 878, 883, 888.

---------------------------------------------------------------------------

Version 2.1.1, 1 August 2016

The codebase conforms to a consistent coding style, which is enforced by
a git pre-commit hook.

AnnotatedTypeFactory#createSupportedTypeQualifiers() must now return a mutable
list.  Checkers that override this method will have to be changed.

Closed issues:
384, 590, 681, 790, 805, 809, 810, 820, 824, 826, 829, 838, 845, 850, 856.

---------------------------------------------------------------------------

Version 2.1.0, 1 July 2016

The new Signedness Checker prevents mixing of unsigned and signed
values and prevents meaningless operations on unsigned values.

The Lock Checker expresses the annotated variable as `<self>`;
previously it used `itself`, which may conflict with an identifier.

Closed issues:
166, 273, 358, 408, 471, 484, 594, 625, 692, 700, 701, 711, 717, 752, 756,
759, 763, 767, 779, 783, 794, 807, 808.

---------------------------------------------------------------------------

Version 2.0.1, 1 June 2016

We renamed method annotateImplicit to addComputedTypeAnnotations.  If you
have implemented a checker, you need to change occurrences of
annotateImplicit to addComputedTypeAnnotations.

The Checker Framework (checker.jar) is now placed on the processorpath
during compilation.  Previously, it was placed on the classpath.  The
qualifiers (checker-qual.jar) remain on the classpath.  This change should
reduce conflicts between your code and the Checker Framework.  If your code
depends on classes in the Checker Framework, then you should add those
classes to the classpath when you run the compiler.

Closed issues:
171, 250, 291, 523, 577, 672, 680, 688, 689, 690, 691, 695, 696, 698, 702,
704, 705, 706, 707, 720, 721, 723, 728, 736, 738, 740.

---------------------------------------------------------------------------

Version 2.0.0, 2 May 2016

Inference:

 * The infer-and-annotate.sh script infers annotations and inserts them in
   your source code.  This can reduce the burden of writing annotations and
   let you get started using a type system more quickly.  See the
   "Whole-program inference" section in the manual for details.

Type systems:

 * The Lock Checker has been replaced by a new implementation that provides
   a stronger guarantee.  The old Lock Checker prevented two threads from
   simultaneously using a given variable, but race conditions were still
   possible due to aliases.  The new Lock Checker prevents two threads from
   simultaneously dereferencing a given value, and thus prevents race
   conditions.  For details, see the "Lock Checker" chapter in the manual,
   which has been rewritten to describe the new semantics.

 * The top type qualifier for the Signature String type system has been
   renamed from @UnannotatedString to @SignatureUnknown.  You shouldn't
   ever write this annotation, but if you perform separate compilation (for
   instance, if you do type-checking with the Signature String Checker
   against a library that is annotated with Signature String annotations),
   then you need to re-compile the library.

 * The IGJ, OIGJ, and Javari Checkers are no longer distributed with the
   Checker Framework.  If you wish to use them, install version 1.9.13 of
   the Checker Framework.  The implementations have been removed because
   they were not being maintained.  The type systems are valuable, but the
   type-checkers should be rewritten from scratch.

Documentation improvements:

 * New manual section "Tips for creating a checker" shows how to break down
   the implementation of a type system into small, manageable pieces.

 * Improved instructions for using Maven and Gradle, including for Android
   code.

Tool changes:

 * The Checker Framework Live Demo webpage lets you try the Checker
   Framework without installing it:  http://eisop.uwaterloo.ca/live/

 * New command-line arguments -Acfgviz and -Averbosecfg enable better
   debugging of the control-flow-graph generation step of type-checking.

 * New command-line argument -Ainfer is used by the infer-and-annotate.sh
   script that performs type inference.

Closed issues:
69, 86, 199, 299, 329, 421, 428, 557, 564, 573, 579, 665, 668, 669, 670, 671.

---------------------------------------------------------------------------

Version 1.9.13, 1 April 2016

Documentation:
 * Clarified Maven documentation about use of annotations in comments.
 * Added FAQ about annotating fully-qualified type names.

Closed issues:  438, 572, 579, 607, 624, 631.

---------------------------------------------------------------------------

Version 1.9.12, 1 March 2016

The Checker Framework distribution contains annotated versions
of libraries in directory checker-framework/checker/lib/.
During type-checking, you should put these versions first on your classpath,
to obtain more precise type-checking with fewer false positive warnings.

tools.jar is no longer required to be on the classpath when using
checker-qual.jar

The Signature String Checker supports two new string representations of a
Java type: @InternalForm and @ClassGetSimpleName.

The manual documents how to run a pluggable type-checker in IntelliJ IDEA.

The instructions on how to run a type-checker in Gradle have been updated to
use the artifacts in Maven Central. Examples using the instructions have been
added under checker-framework/docs/examples/GradleExamples/.

Renamed enum DefaultLocation to TypeUseLocation.

Closed issues:  130, 263, 345, 458, 559, 559, 574, 582, 596.

---------------------------------------------------------------------------

Version 1.9.11, 1 February 2016

Renamed and merged -AuseSafeDefaultsForUnannotatedSourceCode and
-AsafeDefaultsForUnannotatedBytecode command-line options to
-AuseDefaultsForUncheckedCode that takes arguments source and bytecode.

For type-system developers:

* The previously deprecated
  org.checkerframework.framework.qual.TypeQualifier{s} annotations
  were removed.
* Every type system uses the CLIMB-to-top defaulting scheme, unless it
  explicitly specifies a different one.  Previously a type system needed
  to explicitly request CLIMB-to-top, but now it is the default.

Closed issues: 524, 563, 568.

---------------------------------------------------------------------------

Version 1.9.10, 4 January 2016

The Checker Framework distribution files now contain a version number:
for example, checker-framework-1.9.9.zip rather than checker-framework.zip.

The Nullness Checker supports the org.eclipse.jgit.annotations.Nullable and
NonNull annotations.

Buildfiles do less unnecessary recomputation.

Documentation:
 * Documented how to initialize circular data structures in the
   Initialization type system.
 * Linked to David Bürgin's Nullness Checker tutorial at
   https://github.com/glts/safer-spring-petclinic/wiki
 * Acknowledged more contributors in the manual.

For type-system developers:
 * The org.checkerframework.framework.qual.TypeQualifier{s} annotations are
   now deprecated.  To indicate which annotations a checker supports, see
   https://checkerframework.org/manual/#creating-indicating-supported-annotations .
   Support for TypeQualifier{s} will be removed in the next release.
 * Renamed
   org.checkerframework.framework.qual.Default{,Qualifier}ForUnannotatedCode to
   DefaultInUncheckedCodeFor and DefaultQualifierInHierarchyInUncheckedCode.

Closed issues: 169, 363, 448, 478, 496, 516, 529.

---------------------------------------------------------------------------

Version 1.9.9, 1 December 2015

Fixed issues:  511, 513, 514, 455, 527.

Removed the javac_maven script and batch file,
which had been previously deprecated.

---------------------------------------------------------------------------

Version 1.9.8, 9 November 2015

Field initialization warnings can now be suppressed for a single field at a
time, by placing @SuppressWarnings("initialization") on the field declaration.

Updated Maven instructions to no longer require a script.
Added an example of how to use the instructions under
docs/examples/MavenExample.

The javac_maven script (and batch file) are deprecated and will be
removed as of December 2015.

Fixed issues:  487, 500, 502.

---------------------------------------------------------------------------

Version 1.9.7, 24 October 2015

Fixed issues:  291, 474.

----------------------------------------------------------------------

Version 1.9.6, 8 October 2015

Fixed issue:  460.

----------------------------------------------------------------------

Version 1.9.5, 1 September 2015

Test Framework Updates:
  * The test framework has been refactored to improve extensibility.
  * Tests that previously extended ParameterizedCheckerTest or
    CheckerTest should extend either CheckerFrameworkTest or nothing.
  * If a test used methods that were previously found on
    CheckerTest, you may find them in TestUtilities.

Fixed issues:  438, 457, 459.

----------------------------------------------------------------------

Version 1.9.4, 4 August 2015

Documented the notion of a compound checker, which depends on other checkers
  and automatically runs them.

Renamed -AuseConservativeDefaultsForUnannotatedSourceCode command-line
  option to -AuseSafeDefaultsForUnannotatedSourceCode

Moved the Checker Framework version control repository from Google Code to
GitHub, and from the Mercurial version control system to Git.  If you have
cloned the old repository, then discard your old clone and create a new one
using this command:
  git clone https://github.com/typetools/checker-framework.git

Fixed issues:  427, 429, 434, 442, 450.

----------------------------------------------------------------------

Version 1.9.3, 1 July 2015

New command-line options:
 * -AsafeDefaultsForUnannotatedBytecode causes a checker to use conservative
   defaults for .class files that were compiled without running the given
   checker.  Without this option, type-checking is unsound (that is, there
   might be errors at run time even though the checker issues no warnings).
 * -AuseConservativeDefaultsForUnannotatedSourceCode uses conservative
   annotations for unannotated type uses.  Use this when compiling a library in
   which some but not all classes are annotated.

Various bug fixes and documentation improvements.

Fixed issues: 436.

----------------------------------------------------------------------

Version 1.9.2, 1 June 2015

Internationalization Format String Checker:
This new type-checker prevents use of incorrect internationalization
format strings.

Fixed issues: 434.

----------------------------------------------------------------------

Version 1.9.1, 1 May 2015

New FAQ entry:
  "How does the Checker Framework compare with Eclipse's null analysis?"

----------------------------------------------------------------------

Version 1.9.0, 17 April 2015

Bug fixes for generics, especially type parameters:
   * Manual chapter 21 "Generics and polymorphism" has been expanded,
     and it gives more information on annotating type parameters.
   * The qualifier on a type parameter (e.g. <@HERE T> ) only applies
     to the lower bound of that type parameter.  Previously it also
     applied to the upper bound.
   * Unannotated, unbounded wildcards are now qualified with the
     annotations of the type parameter to which they are an argument.
     See the new manual section 23.3.4 for more details.
   * Warning "bound.type.incompatible" is issued if the lower bound of
     a type parameter or wildcard is a supertype of its upper bound,
     e.g.  <@Nullable T extends @NonNull Object>
   * Method type argument inference has been improved. Fewer warnings
     should be issued when method invocations omit type arguments.
   * Added command-line option -AprintVerboseGenerics to print more
     information about type parameters and wildcards when they appear
     in warning messages.

Reflection resolution:
If you supply the -AresolveReflection command-line option, the Checker
Framework attempts to resolve reflection.  This reduces the number of
false positive warnings caused by reflection.

The documentation for the Map Key Checker has been moved into its own
chapter in the manual.

Fixed issues: 221, 241, 313, 314, 328, 335, 337, 338, 339, 355, 369,
              376, 378, 386, 388, 389, 393, 403, 404, 413, 414, 415,
              417, 418, 420, 421, 422, 426.

----------------------------------------------------------------------

Version 1.8.11, 2 March 2015

Fixed issues: 396, 400, 401.

----------------------------------------------------------------------

Version 1.8.10, 30 January 2015

Fixed issues: 37, 127, 350, 364, 365, 387, 392, 395.

----------------------------------------------------------------------

Version 1.8.9, 19 December 2014

Aliasing Checker:
This new type-checker ensures that an expression has no aliases.

Fixed issues: 362, 380, 382.

----------------------------------------------------------------------

Version 1.8.8, 26 November 2014

@SuppressWarnings("all") suppresses all Checker Framework warnings.

Implicit imports are deprecated, including the jsr308_imports environment
variable and the -jsr308_imports ... and -Djsr308.imports=... command-line
options.

For checkers bundled with the Checker Framework, package names may now
be omitted when running from the command line.
E.g.
    javac -processor NullnessChecker MyFile.java

The Nullness checker supports Android annotations
android.support.annotation.NonNull and android.support.annotation.Nullable.

Fixed issues: 366, 379.

----------------------------------------------------------------------

Version 1.8.7, 30 October 2014

Fix performance regression introduced in release 1.8.6.

Nullness Checker:
  * Updated Nullness annotations in the annotated JDK.
    See issues: 336, 340, 374.
  * String concatenations with null literals are now @NonNull
    rather than @Nullable.  See issue 357.

Fixed issues:  200, 300, 332, 336, 340, 357, 359, 373, 374.

----------------------------------------------------------------------

Version 1.8.6, 25 September 2014

Method Reference and Lambda Expression Support:
The Checker Framework now supports type-checking method references
and lambda expressions to ensure they are congruent with the
functional interface they are assigned to. The bodies of lambda expressions
are also now type-checked similarly to regular method bodies.

Dataflow:
 * Handling of the following language features has been improved:
   boxed Booleans, finally blocks, switch statements, type casts, enhanced
   for loops
 * Performance improvements

Annotations:
The checker-compat-qual.jar is now included with the Checker Framework
release.  It can also be found in Maven Central at the coordinates:
org.checkerframework:checker-compat-qual
Annotations in checker-compat-qual.jar do not require Java 8 but
can only be placed in annotation locations valid in Java 7.

----------------------------------------------------------------------

Version 1.8.5, 29 August 2014

Eclipse Plugin:
All checkers in the Checker Framework manual now appear in the
Eclipse plugin by default.  Users no longer have to include
checker.jar on their classpath to run any of the built-in checkers.

Improved Java 7 compatibility and introduced Java 7 compliant
annotations for the Nullness Checker.  Please see the section on
"Class-file compatibility with Java 7" in the manual for more details.

Fixed issue 347.

----------------------------------------------------------------------

Version 1.8.4, 1 August 2014

The new Constant Value Checker is a constant propagation analysis:  it
determines which variable values can be known at compile time.

Overriding methods now inherit declaration annotations from methods they
override, if the declaration annotation is meta-annotate with
@InheritedAnnotation.  In particular, the purity annotations @SideEffectFree,
@Deterministic, and @Pure are inherited.

Command-line options:
 * Renamed the -AenablePurity command-line flag to -AcheckPurityAnnotations.
 * Added a command-line option -AoutputArgsToFile to output all command-line
   options passed to the compiler to a file.  This is especially useful when
   debugging Maven compilation.

Annotations:
These changes are relevant only to people who wish to use pluggable
type-checking with a standard Java 7 toolset.  (If you are not having
trouble with your Java 7 JVM, then you don't care about them.)
 * Made clean-room reimplementations of nullness-related annotations
   compatible with Java 7 JVMs, by removing TYPE_USE as a target.
 * Added a new set of Java 7 compatibility annotations for the Nullness Checker
   in the org.checkerframework.checker.nullness.compatqual package. These
   annotations do not require Java 8 but can only be placed in annotation
   locations valid in Java 7.

Java 8 support:
The Checker Framework no longer crashes when type-checking code with lambda
expressions, but it does issue a lambda.unsupported warning when
type-checking code containing lambda expressions.  Full support for
type-checking lambda expressions will appear in a future release.

Fixed issue 343.

----------------------------------------------------------------------

Version 1.8.3, 1 July 2014

Updated the Initialization Checker section in the manual with
a new introduction paragraph.

Removed the Maven plugin section from the manual as the plugin is
no longer maintained and the final release was on June 2, 2014.
The javac_maven script (and batch file) are available to use
the Checker Framework from Maven.

Fixed issue 331.

----------------------------------------------------------------------

Version 1.8.2, 2 Jun 2014

Converted from using rt.jar to ct.sym for creating the annotated jdk.
Using the annotated jdk on the bootclasspath of a VM will cause the
vm to crash immediately.

The Lock Checker has been rewritten to support dataflow analysis.
It can now understand conditional expressions, for example, and
knows that "lock" is held in the body of statements like
"if (lock.tryLock()) { ... }"
The Lock Checker chapter in the manual has been updated accordingly
and describes the new Lock Checker features in detail.

Provided a javac_maven script (and batch file) to make it simpler
to use the Checker Framework from Maven.  The Maven plug-in is deprecated
and will be removed as of July 1, 2014. Added an explanation of how
to use the script in the Maven section of the manual.

The Checker Framework installation instructions in the manual have
been updated.

Fixed issues: 312, 315, 316, 318, 319, 324, 326, 327.

----------------------------------------------------------------------

Version 1.8.1, 1 May 2014

Support to directly use the Java 8 javac in addition to jsr308-langtools.
Added docs/examples directory to checker-framework.zip.
New section in the manual describing the contents of checker-framework.zip.

Fixed issues: 204, 304, 320.

----------------------------------------------------------------------

Version 1.8.0, 2 April 2014

Added the GUI Effect Checker, which prevents "invalid thread access" errors
when a background thread in a GUI attempts to access the UI.

Changed the Java package of all type-checkers and qualifiers.  The package
"checkers" has been renamed to "org.checkerframeork.checker".  This
requires you to change your import statements, such as from
  import checkers.nullness.quals.*;
to
  import org.checkerframework.checker.nullness.qual.*;
It also requires you to change command-line invocations of javac, such as from
  javac -processor checkers.nullness.NullnessChecker ...
to
  javac -processor org.checkerframework.checker.nullness.NullnessChecker ...

Restructured the Checker Framework project and package layout,
using the org.checkerframework prefix.

----------------------------------------------------------------------

Version 1.7.5, 5 March 2014

Minor improvements to documentation and demos.
Support a few new units in the UnitsChecker.

----------------------------------------------------------------------

Version 1.7.4, 19 February 2014

Error messages now display the error key that can be used in
SuppressWarning annotations. Use -AshowSuppressWarningKeys to
show additional keys.

Defaulted type qualifiers are now stored in the Element and written
to the final bytecode.

Reduce special treatment of checkers.quals.Unqualified.

Fixed issues: 170, 240, 265, 281.

----------------------------------------------------------------------

Version 1.7.3, 4 February 2014

Fixes for Issues 210, 253, 280, 288.

Manual:
   Improved discussion of checker guarantees.

Maven Plugin:
   Added option useJavacOutput to display exact compiler output.

Eclipse Plugin:
   Added the Format String Checker to the list of built-in checkers.

----------------------------------------------------------------------

Version 1.7.2, 2 January 2014

Fixed issues: 289, 292, 295, 296, 298.

----------------------------------------------------------------------

Version 1.7.1, 9 December 2013

Fixes for Issues 141, 145, 257, 261, 269, 267, 275, 278, 282, 283, 284, 285.

Implementation details:
  Renamed AbstractBasicAnnotatedTypeFactory to GenericAnnotatedTypeFactory

----------------------------------------------------------------------

Version 1.7.0, 23 October 2013

Format String Checker:
  This new type-checker ensures that format methods, such as
  System.out.printf, are invoked with correct arguments.

Renamed the Basic Checker to the Subtyping Checker.

Reimplemented the dataflow analysis that performs flow-sensitive type
  refinement.  This fixes many bugs, improves precision, and adds features.
  Many more Java expressions can be written as annotation arguments.

Initialization Checker:
  This new abstract type-checker verifies initialization properties.  It
  needs to be combined with another type system whose proper initialization
  should be checked.  This is the new default initialzation checker for the
  Nullness Checker.  It is based on the "Freedom Before Commitment" approach.

Renamed method annotations used by the Nullness Checker:
  @AssertNonNullAfter => @EnsuresNonNull
  @NonNullOnEntry => @RequiresNonNull
  @AssertNonNullIfTrue(...) => @IfMethodReturnsFalseEnsuresNonNull
  @AssertNonNullIfFalse(...) => @IfMethodReturnsFalseEnsuresNonNull
  @LazyNonNull => @MonotonicNonNull
  @AssertParametersNonNull => [no replacement]
Removed annotations used by the Nullness Checker:
  @AssertParametersNonNull
Renamed type annotations used by the Initialization Checker:
  @NonRaw => @Initialized
  @Raw => @UnknownInitialization
  new annotation @UnderInitialization
The old Initialization Checker (that uses @Raw and @NonRaw) can be invoked
  by invoking the NullnessRawnessChecker rather than the NullnessChecker.

Purity (side effect) analysis uses new annotations @SideEffectFree,
  @Deterministic, and @TerminatesExecution; @Pure means both @SideEffectFree
  and @Deterministic.

Pre- and postconditions about type qualifiers are available for any type system
  through @RequiresQualifier, @EnsuresQualifier and @EnsuresQualifierIf.  The
  contract annotations for the Nullness Checker (e.g. @EnsuresNonNull) are now
  only a special case of these general purpose annotations.
  The meta-annotations @PreconditionAnnotation, @PostconditionAnnotation, and
  @ConditionalPostconditionAnnotation can be used to create more special-case
  annotations for other type systems.

Renamed assertion comment string used by all checkers:
  @SuppressWarnings => @AssumeAssertion

To use an assert statement to suppress warnings, the assertion message must
  include the string "@AssumeAssertion(warningkey)".  Previously, just the
  warning key sufficed, but the string @SuppressWarnings(warningkey) was
  recommended.

New command-line options:
  -AonlyDefs and -AonlyUses complement existing -AskipDefs and -AskipUses
  -AsuppressWarnings Suppress warnings matching the given key
  -AassumeSideEffectFree Unsoundly assume that every method is side-effect-free
  -AignoreRawTypeArguments Ignore subtype tests for type arguments that
    were inferred for a raw type
  -AenablePurity Check the bodies of methods marked as pure
    (@SideEffectFree or @Deterministic)
  -AsuggestPureMethods Suggest methods that could be marked as pure
  -AassumeAssertionsAreEnabled, -AassumeAssertionsAreDisabled Whether to
    assume that assertions are enabled or disabled
  -AconcurrentSemantics Whether to assume concurrent semantics
  -Anocheckjdk Don't err if no annotated JDK can be found
  -Aflowdotdir Create an image of the control flow graph
  -AinvariantArrays replaces -Alint=arrays:invariant
  -AcheckCastElementType replaces -Alint=cast:strict

Manual:
  New manual section about array types.
  New FAQ entries:  "Which checker should I start with?", "How can I handle
    typestate, or phases of my program with different data properties?",
    "What is the meaning of a type qualifier at a class declaration?"
  Reorganized FAQ chapter into sections.
  Many other improvements.

----------------------------------------------------------------------

Version 1.6.7, 28 August 2013

User-visible framework improvements:
  Improve the error message produced by -Adetailedmsgtext

Bug fixes:
  Fix issue #245: anonymous classes were skipped by default

----------------------------------------------------------------------

Version 1.6.6, 01 August 2013

Documentation:
  The Checker Framework manual has been improved.  Changes include:
more troubleshooting tips to the Checker Framework manual, an improved
discussion on qualifier bounds, more examples, improved formatting, and more.
  An FAQ entry has been added to discuss JSR305.
  Minor clarifications have been added to the Checker Framework tutorial.

----------------------------------------------------------------------

Version 1.6.5, 01 July 2013

User-visible framework improvements:
  Stub files now support static imports.

Maven plugin:
  Maven plugin will now issue a warning rather than quit when zero checkers are specified in a project's pom.xml.

Documentation:
  Improved the Maven plugin instructions in the Checker Framework manual.
  Added documentation for the -XDTA:noannotationsincomments compiler flag.

Internal framework improvements:
  Improved Maven-plugin developer documentation.

----------------------------------------------------------------------

Version 1.6.4, 01 June 2013

User-visible framework improvements:
    StubGenerator now generates stubs that can be read by the StubParser.

Maven plugin:
    The Maven plugin no longer requires the Maven project's output directory to exist in order to run the Checker Framework.  However, if you ask the Checker Framework to generate class files then the output directory will be created.

Documentation:
  Improved the Maven plugin instructions in the Checker Framework manual.
  Improved the discussion of why to define both a bottom and a top qualifier in the Checker Framework manual.
  Update FAQ to discuss that some other tools incorrectly interpret array declarations.

----------------------------------------------------------------------

Version 1.6.3, 01 May 2013

Eclipse plugin bug fixes:
  The javac argument files used by the Eclipse plugin now properly escape file paths.  Windows users should no longer encounter errors about missing built-in checkers.

Documentation:
  Add FAQ "What is the meaning of an annotation after a type?"

----------------------------------------------------------------------

Version 1.6.2, 04 Apr 2013

Eclipse plugin:
  The "Additional compiler parameters" text field has now been replaced by a list.  Parameters in this list may be activated/deactivated via checkbox.

Eclipse plugin bug fixes:
   Classpaths and source files should now be correctly quoted when they contain spaces.

Internal framework improvements:
  Update pom files to use the same update-version code as the Checker Framework "web" ant task.  Remove pom specific update-version code.
  Update build ant tasks to avoid re-running targets when executing tests from the release script.

----------------------------------------------------------------------

Version 1.6.1, 01 Mar 2013

User-visible framework improvements:
  A number of error messages have been clarified.
  Stub file now supports type annotations in front and after method type variable declarations.
  You may now specify custom paths to javac.jar and jdk7.jar on the command line for non-standard installations.

Internal framework improvements:
  Add shouldBeApplied method to avoid unnecessary scans in DefaultApplier and avoid annotating void types.
  Add createQualifierDefaults and createQualifierPolymorphism factory methods.

Maven plugin:
  Put Checker Framework jars at the beginning of classpath.
  Added option to compile code in order to support checking for multi-module projects.
  The plugin no longer copies the various Checker Framework maven artifacts to one location but instead takes advantage of the new custom path options for javac.jar and jdk7.jar.
  The maven plugin no longer attempts to resolve jdk6.jar

Eclipse plugin:
  Put Checker Framework jars at the beginning of classpath.
  All files selected from a single project can now be checked.  The previous behavior only checked the entire project or one file depending on the type of the first file selected.

Documentation:
  Fixed broken links and incomplete URLs in the Checker Framework Manual.
  Update FAQ to discuss that some other tools incorrectly interpret array declarations.

Bug fixes

----------------------------------------------------------------------

Version 1.6.0, 1 Feb 2013

User-visible framework improvements:
  It is possible to use enum constants in stub files without requiring the fully qualified name, as was previously necessary.
  Support build on a stock Java 8 OpenJDK.

Adapt to underlying jsr308-langtools changes.
  The most visible change is syntax for fully-qualified types, from @A java.lang.Object to java.lang.@A Object.
  JDK 7 is now required.  The Checker Framework does not build or run on JDK 6.

Documentation:
  A new tutorial is available at https://checkerframework.org/tutorial/

----------------------------------------------------------------------

Version 1.5.0, 14 Jan 2013

User-visible framework improvements:
  To invoke the Checker Framework, call the main method of class
    CheckerMain, which is a drop-in replacement for javac.  This replaces
    all previous techniques for invoking the Checker Framework.  Users
    should no longer provide any Checker Framework jars on the classpath or
    bootclasspath.  jsr308-all.jar has been removed.
  The Checker Framework now works with both JDK 6 and JDK 7, without need
    for user customization.  The Checker Framework determines the
    appropriate annotated JDK to use.
  All jar files now reside in checker-framework/checkers/binary/.

Maven plugin:
  Individual pom files (and artifacts in the Maven repository) for all
    Checker Framework jar files.
  Avoid too-long command lines on Windows.
  See the Maven section of the manual for more details.

Eclipse plugin:
  Avoid too-long command lines on Windows.
  Other bug fixes and interface improvements.

Other framework improvements:
  New -Adetailedmsgtext command-line option, intended for use by IDE plugins.

----------------------------------------------------------------------

Version 1.4.4, 1 Dec 2012

Internal framework improvements:
  Add shutdown hook mechanism and use it for -AresourceStats resource
    statistics flag.
  Add -AstubWarnIfNotFound and -AstubDebug options to improve
    warnings and debug information from the stub file parsing.
  Ignore case when comparing error suppression keys.
  Support the bottom type as subtype of any wildcard type.

Tool Integration Changes
  The Maven plugin id has been changed to reflect standard Maven
    naming conventions.
  Eclipse and Maven plugin version numbers will now
    track the Checker Framework version numbers.

Bug fixes.

----------------------------------------------------------------------

Version 1.4.3, 1 Nov 2012

Clarify license:
  The Checker Framework is licensed under the GPL2.  More permissive
    licenses apply to annotations, tool plugins (Maven, Eclipse),
    external libraries included with the Checker Framework, and examples in
    the Checker Framework Manual.
  Replaced all third-party annotations by cleanroom implementations, to
    avoid any potential problems or confusion with licensing.

Aliased annotations:
  Clarified that there is no need to rewrite your program.  The Checker
    Framework recognizes dozens of annotations used by other tools.

Improved documentation of Units Checker and Gradle Integration.
Improved developer documentation of Eclipse and Maven plugins.

Bug fixes.

----------------------------------------------------------------------

Version 1.4.2, 16 Oct 2012

External tool support:
  Eclipse plug-in now works properly, due to many fixes

Regex Checker:
  New CheckedPatternSyntaxException added to RegexUtil

Support new foreign annotations:
  org.eclipse.jdt.annotation.Nullable
  org.eclipse.jdt.annotation.NonNull

New FAQ: "What is a receiver?"

Make annotations use 1-based numbering for formal parameters:
  Previously, due to a bug the annotations used 0-based numbering.
  This change means that you need to rewrite annotations in the following ways:
    @KeyFor("#3")  =>  @KeyFor("#4")
    @AssertNonNullIfTrue("#0")  =>  @AssertNonNullIfTrue("#1")
    @AssertNonNullIfTrue({"#0", "#1"})  =>  @AssertNonNullIfTrue({"#1", "#2"})
    @AssertNonNullAfter("get(#2)")  =>  @AssertNonNullAfter("get(#3)")
  This command:
    find . -type f -print | xargs perl -pi -e 's/("#)([0-9])(")/$1.($2+1).$3/eg'
  handles the first two cases, which account for most uses.  You would need
  to handle any annotations like the last two cases in a different way,
  such as by running
    grep -r -n -E '\("[^"]+#[0-9][^A-Za-z]|\("#[0-9][^"]' .
  and making manual changes to the matching lines.  (It is possible to
  provide a command that handles all cases, but it would be more likely to
  make undesired changes.)
  Whenever making automated changes, it is wise to save a copy of your
  codebase, then compare it to the modified version so you can undo any
  undesired changes.  Also, avoid running the automated command over version
  control files such as your .hg, .git, .svn, or CVS directory.

----------------------------------------------------------------------

Version 1.4.1, 29 Sep 2012

User-visible framework improvements:
  Support stub files contained in .jar files.
  Support aliasing for declaration annotations.
  Updated the Maven plugin.

Code refactoring:
  Make AnnotationUtils and AnnotatedTypes into stateless utility classes.
    Instead, provide the necessary parameters for particular methods.
  Make class AnnotationBuilder independent of AnnotationUtils.
  Remove the ProcessingEnvironment from AnnotatedTypeMirror, which was
    hardly used and can be replaced easily.
  Used more consistent naming for a few more fields.
  Moved AnnotatedTypes from package checkers.types to checkers.utils.
    this required making a few methods in AnnotatedTypeFactory public,
    which might require changes in downstream code.

Internal framework improvements:
  Fixed Issues 136, 139, 142, 156.
  Bug fixes and documentation improvements.

----------------------------------------------------------------------

Version 1.4.0, 11 Sep 2012

User-visible framework improvements:
  Defaulting:
    @DefaultQualifier annotations now use a Class instead of a String,
      preventing simple typo errors.
    @DefaultLocation extended with more constants.
    TreeAnnotator propagates the least-upper-bound of the operands of
      binary/compound operations, instead of taking the default qualifier.
  Stub files now ignore the return type, allowing for files automatically
    generated from other formats.
  Type factories and type hierarchies:
    Simplify AnnotatedTypeFactory constructors.
    Add a GeneralAnnotatedTypeFactory that supports multiple type systems.
    Improvements to QualifierHierarchy construction.
  Type-checking improvements:
    Propagate annotations from the sub-expression of a cast to its result.
    Better handling of assignment context and improved inference of
      array creation expressions.
  Optional stricter checking of casts to array and generic types using
    the new -Alint=cast:strict flag.
    This will become the default in the future.
  Code reorganization:
    SourceChecker.initChecker no longer has a ProcessingEnvironment
      parameter. The environment can now be accessed using the standard
      processingEnv field (instead of the previous env field).
    Classes com.sun.source.util.AbstractTypeProcessor and
      checkers.util.AggregateChecker are now in package checkers.source.
    Move isAssignable from the BaseTypeChecker to the BaseTypeVisitor; now
      the Checker only consists of factories and logic is contained in the
      Visitor.
  Warning and error messages:
    Issue a warning if an unsupported -Alint option is provided.
    Improved error messages.
  Maven plugin now works.

Nullness Checker:
  Only allow creation of (implicitly) non-null objects.
  Optionally forbid creation of arrays with @NonNull component type,
    when flag -Alint=arrays:forbidnonnullcomponents is supplied.
    This will become the default in the future.

Internal framework improvements:
  Enable assertion checking.
  Improve handling of annotated type variables.
  Assignment context is now a type, not a tree.
  Fix all compiler warnings.

----------------------------------------------------------------------

Version 1.3.1, 21 Jul 2012

Installation:
  Clarify installation instructions for Windows.  Remove javac.bat, which
  worked for running distributed checkers but not for creating new checkers.

User-visible framework improvements:
  Implement @PolyAll qualifier to vary over multiple type systems.
  The Checker Framework is unsound due to Java's covariant array subtyping.
    You can enable invariant array subtyping (for qualifiers only, not for
    base Java types) with the command-line option -Alint=arrays:invariant.
    This will become the default in the future.

Internal framework improvements:
  Improve defaulting for multiple qualifier hierarchies.
  Big refactoring of how qualifier hierarchies are built up.
  Improvements to error handling output for unexpected exceptions.
  Bug fixes and documentation improvements.

----------------------------------------------------------------------

Version 1.3.0, 3 Jul 2012

Annotation syntax changes, as mandated by the latest Type Annotations
(JSR 308) specification.  The most important ones are:
- New receiver syntax, using "this" as a formal parameter name:
    ReturnType methodname(@ReceiverAnnotation MyClass this, ...) { ... }
- Changed @Target default to be the Java 1.5 values
- UW extension: in addition to annotations in comments, support
    special /*>>> */ comments to hide multiple tokens.
    This is useful for the new receiver syntax and for import statements.

Framework improvements:
  Adapt to annotation storage changes in jsr308-langtools 1.3.0.
  Move type validation methods from the BaseTypeChecker to BaseTypeVisitor.

----------------------------------------------------------------------

Version 1.2.7, 14 May 2012

Regex Checker:
  Add basic support for the concatenation of two non-regular expressions
    that produce a valid regular expression.
  Support "isRegex" in flow inference.

Framework improvements:
  New @StubFiles annotation declaratively adds stub files to a checker.

Internal bug fixes:
  Respect skipDefs and skipUses in NullnessFlow.
  Support package annotations in stub files.
  Better support for enums in annotation attributes.
  Cleanups to how implicit receivers are determined.

----------------------------------------------------------------------

Version 1.2.6, 18 Mar 2012

Nullness Checker:
  Correctly handle unboxing in more contexts (if, switch (Issue 129),
    while loops, ...)

Regex Checker:
  Add capturing groups parameter to Regex qualifier.
    Count groups in String literals and String concatenation.
    Verify group number to method calls that take a capturing group
      number.
    Update RegexUtil methods to take optional groups parameter.
    Modify regex qualifier hierarchy to support groups parameter.
  Add special case for Pattern.compile when called with Pattern.LITERAL flag.

Internal bug fixes:
  Improve flow's support of annotations with parameters.
  Fix generics corner cases (Issues 131, 132, 133, 135).
  Support type annotations in annotations and type-check annotations.
  Improve reflective look-up of visitors and factories.
  Small cleanups.

----------------------------------------------------------------------

Version 1.2.5.1, 06 Feb 2012

Nullness Checker:
  Correct the annotations on ThreadLocal and InheritableThreadLocal.

Internal bug fixes:
  Expand release tests.
  Compile release with JDK 6 to work on both JDK 6 and JDK 7.

----------------------------------------------------------------------

Version 1.2.5, 3 Feb 2012

Don't put classpath on the bootclasspath when invoking javac.  This
prevents problems if, for example, android.jar is on the classpath.

New -jsr308_imports ... and -Djsr308.imports=... command-line options, for
specifying implicit imports from the command line.  This is needed by Maven.

New -Aignorejdkastub option makes the checker not load the jdk.astub
file. Files from the "stubs" option are still loaded.

Regex Checker:
  Support concatenation of PolyRegex strings.
  Improve examples of use of RegexUtil methods.

Signature Checker:
  Add new @ClassGetName annotation, for a 4th string representation of a
    class that is used by the JDK.  Add supporting annotations to make the
    type hierarchy a complete lattice.
  Add PolySignature annotation.

Internal bug fixes:
  Improve method type argument inference.
  Handle type variables whose upper bound is a type variable.
  Fix bug in least upper bound computation for anonymous classes.
  Improve handling of annotations inherited from superclasses.
  Fix design problem with Nullness Checker and primitive types.
  Ensure that overriding methods respect pre- and postconditions.
  Correctly resolve references to an enclosing this.
  Improve handling of Java source that contains compilation errors.

----------------------------------------------------------------------

Version 1.2.4, 15 Dec 2011

All checkers:
- @Target(TYPE_USE) meta-annotation is properly handled.

Nullness Checker:
- Do not allow nullness annotations on primitive types.
- Improvements to rawness (initialization) checks.
- Special-case known keys for System.getProperty.
- The -Alint=uninitialized command-line option now defaults to off, and
  applies only to initialization of primitive and @Nullable fields.  It is
  not possible to disable, from the command line, the check that all
  @NonNull fields are initialized.  Such warnings must be suppressed
  explicitly, for example by using @SuppressWarnings.

Regex Checker:
- Improved RegexUtil class.

Manual:
- Add FAQ item "Is the Checker Framework an official part of Java?"
- Trim down README.txt; users should read the manual instead.
- Improvements throughout, especially to Nullness and Regex Checker sections.

Implementation details:
- Add a new @InvisibleQualifier meta-annotation for type qualifiers.
  Instead of special-casing @Unqualified in the AnnotatedTypeMirror it
  now looks for this meta-annotation. This also allows type systems to
  hide type qualifiers it doesn't want visible, which we now use in the
  Nullness Checker to hide the @Primitive annotation.
- Nullness Checker:  Introduce a new internal qualifier @Primitive that is
  used for primitive types.
- Be stricter about qualifiers being present on all types. If you get
  errors about missing qualifiers, check your defaulting rules.
  This helped in fixing small bugs in corner cases of the type
  hierarchy and type factory.
- Unify decoding type annotations from trees and elements.
- Improve handling of annotations on type variables and upper bounds.
- Support checkers that use multiple, disjoint qualifier hierarchies.
- Many bug fixes.

----------------------------------------------------------------------

Version 1.2.3, 1 Nov 2011

Regex Checker:
- Add @PolyRegex polymorphic annotation
- Add more stub library annotations

Implementation details:
- Do not use "null" for unqualified types. Explicitly use @Unqualified
  and be strict about correct usage. If this causes trouble for you,
  check your @ImplicitFor and @DefaultQualifierInHierarchy
  meta-annotations and ensure correct defaulting in your
  AnnotatedTypeFactory.

Bug fixes:
- Correctly handle f-bounded polymorphism. AnnotatedTypeMirror now has
  methods to query the "effective" annotations on a type, which
  handles type variable and wildcard bounds correctly. Also, terminate
  recursions by not doing lazy-initialization of bounds during defaulting.
- Many other small bug fixes and documentation updates.

----------------------------------------------------------------------

Version 1.2.2, 1 Oct 2011

Be less restrictive about when to start type processing when errors
already exist.
Add -AskipDefs command-line option to not type-check some class
definitions.
Documentation improvements.

----------------------------------------------------------------------

Version 1.2.1, 20 Sep 2011

Fix issues 109, 110, 111 and various other cleanups.
Improvements to the release process.
Documentation improvements.

----------------------------------------------------------------------

Version 1.2.0.1, 4 Sep 2011

New version number to stay in sync with JSR 308 compiler bugfix.
No significant changes.

----------------------------------------------------------------------

Version 1.2.0, 2 Sep 2011

Updated to JDK 8. Use -source 8 (the new default) for type annotations.
Documentation improvements
Bug fixes all over

Nullness Checker:
- Correct the upper bounds of all Collection subtypes

----------------------------------------------------------------------

Version 1.1.5, 22 Jul 2011

Units Checker:
  Instead of conversion routines, provide unit constants, with which
  to multiply unqualified values. This is easier to type and the
  multiplication gets optimized away by the compiler.

Fenum Checker:
  Ensure that the switch statement expression is a supertype of all
  the case expressions.

Implementation details:

- Parse declaration annotations in stub files

- Output error messages instead of raising exceptions. This change
  required us to introduce method "initChecker" in class
  SourceChecker, which should be used instead of "init". This allows
  us to handle the calls to initChecker within the framework.
  Use method "errorAbort" to output an error message and abort
  processing.

----------------------------------------------------------------------

Version 1.1.4, 8 Jul 2011

Units Checker (new):
  Ensures operations are performed on variables of correct units of
  measurement (e.g., miles vs. kilometers vs. kilograms).

Changed -AskipClasses command-line option to -AskipUses

Implementation details:

- Improve support for type qualifiers with enum attributes

----------------------------------------------------------------------

Version 1.1.3, 17 Jun 2011

Interning:
- Add @UsesObjectEquals annotation

Manual:
- Signature Checker is now documented
- Fenum Checker documentation improved
- Small improvements to other sections

Implementation details:

- Updates to the web-site build process

- The BaseTypeVisitor used to provide the same two type parameters as
  class SourceVisitor. However, all subtypes of BaseTypeVisitor were
  instantiated as <Void, Void>. We decided to directly instantiate the
  SourceVisitor as <Void, Void> and removed this complexity.
  Instead, the BaseTypeVisitor is now parameterized by the subtype of
  BaseTypeChecker that should be used. This gives a more concrete type
  to field "checker" and is similar to BasicAnnotatedTypeFactory.

- Added method AnnotatedTypeFactory.typeVariablesFromUse to allow
  type-checkers to adapt the upper bounds of a type variable depending on
  the type instantiation.

- Method type argument inference:
  Changed AnnotatedTypeFactory.methodFromUse to return a Pair consisting
  of the method and the inferred or explicit method type arguments.
  If you override this method, you will need to update your version.
  See this change set for a simple example:
  https://github.com/typetools/checker-framework/source/detail?r=8381a213a4

- Testing framework:
  Support for multiple expected errors using the "// :: A :: B :: C" syntax.

Many small updates and fixes.

----------------------------------------------------------------------

Version 1.1.2, 12 Jan 2011

Fake Enum Checker (new):
  A "fake enumeration" is a set of integers rather than a proper Java enum.
  They are used in legacy code and for efficiency (e.g., in Android).  The
  Fake Enum Checker gives them the same safety guarantees as a proper Java
  enum.

Property File Checker (new):
  Ensures that valid keys are used for property files and resource bundles.
  Also includes a checker that code is properly internationalized and a
  checker for compiler message keys as used in the Checker Framework.

Signature Checker (new):
  Ensures that different string representations of a Java type (e.g.,
  "pakkage.Outer.Inner" vs. "pakkage.Outer$Inner" vs. "Lpakkage/Outer$Inner;")
  are not misused.

Interning Checker enhancements:
  Issues fewer false positives for code like "a==b || a.equals(b)"

Foreign annotations:
  The Checker Framework supports more non-Checker-Framework annotations.
  This means that it can check already-annotated code without requiring you
  to rewrite your annotations.
    Add as an alias for checkers.interning.quals.Interned:
      com.sun.istack.Interned
    Add as aliases for checkers.nullness.quals.NonNull:
      com.sun.istack.NotNull
      org.netbeans.api.annotations.common.NonNull
    Add as aliases for checkers.nullness.quals.Nullable:
      com.sun.istack.Nullable
      javax.validation.constraints.NotNull
      org.netbeans.api.annotations.common.CheckForNull
      org.netbeans.api.annotations.common.NullAllowed
      org.netbeans.api.annotations.common.NullUnknown

Manual improvements:
  Improve installation instructions
  Rewrite section on generics (thanks to Bert Fernandez and David Cok)
    Also refactor the generics section into its own chapter
  Rewrite section on @Unused and @Dependent
  New manual section: Writing Java expressions as annotation arguments
  Better explanation of warning suppression
  JSR 308 is planned for Java 8, not Java 7

Stub files:
  Support nested classes by expressing them at top level in binary form: A$B
  Improved error reporting when parsing stub files

Annotated JDK:
  New way of generating annotated JDK
  jdk.jar file no longer appears in repository
  Warning if you are not using the annotated JDK.

Miscellaneous:
  Warn if -source command-line argument does not support type annotations

Many bug fixes
  There are too many to list, but some notable ones are to local type
  inference, generics, pre- and post-conditions (e.g., @NonNullOnEntry,
  @AssertNonNull*), and map keys (@KeyFor).  In particular, preconditions
  and map key annotations are now checked, and if they cannot be verified,
  an error is raised; previously, they were not verified, just unsoundly
  trusted.

----------------------------------------------------------------------

Version 1.1.1, 18 Sep 2010

Eclipse support:
  Removed the obsolete Eclipse plug-in from repository.  The new one uses a
  different repository
  (http://code.google.com/a/eclipselabs.org/p/checker-plugin/) but a user
  obtains it from the same URL as before:
  https://checkerframework.org/eclipse/

Property Key Checker:
  The property key checker allows multiple resource bundles and the
  simultaneous use of both resource bundles and property files.

Javari Checker:
  Added Javari stub classes for more JDK classes.

Distribution:
  Changed directory structure (top level is "checker-framework"; "checkers"
  is a under that) for consistency with version control repository.

Many documentation improvements and minor bugfixes.

----------------------------------------------------------------------

Version 1.1.0b, 16 Jun 2010

Fixed a bug related to running binary release in JDK 6

----------------------------------------------------------------------

Version 1.1.0, 13 Jun 2010

Checkers
  Introduced a new simple mechanism for running a checker
  Added one annotated JDK for all checkers

Nullness Checker
  Fixed bugs related to map.get() and KeyFor annotation
  Fixed bugs related to AssertNonNull* and parameters
  Minor updates to the annotated JDK, especially to java.io.File

Manual
  Updated installation instructions
  Clarified section regarding fields and type inference

----------------------------------------------------------------------

Version 1.0.9, 25 May 2010

Nullness Checker:
  Improved Javadocs and manual documentation
  Added two new annotations: AssertNonNullAfter, KeyFor
  Fixed a bug related to AssertNonNullIfFalse and assert statements
  Renamed NonNullVariable to NonNullOnEntry

Checkers:
  Interning: Skipping equality check, if either operands should be skipped
  Fixed a bug related to annotations targeting array fields found in classfile
  Fixed a bug related to method invocation generic type inference
    in static methods

Manual
  Added a section on nullness method annotations
  Revised the Nullness Checker section
  Updated Ant usage instructions

----------------------------------------------------------------------

Version 1.0.8, 15 May 2010

Checkers
  Changed behavior of flow type refinement when annotation is explicit
  Handle array initializer trees (without explicit type)
  Handle the case of Vector.copyInto
  Include javax classes in the distributed jdk jar files

Interning Checker
  Handle interning inference of string concatenation
  Add 20+ @Interned annotations to the JDK
  Add an option, checkclass, to validate the interning
    of specific classes only

Bug fixes
  Fix a bug related to array implicit types
  Lock Checker: Treat null as a bottom type

Manual
  Added a new section about Flow inference and fields

----------------------------------------------------------------------

Version 1.0.7, 12 Apr 2010

Checkers
  Distributed a Maven repository
  Updated stub parser project to latest version (javaparser 1.0.8)
  Fixed bugs related to iterable wildcards and type parameter types

----------------------------------------------------------------------

Version 1.0.6, 24 Feb 2009

Nullness Checker
  Added support for new annotations:
    Pure - indicates that the method, given the same parameters, return the
            same values
    AssertNonNullIfFalse - indicates that a field is NonNull if the method
            returns false
  Renamed AssertNonNull to AssertParametersNonNull
  Updated the annotated jdk

Javari Checker
  Fixed many bugs:
    handle implicit dereferencing of this (e.g. `field` in place of
      `this.field`)
    apply default annotations to method parameters

----------------------------------------------------------------------

Version 1.0.5, 12 Jan 2009

Checkers
  Added support for annotated jdk jars
  Improved readability of some failure messages
  Added AssertNonNullIfTrue support for method parameter references
  Fixed a bug related to LazyNonNull and array fields
  Fixed a bug related to inference and compound assignments (e.g. +=)
  nullness: permit the type of @NonNull Void

Manual
  Updated annotating-libraries chapter regarding annotated jdk

----------------------------------------------------------------------

Version 1.0.4, 19 Dec 2009

Bug Fixes
  wildcards not recognized as subtypes of type variables
    e.g. '? extends A' and 'A'
  PolyNull methods not accepting null literal value arguments
  spurious unexpected Raw warnings

Manual
  Clarified FAQ item regarding why List's type parameter is
    "extends @NonNull Object"

----------------------------------------------------------------------

Version 1.0.3, 5 Dec 2009

Checkers
  New location UPPER_BOUND for DefaultQualifier permits setting the default
    for upper bounds, such as Object in "? extends Object".
  @DefaultQualifier accepts simple names, like @DefaultQualifier("Nullable"),
    rather than requiring @DefaultQualifier("checkers.nullness.quals.Nullable").
  Local variable type inference has improved support for array accesses.
  The repository contains Eclipse project and launch configuration files.
    This is helpful too people who want to build a checker, not to people
    who merely want to run a checker.
  Many bug fixes, including:
    handling wildcard subtyping rules
    stub files and vararg methods being ignored
    nullness and spurious rawness errors
    uses of array clone method (e.g. String[].clone())
    multibound type parameters (e.g. <T extends @A Number & @B Cloneable>)

Manual
  Documented the behavior of annotations on type parameter declarations.
  New FAQ item:
    How to collect warnings from multiple files
    Why a qualifier shouldn't apply to both types and declarations

----------------------------------------------------------------------

Version 1.0.2, 16 Nov 2009

Checkers
  Renamed Regex Checker's @ValidRegex annotation to @Regex
  Improved Collection.toArray() heuristics to be more sound

Bug fixes
  Fixed the annotated JDK to match OpenJDK 6
    - Added missing methods and corrected class hierarchy
  Fixed a crash related to intersection types

----------------------------------------------------------------------

Version 1.0.1, 1 Nov 2009

Checkers
  Added new checkers:
    RegEx checker to detect invalid regular expression use
    Internationalization (I18n) checker to detect internationalization errors

Functionality
  Added more performance optimizations
  nullness: Added support for netbeans nullness annotations
  nullness: better semantics for redundant nullness tests
    related to redundant tests in assertions
  lock: Added support for JCIP annotation in the Lock Checker
  tainting: Added support for polymorphism
  Lock Checker supports the JCIP GuardedBy annotation

Bug fixes
  Fixed a crashing bug related to interaction between
    generic types and wildcards
  Fixed a bug in stub file parser related to vararg annotations
  Fixed few bugs in skeleton file generators

Manual
  Tweak installation instructions
  Reference Units Checker
  Added new sections for new checkers
    RegEx checker (S 10)
    Internationalization Checker (S 11)

----------------------------------------------------------------------

Version 1.0.0, 30 Sep 2009

Functionality
  Added Linear Checker to restrict aliasing

Bug fixes
  Fixed flow erros related to loop controls and break/continue

Manual
  Adopt new term, "Declaration Annotation" instead of non-type annotations
  Added new sections:
    Linear Checker (S 9)
    Inexpressible types (S 14.3)
    How to get started annotating legacy code (S 2.4.4)
  Expanded Tainting Checker section

----------------------------------------------------------------------

Version 0.9.9, 4 Sep 2009

Functionality
  Added more optional lint checks (cast:unsafe, all)
  Nullness Checker supports @SuppressWarnings("nullness:generic.argument"),
    for suppressing warnings related to misuse of generic type arguments.
    This was already supported and documented, but had not been mentioned
    in the changelog.

Bug fixes
  Fixed many bugs related to Stub files causing parser to ignore
    bodiless constructors
    annotated arrays annotations
    type parameter and wildcard bounds annotations

Manual
  Rewrote 'javac implementation survival guide' (S 13.9)
  Restructured 'Using a checker' (S 2)
  Added 'Integration with external tools' (S 14)
  Added new questions to the FAQ (S 15)

----------------------------------------------------------------------

Version 0.9.8, 21 Aug 2009

Functionality
  Added a Tainting Checker
  Added support for conditional nonnull checking
  Added optional check for redundant nullness tests
  Updated stub parser to latest libraries

Bug fixes
  Fixed a bug related to int[] treated as Object when passed to vararg T...
  Fixed a crash related to intersection types
  Fixed a bug related to -AskipClasses not being honored
  Fixed a bug related to flow

Manual
  Added new sections
    8 Tainting Checker
    3.2.3 Conditional nullness

----------------------------------------------------------------------

Version 0.9.7, 12 Aug 2009

Functionality
  Changed swNonNull to castNonNull
  nullness: Improved flow to infer nullness based on method invocations
  locking: Permitted @Holding to appear on constructors

Bug fixes
  Fixed a bug related to typevar and wildcard extends clauses

----------------------------------------------------------------------

Version 0.9.6, 29 Jul 2009

Functionality
  Changed 'jsr308.skipClasses' property with '-AskipClasses' option
  Locking checker
    - Add subtype checking for Holding
    - Treat constructors as synchronized methods

Bug fixes
  Added some missing nullness annotations in the jdk
  Fixed some bugs related to reading stub files

Manual
  Added a new section
    2.10  Tips about writing annotations
  Updated sections of
    2.6   Unused fields and dependent types
    3.1.1 Rawness annotation hierarchy

----------------------------------------------------------------------

Version 0.9.5, 13 Jul 2009

Functionality
  Added support for Findbugs, JSR305, and IntelliJ nullness annotations
  Added an Aggregate Checker base-class
  Added support for a form of field access control

Bug fixes
  Added check for arguments in super() calls in constructors

Manual
  Added new sections:
    Fields access control
    Other tools for nullness checking
    Bundling multiple checkers

----------------------------------------------------------------------

Version 0.9.4, 30 Jun 2009

Functionality
  Added Lock Checker

Bug fixes
  Handle more patterns for determining Map.get() return type

Manual Documentations
  Improved installation instructions
  Added the following sections
    2.6 Dependent types
    3.1 subsection for LazyNonNull
    10.9 When to use (and not to use) type qualifiers

----------------------------------------------------------------------

Version 0.9.3, 23 Jun 2009

Functionality
  Added support DefaultQualifier on packages
  Added support for Dependent qualifier types
    see checkers.quals.Dependent
  Added an option to treat checker errors as warnings
  Improved flow handling of boolean logic

Manual Documentations
  Improved installation instructions
  Improved discussion of effective and implicit qualifiers and defaults
  Added a discussion about the need for bottom qualifiers
  Added sections for how-to
    . suppress Basic Checker warnings
    . troubleshoot skeleton files

----------------------------------------------------------------------

Version 0.9.2, 2 Jun 2009

Functionality
  Added pre-liminary support for lazy initialization in nullness
    see LazyNonNull

Bug fixes
  Corrected method declarations in JDK skeleton files
    - bug resulted in a runtime error

Documentations
  Updated qualifier javadoc documentations
  Corrected a reference on passing qualifiers to javac

----------------------------------------------------------------------

Version 0.9.1, 19 May 2009

Bug fixes
  Eliminated unexpected compiler errors when using checkers
  Fixed bug related to reading annotations in skeleton files

API Changes
  Renamed SourceChecker.process() to .typeProcess()

Manual
  Updated troubleshooting info
    info for annotations in skeleton files

----------------------------------------------------------------------

Version 0.9b, 22 Apr 2009

No visible changes

----------------------------------------------------------------------

Version 0.9, 16 Apr 2009

Framework
  More space and performance optimizations
  Handle raw type with multiple type var level
    e.g. class Pair<X, Y extends X> { ... }

Manual
  Improve installation instructions
  Update references to command line arguments

----------------------------------------------------------------------

Version 0.8.9, 28 Mar 2009

Framework
  Introduce Space (and minor performance) optimizations
  Type-check constructor invocation receiver type
  Fixed bug related to try-catch flow sensitivity analysis
  Fixed bugs when type-checking annotations and enums
    - bug results in null-pointer exception

----------------------------------------------------------------------

Version 0.8.8, 13 Mar 2009

Nullness Checker
  Support for custom nullness assertion via @AssertNonNull
  Support for meta-annotation AssertNonNull
  Support for Collection.toArray() method
    Infer the nullness of the returned type
  Corrected some JDK Collection API annotations

Framework
  Fixed bugs related to assignments expressions in Flow
  Fixed bugs related to enum and annotation type hierarchy
  Fixed bugs related to default annotations on wildcard bounds

----------------------------------------------------------------------

Version 0.8.7, 27 Feb 2009

Framework
  Support annotations on type parameters
  Fixed bugs related to polymorphic types/annotations
  Fixed bugs related to stub fixes

Manual
  Specify annotation defaults settings for IGJ
  Update Known Problems section
----------------------------------------------------------------------

Version 0.8.6, 3 Feb 2009

Framework
  Fixed bugs related to flow sensitivity analysis related to
    . for loop and do while loops
    . multiple iterations of a loop
    . complement of logical conditions
  Declarative syntax for string literal type introduction rules
  Support for specifying stub file directories

----------------------------------------------------------------------

Version 0.8.5, 17 Jan 2009

Framework
  Fixed bugs related to flow sensitivity analysis
  Fixed bugs related to annotations on type parameters

----------------------------------------------------------------------

Version 0.8.4, 17 Dec 2008

Distribution
  Included checkers-quals.jar which contains the qualifiers only

Framework
  Fixed bugs related to inner classes
  Fixed a bug related to resolving polymorphic qualifiers
    within static methods

Manual
  Added 'Distributing your annotated project'

----------------------------------------------------------------------

Version 0.8.3, 7 Dec 2008

Framework
  Fixed bugs related to inner classes
  Changed cast semantics
    Unqualified casts don't change cast away (or in) any qualifiers
  Refactored AnnotationBuilder to ease building annotations
  Added support for Object += String new behavior
  Added a type validation check for method return types

Nullness
  Added inference of field initialization
    Suppress false warnings due to method invocations within constructors

IGJ
  Added proper support for AssignsFields and inner classes interactions

Manual
  Updated 'Known Problems' section

----------------------------------------------------------------------

Version 0.8.2, 14 Nov 2008

Framework
  Included a binary distribution in the releases
  Added support for annotations on type parameters
  Fixed bugs related to casts

Nullness
  Improved error messages readability
  Added partial support for Map.get() detection

Manual
  Improved installation instructions

----------------------------------------------------------------------

Version 0.8.1, 1 Nov 2008

Framework
  Added support for array initializers
  Fixed many bugs related to generics and generic type inference

Documentations
  Added 'Getting Started' guide

----------------------------------------------------------------------

Version 0.8, 27 Sep 2008

Framework
  Added support for newly specified array syntax
  Refactored code for annotating supertypes
  Fixed AnnotationBuilder AnnotationMirror string representation
  Fixed AnnotatedTypeMirror hashCode

Manual
  Reorganized 'Annotating Libraries' section

----------------------------------------------------------------------

Version 0.7.9, 19 Sep 2008

Framework
  Added support for stub files/classes
  Fixed bugs related to anonymous classes
  Fixed bugs related to qualifier polymorphism

Manual
  Updated 'Annotating Libraries' section to describe stub files

Tests
  Added support for Windows
  Fixed a bug causing IGJ tests to fail on Windows

----------------------------------------------------------------------

Version 0.7.8, 12 Sep 2008

Framework
  Improved support for anonymous classes
  Included refactorings to ease extensibility
  Fixed some minor bugs

Nullness
  Fix some errors in annotated JDK

----------------------------------------------------------------------

Version 0.7.7, 29 Aug 2008

Framework
  Fixed bugs related to polymorphic qualifiers
  Fixed bugs related to elements array convention
  Add implicit type arguments to raw types

Interning
  Suppress cast warnings for interned classes

Manual
  Removed discussion of non-standard array syntax alternatives

----------------------------------------------------------------------

Version 0.7.6, 12 Aug 2008

Framework
  Changed default array syntax to ARRAYS-PRE, per the JSR 308 specification
  Added an optional check for qualifier unsafe casts
  Added support for running multiple checkers at once
  Fixed bugs related array syntax
  Fixed bugs related to accessing outer classes with-in inner classes

Manual
  Added a new subsection about Checker Auto-Discovery
    2.2.1 Checker Auto-discovery

----------------------------------------------------------------------

Version 0.7.5, 2 Aug 2008

Framework
  Added support for ARRAYS-PRE and ELTS-PRE array syntax
  Added a check for unsafe casts
  Some improvements to the AnnotationBuilder API

Nullness Checker
  Added a check for synchronized objects
  Added a check for (un)boxing conversions

Javari Checker
  Fixed some JDK annotated classes

----------------------------------------------------------------------

Version 0.7.4, 11 July 2008

Framework
  Added support for annotations found in classfiles
  Added support for the ARRAY-IN array syntax
  Added AnnotationBuilder, to create AnotationMirrors with values
  Improved the readability of recursive types string representation

Nullness Checker
  Added a check for thrown Throwable nullability

IGJ Checker
  Treat enums as mutable by default, like regular classes

Manual
  Added a new subsection about array syntax proposals:
    2.1.2 Annotating Arrays

----------------------------------------------------------------------

Version 0.7.3,  4 July 2008

Javari Checker
  Converted JDK files into stubs

Nullness Checker
  Fixed java.lang.Number declaration in the annotated jdk

Framework
  Fixed a bug causing crashes related to primitive type boxing
  Renamed DAGQualifierHierarchy to GraphQualifierHierarchy

----------------------------------------------------------------------

Version 0.7.2, 26 June 2008

IGJ Checker
  Supports flow-sensitive type refinement

Framework
  Renamed Default annotation to DefaultQualifier
  Added DefaultQualifiers annotation
  Fixed bugs related to flow-sensitive type refinement
  Fixed an error in the build script in Windows

Manual
  Added a new section
    9.2  javac implementation survival guide
  Added hyperlinks to Javadocs of the referenced classes

----------------------------------------------------------------------

Version 0.7.1, 20 June 2008

Nullness Checker
  Made NNEL the default qualifier scheme

Basic Checker
  Moved to its own checkers.basic package

Framework
  Enhanced type-checking within qualifier-polymorphic method bodies
  Fixed a bug causing StackOverflowError when type-checking wildcards
  Fixed a bug causing a NullPointerException when type-checking
    compound assignments, in the form of +=

Class Skeleton Generator
  Distributed in compiled form (no more special installation instructions)
  Added required asmx.jar library to lib/

Manual
  Added new sections
    2.2.1 Ant tasks
    2.2.2 Eclipse plugin
    2.6   The effective qualifier on a type
  Rewrote section 8 on annotating libraries
    Added reference to the new Eclipse plug-in
    Deleted installation instructions

Javari Checker
  Fixed bugs causing a NullPointerException when type-checking
    primitive arrays

IGJ Checker
  Fixed bugs related to uses of raw types

API Changes
  Moved AnnotationFactory functionality to AnnotationUtils
  Removed .root and .inConflict from DAGQualifierHierarchy

----------------------------------------------------------------------

Version 0.7, 14 June 2008

Installation
  New, very simple installation instructions for Linux.  For other
    operating systems, you should continue to use the old instructions.

Nullness Checker
  Renamed from "NonNull Checker" to "Nullness Checker".
    Renamed package from checkers.nonnull to checkers.nullness.
    The annotation names remain the same.
  Added PolyNull, a polymorphic type qualifier for nullness.

Interning Checker
  Renamed from "Interned Checker" to "Interning Checker".
    Renamed package from checkers.interned to checkers.interning.
    The annotation names remain the same.
  Added PolyInterned, a polymorphic type qualifier for Interning.
  Added support for @Default annotation.

Framework
  Qualifiers
    @PolymorphicQualifier was not previously documented in the manual.
    Moved meta-qualifiers from checkers.metaquals package to checkers.quals.
    Removed @VariableQualifier and @RootQualifier meta-qualifiers.
  Added BasicAnnotatedTypeFactory, a factory that handles implicitFor,
    defaults, flow-sensitive type inference.
  Deprecated GraphQualifierHierarchy; DAGQualifierHierarchy replaces it.
  Renamed methods in QualifierHierarchy.

Manual
  Rewrote several manual sections, most notably:
    2.1.1  Writing annotations in comments for backward compatibility
      (note new -Xspacesincomments argument to javac)
    2.3  Checking partially-annotated programs: handling unannotated code
    2.6  Default qualifier for unannotated types
    2.7  Implicitly refined types (flow-sensitive type qualifier inference)
    8  Annotating libraries
    9  How to create a new checker plugin
  Javadoc for the Checker Framework is included in its distribution and is
    available online at https://checkerframework.org/api/ .

----------------------------------------------------------------------

Version 0.6.4, 9 June 2008

All Framework
  Updated the distributed JDK and examples to the new location of qualifiers

Javari Checker
  Improved documentation on polymorphism resolution
  Removed redundant code now added to the framework from JavariVisitor,
    JavariChecker and JavariAnnotatedTypeFactory
  Refactored method polymorphism into JavariAnnotatedTypeFactory
  Fixed bug on obtaining type from NewClassTree, annotations at constructor
    invocation are not ignored now
  Refactored polymorphism resolution, now all annotations on parameters and
    receivers are replaced, not only on the return type
  Refactored and renamed internal annotator classes in
    JavariAnnotatedTypeFactory
  Added more constructor tests
  Moved Javari annotations to checkers.javari.quals package

----------------------------------------------------------------------

Version 0.6.3, 6 June 2008

Checker Framework
  Improved documentation and manual
  Treat qualifiers on extends clauses of type variables and wildcard types as
    if present on type variable itself
  Renamed AnnotationRelations to QualifierHierarchy
  Renamed GraphAnnotationRelations to GraphQualifierHierarchy
  Renamed TypeRelations to TypeHierarchy
  Added flow as a supported lint option for all checkers
  Determined the suppress warning key reflectively

Interned Checker
  Moved @Interned annotation to checkers.interned.quals package

NonNull Checker
  Moved nonnull annotations to checkers.nonnull.quals package

Miscellaneous
  Included Javadocs in the release
  Improved documentation for all checkers

----------------------------------------------------------------------

Version 0.6.2, 30 May 2008

Checker Framework API
  Added support for @Default annotation via TreeAnnotator
  Added support for PolymorphicQualifier meta-annotation
  Disallow the use of @SupportedAnnotationTypes on checkers
  Fixed bugs related to wildcards with super clauses
  Improved flow-sensitive analysis for fields

Javari Checker
  Moved Javari qualifiers from checkers.quals to checkers.javari.quals
  Fixed bugs causing null pointer exceptions

NonNull Checker
  Fixed bugs related to nonnull flow
  Added new tests to test suite

Basic Checker
  Renamed Custom Checker to Basic Checker

----------------------------------------------------------------------

Version 0.6.1, 26 Apr 2008

Checker Framework API
  Added support for @ImplicitFor meta-annotations via the new TypeAnnotator
    and TreeAnnotator classes
  Improved documentation and specifications
  Fixed a bug related to getting supertypes of wildcards
  Fixed a crash on class literals of primitive and array types
  Framework ignores annotations that are not part of a type system
  Fixed several minor bugs in the flow-sensitive inference implementation.

IGJ Checker
  Updated the checker to use AnnotationRelations and TypeRelations

Javari Checker
  Changing RoMaybe annotation to PolyRead
  Updated checker to use AnnotationRelations and TypeRelations
  Updated the JDK
  Fixed bugs related to QReadOnly and type argument subtyping
  Fixed bugs related to this-mutable fields in methods with @ReadOnly receiver
  Fixed bugs related to primitive type casts
  Added new tests to test suit

NonNull Checker
  Updated the annotated JDK
  Fixed bugs in which default annotations were not correctly applied
  Added @Raw types to handle partial object initialization.
  Fixed several minor bugs in the checker implementation.

Custom Checker
  Updated checker to use hierarchy meta-annotations, via -Aquals argument

----------------------------------------------------------------------

Version 0.6, 11 Apr 2008

Checker Framework API
  Introduced AnnotationRelations and TypeRelations, more robust classes to
    represent type and annotation hierarchies, and deprecated
    SimpleSubtypeRelation
  Add support for meta-annotations to declare type qualifiers subtype relations
  Re-factored AnnotatedTypes and AnnotatedTypeFactory
  Added a default implementation of SourceChecker.getSuppressWarningsKey()
    that reads the @SuppressWarningsKey class annotation
  Improved support for multidimensional arrays and new array expressions
  Fixed a bug in which implicit annotations were not being applied to
    parenthesized expressions
  Framework ignores annotations on a type that do not have @TypeQualifier
  Moved error/warning messages into "messages.properties" files in each
    checker package
  Fixed a bug in which annotations were inferred to liberally by
    checkers.flow.Flow

Interned Checker
  Added heuristics that suppress warnings for certain comparisons (namely in
    methods that override Comparator.compareTo and Object.equals)
  The Interned checker uses flow-sensitive inference by default

IGJ Checker
  Fixed bugs related to resolving immutability variable in method invocation
  Fixed a bug related to reassignability of fields
  Add more tests

Javari Checker
  Added placeholder annotation for ThisMutable mutability
  Re-factored JavariAnnotatedTypeFactory
  Fixed self-type resolution for method receivers for readonly classes
  Fixed annotations on parameters of readonly methods
  Fixed type validation for arrays of primitives
  Added more tests
  Renamed @RoMaybe annotation to @PolyRead

NonNull Checker
  Removed deprecated checkers.nonnull.flow package
  Fixed a bug in which default annotations were not applied correctly

Miscellaneous
  Improved Javadocs
  Added FactoryTestChecker, a more modular tester for the annotated type
    factory
  Simplify error output for some types by stripping package names

----------------------------------------------------------------------

Version 0.5.1, 21 Mar 2008

Checker Framework API
  Added support for conditional expression
  Added checks for type validity and assignability
  Added support for per-checker customization of asMemberOf
  Added support for type parameters in method invocation,
    including type inference
  Enhanced performance of AnnotatedTypeFactory
  Checkers run only when no errors are found by Javac
  Fixed bugs related AnnotationUtils.deepCopy()
  Fixed support for annotated class type parameters
  Fixed some support for annotated type variable bounds
  Added enhancements to flow-sensitive qualifier inference
  Added checks for type parameter bounds

Interned Checker
  Fixed some failing test cases
  Fixed a bug related to autoboxing/unboxing
  Added experimental flow-sensitive qualifier inference (use
    "-Alint=flow" to enable)
  Improved subtype testing, removing some spurious errors

IGJ Checker
  Deleted IGJVisitor!
  Fixed some bugs related to immutability type variable resolution

Javari Checker
  Removed redundant methods from JavariVisitor in the new framework
  Added support to constructor receivers
  Added support to parenthesized expressions
  Fixed a bug related to resolving RoMaybe constructors
  Fixed a bug related to parsing conditional expressions
  Added parsing of parenthesized expressions
  Replaced checkers.javari.VisitorState with
    checkers.types.VisitorState, present in BaseTypeVisitor
  Modified JavariVisitor type parameters (it now extends
    BaseTypeVisitor<Void, Void>, not BaseTypeVisitor<Void,
    checkers.javari.VisitorState>)
  Modified JavariAnnotatedTypeFactory TreePreAnnotator to mutate a
    AnnotatedTypeMirror parameter instead of returning a
    List<AnnotationMirror>, in accordance with other parts of the
    framework design
  Modified test output format
  Added tests to test suite

NonNull Checker
  Fixed a bug related to errors produced on package declarations
  Exception parameters are now treated as NonNull by default
  Added better support for complex conditionals in NonNull-specific
    flow-sensitive inference
  Fixed some failing test cases
  Improved subtype testing, removing some spurious errors

Custom Checker
  Added a new type-checker for type systems with no special semantics, for
    which annotations can be provided via the command line

Miscellaneous
  Made corrections and added more links to Javadocs
  A platform-independent binary version of the checkers and framework
    (checkers.jar) is now included in this release

----------------------------------------------------------------------

Version 0.5, 7 Mar 2008

Checker Framework API
  Enhanced the supertype finder to take annotations on extends and
    implements clauses of a class type
  Fixed a bug related to checking an empty array initializer ("{}")
  Fixed a bug related to missing type information when multiple
    top-level classes are defined in a single file
  Fixed infinite recursion when checking expressions like "Enum<E
    extends Enum<E>>"
  Fixed a crash in checkers.flow.Flow related to multiple top-level
    classes in a single file
  Added better support for annotated wildcard type bounds
  Added AnnotatedTypeFactory.annotateImplicit() methods to replace
    overriding the getAnnotatedType() methods directly
  Fixed a bug in which constructor arguments were not checked

Interned Checker
  Fixed a bug related to auto-unboxing of classes for primitives
  Added checks for calling methods with an @Interned receiver

IGJ Checker
  Implemented the immutability inference for self-type (type of
    'this') properly
  Enhanced the implicit annotations to make an un-annotated code
    type-check
  Fixed bugs related to invoking methods based on a method's receiver
    annotations

Javari Checker
  Restored in this version, after porting to the new framework

NonNull Checker
  Fixed a bug in which primitive types were considered possibly null
  Improvements to support for @Default annotations

Miscellaneous
  Improved error message display for all checkers

----------------------------------------------------------------------

Version 0.4.1, 22 Feb 2008

Checker Framework API
  Introduced AnnotatedTypeFactory.directSupertypes() which finds the
    supertypes as annotated types, which can be used by the framework.
  Introduced default error messages analogous to javac's error messages.
  Fixed bugs related to handling array access and enhanced-for-loop type
    testing.
  Fixed several bugs that are due AnnotationMirror not overriding .equals()
    and .hashCode().
  Improved Javadocs for various classes and methods.
  Fixed several bugs that caused crashes in the checkers.
  Fixed a bug where varargs annotations were not handled correctly.

IGJ Checker
  Restored in this version, after porting the checker to the new framework.

NonNull Checker
  Fixed a bug where static field accesses were not handled correctly.
  Improved error messages for the NonNull checker.
  Added the NNEL (NonNull Except Locals) annotation default.

Interned Checker
  Fixed a bug where annotations on type parameter bounds were not handled
    correctly.
  Improved error messages for the Interned checker.

----------------------------------------------------------------------

Version 0.4, 11 Feb 2008

Checker Framework API
  Added checkers.flow, an improved and generalized flow-sensitive type
    qualifier inference, and removed redundant parts from
    checkers.nonnull.flow.
  Fixed a bug that prevented AnnotatedTypeMirror.removeAnnotation from working
    correctly.
  Fixed incorrect behavior in checkers.util.SimpleSubtypeRelation.

NonNull Checker
  Adopted the new checkers.flow.Flow type qualifier inference.
  Clarifications and improvements to Javadocs.

----------------------------------------------------------------------

Version 0.3.99, 20 Nov 2007

Checker Framework API
  Deprecated AnnotatedClassType, AnnotatedMethodType, and AnnotationLocation
    in favor of AnnotatedTypeMirror (a new representation of annotated types
    based on the javax.lang.model.type hierarchy).
  Added checkers.basetype, which provides simple assignment and
    pseudo-assignment checking.
  Deprecated checkers.subtype in favor of checkers.basetype.
  Added options for debugging output from checkers: -Afilenames, -Ashowchecks

Interned Checker
  Adopted the new Checker Framework API.
  Fixed a bug in which "new" expressions had an incorrect type.

NonNull Checker
  Adopted the new Checker Framework API.

Javari Checker
IGJ Checker
  Removed in this version, to be restored in a future version pending
    completion of updates to these checkers with respect to the new framework
    API.

----------------------------------------------------------------------

Version 0.3, 1 Oct 2007

Miscellaneous Changes
  Consolidated HTML documentation into a single user manual (see the "manual"
    directory in the distribution).

IGJ Checker
  New features:
    Added a test suite.
    Added annotations (skeleton files) for parts of java.util and java.lang.

NonNull Checker
  New features:
    @SuppressWarnings("nonnull") annotation suppresses checker warnings.
    @Default annotation can make NonNull (not Nullable) the default.
    Added annotations (skeleton classes) for parts of java.util and java.lang.
    NonNull checker skips no classes by default (previously skipped JDK).
    Improved error messages: checker reports expected and found types.

  Bug fixes:
    Fixed a null-pointer exception when checking certain array accesses.
    Improved checking for field dereferences.

Interned Checker
  New features:
    @SuppressWarnings("interned") annotation suppresses checker warnings.
    The checker warns when two @Interned objects are compared with .equals

  Bug fixes:
    The checker honors @Interned annotations on method receivers.
    java.lang.Class types are treated as @Interned.

Checker Framework API
  New features:
    Added support for default annotations and warning suppression in checkers

----------------------------------------------------------------------

Version 0.2.3, 30 Aug 2007

IGJ Checker
  New features:
    changed @W(int) annotation to @I(String) to improve readability
    improved readability of error messages
    added a test for validity of types (testing @Mutable String)

  Bug fixes:
    fixed resolving of @I on fields on receiver type
    fixed assignment checking assignment validity for enhanced for loop
    added check for constructor invocation parameters

Interned Checker
  added the Interned checker, for verifying the absence of equality testing
    errors; see "interned-checker.html" for more information

Javari Checker
  New features:
    added skeleton classes for parts of java.util and java.lang with Javari
      annotations

  Bug fixes:
    fixed readonly inner class bug on Javari Checker

NonNull Checker
  New features:
    flow-sensitive analysis for assignments from a known @NonNull type (e.g.,
      when the right-hand of an assignment is @NonNull, the left-hand is
      considered @NonNull from the assignment to the next possible
      reassignment)
    flow-sensitive analysis within conditional checks

  Bug fixes:
    fixed several sources of null-pointer errors in the NonNull checker
    fixed a bug in the flow-sensitive analysis when a variable was used on
      both sides of the "=" operator

Checker Framework API
  New features:
    added the TypesUtils.toString() method for pretty-printing annotated types
    added AnnotationUtils, a utility class for working with annotations and
      their values
    added SourceChecker.getDefaultSkipPattern(), so that checkers can
      individually specify which classes to skip by default
    added preliminary support for suppressing checker warnings via
      the @SuppressWarnings annotation

  Bug fixes:
    fixed handling of annotations of field values
    InternalAnnotation now correctly uses defaults for annotation values
    improved support for annotations on class type parameter bounds
    fixed an assertion violation when compiling certain uses of arrays

----------------------------------------------------------------------

Version 0.2.2, 16 Aug 2007


Code Changes

* checkers.igj
    some bug fixes and improved documentation

* checkers.javari
    fixed standard return value to be @Mutable
    fixed generic and array handling of @ReadOnly
    fixed @RoMaybe resolution of receivers at method invocation
    fixed parsing of parenthesized trees and conditional trees
    added initial support for for-enhanced loop
    fixed constructor behavior on @ReadOnly classes
    added checks for annotations on primitive types inside arrays

* checkers.nonnull
    flow sensitive analysis supports System.exit, new class/array creation

* checkers.subtype
    fixes for method overriding and other generics-related bugs

* checkers.types
    added AnnotatedTypeMirror, a new representation for annotated types that
      might be moved to the compiler in later version
    added AnnotatedTypeScanner and AnnotatedTypeVisitor, visitors for types
    AnnotatedTypeFactory uses GenericsUtils for improved handing of annotated
      generic types

* checkers.util
    added AnnotatedTypes, a utility class for AnnotatedTypeMirror
    added GenericsUtils, a utility class for working with generic types

* tests
    modified output to print only missing and unexpected diagnostics
    added new test cases for the Javari Checker


Documentation Changes

* checkers/igj-checker.html
    improvements to page

* checkers/javari-checker.html
    examples now point to test suit files

Miscellaneous Changes

* checkers/build.xml
    Ant script fails if it doesn't find the correct JSR 308 javac version

----------------------------------------------------------------------

Version 0.2.1, 1 Aug 2007


Code Changes

* checkers.igj & checkers.igj.quals
    added an initial implementation for the IGJ language

* checkers.javari
    added a state parameter to the visitor methods
    added tests and restructured the test suite
    restructured and implemented RoMaybe
    modified return type to be mutable by default
    fixed mutability type handling for type casts and field access
    fixed bug, ensuring no primitives can be ReadOnly
    a method receiver type is now based on the correct annotation
    fixed parameter type-checking for overriden methods
    fixed bug on readonly field initialization
    added handling for unary trees

* checkers.nonnull
    added a tests for the flow-senstive analysis and varargs methods
    improved flow-sensitive analysis: else statements, asserts,
      return/throw statements, instanceof checks, complex conditionals with &&
    fixed a bug in the flow-sensitive analysis that incorrectly inferred
      @NonNull for some elements
    removed NonnullAnnotatedClassType, moving its functionality into
      NonnullAnnotatedTypeFactory

* checkers.source
    SourceChecker.getSupportedAnnotationTypes() returns ["*"], overriding
      AbstractProcessor.getSupportedAnnotationTypes(). This enables all
      checkers to run on unannotated code

* checkers.subtypes
    fixed a bug pertaining to method parameter checks for overriding methods
    fixed a bug that caused crashes when checking varargs methods

* checkers.types
    AnnotatedTypeFactory.getClass(Element) and getMethod(Element) use the
      tree of the passed Element if one exists
    AnnotatedClassType.includeAt, .execludeAt, .getAnnotationData were
      added and are public
    added constructor() and skipParens() methods to InternalUtils
    renamed getTypeArgumentLocations() to getAnnotatedTypeArgumentLocations()
      in AnnotatedClassType
    added AnnotationData to represent annotations instead of Class instances;
      primarily allows querying annotation arguments
    added switch for whether or not to use includes/excludes in
      AnnotatedClassType.hasAnnotationAt()

* checkers.util
    added utility classes
    added skeleton class generator utility for annotating external libraries


Documentation Changes

* checkers/nonnull-checker.html
    added a note about JML
    added a caveat about variable initialization

* checkers/README-checkers.html
    improvements to instructions

----------------------------------------------------------------------

Version 0.2, 2 Jul 2007


Code Changes

* checkers.subtype
    subtype checker warns for annotated and redundant typecasts
    SubtypeVisitor checks for invalid return and parameter types in overriding
      methods
    added checks for compound assignments (like '+=')

* checkers.source
    SourceChecker honors the "checkers.skipClasses" property as a regex for
      suppressing warnings from unannotated code (property is "java.*" by
      default)
    SourceVisitor extends TreePathScanner<R,P> instead of
      TreeScanner<Void,Void>

* checkers.types
    AnnotatedClassType.isAnnotatedWith removed
    AnnotatedClassType.getInnerLocations renamed to getTypeArgumentLocations
    AnnotatedClassType.include now removes from the exclude list (and
      vice-versa)
    AnnotatedClassType.setElement and setTree methods are now public

* checkers.nonnull
    added a flow-sensitive analysis for inferring @NonNull in "if (var !=
      null)"-style checks
    added checks for prefix and postfix increment and decrement operations

* checkers.javari
    added initial implementation of a type-checker for the Javari language

----------------------------------------------------------------------

Version 0.1.1, 7 Jun 2007


Documentation Changes

* checkers/nonnull-checker.html
    created "Tiny examples" subsection
    created "Annotated library" subsection
    noted where to read @NonNull-annotated source
    moved instructions for unannotated code to README-checkers.html
    various minor corrections and clarifications

* checkers/README-checkers.html
    added cross-references to other Checker Framework documents
    removed redundant text
    moved instructions for unannotated code from nonnull-checker.html
    various minor corrections and clarifications

* checkers/creating-a-checker.html
    added note about getSupportedSourceVersion
    removed line numbers from @Interned example
    added section on SubtypeChecker/SubtypeVisitor
    various minor corrections and clarifications


Code Changes

* checkers.subtype
    removed deprecated getCheckedAnnotation() mechanism
    added missing package Javadocs
    package Javadocs reference relevant HTML documentation
    various improvements to Javadocs
    SubtypeVisitor and SubtypeChecker are now abstract classes
    updated with respect to preferred usages of
      AnnotatedClassType.hasAnnotationAt and AnnotatedClassType.annotateAt

* checkers.source
    added missing package Javadocs
    package Javadocs reference relevant HTML documentation

* checkers.types
    added missing package Javadocs
    package Javadocs reference relevant HTML documentation
    AnnotatedClassType.annotateAt now correctly handles
      AnnotationLocation.RAW argument
    AnnotatedClassType.annotate deprecated in favor of
      AnnotatedClassType.annotateAt with AnnotationLocation.RAW as an argument
    AnnotatedClassType.isAnnotatedWith deprecated in favor of
      AnnotatedClassType.hasAnnotationAt with AnnotationLocation.RAW as an
      argument
    Added fromArray and fromList methods to AnnotationLocation and made
      corresponding constructors private.

* checkers.quals
    added Javadocs and meta-annotations on annotation declarations where
      missing
    package Javadocs reference relevant HTML documentation

* checkers.nonnull
    various improvements to Javadocs
    package Javadocs reference relevant HTML documentation


Miscellaneous Changes

    improved documentation of ch examples
    Checker Framework build file now only attempts to compile .java files


----------------------------------------------------------------------

Version 0.1.0, 1 May 2007

Initial release.<|MERGE_RESOLUTION|>--- conflicted
+++ resolved
@@ -1,6 +1,8 @@
 Version 3.5.0, July 1, 2020
 
-<<<<<<< HEAD
+It is no longer necessary to pass -Astubs=checker.jar/javadoc.astub when
+compiling a program that uses Javadoc classes.
+
 The Signature Checker no longer considers Java keywords to be identifiers.
 Renamed Signature Checker annotations:
   @BinaryNameInUnnamedPackage => @BinaryNameWithoutPackage
@@ -11,17 +13,9 @@
   @DotSeparatedIdentifiersOrPrimitiveType
   #IdentifierOrPrimitiveType
 
-The Nullness Checker now treats System.getProperty soundly.  Use
--Alint=permitClearProperty to disable special treatment of System.getProperty
-and to permit undefining built-in system properties.
-=======
-It is no longer necessary to pass -Astubs=checker.jar/javadoc.astub when
-compiling a program that uses Javadoc classes.
-
 The Nullness Checker now treats `System.getProperty()` soundly.  Use
 `-Alint=permitClearProperty` to disable special treatment of
 `System.getProperty()` and to permit undefining built-in system properties.
->>>>>>> 180fe49c
 
 Implementation details:
 Changed the types of some fields and methods from array to List:
