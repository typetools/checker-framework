Version 3.7.0, October 1, 2020

The new Called Methods Checker tracks methods that have definitely been
called on an object. It automatically supports detecting mis-uses of the
builder pattern in code that uses Lombok or AutoValue.

Accumulation analysis is now supported via a generic Accumulation Checker.
An accumulation analysis is a restricted form of typestate analysis that does
not require a precise alias analysis for soundness. The Called Methods Checker
is an accumulation analysis.

The Nullness Checker supports annotations
org.codehaus.commons.nullanalysis.NotNull,
org.codehaus.commons.nullanalysis.Nullable, and
org.jspecify.annotations.Nullable.

The Signature Checker supports annotations @CanonicalName and @CanonicalNameOrEmpty.
The Signature Checker treats jdk.jfr.Unsigned as an alias for its own @Unsigned annotation.

<<<<<<< HEAD
The Signedness Checker supports annotation @SignedPositiveFromUnsigned.
=======
The shorthand syntax for the -processor command-line argument applies to
utility checkers, such as the Constant Value Checker.
>>>>>>> 916a4fb2

Implementation details:

A checker implementation may override AnnotatedTypeFactory.getWidenedAnnotations
to provide special behavior for primitive widening conversions.

Deprecated org.checkerframework.framework.util.MultiGraphQualifierHierarchy and
org.checkerframework.framework.util.GraphQualifierHierarchy.  Removed
AnnotatedTypeFactory#createQualifierHierarchy(MultiGraphFactory) and
AnnotatedTypeFactory#createQualifierHierarchyFactory.  See Javadoc of
MultiGraphQualifierHierarchy for instructions on how to use the new classes and
methods.

Renamed methods:
  NumberUtils.isFloatingPoint => TypesUtils.isFloatingPoint
  NumberUtils.isIntegral => TypesUtils.isIntegralPrimitiveOrBoxed
  NumberUtils.isPrimitiveFloatingPoint => TypeKindUtils.isFloatingPoint
  NumberUtils.isPrimitiveIntegral => TypeKindUtils.isIntegral
  NumberUtils.unboxPrimitive => TypeKindUtils.primitiveOrBoxedToTypeKind
  TypeKindUtils.widenedNumericType => TypeKindUtils.widenedNumericType
  TypesUtils.isFloating => TypesUtils.isFloatingPrimitive
  TypesUtils.isIntegral => TypesUtils.isIntegralPrimitive
<<<<<<< HEAD
=======

The CFStore copy constructor now takes only one argument.
>>>>>>> 916a4fb2

---------------------------------------------------------------------------

Version 3.6.1, September 2, 2020

Documented that the Checker Framework can issue false positive warnings in
dead code.

Documented when the Signedness Checker permits right shift operations.

Closed issues:
#3484, #3562, #3565, #3566, #3570, #3584, #3594, #3597, #3598.

---------------------------------------------------------------------------

Version 3.6.0, August 3, 2020

The Interning Checker supports method annotations @EqualsMethod and
@CompareToMethod.  Place them on methods like equals(), compareTo(), and
compare() to permit certain uses of == on non-interned values.

Added an overloaded version of NullnessUtil.castNonNull that takes an error message.

Added a new option `-Aversion` to print the version of the Checker Framework.

New CFGVisualizeLauncher command-line arguments:
 * `--outputdir`: directory in which to write output files
 * `--string`: print the control flow graph in the terminal
All CFGVisualizeLauncher command-line arguments now start with `--` instead of `-`.

Implementation details:

commonAssignmentCheck() now takes an additional argument.  Type system
authors must update their overriding implementations.

Renamed GenericAnnotatedTypeFactory#addAnnotationsFromDefaultQualifierForUse to
#addAnnotationsFromDefaultForType and
BaseTypeValidator#shouldCheckTopLevelDeclaredType to
#shouldCheckTopLevelDeclaredOrPrimitiveType

Removed org.checkerframework.framework.test.FrameworkPer(Directory/File)Test classes.
Use CheckerFrameworkPer(Directory/File)Test instead.

Closed issues:

#1395, #2483, #3207, #3223, #3224, #3313, #3381, #3422, #3424, #3428, #3429,
#3438, #3442, #3443, #3447, #3449, #3461, #3482, #3485, #3495, #3500, #3528.

---------------------------------------------------------------------------

Version 3.5.0, July 1, 2020

Use "allcheckers:" instead of "all:" as a prefix in a warning suppression string.
Writing `@SuppressWarnings("allcheckers")` means the same thing as
`@SuppressWarnings("all")`, unless the `-ArequirePrefixInWarningSuppressions`
command-line argument is supplied.  See the manual for details.

It is no longer necessary to pass -Astubs=checker.jar/javadoc.astub when
compiling a program that uses Javadoc classes.

Renamed command-line arguments:
 * -AshowSuppressWarningKeys to -AshowSuppressWarningsStrings

The Signature Checker no longer considers Java keywords to be identifiers.
Renamed Signature Checker annotations:
  @BinaryNameInUnnamedPackage => @BinaryNameWithoutPackage
  @FieldDescriptorForPrimitiveOrArrayInUnnamedPackage => @FieldDescriptorWithoutPackage
  @IdentifierOrArray => @ArrayWithoutPackage
Added new Signature Checker annotations:
  @BinaryNameOrPrimitiveType
  @DotSeparatedIdentifiersOrPrimitiveType
  #IdentifierOrPrimitiveType

The Nullness Checker now treats `System.getProperty()` soundly.  Use
`-Alint=permitClearProperty` to disable special treatment of
`System.getProperty()` and to permit undefining built-in system properties.

Class qualifier parameters:  When a generic class represents a collection,
a user can write a type qualifier on the type argument, as in
`List<@Tainted Character>` versus `List<@Untainted Character>`.  When a
non-generic class represents a collection with a hard-coded type (as
`StringBuffer` hard-codes `Character`), you can use the new class qualifier
parameter feature to distinguish `StringBuffer`s that contain different
types of characters.

The Dataflow Framework supports backward analysis.  See its manual.

Implementation details:

Changed the types of some fields and methods from array to List:
 * QualifierDefaults.validLocationsForUncheckedCodeDefaults()
 * QualifierDefaults.STANDARD_CLIMB_DEFAULTS_TOP
 * QualifierDefaults.STANDARD_CLIMB_DEFAULTS_BOTTOM
 * QualifierDefaults.STANDARD_UNCHECKED_DEFAULTS_TOP
 * QualifierDefaults.STANDARD_UNCHECKED_DEFAULTS_BOTTOM

Dataflow Framework: Analysis is now an interface.  Added AbstractAnalysis,
ForwardAnalysis, ForwardTransferFunction, ForwardAnalysisImpl,
BackwardAnalysis, BackwardTransferFunction, and BackwardAnalysisImpl.
To adapt existing code:
 * `extends Analysis<V, S, T>` => `extends ForwardAnalysisImpl<V, S, T>`
 * `implements TransferFunction<V, S>` => `implements ForwardTransferFunction<V, S>`

In AbstractQualifierPolymorphism, use AnnotationMirrors instead of sets of
annotation mirrors.

Renamed meta-annotation SuppressWarningsKeys to SuppressWarningsPrefix.
Renamed SourceChecker#getSuppressWarningsKeys(...) to getSuppressWarningsPrefixes.
Renamed SubtypingChecker#getSuppressWarningsKeys to getSuppressWarningsPrefixes.

Added GenericAnnotatedTypeFactory#postAnalyze, changed signature of
GenericAnnotatedTypeFactory#handleCFGViz, and removed CFAbstractAnalysis#visualizeCFG.

Removed methods and classes marked deprecated in release 3.3.0 or earlier.

Closed issues:
#1362, #1727, #2632, #3249, #3296, #3300, #3356, #3357, #3358, #3359, #3380.

---------------------------------------------------------------------------

Version 3.4.1, June 1, 2020

-Ainfer now takes an argument:
 * -Ainfer=jaifs uses .jaif files to store the results of whole-program inference.
 * -Ainfer=stubs uses .astub files to store the results of whole-program inference.
 * -Ainfer is deprecated but is the same as -Ainfer=jaifs, for backwards compatibility.

New command-line option:
  -AmergeStubsWithSource If both a stub file and a source file are available, use both.

Closed issues:
#2893, #3021, #3128, #3160, #3232, #3277, #3285, #3289, #3295, #3302, #3305,
#3307, #3310, #3316, #3318, #3329.

---------------------------------------------------------------------------

Version 3.4.0, May 3, 2020

The annotated jdk8.jar is no longer used.  You should remove any occurrence of
  -Xbootclasspath/p:.../jdk8.jar
from your build scripts.  Annotations for JDK 8 are included in checker.jar.

The Returns Receiver Checker enables documenting and checking that a method
returns its receiver (i.e., the `this` parameter).

Closed issues:
#3267, #3263, #3217, #3212, #3201, #3111, #3010, #2943, #2930.

---------------------------------------------------------------------------

Version 3.3.0, April 1, 2020

New command-line options:
  -Alint=trustArrayLenZero trust @ArrayLen(0) annotations when determining
  the type of Collections.toArray.

Renamings:
  -AuseDefaultsForUncheckedCode to -AuseConservativeDefaultsForUncheckedCode
    The old name works temporarily but will be removed in a future release.

For collection methods with `Object` formal parameter type, such as
contains, indexOf, and remove, the annotated JDK now forbids null as an
argument.  To make the Nullness Checker permit null, pass
`-Astubs=collection-object-parameters-may-be-null.astub`.

The argument to @SuppressWarnings can be a substring of a message key that
extends at each end to a period or an end of the key.  (Previously, any
substring worked, including the empty string which suppressed all warnings.
Use "all" to suppress all warnings.)

All postcondition annotations are repeatable (e.g., `@EnsuresNonNull`,
`@EnsuresNonNullIf`, ...).

Renamed wrapper annotations (which users should not write):
 * `@DefaultQualifiers` => `@DefaultQualifier.List`
 * `@EnsuresQualifiersIf` => `@EnsuresQualifierIf.List`
 * `@EnsuresQualifiers` => `@EnsuresQualifier.List`
 * `@RequiresQualifiers` => `@RequiresQualifier.List`

Implementation details:
 * Removed `@DefaultInUncheckedCodeFor` and
   `@DefaultQualifierInHierarchyInUncheckedCode`.
 * Renamings:
   applyUncheckedCodeDefaults() to applyConservativeDefaults()
   useUncheckedCodeDefault() to useConservativeDefault()
   AnnotatedTypeReplacer to AnnotatedTypeCopierWithReplacement
   AnnotatedTypeMerger to AnnotatedTypeReplacer
 * Deprecated the `framework.source.Result` class; use `DiagMessage` or
   `List<DiagMessage>` instead.  If you were creating a `Result` just to
   pass it to `report`, then call new methods `reportError` and
   `reportWarning` instead.
 * AbstractTypeProcessor#typeProcessingOver() always gets called.

Closed issues:
#1307, #1881, #1929, #2432, #2793, #3040, #3046, #3050, #3056, #3083, #3124,
#3126, #3129, #3132, #3139, #3149, #3150, #3167, #3189.

---------------------------------------------------------------------------

Version 3.2.0, March 2, 2020

@SuppressWarnings("initialization") suppresses only warnings whose key
contains "initialization".  Previously, it suppressed all warnings issued
by the Nullness Checker or the Initialization Checker.

Closed issues:
#2719, #3001, #3020, #3069, #3093, #3120.

---------------------------------------------------------------------------

Version 3.1.1, February 3, 2020

New command-line options:
  -AassumeDeterministic Unsoundly assume that every method is deterministic
  -AassumePure Unsoundly assume that every method is pure

Renamed -Anocheckjdk to -ApermitMissingJdk.
The old version still works, for backward compatibility.

Renamed -Alint=forbidnonnullarraycomponents to
-Alint=soundArrayCreationNullness.  The old version still works, for
backward compatibility.

Implementation details:
 * Deprecated QualifierHierarchy#getTypeQualifiers.
 * Deprecated Analysis#Analysis(ProcessingEnvironment) and Analysis#Analysis(T,
   int, ProcessingEnvironment); use Analysis#Analysis(), Analysis#Analysis(int),
   Analysis#Analysis(T), and Analysis#Analysis(T, int) instead.
 * Renamed SourceChecker#getMessages to getMessagesProperties.
 * Renamed one overload of SourceChecker.printMessages to printOrStoreMessage.

Closed issues:
#2181, #2975, #3018, #3022, #3032, #3036, #3037, #3038, #3041, #3049, #3055,
#3076.

---------------------------------------------------------------------------

Version 3.1.0, January 3, 2020

Command-line option -AprintGitProperties prints information about the git
repository from which the Checker Framework was compiled.

Implementation details:
 * Removed static cache in AnnotationUtils#areSameByClass and added
   AnnotatedTypeFactory#areSameByClass that uses an instance cache.
 * Removed static cache in AnnotationBuilder#fromName and #fromClass.
 * ContractsUtils#getPreconditions takes an ExecutableElement as an argument.
 * ContractsUtils#getContracts returns a Set.
 * Moved ContractUtils.Contract to outer level.
 * Renamed ConditionalPostcondition#annoResult to ConditionalPostcondition#resultValue.

Closed issues:
#2867, #2897, #2972.

---------------------------------------------------------------------------

Version 3.0.1, December 2, 2019

New command-line option for the Constant Value Checker
`-AnoNullStringsConcatenation` unsoundly assumes that every operand of a String
concatenation is non-null.

Implementation details:
 * Moved AnnotatedTypes#hasTypeQualifierElementTypes to AnnotationUtils.
 * Deprecated AnnotatedTypes#isTypeAnnotation and AnnotatedTypes#hasTypeQualifierElementTypes.

Closed issues:
#945, #1224, #2024, #2744, #2809, #2815, #2818, #2830, #2840, #2853, #2854,
#2865, #2873, #2874, #2878, #2880, #2886, #2888, #2900, #2905, #2919, #2923.

---------------------------------------------------------------------------

Version 3.0.0, November 1, 2019

The Checker Framework works on both JDK 8 and JDK 11.
 * Type annotations for JDK 8 remain in jdk8.jar.
 * Type annotations for JDK 11 appear in stub files in checker.jar.

Removed the @PolyAll annotation.

Implementation details:
 * Removed all previously deprecated methods.
 * AnnotatedTypeFactory#getFnInterfaceFromTree now returns an AnnotatedExecutableType.
 * AnnotationUtils#areSame and #areSameByName now only accept non-null
   AnnotationMirrors

Closed issues:
#1169, #1654, #2081, #2703, #2739, #2749, #2779, #2781, #2798, #2820, #2824,
#2829, #2842, #2845, #2848.

---------------------------------------------------------------------------

Version 2.11.1, October 1, 2019

The manual links to the Object Construction Checker.

Closed issues:
#1635, #2718, #2767.

---------------------------------------------------------------------------

Version 2.11.0, August 30, 2019

The Checker Framework now uses the Java 9 javac API. The manual describes
how to satisfy this dependency, in a way that works on a Java 8 JVM.
Running the Checker Framework on a Java 9 JVM is not yet supported.

---------------------------------------------------------------------------

Version 2.10.1, August 22, 2019

Closed issues:
#1152, #1614, #2031, #2482, #2543, #2587, #2678, #2686, #2690, #2712, #2717,
#2713, #2721, #2725, #2729.

---------------------------------------------------------------------------

Version 2.10.0, August 1, 2019

Removed the NullnessRawnessChecker.  Use the NullnessChecker instead.

Closed issues:
#435, #939, #1430, #1687, #1771, #1902, #2173, #2345, #2470, #2534, #2606,
#2613, #2619, #2633, #2638.

---------------------------------------------------------------------------

Version 2.9.0, July 3, 2019

Renamed the Signedness Checker's @Constant annotation to @SignednessGlb.
Introduced an alias, @SignedPositive, for use by programmers.

Annotated the first argument of Opt.get and Opt.orElseThrow as @NonNull.

Removed meta-annotation @ImplicitFor:
 * Use the new meta-annotation @QualifierForLiteral to replace
   @ImplicitFor(literals, stringpatterns).
 * Use the meta-annotation @DefaultFor to replace @ImplicitFor(typeKinds,
   types).
 * Use the new meta-annotation @UpperBoundFor to specify a qualifier upper
   bound for certain types.
 * You can completely remove
     @ImplicitFor(typeNames = Void.class, literals = LiteralKind.NULL)
   on bottom qualifiers.
     @DefaultFor(types = Void.class)
   and
     @QualifierForLiterals(literals = LiteralKind.NULL)
   are added to the bottom qualifier by default.

Add @DefaultQualifierOnUse and @NoDefaultQualifierOnUse type declaration annotations

New/changed error message keys:
 * initialization.static.fields.uninitialized for uninitialized static fields
 * unary.increment.type.incompatible and unary.decrement.type.incompatible
   replace some occurrences of compound.assignment.type.incompatible

Implementation details:
 * Renamed QualifierPolymorphism#annotate methods to resolve
 * Renamed ImplicitsTreeAnnotator to LiteralTreeAnnotator
 * Renamed ImplicitsTypeAnnotator to DefaultForTypeAnnotator
 * Removed TypeUseLocation.TYPE_DECLARATION
 * Removed InheritedFromClassAnnotator, replace with DefaultQualifierForUseTypeAnnotator
 * Rename TreeUtils.isSuperCall and TreeUtils.isThisCall to
 isSuperConstructorCall and isThisConstructorCall

Closed issues:
#2247, #2391, #2409, #2434, #2451, #2457, #2468, #2484, #2485, #2493, #2505,
#2536, #2537, #2540, #2541, #2564, #2565, #2585.

---------------------------------------------------------------------------

Version 2.8.2, June 3, 2019

The Signature Checker supports a new type, @FqBinaryName.

Added a template for a repository that you can use to write a custom checker.

Linked to the Checker Framework Gradle plugin, which makes it easy to run
a checker on a project that is built using the Gradle build tool.

Implementation detail: deprecated TreeUtils.skipParens in favor of
TreeUtils.withoutParens which has the same specification.

Closed issues:
#2291, #2406, #2469, #2477, #2479, #2480, #2494, #2499.

---------------------------------------------------------------------------

Version 2.8.1, May 1, 2019

Moved text about the Purity Checker into its own chapter in the manual.

Closed issues:
#660, #2030, #2223, #2240, #2244, #2375, #2407, #2410, #2415, #2420, #2421,
#2446, #2447, #2460, #2462.

---------------------------------------------------------------------------

Version 2.8.0, April 3, 2019

Support `androidx.annotation.RecentlyNonNull` and `RecentlyNullable` (as of
2.6.0, but not previously documented).

The following qualifiers are now repeatable:  `@DefaultQualifier`
`@EnsuresQualifierIf` `@EnsuresQualifier` `@RequiresQualifier`.  Therefore,
users generally do not need to write the following wrapper annotations:
`@DefaultQualifiers` `@EnsuresQualifiersIf` `@EnsuresQualifiers`
`@RequiresQualifiers`.

New command-line option `-ArequirePrefixInWarningSuppressions` makes
`@SuppressWarnings` recognize warning keys of the form
"checkername:key.about.problem" but ignore warning keys of the form
"key.about.problem" without the checker name as a prefix.

New CONSTRUCTOR_RESULT enum constant in TypeUseLocation makes it possible to
set default annotations for constructor results.

Clarified the semantics of annotations on class and constructor declarations.
See Section 25.5 "Annotations on classes and constructors" in the manual.

Interface changes:
 * Added protected methods to BaseTypeVisitor so that checkers can change the
   checks for annotations on classes, constructor declarations, and constructor
   invocations.
 * Removed BaseTypeVisitor#checkAssignability and BaseTypeVisitor#isAssignable
   methods.
 * Renamed AnnotatedTypeFactory#getEnclosingMethod to
   AnnotatedTypeFactory#getEnclosingElementForArtificialTree

Closed issues:
#2159, #2230, #2318, #2324, #2330, #2334, #2343, #2344, #2353, #2366, #2367,
#2370, #2371, #2385.

---------------------------------------------------------------------------

Version 2.7.0, March 1, 2019

The manual links to the AWS crypto policy compliance checker, which enforces
that no weak cipher algorithms are used with the Java crypto API.

The Nullness Checker supports RxJava annotations
io.reactivex.annotations.NonNull and io.reactivex.annotations.Nullable.

The checker-qual artifact (jar file) contains an OSGi manifest.

New TYPE_DECLARATION enum constant in TypeUseLocation makes it possible to
(for example) set defaults annotations for class/interface definitions.

Interface changes:
 * Renamed the "value" element of the @HasSubsequence annotation to
   "subsequence".
 * Renamed @PolySignedness to @PolySigned.
 * Renamed AnnotatedTypeFactory.ParameterizedMethodType to
   ParameterizedExecutableType.

Added missing checks regarding annotations on classes, constructor
declarations, and constructor invocations.  You may see new warnings.

Closed issues:
#788, #1751, #2147, #2163, #2186, #2235, #2243, #2263, #2264, #2286, #2302,
#2326, #2327.

---------------------------------------------------------------------------

Version 2.6.0, February 3, 2019

The manual includes a section about how to use Lombok and the Checker
Framework simultaneously.

Commons CSV has been added to the annotated libraries on Maven Central.

Some error messages have been changed to improve comprehensibility,
such as by adjusting wording or adding additional information.

Relevant to type system implementers:
Renamed method areSameIgnoringValues to areSameByName.

Closed issues: #2008, #2166, #2185, #2187, #2221, #2224, #2229, #2234, #2248.
Also fixed false negatives in handling of Map.get().

---------------------------------------------------------------------------

Version 2.5.8, December 5, 2018

The manual now links to the AWS KMS compliance checker, which enforces
that calls to AWS KMS only generate 256-bit keys.

Closed issues: #372, #1678, #2207, #2212, #2217.

---------------------------------------------------------------------------

Version 2.5.7, November 4, 2018

New @EnsuresKeyFor and @EnsuresKeyForIf method annotations permit
specifying the postcondition that a method gives some value a @KeyFor type.

The manual links to the Rx Thread & Effect Checker, which enforces
UI Thread safety properties for stream-based Android applications.

Closed issues:
#1014, #2151, #2178, #2180, #2183, #2188, #2190, #2195, #2196, #2198, #2199.

---------------------------------------------------------------------------

Version 2.5.6, October 3, 2018

Introduce checker-qual-android artifact that is just like the checker-qual
artifact, but the qualifiers have classfile retention.  This is useful for
Android projects.

Removed the code for the checker-compat-qual artifact.  It was only useful
for Java 7, which the Checker Framework no longer supports.  The
checker-compat-qual artifact remains available on Maven Central, with
versions 2.5.5 and earlier.

Closed issues:
#2135, #2157, #2158, #2164, #2171.

---------------------------------------------------------------------------

Version 2.5.5, August 30, 2018

Implicit imports (deprecated in November 2014) are no longer supported.

Renamed the testlib Maven artifact to framework-test.

Removed command-line option -AprintErrorStack, which is now the default.
Added -AnoPrintErrorStack to disable it (which should be rare).

Replaced ErrorReporter class with BugInCF and UserError exceptions.

Closed issues:
#1999, #2008, #2023, #2029, #2074, #2088, #2098, #2099, #2102, #2107.

---------------------------------------------------------------------------

Version 2.5.4, August 1, 2018

Closed issues:
#2030, #2048, #2052, #2059, #2065, #2067, #2073, #2082.

---------------------------------------------------------------------------

Version 2.5.3, July 2, 2018

Closed issues:
#266, #1248, #1678, #2010, #2011, #2018, #2020, #2046, #2047, #2054.

---------------------------------------------------------------------------

Version 2.5.2, June 1, 2018

In the Map Key Checker, null is now @UnknownKeyFor.  See the "Map Key Checker"
chapter in the manual for more details.

Closed issues:
#370, #469, #1701, #1916, #1922, #1959, #1976, #1978, #1981, #1983, #1984, #1991, #1992.

---------------------------------------------------------------------------

Version 2.5.1, May 1, 2018

Added a Maven artifact of the Checker Framework testing library, testlib.

Closed issues:
#849, #1739, #1838, #1847, #1890, #1901, #1911, #1912, #1913, #1934, #1936,
#1941, #1942, #1945, #1946, #1948, #1949, #1952, #1953, #1956, #1958.

---------------------------------------------------------------------------

Version 2.5.0, April 2, 2018

Declaration annotations that are aliases for type annotations are now treated
as if they apply to the top-level type.  See "Declaration annotations" section
in the "Warnings" chapter in the manual for more details.

Ended support for annotations in comments.  See "Migrating away from
annotations in comments" section in the "Handling legacy code" chapter in the
manual for instructions on how to remove annotations from comments.

Closed issues:
#515, #1667, #1739, #1776, #1819, #1863, #1864, #1865, #1866, #1867, #1870,
#1876, #1879, #1882, #1898, #1903, #1905, #1906, #1910, #1914, #1915, #1920.

---------------------------------------------------------------------------

Version 2.4.0, March 1, 2018

Added the Index Checker, which eliminates ArrayIndexOutOfBoundsException.

Added the Optional Checker, which verifies uses of Java 8's Optional class.

Removed the Linear Checker, whose implementation was inconsistent with its
documentation.

Added a @QualifierArgument annotation to be used on pre- and postcondition
  annotations created by @PreconditionAnnotation, @PostconditionAnnotation,
  and @ConditionalPostconditionAnnotation. This allows qualifiers with
  arguments to be used in pre- and postconditions.

Added new type @InternalFormForNonArray to the Signature Checker

Moved annotated libraries from checker/lib/*.jar to the Central Repository:
https://search.maven.org/#search%7Cga%7C1%7Cg%3A%22org.checkerframework.annotatedlib%22

Moved the Javadoc stub file from checker/lib/javadoc.astub to
checker/resources/javadoc.astub.

Simplified the instructions for running the Checker Framework with Gradle.

The Checker Framework Eclipse plugin is no longer released nor supported.

Closed issues:
#65, #66, #100, #108, #175, #184, #190, #194, #209, #239, #260, #270, #274,
#293, #302, #303, #306, #321, #325, #341, #356, #360, #361, #371, #383, #385,
#391, #397, #398, #410, #423, #424, #431, #430, #432, #548, #1131, #1148,
#1213, #1455, #1504, #1642, #1685, #1770, #1796, #1797, #1801, #1809, #1810,
#1815, #1817, #1818, #1823, #1831, #1837, #1839, #1850, #1851, #1852, #1861.

---------------------------------------------------------------------------

Version 2.3.2, February 1, 2018

Closed issues:
#946, #1133, #1232, #1319, #1625, #1633, #1696, #1709, #1712, #1734, #1738,
#1749, #1754, #1760, #1761, #1768, #1769, #1781.

---------------------------------------------------------------------------

Version 2.3.1, January 2, 2018

Closed issues:
#1695, #1696, #1697, #1698, #1705, #1708, #1711, #1714, #1715, #1724.

---------------------------------------------------------------------------

Version 2.3.0, December 1, 2017

Removed the deprecated @LazyNonNull type qualifier.
Deprecated most methods in InternalUtils and moved them to either
TreeUtils or TypesUtils. Adapted a few method names and parameter
orders for consistency.

Closed issues:
#951, #1356, #1495, #1602, #1605, #1623, #1628, #1636, #1641, #1653, #1655,
#1664, #1665, #1681, #1684, #1688, #1690.

---------------------------------------------------------------------------

Version 2.2.2, November 2, 2017

The Interning Checker supports a new annotation, @InternedDistinct, which
indicates that the value is not equals() to any other value.

An annotated version of the Commons IO library appears in checker/lib/ .

Closed issue #1586, which required re-opening issues 293 and 341 until
proper fixes for those are implemented.

Closed issues:
#1386, #1389, #1423, #1520, #1529, #1530, #1531, #1546, #1553, #1555, #1565,
#1570, #1579, #1580, #1582, #1585, #1586, #1587, #1598, #1609, #1615, #1617.

---------------------------------------------------------------------------

Version 2.2.1, September 29, 2017

Deprecated some methods in AnnotatedTypeMirror and AnnotationUtils, to
be removed after the 2.2.1 release.

The qualifiers and utility classes in checker-qual.jar are compiled to Java 8
byte code. A new jar, checker-qual7.jar, includes the qualifiers and utility
classes compiled to Java 7 byte code.

Closed issues:
#724, #1431, #1442, #1459, #1464, #1482, #1496, #1499, #1500, #1506, #1507,
#1510, #1512, #1522, #1526, #1528, #1532, #1535, #1542, #1543.

---------------------------------------------------------------------------

Version 2.2.0, September 5, 2017

A Java 8 JVM is required to run the Checker Framework.
You can still typecheck and compile Java 7 (or earlier) code.
With the "-target 7" flag, the resulting .class files still run with JDK 7.

The stub file format has changed to be more similar to regular Java syntax.
Most notably, receiver annotations are written using standard Java 8 syntax
(a special first formal paramter named "this") and inner classes are written
using standard Java syntax (rather than at the top level using a name that
contains "$". You need to update your stub files to conform to the new syntax.

Closed issues:
#220, #293, #297, #341, #375, #407, #536, #571, #798, #867, #1180, #1214, #1218,
#1371, #1411, #1427, #1428, #1435, #1438, #1450, #1456, #1460, #1466, #1473,
#1474.

---------------------------------------------------------------------------

Version 2.1.14, 3 August 2017

Nullness Checker change to annotated JDK:  The type argument to the Class,
Constructor, and Optional classes may now be annotated as @Nullable or
@NonNull.  The nullness of the type argument doesn't matter, but this
enables easier integration with generic clients.

Many crashes and false positives associated with uninferred method type
arguments have been correct. By default, uninferred method type arguments,
which can happen with Java 8 style target type contexts, are silently ignored.
Use the option -AconservativeUninferredTypeArguments to see warnings about
method calls where the Checker Framework fails to infer type arguments.

Closed issues:
#753, #804, #961, #1032, #1062, #1066, #1098, #1209, #1280, #1316, #1329, #1355,
#1365, #1366, #1367, #1377, #1379, #1382, #1384, #1397, #1398, #1399, #1402,
#1404, #1406, #1407.

---------------------------------------------------------------------------

Version 2.1.13, 3 July 2017

Verified that the Checker Framework builds from source on Windows Subsystem
for Linux, on Windows 10 Creators Edition.

The manual explains how to configure Android projects that use Android Studio
3.0 and Android Gradle Plugin 3.0.0, which support type annotations.

Closed issues:
#146, #1264, #1275, #1290, #1303, #1308, #1310, #1312, #1313, #1315, #1323,
#1324, #1331, #1332, #1333, #1334, #1347, #1357, #1372.

---------------------------------------------------------------------------

Version 2.1.12, 1 June 2017

The manual links to Glacier, a class immutability checker.

The stubparser license has been updated.  You can now use stubparser under
either the LGPL or the Apache license, whichever you prefer.

Closed issues:
#254, #1201, #1229, #1236, #1239, #1240, #1257, #1265, #1270, #1271, #1272,
#1274, #1288, #1291, #1299, #1304, #1305.

---------------------------------------------------------------------------

Version 2.1.11, 1 May 2017

The manual contains new FAQ (frequently asked questions) sections about
false positive warnings and about inference for field types.

Closed issues:
#989, #1096, #1136, #1228.

---------------------------------------------------------------------------

Version 2.1.10, 3 April 2017

The Constant Value Checker, which performs constant propagation, has been
extended to perform interval analysis -- that is, it determines, for each
expression, a statically-known lower and upper bound.  Use the new
@IntRange annotation to express this.  Thanks to Jiasen (Jason) Xu for this
feature.

Closed issues:
#134, #216, #227, #307, #334, #437, #445, #718, #1044, #1045, #1051, #1052,
#1054, #1055, #1059, #1077, #1087, #1102, #1108, #1110, #1111, #1120, #1124,
#1127, #1132.

---------------------------------------------------------------------------

Version 2.1.9, 1 March 2017

By default, uninferred method type arguments, which can happen with Java 8
style target type contexts, are silently ignored, removing many false
positives.  The new option -AconservativeUninferredTypeArguments can be used to
get the conservative behavior.

Closed issues:
#1006, #1011, #1015, #1027, #1035, #1036, #1037, #1039, #1043, #1046, #1049,
#1053, #1072, #1084.

---------------------------------------------------------------------------

Version 2.1.8, 20 January 2017

The Checker Framework webpage has moved to https://checkerframework.org/.
Old URLs should redirect to the new one, but please update your links
and let us know if any old links are broken rather than redirecting.

The documentation has been reorganized in the Checker Framework repository.
The manual, tutorial, and webpages now appear under checker-framework/docs/.

Closed issues:
#770, #1003, #1012.

---------------------------------------------------------------------------

Version 2.1.7, 3 January 2017

Manual improvements:
 * Added a link to jOOQ's SQL checker.
 * Documented the `-AprintVerboseGenerics` command-line option.
 * Better explanation of relationship between Fake Enum and Subtyping Checkers.

Closed issues:
#154, #322, #402, #404, #433, #531, #578, #720, #795, #916, #953, #973, #974,
#975, #976, #980, #988, #1000.

---------------------------------------------------------------------------

Version 2.1.6, 1 December 2016

Closed issues:
#412, #475.

---------------------------------------------------------------------------

Version 2.1.5, 2 November 2016

The new class org.checkerframework.checker.nullness.Opt provides every
method in Java 8's java.util.Optional class, but written for possibly-null
references rather than for the Optional type.  This can shorten code that
manipulates possibly-null references.

In bytecode, type variable upper bounds of type Object may or may not have
been explicitly written.  The Checker Framework now assumes they were not
written explicitly in source code and defaults them as implicit upper bounds.

The manual describes how to run a checker within the NetBeans IDE.

The manual describes two approaches to creating a type alias or typedef.

Closed issues:
#643, #775, #887, #906, #941.

---------------------------------------------------------------------------

Version 2.1.4, 3 October 2016

Closed issues:
#885, #886, #919.

---------------------------------------------------------------------------

Version 2.1.3, 16 September 2016

Closed issues:
#122, #488, #495, #580, #618, #647, #713, #764, #818, #872, #893, #894, #901,
#902, #903, #905, #913.

---------------------------------------------------------------------------

Version 2.1.2, 1 September 2016

Closed issues:
#182, #367, #712, #811, #846, #857, #858, #863, #870, #871, #878, #883, #888.

---------------------------------------------------------------------------

Version 2.1.1, 1 August 2016

The codebase conforms to a consistent coding style, which is enforced by
a git pre-commit hook.

AnnotatedTypeFactory#createSupportedTypeQualifiers() must now return a mutable
list.  Checkers that override this method will have to be changed.

Closed issues:
#384, #590, #681, #790, #805, #809, #810, #820, #824, #826, #829, #838, #845,
#850, #856.

---------------------------------------------------------------------------

Version 2.1.0, 1 July 2016

The new Signedness Checker prevents mixing of unsigned and signed
values and prevents meaningless operations on unsigned values.

The Lock Checker expresses the annotated variable as `<self>`;
previously it used `itself`, which may conflict with an identifier.

Closed issues:
#166, #273, #358, #408, #471, #484, #594, #625, #692, #700, #701, #711, #717,
#752, #756, #759, #763, #767, #779, #783, #794, #807, #808.

---------------------------------------------------------------------------

Version 2.0.1, 1 June 2016

We renamed method annotateImplicit to addComputedTypeAnnotations.  If you
have implemented a checker, you need to change occurrences of
annotateImplicit to addComputedTypeAnnotations.

The Checker Framework (checker.jar) is now placed on the processorpath
during compilation.  Previously, it was placed on the classpath.  The
qualifiers (checker-qual.jar) remain on the classpath.  This change should
reduce conflicts between your code and the Checker Framework.  If your code
depends on classes in the Checker Framework, then you should add those
classes to the classpath when you run the compiler.

Closed issues:
#171, #250, #291, #523, #577, #672, #680, #688, #689, #690, #691, #695, #696,
#698, #702, #704, #705, #706, #707, #720, #721, #723, #728, #736, #738, #740.

---------------------------------------------------------------------------

Version 2.0.0, 2 May 2016

Inference:

 * The infer-and-annotate.sh script infers annotations and inserts them in
   your source code.  This can reduce the burden of writing annotations and
   let you get started using a type system more quickly.  See the
   "Whole-program inference" section in the manual for details.

Type systems:

 * The Lock Checker has been replaced by a new implementation that provides
   a stronger guarantee.  The old Lock Checker prevented two threads from
   simultaneously using a given variable, but race conditions were still
   possible due to aliases.  The new Lock Checker prevents two threads from
   simultaneously dereferencing a given value, and thus prevents race
   conditions.  For details, see the "Lock Checker" chapter in the manual,
   which has been rewritten to describe the new semantics.

 * The top type qualifier for the Signature String type system has been
   renamed from @UnannotatedString to @SignatureUnknown.  You shouldn't
   ever write this annotation, but if you perform separate compilation (for
   instance, if you do type-checking with the Signature String Checker
   against a library that is annotated with Signature String annotations),
   then you need to re-compile the library.

 * The IGJ, OIGJ, and Javari Checkers are no longer distributed with the
   Checker Framework.  If you wish to use them, install version 1.9.13 of
   the Checker Framework.  The implementations have been removed because
   they were not being maintained.  The type systems are valuable, but the
   type-checkers should be rewritten from scratch.

Documentation improvements:

 * New manual section "Tips for creating a checker" shows how to break down
   the implementation of a type system into small, manageable pieces.

 * Improved instructions for using Maven and Gradle, including for Android
   code.

Tool changes:

 * The Checker Framework Live Demo webpage lets you try the Checker
   Framework without installing it:  http://eisop.uwaterloo.ca/live/

 * New command-line arguments -Acfgviz and -Averbosecfg enable better
   debugging of the control-flow-graph generation step of type-checking.

 * New command-line argument -Ainfer is used by the infer-and-annotate.sh
   script that performs type inference.

Closed issues:
#69, #86, #199, #299, #329, #421, #428, #557, #564, #573, #579, #665, #668, #669,
#670, #671.

---------------------------------------------------------------------------

Version 1.9.13, 1 April 2016

Documentation:
 * Clarified Maven documentation about use of annotations in comments.
 * Added FAQ about annotating fully-qualified type names.

Closed issues:  #438, #572, #579, #607, #624, #631.

---------------------------------------------------------------------------

Version 1.9.12, 1 March 2016

The Checker Framework distribution contains annotated versions
of libraries in directory checker-framework/checker/lib/.
During type-checking, you should put these versions first on your classpath,
to obtain more precise type-checking with fewer false positive warnings.

tools.jar is no longer required to be on the classpath when using
checker-qual.jar

The Signature String Checker supports two new string representations of a
Java type: @InternalForm and @ClassGetSimpleName.

The manual documents how to run a pluggable type-checker in IntelliJ IDEA.

The instructions on how to run a type-checker in Gradle have been updated to
use the artifacts in Maven Central. Examples using the instructions have been
added under checker-framework/docs/examples/GradleExamples/.

Renamed enum DefaultLocation to TypeUseLocation.

Closed issues:  #130, #263, #345, #458, #559, #559, #574, #582, #596.

---------------------------------------------------------------------------

Version 1.9.11, 1 February 2016

Renamed and merged -AuseSafeDefaultsForUnannotatedSourceCode and
-AsafeDefaultsForUnannotatedBytecode command-line options to
-AuseDefaultsForUncheckedCode that takes arguments source and bytecode.

For type-system developers:

* The previously deprecated
  org.checkerframework.framework.qual.TypeQualifier{s} annotations
  were removed.
* Every type system uses the CLIMB-to-top defaulting scheme, unless it
  explicitly specifies a different one.  Previously a type system needed
  to explicitly request CLIMB-to-top, but now it is the default.

Closed issues: #524, #563, #568.

---------------------------------------------------------------------------

Version 1.9.10, 4 January 2016

The Checker Framework distribution files now contain a version number:
for example, checker-framework-1.9.9.zip rather than checker-framework.zip.

The Nullness Checker supports the org.eclipse.jgit.annotations.Nullable and
NonNull annotations.

Buildfiles do less unnecessary recomputation.

Documentation:
 * Documented how to initialize circular data structures in the
   Initialization type system.
 * Linked to David Bürgin's Nullness Checker tutorial at
   https://github.com/glts/safer-spring-petclinic/wiki
 * Acknowledged more contributors in the manual.

For type-system developers:
 * The org.checkerframework.framework.qual.TypeQualifier{s} annotations are
   now deprecated.  To indicate which annotations a checker supports, see
   https://checkerframework.org/manual/#creating-indicating-supported-annotations .
   Support for TypeQualifier{s} will be removed in the next release.
 * Renamed
   org.checkerframework.framework.qual.Default{,Qualifier}ForUnannotatedCode to
   DefaultInUncheckedCodeFor and DefaultQualifierInHierarchyInUncheckedCode.

Closed issues: #169, #363, #448, #478, #496, #516, #529.

---------------------------------------------------------------------------

Version 1.9.9, 1 December 2015

Fixed issues:  #511, #513, #514, #455, #527.

Removed the javac_maven script and batch file,
which had been previously deprecated.

---------------------------------------------------------------------------

Version 1.9.8, 9 November 2015

Field initialization warnings can now be suppressed for a single field at a
time, by placing @SuppressWarnings("initialization") on the field declaration.

Updated Maven instructions to no longer require a script.
Added an example of how to use the instructions under
docs/examples/MavenExample.

The javac_maven script (and batch file) are deprecated and will be
removed as of December 2015.

Fixed issues:  #487, #500, #502.

---------------------------------------------------------------------------

Version 1.9.7, 24 October 2015

Fixed issues:  #291, #474.

----------------------------------------------------------------------

Version 1.9.6, 8 October 2015

Fixed issue:  #460.

----------------------------------------------------------------------

Version 1.9.5, 1 September 2015

Test Framework Updates:
  * The test framework has been refactored to improve extensibility.
  * Tests that previously extended ParameterizedCheckerTest or
    CheckerTest should extend either CheckerFrameworkTest or nothing.
  * If a test used methods that were previously found on
    CheckerTest, you may find them in TestUtilities.

Fixed issues:  #438, #457, #459.

----------------------------------------------------------------------

Version 1.9.4, 4 August 2015

Documented the notion of a compound checker, which depends on other checkers
  and automatically runs them.

Renamed -AuseConservativeDefaultsForUnannotatedSourceCode command-line
  option to -AuseSafeDefaultsForUnannotatedSourceCode

Moved the Checker Framework version control repository from Google Code to
GitHub, and from the Mercurial version control system to Git.  If you have
cloned the old repository, then discard your old clone and create a new one
using this command:
  git clone https://github.com/typetools/checker-framework.git

Fixed issues:  #427, #429, #434, #442, #450.

----------------------------------------------------------------------

Version 1.9.3, 1 July 2015

New command-line options:
 * -AsafeDefaultsForUnannotatedBytecode causes a checker to use conservative
   defaults for .class files that were compiled without running the given
   checker.  Without this option, type-checking is unsound (that is, there
   might be errors at run time even though the checker issues no warnings).
 * -AuseConservativeDefaultsForUnannotatedSourceCode uses conservative
   annotations for unannotated type uses.  Use this when compiling a library in
   which some but not all classes are annotated.

Various bug fixes and documentation improvements.

Fixed issues: #436.

----------------------------------------------------------------------

Version 1.9.2, 1 June 2015

Internationalization Format String Checker:
This new type-checker prevents use of incorrect internationalization
format strings.

Fixed issues: #434.

----------------------------------------------------------------------

Version 1.9.1, 1 May 2015

New FAQ entry:
  "How does the Checker Framework compare with Eclipse's null analysis?"

----------------------------------------------------------------------

Version 1.9.0, 17 April 2015

Bug fixes for generics, especially type parameters:
   * Manual chapter 21 "Generics and polymorphism" has been expanded,
     and it gives more information on annotating type parameters.
   * The qualifier on a type parameter (e.g. <@HERE T> ) only applies
     to the lower bound of that type parameter.  Previously it also
     applied to the upper bound.
   * Unannotated, unbounded wildcards are now qualified with the
     annotations of the type parameter to which they are an argument.
     See the new manual section 23.3.4 for more details.
   * Warning "bound.type.incompatible" is issued if the lower bound of
     a type parameter or wildcard is a supertype of its upper bound,
     e.g.  <@Nullable T extends @NonNull Object>
   * Method type argument inference has been improved. Fewer warnings
     should be issued when method invocations omit type arguments.
   * Added command-line option -AprintVerboseGenerics to print more
     information about type parameters and wildcards when they appear
     in warning messages.

Reflection resolution:
If you supply the -AresolveReflection command-line option, the Checker
Framework attempts to resolve reflection.  This reduces the number of
false positive warnings caused by reflection.

The documentation for the Map Key Checker has been moved into its own
chapter in the manual.

Fixed issues: #221, #241, #313, #314, #328, #335, #337, #338, #339, #355, #369,
              #376, #378, #386, #388, #389, #393, #403, #404, #413, #414, #415,
              #417, #418, #420, #421, #422, #426.

----------------------------------------------------------------------

Version 1.8.11, 2 March 2015

Fixed issues: #396, #400, #401.

----------------------------------------------------------------------

Version 1.8.10, 30 January 2015

Fixed issues: #37, #127, #350, #364, #365, #387, #392, #395.

----------------------------------------------------------------------

Version 1.8.9, 19 December 2014

Aliasing Checker:
This new type-checker ensures that an expression has no aliases.

Fixed issues: #362, #380, #382.

----------------------------------------------------------------------

Version 1.8.8, 26 November 2014

@SuppressWarnings("all") suppresses all Checker Framework warnings.

Implicit imports are deprecated, including the jsr308_imports environment
variable and the -jsr308_imports ... and -Djsr308.imports=... command-line
options.

For checkers bundled with the Checker Framework, package names may now
be omitted when running from the command line.
E.g.
    javac -processor NullnessChecker MyFile.java

The Nullness checker supports Android annotations
android.support.annotation.NonNull and android.support.annotation.Nullable.

Fixed issues: #366, #379.

----------------------------------------------------------------------

Version 1.8.7, 30 October 2014

Fix performance regression introduced in release 1.8.6.

Nullness Checker:
  * Updated Nullness annotations in the annotated JDK.
    See issues: #336, #340, #374.
  * String concatenations with null literals are now @NonNull
    rather than @Nullable.  See issue #357.

Fixed issues:  #200, #300, #332, #336, #340, #357, #359, #373, #374.

----------------------------------------------------------------------

Version 1.8.6, 25 September 2014

Method Reference and Lambda Expression Support:
The Checker Framework now supports type-checking method references
and lambda expressions to ensure they are congruent with the
functional interface they are assigned to. The bodies of lambda expressions
are also now type-checked similarly to regular method bodies.

Dataflow:
 * Handling of the following language features has been improved:
   boxed Booleans, finally blocks, switch statements, type casts, enhanced
   for loops
 * Performance improvements

Annotations:
The checker-compat-qual.jar is now included with the Checker Framework
release.  It can also be found in Maven Central at the coordinates:
org.checkerframework:checker-compat-qual
Annotations in checker-compat-qual.jar do not require Java 8 but
can only be placed in annotation locations valid in Java 7.

----------------------------------------------------------------------

Version 1.8.5, 29 August 2014

Eclipse Plugin:
All checkers in the Checker Framework manual now appear in the
Eclipse plugin by default.  Users no longer have to include
checker.jar on their classpath to run any of the built-in checkers.

Improved Java 7 compatibility and introduced Java 7 compliant
annotations for the Nullness Checker.  Please see the section on
"Class-file compatibility with Java 7" in the manual for more details.

Fixed issue #347.

----------------------------------------------------------------------

Version 1.8.4, 1 August 2014

The new Constant Value Checker is a constant propagation analysis:  it
determines which variable values can be known at compile time.

Overriding methods now inherit declaration annotations from methods they
override, if the declaration annotation is meta-annotate with
@InheritedAnnotation.  In particular, the purity annotations @SideEffectFree,
@Deterministic, and @Pure are inherited.

Command-line options:
 * Renamed the -AenablePurity command-line flag to -AcheckPurityAnnotations.
 * Added a command-line option -AoutputArgsToFile to output all command-line
   options passed to the compiler to a file.  This is especially useful when
   debugging Maven compilation.

Annotations:
These changes are relevant only to people who wish to use pluggable
type-checking with a standard Java 7 toolset.  (If you are not having
trouble with your Java 7 JVM, then you don't care about them.)
 * Made clean-room reimplementations of nullness-related annotations
   compatible with Java 7 JVMs, by removing TYPE_USE as a target.
 * Added a new set of Java 7 compatibility annotations for the Nullness Checker
   in the org.checkerframework.checker.nullness.compatqual package. These
   annotations do not require Java 8 but can only be placed in annotation
   locations valid in Java 7.

Java 8 support:
The Checker Framework no longer crashes when type-checking code with lambda
expressions, but it does issue a lambda.unsupported warning when
type-checking code containing lambda expressions.  Full support for
type-checking lambda expressions will appear in a future release.

Fixed issue #343.

----------------------------------------------------------------------

Version 1.8.3, 1 July 2014

Updated the Initialization Checker section in the manual with
a new introduction paragraph.

Removed the Maven plugin section from the manual as the plugin is
no longer maintained and the final release was on June 2, #2014.
The javac_maven script (and batch file) are available to use
the Checker Framework from Maven.

Fixed issue #331.

----------------------------------------------------------------------

Version 1.8.2, 2 Jun 2014

Converted from using rt.jar to ct.sym for creating the annotated jdk.
Using the annotated jdk on the bootclasspath of a VM will cause the
vm to crash immediately.

The Lock Checker has been rewritten to support dataflow analysis.
It can now understand conditional expressions, for example, and
knows that "lock" is held in the body of statements like
"if (lock.tryLock()) { ... }"
The Lock Checker chapter in the manual has been updated accordingly
and describes the new Lock Checker features in detail.

Provided a javac_maven script (and batch file) to make it simpler
to use the Checker Framework from Maven.  The Maven plug-in is deprecated
and will be removed as of July 1, 2014. Added an explanation of how
to use the script in the Maven section of the manual.

The Checker Framework installation instructions in the manual have
been updated.

Fixed issues: #312, #315, #316, #318, #319, #324, #326, #327.

----------------------------------------------------------------------

Version 1.8.1, 1 May 2014

Support to directly use the Java 8 javac in addition to jsr308-langtools.
Added docs/examples directory to checker-framework.zip.
New section in the manual describing the contents of checker-framework.zip.

Fixed issues: #204, #304, #320.

----------------------------------------------------------------------

Version 1.8.0, 2 April 2014

Added the GUI Effect Checker, which prevents "invalid thread access" errors
when a background thread in a GUI attempts to access the UI.

Changed the Java package of all type-checkers and qualifiers.  The package
"checkers" has been renamed to "org.checkerframeork.checker".  This
requires you to change your import statements, such as from
  import checkers.nullness.quals.*;
to
  import org.checkerframework.checker.nullness.qual.*;
It also requires you to change command-line invocations of javac, such as from
  javac -processor checkers.nullness.NullnessChecker ...
to
  javac -processor org.checkerframework.checker.nullness.NullnessChecker ...

Restructured the Checker Framework project and package layout,
using the org.checkerframework prefix.

----------------------------------------------------------------------

Version 1.7.5, 5 March 2014

Minor improvements to documentation and demos.
Support a few new units in the UnitsChecker.

----------------------------------------------------------------------

Version 1.7.4, 19 February 2014

Error messages now display the error key that can be used in
SuppressWarnings annotations. Use -AshowSuppressWarningKeys to
show additional keys.

Defaulted type qualifiers are now stored in the Element and written
to the final bytecode.

Reduce special treatment of checkers.quals.Unqualified.

Fixed issues: #170, #240, #265, #281.

----------------------------------------------------------------------

Version 1.7.3, 4 February 2014

Fixes for Issues #210, #253, #280, #288.

Manual:
   Improved discussion of checker guarantees.

Maven Plugin:
   Added option useJavacOutput to display exact compiler output.

Eclipse Plugin:
   Added the Format String Checker to the list of built-in checkers.

----------------------------------------------------------------------

Version 1.7.2, 2 January 2014

Fixed issues: #289, #292, #295, #296, #298.

----------------------------------------------------------------------

Version 1.7.1, 9 December 2013

Fixes for Issues #141, #145, #257, #261, #269, #267, #275, #278, #282, #283, #284, #285.

Implementation details:
  Renamed AbstractBasicAnnotatedTypeFactory to GenericAnnotatedTypeFactory

----------------------------------------------------------------------

Version 1.7.0, 23 October 2013

Format String Checker:
  This new type-checker ensures that format methods, such as
  System.out.printf, are invoked with correct arguments.

Renamed the Basic Checker to the Subtyping Checker.

Reimplemented the dataflow analysis that performs flow-sensitive type
  refinement.  This fixes many bugs, improves precision, and adds features.
  Many more Java expressions can be written as annotation arguments.

Initialization Checker:
  This new abstract type-checker verifies initialization properties.  It
  needs to be combined with another type system whose proper initialization
  should be checked.  This is the new default initialzation checker for the
  Nullness Checker.  It is based on the "Freedom Before Commitment" approach.

Renamed method annotations used by the Nullness Checker:
  @AssertNonNullAfter => @EnsuresNonNull
  @NonNullOnEntry => @RequiresNonNull
  @AssertNonNullIfTrue(...) => @IfMethodReturnsFalseEnsuresNonNull
  @AssertNonNullIfFalse(...) => @IfMethodReturnsFalseEnsuresNonNull
  @LazyNonNull => @MonotonicNonNull
  @AssertParametersNonNull => [no replacement]
Removed annotations used by the Nullness Checker:
  @AssertParametersNonNull
Renamed type annotations used by the Initialization Checker:
  @NonRaw => @Initialized
  @Raw => @UnknownInitialization
  new annotation @UnderInitialization
The old Initialization Checker (that uses @Raw and @NonRaw) can be invoked
  by invoking the NullnessRawnessChecker rather than the NullnessChecker.

Purity (side effect) analysis uses new annotations @SideEffectFree,
  @Deterministic, and @TerminatesExecution; @Pure means both @SideEffectFree
  and @Deterministic.

Pre- and postconditions about type qualifiers are available for any type system
  through @RequiresQualifier, @EnsuresQualifier and @EnsuresQualifierIf.  The
  contract annotations for the Nullness Checker (e.g. @EnsuresNonNull) are now
  only a special case of these general purpose annotations.
  The meta-annotations @PreconditionAnnotation, @PostconditionAnnotation, and
  @ConditionalPostconditionAnnotation can be used to create more special-case
  annotations for other type systems.

Renamed assertion comment string used by all checkers:
  @SuppressWarnings => @AssumeAssertion

To use an assert statement to suppress warnings, the assertion message must
  include the string "@AssumeAssertion(warningkey)".  Previously, just the
  warning key sufficed, but the string @SuppressWarnings(warningkey) was
  recommended.

New command-line options:
  -AonlyDefs and -AonlyUses complement existing -AskipDefs and -AskipUses
  -AsuppressWarnings Suppress warnings matching the given key
  -AassumeSideEffectFree Unsoundly assume that every method is side-effect-free
  -AignoreRawTypeArguments Ignore subtype tests for type arguments that
    were inferred for a raw type
  -AenablePurity Check the bodies of methods marked as pure
    (@SideEffectFree or @Deterministic)
  -AsuggestPureMethods Suggest methods that could be marked as pure
  -AassumeAssertionsAreEnabled, -AassumeAssertionsAreDisabled Whether to
    assume that assertions are enabled or disabled
  -AconcurrentSemantics Whether to assume concurrent semantics
  -Anocheckjdk Don't err if no annotated JDK can be found
  -Aflowdotdir Create an image of the control flow graph
  -AinvariantArrays replaces -Alint=arrays:invariant
  -AcheckCastElementType replaces -Alint=cast:strict

Manual:
  New manual section about array types.
  New FAQ entries:  "Which checker should I start with?", "How can I handle
    typestate, or phases of my program with different data properties?",
    "What is the meaning of a type qualifier at a class declaration?"
  Reorganized FAQ chapter into sections.
  Many other improvements.

----------------------------------------------------------------------

Version 1.6.7, 28 August 2013

User-visible framework improvements:
  Improve the error message produced by -Adetailedmsgtext

Bug fixes:
  Fix issue #245: anonymous classes were skipped by default

----------------------------------------------------------------------

Version 1.6.6, 01 August 2013

Documentation:
  The Checker Framework manual has been improved.  Changes include:
more troubleshooting tips to the Checker Framework manual, an improved
discussion on qualifier bounds, more examples, improved formatting, and more.
  An FAQ entry has been added to discuss JSR305.
  Minor clarifications have been added to the Checker Framework tutorial.

----------------------------------------------------------------------

Version 1.6.5, 01 July 2013

User-visible framework improvements:
  Stub files now support static imports.

Maven plugin:
  Maven plugin will now issue a warning rather than quit when zero checkers are specified in a project's pom.xml.

Documentation:
  Improved the Maven plugin instructions in the Checker Framework manual.
  Added documentation for the -XDTA:noannotationsincomments compiler flag.

Internal framework improvements:
  Improved Maven-plugin developer documentation.

----------------------------------------------------------------------

Version 1.6.4, 01 June 2013

User-visible framework improvements:
    StubGenerator now generates stubs that can be read by the StubParser.

Maven plugin:
    The Maven plugin no longer requires the Maven project's output directory to exist in order to run the Checker Framework.  However, if you ask the Checker Framework to generate class files then the output directory will be created.

Documentation:
  Improved the Maven plugin instructions in the Checker Framework manual.
  Improved the discussion of why to define both a bottom and a top qualifier in the Checker Framework manual.
  Update FAQ to discuss that some other tools incorrectly interpret array declarations.

----------------------------------------------------------------------

Version 1.6.3, 01 May 2013

Eclipse plugin bug fixes:
  The javac argument files used by the Eclipse plugin now properly escape file paths.  Windows users should no longer encounter errors about missing built-in checkers.

Documentation:
  Add FAQ "What is the meaning of an annotation after a type?"

----------------------------------------------------------------------

Version 1.6.2, 04 Apr 2013

Eclipse plugin:
  The "Additional compiler parameters" text field has now been replaced by a list.  Parameters in this list may be activated/deactivated via checkbox.

Eclipse plugin bug fixes:
   Classpaths and source files should now be correctly quoted when they contain spaces.

Internal framework improvements:
  Update pom files to use the same update-version code as the Checker Framework "web" ant task.  Remove pom specific update-version code.
  Update build ant tasks to avoid re-running targets when executing tests from the release script.

----------------------------------------------------------------------

Version 1.6.1, 01 Mar 2013

User-visible framework improvements:
  A number of error messages have been clarified.
  Stub file now supports type annotations in front and after method type variable declarations.
  You may now specify custom paths to javac.jar and jdk7.jar on the command line for non-standard installations.

Internal framework improvements:
  Add shouldBeApplied method to avoid unnecessary scans in DefaultApplier and avoid annotating void types.
  Add createQualifierDefaults and createQualifierPolymorphism factory methods.

Maven plugin:
  Put Checker Framework jars at the beginning of classpath.
  Added option to compile code in order to support checking for multi-module projects.
  The plugin no longer copies the various Checker Framework maven artifacts to one location but instead takes advantage of the new custom path options for javac.jar and jdk7.jar.
  The maven plugin no longer attempts to resolve jdk6.jar

Eclipse plugin:
  Put Checker Framework jars at the beginning of classpath.
  All files selected from a single project can now be checked.  The previous behavior only checked the entire project or one file depending on the type of the first file selected.

Documentation:
  Fixed broken links and incomplete URLs in the Checker Framework Manual.
  Update FAQ to discuss that some other tools incorrectly interpret array declarations.

Bug fixes

----------------------------------------------------------------------

Version 1.6.0, 1 Feb 2013

User-visible framework improvements:
  It is possible to use enum constants in stub files without requiring the fully qualified name, as was previously necessary.
  Support build on a stock Java 8 OpenJDK.

Adapt to underlying jsr308-langtools changes.
  The most visible change is syntax for fully-qualified types, from @A java.lang.Object to java.lang.@A Object.
  JDK 7 is now required.  The Checker Framework does not build or run on JDK 6.

Documentation:
  A new tutorial is available at https://checkerframework.org/tutorial/

----------------------------------------------------------------------

Version 1.5.0, 14 Jan 2013

User-visible framework improvements:
  To invoke the Checker Framework, call the main method of class
    CheckerMain, which is a drop-in replacement for javac.  This replaces
    all previous techniques for invoking the Checker Framework.  Users
    should no longer provide any Checker Framework jars on the classpath or
    bootclasspath.  jsr308-all.jar has been removed.
  The Checker Framework now works with both JDK 6 and JDK 7, without need
    for user customization.  The Checker Framework determines the
    appropriate annotated JDK to use.
  All jar files now reside in checker-framework/checkers/binary/.

Maven plugin:
  Individual pom files (and artifacts in the Maven repository) for all
    Checker Framework jar files.
  Avoid too-long command lines on Windows.
  See the Maven section of the manual for more details.

Eclipse plugin:
  Avoid too-long command lines on Windows.
  Other bug fixes and interface improvements.

Other framework improvements:
  New -Adetailedmsgtext command-line option, intended for use by IDE plugins.

----------------------------------------------------------------------

Version 1.4.4, 1 Dec 2012

Internal framework improvements:
  Add shutdown hook mechanism and use it for -AresourceStats resource
    statistics flag.
  Add -AstubWarnIfNotFound and -AstubDebug options to improve
    warnings and debug information from the stub file parsing.
  Ignore case when comparing error suppression keys.
  Support the bottom type as subtype of any wildcard type.

Tool Integration Changes
  The Maven plugin id has been changed to reflect standard Maven
    naming conventions.
  Eclipse and Maven plugin version numbers will now
    track the Checker Framework version numbers.

Bug fixes.

----------------------------------------------------------------------

Version 1.4.3, 1 Nov 2012

Clarify license:
  The Checker Framework is licensed under the GPL2.  More permissive
    licenses apply to annotations, tool plugins (Maven, Eclipse),
    external libraries included with the Checker Framework, and examples in
    the Checker Framework Manual.
  Replaced all third-party annotations by cleanroom implementations, to
    avoid any potential problems or confusion with licensing.

Aliased annotations:
  Clarified that there is no need to rewrite your program.  The Checker
    Framework recognizes dozens of annotations used by other tools.

Improved documentation of Units Checker and Gradle Integration.
Improved developer documentation of Eclipse and Maven plugins.

Bug fixes.

----------------------------------------------------------------------

Version 1.4.2, 16 Oct 2012

External tool support:
  Eclipse plug-in now works properly, due to many fixes

Regex Checker:
  New CheckedPatternSyntaxException added to RegexUtil

Support new foreign annotations:
  org.eclipse.jdt.annotation.Nullable
  org.eclipse.jdt.annotation.NonNull

New FAQ: "What is a receiver?"

Make annotations use 1-based numbering for formal parameters:
  Previously, due to a bug the annotations used 0-based numbering.
  This change means that you need to rewrite annotations in the following ways:
    @KeyFor("#3")  =>  @KeyFor("#4")
    @AssertNonNullIfTrue("#0")  =>  @AssertNonNullIfTrue("#1")
    @AssertNonNullIfTrue({"#0", "#1"})  =>  @AssertNonNullIfTrue({"#1", "#2"})
    @AssertNonNullAfter("get(#2)")  =>  @AssertNonNullAfter("get(#3)")
  This command:
    find . -type f -print | xargs perl -pi -e 's/("#)([0-9])(")/$1.($2+1).$3/eg'
  handles the first two cases, which account for most uses.  You would need
  to handle any annotations like the last two cases in a different way,
  such as by running
    grep -r -n -E '\("[^"]+#[0-9][^A-Za-z]|\("#[0-9][^"]' .
  and making manual changes to the matching lines.  (It is possible to
  provide a command that handles all cases, but it would be more likely to
  make undesired changes.)
  Whenever making automated changes, it is wise to save a copy of your
  codebase, then compare it to the modified version so you can undo any
  undesired changes.  Also, avoid running the automated command over version
  control files such as your .hg, .git, .svn, or CVS directory.

----------------------------------------------------------------------

Version 1.4.1, 29 Sep 2012

User-visible framework improvements:
  Support stub files contained in .jar files.
  Support aliasing for declaration annotations.
  Updated the Maven plugin.

Code refactoring:
  Make AnnotationUtils and AnnotatedTypes into stateless utility classes.
    Instead, provide the necessary parameters for particular methods.
  Make class AnnotationBuilder independent of AnnotationUtils.
  Remove the ProcessingEnvironment from AnnotatedTypeMirror, which was
    hardly used and can be replaced easily.
  Used more consistent naming for a few more fields.
  Moved AnnotatedTypes from package checkers.types to checkers.utils.
    this required making a few methods in AnnotatedTypeFactory public,
    which might require changes in downstream code.

Internal framework improvements:
  Fixed Issues #136, #139, #142, #156.
  Bug fixes and documentation improvements.

----------------------------------------------------------------------

Version 1.4.0, 11 Sep 2012

User-visible framework improvements:
  Defaulting:
    @DefaultQualifier annotations now use a Class instead of a String,
      preventing simple typo errors.
    @DefaultLocation extended with more constants.
    TreeAnnotator propagates the least-upper-bound of the operands of
      binary/compound operations, instead of taking the default qualifier.
  Stub files now ignore the return type, allowing for files automatically
    generated from other formats.
  Type factories and type hierarchies:
    Simplify AnnotatedTypeFactory constructors.
    Add a GeneralAnnotatedTypeFactory that supports multiple type systems.
    Improvements to QualifierHierarchy construction.
  Type-checking improvements:
    Propagate annotations from the sub-expression of a cast to its result.
    Better handling of assignment context and improved inference of
      array creation expressions.
  Optional stricter checking of casts to array and generic types using
    the new -Alint=cast:strict flag.
    This will become the default in the future.
  Code reorganization:
    SourceChecker.initChecker no longer has a ProcessingEnvironment
      parameter. The environment can now be accessed using the standard
      processingEnv field (instead of the previous env field).
    Classes com.sun.source.util.AbstractTypeProcessor and
      checkers.util.AggregateChecker are now in package checkers.source.
    Move isAssignable from the BaseTypeChecker to the BaseTypeVisitor; now
      the Checker only consists of factories and logic is contained in the
      Visitor.
  Warning and error messages:
    Issue a warning if an unsupported -Alint option is provided.
    Improved error messages.
  Maven plugin now works.

Nullness Checker:
  Only allow creation of (implicitly) non-null objects.
  Optionally forbid creation of arrays with @NonNull component type,
    when flag -Alint=arrays:forbidnonnullcomponents is supplied.
    This will become the default in the future.

Internal framework improvements:
  Enable assertion checking.
  Improve handling of annotated type variables.
  Assignment context is now a type, not a tree.
  Fix all compiler warnings.

----------------------------------------------------------------------

Version 1.3.1, 21 Jul 2012

Installation:
  Clarify installation instructions for Windows.  Remove javac.bat, which
  worked for running distributed checkers but not for creating new checkers.

User-visible framework improvements:
  Implement @PolyAll qualifier to vary over multiple type systems.
  The Checker Framework is unsound due to Java's covariant array subtyping.
    You can enable invariant array subtyping (for qualifiers only, not for
    base Java types) with the command-line option -Alint=arrays:invariant.
    This will become the default in the future.

Internal framework improvements:
  Improve defaulting for multiple qualifier hierarchies.
  Big refactoring of how qualifier hierarchies are built up.
  Improvements to error handling output for unexpected exceptions.
  Bug fixes and documentation improvements.

----------------------------------------------------------------------

Version 1.3.0, 3 Jul 2012

Annotation syntax changes, as mandated by the latest Type Annotations
(JSR 308) specification.  The most important ones are:
- New receiver syntax, using "this" as a formal parameter name:
    ReturnType methodname(@ReceiverAnnotation MyClass this, ...) { ... }
- Changed @Target default to be the Java 1.5 values
- UW extension: in addition to annotations in comments, support
    special /*>>> */ comments to hide multiple tokens.
    This is useful for the new receiver syntax and for import statements.

Framework improvements:
  Adapt to annotation storage changes in jsr308-langtools 1.3.0.
  Move type validation methods from the BaseTypeChecker to BaseTypeVisitor.

----------------------------------------------------------------------

Version 1.2.7, 14 May 2012

Regex Checker:
  Add basic support for the concatenation of two non-regular expressions
    that produce a valid regular expression.
  Support "isRegex" in flow inference.

Framework improvements:
  New @StubFiles annotation declaratively adds stub files to a checker.

Internal bug fixes:
  Respect skipDefs and skipUses in NullnessFlow.
  Support package annotations in stub files.
  Better support for enums in annotation attributes.
  Cleanups to how implicit receivers are determined.

----------------------------------------------------------------------

Version 1.2.6, 18 Mar 2012

Nullness Checker:
  Correctly handle unboxing in more contexts (if, switch (Issue 129),
    while loops, ...)

Regex Checker:
  Add capturing groups parameter to Regex qualifier.
    Count groups in String literals and String concatenation.
    Verify group number to method calls that take a capturing group
      number.
    Update RegexUtil methods to take optional groups parameter.
    Modify regex qualifier hierarchy to support groups parameter.
  Add special case for Pattern.compile when called with Pattern.LITERAL flag.

Internal bug fixes:
  Improve flow's support of annotations with parameters.
  Fix generics corner cases (Issues #131, #132, #133, #135).
  Support type annotations in annotations and type-check annotations.
  Improve reflective look-up of visitors and factories.
  Small cleanups.

----------------------------------------------------------------------

Version 1.2.5.1, 06 Feb 2012

Nullness Checker:
  Correct the annotations on ThreadLocal and InheritableThreadLocal.

Internal bug fixes:
  Expand release tests.
  Compile release with JDK 6 to work on both JDK 6 and JDK 7.

----------------------------------------------------------------------

Version 1.2.5, 3 Feb 2012

Don't put classpath on the bootclasspath when invoking javac.  This
prevents problems if, for example, android.jar is on the classpath.

New -jsr308_imports ... and -Djsr308.imports=... command-line options, for
specifying implicit imports from the command line.  This is needed by Maven.

New -Aignorejdkastub option makes the checker not load the jdk.astub
file. Files from the "stubs" option are still loaded.

Regex Checker:
  Support concatenation of PolyRegex strings.
  Improve examples of use of RegexUtil methods.

Signature Checker:
  Add new @ClassGetName annotation, for a 4th string representation of a
    class that is used by the JDK.  Add supporting annotations to make the
    type hierarchy a complete lattice.
  Add PolySignature annotation.

Internal bug fixes:
  Improve method type argument inference.
  Handle type variables whose upper bound is a type variable.
  Fix bug in least upper bound computation for anonymous classes.
  Improve handling of annotations inherited from superclasses.
  Fix design problem with Nullness Checker and primitive types.
  Ensure that overriding methods respect pre- and postconditions.
  Correctly resolve references to an enclosing this.
  Improve handling of Java source that contains compilation errors.

----------------------------------------------------------------------

Version 1.2.4, 15 Dec 2011

All checkers:
- @Target(TYPE_USE) meta-annotation is properly handled.

Nullness Checker:
- Do not allow nullness annotations on primitive types.
- Improvements to rawness (initialization) checks.
- Special-case known keys for System.getProperty.
- The -Alint=uninitialized command-line option now defaults to off, and
  applies only to initialization of primitive and @Nullable fields.  It is
  not possible to disable, from the command line, the check that all
  @NonNull fields are initialized.  Such warnings must be suppressed
  explicitly, for example by using @SuppressWarnings.

Regex Checker:
- Improved RegexUtil class.

Manual:
- Add FAQ item "Is the Checker Framework an official part of Java?"
- Trim down README.txt; users should read the manual instead.
- Improvements throughout, especially to Nullness and Regex Checker sections.

Implementation details:
- Add a new @InvisibleQualifier meta-annotation for type qualifiers.
  Instead of special-casing @Unqualified in the AnnotatedTypeMirror it
  now looks for this meta-annotation. This also allows type systems to
  hide type qualifiers it doesn't want visible, which we now use in the
  Nullness Checker to hide the @Primitive annotation.
- Nullness Checker:  Introduce a new internal qualifier @Primitive that is
  used for primitive types.
- Be stricter about qualifiers being present on all types. If you get
  errors about missing qualifiers, check your defaulting rules.
  This helped in fixing small bugs in corner cases of the type
  hierarchy and type factory.
- Unify decoding type annotations from trees and elements.
- Improve handling of annotations on type variables and upper bounds.
- Support checkers that use multiple, disjoint qualifier hierarchies.
- Many bug fixes.

----------------------------------------------------------------------

Version 1.2.3, 1 Nov 2011

Regex Checker:
- Add @PolyRegex polymorphic annotation
- Add more stub library annotations

Implementation details:
- Do not use "null" for unqualified types. Explicitly use @Unqualified
  and be strict about correct usage. If this causes trouble for you,
  check your @ImplicitFor and @DefaultQualifierInHierarchy
  meta-annotations and ensure correct defaulting in your
  AnnotatedTypeFactory.

Bug fixes:
- Correctly handle f-bounded polymorphism. AnnotatedTypeMirror now has
  methods to query the "effective" annotations on a type, which
  handles type variable and wildcard bounds correctly. Also, terminate
  recursions by not doing lazy-initialization of bounds during defaulting.
- Many other small bug fixes and documentation updates.

----------------------------------------------------------------------

Version 1.2.2, 1 Oct 2011

Be less restrictive about when to start type processing when errors
already exist.
Add -AskipDefs command-line option to not type-check some class
definitions.
Documentation improvements.

----------------------------------------------------------------------

Version 1.2.1, 20 Sep 2011

Fix issues #109, #110, #111 and various other cleanups.
Improvements to the release process.
Documentation improvements.

----------------------------------------------------------------------

Version 1.2.0.1, 4 Sep 2011

New version number to stay in sync with JSR 308 compiler bugfix.
No significant changes.

----------------------------------------------------------------------

Version 1.2.0, 2 Sep 2011

Updated to JDK 8. Use -source 8 (the new default) for type annotations.
Documentation improvements
Bug fixes all over

Nullness Checker:
- Correct the upper bounds of all Collection subtypes

----------------------------------------------------------------------

Version 1.1.5, 22 Jul 2011

Units Checker:
  Instead of conversion routines, provide unit constants, with which
  to multiply unqualified values. This is easier to type and the
  multiplication gets optimized away by the compiler.

Fenum Checker:
  Ensure that the switch statement expression is a supertype of all
  the case expressions.

Implementation details:

- Parse declaration annotations in stub files

- Output error messages instead of raising exceptions. This change
  required us to introduce method "initChecker" in class
  SourceChecker, which should be used instead of "init". This allows
  us to handle the calls to initChecker within the framework.
  Use method "errorAbort" to output an error message and abort
  processing.

----------------------------------------------------------------------

Version 1.1.4, 8 Jul 2011

Units Checker (new):
  Ensures operations are performed on variables of correct units of
  measurement (e.g., miles vs. kilometers vs. kilograms).

Changed -AskipClasses command-line option to -AskipUses

Implementation details:

- Improve support for type qualifiers with enum attributes

----------------------------------------------------------------------

Version 1.1.3, 17 Jun 2011

Interning:
- Add @UsesObjectEquals annotation

Manual:
- Signature Checker is now documented
- Fenum Checker documentation improved
- Small improvements to other sections

Implementation details:

- Updates to the web-site build process

- The BaseTypeVisitor used to provide the same two type parameters as
  class SourceVisitor. However, all subtypes of BaseTypeVisitor were
  instantiated as <Void, Void>. We decided to directly instantiate the
  SourceVisitor as <Void, Void> and removed this complexity.
  Instead, the BaseTypeVisitor is now parameterized by the subtype of
  BaseTypeChecker that should be used. This gives a more concrete type
  to field "checker" and is similar to BasicAnnotatedTypeFactory.

- Added method AnnotatedTypeFactory.typeVariablesFromUse to allow
  type-checkers to adapt the upper bounds of a type variable depending on
  the type instantiation.

- Method type argument inference:
  Changed AnnotatedTypeFactory.methodFromUse to return a Pair consisting
  of the method and the inferred or explicit method type arguments.
  If you override this method, you will need to update your version.
  See this change set for a simple example:
  https://github.com/typetools/checker-framework/source/detail?r=8381a213a4

- Testing framework:
  Support for multiple expected errors using the "// :: A :: B :: C" syntax.

Many small updates and fixes.

----------------------------------------------------------------------

Version 1.1.2, 12 Jan 2011

Fake Enum Checker (new):
  A "fake enumeration" is a set of integers rather than a proper Java enum.
  They are used in legacy code and for efficiency (e.g., in Android).  The
  Fake Enum Checker gives them the same safety guarantees as a proper Java
  enum.

Property File Checker (new):
  Ensures that valid keys are used for property files and resource bundles.
  Also includes a checker that code is properly internationalized and a
  checker for compiler message keys as used in the Checker Framework.

Signature Checker (new):
  Ensures that different string representations of a Java type (e.g.,
  "pakkage.Outer.Inner" vs. "pakkage.Outer$Inner" vs. "Lpakkage/Outer$Inner;")
  are not misused.

Interning Checker enhancements:
  Issues fewer false positives for code like "a==b || a.equals(b)"

Foreign annotations:
  The Checker Framework supports more non-Checker-Framework annotations.
  This means that it can check already-annotated code without requiring you
  to rewrite your annotations.
    Add as an alias for checkers.interning.quals.Interned:
      com.sun.istack.Interned
    Add as aliases for checkers.nullness.quals.NonNull:
      com.sun.istack.NotNull
      org.netbeans.api.annotations.common.NonNull
    Add as aliases for checkers.nullness.quals.Nullable:
      com.sun.istack.Nullable
      javax.validation.constraints.NotNull
      org.netbeans.api.annotations.common.CheckForNull
      org.netbeans.api.annotations.common.NullAllowed
      org.netbeans.api.annotations.common.NullUnknown

Manual improvements:
  Improve installation instructions
  Rewrite section on generics (thanks to Bert Fernandez and David Cok)
    Also refactor the generics section into its own chapter
  Rewrite section on @Unused and @Dependent
  New manual section: Writing Java expressions as annotation arguments
  Better explanation of warning suppression
  JSR 308 is planned for Java 8, not Java 7

Stub files:
  Support nested classes by expressing them at top level in binary form: A$B
  Improved error reporting when parsing stub files

Annotated JDK:
  New way of generating annotated JDK
  jdk.jar file no longer appears in repository
  Warning if you are not using the annotated JDK.

Miscellaneous:
  Warn if -source command-line argument does not support type annotations

Many bug fixes
  There are too many to list, but some notable ones are to local type
  inference, generics, pre- and post-conditions (e.g., @NonNullOnEntry,
  @AssertNonNull*), and map keys (@KeyFor).  In particular, preconditions
  and map key annotations are now checked, and if they cannot be verified,
  an error is raised; previously, they were not verified, just unsoundly
  trusted.

----------------------------------------------------------------------

Version 1.1.1, 18 Sep 2010

Eclipse support:
  Removed the obsolete Eclipse plug-in from repository.  The new one uses a
  different repository
  (http://code.google.com/a/eclipselabs.org/p/checker-plugin/) but a user
  obtains it from the same URL as before:
  https://checkerframework.org/eclipse/

Property Key Checker:
  The property key checker allows multiple resource bundles and the
  simultaneous use of both resource bundles and property files.

Javari Checker:
  Added Javari stub classes for more JDK classes.

Distribution:
  Changed directory structure (top level is "checker-framework"; "checkers"
  is a under that) for consistency with version control repository.

Many documentation improvements and minor bugfixes.

----------------------------------------------------------------------

Version 1.1.0b, 16 Jun 2010

Fixed a bug related to running binary release in JDK 6

----------------------------------------------------------------------

Version 1.1.0, 13 Jun 2010

Checkers
  Introduced a new simple mechanism for running a checker
  Added one annotated JDK for all checkers

Nullness Checker
  Fixed bugs related to map.get() and KeyFor annotation
  Fixed bugs related to AssertNonNull* and parameters
  Minor updates to the annotated JDK, especially to java.io.File

Manual
  Updated installation instructions
  Clarified section regarding fields and type inference

----------------------------------------------------------------------

Version 1.0.9, 25 May 2010

Nullness Checker:
  Improved Javadocs and manual documentation
  Added two new annotations: AssertNonNullAfter, KeyFor
  Fixed a bug related to AssertNonNullIfFalse and assert statements
  Renamed NonNullVariable to NonNullOnEntry

Checkers:
  Interning: Skipping equality check, if either operands should be skipped
  Fixed a bug related to annotations targeting array fields found in classfile
  Fixed a bug related to method invocation generic type inference
    in static methods

Manual
  Added a section on nullness method annotations
  Revised the Nullness Checker section
  Updated Ant usage instructions

----------------------------------------------------------------------

Version 1.0.8, 15 May 2010

Checkers
  Changed behavior of flow type refinement when annotation is explicit
  Handle array initializer trees (without explicit type)
  Handle the case of Vector.copyInto
  Include javax classes in the distributed jdk jar files

Interning Checker
  Handle interning inference of string concatenation
  Add 20+ @Interned annotations to the JDK
  Add an option, checkclass, to validate the interning
    of specific classes only

Bug fixes
  Fix a bug related to array implicit types
  Lock Checker: Treat null as a bottom type

Manual
  Added a new section about Flow inference and fields

----------------------------------------------------------------------

Version 1.0.7, 12 Apr 2010

Checkers
  Distributed a Maven repository
  Updated stub parser project to latest version (javaparser 1.0.8)
  Fixed bugs related to iterable wildcards and type parameter types

----------------------------------------------------------------------

Version 1.0.6, 24 Feb 2009

Nullness Checker
  Added support for new annotations:
    Pure - indicates that the method, given the same parameters, return the
            same values
    AssertNonNullIfFalse - indicates that a field is NonNull if the method
            returns false
  Renamed AssertNonNull to AssertParametersNonNull
  Updated the annotated jdk

Javari Checker
  Fixed many bugs:
    handle implicit dereferencing of this (e.g. `field` in place of
      `this.field`)
    apply default annotations to method parameters

----------------------------------------------------------------------

Version 1.0.5, 12 Jan 2009

Checkers
  Added support for annotated jdk jars
  Improved readability of some failure messages
  Added AssertNonNullIfTrue support for method parameter references
  Fixed a bug related to LazyNonNull and array fields
  Fixed a bug related to inference and compound assignments (e.g. +=)
  nullness: permit the type of @NonNull Void

Manual
  Updated annotating-libraries chapter regarding annotated jdk

----------------------------------------------------------------------

Version 1.0.4, 19 Dec 2009

Bug Fixes
  wildcards not recognized as subtypes of type variables
    e.g. '? extends A' and 'A'
  PolyNull methods not accepting null literal value arguments
  spurious unexpected Raw warnings

Manual
  Clarified FAQ item regarding why List's type parameter is
    "extends @NonNull Object"

----------------------------------------------------------------------

Version 1.0.3, 5 Dec 2009

Checkers
  New location UPPER_BOUND for DefaultQualifier permits setting the default
    for upper bounds, such as Object in "? extends Object".
  @DefaultQualifier accepts simple names, like @DefaultQualifier("Nullable"),
    rather than requiring @DefaultQualifier("checkers.nullness.quals.Nullable").
  Local variable type inference has improved support for array accesses.
  The repository contains Eclipse project and launch configuration files.
    This is helpful too people who want to build a checker, not to people
    who merely want to run a checker.
  Many bug fixes, including:
    handling wildcard subtyping rules
    stub files and vararg methods being ignored
    nullness and spurious rawness errors
    uses of array clone method (e.g. String[].clone())
    multibound type parameters (e.g. <T extends @A Number & @B Cloneable>)

Manual
  Documented the behavior of annotations on type parameter declarations.
  New FAQ item:
    How to collect warnings from multiple files
    Why a qualifier shouldn't apply to both types and declarations

----------------------------------------------------------------------

Version 1.0.2, 16 Nov 2009

Checkers
  Renamed Regex Checker's @ValidRegex annotation to @Regex
  Improved Collection.toArray() heuristics to be more sound

Bug fixes
  Fixed the annotated JDK to match OpenJDK 6
    - Added missing methods and corrected class hierarchy
  Fixed a crash related to intersection types

----------------------------------------------------------------------

Version 1.0.1, 1 Nov 2009

Checkers
  Added new checkers:
    RegEx checker to detect invalid regular expression use
    Internationalization (I18n) checker to detect internationalization errors

Functionality
  Added more performance optimizations
  nullness: Added support for netbeans nullness annotations
  nullness: better semantics for redundant nullness tests
    related to redundant tests in assertions
  lock: Added support for JCIP annotation in the Lock Checker
  tainting: Added support for polymorphism
  Lock Checker supports the JCIP GuardedBy annotation

Bug fixes
  Fixed a crashing bug related to interaction between
    generic types and wildcards
  Fixed a bug in stub file parser related to vararg annotations
  Fixed few bugs in skeleton file generators

Manual
  Tweak installation instructions
  Reference Units Checker
  Added new sections for new checkers
    RegEx checker (S 10)
    Internationalization Checker (S 11)

----------------------------------------------------------------------

Version 1.0.0, 30 Sep 2009

Functionality
  Added Linear Checker to restrict aliasing

Bug fixes
  Fixed flow erros related to loop controls and break/continue

Manual
  Adopt new term, "Declaration Annotation" instead of non-type annotations
  Added new sections:
    Linear Checker (S 9)
    Inexpressible types (S 14.3)
    How to get started annotating legacy code (S 2.4.4)
  Expanded Tainting Checker section

----------------------------------------------------------------------

Version 0.9.9, 4 Sep 2009

Functionality
  Added more optional lint checks (cast:unsafe, all)
  Nullness Checker supports @SuppressWarnings("nullness:generic.argument"),
    for suppressing warnings related to misuse of generic type arguments.
    This was already supported and documented, but had not been mentioned
    in the changelog.

Bug fixes
  Fixed many bugs related to Stub files causing parser to ignore
    bodiless constructors
    annotated arrays annotations
    type parameter and wildcard bounds annotations

Manual
  Rewrote 'javac implementation survival guide' (S 13.9)
  Restructured 'Using a checker' (S 2)
  Added 'Integration with external tools' (S 14)
  Added new questions to the FAQ (S 15)

----------------------------------------------------------------------

Version 0.9.8, 21 Aug 2009

Functionality
  Added a Tainting Checker
  Added support for conditional nonnull checking
  Added optional check for redundant nullness tests
  Updated stub parser to latest libraries

Bug fixes
  Fixed a bug related to int[] treated as Object when passed to vararg T...
  Fixed a crash related to intersection types
  Fixed a bug related to -AskipClasses not being honored
  Fixed a bug related to flow

Manual
  Added new sections
    8 Tainting Checker
    3.2.3 Conditional nullness

----------------------------------------------------------------------

Version 0.9.7, 12 Aug 2009

Functionality
  Changed swNonNull to castNonNull
  nullness: Improved flow to infer nullness based on method invocations
  locking: Permitted @Holding to appear on constructors

Bug fixes
  Fixed a bug related to typevar and wildcard extends clauses

----------------------------------------------------------------------

Version 0.9.6, 29 Jul 2009

Functionality
  Changed 'jsr308.skipClasses' property with '-AskipClasses' option
  Locking checker
    - Add subtype checking for Holding
    - Treat constructors as synchronized methods

Bug fixes
  Added some missing nullness annotations in the jdk
  Fixed some bugs related to reading stub files

Manual
  Added a new section
    2.10  Tips about writing annotations
  Updated sections of
    2.6   Unused fields and dependent types
    3.1.1 Rawness annotation hierarchy

----------------------------------------------------------------------

Version 0.9.5, 13 Jul 2009

Functionality
  Added support for Findbugs, JSR305, and IntelliJ nullness annotations
  Added an Aggregate Checker base-class
  Added support for a form of field access control

Bug fixes
  Added check for arguments in super() calls in constructors

Manual
  Added new sections:
    Fields access control
    Other tools for nullness checking
    Bundling multiple checkers

----------------------------------------------------------------------

Version 0.9.4, 30 Jun 2009

Functionality
  Added Lock Checker

Bug fixes
  Handle more patterns for determining Map.get() return type

Manual Documentations
  Improved installation instructions
  Added the following sections
    2.6 Dependent types
    3.1 subsection for LazyNonNull
    10.9 When to use (and not to use) type qualifiers

----------------------------------------------------------------------

Version 0.9.3, 23 Jun 2009

Functionality
  Added support DefaultQualifier on packages
  Added support for Dependent qualifier types
    see checkers.quals.Dependent
  Added an option to treat checker errors as warnings
  Improved flow handling of boolean logic

Manual Documentations
  Improved installation instructions
  Improved discussion of effective and implicit qualifiers and defaults
  Added a discussion about the need for bottom qualifiers
  Added sections for how-to
    . suppress Basic Checker warnings
    . troubleshoot skeleton files

----------------------------------------------------------------------

Version 0.9.2, 2 Jun 2009

Functionality
  Added pre-liminary support for lazy initialization in nullness
    see LazyNonNull

Bug fixes
  Corrected method declarations in JDK skeleton files
    - bug resulted in a runtime error

Documentations
  Updated qualifier javadoc documentations
  Corrected a reference on passing qualifiers to javac

----------------------------------------------------------------------

Version 0.9.1, 19 May 2009

Bug fixes
  Eliminated unexpected compiler errors when using checkers
  Fixed bug related to reading annotations in skeleton files

API Changes
  Renamed SourceChecker.process() to .typeProcess()

Manual
  Updated troubleshooting info
    info for annotations in skeleton files

----------------------------------------------------------------------

Version 0.9b, 22 Apr 2009

No visible changes

----------------------------------------------------------------------

Version 0.9, 16 Apr 2009

Framework
  More space and performance optimizations
  Handle raw type with multiple type var level
    e.g. class Pair<X, Y extends X> { ... }

Manual
  Improve installation instructions
  Update references to command line arguments

----------------------------------------------------------------------

Version 0.8.9, 28 Mar 2009

Framework
  Introduce Space (and minor performance) optimizations
  Type-check constructor invocation receiver type
  Fixed bug related to try-catch flow sensitivity analysis
  Fixed bugs when type-checking annotations and enums
    - bug results in null-pointer exception

----------------------------------------------------------------------

Version 0.8.8, 13 Mar 2009

Nullness Checker
  Support for custom nullness assertion via @AssertNonNull
  Support for meta-annotation AssertNonNull
  Support for Collection.toArray() method
    Infer the nullness of the returned type
  Corrected some JDK Collection API annotations

Framework
  Fixed bugs related to assignments expressions in Flow
  Fixed bugs related to enum and annotation type hierarchy
  Fixed bugs related to default annotations on wildcard bounds

----------------------------------------------------------------------

Version 0.8.7, 27 Feb 2009

Framework
  Support annotations on type parameters
  Fixed bugs related to polymorphic types/annotations
  Fixed bugs related to stub fixes

Manual
  Specify annotation defaults settings for IGJ
  Update Known Problems section
----------------------------------------------------------------------

Version 0.8.6, 3 Feb 2009

Framework
  Fixed bugs related to flow sensitivity analysis related to
    . for loop and do while loops
    . multiple iterations of a loop
    . complement of logical conditions
  Declarative syntax for string literal type introduction rules
  Support for specifying stub file directories

----------------------------------------------------------------------

Version 0.8.5, 17 Jan 2009

Framework
  Fixed bugs related to flow sensitivity analysis
  Fixed bugs related to annotations on type parameters

----------------------------------------------------------------------

Version 0.8.4, 17 Dec 2008

Distribution
  Included checkers-quals.jar which contains the qualifiers only

Framework
  Fixed bugs related to inner classes
  Fixed a bug related to resolving polymorphic qualifiers
    within static methods

Manual
  Added 'Distributing your annotated project'

----------------------------------------------------------------------

Version 0.8.3, 7 Dec 2008

Framework
  Fixed bugs related to inner classes
  Changed cast semantics
    Unqualified casts don't change cast away (or in) any qualifiers
  Refactored AnnotationBuilder to ease building annotations
  Added support for Object += String new behavior
  Added a type validation check for method return types

Nullness
  Added inference of field initialization
    Suppress false warnings due to method invocations within constructors

IGJ
  Added proper support for AssignsFields and inner classes interactions

Manual
  Updated 'Known Problems' section

----------------------------------------------------------------------

Version 0.8.2, 14 Nov 2008

Framework
  Included a binary distribution in the releases
  Added support for annotations on type parameters
  Fixed bugs related to casts

Nullness
  Improved error messages readability
  Added partial support for Map.get() detection

Manual
  Improved installation instructions

----------------------------------------------------------------------

Version 0.8.1, 1 Nov 2008

Framework
  Added support for array initializers
  Fixed many bugs related to generics and generic type inference

Documentations
  Added 'Getting Started' guide

----------------------------------------------------------------------

Version 0.8, 27 Sep 2008

Framework
  Added support for newly specified array syntax
  Refactored code for annotating supertypes
  Fixed AnnotationBuilder AnnotationMirror string representation
  Fixed AnnotatedTypeMirror hashCode

Manual
  Reorganized 'Annotating Libraries' section

----------------------------------------------------------------------

Version 0.7.9, 19 Sep 2008

Framework
  Added support for stub files/classes
  Fixed bugs related to anonymous classes
  Fixed bugs related to qualifier polymorphism

Manual
  Updated 'Annotating Libraries' section to describe stub files

Tests
  Added support for Windows
  Fixed a bug causing IGJ tests to fail on Windows

----------------------------------------------------------------------

Version 0.7.8, 12 Sep 2008

Framework
  Improved support for anonymous classes
  Included refactorings to ease extensibility
  Fixed some minor bugs

Nullness
  Fix some errors in annotated JDK

----------------------------------------------------------------------

Version 0.7.7, 29 Aug 2008

Framework
  Fixed bugs related to polymorphic qualifiers
  Fixed bugs related to elements array convention
  Add implicit type arguments to raw types

Interning
  Suppress cast warnings for interned classes

Manual
  Removed discussion of non-standard array syntax alternatives

----------------------------------------------------------------------

Version 0.7.6, 12 Aug 2008

Framework
  Changed default array syntax to ARRAYS-PRE, per the JSR 308 specification
  Added an optional check for qualifier unsafe casts
  Added support for running multiple checkers at once
  Fixed bugs related array syntax
  Fixed bugs related to accessing outer classes with-in inner classes

Manual
  Added a new subsection about Checker Auto-Discovery
    2.2.1 Checker Auto-discovery

----------------------------------------------------------------------

Version 0.7.5, 2 Aug 2008

Framework
  Added support for ARRAYS-PRE and ELTS-PRE array syntax
  Added a check for unsafe casts
  Some improvements to the AnnotationBuilder API

Nullness Checker
  Added a check for synchronized objects
  Added a check for (un)boxing conversions

Javari Checker
  Fixed some JDK annotated classes

----------------------------------------------------------------------

Version 0.7.4, 11 July 2008

Framework
  Added support for annotations found in classfiles
  Added support for the ARRAY-IN array syntax
  Added AnnotationBuilder, to create AnotationMirrors with values
  Improved the readability of recursive types string representation

Nullness Checker
  Added a check for thrown Throwable nullability

IGJ Checker
  Treat enums as mutable by default, like regular classes

Manual
  Added a new subsection about array syntax proposals:
    2.1.2 Annotating Arrays

----------------------------------------------------------------------

Version 0.7.3,  4 July 2008

Javari Checker
  Converted JDK files into stubs

Nullness Checker
  Fixed java.lang.Number declaration in the annotated jdk

Framework
  Fixed a bug causing crashes related to primitive type boxing
  Renamed DAGQualifierHierarchy to GraphQualifierHierarchy

----------------------------------------------------------------------

Version 0.7.2, 26 June 2008

IGJ Checker
  Supports flow-sensitive type refinement

Framework
  Renamed Default annotation to DefaultQualifier
  Added DefaultQualifiers annotation
  Fixed bugs related to flow-sensitive type refinement
  Fixed an error in the build script in Windows

Manual
  Added a new section
    9.2  javac implementation survival guide
  Added hyperlinks to Javadocs of the referenced classes

----------------------------------------------------------------------

Version 0.7.1, 20 June 2008

Nullness Checker
  Made NNEL the default qualifier scheme

Basic Checker
  Moved to its own checkers.basic package

Framework
  Enhanced type-checking within qualifier-polymorphic method bodies
  Fixed a bug causing StackOverflowError when type-checking wildcards
  Fixed a bug causing a NullPointerException when type-checking
    compound assignments, in the form of +=

Class Skeleton Generator
  Distributed in compiled form (no more special installation instructions)
  Added required asmx.jar library to lib/

Manual
  Added new sections
    2.2.1 Ant tasks
    2.2.2 Eclipse plugin
    2.6   The effective qualifier on a type
  Rewrote section 8 on annotating libraries
    Added reference to the new Eclipse plug-in
    Deleted installation instructions

Javari Checker
  Fixed bugs causing a NullPointerException when type-checking
    primitive arrays

IGJ Checker
  Fixed bugs related to uses of raw types

API Changes
  Moved AnnotationFactory functionality to AnnotationUtils
  Removed .root and .inConflict from DAGQualifierHierarchy

----------------------------------------------------------------------

Version 0.7, 14 June 2008

Installation
  New, very simple installation instructions for Linux.  For other
    operating systems, you should continue to use the old instructions.

Nullness Checker
  Renamed from "NonNull Checker" to "Nullness Checker".
    Renamed package from checkers.nonnull to checkers.nullness.
    The annotation names remain the same.
  Added PolyNull, a polymorphic type qualifier for nullness.

Interning Checker
  Renamed from "Interned Checker" to "Interning Checker".
    Renamed package from checkers.interned to checkers.interning.
    The annotation names remain the same.
  Added PolyInterned, a polymorphic type qualifier for Interning.
  Added support for @Default annotation.

Framework
  Qualifiers
    @PolymorphicQualifier was not previously documented in the manual.
    Moved meta-qualifiers from checkers.metaquals package to checkers.quals.
    Removed @VariableQualifier and @RootQualifier meta-qualifiers.
  Added BasicAnnotatedTypeFactory, a factory that handles implicitFor,
    defaults, flow-sensitive type inference.
  Deprecated GraphQualifierHierarchy; DAGQualifierHierarchy replaces it.
  Renamed methods in QualifierHierarchy.

Manual
  Rewrote several manual sections, most notably:
    2.1.1  Writing annotations in comments for backward compatibility
      (note new -Xspacesincomments argument to javac)
    2.3  Checking partially-annotated programs: handling unannotated code
    2.6  Default qualifier for unannotated types
    2.7  Implicitly refined types (flow-sensitive type qualifier inference)
    8  Annotating libraries
    9  How to create a new checker plugin
  Javadoc for the Checker Framework is included in its distribution and is
    available online at https://checkerframework.org/api/ .

----------------------------------------------------------------------

Version 0.6.4, 9 June 2008

All Framework
  Updated the distributed JDK and examples to the new location of qualifiers

Javari Checker
  Improved documentation on polymorphism resolution
  Removed redundant code now added to the framework from JavariVisitor,
    JavariChecker and JavariAnnotatedTypeFactory
  Refactored method polymorphism into JavariAnnotatedTypeFactory
  Fixed bug on obtaining type from NewClassTree, annotations at constructor
    invocation are not ignored now
  Refactored polymorphism resolution, now all annotations on parameters and
    receivers are replaced, not only on the return type
  Refactored and renamed internal annotator classes in
    JavariAnnotatedTypeFactory
  Added more constructor tests
  Moved Javari annotations to checkers.javari.quals package

----------------------------------------------------------------------

Version 0.6.3, 6 June 2008

Checker Framework
  Improved documentation and manual
  Treat qualifiers on extends clauses of type variables and wildcard types as
    if present on type variable itself
  Renamed AnnotationRelations to QualifierHierarchy
  Renamed GraphAnnotationRelations to GraphQualifierHierarchy
  Renamed TypeRelations to TypeHierarchy
  Added flow as a supported lint option for all checkers
  Determined the suppress warning key reflectively

Interned Checker
  Moved @Interned annotation to checkers.interned.quals package

NonNull Checker
  Moved nonnull annotations to checkers.nonnull.quals package

Miscellaneous
  Included Javadocs in the release
  Improved documentation for all checkers

----------------------------------------------------------------------

Version 0.6.2, 30 May 2008

Checker Framework API
  Added support for @Default annotation via TreeAnnotator
  Added support for PolymorphicQualifier meta-annotation
  Disallow the use of @SupportedAnnotationTypes on checkers
  Fixed bugs related to wildcards with super clauses
  Improved flow-sensitive analysis for fields

Javari Checker
  Moved Javari qualifiers from checkers.quals to checkers.javari.quals
  Fixed bugs causing null pointer exceptions

NonNull Checker
  Fixed bugs related to nonnull flow
  Added new tests to test suite

Basic Checker
  Renamed Custom Checker to Basic Checker

----------------------------------------------------------------------

Version 0.6.1, 26 Apr 2008

Checker Framework API
  Added support for @ImplicitFor meta-annotations via the new TypeAnnotator
    and TreeAnnotator classes
  Improved documentation and specifications
  Fixed a bug related to getting supertypes of wildcards
  Fixed a crash on class literals of primitive and array types
  Framework ignores annotations that are not part of a type system
  Fixed several minor bugs in the flow-sensitive inference implementation.

IGJ Checker
  Updated the checker to use AnnotationRelations and TypeRelations

Javari Checker
  Changing RoMaybe annotation to PolyRead
  Updated checker to use AnnotationRelations and TypeRelations
  Updated the JDK
  Fixed bugs related to QReadOnly and type argument subtyping
  Fixed bugs related to this-mutable fields in methods with @ReadOnly receiver
  Fixed bugs related to primitive type casts
  Added new tests to test suit

NonNull Checker
  Updated the annotated JDK
  Fixed bugs in which default annotations were not correctly applied
  Added @Raw types to handle partial object initialization.
  Fixed several minor bugs in the checker implementation.

Custom Checker
  Updated checker to use hierarchy meta-annotations, via -Aquals argument

----------------------------------------------------------------------

Version 0.6, 11 Apr 2008

Checker Framework API
  Introduced AnnotationRelations and TypeRelations, more robust classes to
    represent type and annotation hierarchies, and deprecated
    SimpleSubtypeRelation
  Add support for meta-annotations to declare type qualifiers subtype relations
  Re-factored AnnotatedTypes and AnnotatedTypeFactory
  Added a default implementation of SourceChecker.getSuppressWarningsKey()
    that reads the @SuppressWarningsKey class annotation
  Improved support for multidimensional arrays and new array expressions
  Fixed a bug in which implicit annotations were not being applied to
    parenthesized expressions
  Framework ignores annotations on a type that do not have @TypeQualifier
  Moved error/warning messages into "messages.properties" files in each
    checker package
  Fixed a bug in which annotations were inferred to liberally by
    checkers.flow.Flow

Interned Checker
  Added heuristics that suppress warnings for certain comparisons (namely in
    methods that override Comparator.compareTo and Object.equals)
  The Interned checker uses flow-sensitive inference by default

IGJ Checker
  Fixed bugs related to resolving immutability variable in method invocation
  Fixed a bug related to reassignability of fields
  Add more tests

Javari Checker
  Added placeholder annotation for ThisMutable mutability
  Re-factored JavariAnnotatedTypeFactory
  Fixed self-type resolution for method receivers for readonly classes
  Fixed annotations on parameters of readonly methods
  Fixed type validation for arrays of primitives
  Added more tests
  Renamed @RoMaybe annotation to @PolyRead

NonNull Checker
  Removed deprecated checkers.nonnull.flow package
  Fixed a bug in which default annotations were not applied correctly

Miscellaneous
  Improved Javadocs
  Added FactoryTestChecker, a more modular tester for the annotated type
    factory
  Simplify error output for some types by stripping package names

----------------------------------------------------------------------

Version 0.5.1, 21 Mar 2008

Checker Framework API
  Added support for conditional expression
  Added checks for type validity and assignability
  Added support for per-checker customization of asMemberOf
  Added support for type parameters in method invocation,
    including type inference
  Enhanced performance of AnnotatedTypeFactory
  Checkers run only when no errors are found by Javac
  Fixed bugs related AnnotationUtils.deepCopy()
  Fixed support for annotated class type parameters
  Fixed some support for annotated type variable bounds
  Added enhancements to flow-sensitive qualifier inference
  Added checks for type parameter bounds

Interned Checker
  Fixed some failing test cases
  Fixed a bug related to autoboxing/unboxing
  Added experimental flow-sensitive qualifier inference (use
    "-Alint=flow" to enable)
  Improved subtype testing, removing some spurious errors

IGJ Checker
  Deleted IGJVisitor!
  Fixed some bugs related to immutability type variable resolution

Javari Checker
  Removed redundant methods from JavariVisitor in the new framework
  Added support to constructor receivers
  Added support to parenthesized expressions
  Fixed a bug related to resolving RoMaybe constructors
  Fixed a bug related to parsing conditional expressions
  Added parsing of parenthesized expressions
  Replaced checkers.javari.VisitorState with
    checkers.types.VisitorState, present in BaseTypeVisitor
  Modified JavariVisitor type parameters (it now extends
    BaseTypeVisitor<Void, Void>, not BaseTypeVisitor<Void,
    checkers.javari.VisitorState>)
  Modified JavariAnnotatedTypeFactory TreePreAnnotator to mutate a
    AnnotatedTypeMirror parameter instead of returning a
    List<AnnotationMirror>, in accordance with other parts of the
    framework design
  Modified test output format
  Added tests to test suite

NonNull Checker
  Fixed a bug related to errors produced on package declarations
  Exception parameters are now treated as NonNull by default
  Added better support for complex conditionals in NonNull-specific
    flow-sensitive inference
  Fixed some failing test cases
  Improved subtype testing, removing some spurious errors

Custom Checker
  Added a new type-checker for type systems with no special semantics, for
    which annotations can be provided via the command line

Miscellaneous
  Made corrections and added more links to Javadocs
  A platform-independent binary version of the checkers and framework
    (checkers.jar) is now included in this release

----------------------------------------------------------------------

Version 0.5, 7 Mar 2008

Checker Framework API
  Enhanced the supertype finder to take annotations on extends and
    implements clauses of a class type
  Fixed a bug related to checking an empty array initializer ("{}")
  Fixed a bug related to missing type information when multiple
    top-level classes are defined in a single file
  Fixed infinite recursion when checking expressions like "Enum<E
    extends Enum<E>>"
  Fixed a crash in checkers.flow.Flow related to multiple top-level
    classes in a single file
  Added better support for annotated wildcard type bounds
  Added AnnotatedTypeFactory.annotateImplicit() methods to replace
    overriding the getAnnotatedType() methods directly
  Fixed a bug in which constructor arguments were not checked

Interned Checker
  Fixed a bug related to auto-unboxing of classes for primitives
  Added checks for calling methods with an @Interned receiver

IGJ Checker
  Implemented the immutability inference for self-type (type of
    'this') properly
  Enhanced the implicit annotations to make an un-annotated code
    type-check
  Fixed bugs related to invoking methods based on a method's receiver
    annotations

Javari Checker
  Restored in this version, after porting to the new framework

NonNull Checker
  Fixed a bug in which primitive types were considered possibly null
  Improvements to support for @Default annotations

Miscellaneous
  Improved error message display for all checkers

----------------------------------------------------------------------

Version 0.4.1, 22 Feb 2008

Checker Framework API
  Introduced AnnotatedTypeFactory.directSupertypes() which finds the
    supertypes as annotated types, which can be used by the framework.
  Introduced default error messages analogous to javac's error messages.
  Fixed bugs related to handling array access and enhanced-for-loop type
    testing.
  Fixed several bugs that are due AnnotationMirror not overriding .equals()
    and .hashCode().
  Improved Javadocs for various classes and methods.
  Fixed several bugs that caused crashes in the checkers.
  Fixed a bug where varargs annotations were not handled correctly.

IGJ Checker
  Restored in this version, after porting the checker to the new framework.

NonNull Checker
  Fixed a bug where static field accesses were not handled correctly.
  Improved error messages for the NonNull checker.
  Added the NNEL (NonNull Except Locals) annotation default.

Interned Checker
  Fixed a bug where annotations on type parameter bounds were not handled
    correctly.
  Improved error messages for the Interned checker.

----------------------------------------------------------------------

Version 0.4, 11 Feb 2008

Checker Framework API
  Added checkers.flow, an improved and generalized flow-sensitive type
    qualifier inference, and removed redundant parts from
    checkers.nonnull.flow.
  Fixed a bug that prevented AnnotatedTypeMirror.removeAnnotation from working
    correctly.
  Fixed incorrect behavior in checkers.util.SimpleSubtypeRelation.

NonNull Checker
  Adopted the new checkers.flow.Flow type qualifier inference.
  Clarifications and improvements to Javadocs.

----------------------------------------------------------------------

Version 0.3.99, 20 Nov 2007

Checker Framework API
  Deprecated AnnotatedClassType, AnnotatedMethodType, and AnnotationLocation
    in favor of AnnotatedTypeMirror (a new representation of annotated types
    based on the javax.lang.model.type hierarchy).
  Added checkers.basetype, which provides simple assignment and
    pseudo-assignment checking.
  Deprecated checkers.subtype in favor of checkers.basetype.
  Added options for debugging output from checkers: -Afilenames, -Ashowchecks

Interned Checker
  Adopted the new Checker Framework API.
  Fixed a bug in which "new" expressions had an incorrect type.

NonNull Checker
  Adopted the new Checker Framework API.

Javari Checker
IGJ Checker
  Removed in this version, to be restored in a future version pending
    completion of updates to these checkers with respect to the new framework
    API.

----------------------------------------------------------------------

Version 0.3, 1 Oct 2007

Miscellaneous Changes
  Consolidated HTML documentation into a single user manual (see the "manual"
    directory in the distribution).

IGJ Checker
  New features:
    Added a test suite.
    Added annotations (skeleton files) for parts of java.util and java.lang.

NonNull Checker
  New features:
    @SuppressWarnings("nonnull") annotation suppresses checker warnings.
    @Default annotation can make NonNull (not Nullable) the default.
    Added annotations (skeleton classes) for parts of java.util and java.lang.
    NonNull checker skips no classes by default (previously skipped JDK).
    Improved error messages: checker reports expected and found types.

  Bug fixes:
    Fixed a null-pointer exception when checking certain array accesses.
    Improved checking for field dereferences.

Interned Checker
  New features:
    @SuppressWarnings("interned") annotation suppresses checker warnings.
    The checker warns when two @Interned objects are compared with .equals

  Bug fixes:
    The checker honors @Interned annotations on method receivers.
    java.lang.Class types are treated as @Interned.

Checker Framework API
  New features:
    Added support for default annotations and warning suppression in checkers

----------------------------------------------------------------------

Version 0.2.3, 30 Aug 2007

IGJ Checker
  New features:
    changed @W(int) annotation to @I(String) to improve readability
    improved readability of error messages
    added a test for validity of types (testing @Mutable String)

  Bug fixes:
    fixed resolving of @I on fields on receiver type
    fixed assignment checking assignment validity for enhanced for loop
    added check for constructor invocation parameters

Interned Checker
  added the Interned checker, for verifying the absence of equality testing
    errors; see "interned-checker.html" for more information

Javari Checker
  New features:
    added skeleton classes for parts of java.util and java.lang with Javari
      annotations

  Bug fixes:
    fixed readonly inner class bug on Javari Checker

NonNull Checker
  New features:
    flow-sensitive analysis for assignments from a known @NonNull type (e.g.,
      when the right-hand of an assignment is @NonNull, the left-hand is
      considered @NonNull from the assignment to the next possible
      reassignment)
    flow-sensitive analysis within conditional checks

  Bug fixes:
    fixed several sources of null-pointer errors in the NonNull checker
    fixed a bug in the flow-sensitive analysis when a variable was used on
      both sides of the "=" operator

Checker Framework API
  New features:
    added the TypesUtils.toString() method for pretty-printing annotated types
    added AnnotationUtils, a utility class for working with annotations and
      their values
    added SourceChecker.getDefaultSkipPattern(), so that checkers can
      individually specify which classes to skip by default
    added preliminary support for suppressing checker warnings via
      the @SuppressWarnings annotation

  Bug fixes:
    fixed handling of annotations of field values
    InternalAnnotation now correctly uses defaults for annotation values
    improved support for annotations on class type parameter bounds
    fixed an assertion violation when compiling certain uses of arrays

----------------------------------------------------------------------

Version 0.2.2, 16 Aug 2007


Code Changes

* checkers.igj
    some bug fixes and improved documentation

* checkers.javari
    fixed standard return value to be @Mutable
    fixed generic and array handling of @ReadOnly
    fixed @RoMaybe resolution of receivers at method invocation
    fixed parsing of parenthesized trees and conditional trees
    added initial support for for-enhanced loop
    fixed constructor behavior on @ReadOnly classes
    added checks for annotations on primitive types inside arrays

* checkers.nonnull
    flow sensitive analysis supports System.exit, new class/array creation

* checkers.subtype
    fixes for method overriding and other generics-related bugs

* checkers.types
    added AnnotatedTypeMirror, a new representation for annotated types that
      might be moved to the compiler in later version
    added AnnotatedTypeScanner and AnnotatedTypeVisitor, visitors for types
    AnnotatedTypeFactory uses GenericsUtils for improved handing of annotated
      generic types

* checkers.util
    added AnnotatedTypes, a utility class for AnnotatedTypeMirror
    added GenericsUtils, a utility class for working with generic types

* tests
    modified output to print only missing and unexpected diagnostics
    added new test cases for the Javari Checker


Documentation Changes

* checkers/igj-checker.html
    improvements to page

* checkers/javari-checker.html
    examples now point to test suit files

Miscellaneous Changes

* checkers/build.xml
    Ant script fails if it doesn't find the correct JSR 308 javac version

----------------------------------------------------------------------

Version 0.2.1, 1 Aug 2007


Code Changes

* checkers.igj & checkers.igj.quals
    added an initial implementation for the IGJ language

* checkers.javari
    added a state parameter to the visitor methods
    added tests and restructured the test suite
    restructured and implemented RoMaybe
    modified return type to be mutable by default
    fixed mutability type handling for type casts and field access
    fixed bug, ensuring no primitives can be ReadOnly
    a method receiver type is now based on the correct annotation
    fixed parameter type-checking for overriden methods
    fixed bug on readonly field initialization
    added handling for unary trees

* checkers.nonnull
    added a tests for the flow-senstive analysis and varargs methods
    improved flow-sensitive analysis: else statements, asserts,
      return/throw statements, instanceof checks, complex conditionals with &&
    fixed a bug in the flow-sensitive analysis that incorrectly inferred
      @NonNull for some elements
    removed NonnullAnnotatedClassType, moving its functionality into
      NonnullAnnotatedTypeFactory

* checkers.source
    SourceChecker.getSupportedAnnotationTypes() returns ["*"], overriding
      AbstractProcessor.getSupportedAnnotationTypes(). This enables all
      checkers to run on unannotated code

* checkers.subtypes
    fixed a bug pertaining to method parameter checks for overriding methods
    fixed a bug that caused crashes when checking varargs methods

* checkers.types
    AnnotatedTypeFactory.getClass(Element) and getMethod(Element) use the
      tree of the passed Element if one exists
    AnnotatedClassType.includeAt, .execludeAt, .getAnnotationData were
      added and are public
    added constructor() and skipParens() methods to InternalUtils
    renamed getTypeArgumentLocations() to getAnnotatedTypeArgumentLocations()
      in AnnotatedClassType
    added AnnotationData to represent annotations instead of Class instances;
      primarily allows querying annotation arguments
    added switch for whether or not to use includes/excludes in
      AnnotatedClassType.hasAnnotationAt()

* checkers.util
    added utility classes
    added skeleton class generator utility for annotating external libraries


Documentation Changes

* checkers/nonnull-checker.html
    added a note about JML
    added a caveat about variable initialization

* checkers/README-checkers.html
    improvements to instructions

----------------------------------------------------------------------

Version 0.2, 2 Jul 2007


Code Changes

* checkers.subtype
    subtype checker warns for annotated and redundant typecasts
    SubtypeVisitor checks for invalid return and parameter types in overriding
      methods
    added checks for compound assignments (like '+=')

* checkers.source
    SourceChecker honors the "checkers.skipClasses" property as a regex for
      suppressing warnings from unannotated code (property is "java.*" by
      default)
    SourceVisitor extends TreePathScanner<R,P> instead of
      TreeScanner<Void,Void>

* checkers.types
    AnnotatedClassType.isAnnotatedWith removed
    AnnotatedClassType.getInnerLocations renamed to getTypeArgumentLocations
    AnnotatedClassType.include now removes from the exclude list (and
      vice-versa)
    AnnotatedClassType.setElement and setTree methods are now public

* checkers.nonnull
    added a flow-sensitive analysis for inferring @NonNull in "if (var !=
      null)"-style checks
    added checks for prefix and postfix increment and decrement operations

* checkers.javari
    added initial implementation of a type-checker for the Javari language

----------------------------------------------------------------------

Version 0.1.1, 7 Jun 2007


Documentation Changes

* checkers/nonnull-checker.html
    created "Tiny examples" subsection
    created "Annotated library" subsection
    noted where to read @NonNull-annotated source
    moved instructions for unannotated code to README-checkers.html
    various minor corrections and clarifications

* checkers/README-checkers.html
    added cross-references to other Checker Framework documents
    removed redundant text
    moved instructions for unannotated code from nonnull-checker.html
    various minor corrections and clarifications

* checkers/creating-a-checker.html
    added note about getSupportedSourceVersion
    removed line numbers from @Interned example
    added section on SubtypeChecker/SubtypeVisitor
    various minor corrections and clarifications


Code Changes

* checkers.subtype
    removed deprecated getCheckedAnnotation() mechanism
    added missing package Javadocs
    package Javadocs reference relevant HTML documentation
    various improvements to Javadocs
    SubtypeVisitor and SubtypeChecker are now abstract classes
    updated with respect to preferred usages of
      AnnotatedClassType.hasAnnotationAt and AnnotatedClassType.annotateAt

* checkers.source
    added missing package Javadocs
    package Javadocs reference relevant HTML documentation

* checkers.types
    added missing package Javadocs
    package Javadocs reference relevant HTML documentation
    AnnotatedClassType.annotateAt now correctly handles
      AnnotationLocation.RAW argument
    AnnotatedClassType.annotate deprecated in favor of
      AnnotatedClassType.annotateAt with AnnotationLocation.RAW as an argument
    AnnotatedClassType.isAnnotatedWith deprecated in favor of
      AnnotatedClassType.hasAnnotationAt with AnnotationLocation.RAW as an
      argument
    Added fromArray and fromList methods to AnnotationLocation and made
      corresponding constructors private.

* checkers.quals
    added Javadocs and meta-annotations on annotation declarations where
      missing
    package Javadocs reference relevant HTML documentation

* checkers.nonnull
    various improvements to Javadocs
    package Javadocs reference relevant HTML documentation


Miscellaneous Changes

    improved documentation of ch examples
    Checker Framework build file now only attempts to compile .java files


----------------------------------------------------------------------

Version 0.1.0, 1 May 2007

Initial release.<|MERGE_RESOLUTION|>--- conflicted
+++ resolved
@@ -17,12 +17,10 @@
 The Signature Checker supports annotations @CanonicalName and @CanonicalNameOrEmpty.
 The Signature Checker treats jdk.jfr.Unsigned as an alias for its own @Unsigned annotation.
 
-<<<<<<< HEAD
 The Signedness Checker supports annotation @SignedPositiveFromUnsigned.
-=======
+
 The shorthand syntax for the -processor command-line argument applies to
 utility checkers, such as the Constant Value Checker.
->>>>>>> 916a4fb2
 
 Implementation details:
 
@@ -45,11 +43,8 @@
   TypeKindUtils.widenedNumericType => TypeKindUtils.widenedNumericType
   TypesUtils.isFloating => TypesUtils.isFloatingPrimitive
   TypesUtils.isIntegral => TypesUtils.isIntegralPrimitive
-<<<<<<< HEAD
-=======
 
 The CFStore copy constructor now takes only one argument.
->>>>>>> 916a4fb2
 
 ---------------------------------------------------------------------------
 
