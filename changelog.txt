--- conflicted
+++ resolved
@@ -2,19 +2,15 @@
 
 Version 3.0.0, November 1, 2019
 
-<<<<<<< HEAD
 The Checker Framework works on both JDK 8 and JDK 11.
+ * Type annotations for JDK 8 remain in jdk8.jar.
+ * Type annotations for JDK 11 appear in stub files in checker.jar.
 
 Removed the @PolyAll annotation.
-=======
-The Checker Framework works on both JDK 8 and JDK 11.  JDK annotation for
-JDK 11 are stored in stub files in the checker jar rather than a seperate jdk11
-jar.
 
 Implementation details:
- * All previously deprecated methods have been removed.
+ * Removed all previously deprecated methods.
  * AnnotatedTypeFactory#getFnInterfaceFromTree now returns an AnnotatedExecutableType.
->>>>>>> a572867f
 
 ---------------------------------------------------------------------------
 
