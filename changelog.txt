Version 3.6.0, August 3, 2020
<<<<<<< HEAD
=======

Added a new option `-Aversion` to print the version of the Checker Framework.
>>>>>>> 3c296672

The Interning Checker supports method annotations @EqualsMethod and
@CompareToMethod.  Place them on methods like equals(), compareTo(), and
compare() to permit certain uses of == on non-interned values.

Added an overloaded version of NullnessUtil.castNonNull that takes an error message.

Implementation details:

commonAssignmentCheck() now takes an additional argument.  Type system
authors must update their overriding implementations.

---------------------------------------------------------------------------

Version 3.5.0, July 1, 2020

Use "allcheckers:" instead of "all:" as a prefix in a warning suppression string.
Writing `@SuppressWarnings("allcheckers")` means the same thing as
`@SuppressWarnings("all")`, unless the `-ArequirePrefixInWarningSuppressions`
command-line argument is supplied.  See the manual for details.

It is no longer necessary to pass -Astubs=checker.jar/javadoc.astub when
compiling a program that uses Javadoc classes.

Renamed command-line arguments:
 * -AshowSuppressWarningKeys to -AshowSuppressWarningsStrings

The Signature Checker no longer considers Java keywords to be identifiers.
Renamed Signature Checker annotations:
  @BinaryNameInUnnamedPackage => @BinaryNameWithoutPackage
  @FieldDescriptorForPrimitiveOrArrayInUnnamedPackage => @FieldDescriptorWithoutPackage
  @IdentifierOrArray => @ArrayWithoutPackage
Added new Signature Checker annotations:
  @BinaryNameOrPrimitiveType
  @DotSeparatedIdentifiersOrPrimitiveType
  #IdentifierOrPrimitiveType

The Nullness Checker now treats `System.getProperty()` soundly.  Use
`-Alint=permitClearProperty` to disable special treatment of
`System.getProperty()` and to permit undefining built-in system properties.

Class qualifier parameters:  When a generic class represents a collection,
a user can write a type qualifier on the type argument, as in
`List<@Tainted Character>` versus `List<@Untainted Character>`.  When a
non-generic class represents a collection with a hard-coded type (as
`StringBuffer` hard-codes `Character`), you can use the new class qualifier
parameter feature to distinguish `StringBuffer`s that contain different
types of characters.

The Dataflow Framework supports backward analysis.  See its manual.

Implementation details:

Changed the types of some fields and methods from array to List:
 * QualifierDefaults.validLocationsForUncheckedCodeDefaults()
 * QualifierDefaults.STANDARD_CLIMB_DEFAULTS_TOP
 * QualifierDefaults.STANDARD_CLIMB_DEFAULTS_BOTTOM
 * QualifierDefaults.STANDARD_UNCHECKED_DEFAULTS_TOP
 * QualifierDefaults.STANDARD_UNCHECKED_DEFAULTS_BOTTOM

Dataflow Framework: Analysis is now an interface.  Added AbstractAnalysis,
ForwardAnalysis, ForwardTransferFunction, ForwardAnalysisImpl,
BackwardAnalysis, BackwardTransferFunction, and BackwardAnalysisImpl.
To adapt existing code:
 * `extends Analysis<V, S, T>` => `extends ForwardAnalysisImpl<V, S, T>`
 * `implements TransferFunction<V, S>` => `implements ForwardTransferFunction<V, S>`

In AbstractQualifierPolymorphism, use AnnotationMirrors instead of sets of
annotation mirrors.

Renamed meta-annotation SuppressWarningsKeys to SuppressWarningsPrefix.
Renamed SourceChecker#getSuppressWarningsKeys(...) to getSuppressWarningsPrefixes.
Renamed SubtypingChecker#getSuppressWarningsKeys to getSuppressWarningsPrefixes.

Added GenericAnnotatedTypeFactory#postAnalyze, changed signature of
GenericAnnotatedTypeFactory#handleCFGViz, and removed CFAbstractAnalysis#visualizeCFG.

Removed methods and classes marked deprecated in release 3.3.0 or earlier.

Closed issues:
#1362, #1727, #2632, #3249, #3296, #3300, #3356, #3357, #3358, #3359, #3380.

---------------------------------------------------------------------------

Version 3.4.1, June 1, 2020

-Ainfer now takes an argument:
 * -Ainfer=jaifs uses .jaif files to store the results of whole-program inference.
 * -Ainfer=stubs uses .astub files to store the results of whole-program inference.
 * -Ainfer is deprecated but is the same as -Ainfer=jaifs, for backwards compatibility.

New command-line option:
  -AmergeStubsWithSource If both a stub file and a source file are available, use both.

Closed issues:
#2893, #3021, #3128, #3160, #3232, #3277, #3285, #3289, #3295, #3302, #3305,
#3307, #3310, #3316, #3318, #3329.

---------------------------------------------------------------------------

Version 3.4.0, May 3, 2020

The annotated jdk8.jar is no longer used.  You should remove any occurrence of
  -Xbootclasspath/p:.../jdk8.jar
from your build scripts.  Annotations for JDK 8 are included in checker.jar.

The Returns Receiver Checker enables documenting and checking that a method
returns its receiver (i.e., the `this` parameter).

Closed issues:
#3267, #3263, #3217, #3212, #3201, #3111, #3010, #2943, #2930.

---------------------------------------------------------------------------

Version 3.3.0, April 1, 2020

New command-line options:
  -Alint=trustArrayLenZero trust @ArrayLen(0) annotations when determining
  the type of Collections.toArray.

Renamings:
  -AuseDefaultsForUncheckedCode to -AuseConservativeDefaultsForUncheckedCode
    The old name works temporarily but will be removed in a future release.

For collection methods with `Object` formal parameter type, such as
contains, indexOf, and remove, the annotated JDK now forbids null as an
argument.  To make the Nullness Checker permit null, pass
`-Astubs=checker.jar/collection-object-parameters-may-be-null.astub`.

The argument to @SuppressWarnings can be a substring of a message key that
extends at each end to a period or an end of the key.  (Previously, any
substring worked, including the empty string which suppressed all warnings.
Use "all" to suppress all warnings.)

All postcondition annotations are repeatable (e.g., `@EnsuresNonNull`,
`@EnsuresNonNullIf`, ...).

Renamed wrapper annotations (which users should not write):
 * `@DefaultQualifiers` => `@DefaultQualifier.List`
 * `@EnsuresQualifiersIf` => `@EnsuresQualifierIf.List`
 * `@EnsuresQualifiers` => `@EnsuresQualifier.List`
 * `@RequiresQualifiers` => `@RequiresQualifier.List`

Implementation details:
 * Removed `@DefaultInUncheckedCodeFor` and
   `@DefaultQualifierInHierarchyInUncheckedCode`.
 * Renamings:
   applyUncheckedCodeDefaults() to applyConservativeDefaults()
   useUncheckedCodeDefault() to useConservativeDefault()
   AnnotatedTypeReplacer to AnnotatedTypeCopierWithReplacement
   AnnotatedTypeMerger to AnnotatedTypeReplacer
 * Deprecated the `framework.source.Result` class; use `DiagMessage` or
   `List<DiagMessage>` instead.  If you were creating a `Result` just to
   pass it to `report`, then call new methods `reportError` and
   `reportWarning` instead.
 * AbstractTypeProcessor#typeProcessingOver() always gets called.

Closed issues:
#1307, #1881, #1929, #2432, #2793, #3040, #3046, #3050, #3056, #3083, #3124,
#3126, #3129, #3132, #3139, #3149, #3150, #3167, #3189.

---------------------------------------------------------------------------

Version 3.2.0, March 2, 2020

@SuppressWarnings("initialization") suppresses only warnings whose key
contains "initialization".  Previously, it suppressed all warnings issued
by the Nullness Checker or the Initialization Checker.

Closed issues:
#2719, #3001, #3020, #3069, #3093, #3120.

---------------------------------------------------------------------------

Version 3.1.1, February 3, 2020

New command-line options:
  -AassumeDeterministic Unsoundly assume that every method is deterministic
  -AassumePure Unsoundly assume that every method is pure

Renamed -Anocheckjdk to -ApermitMissingJdk.
The old version still works, for backward compatibility.

Renamed -Alint=forbidnonnullarraycomponents to
-Alint=soundArrayCreationNullness.  The old version still works, for
backward compatibility.

Implementation details:
 * Deprecated QualifierHierarchy#getTypeQualifiers.
 * Deprecated Analysis#Analysis(ProcessingEnvironment) and Analysis#Analysis(T,
   int, ProcessingEnvironment); use Analysis#Analysis(), Analysis#Analysis(int),
   Analysis#Analysis(T), and Analysis#Analysis(T, int) instead.
 * Renamed SourceChecker#getMessages to getMessagesProperties.
 * Renamed one overload of SourceChecker.printMessages to printOrStoreMessage.

Closed issues:
#2181, #2975, #3018, #3022, #3032, #3036, #3037, #3038, #3041, #3049, #3055,
#3076.

---------------------------------------------------------------------------

Version 3.1.0, January 3, 2020

Command-line option -AprintGitProperties prints information about the git
repository from which the Checker Framework was compiled.

Implementation details:
 * Removed static cache in AnnotationUtils#areSameByClass and added
   AnnotatedTypeFactory#areSameByClass that uses an instance cache.
 * Removed static cache in AnnotationBuilder#fromName and #fromClass.
 * ContractsUtils#getPreconditions takes an ExecutableElement as an argument.
 * ContractsUtils#getContracts returns a Set.
 * Moved ContractUtils.Contract to outer level.
 * Renamed ConditionalPostcondition#annoResult to ConditionalPostcondition#resultValue.

Closed issues:
#2867, #2897, #2972.

---------------------------------------------------------------------------

Version 3.0.1, December 2, 2019

New command-line option for the Constant Value Checker
`-AnoNullStringsConcatenation` unsoundly assumes that every operand of a String
concatenation is non-null.

Implementation details:
 * Moved AnnotatedTypes#hasTypeQualifierElementTypes to AnnotationUtils.
 * Deprecated AnnotatedTypes#isTypeAnnotation and AnnotatedTypes#hasTypeQualifierElementTypes.

Closed issues:
#945, #1224, #2024, #2744, #2809, #2815, #2818, #2830, #2840, #2853, #2854,
#2865, #2873, #2874, #2878, #2880, #2886, #2888, #2900, #2905, #2919, #2923.

---------------------------------------------------------------------------

Version 3.0.0, November 1, 2019

The Checker Framework works on both JDK 8 and JDK 11.
 * Type annotations for JDK 8 remain in jdk8.jar.
 * Type annotations for JDK 11 appear in stub files in checker.jar.

Removed the @PolyAll annotation.

Implementation details:
 * Removed all previously deprecated methods.
 * AnnotatedTypeFactory#getFnInterfaceFromTree now returns an AnnotatedExecutableType.
 * AnnotationUtils#areSame and #areSameByName now only accept non-null
   AnnotationMirrors

Closed issues:
#1169, #1654, #2081, #2703, #2739, #2749, #2779, #2781, #2798, #2820, #2824,
#2829, #2842, #2845, #2848.

---------------------------------------------------------------------------

Version 2.11.1, October 1, 2019

The manual links to the Object Construction Checker.

Closed issues:
#1635, #2718, #2767.

---------------------------------------------------------------------------

Version 2.11.0, August 30, 2019

The Checker Framework now uses the Java 9 javac API. The manual describes
how to satisfy this dependency, in a way that works on a Java 8 JVM.
Running the Checker Framework on a Java 9 JVM is not yet supported.

---------------------------------------------------------------------------

Version 2.10.1, August 22, 2019

Closed issues:
#1152, #1614, #2031, #2482, #2543, #2587, #2678, #2686, #2690, #2712, #2717,
#2713, #2721, #2725, #2729.

---------------------------------------------------------------------------

Version 2.10.0, August 1, 2019

Removed the NullnessRawnessChecker.  Use the NullnessChecker instead.

Closed issues:
#435, #939, #1430, #1687, #1771, #1902, #2173, #2345, #2470, #2534, #2606,
#2613, #2619, #2633, #2638.

---------------------------------------------------------------------------

Version 2.9.0, July 3, 2019

Renamed the Signedness Checker's @Constant annotation to @SignednessGlb.
Introduced an alias, @SignedPositive, for use by programmers.

Annotated the first argument of Opt.get and Opt.orElseThrow as @NonNull.

Removed meta-annotation @ImplicitFor:
 * Use the new meta-annotation @QualifierForLiteral to replace
   @ImplicitFor(literals, stringpatterns).
 * Use the meta-annotation @DefaultFor to replace @ImplicitFor(typeKinds,
   types).
 * Use the new meta-annotation @UpperBoundFor to specify a qualifier upper
   bound for certain types.
 * You can completely remove
     @ImplicitFor(typeNames = Void.class, literals = LiteralKind.NULL)
   on bottom qualifiers.
     @DefaultFor(types = Void.class)
   and
     @QualifierForLiterals(literals = LiteralKind.NULL)
   are added to the bottom qualifier by default.

Add @DefaultQualifierOnUse and @NoDefaultQualifierOnUse type declaration annotations

New/changed error message keys:
 * initialization.static.fields.uninitialized for uninitialized static fields
 * unary.increment.type.incompatible and unary.decrement.type.incompatible
   replace some occurrences of compound.assignment.type.incompatible

Implementation details:
 * Renamed QualifierPolymorphism#annotate methods to resolve
 * Renamed ImplicitsTreeAnnotator to LiteralTreeAnnotator
 * Renamed ImplicitsTypeAnnotator to DefaultForTypeAnnotator
 * Removed TypeUseLocation.TYPE_DECLARATION
 * Removed InheritedFromClassAnnotator, replace with DefaultQualifierForUseTypeAnnotator
 * Rename TreeUtils.isSuperCall and TreeUtils.isThisCall to
 isSuperConstructorCall and isThisConstructorCall

Closed issues:
#2247, #2391, #2409, #2434, #2451, #2457, #2468, #2484, #2485, #2493, #2505,
#2536, #2537, #2540, #2541, #2564, #2565, #2585.

---------------------------------------------------------------------------

Version 2.8.2, June 3, 2019

The Signature Checker supports a new type, @FqBinaryName.

Added a template for a repository that you can use to write a custom checker.

Linked to the Checker Framework Gradle plugin, which makes it easy to run
a checker on a project that is built using the Gradle build tool.

Implementation detail: deprecated TreeUtils.skipParens in favor of
TreeUtils.withoutParens which has the same specification.

Closed issues:
#2291, #2406, #2469, #2477, #2479, #2480, #2494, #2499.

---------------------------------------------------------------------------

Version 2.8.1, May 1, 2019

Moved text about the Purity Checker into its own chapter in the manual.

Closed issues:
#660, #2030, #2223, #2240, #2244, #2375, #2407, #2410, #2415, #2420, #2421,
#2446, #2447, #2460, #2462.

---------------------------------------------------------------------------

Version 2.8.0, April 3, 2019

Support `androidx.annotation.RecentlyNonNull` and `RecentlyNullable` (as of
2.6.0, but not previously documented).

The following qualifiers are now repeatable:  `@DefaultQualifier`
`@EnsuresQualifierIf` `@EnsuresQualifier` `@RequiresQualifier`.  Therefore,
users generally do not need to write the following wrapper annotations:
`@DefaultQualifiers` `@EnsuresQualifiersIf` `@EnsuresQualifiers`
`@RequiresQualifiers`.

New command-line option `-ArequirePrefixInWarningSuppressions` makes
`@SuppressWarnings` recognize warning keys of the form
"checkername:key.about.problem" but ignore warning keys of the form
"key.about.problem" without the checker name as a prefix.

New CONSTRUCTOR_RESULT enum constant in TypeUseLocation makes it possible to
set default annotations for constructor results.

Clarified the semantics of annotations on class and constructor declarations.
See Section 25.5 "Annotations on classes and constructors" in the manual.

Interface changes:
 * Added protected methods to BaseTypeVisitor so that checkers can change the
   checks for annotations on classes, constructor declarations, and constructor
   invocations.
 * Removed BaseTypeVisitor#checkAssignability and BaseTypeVisitor#isAssignable
   methods.
 * Renamed AnnotatedTypeFactory#getEnclosingMethod to
   AnnotatedTypeFactory#getEnclosingElementForArtificialTree

Closed issues:
#2159, #2230, #2318, #2324, #2330, #2334, #2343, #2344, #2353, #2366, #2367,
#2370, #2371, #2385.

---------------------------------------------------------------------------

Version 2.7.0, March 1, 2019

The manual links to the AWS crypto policy compliance checker, which enforces
that no weak cipher algorithms are used with the Java crypto API.

The Nullness Checker supports RxJava annotations
io.reactivex.annotations.NonNull and io.reactivex.annotations.Nullable.

The checker-qual artifact (jar file) contains an OSGi manifest.

New TYPE_DECLARATION enum constant in TypeUseLocation makes it possible to
(for example) set defaults annotations for class/interface definitions.

Interface changes:
 * Renamed the "value" element of the @HasSubsequence annotation to
   "subsequence".
 * Renamed @PolySignedness to @PolySigned.
 * Renamed AnnotatedTypeFactory.ParameterizedMethodType to
   ParameterizedExecutableType.

Added missing checks regarding annotations on classes, constructor
declarations, and constructor invocations.  You may see new warnings.

Closed issues:
#788, #1751, #2147, #2163, #2186, #2235, #2243, #2263, #2264, #2286, #2302,
#2326, #2327.

---------------------------------------------------------------------------

Version 2.6.0, February 3, 2019

The manual includes a section about how to use Lombok and the Checker
Framework simultaneously.

Commons CSV has been added to the annotated libraries on Maven Central.

Some error messages have been changed to improve comprehensibility,
such as by adjusting wording or adding additional information.

Relevant to type system implementers:
Renamed method areSameIgnoringValues to areSameByName.

Closed issues: #2008, #2166, #2185, #2187, #2221, #2224, #2229, #2234, #2248.
Also fixed false negatives in handling of Map.get().

---------------------------------------------------------------------------

Version 2.5.8, December 5, 2018

The manual now links to the AWS KMS compliance checker, which enforces
that calls to AWS KMS only generate 256-bit keys.

Closed issues: #372, #1678, #2207, #2212, #2217.

---------------------------------------------------------------------------

Version 2.5.7, November 4, 2018

New @EnsuresKeyFor and @EnsuresKeyForIf method annotations permit
specifying the postcondition that a method gives some value a @KeyFor type.

The manual links to the Rx Thread & Effect Checker, which enforces
UI Thread safety properties for stream-based Android applications.

Closed issues:
#1014, #2151, #2178, #2180, #2183, #2188, #2190, #2195, #2196, #2198, #2199.

---------------------------------------------------------------------------

Version 2.5.6, October 3, 2018

Introduce checker-qual-android artifact that is just like the checker-qual
artifact, but the qualifiers have classfile retention.  This is useful for
Android projects.

Remove the checker-compat-qual artifact, which was only useful for Java 7,
which the Checker Framework no longer supports.  It remains available on
Maven Central, with versions 2.5.5 and earlier.

Closed issues:
#2135, #2157, #2158, #2164, #2171.

---------------------------------------------------------------------------

Version 2.5.5, August 30, 2018

Implicit imports (deprecated in November 2014) are no longer supported.

Renamed the testlib Maven artifact to framework-test.

Removed command-line option -AprintErrorStack, which is now the default.
Added -AnoPrintErrorStack to disable it (which should be rare).

Replaced ErrorReporter class with BugInCF and UserError exceptions.

Closed issues:
#1999, #2008, #2023, #2029, #2074, #2088, #2098, #2099, #2102, #2107.

---------------------------------------------------------------------------

Version 2.5.4, August 1, 2018

Closed issues:
#2030, #2048, #2052, #2059, #2065, #2067, #2073, #2082.

---------------------------------------------------------------------------

Version 2.5.3, July 2, 2018

Closed issues:
#266, #1248, #1678, #2010, #2011, #2018, #2020, #2046, #2047, #2054.

---------------------------------------------------------------------------

Version 2.5.2, June 1, 2018

In the Map Key Checker, null is now @UnknownKeyFor.  See the "Map Key Checker"
chapter in the manual for more details.

Closed issues:
#370, #469, #1701, #1916, #1922, #1959, #1976, #1978, #1981, #1983, #1984, #1991, #1992.

---------------------------------------------------------------------------

Version 2.5.1, May 1, 2018

Added a Maven artifact of the Checker Framework testing library, testlib.

Closed issues:
#849, #1739, #1838, #1847, #1890, #1901, #1911, #1912, #1913, #1934, #1936,
#1941, #1942, #1945, #1946, #1948, #1949, #1952, #1953, #1956, #1958.

---------------------------------------------------------------------------

Version 2.5.0, April 2, 2018

Declaration annotations that are aliases for type annotations are now treated
as if they apply to the top-level type.  See "Declaration annotations" section
in the "Warnings" chapter in the manual for more details.

Ended support for annotations in comments.  See "Migrating away from
annotations in comments" section in the "Handling legacy code" chapter in the
manual for instructions on how to remove annotations from comments.

Closed issues:
#515, #1667, #1739, #1776, #1819, #1863, #1864, #1865, #1866, #1867, #1870,
#1876, #1879, #1882, #1898, #1903, #1905, #1906, #1910, #1914, #1915, #1920.

---------------------------------------------------------------------------

Version 2.4.0, March 1, 2018

Added the Index Checker, which eliminates ArrayIndexOutOfBoundsException.

Added the Optional Checker, which verifies uses of Java 8's Optional class.

Removed the Linear Checker, whose implementation was inconsistent with its
documentation.

Added a @QualifierArgument annotation to be used on pre- and postcondition
  annotations created by @PreconditionAnnotation, @PostconditionAnnotation,
  and @ConditionalPostconditionAnnotation. This allows qualifiers with
  arguments to be used in pre- and postconditions.

Added new type @InternalFormForNonArray to the Signature Checker

Moved annotated libraries from checker/lib/*.jar to the Central Repository:
https://search.maven.org/#search%7Cga%7C1%7Cg%3A%22org.checkerframework.annotatedlib%22

Moved the Javadoc stub file from checker/lib/javadoc.astub to
checker/resources/javadoc.astub.

Simplified the instructions for running the Checker Framework with Gradle.

The Checker Framework Eclipse plugin is no longer released nor supported.

Closed issues:
#65, #66, #100, #108, #175, #184, #190, #194, #209, #239, #260, #270, #274,
#293, #302, #303, #306, #321, #325, #341, #356, #360, #361, #371, #383, #385,
#391, #397, #398, #410, #423, #424, #431, #430, #432, #548, #1131, #1148,
#1213, #1455, #1504, #1642, #1685, #1770, #1796, #1797, #1801, #1809, #1810,
#1815, #1817, #1818, #1823, #1831, #1837, #1839, #1850, #1851, #1852, #1861.

---------------------------------------------------------------------------

Version 2.3.2, February 1, 2018

Closed issues:
#946, #1133, #1232, #1319, #1625, #1633, #1696, #1709, #1712, #1734, #1738,
#1749, #1754, #1760, #1761, #1768, #1769, #1781.

---------------------------------------------------------------------------

Version 2.3.1, January 2, 2018

Closed issues:
#1695, #1696, #1697, #1698, #1705, #1708, #1711, #1714, #1715, #1724.

---------------------------------------------------------------------------

Version 2.3.0, December 1, 2017

Removed the deprecated @LazyNonNull type qualifier.
Deprecated most methods in InternalUtils and moved them to either
TreeUtils or TypesUtils. Adapted a few method names and parameter
orders for consistency.

Closed issues:
#951, #1356, #1495, #1602, #1605, #1623, #1628, #1636, #1641, #1653, #1655,
#1664, #1665, #1681, #1684, #1688, #1690.

---------------------------------------------------------------------------

Version 2.2.2, November 2, 2017

The Interning Checker supports a new annotation, @InternedDistinct, which
indicates that the value is not equals() to any other value.

An annotated version of the Commons IO library appears in checker/lib/ .

Closed issue #1586, which required re-opening issues 293 and 341 until
proper fixes for those are implemented.

Closed issues:
#1386, #1389, #1423, #1520, #1529, #1530, #1531, #1546, #1553, #1555, #1565,
#1570, #1579, #1580, #1582, #1585, #1586, #1587, #1598, #1609, #1615, #1617.

---------------------------------------------------------------------------

Version 2.2.1, September 29, 2017

Deprecated some methods in AnnotatedTypeMirror and AnnotationUtils, to
be removed after the 2.2.1 release.

The qualifiers and utility classes in checker-qual.jar are compiled to Java 8
byte code. A new jar, checker-qual7.jar, includes the qualifiers and utility
classes compiled to Java 7 byte code.

Closed issues:
#724, #1431, #1442, #1459, #1464, #1482, #1496, #1499, #1500, #1506, #1507,
#1510, #1512, #1522, #1526, #1528, #1532, #1535, #1542, #1543.

---------------------------------------------------------------------------

Version 2.2.0, September 5, 2017

A Java 8 JVM is required to run the Checker Framework.
You can still typecheck and compile Java 7 (or earlier) code.
With the "-target 7" flag, the resulting .class files still run with JDK 7.

The stub file format has changed to be more similar to regular Java syntax.
Most notably, receiver annotations are written using standard Java 8 syntax
(a special first formal paramter named "this") and inner classes are written
using standard Java syntax (rather than at the top level using a name that
contains "$". You need to update your stub files to conform to the new syntax.

Closed issues:
#220, #293, #297, #341, #375, #407, #536, #571, #798, #867, #1180, #1214, #1218,
#1371, #1411, #1427, #1428, #1435, #1438, #1450, #1456, #1460, #1466, #1473,
#1474.

---------------------------------------------------------------------------

Version 2.1.14, 3 August 2017

Nullness Checker change to annotated JDK:  The type argument to the Class,
Constructor, and Optional classes may now be annotated as @Nullable or
@NonNull.  The nullness of the type argument doesn't matter, but this
enables easier integration with generic clients.

Many crashes and false positives associated with uninferred method type
arguments have been correct. By default, uninferred method type arguments,
which can happen with Java 8 style target type contexts, are silently ignored.
Use the option -AconservativeUninferredTypeArguments to see warnings about
method calls where the Checker Framework fails to infer type arguments.

Closed issues:
#753, #804, #961, #1032, #1062, #1066, #1098, #1209, #1280, #1316, #1329, #1355,
#1365, #1366, #1367, #1377, #1379, #1382, #1384, #1397, #1398, #1399, #1402,
#1404, #1406, #1407.

---------------------------------------------------------------------------

Version 2.1.13, 3 July 2017

Verified that the Checker Framework builds from source on Windows Subsystem
for Linux, on Windows 10 Creators Edition.

The manual explains how to configure Android projects that use Android Studio
3.0 and Android Gradle Plugin 3.0.0, which support type annotations.

Closed issues:
#146, #1264, #1275, #1290, #1303, #1308, #1310, #1312, #1313, #1315, #1323,
#1324, #1331, #1332, #1333, #1334, #1347, #1357, #1372.

---------------------------------------------------------------------------

Version 2.1.12, 1 June 2017

The manual links to Glacier, a class immutability checker.

The stubparser license has been updated.  You can now use stubparser under
either the LGPL or the Apache license, whichever you prefer.

Closed issues:
#254, #1201, #1229, #1236, #1239, #1240, #1257, #1265, #1270, #1271, #1272,
#1274, #1288, #1291, #1299, #1304, #1305.

---------------------------------------------------------------------------

Version 2.1.11, 1 May 2017

The manual contains new FAQ (frequently asked questions) sections about
false positive warnings and about inference for field types.

Closed issues:
#989, #1096, #1136, #1228.

---------------------------------------------------------------------------

Version 2.1.10, 3 April 2017

The Constant Value Checker, which performs constant propagation, has been
extended to perform interval analysis -- that is, it determines, for each
expression, a statically-known lower and upper bound.  Use the new
@IntRange annotation to express this.  Thanks to Jiasen (Jason) Xu for this
feature.

Closed issues:
#134, #216, #227, #307, #334, #437, #445, #718, #1044, #1045, #1051, #1052,
#1054, #1055, #1059, #1077, #1087, #1102, #1108, #1110, #1111, #1120, #1124,
#1127, #1132.

---------------------------------------------------------------------------

Version 2.1.9, 1 March 2017

By default, uninferred method type arguments, which can happen with Java 8
style target type contexts, are silently ignored, removing many false
positives.  The new option -AconservativeUninferredTypeArguments can be used to
get the conservative behavior.

Closed issues:
#1006, #1011, #1015, #1027, #1035, #1036, #1037, #1039, #1043, #1046, #1049,
#1053, #1072, #1084.

---------------------------------------------------------------------------

Version 2.1.8, 20 January 2017

The Checker Framework webpage has moved to https://checkerframework.org/.
Old URLs should redirect to the new one, but please update your links
and let us know if any old links are broken rather than redirecting.

The documentation has been reorganized in the Checker Framework repository.
The manual, tutorial, and webpages now appear under checker-framework/docs/.

Closed issues:
#770, #1003, #1012.

---------------------------------------------------------------------------

Version 2.1.7, 3 January 2017

Manual improvements:
 * Added a link to jOOQ's SQL checker.
 * Documented the `-AprintVerboseGenerics` command-line option.
 * Better explanation of relationship between Fake Enum and Subtyping Checkers.

Closed issues:
#154, #322, #402, #404, #433, #531, #578, #720, #795, #916, #953, #973, #974,
#975, #976, #980, #988, #1000.

---------------------------------------------------------------------------

Version 2.1.6, 1 December 2016

Closed issues:
#412, #475.

---------------------------------------------------------------------------

Version 2.1.5, 2 November 2016

The new class org.checkerframework.checker.nullness.Opt provides every
method in Java 8's java.util.Optional class, but written for possibly-null
references rather than for the Optional type.  This can shorten code that
manipulates possibly-null references.

In bytecode, type variable upper bounds of type Object may or may not have
been explicitly written.  The Checker Framework now assumes they were not
written explicitly in source code and defaults them as implicit upper bounds.

The manual describes how to run a checker within the NetBeans IDE.

The manual describes two approaches to creating a type alias or typedef.

Closed issues:
#643, #775, #887, #906, #941.

---------------------------------------------------------------------------

Version 2.1.4, 3 October 2016

Closed issues:
#885, #886, #919.

---------------------------------------------------------------------------

Version 2.1.3, 16 September 2016

Closed issues:
#122, #488, #495, #580, #618, #647, #713, #764, #818, #872, #893, #894, #901,
#902, #903, #905, #913.

---------------------------------------------------------------------------

Version 2.1.2, 1 September 2016

Closed issues:
#182, #367, #712, #811, #846, #857, #858, #863, #870, #871, #878, #883, #888.

---------------------------------------------------------------------------

Version 2.1.1, 1 August 2016

The codebase conforms to a consistent coding style, which is enforced by
a git pre-commit hook.

AnnotatedTypeFactory#createSupportedTypeQualifiers() must now return a mutable
list.  Checkers that override this method will have to be changed.

Closed issues:
#384, #590, #681, #790, #805, #809, #810, #820, #824, #826, #829, #838, #845,
#850, #856.

---------------------------------------------------------------------------

Version 2.1.0, 1 July 2016

The new Signedness Checker prevents mixing of unsigned and signed
values and prevents meaningless operations on unsigned values.

The Lock Checker expresses the annotated variable as `<self>`;
previously it used `itself`, which may conflict with an identifier.

Closed issues:
#166, #273, #358, #408, #471, #484, #594, #625, #692, #700, #701, #711, #717,
#752, #756, #759, #763, #767, #779, #783, #794, #807, #808.

---------------------------------------------------------------------------

Version 2.0.1, 1 June 2016

We renamed method annotateImplicit to addComputedTypeAnnotations.  If you
have implemented a checker, you need to change occurrences of
annotateImplicit to addComputedTypeAnnotations.

The Checker Framework (checker.jar) is now placed on the processorpath
during compilation.  Previously, it was placed on the classpath.  The
qualifiers (checker-qual.jar) remain on the classpath.  This change should
reduce conflicts between your code and the Checker Framework.  If your code
depends on classes in the Checker Framework, then you should add those
classes to the classpath when you run the compiler.

Closed issues:
#171, #250, #291, #523, #577, #672, #680, #688, #689, #690, #691, #695, #696,
#698, #702, #704, #705, #706, #707, #720, #721, #723, #728, #736, #738, #740.

---------------------------------------------------------------------------

Version 2.0.0, 2 May 2016

Inference:

 * The infer-and-annotate.sh script infers annotations and inserts them in
   your source code.  This can reduce the burden of writing annotations and
   let you get started using a type system more quickly.  See the
   "Whole-program inference" section in the manual for details.

Type systems:

 * The Lock Checker has been replaced by a new implementation that provides
   a stronger guarantee.  The old Lock Checker prevented two threads from
   simultaneously using a given variable, but race conditions were still
   possible due to aliases.  The new Lock Checker prevents two threads from
   simultaneously dereferencing a given value, and thus prevents race
   conditions.  For details, see the "Lock Checker" chapter in the manual,
   which has been rewritten to describe the new semantics.

 * The top type qualifier for the Signature String type system has been
   renamed from @UnannotatedString to @SignatureUnknown.  You shouldn't
   ever write this annotation, but if you perform separate compilation (for
   instance, if you do type-checking with the Signature String Checker
   against a library that is annotated with Signature String annotations),
   then you need to re-compile the library.

 * The IGJ, OIGJ, and Javari Checkers are no longer distributed with the
   Checker Framework.  If you wish to use them, install version 1.9.13 of
   the Checker Framework.  The implementations have been removed because
   they were not being maintained.  The type systems are valuable, but the
   type-checkers should be rewritten from scratch.

Documentation improvements:

 * New manual section "Tips for creating a checker" shows how to break down
   the implementation of a type system into small, manageable pieces.

 * Improved instructions for using Maven and Gradle, including for Android
   code.

Tool changes:

 * The Checker Framework Live Demo webpage lets you try the Checker
   Framework without installing it:  http://eisop.uwaterloo.ca/live/

 * New command-line arguments -Acfgviz and -Averbosecfg enable better
   debugging of the control-flow-graph generation step of type-checking.

 * New command-line argument -Ainfer is used by the infer-and-annotate.sh
   script that performs type inference.

Closed issues:
#69, #86, #199, #299, #329, #421, #428, #557, #564, #573, #579, #665, #668, #669,
#670, #671.

---------------------------------------------------------------------------

Version 1.9.13, 1 April 2016

Documentation:
 * Clarified Maven documentation about use of annotations in comments.
 * Added FAQ about annotating fully-qualified type names.

Closed issues:  #438, #572, #579, #607, #624, #631.

---------------------------------------------------------------------------

Version 1.9.12, 1 March 2016

The Checker Framework distribution contains annotated versions
of libraries in directory checker-framework/checker/lib/.
During type-checking, you should put these versions first on your classpath,
to obtain more precise type-checking with fewer false positive warnings.

tools.jar is no longer required to be on the classpath when using
checker-qual.jar

The Signature String Checker supports two new string representations of a
Java type: @InternalForm and @ClassGetSimpleName.

The manual documents how to run a pluggable type-checker in IntelliJ IDEA.

The instructions on how to run a type-checker in Gradle have been updated to
use the artifacts in Maven Central. Examples using the instructions have been
added under checker-framework/docs/examples/GradleExamples/.

Renamed enum DefaultLocation to TypeUseLocation.

Closed issues:  #130, #263, #345, #458, #559, #559, #574, #582, #596.

---------------------------------------------------------------------------

Version 1.9.11, 1 February 2016

Renamed and merged -AuseSafeDefaultsForUnannotatedSourceCode and
-AsafeDefaultsForUnannotatedBytecode command-line options to
-AuseDefaultsForUncheckedCode that takes arguments source and bytecode.

For type-system developers:

* The previously deprecated
  org.checkerframework.framework.qual.TypeQualifier{s} annotations
  were removed.
* Every type system uses the CLIMB-to-top defaulting scheme, unless it
  explicitly specifies a different one.  Previously a type system needed
  to explicitly request CLIMB-to-top, but now it is the default.

Closed issues: #524, #563, #568.

---------------------------------------------------------------------------

Version 1.9.10, 4 January 2016

The Checker Framework distribution files now contain a version number:
for example, checker-framework-1.9.9.zip rather than checker-framework.zip.

The Nullness Checker supports the org.eclipse.jgit.annotations.Nullable and
NonNull annotations.

Buildfiles do less unnecessary recomputation.

Documentation:
 * Documented how to initialize circular data structures in the
   Initialization type system.
 * Linked to David Bürgin's Nullness Checker tutorial at
   https://github.com/glts/safer-spring-petclinic/wiki
 * Acknowledged more contributors in the manual.

For type-system developers:
 * The org.checkerframework.framework.qual.TypeQualifier{s} annotations are
   now deprecated.  To indicate which annotations a checker supports, see
   https://checkerframework.org/manual/#creating-indicating-supported-annotations .
   Support for TypeQualifier{s} will be removed in the next release.
 * Renamed
   org.checkerframework.framework.qual.Default{,Qualifier}ForUnannotatedCode to
   DefaultInUncheckedCodeFor and DefaultQualifierInHierarchyInUncheckedCode.

Closed issues: #169, #363, #448, #478, #496, #516, #529.

---------------------------------------------------------------------------

Version 1.9.9, 1 December 2015

Fixed issues:  #511, #513, #514, #455, #527.

Removed the javac_maven script and batch file,
which had been previously deprecated.

---------------------------------------------------------------------------

Version 1.9.8, 9 November 2015

Field initialization warnings can now be suppressed for a single field at a
time, by placing @SuppressWarnings("initialization") on the field declaration.

Updated Maven instructions to no longer require a script.
Added an example of how to use the instructions under
docs/examples/MavenExample.

The javac_maven script (and batch file) are deprecated and will be
removed as of December 2015.

Fixed issues:  #487, #500, #502.

---------------------------------------------------------------------------

Version 1.9.7, 24 October 2015

Fixed issues:  #291, #474.

----------------------------------------------------------------------

Version 1.9.6, 8 October 2015

Fixed issue:  #460.

----------------------------------------------------------------------

Version 1.9.5, 1 September 2015

Test Framework Updates:
  * The test framework has been refactored to improve extensibility.
  * Tests that previously extended ParameterizedCheckerTest or
    CheckerTest should extend either CheckerFrameworkTest or nothing.
  * If a test used methods that were previously found on
    CheckerTest, you may find them in TestUtilities.

Fixed issues:  #438, #457, #459.

----------------------------------------------------------------------

Version 1.9.4, 4 August 2015

Documented the notion of a compound checker, which depends on other checkers
  and automatically runs them.

Renamed -AuseConservativeDefaultsForUnannotatedSourceCode command-line
  option to -AuseSafeDefaultsForUnannotatedSourceCode

Moved the Checker Framework version control repository from Google Code to
GitHub, and from the Mercurial version control system to Git.  If you have
cloned the old repository, then discard your old clone and create a new one
using this command:
  git clone https://github.com/typetools/checker-framework.git

Fixed issues:  #427, #429, #434, #442, #450.

----------------------------------------------------------------------

Version 1.9.3, 1 July 2015

New command-line options:
 * -AsafeDefaultsForUnannotatedBytecode causes a checker to use conservative
   defaults for .class files that were compiled without running the given
   checker.  Without this option, type-checking is unsound (that is, there
   might be errors at run time even though the checker issues no warnings).
 * -AuseConservativeDefaultsForUnannotatedSourceCode uses conservative
   annotations for unannotated type uses.  Use this when compiling a library in
   which some but not all classes are annotated.

Various bug fixes and documentation improvements.

Fixed issues: #436.

----------------------------------------------------------------------

Version 1.9.2, 1 June 2015

Internationalization Format String Checker:
This new type-checker prevents use of incorrect internationalization
format strings.

Fixed issues: #434.

----------------------------------------------------------------------

Version 1.9.1, 1 May 2015

New FAQ entry:
  "How does the Checker Framework compare with Eclipse's null analysis?"

----------------------------------------------------------------------

Version 1.9.0, 17 April 2015

Bug fixes for generics, especially type parameters:
   * Manual chapter 21 "Generics and polymorphism" has been expanded,
     and it gives more information on annotating type parameters.
   * The qualifier on a type parameter (e.g. <@HERE T> ) only applies
     to the lower bound of that type parameter.  Previously it also
     applied to the upper bound.
   * Unannotated, unbounded wildcards are now qualified with the
     annotations of the type parameter to which they are an argument.
     See the new manual section 23.3.4 for more details.
   * Warning "bound.type.incompatible" is issued if the lower bound of
     a type parameter or wildcard is a supertype of its upper bound,
     e.g.  <@Nullable T extends @NonNull Object>
   * Method type argument inference has been improved. Fewer warnings
     should be issued when method invocations omit type arguments.
   * Added command-line option -AprintVerboseGenerics to print more
     information about type parameters and wildcards when they appear
     in warning messages.

Reflection resolution:
If you supply the -AresolveReflection command-line option, the Checker
Framework attempts to resolve reflection.  This reduces the number of
false positive warnings caused by reflection.

The documentation for the Map Key Checker has been moved into its own
chapter in the manual.

Fixed issues: #221, #241, #313, #314, #328, #335, #337, #338, #339, #355, #369,
              #376, #378, #386, #388, #389, #393, #403, #404, #413, #414, #415,
              #417, #418, #420, #421, #422, #426.

----------------------------------------------------------------------

Version 1.8.11, 2 March 2015

Fixed issues: #396, #400, #401.

----------------------------------------------------------------------

Version 1.8.10, 30 January 2015

Fixed issues: #37, #127, #350, #364, #365, #387, #392, #395.

----------------------------------------------------------------------

Version 1.8.9, 19 December 2014

Aliasing Checker:
This new type-checker ensures that an expression has no aliases.

Fixed issues: #362, #380, #382.

----------------------------------------------------------------------

Version 1.8.8, 26 November 2014

@SuppressWarnings("all") suppresses all Checker Framework warnings.

Implicit imports are deprecated, including the jsr308_imports environment
variable and the -jsr308_imports ... and -Djsr308.imports=... command-line
options.

For checkers bundled with the Checker Framework, package names may now
be omitted when running from the command line.
E.g.
    javac -processor NullnessChecker MyFile.java

The Nullness checker supports Android annotations
android.support.annotation.NonNull and android.support.annotation.Nullable.

Fixed issues: #366, #379.

----------------------------------------------------------------------

Version 1.8.7, 30 October 2014

Fix performance regression introduced in release 1.8.6.

Nullness Checker:
  * Updated Nullness annotations in the annotated JDK.
    See issues: #336, #340, #374.
  * String concatenations with null literals are now @NonNull
    rather than @Nullable.  See issue #357.

Fixed issues:  #200, #300, #332, #336, #340, #357, #359, #373, #374.

----------------------------------------------------------------------

Version 1.8.6, 25 September 2014

Method Reference and Lambda Expression Support:
The Checker Framework now supports type-checking method references
and lambda expressions to ensure they are congruent with the
functional interface they are assigned to. The bodies of lambda expressions
are also now type-checked similarly to regular method bodies.

Dataflow:
 * Handling of the following language features has been improved:
   boxed Booleans, finally blocks, switch statements, type casts, enhanced
   for loops
 * Performance improvements

Annotations:
The checker-compat-qual.jar is now included with the Checker Framework
release.  It can also be found in Maven Central at the coordinates:
org.checkerframework:checker-compat-qual
Annotations in checker-compat-qual.jar do not require Java 8 but
can only be placed in annotation locations valid in Java 7.

----------------------------------------------------------------------

Version 1.8.5, 29 August 2014

Eclipse Plugin:
All checkers in the Checker Framework manual now appear in the
Eclipse plugin by default.  Users no longer have to include
checker.jar on their classpath to run any of the built-in checkers.

Improved Java 7 compatibility and introduced Java 7 compliant
annotations for the Nullness Checker.  Please see the section on
"Class-file compatibility with Java 7" in the manual for more details.

Fixed issue #347.

----------------------------------------------------------------------

Version 1.8.4, 1 August 2014

The new Constant Value Checker is a constant propagation analysis:  it
determines which variable values can be known at compile time.

Overriding methods now inherit declaration annotations from methods they
override, if the declaration annotation is meta-annotate with
@InheritedAnnotation.  In particular, the purity annotations @SideEffectFree,
@Deterministic, and @Pure are inherited.

Command-line options:
 * Renamed the -AenablePurity command-line flag to -AcheckPurityAnnotations.
 * Added a command-line option -AoutputArgsToFile to output all command-line
   options passed to the compiler to a file.  This is especially useful when
   debugging Maven compilation.

Annotations:
These changes are relevant only to people who wish to use pluggable
type-checking with a standard Java 7 toolset.  (If you are not having
trouble with your Java 7 JVM, then you don't care about them.)
 * Made clean-room reimplementations of nullness-related annotations
   compatible with Java 7 JVMs, by removing TYPE_USE as a target.
 * Added a new set of Java 7 compatibility annotations for the Nullness Checker
   in the org.checkerframework.checker.nullness.compatqual package. These
   annotations do not require Java 8 but can only be placed in annotation
   locations valid in Java 7.

Java 8 support:
The Checker Framework no longer crashes when type-checking code with lambda
expressions, but it does issue a lambda.unsupported warning when
type-checking code containing lambda expressions.  Full support for
type-checking lambda expressions will appear in a future release.

Fixed issue #343.

----------------------------------------------------------------------

Version 1.8.3, 1 July 2014

Updated the Initialization Checker section in the manual with
a new introduction paragraph.

Removed the Maven plugin section from the manual as the plugin is
no longer maintained and the final release was on June 2, #2014.
The javac_maven script (and batch file) are available to use
the Checker Framework from Maven.

Fixed issue #331.

----------------------------------------------------------------------

Version 1.8.2, 2 Jun 2014

Converted from using rt.jar to ct.sym for creating the annotated jdk.
Using the annotated jdk on the bootclasspath of a VM will cause the
vm to crash immediately.

The Lock Checker has been rewritten to support dataflow analysis.
It can now understand conditional expressions, for example, and
knows that "lock" is held in the body of statements like
"if (lock.tryLock()) { ... }"
The Lock Checker chapter in the manual has been updated accordingly
and describes the new Lock Checker features in detail.

Provided a javac_maven script (and batch file) to make it simpler
to use the Checker Framework from Maven.  The Maven plug-in is deprecated
and will be removed as of July 1, 2014. Added an explanation of how
to use the script in the Maven section of the manual.

The Checker Framework installation instructions in the manual have
been updated.

Fixed issues: #312, #315, #316, #318, #319, #324, #326, #327.

----------------------------------------------------------------------

Version 1.8.1, 1 May 2014

Support to directly use the Java 8 javac in addition to jsr308-langtools.
Added docs/examples directory to checker-framework.zip.
New section in the manual describing the contents of checker-framework.zip.

Fixed issues: #204, #304, #320.

----------------------------------------------------------------------

Version 1.8.0, 2 April 2014

Added the GUI Effect Checker, which prevents "invalid thread access" errors
when a background thread in a GUI attempts to access the UI.

Changed the Java package of all type-checkers and qualifiers.  The package
"checkers" has been renamed to "org.checkerframeork.checker".  This
requires you to change your import statements, such as from
  import checkers.nullness.quals.*;
to
  import org.checkerframework.checker.nullness.qual.*;
It also requires you to change command-line invocations of javac, such as from
  javac -processor checkers.nullness.NullnessChecker ...
to
  javac -processor org.checkerframework.checker.nullness.NullnessChecker ...

Restructured the Checker Framework project and package layout,
using the org.checkerframework prefix.

----------------------------------------------------------------------

Version 1.7.5, 5 March 2014

Minor improvements to documentation and demos.
Support a few new units in the UnitsChecker.

----------------------------------------------------------------------

Version 1.7.4, 19 February 2014

Error messages now display the error key that can be used in
SuppressWarnings annotations. Use -AshowSuppressWarningKeys to
show additional keys.

Defaulted type qualifiers are now stored in the Element and written
to the final bytecode.

Reduce special treatment of checkers.quals.Unqualified.

Fixed issues: #170, #240, #265, #281.

----------------------------------------------------------------------

Version 1.7.3, 4 February 2014

Fixes for Issues #210, #253, #280, #288.

Manual:
   Improved discussion of checker guarantees.

Maven Plugin:
   Added option useJavacOutput to display exact compiler output.

Eclipse Plugin:
   Added the Format String Checker to the list of built-in checkers.

----------------------------------------------------------------------

Version 1.7.2, 2 January 2014

Fixed issues: #289, #292, #295, #296, #298.

----------------------------------------------------------------------

Version 1.7.1, 9 December 2013

Fixes for Issues #141, #145, #257, #261, #269, #267, #275, #278, #282, #283, #284, #285.

Implementation details:
  Renamed AbstractBasicAnnotatedTypeFactory to GenericAnnotatedTypeFactory

----------------------------------------------------------------------

Version 1.7.0, 23 October 2013

Format String Checker:
  This new type-checker ensures that format methods, such as
  System.out.printf, are invoked with correct arguments.

Renamed the Basic Checker to the Subtyping Checker.

Reimplemented the dataflow analysis that performs flow-sensitive type
  refinement.  This fixes many bugs, improves precision, and adds features.
  Many more Java expressions can be written as annotation arguments.

Initialization Checker:
  This new abstract type-checker verifies initialization properties.  It
  needs to be combined with another type system whose proper initialization
  should be checked.  This is the new default initialzation checker for the
  Nullness Checker.  It is based on the "Freedom Before Commitment" approach.

Renamed method annotations used by the Nullness Checker:
  @AssertNonNullAfter => @EnsuresNonNull
  @NonNullOnEntry => @RequiresNonNull
  @AssertNonNullIfTrue(...) => @IfMethodReturnsFalseEnsuresNonNull
  @AssertNonNullIfFalse(...) => @IfMethodReturnsFalseEnsuresNonNull
  @LazyNonNull => @MonotonicNonNull
  @AssertParametersNonNull => [no replacement]
Removed annotations used by the Nullness Checker:
  @AssertParametersNonNull
Renamed type annotations used by the Initialization Checker:
  @NonRaw => @Initialized
  @Raw => @UnknownInitialization
  new annotation @UnderInitialization
The old Initialization Checker (that uses @Raw and @NonRaw) can be invoked
  by invoking the NullnessRawnessChecker rather than the NullnessChecker.

Purity (side effect) analysis uses new annotations @SideEffectFree,
  @Deterministic, and @TerminatesExecution; @Pure means both @SideEffectFree
  and @Deterministic.

Pre- and postconditions about type qualifiers are available for any type system
  through @RequiresQualifier, @EnsuresQualifier and @EnsuresQualifierIf.  The
  contract annotations for the Nullness Checker (e.g. @EnsuresNonNull) are now
  only a special case of these general purpose annotations.
  The meta-annotations @PreconditionAnnotation, @PostconditionAnnotation, and
  @ConditionalPostconditionAnnotation can be used to create more special-case
  annotations for other type systems.

Renamed assertion comment string used by all checkers:
  @SuppressWarnings => @AssumeAssertion

To use an assert statement to suppress warnings, the assertion message must
  include the string "@AssumeAssertion(warningkey)".  Previously, just the
  warning key sufficed, but the string @SuppressWarnings(warningkey) was
  recommended.

New command-line options:
  -AonlyDefs and -AonlyUses complement existing -AskipDefs and -AskipUses
  -AsuppressWarnings Suppress warnings matching the given key
  -AassumeSideEffectFree Unsoundly assume that every method is side-effect-free
  -AignoreRawTypeArguments Ignore subtype tests for type arguments that
    were inferred for a raw type
  -AenablePurity Check the bodies of methods marked as pure
    (@SideEffectFree or @Deterministic)
  -AsuggestPureMethods Suggest methods that could be marked as pure
  -AassumeAssertionsAreEnabled, -AassumeAssertionsAreDisabled Whether to
    assume that assertions are enabled or disabled
  -AconcurrentSemantics Whether to assume concurrent semantics
  -Anocheckjdk Don't err if no annotated JDK can be found
  -Aflowdotdir Create an image of the control flow graph
  -AinvariantArrays replaces -Alint=arrays:invariant
  -AcheckCastElementType replaces -Alint=cast:strict

Manual:
  New manual section about array types.
  New FAQ entries:  "Which checker should I start with?", "How can I handle
    typestate, or phases of my program with different data properties?",
    "What is the meaning of a type qualifier at a class declaration?"
  Reorganized FAQ chapter into sections.
  Many other improvements.

----------------------------------------------------------------------

Version 1.6.7, 28 August 2013

User-visible framework improvements:
  Improve the error message produced by -Adetailedmsgtext

Bug fixes:
  Fix issue #245: anonymous classes were skipped by default

----------------------------------------------------------------------

Version 1.6.6, 01 August 2013

Documentation:
  The Checker Framework manual has been improved.  Changes include:
more troubleshooting tips to the Checker Framework manual, an improved
discussion on qualifier bounds, more examples, improved formatting, and more.
  An FAQ entry has been added to discuss JSR305.
  Minor clarifications have been added to the Checker Framework tutorial.

----------------------------------------------------------------------

Version 1.6.5, 01 July 2013

User-visible framework improvements:
  Stub files now support static imports.

Maven plugin:
  Maven plugin will now issue a warning rather than quit when zero checkers are specified in a project's pom.xml.

Documentation:
  Improved the Maven plugin instructions in the Checker Framework manual.
  Added documentation for the -XDTA:noannotationsincomments compiler flag.

Internal framework improvements:
  Improved Maven-plugin developer documentation.

----------------------------------------------------------------------

Version 1.6.4, 01 June 2013

User-visible framework improvements:
    StubGenerator now generates stubs that can be read by the StubParser.

Maven plugin:
    The Maven plugin no longer requires the Maven project's output directory to exist in order to run the Checker Framework.  However, if you ask the Checker Framework to generate class files then the output directory will be created.

Documentation:
  Improved the Maven plugin instructions in the Checker Framework manual.
  Improved the discussion of why to define both a bottom and a top qualifier in the Checker Framework manual.
  Update FAQ to discuss that some other tools incorrectly interpret array declarations.

----------------------------------------------------------------------

Version 1.6.3, 01 May 2013

Eclipse plugin bug fixes:
  The javac argument files used by the Eclipse plugin now properly escape file paths.  Windows users should no longer encounter errors about missing built-in checkers.

Documentation:
  Add FAQ "What is the meaning of an annotation after a type?"

----------------------------------------------------------------------

Version 1.6.2, 04 Apr 2013

Eclipse plugin:
  The "Additional compiler parameters" text field has now been replaced by a list.  Parameters in this list may be activated/deactivated via checkbox.

Eclipse plugin bug fixes:
   Classpaths and source files should now be correctly quoted when they contain spaces.

Internal framework improvements:
  Update pom files to use the same update-version code as the Checker Framework "web" ant task.  Remove pom specific update-version code.
  Update build ant tasks to avoid re-running targets when executing tests from the release script.

----------------------------------------------------------------------

Version 1.6.1, 01 Mar 2013

User-visible framework improvements:
  A number of error messages have been clarified.
  Stub file now supports type annotations in front and after method type variable declarations.
  You may now specify custom paths to javac.jar and jdk7.jar on the command line for non-standard installations.

Internal framework improvements:
  Add shouldBeApplied method to avoid unnecessary scans in DefaultApplier and avoid annotating void types.
  Add createQualifierDefaults and createQualifierPolymorphism factory methods.

Maven plugin:
  Put Checker Framework jars at the beginning of classpath.
  Added option to compile code in order to support checking for multi-module projects.
  The plugin no longer copies the various Checker Framework maven artifacts to one location but instead takes advantage of the new custom path options for javac.jar and jdk7.jar.
  The maven plugin no longer attempts to resolve jdk6.jar

Eclipse plugin:
  Put Checker Framework jars at the beginning of classpath.
  All files selected from a single project can now be checked.  The previous behavior only checked the entire project or one file depending on the type of the first file selected.

Documentation:
  Fixed broken links and incomplete URLs in the Checker Framework Manual.
  Update FAQ to discuss that some other tools incorrectly interpret array declarations.

Bug fixes

----------------------------------------------------------------------

Version 1.6.0, 1 Feb 2013

User-visible framework improvements:
  It is possible to use enum constants in stub files without requiring the fully qualified name, as was previously necessary.
  Support build on a stock Java 8 OpenJDK.

Adapt to underlying jsr308-langtools changes.
  The most visible change is syntax for fully-qualified types, from @A java.lang.Object to java.lang.@A Object.
  JDK 7 is now required.  The Checker Framework does not build or run on JDK 6.

Documentation:
  A new tutorial is available at https://checkerframework.org/tutorial/

----------------------------------------------------------------------

Version 1.5.0, 14 Jan 2013

User-visible framework improvements:
  To invoke the Checker Framework, call the main method of class
    CheckerMain, which is a drop-in replacement for javac.  This replaces
    all previous techniques for invoking the Checker Framework.  Users
    should no longer provide any Checker Framework jars on the classpath or
    bootclasspath.  jsr308-all.jar has been removed.
  The Checker Framework now works with both JDK 6 and JDK 7, without need
    for user customization.  The Checker Framework determines the
    appropriate annotated JDK to use.
  All jar files now reside in checker-framework/checkers/binary/.

Maven plugin:
  Individual pom files (and artifacts in the Maven repository) for all
    Checker Framework jar files.
  Avoid too-long command lines on Windows.
  See the Maven section of the manual for more details.

Eclipse plugin:
  Avoid too-long command lines on Windows.
  Other bug fixes and interface improvements.

Other framework improvements:
  New -Adetailedmsgtext command-line option, intended for use by IDE plugins.

----------------------------------------------------------------------

Version 1.4.4, 1 Dec 2012

Internal framework improvements:
  Add shutdown hook mechanism and use it for -AresourceStats resource
    statistics flag.
  Add -AstubWarnIfNotFound and -AstubDebug options to improve
    warnings and debug information from the stub file parsing.
  Ignore case when comparing error suppression keys.
  Support the bottom type as subtype of any wildcard type.

Tool Integration Changes
  The Maven plugin id has been changed to reflect standard Maven
    naming conventions.
  Eclipse and Maven plugin version numbers will now
    track the Checker Framework version numbers.

Bug fixes.

----------------------------------------------------------------------

Version 1.4.3, 1 Nov 2012

Clarify license:
  The Checker Framework is licensed under the GPL2.  More permissive
    licenses apply to annotations, tool plugins (Maven, Eclipse),
    external libraries included with the Checker Framework, and examples in
    the Checker Framework Manual.
  Replaced all third-party annotations by cleanroom implementations, to
    avoid any potential problems or confusion with licensing.

Aliased annotations:
  Clarified that there is no need to rewrite your program.  The Checker
    Framework recognizes dozens of annotations used by other tools.

Improved documentation of Units Checker and Gradle Integration.
Improved developer documentation of Eclipse and Maven plugins.

Bug fixes.

----------------------------------------------------------------------

Version 1.4.2, 16 Oct 2012

External tool support:
  Eclipse plug-in now works properly, due to many fixes

Regex Checker:
  New CheckedPatternSyntaxException added to RegexUtil

Support new foreign annotations:
  org.eclipse.jdt.annotation.Nullable
  org.eclipse.jdt.annotation.NonNull

New FAQ: "What is a receiver?"

Make annotations use 1-based numbering for formal parameters:
  Previously, due to a bug the annotations used 0-based numbering.
  This change means that you need to rewrite annotations in the following ways:
    @KeyFor("#3")  =>  @KeyFor("#4")
    @AssertNonNullIfTrue("#0")  =>  @AssertNonNullIfTrue("#1")
    @AssertNonNullIfTrue({"#0", "#1"})  =>  @AssertNonNullIfTrue({"#1", "#2"})
    @AssertNonNullAfter("get(#2)")  =>  @AssertNonNullAfter("get(#3)")
  This command:
    find . -type f -print | xargs perl -pi -e 's/("#)([0-9])(")/$1.($2+1).$3/eg'
  handles the first two cases, which account for most uses.  You would need
  to handle any annotations like the last two cases in a different way,
  such as by running
    grep -r -n -E '\("[^"]+#[0-9][^A-Za-z]|\("#[0-9][^"]' .
  and making manual changes to the matching lines.  (It is possible to
  provide a command that handles all cases, but it would be more likely to
  make undesired changes.)
  Whenever making automated changes, it is wise to save a copy of your
  codebase, then compare it to the modified version so you can undo any
  undesired changes.  Also, avoid running the automated command over version
  control files such as your .hg, .git, .svn, or CVS directory.

----------------------------------------------------------------------

Version 1.4.1, 29 Sep 2012

User-visible framework improvements:
  Support stub files contained in .jar files.
  Support aliasing for declaration annotations.
  Updated the Maven plugin.

Code refactoring:
  Make AnnotationUtils and AnnotatedTypes into stateless utility classes.
    Instead, provide the necessary parameters for particular methods.
  Make class AnnotationBuilder independent of AnnotationUtils.
  Remove the ProcessingEnvironment from AnnotatedTypeMirror, which was
    hardly used and can be replaced easily.
  Used more consistent naming for a few more fields.
  Moved AnnotatedTypes from package checkers.types to checkers.utils.
    this required making a few methods in AnnotatedTypeFactory public,
    which might require changes in downstream code.

Internal framework improvements:
  Fixed Issues #136, #139, #142, #156.
  Bug fixes and documentation improvements.

----------------------------------------------------------------------

Version 1.4.0, 11 Sep 2012

User-visible framework improvements:
  Defaulting:
    @DefaultQualifier annotations now use a Class instead of a String,
      preventing simple typo errors.
    @DefaultLocation extended with more constants.
    TreeAnnotator propagates the least-upper-bound of the operands of
      binary/compound operations, instead of taking the default qualifier.
  Stub files now ignore the return type, allowing for files automatically
    generated from other formats.
  Type factories and type hierarchies:
    Simplify AnnotatedTypeFactory constructors.
    Add a GeneralAnnotatedTypeFactory that supports multiple type systems.
    Improvements to QualifierHierarchy construction.
  Type-checking improvements:
    Propagate annotations from the sub-expression of a cast to its result.
    Better handling of assignment context and improved inference of
      array creation expressions.
  Optional stricter checking of casts to array and generic types using
    the new -Alint=cast:strict flag.
    This will become the default in the future.
  Code reorganization:
    SourceChecker.initChecker no longer has a ProcessingEnvironment
      parameter. The environment can now be accessed using the standard
      processingEnv field (instead of the previous env field).
    Classes com.sun.source.util.AbstractTypeProcessor and
      checkers.util.AggregateChecker are now in package checkers.source.
    Move isAssignable from the BaseTypeChecker to the BaseTypeVisitor; now
      the Checker only consists of factories and logic is contained in the
      Visitor.
  Warning and error messages:
    Issue a warning if an unsupported -Alint option is provided.
    Improved error messages.
  Maven plugin now works.

Nullness Checker:
  Only allow creation of (implicitly) non-null objects.
  Optionally forbid creation of arrays with @NonNull component type,
    when flag -Alint=arrays:forbidnonnullcomponents is supplied.
    This will become the default in the future.

Internal framework improvements:
  Enable assertion checking.
  Improve handling of annotated type variables.
  Assignment context is now a type, not a tree.
  Fix all compiler warnings.

----------------------------------------------------------------------

Version 1.3.1, 21 Jul 2012

Installation:
  Clarify installation instructions for Windows.  Remove javac.bat, which
  worked for running distributed checkers but not for creating new checkers.

User-visible framework improvements:
  Implement @PolyAll qualifier to vary over multiple type systems.
  The Checker Framework is unsound due to Java's covariant array subtyping.
    You can enable invariant array subtyping (for qualifiers only, not for
    base Java types) with the command-line option -Alint=arrays:invariant.
    This will become the default in the future.

Internal framework improvements:
  Improve defaulting for multiple qualifier hierarchies.
  Big refactoring of how qualifier hierarchies are built up.
  Improvements to error handling output for unexpected exceptions.
  Bug fixes and documentation improvements.

----------------------------------------------------------------------

Version 1.3.0, 3 Jul 2012

Annotation syntax changes, as mandated by the latest Type Annotations
(JSR 308) specification.  The most important ones are:
- New receiver syntax, using "this" as a formal parameter name:
    ReturnType methodname(@ReceiverAnnotation MyClass this, ...) { ... }
- Changed @Target default to be the Java 1.5 values
- UW extension: in addition to annotations in comments, support
    special /*>>> */ comments to hide multiple tokens.
    This is useful for the new receiver syntax and for import statements.

Framework improvements:
  Adapt to annotation storage changes in jsr308-langtools 1.3.0.
  Move type validation methods from the BaseTypeChecker to BaseTypeVisitor.

----------------------------------------------------------------------

Version 1.2.7, 14 May 2012

Regex Checker:
  Add basic support for the concatenation of two non-regular expressions
    that produce a valid regular expression.
  Support "isRegex" in flow inference.

Framework improvements:
  New @StubFiles annotation declaratively adds stub files to a checker.

Internal bug fixes:
  Respect skipDefs and skipUses in NullnessFlow.
  Support package annotations in stub files.
  Better support for enums in annotation attributes.
  Cleanups to how implicit receivers are determined.

----------------------------------------------------------------------

Version 1.2.6, 18 Mar 2012

Nullness Checker:
  Correctly handle unboxing in more contexts (if, switch (Issue 129),
    while loops, ...)

Regex Checker:
  Add capturing groups parameter to Regex qualifier.
    Count groups in String literals and String concatenation.
    Verify group number to method calls that take a capturing group
      number.
    Update RegexUtil methods to take optional groups parameter.
    Modify regex qualifier hierarchy to support groups parameter.
  Add special case for Pattern.compile when called with Pattern.LITERAL flag.

Internal bug fixes:
  Improve flow's support of annotations with parameters.
  Fix generics corner cases (Issues #131, #132, #133, #135).
  Support type annotations in annotations and type-check annotations.
  Improve reflective look-up of visitors and factories.
  Small cleanups.

----------------------------------------------------------------------

Version 1.2.5.1, 06 Feb 2012

Nullness Checker:
  Correct the annotations on ThreadLocal and InheritableThreadLocal.

Internal bug fixes:
  Expand release tests.
  Compile release with JDK 6 to work on both JDK 6 and JDK 7.

----------------------------------------------------------------------

Version 1.2.5, 3 Feb 2012

Don't put classpath on the bootclasspath when invoking javac.  This
prevents problems if, for example, android.jar is on the classpath.

New -jsr308_imports ... and -Djsr308.imports=... command-line options, for
specifying implicit imports from the command line.  This is needed by Maven.

New -Aignorejdkastub option makes the checker not load the jdk.astub
file. Files from the "stubs" option are still loaded.

Regex Checker:
  Support concatenation of PolyRegex strings.
  Improve examples of use of RegexUtil methods.

Signature Checker:
  Add new @ClassGetName annotation, for a 4th string representation of a
    class that is used by the JDK.  Add supporting annotations to make the
    type hierarchy a complete lattice.
  Add PolySignature annotation.

Internal bug fixes:
  Improve method type argument inference.
  Handle type variables whose upper bound is a type variable.
  Fix bug in least upper bound computation for anonymous classes.
  Improve handling of annotations inherited from superclasses.
  Fix design problem with Nullness Checker and primitive types.
  Ensure that overriding methods respect pre- and postconditions.
  Correctly resolve references to an enclosing this.
  Improve handling of Java source that contains compilation errors.

----------------------------------------------------------------------

Version 1.2.4, 15 Dec 2011

All checkers:
- @Target(TYPE_USE) meta-annotation is properly handled.

Nullness Checker:
- Do not allow nullness annotations on primitive types.
- Improvements to rawness (initialization) checks.
- Special-case known keys for System.getProperty.
- The -Alint=uninitialized command-line option now defaults to off, and
  applies only to initialization of primitive and @Nullable fields.  It is
  not possible to disable, from the command line, the check that all
  @NonNull fields are initialized.  Such warnings must be suppressed
  explicitly, for example by using @SuppressWarnings.

Regex Checker:
- Improved RegexUtil class.

Manual:
- Add FAQ item "Is the Checker Framework an official part of Java?"
- Trim down README.txt; users should read the manual instead.
- Improvements throughout, especially to Nullness and Regex Checker sections.

Implementation details:
- Add a new @InvisibleQualifier meta-annotation for type qualifiers.
  Instead of special-casing @Unqualified in the AnnotatedTypeMirror it
  now looks for this meta-annotation. This also allows type systems to
  hide type qualifiers it doesn't want visible, which we now use in the
  Nullness Checker to hide the @Primitive annotation.
- Nullness Checker:  Introduce a new internal qualifier @Primitive that is
  used for primitive types.
- Be stricter about qualifiers being present on all types. If you get
  errors about missing qualifiers, check your defaulting rules.
  This helped in fixing small bugs in corner cases of the type
  hierarchy and type factory.
- Unify decoding type annotations from trees and elements.
- Improve handling of annotations on type variables and upper bounds.
- Support checkers that use multiple, disjoint qualifier hierarchies.
- Many bug fixes.

----------------------------------------------------------------------

Version 1.2.3, 1 Nov 2011

Regex Checker:
- Add @PolyRegex polymorphic annotation
- Add more stub library annotations

Implementation details:
- Do not use "null" for unqualified types. Explicitly use @Unqualified
  and be strict about correct usage. If this causes trouble for you,
  check your @ImplicitFor and @DefaultQualifierInHierarchy
  meta-annotations and ensure correct defaulting in your
  AnnotatedTypeFactory.

Bug fixes:
- Correctly handle f-bounded polymorphism. AnnotatedTypeMirror now has
  methods to query the "effective" annotations on a type, which
  handles type variable and wildcard bounds correctly. Also, terminate
  recursions by not doing lazy-initialization of bounds during defaulting.
- Many other small bug fixes and documentation updates.

----------------------------------------------------------------------

Version 1.2.2, 1 Oct 2011

Be less restrictive about when to start type processing when errors
already exist.
Add -AskipDefs command-line option to not type-check some class
definitions.
Documentation improvements.

----------------------------------------------------------------------

Version 1.2.1, 20 Sep 2011

Fix issues #109, #110, #111 and various other cleanups.
Improvements to the release process.
Documentation improvements.

----------------------------------------------------------------------

Version 1.2.0.1, 4 Sep 2011

New version number to stay in sync with JSR 308 compiler bugfix.
No significant changes.

----------------------------------------------------------------------

Version 1.2.0, 2 Sep 2011

Updated to JDK 8. Use -source 8 (the new default) for type annotations.
Documentation improvements
Bug fixes all over

Nullness Checker:
- Correct the upper bounds of all Collection subtypes

----------------------------------------------------------------------

Version 1.1.5, 22 Jul 2011

Units Checker:
  Instead of conversion routines, provide unit constants, with which
  to multiply unqualified values. This is easier to type and the
  multiplication gets optimized away by the compiler.

Fenum Checker:
  Ensure that the switch statement expression is a supertype of all
  the case expressions.

Implementation details:

- Parse declaration annotations in stub files

- Output error messages instead of raising exceptions. This change
  required us to introduce method "initChecker" in class
  SourceChecker, which should be used instead of "init". This allows
  us to handle the calls to initChecker within the framework.
  Use method "errorAbort" to output an error message and abort
  processing.

----------------------------------------------------------------------

Version 1.1.4, 8 Jul 2011

Units Checker (new):
  Ensures operations are performed on variables of correct units of
  measurement (e.g., miles vs. kilometers vs. kilograms).

Changed -AskipClasses command-line option to -AskipUses

Implementation details:

- Improve support for type qualifiers with enum attributes

----------------------------------------------------------------------

Version 1.1.3, 17 Jun 2011

Interning:
- Add @UsesObjectEquals annotation

Manual:
- Signature Checker is now documented
- Fenum Checker documentation improved
- Small improvements to other sections

Implementation details:

- Updates to the web-site build process

- The BaseTypeVisitor used to provide the same two type parameters as
  class SourceVisitor. However, all subtypes of BaseTypeVisitor were
  instantiated as <Void, Void>. We decided to directly instantiate the
  SourceVisitor as <Void, Void> and removed this complexity.
  Instead, the BaseTypeVisitor is now parameterized by the subtype of
  BaseTypeChecker that should be used. This gives a more concrete type
  to field "checker" and is similar to BasicAnnotatedTypeFactory.

- Added method AnnotatedTypeFactory.typeVariablesFromUse to allow
  type-checkers to adapt the upper bounds of a type variable depending on
  the type instantiation.

- Method type argument inference:
  Changed AnnotatedTypeFactory.methodFromUse to return a Pair consisting
  of the method and the inferred or explicit method type arguments.
  If you override this method, you will need to update your version.
  See this change set for a simple example:
  https://github.com/typetools/checker-framework/source/detail?r=8381a213a4

- Testing framework:
  Support for multiple expected errors using the "// :: A :: B :: C" syntax.

Many small updates and fixes.

----------------------------------------------------------------------

Version 1.1.2, 12 Jan 2011

Fake Enum Checker (new):
  A "fake enumeration" is a set of integers rather than a proper Java enum.
  They are used in legacy code and for efficiency (e.g., in Android).  The
  Fake Enum Checker gives them the same safety guarantees as a proper Java
  enum.

Property File Checker (new):
  Ensures that valid keys are used for property files and resource bundles.
  Also includes a checker that code is properly internationalized and a
  checker for compiler message keys as used in the Checker Framework.

Signature Checker (new):
  Ensures that different string representations of a Java type (e.g.,
  "pakkage.Outer.Inner" vs. "pakkage.Outer$Inner" vs. "Lpakkage/Outer$Inner;")
  are not misused.

Interning Checker enhancements:
  Issues fewer false positives for code like "a==b || a.equals(b)"

Foreign annotations:
  The Checker Framework supports more non-Checker-Framework annotations.
  This means that it can check already-annotated code without requiring you
  to rewrite your annotations.
    Add as an alias for checkers.interning.quals.Interned:
      com.sun.istack.Interned
    Add as aliases for checkers.nullness.quals.NonNull:
      com.sun.istack.NotNull
      org.netbeans.api.annotations.common.NonNull
    Add as aliases for checkers.nullness.quals.Nullable:
      com.sun.istack.Nullable
      javax.validation.constraints.NotNull
      org.netbeans.api.annotations.common.CheckForNull
      org.netbeans.api.annotations.common.NullAllowed
      org.netbeans.api.annotations.common.NullUnknown

Manual improvements:
  Improve installation instructions
  Rewrite section on generics (thanks to Bert Fernandez and David Cok)
    Also refactor the generics section into its own chapter
  Rewrite section on @Unused and @Dependent
  New manual section: Writing Java expressions as annotation arguments
  Better explanation of warning suppression
  JSR 308 is planned for Java 8, not Java 7

Stub files:
  Support nested classes by expressing them at top level in binary form: A$B
  Improved error reporting when parsing stub files

Annotated JDK:
  New way of generating annotated JDK
  jdk.jar file no longer appears in repository
  Warning if you are not using the annotated JDK.

Miscellaneous:
  Warn if -source command-line argument does not support type annotations

Many bug fixes
  There are too many to list, but some notable ones are to local type
  inference, generics, pre- and post-conditions (e.g., @NonNullOnEntry,
  @AssertNonNull*), and map keys (@KeyFor).  In particular, preconditions
  and map key annotations are now checked, and if they cannot be verified,
  an error is raised; previously, they were not verified, just unsoundly
  trusted.

----------------------------------------------------------------------

Version 1.1.1, 18 Sep 2010

Eclipse support:
  Removed the obsolete Eclipse plug-in from repository.  The new one uses a
  different repository
  (http://code.google.com/a/eclipselabs.org/p/checker-plugin/) but a user
  obtains it from the same URL as before:
  https://checkerframework.org/eclipse/

Property Key Checker:
  The property key checker allows multiple resource bundles and the
  simultaneous use of both resource bundles and property files.

Javari Checker:
  Added Javari stub classes for more JDK classes.

Distribution:
  Changed directory structure (top level is "checker-framework"; "checkers"
  is a under that) for consistency with version control repository.

Many documentation improvements and minor bugfixes.

----------------------------------------------------------------------

Version 1.1.0b, 16 Jun 2010

Fixed a bug related to running binary release in JDK 6

----------------------------------------------------------------------

Version 1.1.0, 13 Jun 2010

Checkers
  Introduced a new simple mechanism for running a checker
  Added one annotated JDK for all checkers

Nullness Checker
  Fixed bugs related to map.get() and KeyFor annotation
  Fixed bugs related to AssertNonNull* and parameters
  Minor updates to the annotated JDK, especially to java.io.File

Manual
  Updated installation instructions
  Clarified section regarding fields and type inference

----------------------------------------------------------------------

Version 1.0.9, 25 May 2010

Nullness Checker:
  Improved Javadocs and manual documentation
  Added two new annotations: AssertNonNullAfter, KeyFor
  Fixed a bug related to AssertNonNullIfFalse and assert statements
  Renamed NonNullVariable to NonNullOnEntry

Checkers:
  Interning: Skipping equality check, if either operands should be skipped
  Fixed a bug related to annotations targeting array fields found in classfile
  Fixed a bug related to method invocation generic type inference
    in static methods

Manual
  Added a section on nullness method annotations
  Revised the Nullness Checker section
  Updated Ant usage instructions

----------------------------------------------------------------------

Version 1.0.8, 15 May 2010

Checkers
  Changed behavior of flow type refinement when annotation is explicit
  Handle array initializer trees (without explicit type)
  Handle the case of Vector.copyInto
  Include javax classes in the distributed jdk jar files

Interning Checker
  Handle interning inference of string concatenation
  Add 20+ @Interned annotations to the JDK
  Add an option, checkclass, to validate the interning
    of specific classes only

Bug fixes
  Fix a bug related to array implicit types
  Lock Checker: Treat null as a bottom type

Manual
  Added a new section about Flow inference and fields

----------------------------------------------------------------------

Version 1.0.7, 12 Apr 2010

Checkers
  Distributed a Maven repository
  Updated stub parser project to latest version (javaparser 1.0.8)
  Fixed bugs related to iterable wildcards and type parameter types

----------------------------------------------------------------------

Version 1.0.6, 24 Feb 2009

Nullness Checker
  Added support for new annotations:
    Pure - indicates that the method, given the same parameters, return the
            same values
    AssertNonNullIfFalse - indicates that a field is NonNull if the method
            returns false
  Renamed AssertNonNull to AssertParametersNonNull
  Updated the annotated jdk

Javari Checker
  Fixed many bugs:
    handle implicit dereferencing of this (e.g. `field` in place of
      `this.field`)
    apply default annotations to method parameters

----------------------------------------------------------------------

Version 1.0.5, 12 Jan 2009

Checkers
  Added support for annotated jdk jars
  Improved readability of some failure messages
  Added AssertNonNullIfTrue support for method parameter references
  Fixed a bug related to LazyNonNull and array fields
  Fixed a bug related to inference and compound assignments (e.g. +=)
  nullness: permit the type of @NonNull Void

Manual
  Updated annotating-libraries chapter regarding annotated jdk

----------------------------------------------------------------------

Version 1.0.4, 19 Dec 2009

Bug Fixes
  wildcards not recognized as subtypes of type variables
    e.g. '? extends A' and 'A'
  PolyNull methods not accepting null literal value arguments
  spurious unexpected Raw warnings

Manual
  Clarified FAQ item regarding why List's type parameter is
    "extends @NonNull Object"

----------------------------------------------------------------------

Version 1.0.3, 5 Dec 2009

Checkers
  New location UPPER_BOUND for DefaultQualifier permits setting the default
    for upper bounds, such as Object in "? extends Object".
  @DefaultQualifier accepts simple names, like @DefaultQualifier("Nullable"),
    rather than requiring @DefaultQualifier("checkers.nullness.quals.Nullable").
  Local variable type inference has improved support for array accesses.
  The repository contains Eclipse project and launch configuration files.
    This is helpful too people who want to build a checker, not to people
    who merely want to run a checker.
  Many bug fixes, including:
    handling wildcard subtyping rules
    stub files and vararg methods being ignored
    nullness and spurious rawness errors
    uses of array clone method (e.g. String[].clone())
    multibound type parameters (e.g. <T extends @A Number & @B Cloneable>)

Manual
  Documented the behavior of annotations on type parameter declarations.
  New FAQ item:
    How to collect warnings from multiple files
    Why a qualifier shouldn't apply to both types and declarations

----------------------------------------------------------------------

Version 1.0.2, 16 Nov 2009

Checkers
  Renamed Regex Checker's @ValidRegex annotation to @Regex
  Improved Collection.toArray() heuristics to be more sound

Bug fixes
  Fixed the annotated JDK to match OpenJDK 6
    - Added missing methods and corrected class hierarchy
  Fixed a crash related to intersection types

----------------------------------------------------------------------

Version 1.0.1, 1 Nov 2009

Checkers
  Added new checkers:
    RegEx checker to detect invalid regular expression use
    Internationalization (I18n) checker to detect internationalization errors

Functionality
  Added more performance optimizations
  nullness: Added support for netbeans nullness annotations
  nullness: better semantics for redundant nullness tests
    related to redundant tests in assertions
  lock: Added support for JCIP annotation in the Lock Checker
  tainting: Added support for polymorphism
  Lock Checker supports the JCIP GuardedBy annotation

Bug fixes
  Fixed a crashing bug related to interaction between
    generic types and wildcards
  Fixed a bug in stub file parser related to vararg annotations
  Fixed few bugs in skeleton file generators

Manual
  Tweak installation instructions
  Reference Units Checker
  Added new sections for new checkers
    RegEx checker (S 10)
    Internationalization Checker (S 11)

----------------------------------------------------------------------

Version 1.0.0, 30 Sep 2009

Functionality
  Added Linear Checker to restrict aliasing

Bug fixes
  Fixed flow erros related to loop controls and break/continue

Manual
  Adopt new term, "Declaration Annotation" instead of non-type annotations
  Added new sections:
    Linear Checker (S 9)
    Inexpressible types (S 14.3)
    How to get started annotating legacy code (S 2.4.4)
  Expanded Tainting Checker section

----------------------------------------------------------------------

Version 0.9.9, 4 Sep 2009

Functionality
  Added more optional lint checks (cast:unsafe, all)
  Nullness Checker supports @SuppressWarnings("nullness:generic.argument"),
    for suppressing warnings related to misuse of generic type arguments.
    This was already supported and documented, but had not been mentioned
    in the changelog.

Bug fixes
  Fixed many bugs related to Stub files causing parser to ignore
    bodiless constructors
    annotated arrays annotations
    type parameter and wildcard bounds annotations

Manual
  Rewrote 'javac implementation survival guide' (S 13.9)
  Restructured 'Using a checker' (S 2)
  Added 'Integration with external tools' (S 14)
  Added new questions to the FAQ (S 15)

----------------------------------------------------------------------

Version 0.9.8, 21 Aug 2009

Functionality
  Added a Tainting Checker
  Added support for conditional nonnull checking
  Added optional check for redundant nullness tests
  Updated stub parser to latest libraries

Bug fixes
  Fixed a bug related to int[] treated as Object when passed to vararg T...
  Fixed a crash related to intersection types
  Fixed a bug related to -AskipClasses not being honored
  Fixed a bug related to flow

Manual
  Added new sections
    8 Tainting Checker
    3.2.3 Conditional nullness

----------------------------------------------------------------------

Version 0.9.7, 12 Aug 2009

Functionality
  Changed swNonNull to castNonNull
  nullness: Improved flow to infer nullness based on method invocations
  locking: Permitted @Holding to appear on constructors

Bug fixes
  Fixed a bug related to typevar and wildcard extends clauses

----------------------------------------------------------------------

Version 0.9.6, 29 Jul 2009

Functionality
  Changed 'jsr308.skipClasses' property with '-AskipClasses' option
  Locking checker
    - Add subtype checking for Holding
    - Treat constructors as synchronized methods

Bug fixes
  Added some missing nullness annotations in the jdk
  Fixed some bugs related to reading stub files

Manual
  Added a new section
    2.10  Tips about writing annotations
  Updated sections of
    2.6   Unused fields and dependent types
    3.1.1 Rawness annotation hierarchy

----------------------------------------------------------------------

Version 0.9.5, 13 Jul 2009

Functionality
  Added support for Findbugs, JSR305, and IntelliJ nullness annotations
  Added an Aggregate Checker base-class
  Added support for a form of field access control

Bug fixes
  Added check for arguments in super() calls in constructors

Manual
  Added new sections:
    Fields access control
    Other tools for nullness checking
    Bundling multiple checkers

----------------------------------------------------------------------

Version 0.9.4, 30 Jun 2009

Functionality
  Added Lock Checker

Bug fixes
  Handle more patterns for determining Map.get() return type

Manual Documentations
  Improved installation instructions
  Added the following sections
    2.6 Dependent types
    3.1 subsection for LazyNonNull
    10.9 When to use (and not to use) type qualifiers

----------------------------------------------------------------------

Version 0.9.3, 23 Jun 2009

Functionality
  Added support DefaultQualifier on packages
  Added support for Dependent qualifier types
    see checkers.quals.Dependent
  Added an option to treat checker errors as warnings
  Improved flow handling of boolean logic

Manual Documentations
  Improved installation instructions
  Improved discussion of effective and implicit qualifiers and defaults
  Added a discussion about the need for bottom qualifiers
  Added sections for how-to
    . suppress Basic Checker warnings
    . troubleshoot skeleton files

----------------------------------------------------------------------

Version 0.9.2, 2 Jun 2009

Functionality
  Added pre-liminary support for lazy initialization in nullness
    see LazyNonNull

Bug fixes
  Corrected method declarations in JDK skeleton files
    - bug resulted in a runtime error

Documentations
  Updated qualifier javadoc documentations
  Corrected a reference on passing qualifiers to javac

----------------------------------------------------------------------

Version 0.9.1, 19 May 2009

Bug fixes
  Eliminated unexpected compiler errors when using checkers
  Fixed bug related to reading annotations in skeleton files

API Changes
  Renamed SourceChecker.process() to .typeProcess()

Manual
  Updated troubleshooting info
    info for annotations in skeleton files

----------------------------------------------------------------------

Version 0.9b, 22 Apr 2009

No visible changes

----------------------------------------------------------------------

Version 0.9, 16 Apr 2009

Framework
  More space and performance optimizations
  Handle raw type with multiple type var level
    e.g. class Pair<X, Y extends X> { ... }

Manual
  Improve installation instructions
  Update references to command line arguments

----------------------------------------------------------------------

Version 0.8.9, 28 Mar 2009

Framework
  Introduce Space (and minor performance) optimizations
  Type-check constructor invocation receiver type
  Fixed bug related to try-catch flow sensitivity analysis
  Fixed bugs when type-checking annotations and enums
    - bug results in null-pointer exception

----------------------------------------------------------------------

Version 0.8.8, 13 Mar 2009

Nullness Checker
  Support for custom nullness assertion via @AssertNonNull
  Support for meta-annotation AssertNonNull
  Support for Collection.toArray() method
    Infer the nullness of the returned type
  Corrected some JDK Collection API annotations

Framework
  Fixed bugs related to assignments expressions in Flow
  Fixed bugs related to enum and annotation type hierarchy
  Fixed bugs related to default annotations on wildcard bounds

----------------------------------------------------------------------

Version 0.8.7, 27 Feb 2009

Framework
  Support annotations on type parameters
  Fixed bugs related to polymorphic types/annotations
  Fixed bugs related to stub fixes

Manual
  Specify annotation defaults settings for IGJ
  Update Known Problems section
----------------------------------------------------------------------

Version 0.8.6, 3 Feb 2009

Framework
  Fixed bugs related to flow sensitivity analysis related to
    . for loop and do while loops
    . multiple iterations of a loop
    . complement of logical conditions
  Declarative syntax for string literal type introduction rules
  Support for specifying stub file directories

----------------------------------------------------------------------

Version 0.8.5, 17 Jan 2009

Framework
  Fixed bugs related to flow sensitivity analysis
  Fixed bugs related to annotations on type parameters

----------------------------------------------------------------------

Version 0.8.4, 17 Dec 2008

Distribution
  Included checkers-quals.jar which contains the qualifiers only

Framework
  Fixed bugs related to inner classes
  Fixed a bug related to resolving polymorphic qualifiers
    within static methods

Manual
  Added 'Distributing your annotated project'

----------------------------------------------------------------------

Version 0.8.3, 7 Dec 2008

Framework
  Fixed bugs related to inner classes
  Changed cast semantics
    Unqualified casts don't change cast away (or in) any qualifiers
  Refactored AnnotationBuilder to ease building annotations
  Added support for Object += String new behavior
  Added a type validation check for method return types

Nullness
  Added inference of field initialization
    Suppress false warnings due to method invocations within constructors

IGJ
  Added proper support for AssignsFields and inner classes interactions

Manual
  Updated 'Known Problems' section

----------------------------------------------------------------------

Version 0.8.2, 14 Nov 2008

Framework
  Included a binary distribution in the releases
  Added support for annotations on type parameters
  Fixed bugs related to casts

Nullness
  Improved error messages readability
  Added partial support for Map.get() detection

Manual
  Improved installation instructions

----------------------------------------------------------------------

Version 0.8.1, 1 Nov 2008

Framework
  Added support for array initializers
  Fixed many bugs related to generics and generic type inference

Documentations
  Added 'Getting Started' guide

----------------------------------------------------------------------

Version 0.8, 27 Sep 2008

Framework
  Added support for newly specified array syntax
  Refactored code for annotating supertypes
  Fixed AnnotationBuilder AnnotationMirror string representation
  Fixed AnnotatedTypeMirror hashCode

Manual
  Reorganized 'Annotating Libraries' section

----------------------------------------------------------------------

Version 0.7.9, 19 Sep 2008

Framework
  Added support for stub files/classes
  Fixed bugs related to anonymous classes
  Fixed bugs related to qualifier polymorphism

Manual
  Updated 'Annotating Libraries' section to describe stub files

Tests
  Added support for Windows
  Fixed a bug causing IGJ tests to fail on Windows

----------------------------------------------------------------------

Version 0.7.8, 12 Sep 2008

Framework
  Improved support for anonymous classes
  Included refactorings to ease extensibility
  Fixed some minor bugs

Nullness
  Fix some errors in annotated JDK

----------------------------------------------------------------------

Version 0.7.7, 29 Aug 2008

Framework
  Fixed bugs related to polymorphic qualifiers
  Fixed bugs related to elements array convention
  Add implicit type arguments to raw types

Interning
  Suppress cast warnings for interned classes

Manual
  Removed discussion of non-standard array syntax alternatives

----------------------------------------------------------------------

Version 0.7.6, 12 Aug 2008

Framework
  Changed default array syntax to ARRAYS-PRE, per the JSR 308 specification
  Added an optional check for qualifier unsafe casts
  Added support for running multiple checkers at once
  Fixed bugs related array syntax
  Fixed bugs related to accessing outer classes with-in inner classes

Manual
  Added a new subsection about Checker Auto-Discovery
    2.2.1 Checker Auto-discovery

----------------------------------------------------------------------

Version 0.7.5, 2 Aug 2008

Framework
  Added support for ARRAYS-PRE and ELTS-PRE array syntax
  Added a check for unsafe casts
  Some improvements to the AnnotationBuilder API

Nullness Checker
  Added a check for synchronized objects
  Added a check for (un)boxing conversions

Javari Checker
  Fixed some JDK annotated classes

----------------------------------------------------------------------

Version 0.7.4, 11 July 2008

Framework
  Added support for annotations found in classfiles
  Added support for the ARRAY-IN array syntax
  Added AnnotationBuilder, to create AnotationMirrors with values
  Improved the readability of recursive types string representation

Nullness Checker
  Added a check for thrown Throwable nullability

IGJ Checker
  Treat enums as mutable by default, like regular classes

Manual
  Added a new subsection about array syntax proposals:
    2.1.2 Annotating Arrays

----------------------------------------------------------------------

Version 0.7.3,  4 July 2008

Javari Checker
  Converted JDK files into stubs

Nullness Checker
  Fixed java.lang.Number declaration in the annotated jdk

Framework
  Fixed a bug causing crashes related to primitive type boxing
  Renamed DAGQualifierHierarchy to GraphQualifierHierarchy

----------------------------------------------------------------------

Version 0.7.2, 26 June 2008

IGJ Checker
  Supports flow-sensitive type refinement

Framework
  Renamed Default annotation to DefaultQualifier
  Added DefaultQualifiers annotation
  Fixed bugs related to flow-sensitive type refinement
  Fixed an error in the build script in Windows

Manual
  Added a new section
    9.2  javac implementation survival guide
  Added hyperlinks to Javadocs of the referenced classes

----------------------------------------------------------------------

Version 0.7.1, 20 June 2008

Nullness Checker
  Made NNEL the default qualifier scheme

Basic Checker
  Moved to its own checkers.basic package

Framework
  Enhanced type-checking within qualifier-polymorphic method bodies
  Fixed a bug causing StackOverflowError when type-checking wildcards
  Fixed a bug causing a NullPointerException when type-checking
    compound assignments, in the form of +=

Class Skeleton Generator
  Distributed in compiled form (no more special installation instructions)
  Added required asmx.jar library to lib/

Manual
  Added new sections
    2.2.1 Ant tasks
    2.2.2 Eclipse plugin
    2.6   The effective qualifier on a type
  Rewrote section 8 on annotating libraries
    Added reference to the new Eclipse plug-in
    Deleted installation instructions

Javari Checker
  Fixed bugs causing a NullPointerException when type-checking
    primitive arrays

IGJ Checker
  Fixed bugs related to uses of raw types

API Changes
  Moved AnnotationFactory functionality to AnnotationUtils
  Removed .root and .inConflict from DAGQualifierHierarchy

----------------------------------------------------------------------

Version 0.7, 14 June 2008

Installation
  New, very simple installation instructions for Linux.  For other
    operating systems, you should continue to use the old instructions.

Nullness Checker
  Renamed from "NonNull Checker" to "Nullness Checker".
    Renamed package from checkers.nonnull to checkers.nullness.
    The annotation names remain the same.
  Added PolyNull, a polymorphic type qualifier for nullness.

Interning Checker
  Renamed from "Interned Checker" to "Interning Checker".
    Renamed package from checkers.interned to checkers.interning.
    The annotation names remain the same.
  Added PolyInterned, a polymorphic type qualifier for Interning.
  Added support for @Default annotation.

Framework
  Qualifiers
    @PolymorphicQualifier was not previously documented in the manual.
    Moved meta-qualifiers from checkers.metaquals package to checkers.quals.
    Removed @VariableQualifier and @RootQualifier meta-qualifiers.
  Added BasicAnnotatedTypeFactory, a factory that handles implicitFor,
    defaults, flow-sensitive type inference.
  Deprecated GraphQualifierHierarchy; DAGQualifierHierarchy replaces it.
  Renamed methods in QualifierHierarchy.

Manual
  Rewrote several manual sections, most notably:
    2.1.1  Writing annotations in comments for backward compatibility
      (note new -Xspacesincomments argument to javac)
    2.3  Checking partially-annotated programs: handling unannotated code
    2.6  Default qualifier for unannotated types
    2.7  Implicitly refined types (flow-sensitive type qualifier inference)
    8  Annotating libraries
    9  How to create a new checker plugin
  Javadoc for the Checker Framework is included in its distribution and is
    available online at https://checkerframework.org/api/ .

----------------------------------------------------------------------

Version 0.6.4, 9 June 2008

All Framework
  Updated the distributed JDK and examples to the new location of qualifiers

Javari Checker
  Improved documentation on polymorphism resolution
  Removed redundant code now added to the framework from JavariVisitor,
    JavariChecker and JavariAnnotatedTypeFactory
  Refactored method polymorphism into JavariAnnotatedTypeFactory
  Fixed bug on obtaining type from NewClassTree, annotations at constructor
    invocation are not ignored now
  Refactored polymorphism resolution, now all annotations on parameters and
    receivers are replaced, not only on the return type
  Refactored and renamed internal annotator classes in
    JavariAnnotatedTypeFactory
  Added more constructor tests
  Moved Javari annotations to checkers.javari.quals package

----------------------------------------------------------------------

Version 0.6.3, 6 June 2008

Checker Framework
  Improved documentation and manual
  Treat qualifiers on extends clauses of type variables and wildcard types as
    if present on type variable itself
  Renamed AnnotationRelations to QualifierHierarchy
  Renamed GraphAnnotationRelations to GraphQualifierHierarchy
  Renamed TypeRelations to TypeHierarchy
  Added flow as a supported lint option for all checkers
  Determined the suppress warning key reflectively

Interned Checker
  Moved @Interned annotation to checkers.interned.quals package

NonNull Checker
  Moved nonnull annotations to checkers.nonnull.quals package

Miscellaneous
  Included Javadocs in the release
  Improved documentation for all checkers

----------------------------------------------------------------------

Version 0.6.2, 30 May 2008

Checker Framework API
  Added support for @Default annotation via TreeAnnotator
  Added support for PolymorphicQualifier meta-annotation
  Disallow the use of @SupportedAnnotationTypes on checkers
  Fixed bugs related to wildcards with super clauses
  Improved flow-sensitive analysis for fields

Javari Checker
  Moved Javari qualifiers from checkers.quals to checkers.javari.quals
  Fixed bugs causing null pointer exceptions

NonNull Checker
  Fixed bugs related to nonnull flow
  Added new tests to test suite

Basic Checker
  Renamed Custom Checker to Basic Checker

----------------------------------------------------------------------

Version 0.6.1, 26 Apr 2008

Checker Framework API
  Added support for @ImplicitFor meta-annotations via the new TypeAnnotator
    and TreeAnnotator classes
  Improved documentation and specifications
  Fixed a bug related to getting supertypes of wildcards
  Fixed a crash on class literals of primitive and array types
  Framework ignores annotations that are not part of a type system
  Fixed several minor bugs in the flow-sensitive inference implementation.

IGJ Checker
  Updated the checker to use AnnotationRelations and TypeRelations

Javari Checker
  Changing RoMaybe annotation to PolyRead
  Updated checker to use AnnotationRelations and TypeRelations
  Updated the JDK
  Fixed bugs related to QReadOnly and type argument subtyping
  Fixed bugs related to this-mutable fields in methods with @ReadOnly receiver
  Fixed bugs related to primitive type casts
  Added new tests to test suit

NonNull Checker
  Updated the annotated JDK
  Fixed bugs in which default annotations were not correctly applied
  Added @Raw types to handle partial object initialization.
  Fixed several minor bugs in the checker implementation.

Custom Checker
  Updated checker to use hierarchy meta-annotations, via -Aquals argument

----------------------------------------------------------------------

Version 0.6, 11 Apr 2008

Checker Framework API
  Introduced AnnotationRelations and TypeRelations, more robust classes to
    represent type and annotation hierarchies, and deprecated
    SimpleSubtypeRelation
  Add support for meta-annotations to declare type qualifiers subtype relations
  Re-factored AnnotatedTypes and AnnotatedTypeFactory
  Added a default implementation of SourceChecker.getSuppressWarningsKey()
    that reads the @SuppressWarningsKey class annotation
  Improved support for multidimensional arrays and new array expressions
  Fixed a bug in which implicit annotations were not being applied to
    parenthesized expressions
  Framework ignores annotations on a type that do not have @TypeQualifier
  Moved error/warning messages into "messages.properties" files in each
    checker package
  Fixed a bug in which annotations were inferred to liberally by
    checkers.flow.Flow

Interned Checker
  Added heuristics that suppress warnings for certain comparisons (namely in
    methods that override Comparator.compareTo and Object.equals)
  The Interned checker uses flow-sensitive inference by default

IGJ Checker
  Fixed bugs related to resolving immutability variable in method invocation
  Fixed a bug related to reassignability of fields
  Add more tests

Javari Checker
  Added placeholder annotation for ThisMutable mutability
  Re-factored JavariAnnotatedTypeFactory
  Fixed self-type resolution for method receivers for readonly classes
  Fixed annotations on parameters of readonly methods
  Fixed type validation for arrays of primitives
  Added more tests
  Renamed @RoMaybe annotation to @PolyRead

NonNull Checker
  Removed deprecated checkers.nonnull.flow package
  Fixed a bug in which default annotations were not applied correctly

Miscellaneous
  Improved Javadocs
  Added FactoryTestChecker, a more modular tester for the annotated type
    factory
  Simplify error output for some types by stripping package names

----------------------------------------------------------------------

Version 0.5.1, 21 Mar 2008

Checker Framework API
  Added support for conditional expression
  Added checks for type validity and assignability
  Added support for per-checker customization of asMemberOf
  Added support for type parameters in method invocation,
    including type inference
  Enhanced performance of AnnotatedTypeFactory
  Checkers run only when no errors are found by Javac
  Fixed bugs related AnnotationUtils.deepCopy()
  Fixed support for annotated class type parameters
  Fixed some support for annotated type variable bounds
  Added enhancements to flow-sensitive qualifier inference
  Added checks for type parameter bounds

Interned Checker
  Fixed some failing test cases
  Fixed a bug related to autoboxing/unboxing
  Added experimental flow-sensitive qualifier inference (use
    "-Alint=flow" to enable)
  Improved subtype testing, removing some spurious errors

IGJ Checker
  Deleted IGJVisitor!
  Fixed some bugs related to immutability type variable resolution

Javari Checker
  Removed redundant methods from JavariVisitor in the new framework
  Added support to constructor receivers
  Added support to parenthesized expressions
  Fixed a bug related to resolving RoMaybe constructors
  Fixed a bug related to parsing conditional expressions
  Added parsing of parenthesized expressions
  Replaced checkers.javari.VisitorState with
    checkers.types.VisitorState, present in BaseTypeVisitor
  Modified JavariVisitor type parameters (it now extends
    BaseTypeVisitor<Void, Void>, not BaseTypeVisitor<Void,
    checkers.javari.VisitorState>)
  Modified JavariAnnotatedTypeFactory TreePreAnnotator to mutate a
    AnnotatedTypeMirror parameter instead of returning a
    List<AnnotationMirror>, in accordance with other parts of the
    framework design
  Modified test output format
  Added tests to test suite

NonNull Checker
  Fixed a bug related to errors produced on package declarations
  Exception parameters are now treated as NonNull by default
  Added better support for complex conditionals in NonNull-specific
    flow-sensitive inference
  Fixed some failing test cases
  Improved subtype testing, removing some spurious errors

Custom Checker
  Added a new type-checker for type systems with no special semantics, for
    which annotations can be provided via the command line

Miscellaneous
  Made corrections and added more links to Javadocs
  A platform-independent binary version of the checkers and framework
    (checkers.jar) is now included in this release

----------------------------------------------------------------------

Version 0.5, 7 Mar 2008

Checker Framework API
  Enhanced the supertype finder to take annotations on extends and
    implements clauses of a class type
  Fixed a bug related to checking an empty array initializer ("{}")
  Fixed a bug related to missing type information when multiple
    top-level classes are defined in a single file
  Fixed infinite recursion when checking expressions like "Enum<E
    extends Enum<E>>"
  Fixed a crash in checkers.flow.Flow related to multiple top-level
    classes in a single file
  Added better support for annotated wildcard type bounds
  Added AnnotatedTypeFactory.annotateImplicit() methods to replace
    overriding the getAnnotatedType() methods directly
  Fixed a bug in which constructor arguments were not checked

Interned Checker
  Fixed a bug related to auto-unboxing of classes for primitives
  Added checks for calling methods with an @Interned receiver

IGJ Checker
  Implemented the immutability inference for self-type (type of
    'this') properly
  Enhanced the implicit annotations to make an un-annotated code
    type-check
  Fixed bugs related to invoking methods based on a method's receiver
    annotations

Javari Checker
  Restored in this version, after porting to the new framework

NonNull Checker
  Fixed a bug in which primitive types were considered possibly null
  Improvements to support for @Default annotations

Miscellaneous
  Improved error message display for all checkers

----------------------------------------------------------------------

Version 0.4.1, 22 Feb 2008

Checker Framework API
  Introduced AnnotatedTypeFactory.directSupertypes() which finds the
    supertypes as annotated types, which can be used by the framework.
  Introduced default error messages analogous to javac's error messages.
  Fixed bugs related to handling array access and enhanced-for-loop type
    testing.
  Fixed several bugs that are due AnnotationMirror not overriding .equals()
    and .hashCode().
  Improved Javadocs for various classes and methods.
  Fixed several bugs that caused crashes in the checkers.
  Fixed a bug where varargs annotations were not handled correctly.

IGJ Checker
  Restored in this version, after porting the checker to the new framework.

NonNull Checker
  Fixed a bug where static field accesses were not handled correctly.
  Improved error messages for the NonNull checker.
  Added the NNEL (NonNull Except Locals) annotation default.

Interned Checker
  Fixed a bug where annotations on type parameter bounds were not handled
    correctly.
  Improved error messages for the Interned checker.

----------------------------------------------------------------------

Version 0.4, 11 Feb 2008

Checker Framework API
  Added checkers.flow, an improved and generalized flow-sensitive type
    qualifier inference, and removed redundant parts from
    checkers.nonnull.flow.
  Fixed a bug that prevented AnnotatedTypeMirror.removeAnnotation from working
    correctly.
  Fixed incorrect behavior in checkers.util.SimpleSubtypeRelation.

NonNull Checker
  Adopted the new checkers.flow.Flow type qualifier inference.
  Clarifications and improvements to Javadocs.

----------------------------------------------------------------------

Version 0.3.99, 20 Nov 2007

Checker Framework API
  Deprecated AnnotatedClassType, AnnotatedMethodType, and AnnotationLocation
    in favor of AnnotatedTypeMirror (a new representation of annotated types
    based on the javax.lang.model.type hierarchy).
  Added checkers.basetype, which provides simple assignment and
    pseudo-assignment checking.
  Deprecated checkers.subtype in favor of checkers.basetype.
  Added options for debugging output from checkers: -Afilenames, -Ashowchecks

Interned Checker
  Adopted the new Checker Framework API.
  Fixed a bug in which "new" expressions had an incorrect type.

NonNull Checker
  Adopted the new Checker Framework API.

Javari Checker
IGJ Checker
  Removed in this version, to be restored in a future version pending
    completion of updates to these checkers with respect to the new framework
    API.

----------------------------------------------------------------------

Version 0.3, 1 Oct 2007

Miscellaneous Changes
  Consolidated HTML documentation into a single user manual (see the "manual"
    directory in the distribution).

IGJ Checker
  New features:
    Added a test suite.
    Added annotations (skeleton files) for parts of java.util and java.lang.

NonNull Checker
  New features:
    @SuppressWarnings("nonnull") annotation suppresses checker warnings.
    @Default annotation can make NonNull (not Nullable) the default.
    Added annotations (skeleton classes) for parts of java.util and java.lang.
    NonNull checker skips no classes by default (previously skipped JDK).
    Improved error messages: checker reports expected and found types.

  Bug fixes:
    Fixed a null-pointer exception when checking certain array accesses.
    Improved checking for field dereferences.

Interned Checker
  New features:
    @SuppressWarnings("interned") annotation suppresses checker warnings.
    The checker warns when two @Interned objects are compared with .equals

  Bug fixes:
    The checker honors @Interned annotations on method receivers.
    java.lang.Class types are treated as @Interned.

Checker Framework API
  New features:
    Added support for default annotations and warning suppression in checkers

----------------------------------------------------------------------

Version 0.2.3, 30 Aug 2007

IGJ Checker
  New features:
    changed @W(int) annotation to @I(String) to improve readability
    improved readability of error messages
    added a test for validity of types (testing @Mutable String)

  Bug fixes:
    fixed resolving of @I on fields on receiver type
    fixed assignment checking assignment validity for enhanced for loop
    added check for constructor invocation parameters

Interned Checker
  added the Interned checker, for verifying the absence of equality testing
    errors; see "interned-checker.html" for more information

Javari Checker
  New features:
    added skeleton classes for parts of java.util and java.lang with Javari
      annotations

  Bug fixes:
    fixed readonly inner class bug on Javari Checker

NonNull Checker
  New features:
    flow-sensitive analysis for assignments from a known @NonNull type (e.g.,
      when the right-hand of an assignment is @NonNull, the left-hand is
      considered @NonNull from the assignment to the next possible
      reassignment)
    flow-sensitive analysis within conditional checks

  Bug fixes:
    fixed several sources of null-pointer errors in the NonNull checker
    fixed a bug in the flow-sensitive analysis when a variable was used on
      both sides of the "=" operator

Checker Framework API
  New features:
    added the TypesUtils.toString() method for pretty-printing annotated types
    added AnnotationUtils, a utility class for working with annotations and
      their values
    added SourceChecker.getDefaultSkipPattern(), so that checkers can
      individually specify which classes to skip by default
    added preliminary support for suppressing checker warnings via
      the @SuppressWarnings annotation

  Bug fixes:
    fixed handling of annotations of field values
    InternalAnnotation now correctly uses defaults for annotation values
    improved support for annotations on class type parameter bounds
    fixed an assertion violation when compiling certain uses of arrays

----------------------------------------------------------------------

Version 0.2.2, 16 Aug 2007


Code Changes

* checkers.igj
    some bug fixes and improved documentation

* checkers.javari
    fixed standard return value to be @Mutable
    fixed generic and array handling of @ReadOnly
    fixed @RoMaybe resolution of receivers at method invocation
    fixed parsing of parenthesized trees and conditional trees
    added initial support for for-enhanced loop
    fixed constructor behavior on @ReadOnly classes
    added checks for annotations on primitive types inside arrays

* checkers.nonnull
    flow sensitive analysis supports System.exit, new class/array creation

* checkers.subtype
    fixes for method overriding and other generics-related bugs

* checkers.types
    added AnnotatedTypeMirror, a new representation for annotated types that
      might be moved to the compiler in later version
    added AnnotatedTypeScanner and AnnotatedTypeVisitor, visitors for types
    AnnotatedTypeFactory uses GenericsUtils for improved handing of annotated
      generic types

* checkers.util
    added AnnotatedTypes, a utility class for AnnotatedTypeMirror
    added GenericsUtils, a utility class for working with generic types

* tests
    modified output to print only missing and unexpected diagnostics
    added new test cases for the Javari Checker


Documentation Changes

* checkers/igj-checker.html
    improvements to page

* checkers/javari-checker.html
    examples now point to test suit files

Miscellaneous Changes

* checkers/build.xml
    Ant script fails if it doesn't find the correct JSR 308 javac version

----------------------------------------------------------------------

Version 0.2.1, 1 Aug 2007


Code Changes

* checkers.igj & checkers.igj.quals
    added an initial implementation for the IGJ language

* checkers.javari
    added a state parameter to the visitor methods
    added tests and restructured the test suite
    restructured and implemented RoMaybe
    modified return type to be mutable by default
    fixed mutability type handling for type casts and field access
    fixed bug, ensuring no primitives can be ReadOnly
    a method receiver type is now based on the correct annotation
    fixed parameter type-checking for overriden methods
    fixed bug on readonly field initialization
    added handling for unary trees

* checkers.nonnull
    added a tests for the flow-senstive analysis and varargs methods
    improved flow-sensitive analysis: else statements, asserts,
      return/throw statements, instanceof checks, complex conditionals with &&
    fixed a bug in the flow-sensitive analysis that incorrectly inferred
      @NonNull for some elements
    removed NonnullAnnotatedClassType, moving its functionality into
      NonnullAnnotatedTypeFactory

* checkers.source
    SourceChecker.getSupportedAnnotationTypes() returns ["*"], overriding
      AbstractProcessor.getSupportedAnnotationTypes(). This enables all
      checkers to run on unannotated code

* checkers.subtypes
    fixed a bug pertaining to method parameter checks for overriding methods
    fixed a bug that caused crashes when checking varargs methods

* checkers.types
    AnnotatedTypeFactory.getClass(Element) and getMethod(Element) use the
      tree of the passed Element if one exists
    AnnotatedClassType.includeAt, .execludeAt, .getAnnotationData were
      added and are public
    added constructor() and skipParens() methods to InternalUtils
    renamed getTypeArgumentLocations() to getAnnotatedTypeArgumentLocations()
      in AnnotatedClassType
    added AnnotationData to represent annotations instead of Class instances;
      primarily allows querying annotation arguments
    added switch for whether or not to use includes/excludes in
      AnnotatedClassType.hasAnnotationAt()

* checkers.util
    added utility classes
    added skeleton class generator utility for annotating external libraries


Documentation Changes

* checkers/nonnull-checker.html
    added a note about JML
    added a caveat about variable initialization

* checkers/README-checkers.html
    improvements to instructions

----------------------------------------------------------------------

Version 0.2, 2 Jul 2007


Code Changes

* checkers.subtype
    subtype checker warns for annotated and redundant typecasts
    SubtypeVisitor checks for invalid return and parameter types in overriding
      methods
    added checks for compound assignments (like '+=')

* checkers.source
    SourceChecker honors the "checkers.skipClasses" property as a regex for
      suppressing warnings from unannotated code (property is "java.*" by
      default)
    SourceVisitor extends TreePathScanner<R,P> instead of
      TreeScanner<Void,Void>

* checkers.types
    AnnotatedClassType.isAnnotatedWith removed
    AnnotatedClassType.getInnerLocations renamed to getTypeArgumentLocations
    AnnotatedClassType.include now removes from the exclude list (and
      vice-versa)
    AnnotatedClassType.setElement and setTree methods are now public

* checkers.nonnull
    added a flow-sensitive analysis for inferring @NonNull in "if (var !=
      null)"-style checks
    added checks for prefix and postfix increment and decrement operations

* checkers.javari
    added initial implementation of a type-checker for the Javari language

----------------------------------------------------------------------

Version 0.1.1, 7 Jun 2007


Documentation Changes

* checkers/nonnull-checker.html
    created "Tiny examples" subsection
    created "Annotated library" subsection
    noted where to read @NonNull-annotated source
    moved instructions for unannotated code to README-checkers.html
    various minor corrections and clarifications

* checkers/README-checkers.html
    added cross-references to other Checker Framework documents
    removed redundant text
    moved instructions for unannotated code from nonnull-checker.html
    various minor corrections and clarifications

* checkers/creating-a-checker.html
    added note about getSupportedSourceVersion
    removed line numbers from @Interned example
    added section on SubtypeChecker/SubtypeVisitor
    various minor corrections and clarifications


Code Changes

* checkers.subtype
    removed deprecated getCheckedAnnotation() mechanism
    added missing package Javadocs
    package Javadocs reference relevant HTML documentation
    various improvements to Javadocs
    SubtypeVisitor and SubtypeChecker are now abstract classes
    updated with respect to preferred usages of
      AnnotatedClassType.hasAnnotationAt and AnnotatedClassType.annotateAt

* checkers.source
    added missing package Javadocs
    package Javadocs reference relevant HTML documentation

* checkers.types
    added missing package Javadocs
    package Javadocs reference relevant HTML documentation
    AnnotatedClassType.annotateAt now correctly handles
      AnnotationLocation.RAW argument
    AnnotatedClassType.annotate deprecated in favor of
      AnnotatedClassType.annotateAt with AnnotationLocation.RAW as an argument
    AnnotatedClassType.isAnnotatedWith deprecated in favor of
      AnnotatedClassType.hasAnnotationAt with AnnotationLocation.RAW as an
      argument
    Added fromArray and fromList methods to AnnotationLocation and made
      corresponding constructors private.

* checkers.quals
    added Javadocs and meta-annotations on annotation declarations where
      missing
    package Javadocs reference relevant HTML documentation

* checkers.nonnull
    various improvements to Javadocs
    package Javadocs reference relevant HTML documentation


Miscellaneous Changes

    improved documentation of ch examples
    Checker Framework build file now only attempts to compile .java files


----------------------------------------------------------------------

Version 0.1.0, 1 May 2007

Initial release.<|MERGE_RESOLUTION|>--- conflicted
+++ resolved
@@ -1,9 +1,6 @@
 Version 3.6.0, August 3, 2020
-<<<<<<< HEAD
-=======
 
 Added a new option `-Aversion` to print the version of the Checker Framework.
->>>>>>> 3c296672
 
 The Interning Checker supports method annotations @EqualsMethod and
 @CompareToMethod.  Place them on methods like equals(), compareTo(), and
