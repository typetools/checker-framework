Version 3.3.0, April 1, 2020

New command-line option -AjsonOutput, to output type-checking warnings to a
JSON file for easy parsing by IDE plugins and other tools.

Renamings:
  -AuseDefaultsForUncheckedCode to -AuseConservativeDefaultsForUncheckedCode
    The old name works temporarily but will be removed in a future release.

Implementation details:
 * Removed `@DefaultInUncheckedCodeFor` and
   `@DefaultQualifierInHierarchyInUncheckedCode`.
 * Added boolean `hasError` parameter to
   AbstractTypeProcessor#typeProcessingOver()
 * Renamings:
   applyUncheckedCodeDefaults() to applyConservativeDefaults()
   useUncheckedCodeDefault() to useConservativeDefault()
<<<<<<< HEAD
 * Removed the `framework.source.Result` class.
 * Changed the signature of methods that took or returned a Result, notably:
    * `SourceChecker.report` (prefer `reportError` and `reportWarning`)
=======
 * Deprecated the `framework.source.Result` class; use `List<DiagMessage>`
   instead.  If you were creating a `Result` just to pass it to `report`, then
   call new methods `reportError` and `reportWarning` instead.
>>>>>>> db7d3883

---------------------------------------------------------------------------

Version 3.2.0, March 2, 2020

@SuppressWarnings("initialization") suppresses only warnings whose key
contains "initialization".  Previously, it suppressed all warnings issued
by the Nullness Checker or the Initialization Checker.

Closed issues:
2719, 3001, 3020, 3069, 3093, 3120.

---------------------------------------------------------------------------

Version 3.1.1, February 3, 2020

New command-line options:
  -AassumeDeterministic Unsoundly assume that every method is deterministic
  -AassumePure Unsoundly assume that every method is pure

Renamed -Anocheckjdk to -ApermitMissingJdk.
The old version still works, for backward compatibility.

Renamed -Alint=forbidnonnullarraycomponents to
-Alint=soundArrayCreationNullness.  The old version still works, for
backward compatibility.

Implementation details:
 * Deprecated QualifierHierarchy#getTypeQualifiers.
 * Deprecated Analysis#Analysis(ProcessingEnvironment) and Analysis#Analysis(T,
   int, ProcessingEnvironment); use Analysis#Analysis(), Analysis#Analysis(int),
   Analysis#Analysis(T), and Analysis#Analysis(T, int) instead.
 * Renamed SourceChecker#getMessages to getMessagesProperties.
 * Renamed one overload of SourceChecker.printMessages to printOrStoreMessage.

Closed issues:
2181, 2975, 3018, 3022, 3032, 3036, 3037, 3038, 3041, 3049, 3055, 3076.

---------------------------------------------------------------------------

Version 3.1.0, January 3, 2020

Command-line option -AprintGitProperties prints information about the git
repository from which the Checker Framework was compiled.

Implementation details:
 * Removed static cache in AnnotationUtils#areSameByClass and added
   AnnotatedTypeFactory#areSameByClass that uses an instance cache.
 * Removed static cache in AnnotationBuilder#fromName and #fromClass.
 * ContractsUtils#getPreconditions takes an ExecutableElement as an argument.
 * ContractsUtils#getContracts returns a Set.
 * Moved ContractUtils.Contract to outer level.
 * Renamed ConditionalPostcondition#annoResult to ConditionalPostcondition#resultValue.

Closed issues:
2867, 2897, 2972.

---------------------------------------------------------------------------

Version 3.0.1, December 2, 2019

New command-line option for the Constant Value Checker
`-AnoNullStringsConcatenation` unsoundly assumes that every operand of a String
concatenation is non-null.

Implementation details:
 * Moved AnnotatedTypes#hasTypeQualifierElementTypes to AnnotationUtils.
 * Deprecated AnnotatedTypes#isTypeAnnotation and AnnotatedTypes#hasTypeQualifierElementTypes.

Closed issues:
945, 1224, 2024, 2744, 2809, 2815, 2818, 2830, 2840, 2853, 2854, 2865, 2873,
2874, 2878, 2880, 2886, 2888, 2900, 2905, 2919, 2923.

---------------------------------------------------------------------------

Version 3.0.0, November 1, 2019

The Checker Framework works on both JDK 8 and JDK 11.
 * Type annotations for JDK 8 remain in jdk8.jar.
 * Type annotations for JDK 11 appear in stub files in checker.jar.

Removed the @PolyAll annotation.

Implementation details:
 * Removed all previously deprecated methods.
 * AnnotatedTypeFactory#getFnInterfaceFromTree now returns an AnnotatedExecutableType.
 * AnnotationUtils#areSame and #areSameByName now only accept non-null
   AnnotationMirrors

Closed issues:
1169, 1654, 2081, 2703, 2739, 2749, 2779, 2781, 2798, 2820, 2824, 2829, 2842,
2845, 2848.

---------------------------------------------------------------------------

Version 2.11.1, October 1, 2019

The manual links to the Object Construction Checker.

Closed issues:
1635, 2718, 2767.

---------------------------------------------------------------------------

Version 2.11.0, August 30, 2019

The Checker Framework now uses the Java 9 javac API. The manual describes
how to satisfy this dependency, in a way that works on a Java 8 JVM.
Running the Checker Framework on a Java 9 JVM is not yet supported.

---------------------------------------------------------------------------

Version 2.10.1, August 22, 2019

Closed issues:
1152, 1614, 2031, 2482, 2543, 2587, 2678, 2686, 2690, 2712, 2717, 2713, 2721,
2725, 2729.

---------------------------------------------------------------------------

Version 2.10.0, August 1, 2019

Removed the NullnessRawnessChecker.  Use the NullnessChecker instead.

Closed issues:
435, 939, 1430, 1687, 1771, 1902, 2173, 2345, 2470, 2534, 2606, 2613, 2619,
2633, 2638.

---------------------------------------------------------------------------

Version 2.9.0, July 3, 2019

Renamed the Signedness Checker's @Constant annotation to @SignednessGlb.
Introduced an alias, @SignedPositive, for use by programmers.

Annotated the first argument of Opt.get and Opt.orElseThrow as @NonNull.

Removed meta-annotation @ImplicitFor:
 * Use the new meta-annotation @QualifierForLiteral to replace
   @ImplicitFor(literals, stringpatterns).
 * Use the meta-annotation @DefaultFor to replace @ImplicitFor(typeKinds,
   types).
 * Use the new meta-annotation @UpperBoundFor to specify a qualifier upper
   bound for certain types.
 * You can completely remove
     @ImplicitFor(typeNames = Void.class, literals = LiteralKind.NULL)
   on bottom qualifiers.
     @DefaultFor(types = Void.class)
   and
     @QualifierForLiterals(literals = LiteralKind.NULL)
   are added to the bottom qualifier by default.

Add @DefaultQualifierOnUse and @NoDefaultQualifierOnUse type declaration annotations

New/changed error message keys:
 * initialization.static.fields.uninitialized for uninitialized static fields
 * unary.increment.type.incompatible and unary.decrement.type.incompatible
   replace some occurrences of compound.assignment.type.incompatible

Implementation details:
 * Renamed QualifierPolymorphism#annotate methods to resolve
 * Renamed ImplicitsTreeAnnotator to LiteralTreeAnnotator
 * Renamed ImplicitsTypeAnnotator to DefaultForTypeAnnotator
 * Removed TypeUseLocation.TYPE_DECLARATION
 * Removed InheritedFromClassAnnotator, replace with DefaultQualifierForUseTypeAnnotator
 * Rename TreeUtils.isSuperCall and TreeUtils.isThisCall to
 isSuperConstructorCall and isThisConstructorCall

Closed issues:
2247, 2391, 2409, 2434, 2451, 2457, 2468, 2484, 2485, 2493, 2505, 2536, 2537,
2540, 2541, 2564, 2565, 2585.

---------------------------------------------------------------------------

Version 2.8.2, June 3, 2019

The Signature Checker supports a new type, @FqBinaryName.

Added a template for a repository that you can use to write a custom checker.

Linked to the Checker Framework Gradle plugin, which makes it easy to run
a checker on a project that is built using the Gradle build tool.

Implementation detail: deprecated TreeUtils.skipParens in favor of
TreeUtils.withoutParens which has the same specification.

Closed issues:
2291, 2406, 2469, 2477, 2479, 2480, 2494, 2499.

---------------------------------------------------------------------------

Version 2.8.1, May 1, 2019

Moved text about the Purity Checker into its own chapter in the manual.

Closed issues:
660, 2030, 2223, 2240, 2244, 2375, 2407, 2410, 2415, 2420, 2421, 2446, 2447,
2460, 2462.

---------------------------------------------------------------------------

Version 2.8.0, April 3, 2019

Support `androidx.annotation.RecentlyNonNull` and `RecentlyNullable` (as of
2.6.0, but not previously documented).

The following qualifiers are now repeatable:  `@DefaultQualifier`
`@EnsuresQualifierIf` `@EnsuresQualifier` `@RequiresQualifier`.  Therefore,
users generally do not need to write the following wrapper annotations:
`@DefaultQualifiers` `@EnsuresQualifiersIf` `@EnsuresQualifiers`
`@RequiresQualifiers`.

New command-line option `-ArequirePrefixInWarningSuppressions` makes
`@SuppressWarnings` recognize warning keys of the form
"checkername:key.about.problem" but ignore warning keys of the form
"key.about.problem" without the checker name as a prefix.

New CONSTRUCTOR_RESULT enum constant in TypeUseLocation makes it possible to
set default annotations for constructor results.

Clarified the semantics of annotations on class and constructor declarations.
See Section 25.5 "Annotations on classes and constructors" in the manual.

Interface changes:
 * Added protected methods to BaseTypeVisitor so that checkers can change the
   checks for annotations on classes, constructor declarations, and constructor
   invocations.
 * Removed BaseTypeVisitor#checkAssignability and BaseTypeVisitor#isAssignable
   methods.
 * Renamed AnnotatedTypeFactory#getEnclosingMethod to
   AnnotatedTypeFactory#getEnclosingElementForArtificialTree

Closed issues:
2159, 2230, 2318, 2324, 2330, 2334, 2343, 2344, 2353, 2366, 2367, 2370, 2371,
2385.

---------------------------------------------------------------------------

Version 2.7.0, March 1, 2019

The manual links to the AWS crypto policy compliance checker, which enforces
that no weak cipher algorithms are used with the Java crypto API.

The Nullness Checker supports RxJava annotations
io.reactivex.annotations.NonNull and io.reactivex.annotations.Nullable.

The checker-qual artifact (jar file) contains an OSGi manifest.

New TYPE_DECLARATION enum constant in TypeUseLocation makes it possible to
(for example) set defaults annotations for class/interface definitions.

Interface changes:
 * Renamed the "value" element of the @HasSubsequence annotation to
   "subsequence".
 * Renamed @PolySignedness to @PolySigned.
 * Renamed AnnotatedTypeFactory.ParameterizedMethodType to
   ParameterizedExecutableType.

Added missing checks regarding annotations on classes, constructor
declarations, and constructor invocations.  You may see new warnings.

Closed issues:
788, 1751, 2147, 2163, 2186, 2235, 2243, 2263, 2264, 2286, 2302, 2326, 2327.

---------------------------------------------------------------------------

Version 2.6.0, February 3, 2019

The manual includes a section about how to use Lombok and the Checker
Framework simultaneously.

Commons CSV has been added to the annotated libraries on Maven Central.

Some error messages have been changed to improve comprehensibility,
such as by adjusting wording or adding additional information.

Relevant to type system implementers:
Renamed method areSameIgnoringValues to areSameByName.

Closed issues: 2008, 2166, 2185, 2187, 2221, 2224, 2229, 2234, 2248.
Also fixed false negatives in handling of Map.get().

---------------------------------------------------------------------------

Version 2.5.8, December 5, 2018

The manual now links to the AWS KMS compliance checker, which enforces
that calls to AWS KMS only generate 256-bit keys.

Closed issues: 372, 1678, 2207, 2212, 2217.

---------------------------------------------------------------------------

Version 2.5.7, November 4, 2018

New @EnsuresKeyFor and @EnsuresKeyForIf method annotations permit
specifying the postcondition that a method gives some value a @KeyFor type.

The manual links to the Rx Thread & Effect Checker, which enforces
UI Thread safety properties for stream-based Android applications.

Closed issues:
1014, 2151, 2178, 2180, 2183, 2188, 2190, 2195, 2196, 2198, 2199

---------------------------------------------------------------------------

Version 2.5.6, October 3, 2018

Introduce checker-qual-android artifact that is just like the checker-qual
artifact, but the qualifiers have classfile retention.  This is useful for
Android projects.

Remove the checker-compat-qual artifact, which was only useful for Java 7,
which the Checker Framework no longer supports.  It remains available on
Maven Central, with versions 2.5.5 and earlier.

Closed issues:
2135, 2157, 2158, 2164, 2171.

---------------------------------------------------------------------------

Version 2.5.5, August 30, 2018

Implicit imports (deprecated in November 2014) are no longer supported.

Renamed the testlib Maven artifact to framework-test.

Removed command-line option -AprintErrorStack, which is now the default.
Added -AnoPrintErrorStack to disable it (which should be rare).

Replaced ErrorReporter class with BugInCF and UserError exceptions.

Closed issues:
1999, 2008, 2023, 2029, 2074, 2088, 2098, 2099, 2102, 2107.

---------------------------------------------------------------------------

Version 2.5.4, August 1, 2018

Closed issues:
2030, 2048, 2052, 2059, 2065, 2067, 2073, 2082.

---------------------------------------------------------------------------

Version 2.5.3, July 2, 2018

Closed issues:
266, 1248, 1678, 2010, 2011, 2018, 2020, 2046, 2047, 2054.

---------------------------------------------------------------------------

Version 2.5.2, June 1, 2018

In the Map Key Checker, null is now @UnknownKeyFor.  See the "Map Key Checker"
chapter in the manual for more details.

Closed issues:
370, 469, 1701, 1916, 1922, 1959, 1976, 1978, 1981, 1983, 1984, 1991, 1992.

---------------------------------------------------------------------------

Version 2.5.1, May 1, 2018

Added a Maven artifact of the Checker Framework testing library, testlib.

Closed issues:
849, 1739, 1838, 1847, 1890, 1901, 1911, 1912, 1913, 1934, 1936, 1941, 1942,
1945, 1946, 1948, 1949, 1952, 1953, 1956, 1958.

---------------------------------------------------------------------------

Version 2.5.0, April 2, 2018

Declaration annotations that are aliases for type annotations are now treated
as if they apply to the top-level type.  See "Declaration annotations" section
in the "Warnings" chapter in the manual for more details.

Ended support for annotations in comments.  See "Migrating away from
annotations in comments" section in the "Handling legacy code" chapter in the
manual for instructions on how to remove annotations from comments.

Closed issues:
515, 1667, 1739, 1776, 1819, 1863, 1864, 1865, 1866, 1867, 1870, 1876, 1879,
1882, 1898, 1903, 1905, 1906, 1910, 1914, 1915, 1920.

---------------------------------------------------------------------------

Version 2.4.0, March 1, 2018

Added the Index Checker, which eliminates ArrayIndexOutOfBoundsException.

Added the Optional Checker, which verifies uses of Java 8's Optional class.

Removed the Linear Checker, whose implementation was inconsistent with its
documentation.

Added a @QualifierArgument annotation to be used on pre- and postcondition
  annotations created by @PreconditionAnnotation, @PostconditionAnnotation,
  and @ConditionalPostconditionAnnotation. This allows qualifiers with
  arguments to be used in pre- and postconditions.

Added new type @InternalFormForNonArray to the Signature Checker

Moved annotated libraries from checker/lib/*.jar to the Central Repository:
https://search.maven.org/#search%7Cga%7C1%7Cg%3A%22org.checkerframework.annotatedlib%22

Moved the Javadoc stub file from checker/lib/javadoc.astub to
checker/resources/javadoc.astub.

Simplified the instructions for running the Checker Framework with Gradle.

The Checker Framework Eclipse plugin is no longer released nor supported.

Closed issues:
65, 66, 100, 108, 175, 184, 190, 194, 209, 239, 260, 270, 274, 293, 302, 303,
306, 321, 325, 341, 356, 360, 361, 371, 383, 385, 391, 397, 398, 410, 423, 424,
431, 430, 432, 548, 1131, 1148, 1213, 1455, 1504, 1642, 1685, 1770, 1796, 1797,
1801, 1809, 1810, 1815, 1817, 1818, 1823, 1831, 1837, 1839, 1850, 1851, 1852,
1861.

---------------------------------------------------------------------------

Version 2.3.2, February 1, 2018

Closed issues:
946, 1133, 1232, 1319, 1625, 1633, 1696, 1709, 1712, 1734, 1738, 1749, 1754,
1760, 1761, 1768, 1769, 1781.

---------------------------------------------------------------------------

Version 2.3.1, January 2, 2018

Closed issues:
1695, 1696, 1697, 1698, 1705, 1708, 1711, 1714, 1715, 1724.

---------------------------------------------------------------------------

Version 2.3.0, December 1, 2017

Removed the deprecated @LazyNonNull type qualifier.
Deprecated most methods in InternalUtils and moved them to either
TreeUtils or TypesUtils. Adapted a few method names and parameter
orders for consistency.

Closed issues:
951, 1356, 1495, 1602, 1605, 1623, 1628, 1636, 1641, 1653, 1655, 1664, 1665,
1681, 1684, 1688, 1690.

---------------------------------------------------------------------------

Version 2.2.2, November 2, 2017

The Interning Checker supports a new annotation, @InternedDistinct, which
indicates that the value is not equals() to any other value.

An annotated version of the Commons IO library appears in checker/lib/ .

Closed issue 1586, which required re-opening issues 293 and 341 until
proper fixes for those are implemented.

Closed issues:
1386, 1389, 1423, 1520, 1529, 1530, 1531, 1546, 1553, 1555, 1565, 1570, 1579,
1580, 1582, 1585, 1586, 1587, 1598, 1609, 1615, 1617.

---------------------------------------------------------------------------

Version 2.2.1, September 29, 2017

Deprecated some methods in AnnotatedTypeMirror and AnnotationUtils, to
be removed after the 2.2.1 release.

The qualifiers and utility classes in checker-qual.jar are compiled to Java 8
byte code. A new jar, checker-qual7.jar, includes the qualifiers and utility
classes compiled to Java 7 byte code.

Closed issues:
724, 1431, 1442, 1459, 1464, 1482, 1496, 1499, 1500, 1506, 1507, 1510, 1512,
1522, 1526, 1528, 1532, 1535, 1542, 1543.

---------------------------------------------------------------------------

Version 2.2.0, September 5, 2017

A Java 8 JVM is required to run the Checker Framework.
You can still typecheck and compile Java 7 (or earlier) code.
With the "-target 7" flag, the resulting .class files still run with JDK 7.

The stub file format has changed to be more similar to regular Java syntax.
Most notably, receiver annotations are written using standard Java 8 syntax
(a special first formal paramter named "this") and inner classes are written
using standard Java syntax (rather than at the top level using a name that
contains "$". You need to update your stub files to conform to the new syntax.

Closed issues:
220, 293, 297, 341, 375, 407, 536, 571, 798, 867, 1180, 1214, 1218, 1371, 1411,
1427, 1428, 1435, 1438, 1450, 1456, 1460, 1466, 1473, 1474.

---------------------------------------------------------------------------

Version 2.1.14, 3 August 2017

Nullness Checker change to annotated JDK:  The type argument to the Class,
Constructor, and Optional classes may now be annotated as @Nullable or
@NonNull.  The nullness of the type argument doesn't matter, but this
enables easier integration with generic clients.

Many crashes and false positives associated with uninferred method type
arguments have been correct. By default, uninferred method type arguments,
which can happen with Java 8 style target type contexts, are silently ignored.
Use the option -AconservativeUninferredTypeArguments to see warnings about
method calls where the Checker Framework fails to infer type arguments.

Closed issues:
753, 804, 961, 1032, 1062, 1066, 1098, 1209, 1280, 1316, 1329, 1355, 1365,
1366, 1367, 1377, 1379, 1382, 1384, 1397, 1398, 1399, 1402, 1404, 1406, 1407.

---------------------------------------------------------------------------

Version 2.1.13, 3 July 2017

Verified that the Checker Framework builds from source on Windows Subsystem
for Linux, on Windows 10 Creators Edition.

The manual explains how to configure Android projects that use Android Studio
3.0 and Android Gradle Plugin 3.0.0, which support type annotations.

Closed issues:
146, 1264, 1275, 1290, 1303, 1308, 1310, 1312, 1313, 1315, 1323, 1324, 1331,
1332, 1333, 1334, 1347, 1357, 1372.

---------------------------------------------------------------------------

Version 2.1.12, 1 June 2017

The manual links to Glacier, a class immutability checker.

The stubparser license has been updated.  You can now use stubparser under
either the LGPL or the Apache license, whichever you prefer.

Closed issues:
254, 1201, 1229, 1236, 1239, 1240, 1257, 1265, 1270, 1271, 1272, 1274, 1288,
1291, 1299, 1304, 1305.

---------------------------------------------------------------------------

Version 2.1.11, 1 May 2017

The manual contains new FAQ (frequently asked questions) sections about
false positive warnings and about inference for field types.

Closed issues:
989, 1096, 1136, 1228.

---------------------------------------------------------------------------

Version 2.1.10, 3 April 2017

The Constant Value Checker, which performs constant propagation, has been
extended to perform interval analysis -- that is, it determines, for each
expression, a statically-known lower and upper bound.  Use the new
@IntRange annotation to express this.  Thanks to Jiasen (Jason) Xu for this
feature.

Closed issues:
134, 216, 227, 307, 334, 437, 445, 718, 1044, 1045, 1051, 1052, 1054, 1055,
1059, 1077, 1087, 1102, 1108, 1110, 1111, 1120, 1124, 1127, 1132.

---------------------------------------------------------------------------

Version 2.1.9, 1 March 2017

By default, uninferred method type arguments, which can happen with Java 8
style target type contexts, are silently ignored, removing many false
positives.  The new option -AconservativeUninferredTypeArguments can be used to
get the conservative behavior.

Closed issues:
1006, 1011, 1015, 1027, 1035, 1036, 1037, 1039, 1043, 1046, 1049, 1053, 1072,
1084.

---------------------------------------------------------------------------

Version 2.1.8, 20 January 2017

The Checker Framework webpage has moved to https://checkerframework.org/.
Old URLs should redirect to the new one, but please update your links
and let us know if any old links are broken rather than redirecting.

The documentation has been reorganized in the Checker Framework repository.
The manual, tutorial, and webpages now appear under checker-framework/docs/.

Closed issues:
770, 1003, 1012.

---------------------------------------------------------------------------

Version 2.1.7, 3 January 2017

Manual improvements:
 * Added a link to jOOQ's SQL checker.
 * Documented the `-AprintVerboseGenerics` command-line option.
 * Better explanation of relationship between Fake Enum and Subtyping Checkers.

Closed issues:
154, 322, 402, 404, 433, 531, 578, 720, 795, 916, 953, 973, 974, 975, 976,
980, 988, 1000.

---------------------------------------------------------------------------

Version 2.1.6, 1 December 2016

Closed issues:

412, 475.

---------------------------------------------------------------------------

Version 2.1.5, 2 November 2016

The new class org.checkerframework.checker.nullness.Opt provides every
method in Java 8's java.util.Optional class, but written for possibly-null
references rather than for the Optional type.  This can shorten code that
manipulates possibly-null references.

In bytecode, type variable upper bounds of type Object may or may not have
been explicitly written.  The Checker Framework now assumes they were not
written explicitly in source code and defaults them as implicit upper bounds.

The manual describes how to run a checker within the NetBeans IDE.

The manual describes two approaches to creating a type alias or typedef.

Closed issues:
643, 775, 887, 906, 941.

---------------------------------------------------------------------------

Version 2.1.4, 3 October 2016

Closed issues:
885, 886, 919.

---------------------------------------------------------------------------

Version 2.1.3, 16 September 2016

Closed issues:
122, 488, 495, 580, 618, 647, 713, 764, 818, 872, 893, 894, 901, 902, 903,
905, 913.

---------------------------------------------------------------------------

Version 2.1.2, 1 September 2016

Closed issues:
182, 367, 712, 811, 846, 857, 858, 863, 870, 871, 878, 883, 888.

---------------------------------------------------------------------------

Version 2.1.1, 1 August 2016

The codebase conforms to a consistent coding style, which is enforced by
a git pre-commit hook.

AnnotatedTypeFactory#createSupportedTypeQualifiers() must now return a mutable
list.  Checkers that override this method will have to be changed.

Closed issues:
384, 590, 681, 790, 805, 809, 810, 820, 824, 826, 829, 838, 845, 850, 856.

---------------------------------------------------------------------------

Version 2.1.0, 1 July 2016

The new Signedness Checker prevents mixing of unsigned and signed
values and prevents meaningless operations on unsigned values.

The Lock Checker expresses the annotated variable as `<self>`;
previously it used `itself`, which may conflict with an identifier.

Closed issues:
166, 273, 358, 408, 471, 484, 594, 625, 692, 700, 701, 711, 717, 752, 756,
759, 763, 767, 779, 783, 794, 807, 808.

---------------------------------------------------------------------------

Version 2.0.1, 1 June 2016

We renamed method annotateImplicit to addComputedTypeAnnotations.  If you
have implemented a checker, you need to change occurrences of
annotateImplicit to addComputedTypeAnnotations.

The Checker Framework (checker.jar) is now placed on the processorpath
during compilation.  Previously, it was placed on the classpath.  The
qualifiers (checker-qual.jar) remain on the classpath.  This change should
reduce conflicts between your code and the Checker Framework.  If your code
depends on classes in the Checker Framework, then you should add those
classes to the classpath when you run the compiler.

Closed issues:
171, 250, 291, 523, 577, 672, 680, 688, 689, 690, 691, 695, 696, 698, 702,
704, 705, 706, 707, 720, 721, 723, 728, 736, 738, 740.

---------------------------------------------------------------------------

Version 2.0.0, 2 May 2016

Inference:

 * The infer-and-annotate.sh script infers annotations and inserts them in
   your source code.  This can reduce the burden of writing annotations and
   let you get started using a type system more quickly.  See the
   "Whole-program inference" section in the manual for details.

Type systems:

 * The Lock Checker has been replaced by a new implementation that provides
   a stronger guarantee.  The old Lock Checker prevented two threads from
   simultaneously using a given variable, but race conditions were still
   possible due to aliases.  The new Lock Checker prevents two threads from
   simultaneously dereferencing a given value, and thus prevents race
   conditions.  For details, see the "Lock Checker" chapter in the manual,
   which has been rewritten to describe the new semantics.

 * The top type qualifier for the Signature String type system has been
   renamed from @UnannotatedString to @SignatureUnknown.  You shouldn't
   ever write this annotation, but if you perform separate compilation (for
   instance, if you do type-checking with the Signature String Checker
   against a library that is annotated with Signature String annotations),
   then you need to re-compile the library.

 * The IGJ, OIGJ, and Javari Checkers are no longer distributed with the
   Checker Framework.  If you wish to use them, install version 1.9.13 of
   the Checker Framework.  The implementations have been removed because
   they were not being maintained.  The type systems are valuable, but the
   type-checkers should be rewritten from scratch.

Documentation improvements:

 * New manual section "Tips for creating a checker" shows how to break down
   the implementation of a type system into small, manageable pieces.

 * Improved instructions for using Maven and Gradle, including for Android
   code.

Tool changes:

 * The Checker Framework Live Demo webpage lets you try the Checker
   Framework without installing it:  http://eisop.uwaterloo.ca/live/

 * New command-line arguments -Acfgviz and -Averbosecfg enable better
   debugging of the control-flow-graph generation step of type-checking.

 * New command-line argument -Ainfer is used by the infer-and-annotate.sh
   script that performs type inference.

Closed issues:
69, 86, 199, 299, 329, 421, 428, 557, 564, 573, 579, 665, 668, 669, 670, 671.

---------------------------------------------------------------------------

Version 1.9.13, 1 April 2016

Documentation:
 * Clarified Maven documentation about use of annotations in comments.
 * Added FAQ about annotating fully-qualified type names.

Closed issues:  438, 572, 579, 607, 624, 631.

---------------------------------------------------------------------------

Version 1.9.12, 1 March 2016

The Checker Framework distribution contains annotated versions
of libraries in directory checker-framework/checker/lib/.
During type-checking, you should put these versions first on your classpath,
to obtain more precise type-checking with fewer false positive warnings.

tools.jar is no longer required to be on the classpath when using
checker-qual.jar

The Signature String Checker supports two new string representations of a
Java type: @InternalForm and @ClassGetSimpleName.

The manual documents how to run a pluggable type-checker in IntelliJ IDEA.

The instructions on how to run a type-checker in Gradle have been updated to
use the artifacts in Maven Central. Examples using the instructions have been
added under checker-framework/docs/examples/GradleExamples/.

Renamed enum DefaultLocation to TypeUseLocation.

Closed issues:  130, 263, 345, 458, 559, 559, 574, 582, 596.

---------------------------------------------------------------------------

Version 1.9.11, 1 February 2016

Renamed and merged -AuseSafeDefaultsForUnannotatedSourceCode and
-AsafeDefaultsForUnannotatedBytecode command-line options to
-AuseDefaultsForUncheckedCode that takes arguments source and bytecode.

For type-system developers:

* The previously deprecated
  org.checkerframework.framework.qual.TypeQualifier{s} annotations
  were removed.
* Every type system uses the CLIMB-to-top defaulting scheme, unless it
  explicitly specifies a different one.  Previously a type system needed
  to explicitly request CLIMB-to-top, but now it is the default.

Closed issues: 524, 563, 568.

---------------------------------------------------------------------------

Version 1.9.10, 4 January 2016

The Checker Framework distribution files now contain a version number:
for example, checker-framework-1.9.9.zip rather than checker-framework.zip.

The Nullness Checker supports the org.eclipse.jgit.annotations.Nullable and
NonNull annotations.

Buildfiles do less unnecessary recomputation.

Documentation:
 * Documented how to initialize circular data structures in the
   Initialization type system.
 * Linked to David Bürgin's Nullness Checker tutorial at
   https://github.com/glts/safer-spring-petclinic/wiki
 * Acknowledged more contributors in the manual.

For type-system developers:
 * The org.checkerframework.framework.qual.TypeQualifier{s} annotations are
   now deprecated.  To indicate which annotations a checker supports, see
   https://checkerframework.org/manual/#creating-indicating-supported-annotations .
   Support for TypeQualifier{s} will be removed in the next release.
 * Renamed
   org.checkerframework.framework.qual.Default{,Qualifier}ForUnannotatedCode to
   DefaultInUncheckedCodeFor and DefaultQualifierInHierarchyInUncheckedCode.

Closed issues: 169, 363, 448, 478, 496, 516, 529.

---------------------------------------------------------------------------

Version 1.9.9, 1 December 2015

Fixed issues:  511, 513, 514, 455, 527.

Removed the javac_maven script and batch file,
which had been previously deprecated.

---------------------------------------------------------------------------

Version 1.9.8, 9 November 2015

Field initialization warnings can now be suppressed for a single field at a
time, by placing @SuppressWarnings("initialization") on the field declaration.

Updated Maven instructions to no longer require a script.
Added an example of how to use the instructions under
docs/examples/MavenExample.

The javac_maven script (and batch file) are deprecated and will be
removed as of December 2015.

Fixed issues:  487, 500, 502.

---------------------------------------------------------------------------

Version 1.9.7, 24 October 2015

Fixed issues:  291, 474.

----------------------------------------------------------------------

Version 1.9.6, 8 October 2015

Fixed issue:  460.

----------------------------------------------------------------------

Version 1.9.5, 1 September 2015

Test Framework Updates:
  * The test framework has been refactored to improve extensibility.
  * Tests that previously extended ParameterizedCheckerTest or
    CheckerTest should extend either CheckerFrameworkTest or nothing.
  * If a test used methods that were previously found on
    CheckerTest, you may find them in TestUtilities.

Fixed issues:  438, 457, 459.

----------------------------------------------------------------------

Version 1.9.4, 4 August 2015

Documented the notion of a compound checker, which depends on other checkers
  and automatically runs them.

Renamed -AuseConservativeDefaultsForUnannotatedSourceCode command-line
  option to -AuseSafeDefaultsForUnannotatedSourceCode

Moved the Checker Framework version control repository from Google Code to
GitHub, and from the Mercurial version control system to Git.  If you have
cloned the old repository, then discard your old clone and create a new one
using this command:
  git clone https://github.com/typetools/checker-framework.git

Fixed issues:  427, 429, 434, 442, 450.

----------------------------------------------------------------------

Version 1.9.3, 1 July 2015

New command-line options:
 * -AsafeDefaultsForUnannotatedBytecode causes a checker to use conservative
   defaults for .class files that were compiled without running the given
   checker.  Without this option, type-checking is unsound (that is, there
   might be errors at run time even though the checker issues no warnings).
 * -AuseConservativeDefaultsForUnannotatedSourceCode uses conservative
   annotations for unannotated type uses.  Use this when compiling a library in
   which some but not all classes are annotated.

Various bug fixes and documentation improvements.

Fixed issues: 436.

----------------------------------------------------------------------

Version 1.9.2, 1 June 2015

Internationalization Format String Checker:
This new type-checker prevents use of incorrect internationalization
format strings.

Fixed issues: 434.

----------------------------------------------------------------------

Version 1.9.1, 1 May 2015

New FAQ entry:
  "How does the Checker Framework compare with Eclipse's null analysis?"

----------------------------------------------------------------------

Version 1.9.0, 17 April 2015

Bug fixes for generics, especially type parameters:
   * Manual chapter 21 "Generics and polymorphism" has been expanded,
     and it gives more information on annotating type parameters.
   * The qualifier on a type parameter (e.g. <@HERE T> ) only applies
     to the lower bound of that type parameter.  Previously it also
     applied to the upper bound.
   * Unannotated, unbounded wildcards are now qualified with the
     annotations of the type parameter to which they are an argument.
     See the new manual section 23.3.4 for more details.
   * Warning "bound.type.incompatible" is issued if the lower bound of
     a type parameter or wildcard is a supertype of its upper bound,
     e.g.  <@Nullable T extends @NonNull Object>
   * Method type argument inference has been improved. Fewer warnings
     should be issued when method invocations omit type arguments.
   * Added command-line option -AprintVerboseGenerics to print more
     information about type parameters and wildcards when they appear
     in warning messages.

Reflection resolution:
If you supply the -AresolveReflection command-line option, the Checker
Framework attempts to resolve reflection.  This reduces the number of
false positive warnings caused by reflection.

The documentation for the Map Key Checker has been moved into its own
chapter in the manual.

Fixed issues: 221, 241, 313, 314, 328, 335, 337, 338, 339, 355, 369,
              376, 378, 386, 388, 389, 393, 403, 404, 413, 414, 415,
              417, 418, 420, 421, 422, 426.

----------------------------------------------------------------------

Version 1.8.11, 2 March 2015

Fixed issues: 396, 400, 401.

----------------------------------------------------------------------

Version 1.8.10, 30 January 2015

Fixed issues: 37, 127, 350, 364, 365, 387, 392, 395.

----------------------------------------------------------------------

Version 1.8.9, 19 December 2014

Aliasing Checker:
This new type-checker ensures that an expression has no aliases.

Fixed issues: 362, 380, 382.

----------------------------------------------------------------------

Version 1.8.8, 26 November 2014

@SuppressWarnings("all") suppresses all Checker Framework warnings.

Implicit imports are deprecated, including the jsr308_imports environment
variable and the -jsr308_imports ... and -Djsr308.imports=... command-line
options.

For checkers bundled with the Checker Framework, package names may now
be omitted when running from the command line.
E.g.
    javac -processor NullnessChecker MyFile.java

The Nullness checker supports Android annotations
android.support.annotation.NonNull and android.support.annotation.Nullable.

Fixed issues: 366, 379.

----------------------------------------------------------------------

Version 1.8.7, 30 October 2014

Fix performance regression introduced in release 1.8.6.

Nullness Checker:
  * Updated Nullness annotations in the annotated JDK.
    See issues: 336, 340, 374.
  * String concatenations with null literals are now @NonNull
    rather than @Nullable.  See issue 357.

Fixed issues:  200, 300, 332, 336, 340, 357, 359, 373, 374.

----------------------------------------------------------------------

Version 1.8.6, 25 September 2014

Method Reference and Lambda Expression Support:
The Checker Framework now supports type-checking method references
and lambda expressions to ensure they are congruent with the
functional interface they are assigned to. The bodies of lambda expressions
are also now type-checked similarly to regular method bodies.

Dataflow:
 * Handling of the following language features has been improved:
   boxed Booleans, finally blocks, switch statements, type casts, enhanced
   for loops
 * Performance improvements

Annotations:
The checker-compat-qual.jar is now included with the Checker Framework
release.  It can also be found in Maven Central at the coordinates:
org.checkerframework:checker-compat-qual
Annotations in checker-compat-qual.jar do not require Java 8 but
can only be placed in annotation locations valid in Java 7.

----------------------------------------------------------------------

Version 1.8.5, 29 August 2014

Eclipse Plugin:
All checkers in the Checker Framework manual now appear in the
Eclipse plugin by default.  Users no longer have to include
checker.jar on their classpath to run any of the built-in checkers.

Improved Java 7 compatibility and introduced Java 7 compliant
annotations for the Nullness Checker.  Please see the section on
"Class-file compatibility with Java 7" in the manual for more details.

Fixed issue 347.

----------------------------------------------------------------------

Version 1.8.4, 1 August 2014

The new Constant Value Checker is a constant propagation analysis:  it
determines which variable values can be known at compile time.

Overriding methods now inherit declaration annotations from methods they
override, if the declaration annotation is meta-annotate with
@InheritedAnnotation.  In particular, the purity annotations @SideEffectFree,
@Deterministic, and @Pure are inherited.

Command-line options:
 * Renamed the -AenablePurity command-line flag to -AcheckPurityAnnotations.
 * Added a command-line option -AoutputArgsToFile to output all command-line
   options passed to the compiler to a file.  This is especially useful when
   debugging Maven compilation.

Annotations:
These changes are relevant only to people who wish to use pluggable
type-checking with a standard Java 7 toolset.  (If you are not having
trouble with your Java 7 JVM, then you don't care about them.)
 * Made clean-room reimplementations of nullness-related annotations
   compatible with Java 7 JVMs, by removing TYPE_USE as a target.
 * Added a new set of Java 7 compatibility annotations for the Nullness Checker
   in the org.checkerframework.checker.nullness.compatqual package. These
   annotations do not require Java 8 but can only be placed in annotation
   locations valid in Java 7.

Java 8 support:
The Checker Framework no longer crashes when type-checking code with lambda
expressions, but it does issue a lambda.unsupported warning when
type-checking code containing lambda expressions.  Full support for
type-checking lambda expressions will appear in a future release.

Fixed issue 343.

----------------------------------------------------------------------

Version 1.8.3, 1 July 2014

Updated the Initialization Checker section in the manual with
a new introduction paragraph.

Removed the Maven plugin section from the manual as the plugin is
no longer maintained and the final release was on June 2, 2014.
The javac_maven script (and batch file) are available to use
the Checker Framework from Maven.

Fixed issue 331.

----------------------------------------------------------------------

Version 1.8.2, 2 Jun 2014

Converted from using rt.jar to ct.sym for creating the annotated jdk.
Using the annotated jdk on the bootclasspath of a VM will cause the
vm to crash immediately.

The Lock Checker has been rewritten to support dataflow analysis.
It can now understand conditional expressions, for example, and
knows that "lock" is held in the body of statements like
"if (lock.tryLock()) { ... }"
The Lock Checker chapter in the manual has been updated accordingly
and describes the new Lock Checker features in detail.

Provided a javac_maven script (and batch file) to make it simpler
to use the Checker Framework from Maven.  The Maven plug-in is deprecated
and will be removed as of July 1, 2014. Added an explanation of how
to use the script in the Maven section of the manual.

The Checker Framework installation instructions in the manual have
been updated.

Fixed issues: 312, 315, 316, 318, 319, 324, 326, 327.

----------------------------------------------------------------------

Version 1.8.1, 1 May 2014

Support to directly use the Java 8 javac in addition to jsr308-langtools.
Added docs/examples directory to checker-framework.zip.
New section in the manual describing the contents of checker-framework.zip.

Fixed issues: 204, 304, 320.

----------------------------------------------------------------------

Version 1.8.0, 2 April 2014

Added the GUI Effect Checker, which prevents "invalid thread access" errors
when a background thread in a GUI attempts to access the UI.

Changed the Java package of all type-checkers and qualifiers.  The package
"checkers" has been renamed to "org.checkerframeork.checker".  This
requires you to change your import statements, such as from
  import checkers.nullness.quals.*;
to
  import org.checkerframework.checker.nullness.qual.*;
It also requires you to change command-line invocations of javac, such as from
  javac -processor checkers.nullness.NullnessChecker ...
to
  javac -processor org.checkerframework.checker.nullness.NullnessChecker ...

Restructured the Checker Framework project and package layout,
using the org.checkerframework prefix.

----------------------------------------------------------------------

Version 1.7.5, 5 March 2014

Minor improvements to documentation and demos.
Support a few new units in the UnitsChecker.

----------------------------------------------------------------------

Version 1.7.4, 19 February 2014

Error messages now display the error key that can be used in
SuppressWarning annotations. Use -AshowSuppressWarningKeys to
show additional keys.

Defaulted type qualifiers are now stored in the Element and written
to the final bytecode.

Reduce special treatment of checkers.quals.Unqualified.

Fixed issues: 170, 240, 265, 281.

----------------------------------------------------------------------

Version 1.7.3, 4 February 2014

Fixes for Issues 210, 253, 280, 288.

Manual:
   Improved discussion of checker guarantees.

Maven Plugin:
   Added option useJavacOutput to display exact compiler output.

Eclipse Plugin:
   Added the Format String Checker to the list of built-in checkers.

----------------------------------------------------------------------

Version 1.7.2, 2 January 2014

Fixed issues: 289, 292, 295, 296, 298.

----------------------------------------------------------------------

Version 1.7.1, 9 December 2013

Fixes for Issues 141, 145, 257, 261, 269, 267, 275, 278, 282, 283, 284, 285.

Implementation details:
  Renamed AbstractBasicAnnotatedTypeFactory to GenericAnnotatedTypeFactory

----------------------------------------------------------------------

Version 1.7.0, 23 October 2013

Format String Checker:
  This new type-checker ensures that format methods, such as
  System.out.printf, are invoked with correct arguments.

Renamed the Basic Checker to the Subtyping Checker.

Reimplemented the dataflow analysis that performs flow-sensitive type
  refinement.  This fixes many bugs, improves precision, and adds features.
  Many more Java expressions can be written as annotation arguments.

Initialization Checker:
  This new abstract type-checker verifies initialization properties.  It
  needs to be combined with another type system whose proper initialization
  should be checked.  This is the new default initialzation checker for the
  Nullness Checker.  It is based on the "Freedom Before Commitment" approach.

Renamed method annotations used by the Nullness Checker:
  @AssertNonNullAfter => @EnsuresNonNull
  @NonNullOnEntry => @RequiresNonNull
  @AssertNonNullIfTrue(...) => @IfMethodReturnsFalseEnsuresNonNull
  @AssertNonNullIfFalse(...) => @IfMethodReturnsFalseEnsuresNonNull
  @LazyNonNull => @MonotonicNonNull
  @AssertParametersNonNull => [no replacement]
Removed annotations used by the Nullness Checker:
  @AssertParametersNonNull
Renamed type annotations used by the Initialization Checker:
  @NonRaw => @Initialized
  @Raw => @UnknownInitialization
  new annotation @UnderInitialization
The old Initialization Checker (that uses @Raw and @NonRaw) can be invoked
  by invoking the NullnessRawnessChecker rather than the NullnessChecker.

Purity (side effect) analysis uses new annotations @SideEffectFree,
  @Deterministic, and @TerminatesExecution; @Pure means both @SideEffectFree
  and @Deterministic.

Pre- and postconditions about type qualifiers are available for any type system
  through @RequiresQualifier, @EnsuresQualifier and @EnsuresQualifierIf.  The
  contract annotations for the Nullness Checker (e.g. @EnsuresNonNull) are now
  only a special case of these general purpose annotations.
  The meta-annotations @PreconditionAnnotation, @PostconditionAnnotation, and
  @ConditionalPostconditionAnnotation can be used to create more special-case
  annotations for other type systems.

Renamed assertion comment string used by all checkers:
  @SuppressWarnings => @AssumeAssertion

To use an assert statement to suppress warnings, the assertion message must
  include the string "@AssumeAssertion(warningkey)".  Previously, just the
  warning key sufficed, but the string @SuppressWarnings(warningkey) was
  recommended.

New command-line options:
  -AonlyDefs and -AonlyUses complement existing -AskipDefs and -AskipUses
  -AsuppressWarnings Suppress warnings matching the given key
  -AassumeSideEffectFree Unsoundly assume that every method is side-effect-free
  -AignoreRawTypeArguments Ignore subtype tests for type arguments that
    were inferred for a raw type
  -AenablePurity Check the bodies of methods marked as pure
    (@SideEffectFree or @Deterministic)
  -AsuggestPureMethods Suggest methods that could be marked as pure
  -AassumeAssertionsAreEnabled, -AassumeAssertionsAreDisabled Whether to
    assume that assertions are enabled or disabled
  -AconcurrentSemantics Whether to assume concurrent semantics
  -Anocheckjdk Don't err if no annotated JDK can be found
  -Aflowdotdir Create an image of the control flow graph
  -AinvariantArrays replaces -Alint=arrays:invariant
  -AcheckCastElementType replaces -Alint=cast:strict

Manual:
  New manual section about array types.
  New FAQ entries:  "Which checker should I start with?", "How can I handle
    typestate, or phases of my program with different data properties?",
    "What is the meaning of a type qualifier at a class declaration?"
  Reorganized FAQ chapter into sections.
  Many other improvements.

----------------------------------------------------------------------

Version 1.6.7, 28 August 2013

User-visible framework improvements:
  Improve the error message produced by -Adetailedmsgtext

Bug fixes:
  Fix issue #245: anonymous classes were skipped by default

----------------------------------------------------------------------

Version 1.6.6, 01 August 2013

Documentation:
  The Checker Framework manual has been improved.  Changes include:
more troubleshooting tips to the Checker Framework manual, an improved
discussion on qualifier bounds, more examples, improved formatting, and more.
  An FAQ entry has been added to discuss JSR305.
  Minor clarifications have been added to the Checker Framework tutorial.

----------------------------------------------------------------------

Version 1.6.5, 01 July 2013

User-visible framework improvements:
  Stub files now support static imports.

Maven plugin:
  Maven plugin will now issue a warning rather than quit when zero checkers are specified in a project's pom.xml.

Documentation:
  Improved the Maven plugin instructions in the Checker Framework manual.
  Added documentation for the -XDTA:noannotationsincomments compiler flag.

Internal framework improvements:
  Improved Maven-plugin developer documentation.

----------------------------------------------------------------------

Version 1.6.4, 01 June 2013

User-visible framework improvements:
    StubGenerator now generates stubs that can be read by the StubParser.

Maven plugin:
    The Maven plugin no longer requires the Maven project's output directory to exist in order to run the Checker Framework.  However, if you ask the Checker Framework to generate class files then the output directory will be created.

Documentation:
  Improved the Maven plugin instructions in the Checker Framework manual.
  Improved the discussion of why to define both a bottom and a top qualifier in the Checker Framework manual.
  Update FAQ to discuss that some other tools incorrectly interpret array declarations.

----------------------------------------------------------------------

Version 1.6.3, 01 May 2013

Eclipse plugin bug fixes:
  The javac argument files used by the Eclipse plugin now properly escape file paths.  Windows users should no longer encounter errors about missing built-in checkers.

Documentation:
  Add FAQ "What is the meaning of an annotation after a type?"

----------------------------------------------------------------------

Version 1.6.2, 04 Apr 2013

Eclipse plugin:
  The "Additional compiler parameters" text field has now been replaced by a list.  Parameters in this list may be activated/deactivated via checkbox.

Eclipse plugin bug fixes:
   Classpaths and source files should now be correctly quoted when they contain spaces.

Internal framework improvements:
  Update pom files to use the same update-version code as the Checker Framework "web" ant task.  Remove pom specific update-version code.
  Update build ant tasks to avoid re-running targets when executing tests from the release script.

----------------------------------------------------------------------

Version 1.6.1, 01 Mar 2013

User-visible framework improvements:
  A number of error messages have been clarified.
  Stub file now supports type annotations in front and after method type variable declarations.
  You may now specify custom paths to javac.jar and jdk7.jar on the command line for non-standard installations.

Internal framework improvements:
  Add shouldBeApplied method to avoid unnecessary scans in DefaultApplier and avoid annotating void types.
  Add createQualifierDefaults and createQualifierPolymorphism factory methods.

Maven plugin:
  Put Checker Framework jars at the beginning of classpath.
  Added option to compile code in order to support checking for multi-module projects.
  The plugin no longer copies the various Checker Framework maven artifacts to one location but instead takes advantage of the new custom path options for javac.jar and jdk7.jar.
  The maven plugin no longer attempts to resolve jdk6.jar

Eclipse plugin:
  Put Checker Framework jars at the beginning of classpath.
  All files selected from a single project can now be checked.  The previous behavior only checked the entire project or one file depending on the type of the first file selected.

Documentation:
  Fixed broken links and incomplete URLs in the Checker Framework Manual.
  Update FAQ to discuss that some other tools incorrectly interpret array declarations.

Bug fixes

----------------------------------------------------------------------

Version 1.6.0, 1 Feb 2013

User-visible framework improvements:
  It is possible to use enum constants in stub files without requiring the fully qualified name, as was previously necessary.
  Support build on a stock Java 8 OpenJDK.

Adapt to underlying jsr308-langtools changes.
  The most visible change is syntax for fully-qualified types, from @A java.lang.Object to java.lang.@A Object.
  JDK 7 is now required.  The Checker Framework does not build or run on JDK 6.

Documentation:
  A new tutorial is available at https://checkerframework.org/tutorial/

----------------------------------------------------------------------

Version 1.5.0, 14 Jan 2013

User-visible framework improvements:
  To invoke the Checker Framework, call the main method of class
    CheckerMain, which is a drop-in replacement for javac.  This replaces
    all previous techniques for invoking the Checker Framework.  Users
    should no longer provide any Checker Framework jars on the classpath or
    bootclasspath.  jsr308-all.jar has been removed.
  The Checker Framework now works with both JDK 6 and JDK 7, without need
    for user customization.  The Checker Framework determines the
    appropriate annotated JDK to use.
  All jar files now reside in checker-framework/checkers/binary/.

Maven plugin:
  Individual pom files (and artifacts in the Maven repository) for all
    Checker Framework jar files.
  Avoid too-long command lines on Windows.
  See the Maven section of the manual for more details.

Eclipse plugin:
  Avoid too-long command lines on Windows.
  Other bug fixes and interface improvements.

Other framework improvements:
  New -Adetailedmsgtext command-line option, intended for use by IDE plugins.

----------------------------------------------------------------------

Version 1.4.4, 1 Dec 2012

Internal framework improvements:
  Add shutdown hook mechanism and use it for -AresourceStats resource
    statistics flag.
  Add -AstubWarnIfNotFound and -AstubDebug options to improve
    warnings and debug information from the stub file parsing.
  Ignore case when comparing error suppression keys.
  Support the bottom type as subtype of any wildcard type.

Tool Integration Changes
  The Maven plugin id has been changed to reflect standard Maven
    naming conventions.
  Eclipse and Maven plugin version numbers will now
    track the Checker Framework version numbers.

Bug fixes.

----------------------------------------------------------------------

Version 1.4.3, 1 Nov 2012

Clarify license:
  The Checker Framework is licensed under the GPL2.  More permissive
    licenses apply to annotations, tool plugins (Maven, Eclipse),
    external libraries included with the Checker Framework, and examples in
    the Checker Framework Manual.
  Replaced all third-party annotations by cleanroom implementations, to
    avoid any potential problems or confusion with licensing.

Aliased annotations:
  Clarified that there is no need to rewrite your program.  The Checker
    Framework recognizes dozens of annotations used by other tools.

Improved documentation of Units Checker and Gradle Integration.
Improved developer documentation of Eclipse and Maven plugins.

Bug fixes.

----------------------------------------------------------------------

Version 1.4.2, 16 Oct 2012

External tool support:
  Eclipse plug-in now works properly, due to many fixes

Regex Checker:
  New CheckedPatternSyntaxException added to RegexUtil

Support new foreign annotations:
  org.eclipse.jdt.annotation.Nullable
  org.eclipse.jdt.annotation.NonNull

New FAQ: "What is a receiver?"

Make annotations use 1-based numbering for formal parameters:
  Previously, due to a bug the annotations used 0-based numbering.
  This change means that you need to rewrite annotations in the following ways:
    @KeyFor("#3")  =>  @KeyFor("#4")
    @AssertNonNullIfTrue("#0")  =>  @AssertNonNullIfTrue("#1")
    @AssertNonNullIfTrue({"#0", "#1"})  =>  @AssertNonNullIfTrue({"#1", "#2"})
    @AssertNonNullAfter("get(#2)")  =>  @AssertNonNullAfter("get(#3)")
  This command:
    find . -type f -print | xargs perl -pi -e 's/("#)([0-9])(")/$1.($2+1).$3/eg'
  handles the first two cases, which account for most uses.  You would need
  to handle any annotations like the last two cases in a different way,
  such as by running
    grep -r -n -E '\("[^"]+#[0-9][^A-Za-z]|\("#[0-9][^"]' .
  and making manual changes to the matching lines.  (It is possible to
  provide a command that handles all cases, but it would be more likely to
  make undesired changes.)
  Whenever making automated changes, it is wise to save a copy of your
  codebase, then compare it to the modified version so you can undo any
  undesired changes.  Also, avoid running the automated command over version
  control files such as your .hg, .git, .svn, or CVS directory.

----------------------------------------------------------------------

Version 1.4.1, 29 Sep 2012

User-visible framework improvements:
  Support stub files contained in .jar files.
  Support aliasing for declaration annotations.
  Updated the Maven plugin.

Code refactoring:
  Make AnnotationUtils and AnnotatedTypes into stateless utility classes.
    Instead, provide the necessary parameters for particular methods.
  Make class AnnotationBuilder independent of AnnotationUtils.
  Remove the ProcessingEnvironment from AnnotatedTypeMirror, which was
    hardly used and can be replaced easily.
  Used more consistent naming for a few more fields.
  Moved AnnotatedTypes from package checkers.types to checkers.utils.
    this required making a few methods in AnnotatedTypeFactory public,
    which might require changes in downstream code.

Internal framework improvements:
  Fixed Issues 136, 139, 142, 156.
  Bug fixes and documentation improvements.

----------------------------------------------------------------------

Version 1.4.0, 11 Sep 2012

User-visible framework improvements:
  Defaulting:
    @DefaultQualifier annotations now use a Class instead of a String,
      preventing simple typo errors.
    @DefaultLocation extended with more constants.
    TreeAnnotator propagates the least-upper-bound of the operands of
      binary/compound operations, instead of taking the default qualifier.
  Stub files now ignore the return type, allowing for files automatically
    generated from other formats.
  Type factories and type hierarchies:
    Simplify AnnotatedTypeFactory constructors.
    Add a GeneralAnnotatedTypeFactory that supports multiple type systems.
    Improvements to QualifierHierarchy construction.
  Type-checking improvements:
    Propagate annotations from the sub-expression of a cast to its result.
    Better handling of assignment context and improved inference of
      array creation expressions.
  Optional stricter checking of casts to array and generic types using
    the new -Alint=cast:strict flag.
    This will become the default in the future.
  Code reorganization:
    SourceChecker.initChecker no longer has a ProcessingEnvironment
      parameter. The environment can now be accessed using the standard
      processingEnv field (instead of the previous env field).
    Classes com.sun.source.util.AbstractTypeProcessor and
      checkers.util.AggregateChecker are now in package checkers.source.
    Move isAssignable from the BaseTypeChecker to the BaseTypeVisitor; now
      the Checker only consists of factories and logic is contained in the
      Visitor.
  Warning and error messages:
    Issue a warning if an unsupported -Alint option is provided.
    Improved error messages.
  Maven plugin now works.

Nullness Checker:
  Only allow creation of (implicitly) non-null objects.
  Optionally forbid creation of arrays with @NonNull component type,
    when flag -Alint=arrays:forbidnonnullcomponents is supplied.
    This will become the default in the future.

Internal framework improvements:
  Enable assertion checking.
  Improve handling of annotated type variables.
  Assignment context is now a type, not a tree.
  Fix all compiler warnings.

----------------------------------------------------------------------

Version 1.3.1, 21 Jul 2012

Installation:
  Clarify installation instructions for Windows.  Remove javac.bat, which
  worked for running distributed checkers but not for creating new checkers.

User-visible framework improvements:
  Implement @PolyAll qualifier to vary over multiple type systems.
  The Checker Framework is unsound due to Java's covariant array subtyping.
    You can enable invariant array subtyping (for qualifiers only, not for
    base Java types) with the command-line option -Alint=arrays:invariant.
    This will become the default in the future.

Internal framework improvements:
  Improve defaulting for multiple qualifier hierarchies.
  Big refactoring of how qualifier hierarchies are built up.
  Improvements to error handling output for unexpected exceptions.
  Bug fixes and documentation improvements.

----------------------------------------------------------------------

Version 1.3.0, 3 Jul 2012

Annotation syntax changes, as mandated by the latest Type Annotations
(JSR 308) specification.  The most important ones are:
- New receiver syntax, using "this" as a formal parameter name:
    ReturnType methodname(@ReceiverAnnotation MyClass this, ...) { ... }
- Changed @Target default to be the Java 1.5 values
- UW extension: in addition to annotations in comments, support
    special /*>>> */ comments to hide multiple tokens.
    This is useful for the new receiver syntax and for import statements.

Framework improvements:
  Adapt to annotation storage changes in jsr308-langtools 1.3.0.
  Move type validation methods from the BaseTypeChecker to BaseTypeVisitor.

----------------------------------------------------------------------

Version 1.2.7, 14 May 2012

Regex Checker:
  Add basic support for the concatenation of two non-regular expressions
    that produce a valid regular expression.
  Support "isRegex" in flow inference.

Framework improvements:
  New @StubFiles annotation declaratively adds stub files to a checker.

Internal bug fixes:
  Respect skipDefs and skipUses in NullnessFlow.
  Support package annotations in stub files.
  Better support for enums in annotation attributes.
  Cleanups to how implicit receivers are determined.

----------------------------------------------------------------------

Version 1.2.6, 18 Mar 2012

Nullness Checker:
  Correctly handle unboxing in more contexts (if, switch (Issue 129),
    while loops, ...)

Regex Checker:
  Add capturing groups parameter to Regex qualifier.
    Count groups in String literals and String concatenation.
    Verify group number to method calls that take a capturing group
      number.
    Update RegexUtil methods to take optional groups parameter.
    Modify regex qualifier hierarchy to support groups parameter.
  Add special case for Pattern.compile when called with Pattern.LITERAL flag.

Internal bug fixes:
  Improve flow's support of annotations with parameters.
  Fix generics corner cases (Issues 131, 132, 133, 135).
  Support type annotations in annotations and type-check annotations.
  Improve reflective look-up of visitors and factories.
  Small cleanups.

----------------------------------------------------------------------

Version 1.2.5.1, 06 Feb 2012

Nullness Checker:
  Correct the annotations on ThreadLocal and InheritableThreadLocal.

Internal bug fixes:
  Expand release tests.
  Compile release with JDK 6 to work on both JDK 6 and JDK 7.

----------------------------------------------------------------------

Version 1.2.5, 3 Feb 2012

Don't put classpath on the bootclasspath when invoking javac.  This
prevents problems if, for example, android.jar is on the classpath.

New -jsr308_imports ... and -Djsr308.imports=... command-line options, for
specifying implicit imports from the command line.  This is needed by Maven.

New -Aignorejdkastub option makes the checker not load the jdk.astub
file. Files from the "stubs" option are still loaded.

Regex Checker:
  Support concatenation of PolyRegex strings.
  Improve examples of use of RegexUtil methods.

Signature Checker:
  Add new @ClassGetName annotation, for a 4th string representation of a
    class that is used by the JDK.  Add supporting annotations to make the
    type hierarchy a complete lattice.
  Add PolySignature annotation.

Internal bug fixes:
  Improve method type argument inference.
  Handle type variables whose upper bound is a type variable.
  Fix bug in least upper bound computation for anonymous classes.
  Improve handling of annotations inherited from superclasses.
  Fix design problem with Nullness Checker and primitive types.
  Ensure that overriding methods respect pre- and postconditions.
  Correctly resolve references to an enclosing this.
  Improve handling of Java source that contains compilation errors.

----------------------------------------------------------------------

Version 1.2.4, 15 Dec 2011

All checkers:
- @Target(TYPE_USE) meta-annotation is properly handled.

Nullness Checker:
- Do not allow nullness annotations on primitive types.
- Improvements to rawness (initialization) checks.
- Special-case known keys for System.getProperty.
- The -Alint=uninitialized command-line option now defaults to off, and
  applies only to initialization of primitive and @Nullable fields.  It is
  not possible to disable, from the command line, the check that all
  @NonNull fields are initialized.  Such warnings must be suppressed
  explicitly, for example by using @SuppressWarnings.

Regex Checker:
- Improved RegexUtil class.

Manual:
- Add FAQ item "Is the Checker Framework an official part of Java?"
- Trim down README.txt; users should read the manual instead.
- Improvements throughout, especially to Nullness and Regex Checker sections.

Implementation details:
- Add a new @InvisibleQualifier meta-annotation for type qualifiers.
  Instead of special-casing @Unqualified in the AnnotatedTypeMirror it
  now looks for this meta-annotation. This also allows type systems to
  hide type qualifiers it doesn't want visible, which we now use in the
  Nullness Checker to hide the @Primitive annotation.
- Nullness Checker:  Introduce a new internal qualifier @Primitive that is
  used for primitive types.
- Be stricter about qualifiers being present on all types. If you get
  errors about missing qualifiers, check your defaulting rules.
  This helped in fixing small bugs in corner cases of the type
  hierarchy and type factory.
- Unify decoding type annotations from trees and elements.
- Improve handling of annotations on type variables and upper bounds.
- Support checkers that use multiple, disjoint qualifier hierarchies.
- Many bug fixes.

----------------------------------------------------------------------

Version 1.2.3, 1 Nov 2011

Regex Checker:
- Add @PolyRegex polymorphic annotation
- Add more stub library annotations

Implementation details:
- Do not use "null" for unqualified types. Explicitly use @Unqualified
  and be strict about correct usage. If this causes trouble for you,
  check your @ImplicitFor and @DefaultQualifierInHierarchy
  meta-annotations and ensure correct defaulting in your
  AnnotatedTypeFactory.

Bug fixes:
- Correctly handle f-bounded polymorphism. AnnotatedTypeMirror now has
  methods to query the "effective" annotations on a type, which
  handles type variable and wildcard bounds correctly. Also, terminate
  recursions by not doing lazy-initialization of bounds during defaulting.
- Many other small bug fixes and documentation updates.

----------------------------------------------------------------------

Version 1.2.2, 1 Oct 2011

Be less restrictive about when to start type processing when errors
already exist.
Add -AskipDefs command-line option to not type-check some class
definitions.
Documentation improvements.

----------------------------------------------------------------------

Version 1.2.1, 20 Sep 2011

Fix issues 109, 110, 111 and various other cleanups.
Improvements to the release process.
Documentation improvements.

----------------------------------------------------------------------

Version 1.2.0.1, 4 Sep 2011

New version number to stay in sync with JSR 308 compiler bugfix.
No significant changes.

----------------------------------------------------------------------

Version 1.2.0, 2 Sep 2011

Updated to JDK 8. Use -source 8 (the new default) for type annotations.
Documentation improvements
Bug fixes all over

Nullness Checker:
- Correct the upper bounds of all Collection subtypes

----------------------------------------------------------------------

Version 1.1.5, 22 Jul 2011

Units Checker:
  Instead of conversion routines, provide unit constants, with which
  to multiply unqualified values. This is easier to type and the
  multiplication gets optimized away by the compiler.

Fenum Checker:
  Ensure that the switch statement expression is a supertype of all
  the case expressions.

Implementation details:

- Parse declaration annotations in stub files

- Output error messages instead of raising exceptions. This change
  required us to introduce method "initChecker" in class
  SourceChecker, which should be used instead of "init". This allows
  us to handle the calls to initChecker within the framework.
  Use method "errorAbort" to output an error message and abort
  processing.

----------------------------------------------------------------------

Version 1.1.4, 8 Jul 2011

Units Checker (new):
  Ensures operations are performed on variables of correct units of
  measurement (e.g., miles vs. kilometers vs. kilograms).

Changed -AskipClasses command-line option to -AskipUses

Implementation details:

- Improve support for type qualifiers with enum attributes

----------------------------------------------------------------------

Version 1.1.3, 17 Jun 2011

Interning:
- Add @UsesObjectEquals annotation

Manual:
- Signature Checker is now documented
- Fenum Checker documentation improved
- Small improvements to other sections

Implementation details:

- Updates to the web-site build process

- The BaseTypeVisitor used to provide the same two type parameters as
  class SourceVisitor. However, all subtypes of BaseTypeVisitor were
  instantiated as <Void, Void>. We decided to directly instantiate the
  SourceVisitor as <Void, Void> and removed this complexity.
  Instead, the BaseTypeVisitor is now parameterized by the subtype of
  BaseTypeChecker that should be used. This gives a more concrete type
  to field "checker" and is similar to BasicAnnotatedTypeFactory.

- Added method AnnotatedTypeFactory.typeVariablesFromUse to allow
  type-checkers to adapt the upper bounds of a type variable depending on
  the type instantiation.

- Method type argument inference:
  Changed AnnotatedTypeFactory.methodFromUse to return a Pair consisting
  of the method and the inferred or explicit method type arguments.
  If you override this method, you will need to update your version.
  See this change set for a simple example:
  https://github.com/typetools/checker-framework/source/detail?r=8381a213a4

- Testing framework:
  Support for multiple expected errors using the "// :: A :: B :: C" syntax.

Many small updates and fixes.

----------------------------------------------------------------------

Version 1.1.2, 12 Jan 2011

Fake Enum Checker (new):
  A "fake enumeration" is a set of integers rather than a proper Java enum.
  They are used in legacy code and for efficiency (e.g., in Android).  The
  Fake Enum Checker gives them the same safety guarantees as a proper Java
  enum.

Property File Checker (new):
  Ensures that valid keys are used for property files and resource bundles.
  Also includes a checker that code is properly internationalized and a
  checker for compiler message keys as used in the Checker Framework.

Signature Checker (new):
  Ensures that different string representations of a Java type (e.g.,
  "package.Outer.Inner" vs. "package.Outer$Inner" vs. "Lpackage/Outer$Inner;")
  are not misused.

Interning Checker enhancements:
  Issues fewer false positives for code like "a==b || a.equals(b)"

Foreign annotations:
  The Checker Framework supports more non-Checker-Framework annotations.
  This means that it can check already-annotated code without requiring you
  to rewrite your annotations.
    Add as an alias for checkers.interning.quals.Interned:
      com.sun.istack.Interned
    Add as aliases for checkers.nullness.quals.NonNull:
      com.sun.istack.NotNull
      org.netbeans.api.annotations.common.NonNull
    Add as aliases for checkers.nullness.quals.Nullable:
      com.sun.istack.Nullable
      javax.validation.constraints.NotNull
      org.netbeans.api.annotations.common.CheckForNull
      org.netbeans.api.annotations.common.NullAllowed
      org.netbeans.api.annotations.common.NullUnknown

Manual improvements:
  Improve installation instructions
  Rewrite section on generics (thanks to Bert Fernandez and David Cok)
    Also refactor the generics section into its own chapter
  Rewrite section on @Unused and @Dependent
  New manual section: Writing Java expressions as annotation arguments
  Better explanation of warning suppression
  JSR 308 is planned for Java 8, not Java 7

Stub files:
  Support nested classes by expressing them at top level in binary form: A$B
  Improved error reporting when parsing stub files

Annotated JDK:
  New way of generating annotated JDK
  jdk.jar file no longer appears in repository
  Warning if you are not using the annotated JDK.

Miscellaneous:
  Warn if -source command-line argument does not support type annotations

Many bug fixes
  There are too many to list, but some notable ones are to local type
  inference, generics, pre- and post-conditions (e.g., @NonNullOnEntry,
  @AssertNonNull*), and map keys (@KeyFor).  In particular, preconditions
  and map key annotations are now checked, and if they cannot be verified,
  an error is raised; previously, they were not verified, just unsoundly
  trusted.

----------------------------------------------------------------------

Version 1.1.1, 18 Sep 2010

Eclipse support:
  Removed the obsolete Eclipse plug-in from repository.  The new one uses a
  different repository
  (http://code.google.com/a/eclipselabs.org/p/checker-plugin/) but a user
  obtains it from the same URL as before:
  https://checkerframework.org/eclipse/

Property Key Checker:
  The property key checker allows multiple resource bundles and the
  simultaneous use of both resource bundles and property files.

Javari Checker:
  Added Javari stub classes for more JDK classes.

Distribution:
  Changed directory structure (top level is "checker-framework"; "checkers"
  is a under that) for consistency with version control repository.

Many documentation improvements and minor bugfixes.

----------------------------------------------------------------------

Version 1.1.0b, 16 Jun 2010

Fixed a bug related to running binary release in JDK 6

----------------------------------------------------------------------

Version 1.1.0, 13 Jun 2010

Checkers
  Introduced a new simple mechanism for running a checker
  Added one annotated JDK for all checkers

Nullness Checker
  Fixed bugs related to map.get() and KeyFor annotation
  Fixed bugs related to AssertNonNull* and parameters
  Minor updates to the annotated JDK, especially to java.io.File

Manual
  Updated installation instructions
  Clarified section regarding fields and type inference

----------------------------------------------------------------------

Version 1.0.9, 25 May 2010

Nullness Checker:
  Improved Javadocs and manual documentation
  Added two new annotations: AssertNonNullAfter, KeyFor
  Fixed a bug related to AssertNonNullIfFalse and assert statements
  Renamed NonNullVariable to NonNullOnEntry

Checkers:
  Interning: Skipping equality check, if either operands should be skipped
  Fixed a bug related to annotations targeting array fields found in classfile
  Fixed a bug related to method invocation generic type inference
    in static methods

Manual
  Added a section on nullness method annotations
  Revised the Nullness Checker section
  Updated Ant usage instructions

----------------------------------------------------------------------

Version 1.0.8, 15 May 2010

Checkers
  Changed behavior of flow type refinement when annotation is explicit
  Handle array initializer trees (without explicit type)
  Handle the case of Vector.copyInto
  Include javax classes in the distributed jdk jar files

Interning Checker
  Handle interning inference of string concatenation
  Add 20+ @Interned annotations to the JDK
  Add an option, checkclass, to validate the interning
    of specific classes only

Bug fixes
  Fix a bug related to array implicit types
  Lock Checker: Treat null as a bottom type

Manual
  Added a new section about Flow inference and fields

----------------------------------------------------------------------

Version 1.0.7, 12 Apr 2010

Checkers
  Distributed a Maven repository
  Updated stub parser project to latest version (javaparser 1.0.8)
  Fixed bugs related to iterable wildcards and type parameter types

----------------------------------------------------------------------

Version 1.0.6, 24 Feb 2009

Nullness Checker
  Added support for new annotations:
    Pure - indicates that the method, given the same parameters, return the
            same values
    AssertNonNullIfFalse - indicates that a field is NonNull if the method
            returns false
  Renamed AssertNonNull to AssertParametersNonNull
  Updated the annotated jdk

Javari Checker
  Fixed many bugs:
    handle implicit dereferencing of this (e.g. `field` in place of
      `this.field`)
    apply default annotations to method parameters

----------------------------------------------------------------------

Version 1.0.5, 12 Jan 2009

Checkers
  Added support for annotated jdk jars
  Improved readability of some failure messages
  Added AssertNonNullIfTrue support for method parameter references
  Fixed a bug related to LazyNonNull and array fields
  Fixed a bug related to inference and compound assignments (e.g. +=)
  nullness: permit the type of @NonNull Void

Manual
  Updated annotating-libraries chapter regarding annotated jdk

----------------------------------------------------------------------

Version 1.0.4, 19 Dec 2009

Bug Fixes
  wildcards not recognized as subtypes of type variables
    e.g. '? extends A' and 'A'
  PolyNull methods not accepting null literal value arguments
  spurious unexpected Raw warnings

Manual
  Clarified FAQ item regarding why List's type parameter is
    "extends @NonNull Object"

----------------------------------------------------------------------

Version 1.0.3, 5 Dec 2009

Checkers
  New location UPPER_BOUND for DefaultQualifier permits setting the default
    for upper bounds, such as Object in "? extends Object".
  @DefaultQualifier accepts simple names, like @DefaultQualifier("Nullable"),
    rather than requiring @DefaultQualifier("checkers.nullness.quals.Nullable").
  Local variable type inference has improved support for array accesses.
  The repository contains Eclipse project and launch configuration files.
    This is helpful too people who want to build a checker, not to people
    who merely want to run a checker.
  Many bug fixes, including:
    handling wildcard subtyping rules
    stub files and vararg methods being ignored
    nullness and spurious rawness errors
    uses of array clone method (e.g. String[].clone())
    multibound type parameters (e.g. <T extends @A Number & @B Cloneable>)

Manual
  Documented the behavior of annotations on type parameter declarations.
  New FAQ item:
    How to collect warnings from multiple files
    Why a qualifier shouldn't apply to both types and declarations

----------------------------------------------------------------------

Version 1.0.2, 16 Nov 2009

Checkers
  Renamed Regex Checker's @ValidRegex annotation to @Regex
  Improved Collection.toArray() heuristics to be more sound

Bug fixes
  Fixed the annotated JDK to match OpenJDK 6
    - Added missing methods and corrected class hierarchy
  Fixed a crash related to intersection types

----------------------------------------------------------------------

Version 1.0.1, 1 Nov 2009

Checkers
  Added new checkers:
    RegEx checker to detect invalid regular expression use
    Internationalization (I18n) checker to detect internationalization errors

Functionality
  Added more performance optimizations
  nullness: Added support for netbeans nullness annotations
  nullness: better semantics for redundant nullness tests
    related to redundant tests in assertions
  lock: Added support for JCIP annotation in the Lock Checker
  tainting: Added support for polymorphism
  Lock Checker supports the JCIP GuardedBy annotation

Bug fixes
  Fixed a crashing bug related to interaction between
    generic types and wildcards
  Fixed a bug in stub file parser related to vararg annotations
  Fixed few bugs in skeleton file generators

Manual
  Tweak installation instructions
  Reference Units Checker
  Added new sections for new checkers
    RegEx checker (S 10)
    Internationalization Checker (S 11)

----------------------------------------------------------------------

Version 1.0.0, 30 Sep 2009

Functionality
  Added Linear Checker to restrict aliasing

Bug fixes
  Fixed flow erros related to loop controls and break/continue

Manual
  Adopt new term, "Declaration Annotation" instead of non-type annotations
  Added new sections:
    Linear Checker (S 9)
    Inexpressible types (S 14.3)
    How to get started annotating legacy code (S 2.4.4)
  Expanded Tainting Checker section

----------------------------------------------------------------------

Version 0.9.9, 4 Sep 2009

Functionality
  Added more optional lint checks (cast:unsafe, all)
  Nullness Checker supports @SuppressWarnings("nullness:generic.argument"),
    for suppressing warnings related to misuse of generic type arguments.
    This was already supported and documented, but had not been mentioned
    in the changelog.

Bug fixes
  Fixed many bugs related to Stub files causing parser to ignore
    bodiless constructors
    annotated arrays annotations
    type parameter and wildcard bounds annotations

Manual
  Rewrote 'javac implementation survival guide' (S 13.9)
  Restructured 'Using a checker' (S 2)
  Added 'Integration with external tools' (S 14)
  Added new questions to the FAQ (S 15)

----------------------------------------------------------------------

Version 0.9.8, 21 Aug 2009

Functionality
  Added a Tainting Checker
  Added support for conditional nonnull checking
  Added optional check for redundant nullness tests
  Updated stub parser to latest libraries

Bug fixes
  Fixed a bug related to int[] treated as Object when passed to vararg T...
  Fixed a crash related to intersection types
  Fixed a bug related to -AskipClasses not being honored
  Fixed a bug related to flow

Manual
  Added new sections
    8 Tainting Checker
    3.2.3 Conditional nullness

----------------------------------------------------------------------

Version 0.9.7, 12 Aug 2009

Functionality
  Changed swNonNull to castNonNull
  nullness: Improved flow to infer nullness based on method invocations
  locking: Permitted @Holding to appear on constructors

Bug fixes
  Fixed a bug related to typevar and wildcard extends clauses

----------------------------------------------------------------------

Version 0.9.6, 29 Jul 2009

Functionality
  Changed 'jsr308.skipClasses' property with '-AskipClasses' option
  Locking checker
    - Add subtype checking for Holding
    - Treat constructors as synchronized methods

Bug fixes
  Added some missing nullness annotations in the jdk
  Fixed some bugs related to reading stub files

Manual
  Added a new section
    2.10  Tips about writing annotations
  Updated sections of
    2.6   Unused fields and dependent types
    3.1.1 Rawness annotation hierarchy

----------------------------------------------------------------------

Version 0.9.5, 13 Jul 2009

Functionality
  Added support for Findbugs, JSR305, and IntelliJ nullness annotations
  Added an Aggregate Checker base-class
  Added support for a form of field access control

Bug fixes
  Added check for arguments in super() calls in constructors

Manual
  Added new sections:
    Fields access control
    Other tools for nullness checking
    Bundling multiple checkers

----------------------------------------------------------------------

Version 0.9.4, 30 Jun 2009

Functionality
  Added Lock Checker

Bug fixes
  Handle more patterns for determining Map.get() return type

Manual Documentations
  Improved installation instructions
  Added the following sections
    2.6 Dependent types
    3.1 subsection for LazyNonNull
    10.9 When to use (and not to use) type qualifiers

----------------------------------------------------------------------

Version 0.9.3, 23 Jun 2009

Functionality
  Added support DefaultQualifier on packages
  Added support for Dependent qualifier types
    see checkers.quals.Dependent
  Added an option to treat checker errors as warnings
  Improved flow handling of boolean logic

Manual Documentations
  Improved installation instructions
  Improved discussion of effective and implicit qualifiers and defaults
  Added a discussion about the need for bottom qualifiers
  Added sections for how-to
    . suppress Basic Checker warnings
    . troubleshoot skeleton files

----------------------------------------------------------------------

Version 0.9.2, 2 Jun 2009

Functionality
  Added pre-liminary support for lazy initialization in nullness
    see LazyNonNull

Bug fixes
  Corrected method declarations in JDK skeleton files
    - bug resulted in a runtime error

Documentations
  Updated qualifier javadoc documentations
  Corrected a reference on passing qualifiers to javac

----------------------------------------------------------------------

Version 0.9.1, 19 May 2009

Bug fixes
  Eliminated unexpected compiler errors when using checkers
  Fixed bug related to reading annotations in skeleton files

API Changes
  Renamed SourceChecker.process() to .typeProcess()

Manual
  Updated troubleshooting info
    info for annotations in skeleton files

----------------------------------------------------------------------

Version 0.9b, 22 Apr 2009

No visible changes

----------------------------------------------------------------------

Version 0.9, 16 Apr 2009

Framework
  More space and performance optimizations
  Handle raw type with multiple type var level
    e.g. class Pair<X, Y extends X> { ... }

Manual
  Improve installation instructions
  Update references to command line arguments

----------------------------------------------------------------------

Version 0.8.9, 28 Mar 2009

Framework
  Introduce Space (and minor performance) optimizations
  Type-check constructor invocation receiver type
  Fixed bug related to try-catch flow sensitivity analysis
  Fixed bugs when type-checking annotations and enums
    - bug results in null-pointer exception

----------------------------------------------------------------------

Version 0.8.8, 13 Mar 2009

Nullness Checker
  Support for custom nullness assertion via @AssertNonNull
  Support for meta-annotation AssertNonNull
  Support for Collection.toArray() method
    Infer the nullness of the returned type
  Corrected some JDK Collection API annotations

Framework
  Fixed bugs related to assignments expressions in Flow
  Fixed bugs related to enum and annotation type hierarchy
  Fixed bugs related to default annotations on wildcard bounds

----------------------------------------------------------------------

Version 0.8.7, 27 Feb 2009

Framework
  Support annotations on type parameters
  Fixed bugs related to polymorphic types/annotations
  Fixed bugs related to stub fixes

Manual
  Specify annotation defaults settings for IGJ
  Update Known Problems section
----------------------------------------------------------------------

Version 0.8.6, 3 Feb 2009

Framework
  Fixed bugs related to flow sensitivity analysis related to
    . for loop and do while loops
    . multiple iterations of a loop
    . complement of logical conditions
  Declarative syntax for string literal type introduction rules
  Support for specifying stub file directories

----------------------------------------------------------------------

Version 0.8.5, 17 Jan 2009

Framework
  Fixed bugs related to flow sensitivity analysis
  Fixed bugs related to annotations on type parameters

----------------------------------------------------------------------

Version 0.8.4, 17 Dec 2008

Distribution
  Included checkers-quals.jar which contains the qualifiers only

Framework
  Fixed bugs related to inner classes
  Fixed a bug related to resolving polymorphic qualifiers
    within static methods

Manual
  Added 'Distributing your annotated project'

----------------------------------------------------------------------

Version 0.8.3, 7 Dec 2008

Framework
  Fixed bugs related to inner classes
  Changed cast semantics
    Unqualified casts don't change cast away (or in) any qualifiers
  Refactored AnnotationBuilder to ease building annotations
  Added support for Object += String new behavior
  Added a type validation check for method return types

Nullness
  Added inference of field initialization
    Suppress false warnings due to method invocations within constructors

IGJ
  Added proper support for AssignsFields and inner classes interactions

Manual
  Updated 'Known Problems' section

----------------------------------------------------------------------

Version 0.8.2, 14 Nov 2008

Framework
  Included a binary distribution in the releases
  Added support for annotations on type parameters
  Fixed bugs related to casts

Nullness
  Improved error messages readability
  Added partial support for Map.get() detection

Manual
  Improved installation instructions

----------------------------------------------------------------------

Version 0.8.1, 1 Nov 2008

Framework
  Added support for array initializers
  Fixed many bugs related to generics and generic type inference

Documentations
  Added 'Getting Started' guide

----------------------------------------------------------------------

Version 0.8, 27 Sep 2008

Framework
  Added support for newly specified array syntax
  Refactored code for annotating supertypes
  Fixed AnnotationBuilder AnnotationMirror string representation
  Fixed AnnotatedTypeMirror hashCode

Manual
  Reorganized 'Annotating Libraries' section

----------------------------------------------------------------------

Version 0.7.9, 19 Sep 2008

Framework
  Added support for stub files/classes
  Fixed bugs related to anonymous classes
  Fixed bugs related to qualifier polymorphism

Manual
  Updated 'Annotating Libraries' section to describe stub files

Tests
  Added support for Windows
  Fixed a bug causing IGJ tests to fail on Windows

----------------------------------------------------------------------

Version 0.7.8, 12 Sep 2008

Framework
  Improved support for anonymous classes
  Included refactorings to ease extensibility
  Fixed some minor bugs

Nullness
  Fix some errors in annotated JDK

----------------------------------------------------------------------

Version 0.7.7, 29 Aug 2008

Framework
  Fixed bugs related to polymorphic qualifiers
  Fixed bugs related to elements array convention
  Add implicit type arguments to raw types

Interning
  Suppress cast warnings for interned classes

Manual
  Removed discussion of non-standard array syntax alternatives

----------------------------------------------------------------------

Version 0.7.6, 12 Aug 2008

Framework
  Changed default array syntax to ARRAYS-PRE, per the JSR 308 specification
  Added an optional check for qualifier unsafe casts
  Added support for running multiple checkers at once
  Fixed bugs related array syntax
  Fixed bugs related to accessing outer classes with-in inner classes

Manual
  Added a new subsection about Checker Auto-Discovery
    2.2.1 Checker Auto-discovery

----------------------------------------------------------------------

Version 0.7.5, 2 Aug 2008

Framework
  Added support for ARRAYS-PRE and ELTS-PRE array syntax
  Added a check for unsafe casts
  Some improvements to the AnnotationBuilder API

Nullness Checker
  Added a check for synchronized objects
  Added a check for (un)boxing conversions

Javari Checker
  Fixed some JDK annotated classes

----------------------------------------------------------------------

Version 0.7.4, 11 July 2008

Framework
  Added support for annotations found in classfiles
  Added support for the ARRAY-IN array syntax
  Added AnnotationBuilder, to create AnotationMirrors with values
  Improved the readability of recursive types string representation

Nullness Checker
  Added a check for thrown Throwable nullability

IGJ Checker
  Treat enums as mutable by default, like regular classes

Manual
  Added a new subsection about array syntax proposals:
    2.1.2 Annotating Arrays

----------------------------------------------------------------------

Version 0.7.3,  4 July 2008

Javari Checker
  Converted JDK files into stubs

Nullness Checker
  Fixed java.lang.Number declaration in the annotated jdk

Framework
  Fixed a bug causing crashes related to primitive type boxing
  Renamed DAGQualifierHierarchy to GraphQualifierHierarchy

----------------------------------------------------------------------

Version 0.7.2, 26 June 2008

IGJ Checker
  Supports flow-sensitive type refinement

Framework
  Renamed Default annotation to DefaultQualifier
  Added DefaultQualifiers annotation
  Fixed bugs related to flow-sensitive type refinement
  Fixed an error in the build script in Windows

Manual
  Added a new section
    9.2  javac implementation survival guide
  Added hyperlinks to Javadocs of the referenced classes

----------------------------------------------------------------------

Version 0.7.1, 20 June 2008

Nullness Checker
  Made NNEL the default qualifier scheme

Basic Checker
  Moved to its own checkers.basic package

Framework
  Enhanced type-checking within qualifier-polymorphic method bodies
  Fixed a bug causing StackOverflowError when type-checking wildcards
  Fixed a bug causing a NullPointerException when type-checking
    compound assignments, in the form of +=

Class Skeleton Generator
  Distributed in compiled form (no more special installation instructions)
  Added required asmx.jar library to lib/

Manual
  Added new sections
    2.2.1 Ant tasks
    2.2.2 Eclipse plugin
    2.6   The effective qualifier on a type
  Rewrote section 8 on annotating libraries
    Added reference to the new Eclipse plug-in
    Deleted installation instructions

Javari Checker
  Fixed bugs causing a NullPointerException when type-checking
    primitive arrays

IGJ Checker
  Fixed bugs related to uses of raw types

API Changes
  Moved AnnotationFactory functionality to AnnotationUtils
  Removed .root and .inConflict from DAGQualifierHierarchy

----------------------------------------------------------------------

Version 0.7, 14 June 2008

Installation
  New, very simple installation instructions for Linux.  For other
    operating systems, you should continue to use the old instructions.

Nullness Checker
  Renamed from "NonNull Checker" to "Nullness Checker".
    Renamed package from checkers.nonnull to checkers.nullness.
    The annotation names remain the same.
  Added PolyNull, a polymorphic type qualifier for nullness.

Interning Checker
  Renamed from "Interned Checker" to "Interning Checker".
    Renamed package from checkers.interned to checkers.interning.
    The annotation names remain the same.
  Added PolyInterned, a polymorphic type qualifier for Interning.
  Added support for @Default annotation.

Framework
  Qualifiers
    @PolymorphicQualifier was not previously documented in the manual.
    Moved meta-qualifiers from checkers.metaquals package to checkers.quals.
    Removed @VariableQualifier and @RootQualifier meta-qualifiers.
  Added BasicAnnotatedTypeFactory, a factory that handles implicitFor,
    defaults, flow-sensitive type inference.
  Deprecated GraphQualifierHierarchy; DAGQualifierHierarchy replaces it.
  Renamed methods in QualifierHierarchy.

Manual
  Rewrote several manual sections, most notably:
    2.1.1  Writing annotations in comments for backward compatibility
      (note new -Xspacesincomments argument to javac)
    2.3  Checking partially-annotated programs: handling unannotated code
    2.6  Default qualifier for unannotated types
    2.7  Implicitly refined types (flow-sensitive type qualifier inference)
    8  Annotating libraries
    9  How to create a new checker plugin
  Javadoc for the Checker Framework is included in its distribution and is
    available online at https://checkerframework.org/api/ .

----------------------------------------------------------------------

Version 0.6.4, 9 June 2008

All Framework
  Updated the distributed JDK and examples to the new location of qualifiers

Javari Checker
  Improved documentation on polymorphism resolution
  Removed redundant code now added to the framework from JavariVisitor,
    JavariChecker and JavariAnnotatedTypeFactory
  Refactored method polymorphism into JavariAnnotatedTypeFactory
  Fixed bug on obtaining type from NewClassTree, annotations at constructor
    invocation are not ignored now
  Refactored polymorphism resolution, now all annotations on parameters and
    receivers are replaced, not only on the return type
  Refactored and renamed internal annotator classes in
    JavariAnnotatedTypeFactory
  Added more constructor tests
  Moved Javari annotations to checkers.javari.quals package

----------------------------------------------------------------------

Version 0.6.3, 6 June 2008

Checker Framework
  Improved documentation and manual
  Treat qualifiers on extends clauses of type variables and wildcard types as
    if present on type variable itself
  Renamed AnnotationRelations to QualifierHierarchy
  Renamed GraphAnnotationRelations to GraphQualifierHierarchy
  Renamed TypeRelations to TypeHierarchy
  Added flow as a supported lint option for all checkers
  Determined the suppress warning key reflectively

Interned Checker
  Moved @Interned annotation to checkers.interned.quals package

NonNull Checker
  Moved nonnull annotations to checkers.nonnull.quals package

Miscellaneous
  Included Javadocs in the release
  Improved documentation for all checkers

----------------------------------------------------------------------

Version 0.6.2, 30 May 2008

Checker Framework API
  Added support for @Default annotation via TreeAnnotator
  Added support for PolymorphicQualifier meta-annotation
  Disallow the use of @SupportedAnnotationTypes on checkers
  Fixed bugs related to wildcards with super clauses
  Improved flow-sensitive analysis for fields

Javari Checker
  Moved Javari qualifiers from checkers.quals to checkers.javari.quals
  Fixed bugs causing null pointer exceptions

NonNull Checker
  Fixed bugs related to nonnull flow
  Added new tests to test suite

Basic Checker
  Renamed Custom Checker to Basic Checker

----------------------------------------------------------------------

Version 0.6.1, 26 Apr 2008

Checker Framework API
  Added support for @ImplicitFor meta-annotations via the new TypeAnnotator
    and TreeAnnotator classes
  Improved documentation and specifications
  Fixed a bug related to getting supertypes of wildcards
  Fixed a crash on class literals of primitive and array types
  Framework ignores annotations that are not part of a type system
  Fixed several minor bugs in the flow-sensitive inference implementation.

IGJ Checker
  Updated the checker to use AnnotationRelations and TypeRelations

Javari Checker
  Changing RoMaybe annotation to PolyRead
  Updated checker to use AnnotationRelations and TypeRelations
  Updated the JDK
  Fixed bugs related to QReadOnly and type argument subtyping
  Fixed bugs related to this-mutable fields in methods with @ReadOnly receiver
  Fixed bugs related to primitive type casts
  Added new tests to test suit

NonNull Checker
  Updated the annotated JDK
  Fixed bugs in which default annotations were not correctly applied
  Added @Raw types to handle partial object initialization.
  Fixed several minor bugs in the checker implementation.

Custom Checker
  Updated checker to use hierarchy meta-annotations, via -Aquals argument

----------------------------------------------------------------------

Version 0.6, 11 Apr 2008

Checker Framework API
  Introduced AnnotationRelations and TypeRelations, more robust classes to
    represent type and annotation hierarchies, and deprecated
    SimpleSubtypeRelation
  Add support for meta-annotations to declare type qualifiers subtype relations
  Re-factored AnnotatedTypes and AnnotatedTypeFactory
  Added a default implementation of SourceChecker.getSuppressWarningsKey()
    that reads the @SuppressWarningsKey class annotation
  Improved support for multidimensional arrays and new array expressions
  Fixed a bug in which implicit annotations were not being applied to
    parenthesized expressions
  Framework ignores annotations on a type that do not have @TypeQualifier
  Moved error/warning messages into "messages.properties" files in each
    checker package
  Fixed a bug in which annotations were inferred to liberally by
    checkers.flow.Flow

Interned Checker
  Added heuristics that suppress warnings for certain comparisons (namely in
    methods that override Comparator.compareTo and Object.equals)
  The Interned checker uses flow-sensitive inference by default

IGJ Checker
  Fixed bugs related to resolving immutability variable in method invocation
  Fixed a bug related to reassignability of fields
  Add more tests

Javari Checker
  Added placeholder annotation for ThisMutable mutability
  Re-factored JavariAnnotatedTypeFactory
  Fixed self-type resolution for method receivers for readonly classes
  Fixed annotations on parameters of readonly methods
  Fixed type validation for arrays of primitives
  Added more tests
  Renamed @RoMaybe annotation to @PolyRead

NonNull Checker
  Removed deprecated checkers.nonnull.flow package
  Fixed a bug in which default annotations were not applied correctly

Miscellaneous
  Improved Javadocs
  Added FactoryTestChecker, a more modular tester for the annotated type
    factory
  Simplify error output for some types by stripping package names

----------------------------------------------------------------------

Version 0.5.1, 21 Mar 2008

Checker Framework API
  Added support for conditional expression
  Added checks for type validity and assignability
  Added support for per-checker customization of asMemberOf
  Added support for type parameters in method invocation,
    including type inference
  Enhanced performance of AnnotatedTypeFactory
  Checkers run only when no errors are found by Javac
  Fixed bugs related AnnotationUtils.deepCopy()
  Fixed support for annotated class type parameters
  Fixed some support for annotated type variable bounds
  Added enhancements to flow-sensitive qualifier inference
  Added checks for type parameter bounds

Interned Checker
  Fixed some failing test cases
  Fixed a bug related to autoboxing/unboxing
  Added experimental flow-sensitive qualifier inference (use
    "-Alint=flow" to enable)
  Improved subtype testing, removing some spurious errors

IGJ Checker
  Deleted IGJVisitor!
  Fixed some bugs related to immutability type variable resolution

Javari Checker
  Removed redundant methods from JavariVisitor in the new framework
  Added support to constructor receivers
  Added support to parenthesized expressions
  Fixed a bug related to resolving RoMaybe constructors
  Fixed a bug related to parsing conditional expressions
  Added parsing of parenthesized expressions
  Replaced checkers.javari.VisitorState with
    checkers.types.VisitorState, present in BaseTypeVisitor
  Modified JavariVisitor type parameters (it now extends
    BaseTypeVisitor<Void, Void>, not BaseTypeVisitor<Void,
    checkers.javari.VisitorState>)
  Modified JavariAnnotatedTypeFactory TreePreAnnotator to mutate a
    AnnotatedTypeMirror parameter instead of returning a
    List<AnnotationMirror>, in accordance with other parts of the
    framework design
  Modified test output format
  Added tests to test suite

NonNull Checker
  Fixed a bug related to errors produced on package declarations
  Exception parameters are now treated as NonNull by default
  Added better support for complex conditionals in NonNull-specific
    flow-sensitive inference
  Fixed some failing test cases
  Improved subtype testing, removing some spurious errors

Custom Checker
  Added a new type-checker for type systems with no special semantics, for
    which annotations can be provided via the command line

Miscellaneous
  Made corrections and added more links to Javadocs
  A platform-independent binary version of the checkers and framework
    (checkers.jar) is now included in this release

----------------------------------------------------------------------

Version 0.5, 7 Mar 2008

Checker Framework API
  Enhanced the supertype finder to take annotations on extends and
    implements clauses of a class type
  Fixed a bug related to checking an empty array initializer ("{}")
  Fixed a bug related to missing type information when multiple
    top-level classes are defined in a single file
  Fixed infinite recursion when checking expressions like "Enum<E
    extends Enum<E>>"
  Fixed a crash in checkers.flow.Flow related to multiple top-level
    classes in a single file
  Added better support for annotated wildcard type bounds
  Added AnnotatedTypeFactory.annotateImplicit() methods to replace
    overriding the getAnnotatedType() methods directly
  Fixed a bug in which constructor arguments were not checked

Interned Checker
  Fixed a bug related to auto-unboxing of classes for primitives
  Added checks for calling methods with an @Interned receiver

IGJ Checker
  Implemented the immutability inference for self-type (type of
    'this') properly
  Enhanced the implicit annotations to make an un-annotated code
    type-check
  Fixed bugs related to invoking methods based on a method's receiver
    annotations

Javari Checker
  Restored in this version, after porting to the new framework

NonNull Checker
  Fixed a bug in which primitive types were considered possibly null
  Improvements to support for @Default annotations

Miscellaneous
  Improved error message display for all checkers

----------------------------------------------------------------------

Version 0.4.1, 22 Feb 2008

Checker Framework API
  Introduced AnnotatedTypeFactory.directSupertypes() which finds the
    supertypes as annotated types, which can be used by the framework.
  Introduced default error messages analogous to javac's error messages.
  Fixed bugs related to handling array access and enhanced-for-loop type
    testing.
  Fixed several bugs that are due AnnotationMirror not overriding .equals()
    and .hashCode().
  Improved Javadocs for various classes and methods.
  Fixed several bugs that caused crashes in the checkers.
  Fixed a bug where varargs annotations were not handled correctly.

IGJ Checker
  Restored in this version, after porting the checker to the new framework.

NonNull Checker
  Fixed a bug where static field accesses were not handled correctly.
  Improved error messages for the NonNull checker.
  Added the NNEL (NonNull Except Locals) annotation default.

Interned Checker
  Fixed a bug where annotations on type parameter bounds were not handled
    correctly.
  Improved error messages for the Interned checker.

----------------------------------------------------------------------

Version 0.4, 11 Feb 2008

Checker Framework API
  Added checkers.flow, an improved and generalized flow-sensitive type
    qualifier inference, and removed redundant parts from
    checkers.nonnull.flow.
  Fixed a bug that prevented AnnotatedTypeMirror.removeAnnotation from working
    correctly.
  Fixed incorrect behavior in checkers.util.SimpleSubtypeRelation.

NonNull Checker
  Adopted the new checkers.flow.Flow type qualifier inference.
  Clarifications and improvements to Javadocs.

----------------------------------------------------------------------

Version 0.3.99, 20 Nov 2007

Checker Framework API
  Deprecated AnnotatedClassType, AnnotatedMethodType, and AnnotationLocation
    in favor of AnnotatedTypeMirror (a new representation of annotated types
    based on the javax.lang.model.type hierarchy).
  Added checkers.basetype, which provides simple assignment and
    pseudo-assignment checking.
  Deprecated checkers.subtype in favor of checkers.basetype.
  Added options for debugging output from checkers: -Afilenames, -Ashowchecks

Interned Checker
  Adopted the new Checker Framework API.
  Fixed a bug in which "new" expressions had an incorrect type.

NonNull Checker
  Adopted the new Checker Framework API.

Javari Checker
IGJ Checker
  Removed in this version, to be restored in a future version pending
    completion of updates to these checkers with respect to the new framework
    API.

----------------------------------------------------------------------

Version 0.3, 1 Oct 2007

Miscellaneous Changes
  Consolidated HTML documentation into a single user manual (see the "manual"
    directory in the distribution).

IGJ Checker
  New features:
    Added a test suite.
    Added annotations (skeleton files) for parts of java.util and java.lang.

NonNull Checker
  New features:
    @SuppressWarnings("nonnull") annotation suppresses checker warnings.
    @Default annotation can make NonNull (not Nullable) the default.
    Added annotations (skeleton classes) for parts of java.util and java.lang.
    NonNull checker skips no classes by default (previously skipped JDK).
    Improved error messages: checker reports expected and found types.

  Bug fixes:
    Fixed a null-pointer exception when checking certain array accesses.
    Improved checking for field dereferences.

Interned Checker
  New features:
    @SuppressWarnings("interned") annotation suppresses checker warnings.
    The checker warns when two @Interned objects are compared with .equals

  Bug fixes:
    The checker honors @Interned annotations on method receivers.
    java.lang.Class types are treated as @Interned.

Checker Framework API
  New features:
    Added support for default annotations and warning suppression in checkers

----------------------------------------------------------------------

Version 0.2.3, 30 Aug 2007

IGJ Checker
  New features:
    changed @W(int) annotation to @I(String) to improve readability
    improved readability of error messages
    added a test for validity of types (testing @Mutable String)

  Bug fixes:
    fixed resolving of @I on fields on receiver type
    fixed assignment checking assignment validity for enhanced for loop
    added check for constructor invocation parameters

Interned Checker
  added the Interned checker, for verifying the absence of equality testing
    errors; see "interned-checker.html" for more information

Javari Checker
  New features:
    added skeleton classes for parts of java.util and java.lang with Javari
      annotations

  Bug fixes:
    fixed readonly inner class bug on Javari Checker

NonNull Checker
  New features:
    flow-sensitive analysis for assignments from a known @NonNull type (e.g.,
      when the right-hand of an assignment is @NonNull, the left-hand is
      considered @NonNull from the assignment to the next possible
      reassignment)
    flow-sensitive analysis within conditional checks

  Bug fixes:
    fixed several sources of null-pointer errors in the NonNull checker
    fixed a bug in the flow-sensitive analysis when a variable was used on
      both sides of the "=" operator

Checker Framework API
  New features:
    added the TypesUtils.toString() method for pretty-printing annotated types
    added AnnotationUtils, a utility class for working with annotations and
      their values
    added SourceChecker.getDefaultSkipPattern(), so that checkers can
      individually specify which classes to skip by default
    added preliminary support for suppressing checker warnings via
      the @SuppressWarnings annotation

  Bug fixes:
    fixed handling of annotations of field values
    InternalAnnotation now correctly uses defaults for annotation values
    improved support for annotations on class type parameter bounds
    fixed an assertion violation when compiling certain uses of arrays

----------------------------------------------------------------------

Version 0.2.2, 16 Aug 2007


Code Changes

* checkers.igj
    some bug fixes and improved documentation

* checkers.javari
    fixed standard return value to be @Mutable
    fixed generic and array handling of @ReadOnly
    fixed @RoMaybe resolution of receivers at method invocation
    fixed parsing of parenthesized trees and conditional trees
    added initial support for for-enhanced loop
    fixed constructor behavior on @ReadOnly classes
    added checks for annotations on primitive types inside arrays

* checkers.nonnull
    flow sensitive analysis supports System.exit, new class/array creation

* checkers.subtype
    fixes for method overriding and other generics-related bugs

* checkers.types
    added AnnotatedTypeMirror, a new representation for annotated types that
      might be moved to the compiler in later version
    added AnnotatedTypeScanner and AnnotatedTypeVisitor, visitors for types
    AnnotatedTypeFactory uses GenericsUtils for improved handing of annotated
      generic types

* checkers.util
    added AnnotatedTypes, a utility class for AnnotatedTypeMirror
    added GenericsUtils, a utility class for working with generic types

* tests
    modified output to print only missing and unexpected diagnostics
    added new test cases for the Javari Checker


Documentation Changes

* checkers/igj-checker.html
    improvements to page

* checkers/javari-checker.html
    examples now point to test suit files

Miscellaneous Changes

* checkers/build.xml
    Ant script fails if it doesn't find the correct JSR 308 javac version

----------------------------------------------------------------------

Version 0.2.1, 1 Aug 2007


Code Changes

* checkers.igj & checkers.igj.quals
    added an initial implementation for the IGJ language

* checkers.javari
    added a state parameter to the visitor methods
    added tests and restructured the test suite
    restructured and implemented RoMaybe
    modified return type to be mutable by default
    fixed mutability type handling for type casts and field access
    fixed bug, ensuring no primitives can be ReadOnly
    a method receiver type is now based on the correct annotation
    fixed parameter type-checking for overriden methods
    fixed bug on readonly field initialization
    added handling for unary trees

* checkers.nonnull
    added a tests for the flow-senstive analysis and varargs methods
    improved flow-sensitive analysis: else statements, asserts,
      return/throw statements, instanceof checks, complex conditionals with &&
    fixed a bug in the flow-sensitive analysis that incorrectly inferred
      @NonNull for some elements
    removed NonnullAnnotatedClassType, moving its functionality into
      NonnullAnnotatedTypeFactory

* checkers.source
    SourceChecker.getSupportedAnnotationTypes() returns ["*"], overriding
      AbstractProcessor.getSupportedAnnotationTypes(). This enables all
      checkers to run on unannotated code

* checkers.subtypes
    fixed a bug pertaining to method parameter checks for overriding methods
    fixed a bug that caused crashes when checking varargs methods

* checkers.types
    AnnotatedTypeFactory.getClass(Element) and getMethod(Element) use the
      tree of the passed Element if one exists
    AnnotatedClassType.includeAt, .execludeAt, .getAnnotationData were
      added and are public
    added constructor() and skipParens() methods to InternalUtils
    renamed getTypeArgumentLocations() to getAnnotatedTypeArgumentLocations()
      in AnnotatedClassType
    added AnnotationData to represent annotations instead of Class instances;
      primarily allows querying annotation arguments
    added switch for whether or not to use includes/excludes in
      AnnotatedClassType.hasAnnotationAt()

* checkers.util
    added utility classes
    added skeleton class generator utility for annotating external libraries


Documentation Changes

* checkers/nonnull-checker.html
    added a note about JML
    added a caveat about variable initialization

* checkers/README-checkers.html
    improvements to instructions

----------------------------------------------------------------------

Version 0.2, 2 Jul 2007


Code Changes

* checkers.subtype
    subtype checker warns for annotated and redundant typecasts
    SubtypeVisitor checks for invalid return and parameter types in overriding
      methods
    added checks for compound assignments (like '+=')

* checkers.source
    SourceChecker honors the "checkers.skipClasses" property as a regex for
      suppressing warnings from unannotated code (property is "java.*" by
      default)
    SourceVisitor extends TreePathScanner<R,P> instead of
      TreeScanner<Void,Void>

* checkers.types
    AnnotatedClassType.isAnnotatedWith removed
    AnnotatedClassType.getInnerLocations renamed to getTypeArgumentLocations
    AnnotatedClassType.include now removes from the exclude list (and
      vice-versa)
    AnnotatedClassType.setElement and setTree methods are now public

* checkers.nonnull
    added a flow-sensitive analysis for inferring @NonNull in "if (var !=
      null)"-style checks
    added checks for prefix and postfix increment and decrement operations

* checkers.javari
    added initial implementation of a type-checker for the Javari language

----------------------------------------------------------------------

Version 0.1.1, 7 Jun 2007


Documentation Changes

* checkers/nonnull-checker.html
    created "Tiny examples" subsection
    created "Annotated library" subsection
    noted where to read @NonNull-annotated source
    moved instructions for unannotated code to README-checkers.html
    various minor corrections and clarifications

* checkers/README-checkers.html
    added cross-references to other Checker Framework documents
    removed redundant text
    moved instructions for unannotated code from nonnull-checker.html
    various minor corrections and clarifications

* checkers/creating-a-checker.html
    added note about getSupportedSourceVersion
    removed line numbers from @Interned example
    added section on SubtypeChecker/SubtypeVisitor
    various minor corrections and clarifications


Code Changes

* checkers.subtype
    removed deprecated getCheckedAnnotation() mechanism
    added missing package Javadocs
    package Javadocs reference relevant HTML documentation
    various improvements to Javadocs
    SubtypeVisitor and SubtypeChecker are now abstract classes
    updated with respect to preferred usages of
      AnnotatedClassType.hasAnnotationAt and AnnotatedClassType.annotateAt

* checkers.source
    added missing package Javadocs
    package Javadocs reference relevant HTML documentation

* checkers.types
    added missing package Javadocs
    package Javadocs reference relevant HTML documentation
    AnnotatedClassType.annotateAt now correctly handles
      AnnotationLocation.RAW argument
    AnnotatedClassType.annotate deprecated in favor of
      AnnotatedClassType.annotateAt with AnnotationLocation.RAW as an argument
    AnnotatedClassType.isAnnotatedWith deprecated in favor of
      AnnotatedClassType.hasAnnotationAt with AnnotationLocation.RAW as an
      argument
    Added fromArray and fromList methods to AnnotationLocation and made
      corresponding constructors private.

* checkers.quals
    added Javadocs and meta-annotations on annotation declarations where
      missing
    package Javadocs reference relevant HTML documentation

* checkers.nonnull
    various improvements to Javadocs
    package Javadocs reference relevant HTML documentation


Miscellaneous Changes

    improved documentation of ch examples
    Checker Framework build file now only attempts to compile .java files


----------------------------------------------------------------------

Version 0.1.0, 1 May 2007

Initial release.<|MERGE_RESOLUTION|>--- conflicted
+++ resolved
@@ -15,15 +15,9 @@
  * Renamings:
    applyUncheckedCodeDefaults() to applyConservativeDefaults()
    useUncheckedCodeDefault() to useConservativeDefault()
-<<<<<<< HEAD
- * Removed the `framework.source.Result` class.
- * Changed the signature of methods that took or returned a Result, notably:
-    * `SourceChecker.report` (prefer `reportError` and `reportWarning`)
-=======
  * Deprecated the `framework.source.Result` class; use `List<DiagMessage>`
    instead.  If you were creating a `Result` just to pass it to `report`, then
    call new methods `reportError` and `reportWarning` instead.
->>>>>>> db7d3883
 
 ---------------------------------------------------------------------------
 
