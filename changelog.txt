--- conflicted
+++ resolved
@@ -4,7 +4,6 @@
   -AuseDefaultsForUncheckedCode to -AuseConservativeDefaultsForUncheckedCode
     The old name works temporarily but will be removed in a future release.
 
-<<<<<<< HEAD
 -Ainfer now takes an argument:
  * -Ainfer=jaifs uses .jaif files to store the results of whole-program inference.
  * -Ainfer=stubs uses .astub files to store the results of whole-program inference
@@ -12,12 +11,11 @@
 
 New command-line option:
   -AmergeStubsWithSource If both a stub file and a source file are available, use both.
-=======
+
 For collection methods with `Object` formal parameter type, such as
 contains, indexOf, and remove, the annotated JDK now forbids null as an
 argument.  To make the Nullness Checker permit null, pass
 `-Astubs=checker.jar/collection-object-parameters-may-be-null.astub`.
->>>>>>> 869caaab
 
 Implementation details:
  * Removed `@DefaultInUncheckedCodeFor` and
