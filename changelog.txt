--- conflicted
+++ resolved
@@ -8,7 +8,9 @@
 It is no longer necessary to pass -Astubs=checker.jar/javadoc.astub when
 compiling a program that uses Javadoc classes.
 
-<<<<<<< HEAD
+Renamed command-line arguments:
+ * -AshowSuppressWarningKeys to -AshowSuppressWarningsStrings
+
 The Signature Checker no longer considers Java keywords to be identifiers.
 Renamed Signature Checker annotations:
   @BinaryNameInUnnamedPackage => @BinaryNameWithoutPackage
@@ -18,10 +20,6 @@
   @BinaryNameOrPrimitiveType
   @DotSeparatedIdentifiersOrPrimitiveType
   #IdentifierOrPrimitiveType
-=======
-Renamed command-line arguments:
- * -AshowSuppressWarningKeys to -AshowSuppressWarningsStrings
->>>>>>> 13bfac87
 
 The Nullness Checker now treats `System.getProperty()` soundly.  Use
 `-Alint=permitClearProperty` to disable special treatment of
