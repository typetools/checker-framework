--- conflicted
+++ resolved
@@ -1,6 +1,3 @@
-<<<<<<< HEAD
-Version 3.1.0, ??? ?, 2019
-
 All postcondition annotations are repeatable (e.g., `@EnsuresNonNull`,
 `@EnsuresNonNullIf`, ...).
 
@@ -9,7 +6,7 @@
  * `@EnsuresQualifiersIf` => `@EnsuresQualifierIf.List`
  * `@EnsuresQualifiers` => `@EnsuresQualifier.List`
  * `@RequiresQualifiers` => `@RequiresQualifier.List`
-=======
+
 Renamed -Anocheckjdk to -ApermitMissingJdk.
 The old version still works, for backward compatibility.
 
@@ -22,7 +19,6 @@
  * Deprecated Analysis#Analysis(ProcessingEnvironment) and Analysis#Analysis(T,
    int, ProcessingEnvironment); use Analysis#Analysis(), Analysis#Analysis(int),
    Analysis#Analysis(T), and Analysis#Analysis(T, int) instead.
->>>>>>> 4403c093
 
 ---------------------------------------------------------------------------
 
