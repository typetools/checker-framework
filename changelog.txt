--- conflicted
+++ resolved
@@ -1,12 +1,10 @@
 Version 3.8.0, December 1, 2020
 
-<<<<<<< HEAD
 New scripts checker/bin/wpi.sh and checker/bin/wpi-many.sh run whole-program
 inference, without modifying the source code of the target program(s).
-=======
+
 The manual describes how to modify an sbt build file to run the Checker
 Framework.
->>>>>>> 2b241e17
 
 Implementation details:
 
