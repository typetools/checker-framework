Version 3.9.0, January 4, 2021

New scripts `checker/bin/wpi.sh` and `checker/bin/wpi-many.sh` run whole-program
inference, without modifying the source code of the target programs.

The `-Ainfer` command-line argument now infers
 * method preconditions (`@RequiresQualifiers`, `@RequiresNonNull`)
 * method postconditions (`@EnsuresQualifiers`, `@EnsuresNonNull`)
 * `@MonotonicNonNull`

The Called Methods Checker supports the -AdisableReturnsReceiver command-line option.

The Format String Checker recognizes Error Prone's `@FormatMethod` annotation.

<<<<<<< HEAD
Use of the "fbc" SuppressWarnings prefix is deprecated (but still supported).
=======
Use of `@SuppressWarnings("fbc")` to suppress initialization warnings is deprecated.
>>>>>>> 9320b011

Implementation details:

Class renamings:
 * `StubParser` => `AnnotationFileParser`
 * `Receiver` => `JavaExpression`
     *  also related class and method renamings
 * In the Dataflow Framework:
    * `ThisLiteralNode` => `ThisNode`
    * `ExplicitThisLiteralNode` => `ExplicitThisNode`
    * `ImplicitThisLiteralNode` => `ImplicitThisNode`

Method deprecations:
 * Deprecated `AnnotatedTypeFactory.addAliasedAnnotation`; use `addAliasedTypeAnnotation`

Closed issues:
#765, #2452, #2953, #3377, #3496, #3499, #3826, #3956, #3971, #3974, #3994,
#4004, #4005, #4018, #4032, #4068, #4070.

---------------------------------------------------------------------------

Version 3.8.0, December 1, 2020

The Initialized Fields Checker warns when a field is not initialized by a
constructor.  This is more general than the Initialization Checker, which
only checks that `@NonNull` fields are initialized.

The manual describes how to modify an sbt build file to run the Checker
Framework.

The -AwarnUnneededSuppressions command-line option warns only about
suppression strings that contain a checker name.

The -AwarnUnneededSuppressionsExceptions=REGEX command-line option
partially disables -AwarnUnneededSuppressions.  Most users don't need this.

Implementation details:

Added classes `SubtypeIsSubsetQualifierHierarchy` and
`SubtypeIsSupersetQualifierHierarchy`.

Moved the `contractsUtils` field from the visitor to the type factory.

Class renamings:
 * `ContractsUtils` => `ContractsFromMethod`

Method renamings:
 * `ElementUtils.getVerboseName` => `ElementUtils.getQualifiedName`
 * `ElementUtils.getSimpleName` => `ElementUtils.getSimpleSignature`

Field renamings:
 * `AnnotatedTypeMirror.actualType` => `AnnotatedTypeMirror.underlyingType`

Added a formal parameter to methods in `MostlyNoElementQualifierHierarchy`:
 * `leastUpperBoundWithElements`
 * `greatestLowerBoundWithElements`

Removed a formal parameter from methods in `BaseTypeVisitor`:
 * `checkPostcondition`
 * `checkConditionalPostcondition`

In `Analysis.runAnalysisFor()`, changed `boolean` parameter to enum `BeforeOrAfter`.

Removed `org.checkerframework.framework.util.AnnotatedTypes#getIteratedType`; use
`AnnotatedTypeFactory#getIterableElementType(ExpressionTree)` instead.

Closed issues:
#3287, #3390, #3681, #3839, #3850, #3851, #3862, #3871, #3884, #3888, #3908,
#3929, #3932, #3935.

---------------------------------------------------------------------------

Version 3.7.1, November 2, 2020

The Constant Value Checker supports two new annotations: @EnumVal and @MatchesRegex.

The Nullness Checker supports annotation org.jspecify.annotations.NullnessUnspecified.

Implementation details:

AnnotatedIntersectionType#directSuperTypes now returns
List<? extends AnnotatedTypeMirror>.

The @RelevantJavaTypes annotation is now enforced:  a checker issues a warning
if the programmer writes a type annotation on a type that is not listed.

Deprecated CFAbstractTransfer.getValueWithSameAnnotations(), which is no
longer used.  Added new methods getWidenedValue() and getNarrowedValue().

Renamed TestUtilities.assertResultsAreValid() to TestUtilities.assertTestDidNotFail().

Renamed BaseTypeValidator.isValidType() to BaseTypeValidator.isValidStructurally().

New method BaseTypeVisitor#visitAnnotatedType(List, Tree) centralizes checking
of user-written type annotations, even when parsed in declaration locations.

Closed issues:
#868, #1908, #2075, #3349, #3362, #3569, #3614, #3637, #3709, #3710, #3711,
#3720, #3730, #3742, #3760, #3770, #3775, #3776, #3792, #3793, #3794, #3819,
#3831.

---------------------------------------------------------------------------

Version 3.7.0, October 1, 2020

The new Called Methods Checker tracks methods that have definitely been
called on an object. It automatically supports detecting mis-uses of the
builder pattern in code that uses Lombok or AutoValue.

Accumulation analysis is now supported via a generic Accumulation Checker.
An accumulation analysis is a restricted form of typestate analysis that does
not require a precise alias analysis for soundness. The Called Methods Checker
is an accumulation analysis.

The Nullness Checker supports annotations
org.codehaus.commons.nullanalysis.NotNull,
org.codehaus.commons.nullanalysis.Nullable, and
org.jspecify.annotations.Nullable.

The Signature Checker supports annotations @CanonicalName and @CanonicalNameOrEmpty.
The Signature Checker treats jdk.jfr.Unsigned as an alias for its own @Unsigned annotation.

The shorthand syntax for the -processor command-line argument applies to
utility checkers, such as the Constant Value Checker.

Implementation details:

A checker implementation may override AnnotatedTypeFactory.getWidenedAnnotations
to provide special behavior for primitive widening conversions.

Deprecated org.checkerframework.framework.util.MultiGraphQualifierHierarchy and
org.checkerframework.framework.util.GraphQualifierHierarchy.  Removed
AnnotatedTypeFactory#createQualifierHierarchy(MultiGraphFactory) and
AnnotatedTypeFactory#createQualifierHierarchyFactory.  See Javadoc of
MultiGraphQualifierHierarchy for instructions on how to use the new classes and
methods.

Renamed methods:
  NumberUtils.isFloatingPoint => TypesUtils.isFloatingPoint
  NumberUtils.isIntegral => TypesUtils.isIntegralPrimitiveOrBoxed
  NumberUtils.isPrimitiveFloatingPoint => TypeKindUtils.isFloatingPoint
  NumberUtils.isPrimitiveIntegral => TypeKindUtils.isIntegral
  NumberUtils.unboxPrimitive => TypeKindUtils.primitiveOrBoxedToTypeKind
  TypeKindUtils.widenedNumericType => TypeKindUtils.widenedNumericType
  TypesUtils.isFloating => TypesUtils.isFloatingPrimitive
  TypesUtils.isIntegral => TypesUtils.isIntegralPrimitive

The CFStore copy constructor now takes only one argument.

Closed issues:
#352, #354, #553, #722, #762, #2208, #2239, #3033, #3105, #3266, #3275, #3408,
#3561, #3616, #3619, #3622, #3625, #3630, #3632, #3648, #3650, #3667, #3668,
#3669, #3700, #3701.

---------------------------------------------------------------------------

Version 3.6.1, September 2, 2020

Documented that the Checker Framework can issue false positive warnings in
dead code.

Documented when the Signedness Checker permits right shift operations.

Closed issues:
#3484, #3562, #3565, #3566, #3570, #3584, #3594, #3597, #3598.

---------------------------------------------------------------------------

Version 3.6.0, August 3, 2020

The Interning Checker supports method annotations @EqualsMethod and
@CompareToMethod.  Place them on methods like equals(), compareTo(), and
compare() to permit certain uses of == on non-interned values.

Added an overloaded version of NullnessUtil.castNonNull that takes an error message.

Added a new option `-Aversion` to print the version of the Checker Framework.

New CFGVisualizeLauncher command-line arguments:
 * `--outputdir`: directory in which to write output files
 * `--string`: print the control flow graph in the terminal
All CFGVisualizeLauncher command-line arguments now start with `--` instead of `-`.

Implementation details:

commonAssignmentCheck() now takes an additional argument.  Type system
authors must update their overriding implementations.

Renamed GenericAnnotatedTypeFactory#addAnnotationsFromDefaultQualifierForUse to
#addAnnotationsFromDefaultForType and
BaseTypeValidator#shouldCheckTopLevelDeclaredType to
#shouldCheckTopLevelDeclaredOrPrimitiveType

Removed org.checkerframework.framework.test.FrameworkPer(Directory/File)Test classes.
Use CheckerFrameworkPer(Directory/File)Test instead.

Closed issues:

#1395, #2483, #3207, #3223, #3224, #3313, #3381, #3422, #3424, #3428, #3429,
#3438, #3442, #3443, #3447, #3449, #3461, #3482, #3485, #3495, #3500, #3528.

---------------------------------------------------------------------------

Version 3.5.0, July 1, 2020

Use "allcheckers:" instead of "all:" as a prefix in a warning suppression string.
Writing `@SuppressWarnings("allcheckers")` means the same thing as
`@SuppressWarnings("all")`, unless the `-ArequirePrefixInWarningSuppressions`
command-line argument is supplied.  See the manual for details.

It is no longer necessary to pass -Astubs=checker.jar/javadoc.astub when
compiling a program that uses Javadoc classes.

Renamed command-line arguments:
 * -AshowSuppressWarningKeys to -AshowSuppressWarningsStrings

The Signature Checker no longer considers Java keywords to be identifiers.
Renamed Signature Checker annotations:
  @BinaryNameInUnnamedPackage => @BinaryNameWithoutPackage
  @FieldDescriptorForPrimitiveOrArrayInUnnamedPackage => @FieldDescriptorWithoutPackage
  @IdentifierOrArray => @ArrayWithoutPackage
Added new Signature Checker annotations:
  @BinaryNameOrPrimitiveType
  @DotSeparatedIdentifiersOrPrimitiveType
  #IdentifierOrPrimitiveType

The Nullness Checker now treats `System.getProperty()` soundly.  Use
`-Alint=permitClearProperty` to disable special treatment of
`System.getProperty()` and to permit undefining built-in system properties.

Class qualifier parameters:  When a generic class represents a collection,
a user can write a type qualifier on the type argument, as in
`List<@Tainted Character>` versus `List<@Untainted Character>`.  When a
non-generic class represents a collection with a hard-coded type (as
`StringBuffer` hard-codes `Character`), you can use the new class qualifier
parameter feature to distinguish `StringBuffer`s that contain different
types of characters.

The Dataflow Framework supports backward analysis.  See its manual.

Implementation details:

Changed the types of some fields and methods from array to List:
 * QualifierDefaults.validLocationsForUncheckedCodeDefaults()
 * QualifierDefaults.STANDARD_CLIMB_DEFAULTS_TOP
 * QualifierDefaults.STANDARD_CLIMB_DEFAULTS_BOTTOM
 * QualifierDefaults.STANDARD_UNCHECKED_DEFAULTS_TOP
 * QualifierDefaults.STANDARD_UNCHECKED_DEFAULTS_BOTTOM

Dataflow Framework: Analysis is now an interface.  Added AbstractAnalysis,
ForwardAnalysis, ForwardTransferFunction, ForwardAnalysisImpl,
BackwardAnalysis, BackwardTransferFunction, and BackwardAnalysisImpl.
To adapt existing code:
 * `extends Analysis<V, S, T>` => `extends ForwardAnalysisImpl<V, S, T>`
 * `implements TransferFunction<V, S>` => `implements ForwardTransferFunction<V, S>`

In AbstractQualifierPolymorphism, use AnnotationMirrors instead of sets of
annotation mirrors.

Renamed meta-annotation SuppressWarningsKeys to SuppressWarningsPrefix.
Renamed SourceChecker#getSuppressWarningsKeys(...) to getSuppressWarningsPrefixes.
Renamed SubtypingChecker#getSuppressWarningsKeys to getSuppressWarningsPrefixes.

Added GenericAnnotatedTypeFactory#postAnalyze, changed signature of
GenericAnnotatedTypeFactory#handleCFGViz, and removed CFAbstractAnalysis#visualizeCFG.

Removed methods and classes marked deprecated in release 3.3.0 or earlier.

Closed issues:
#1362, #1727, #2632, #3249, #3296, #3300, #3356, #3357, #3358, #3359, #3380.

---------------------------------------------------------------------------

Version 3.4.1, June 1, 2020

-Ainfer now takes an argument:
 * -Ainfer=jaifs uses .jaif files to store the results of whole-program inference.
 * -Ainfer=stubs uses .astub files to store the results of whole-program inference.
 * -Ainfer is deprecated but is the same as -Ainfer=jaifs, for backwards compatibility.

New command-line option:
  -AmergeStubsWithSource If both a stub file and a source file are available, use both.

Closed issues:
#2893, #3021, #3128, #3160, #3232, #3277, #3285, #3289, #3295, #3302, #3305,
#3307, #3310, #3316, #3318, #3329.

---------------------------------------------------------------------------

Version 3.4.0, May 3, 2020

The annotated jdk8.jar is no longer used.  You should remove any occurrence of
  -Xbootclasspath/p:.../jdk8.jar
from your build scripts.  Annotations for JDK 8 are included in checker.jar.

The Returns Receiver Checker enables documenting and checking that a method
returns its receiver (i.e., the `this` parameter).

Closed issues:
#3267, #3263, #3217, #3212, #3201, #3111, #3010, #2943, #2930.

---------------------------------------------------------------------------

Version 3.3.0, April 1, 2020

New command-line options:
  -Alint=trustArrayLenZero trust @ArrayLen(0) annotations when determining
  the type of Collections.toArray.

Renamings:
  -AuseDefaultsForUncheckedCode to -AuseConservativeDefaultsForUncheckedCode
    The old name works temporarily but will be removed in a future release.

For collection methods with `Object` formal parameter type, such as
contains, indexOf, and remove, the annotated JDK now forbids null as an
argument.  To make the Nullness Checker permit null, pass
`-Astubs=collection-object-parameters-may-be-null.astub`.

The argument to @SuppressWarnings can be a substring of a message key that
extends at each end to a period or an end of the key.  (Previously, any
substring worked, including the empty string which suppressed all warnings.
Use "all" to suppress all warnings.)

All postcondition annotations are repeatable (e.g., `@EnsuresNonNull`,
`@EnsuresNonNullIf`, ...).

Renamed wrapper annotations (which users should not write):
 * `@DefaultQualifiers` => `@DefaultQualifier.List`
 * `@EnsuresQualifiersIf` => `@EnsuresQualifierIf.List`
 * `@EnsuresQualifiers` => `@EnsuresQualifier.List`
 * `@RequiresQualifiers` => `@RequiresQualifier.List`

Implementation details:
 * Removed `@DefaultInUncheckedCodeFor` and
   `@DefaultQualifierInHierarchyInUncheckedCode`.
 * Renamings:
   applyUncheckedCodeDefaults() to applyConservativeDefaults()
   useUncheckedCodeDefault() to useConservativeDefault()
   AnnotatedTypeReplacer to AnnotatedTypeCopierWithReplacement
   AnnotatedTypeMerger to AnnotatedTypeReplacer
 * Deprecated the `framework.source.Result` class; use `DiagMessage` or
   `List<DiagMessage>` instead.  If you were creating a `Result` just to
   pass it to `report`, then call new methods `reportError` and
   `reportWarning` instead.
 * AbstractTypeProcessor#typeProcessingOver() always gets called.

Closed issues:
#1307, #1881, #1929, #2432, #2793, #3040, #3046, #3050, #3056, #3083, #3124,
#3126, #3129, #3132, #3139, #3149, #3150, #3167, #3189.

---------------------------------------------------------------------------

Version 3.2.0, March 2, 2020

@SuppressWarnings("initialization") suppresses only warnings whose key
contains "initialization".  Previously, it suppressed all warnings issued
by the Nullness Checker or the Initialization Checker.

Closed issues:
#2719, #3001, #3020, #3069, #3093, #3120.

---------------------------------------------------------------------------

Version 3.1.1, February 3, 2020

New command-line options:
  -AassumeDeterministic Unsoundly assume that every method is deterministic
  -AassumePure Unsoundly assume that every method is pure

Renamed -Anocheckjdk to -ApermitMissingJdk.
The old version still works, for backward compatibility.

Renamed -Alint=forbidnonnullarraycomponents to
-Alint=soundArrayCreationNullness.  The old version still works, for
backward compatibility.

Implementation details:
 * Deprecated QualifierHierarchy#getTypeQualifiers.
 * Deprecated Analysis#Analysis(ProcessingEnvironment) and Analysis#Analysis(T,
   int, ProcessingEnvironment); use Analysis#Analysis(), Analysis#Analysis(int),
   Analysis#Analysis(T), and Analysis#Analysis(T, int) instead.
 * Renamed SourceChecker#getMessages to getMessagesProperties.
 * Renamed one overload of SourceChecker.printMessages to printOrStoreMessage.

Closed issues:
#2181, #2975, #3018, #3022, #3032, #3036, #3037, #3038, #3041, #3049, #3055,
#3076.

---------------------------------------------------------------------------

Version 3.1.0, January 3, 2020

Command-line option -AprintGitProperties prints information about the git
repository from which the Checker Framework was compiled.

Implementation details:
 * Removed static cache in AnnotationUtils#areSameByClass and added
   AnnotatedTypeFactory#areSameByClass that uses an instance cache.
 * Removed static cache in AnnotationBuilder#fromName and #fromClass.
 * ContractsUtils#getPreconditions takes an ExecutableElement as an argument.
 * ContractsUtils#getContracts returns a Set.
 * Moved ContractUtils.Contract to outer level.
 * Renamed ConditionalPostcondition#annoResult to ConditionalPostcondition#resultValue.

Closed issues:
#2867, #2897, #2972.

---------------------------------------------------------------------------

Version 3.0.1, December 2, 2019

New command-line option for the Constant Value Checker
`-AnoNullStringsConcatenation` unsoundly assumes that every operand of a String
concatenation is non-null.

Implementation details:
 * Moved AnnotatedTypes#hasTypeQualifierElementTypes to AnnotationUtils.
 * Deprecated AnnotatedTypes#isTypeAnnotation and AnnotatedTypes#hasTypeQualifierElementTypes.

Closed issues:
#945, #1224, #2024, #2744, #2809, #2815, #2818, #2830, #2840, #2853, #2854,
#2865, #2873, #2874, #2878, #2880, #2886, #2888, #2900, #2905, #2919, #2923.

---------------------------------------------------------------------------

Version 3.0.0, November 1, 2019

The Checker Framework works on both JDK 8 and JDK 11.
 * Type annotations for JDK 8 remain in jdk8.jar.
 * Type annotations for JDK 11 appear in stub files in checker.jar.

Removed the @PolyAll annotation.

Implementation details:
 * Removed all previously deprecated methods.
 * AnnotatedTypeFactory#getFnInterfaceFromTree now returns an AnnotatedExecutableType.
 * AnnotationUtils#areSame and #areSameByName now only accept non-null
   AnnotationMirrors

Closed issues:
#1169, #1654, #2081, #2703, #2739, #2749, #2779, #2781, #2798, #2820, #2824,
#2829, #2842, #2845, #2848.

---------------------------------------------------------------------------

Version 2.11.1, October 1, 2019

The manual links to the Object Construction Checker.

Closed issues:
#1635, #2718, #2767.

---------------------------------------------------------------------------

Version 2.11.0, August 30, 2019

The Checker Framework now uses the Java 9 javac API. The manual describes
how to satisfy this dependency, in a way that works on a Java 8 JVM.
Running the Checker Framework on a Java 9 JVM is not yet supported.

---------------------------------------------------------------------------

Version 2.10.1, August 22, 2019

Closed issues:
#1152, #1614, #2031, #2482, #2543, #2587, #2678, #2686, #2690, #2712, #2717,
#2713, #2721, #2725, #2729.

---------------------------------------------------------------------------

Version 2.10.0, August 1, 2019

Removed the NullnessRawnessChecker.  Use the NullnessChecker instead.

Closed issues:
#435, #939, #1430, #1687, #1771, #1902, #2173, #2345, #2470, #2534, #2606,
#2613, #2619, #2633, #2638.

---------------------------------------------------------------------------

Version 2.9.0, July 3, 2019

Renamed the Signedness Checker's @Constant annotation to @SignednessGlb.
Introduced an alias, @SignedPositive, for use by programmers.

Annotated the first argument of Opt.get and Opt.orElseThrow as @NonNull.

Removed meta-annotation @ImplicitFor:
 * Use the new meta-annotation @QualifierForLiteral to replace
   @ImplicitFor(literals, stringpatterns).
 * Use the meta-annotation @DefaultFor to replace @ImplicitFor(typeKinds,
   types).
 * Use the new meta-annotation @UpperBoundFor to specify a qualifier upper
   bound for certain types.
 * You can completely remove
     @ImplicitFor(typeNames = Void.class, literals = LiteralKind.NULL)
   on bottom qualifiers.
     @DefaultFor(types = Void.class)
   and
     @QualifierForLiterals(literals = LiteralKind.NULL)
   are added to the bottom qualifier by default.

Add @DefaultQualifierOnUse and @NoDefaultQualifierOnUse type declaration annotations

New/changed error message keys:
 * initialization.static.fields.uninitialized for uninitialized static fields
 * unary.increment.type.incompatible and unary.decrement.type.incompatible
   replace some occurrences of compound.assignment.type.incompatible

Implementation details:
 * Renamed QualifierPolymorphism#annotate methods to resolve
 * Renamed ImplicitsTreeAnnotator to LiteralTreeAnnotator
 * Renamed ImplicitsTypeAnnotator to DefaultForTypeAnnotator
 * Removed TypeUseLocation.TYPE_DECLARATION
 * Removed InheritedFromClassAnnotator, replace with DefaultQualifierForUseTypeAnnotator
 * Rename TreeUtils.isSuperCall and TreeUtils.isThisCall to
 isSuperConstructorCall and isThisConstructorCall

Closed issues:
#2247, #2391, #2409, #2434, #2451, #2457, #2468, #2484, #2485, #2493, #2505,
#2536, #2537, #2540, #2541, #2564, #2565, #2585.

---------------------------------------------------------------------------

Version 2.8.2, June 3, 2019

The Signature Checker supports a new type, @FqBinaryName.

Added a template for a repository that you can use to write a custom checker.

Linked to the Checker Framework Gradle plugin, which makes it easy to run
a checker on a project that is built using the Gradle build tool.

Implementation detail: deprecated TreeUtils.skipParens in favor of
TreeUtils.withoutParens which has the same specification.

Closed issues:
#2291, #2406, #2469, #2477, #2479, #2480, #2494, #2499.

---------------------------------------------------------------------------

Version 2.8.1, May 1, 2019

Moved text about the Purity Checker into its own chapter in the manual.

Closed issues:
#660, #2030, #2223, #2240, #2244, #2375, #2407, #2410, #2415, #2420, #2421,
#2446, #2447, #2460, #2462.

---------------------------------------------------------------------------

Version 2.8.0, April 3, 2019

Support `androidx.annotation.RecentlyNonNull` and `RecentlyNullable` (as of
2.6.0, but not previously documented).

The following qualifiers are now repeatable:  `@DefaultQualifier`
`@EnsuresQualifierIf` `@EnsuresQualifier` `@RequiresQualifier`.  Therefore,
users generally do not need to write the following wrapper annotations:
`@DefaultQualifiers` `@EnsuresQualifiersIf` `@EnsuresQualifiers`
`@RequiresQualifiers`.

New command-line option `-ArequirePrefixInWarningSuppressions` makes
`@SuppressWarnings` recognize warning keys of the form
"checkername:key.about.problem" but ignore warning keys of the form
"key.about.problem" without the checker name as a prefix.

New CONSTRUCTOR_RESULT enum constant in TypeUseLocation makes it possible to
set default annotations for constructor results.

Clarified the semantics of annotations on class and constructor declarations.
See Section 25.5 "Annotations on classes and constructors" in the manual.

Interface changes:
 * Added protected methods to BaseTypeVisitor so that checkers can change the
   checks for annotations on classes, constructor declarations, and constructor
   invocations.
 * Removed BaseTypeVisitor#checkAssignability and BaseTypeVisitor#isAssignable
   methods.
 * Renamed AnnotatedTypeFactory#getEnclosingMethod to
   AnnotatedTypeFactory#getEnclosingElementForArtificialTree

Closed issues:
#2159, #2230, #2318, #2324, #2330, #2334, #2343, #2344, #2353, #2366, #2367,
#2370, #2371, #2385.

---------------------------------------------------------------------------

Version 2.7.0, March 1, 2019

The manual links to the AWS crypto policy compliance checker, which enforces
that no weak cipher algorithms are used with the Java crypto API.

The Nullness Checker supports RxJava annotations
io.reactivex.annotations.NonNull and io.reactivex.annotations.Nullable.

The checker-qual artifact (jar file) contains an OSGi manifest.

New TYPE_DECLARATION enum constant in TypeUseLocation makes it possible to
(for example) set defaults annotations for class/interface definitions.

Interface changes:
 * Renamed the "value" element of the @HasSubsequence annotation to
   "subsequence".
 * Renamed @PolySignedness to @PolySigned.
 * Renamed AnnotatedTypeFactory.ParameterizedMethodType to
   ParameterizedExecutableType.

Added missing checks regarding annotations on classes, constructor
declarations, and constructor invocations.  You may see new warnings.

Closed issues:
#788, #1751, #2147, #2163, #2186, #2235, #2243, #2263, #2264, #2286, #2302,
#2326, #2327.

---------------------------------------------------------------------------

Version 2.6.0, February 3, 2019

The manual includes a section about how to use Lombok and the Checker
Framework simultaneously.

Commons CSV has been added to the annotated libraries on Maven Central.

Some error messages have been changed to improve comprehensibility,
such as by adjusting wording or adding additional information.

Relevant to type system implementers:
Renamed method areSameIgnoringValues to areSameByName.

Closed issues: #2008, #2166, #2185, #2187, #2221, #2224, #2229, #2234, #2248.
Also fixed false negatives in handling of Map.get().

---------------------------------------------------------------------------

Version 2.5.8, December 5, 2018

The manual now links to the AWS KMS compliance checker, which enforces
that calls to AWS KMS only generate 256-bit keys.

Closed issues: #372, #1678, #2207, #2212, #2217.

---------------------------------------------------------------------------

Version 2.5.7, November 4, 2018

New @EnsuresKeyFor and @EnsuresKeyForIf method annotations permit
specifying the postcondition that a method gives some value a @KeyFor type.

The manual links to the Rx Thread & Effect Checker, which enforces
UI Thread safety properties for stream-based Android applications.

Closed issues:
#1014, #2151, #2178, #2180, #2183, #2188, #2190, #2195, #2196, #2198, #2199.

---------------------------------------------------------------------------

Version 2.5.6, October 3, 2018

Introduce checker-qual-android artifact that is just like the checker-qual
artifact, but the qualifiers have classfile retention.  This is useful for
Android projects.

Removed the code for the checker-compat-qual artifact.  It was only useful
for Java 7, which the Checker Framework no longer supports.  The
checker-compat-qual artifact remains available on Maven Central, with
versions 2.5.5 and earlier.

Closed issues:
#2135, #2157, #2158, #2164, #2171.

---------------------------------------------------------------------------

Version 2.5.5, August 30, 2018

Implicit imports (deprecated in November 2014) are no longer supported.

Renamed the testlib Maven artifact to framework-test.

Removed command-line option -AprintErrorStack, which is now the default.
Added -AnoPrintErrorStack to disable it (which should be rare).

Replaced ErrorReporter class with BugInCF and UserError exceptions.

Closed issues:
#1999, #2008, #2023, #2029, #2074, #2088, #2098, #2099, #2102, #2107.

---------------------------------------------------------------------------

Version 2.5.4, August 1, 2018

Closed issues:
#2030, #2048, #2052, #2059, #2065, #2067, #2073, #2082.

---------------------------------------------------------------------------

Version 2.5.3, July 2, 2018

Closed issues:
#266, #1248, #1678, #2010, #2011, #2018, #2020, #2046, #2047, #2054.

---------------------------------------------------------------------------

Version 2.5.2, June 1, 2018

In the Map Key Checker, null is now @UnknownKeyFor.  See the "Map Key Checker"
chapter in the manual for more details.

Closed issues:
#370, #469, #1701, #1916, #1922, #1959, #1976, #1978, #1981, #1983, #1984, #1991, #1992.

---------------------------------------------------------------------------

Version 2.5.1, May 1, 2018

Added a Maven artifact of the Checker Framework testing library, testlib.

Closed issues:
#849, #1739, #1838, #1847, #1890, #1901, #1911, #1912, #1913, #1934, #1936,
#1941, #1942, #1945, #1946, #1948, #1949, #1952, #1953, #1956, #1958.

---------------------------------------------------------------------------

Version 2.5.0, April 2, 2018

Declaration annotations that are aliases for type annotations are now treated
as if they apply to the top-level type.  See "Declaration annotations" section
in the "Warnings" chapter in the manual for more details.

Ended support for annotations in comments.  See "Migrating away from
annotations in comments" section in the "Handling legacy code" chapter in the
manual for instructions on how to remove annotations from comments.

Closed issues:
#515, #1667, #1739, #1776, #1819, #1863, #1864, #1865, #1866, #1867, #1870,
#1876, #1879, #1882, #1898, #1903, #1905, #1906, #1910, #1914, #1915, #1920.

---------------------------------------------------------------------------

Version 2.4.0, March 1, 2018

Added the Index Checker, which eliminates ArrayIndexOutOfBoundsException.

Added the Optional Checker, which verifies uses of Java 8's Optional class.

Removed the Linear Checker, whose implementation was inconsistent with its
documentation.

Added a @QualifierArgument annotation to be used on pre- and postcondition
  annotations created by @PreconditionAnnotation, @PostconditionAnnotation,
  and @ConditionalPostconditionAnnotation. This allows qualifiers with
  arguments to be used in pre- and postconditions.

Added new type @InternalFormForNonArray to the Signature Checker

Moved annotated libraries from checker/lib/*.jar to the Central Repository:
https://search.maven.org/#search%7Cga%7C1%7Cg%3A%22org.checkerframework.annotatedlib%22

Moved the Javadoc stub file from checker/lib/javadoc.astub to
checker/resources/javadoc.astub.

Simplified the instructions for running the Checker Framework with Gradle.

The Checker Framework Eclipse plugin is no longer released nor supported.

Closed issues:
#65, #66, #100, #108, #175, #184, #190, #194, #209, #239, #260, #270, #274,
#293, #302, #303, #306, #321, #325, #341, #356, #360, #361, #371, #383, #385,
#391, #397, #398, #410, #423, #424, #431, #430, #432, #548, #1131, #1148,
#1213, #1455, #1504, #1642, #1685, #1770, #1796, #1797, #1801, #1809, #1810,
#1815, #1817, #1818, #1823, #1831, #1837, #1839, #1850, #1851, #1852, #1861.

---------------------------------------------------------------------------

Version 2.3.2, February 1, 2018

Closed issues:
#946, #1133, #1232, #1319, #1625, #1633, #1696, #1709, #1712, #1734, #1738,
#1749, #1754, #1760, #1761, #1768, #1769, #1781.

---------------------------------------------------------------------------

Version 2.3.1, January 2, 2018

Closed issues:
#1695, #1696, #1697, #1698, #1705, #1708, #1711, #1714, #1715, #1724.

---------------------------------------------------------------------------

Version 2.3.0, December 1, 2017

Removed the deprecated @LazyNonNull type qualifier.
Deprecated most methods in InternalUtils and moved them to either
TreeUtils or TypesUtils. Adapted a few method names and parameter
orders for consistency.

Closed issues:
#951, #1356, #1495, #1602, #1605, #1623, #1628, #1636, #1641, #1653, #1655,
#1664, #1665, #1681, #1684, #1688, #1690.

---------------------------------------------------------------------------

Version 2.2.2, November 2, 2017

The Interning Checker supports a new annotation, @InternedDistinct, which
indicates that the value is not equals() to any other value.

An annotated version of the Commons IO library appears in checker/lib/ .

Closed issue #1586, which required re-opening issues 293 and 341 until
proper fixes for those are implemented.

Closed issues:
#1386, #1389, #1423, #1520, #1529, #1530, #1531, #1546, #1553, #1555, #1565,
#1570, #1579, #1580, #1582, #1585, #1586, #1587, #1598, #1609, #1615, #1617.

---------------------------------------------------------------------------

Version 2.2.1, September 29, 2017

Deprecated some methods in AnnotatedTypeMirror and AnnotationUtils, to
be removed after the 2.2.1 release.

The qualifiers and utility classes in checker-qual.jar are compiled to Java 8
byte code. A new jar, checker-qual7.jar, includes the qualifiers and utility
classes compiled to Java 7 byte code.

Closed issues:
#724, #1431, #1442, #1459, #1464, #1482, #1496, #1499, #1500, #1506, #1507,
#1510, #1512, #1522, #1526, #1528, #1532, #1535, #1542, #1543.

---------------------------------------------------------------------------

Version 2.2.0, September 5, 2017

A Java 8 JVM is required to run the Checker Framework.
You can still typecheck and compile Java 7 (or earlier) code.
With the "-target 7" flag, the resulting .class files still run with JDK 7.

The stub file format has changed to be more similar to regular Java syntax.
Most notably, receiver annotations are written using standard Java 8 syntax
(a special first formal paramter named "this") and inner classes are written
using standard Java syntax (rather than at the top level using a name that
contains "$". You need to update your stub files to conform to the new syntax.

Closed issues:
#220, #293, #297, #341, #375, #407, #536, #571, #798, #867, #1180, #1214, #1218,
#1371, #1411, #1427, #1428, #1435, #1438, #1450, #1456, #1460, #1466, #1473,
#1474.

---------------------------------------------------------------------------

Version 2.1.14, 3 August 2017

Nullness Checker change to annotated JDK:  The type argument to the Class,
Constructor, and Optional classes may now be annotated as @Nullable or
@NonNull.  The nullness of the type argument doesn't matter, but this
enables easier integration with generic clients.

Many crashes and false positives associated with uninferred method type
arguments have been correct. By default, uninferred method type arguments,
which can happen with Java 8 style target type contexts, are silently ignored.
Use the option -AconservativeUninferredTypeArguments to see warnings about
method calls where the Checker Framework fails to infer type arguments.

Closed issues:
#753, #804, #961, #1032, #1062, #1066, #1098, #1209, #1280, #1316, #1329, #1355,
#1365, #1366, #1367, #1377, #1379, #1382, #1384, #1397, #1398, #1399, #1402,
#1404, #1406, #1407.

---------------------------------------------------------------------------

Version 2.1.13, 3 July 2017

Verified that the Checker Framework builds from source on Windows Subsystem
for Linux, on Windows 10 Creators Edition.

The manual explains how to configure Android projects that use Android Studio
3.0 and Android Gradle Plugin 3.0.0, which support type annotations.

Closed issues:
#146, #1264, #1275, #1290, #1303, #1308, #1310, #1312, #1313, #1315, #1323,
#1324, #1331, #1332, #1333, #1334, #1347, #1357, #1372.

---------------------------------------------------------------------------

Version 2.1.12, 1 June 2017

The manual links to Glacier, a class immutability checker.

The stubparser license has been updated.  You can now use stubparser under
either the LGPL or the Apache license, whichever you prefer.

Closed issues:
#254, #1201, #1229, #1236, #1239, #1240, #1257, #1265, #1270, #1271, #1272,
#1274, #1288, #1291, #1299, #1304, #1305.

---------------------------------------------------------------------------

Version 2.1.11, 1 May 2017

The manual contains new FAQ (frequently asked questions) sections about
false positive warnings and about inference for field types.

Closed issues:
#989, #1096, #1136, #1228.

---------------------------------------------------------------------------

Version 2.1.10, 3 April 2017

The Constant Value Checker, which performs constant propagation, has been
extended to perform interval analysis -- that is, it determines, for each
expression, a statically-known lower and upper bound.  Use the new
@IntRange annotation to express this.  Thanks to Jiasen (Jason) Xu for this
feature.

Closed issues:
#134, #216, #227, #307, #334, #437, #445, #718, #1044, #1045, #1051, #1052,
#1054, #1055, #1059, #1077, #1087, #1102, #1108, #1110, #1111, #1120, #1124,
#1127, #1132.

---------------------------------------------------------------------------

Version 2.1.9, 1 March 2017

By default, uninferred method type arguments, which can happen with Java 8
style target type contexts, are silently ignored, removing many false
positives.  The new option -AconservativeUninferredTypeArguments can be used to
get the conservative behavior.

Closed issues:
#1006, #1011, #1015, #1027, #1035, #1036, #1037, #1039, #1043, #1046, #1049,
#1053, #1072, #1084.

---------------------------------------------------------------------------

Version 2.1.8, 20 January 2017

The Checker Framework webpage has moved to https://checkerframework.org/.
Old URLs should redirect to the new one, but please update your links
and let us know if any old links are broken rather than redirecting.

The documentation has been reorganized in the Checker Framework repository.
The manual, tutorial, and webpages now appear under checker-framework/docs/.

Closed issues:
#770, #1003, #1012.

---------------------------------------------------------------------------

Version 2.1.7, 3 January 2017

Manual improvements:
 * Added a link to jOOQ's SQL checker.
 * Documented the `-AprintVerboseGenerics` command-line option.
 * Better explanation of relationship between Fake Enum and Subtyping Checkers.

Closed issues:
#154, #322, #402, #404, #433, #531, #578, #720, #795, #916, #953, #973, #974,
#975, #976, #980, #988, #1000.

---------------------------------------------------------------------------

Version 2.1.6, 1 December 2016

Closed issues:
#412, #475.

---------------------------------------------------------------------------

Version 2.1.5, 2 November 2016

The new class org.checkerframework.checker.nullness.Opt provides every
method in Java 8's java.util.Optional class, but written for possibly-null
references rather than for the Optional type.  This can shorten code that
manipulates possibly-null references.

In bytecode, type variable upper bounds of type Object may or may not have
been explicitly written.  The Checker Framework now assumes they were not
written explicitly in source code and defaults them as implicit upper bounds.

The manual describes how to run a checker within the NetBeans IDE.

The manual describes two approaches to creating a type alias or typedef.

Closed issues:
#643, #775, #887, #906, #941.

---------------------------------------------------------------------------

Version 2.1.4, 3 October 2016

Closed issues:
#885, #886, #919.

---------------------------------------------------------------------------

Version 2.1.3, 16 September 2016

Closed issues:
#122, #488, #495, #580, #618, #647, #713, #764, #818, #872, #893, #894, #901,
#902, #903, #905, #913.

---------------------------------------------------------------------------

Version 2.1.2, 1 September 2016

Closed issues:
#182, #367, #712, #811, #846, #857, #858, #863, #870, #871, #878, #883, #888.

---------------------------------------------------------------------------

Version 2.1.1, 1 August 2016

The codebase conforms to a consistent coding style, which is enforced by
a git pre-commit hook.

AnnotatedTypeFactory#createSupportedTypeQualifiers() must now return a mutable
list.  Checkers that override this method will have to be changed.

Closed issues:
#384, #590, #681, #790, #805, #809, #810, #820, #824, #826, #829, #838, #845,
#850, #856.

---------------------------------------------------------------------------

Version 2.1.0, 1 July 2016

The new Signedness Checker prevents mixing of unsigned and signed
values and prevents meaningless operations on unsigned values.

The Lock Checker expresses the annotated variable as `<self>`;
previously it used `itself`, which may conflict with an identifier.

Closed issues:
#166, #273, #358, #408, #471, #484, #594, #625, #692, #700, #701, #711, #717,
#752, #756, #759, #763, #767, #779, #783, #794, #807, #808.

---------------------------------------------------------------------------

Version 2.0.1, 1 June 2016

We renamed method annotateImplicit to addComputedTypeAnnotations.  If you
have implemented a checker, you need to change occurrences of
annotateImplicit to addComputedTypeAnnotations.

The Checker Framework (checker.jar) is now placed on the processorpath
during compilation.  Previously, it was placed on the classpath.  The
qualifiers (checker-qual.jar) remain on the classpath.  This change should
reduce conflicts between your code and the Checker Framework.  If your code
depends on classes in the Checker Framework, then you should add those
classes to the classpath when you run the compiler.

Closed issues:
#171, #250, #291, #523, #577, #672, #680, #688, #689, #690, #691, #695, #696,
#698, #702, #704, #705, #706, #707, #720, #721, #723, #728, #736, #738, #740.

---------------------------------------------------------------------------

Version 2.0.0, 2 May 2016

Inference:

 * The infer-and-annotate.sh script infers annotations and inserts them in
   your source code.  This can reduce the burden of writing annotations and
   let you get started using a type system more quickly.  See the
   "Whole-program inference" section in the manual for details.

Type systems:

 * The Lock Checker has been replaced by a new implementation that provides
   a stronger guarantee.  The old Lock Checker prevented two threads from
   simultaneously using a given variable, but race conditions were still
   possible due to aliases.  The new Lock Checker prevents two threads from
   simultaneously dereferencing a given value, and thus prevents race
   conditions.  For details, see the "Lock Checker" chapter in the manual,
   which has been rewritten to describe the new semantics.

 * The top type qualifier for the Signature String type system has been
   renamed from @UnannotatedString to @SignatureUnknown.  You shouldn't
   ever write this annotation, but if you perform separate compilation (for
   instance, if you do type-checking with the Signature String Checker
   against a library that is annotated with Signature String annotations),
   then you need to re-compile the library.

 * The IGJ, OIGJ, and Javari Checkers are no longer distributed with the
   Checker Framework.  If you wish to use them, install version 1.9.13 of
   the Checker Framework.  The implementations have been removed because
   they were not being maintained.  The type systems are valuable, but the
   type-checkers should be rewritten from scratch.

Documentation improvements:

 * New manual section "Tips for creating a checker" shows how to break down
   the implementation of a type system into small, manageable pieces.

 * Improved instructions for using Maven and Gradle, including for Android
   code.

Tool changes:

 * The Checker Framework Live Demo webpage lets you try the Checker
   Framework without installing it:  http://eisop.uwaterloo.ca/live/

 * New command-line arguments -Acfgviz and -Averbosecfg enable better
   debugging of the control-flow-graph generation step of type-checking.

 * New command-line argument -Ainfer is used by the infer-and-annotate.sh
   script that performs type inference.

Closed issues:
#69, #86, #199, #299, #329, #421, #428, #557, #564, #573, #579, #665, #668, #669,
#670, #671.

---------------------------------------------------------------------------

Version 1.9.13, 1 April 2016

Documentation:
 * Clarified Maven documentation about use of annotations in comments.
 * Added FAQ about annotating fully-qualified type names.

Closed issues:  #438, #572, #579, #607, #624, #631.

---------------------------------------------------------------------------

Version 1.9.12, 1 March 2016

The Checker Framework distribution contains annotated versions
of libraries in directory checker-framework/checker/lib/.
During type-checking, you should put these versions first on your classpath,
to obtain more precise type-checking with fewer false positive warnings.

tools.jar is no longer required to be on the classpath when using
checker-qual.jar

The Signature String Checker supports two new string representations of a
Java type: @InternalForm and @ClassGetSimpleName.

The manual documents how to run a pluggable type-checker in IntelliJ IDEA.

The instructions on how to run a type-checker in Gradle have been updated to
use the artifacts in Maven Central. Examples using the instructions have been
added under checker-framework/docs/examples/GradleExamples/.

Renamed enum DefaultLocation to TypeUseLocation.

Closed issues:  #130, #263, #345, #458, #559, #559, #574, #582, #596.

---------------------------------------------------------------------------

Version 1.9.11, 1 February 2016

Renamed and merged -AuseSafeDefaultsForUnannotatedSourceCode and
-AsafeDefaultsForUnannotatedBytecode command-line options to
-AuseDefaultsForUncheckedCode that takes arguments source and bytecode.

For type-system developers:

* The previously deprecated
  org.checkerframework.framework.qual.TypeQualifier{s} annotations
  were removed.
* Every type system uses the CLIMB-to-top defaulting scheme, unless it
  explicitly specifies a different one.  Previously a type system needed
  to explicitly request CLIMB-to-top, but now it is the default.

Closed issues: #524, #563, #568.

---------------------------------------------------------------------------

Version 1.9.10, 4 January 2016

The Checker Framework distribution files now contain a version number:
for example, checker-framework-1.9.9.zip rather than checker-framework.zip.

The Nullness Checker supports the org.eclipse.jgit.annotations.Nullable and
NonNull annotations.

Buildfiles do less unnecessary recomputation.

Documentation:
 * Documented how to initialize circular data structures in the
   Initialization type system.
 * Linked to David Bürgin's Nullness Checker tutorial at
   https://github.com/glts/safer-spring-petclinic/wiki
 * Acknowledged more contributors in the manual.

For type-system developers:
 * The org.checkerframework.framework.qual.TypeQualifier{s} annotations are
   now deprecated.  To indicate which annotations a checker supports, see
   https://checkerframework.org/manual/#creating-indicating-supported-annotations .
   Support for TypeQualifier{s} will be removed in the next release.
 * Renamed
   org.checkerframework.framework.qual.Default{,Qualifier}ForUnannotatedCode to
   DefaultInUncheckedCodeFor and DefaultQualifierInHierarchyInUncheckedCode.

Closed issues: #169, #363, #448, #478, #496, #516, #529.

---------------------------------------------------------------------------

Version 1.9.9, 1 December 2015

Fixed issues:  #511, #513, #514, #455, #527.

Removed the javac_maven script and batch file,
which had been previously deprecated.

---------------------------------------------------------------------------

Version 1.9.8, 9 November 2015

Field initialization warnings can now be suppressed for a single field at a
time, by placing @SuppressWarnings("initialization") on the field declaration.

Updated Maven instructions to no longer require a script.
Added an example of how to use the instructions under
docs/examples/MavenExample.

The javac_maven script (and batch file) are deprecated and will be
removed as of December 2015.

Fixed issues:  #487, #500, #502.

---------------------------------------------------------------------------

Version 1.9.7, 24 October 2015

Fixed issues:  #291, #474.

----------------------------------------------------------------------

Version 1.9.6, 8 October 2015

Fixed issue:  #460.

----------------------------------------------------------------------

Version 1.9.5, 1 September 2015

Test Framework Updates:
  * The test framework has been refactored to improve extensibility.
  * Tests that previously extended ParameterizedCheckerTest or
    CheckerTest should extend either CheckerFrameworkTest or nothing.
  * If a test used methods that were previously found on
    CheckerTest, you may find them in TestUtilities.

Fixed issues:  #438, #457, #459.

----------------------------------------------------------------------

Version 1.9.4, 4 August 2015

Documented the notion of a compound checker, which depends on other checkers
  and automatically runs them.

Renamed -AuseConservativeDefaultsForUnannotatedSourceCode command-line
  option to -AuseSafeDefaultsForUnannotatedSourceCode

Moved the Checker Framework version control repository from Google Code to
GitHub, and from the Mercurial version control system to Git.  If you have
cloned the old repository, then discard your old clone and create a new one
using this command:
  git clone https://github.com/typetools/checker-framework.git

Fixed issues:  #427, #429, #434, #442, #450.

----------------------------------------------------------------------

Version 1.9.3, 1 July 2015

New command-line options:
 * -AsafeDefaultsForUnannotatedBytecode causes a checker to use conservative
   defaults for .class files that were compiled without running the given
   checker.  Without this option, type-checking is unsound (that is, there
   might be errors at run time even though the checker issues no warnings).
 * -AuseConservativeDefaultsForUnannotatedSourceCode uses conservative
   annotations for unannotated type uses.  Use this when compiling a library in
   which some but not all classes are annotated.

Various bug fixes and documentation improvements.

Fixed issues: #436.

----------------------------------------------------------------------

Version 1.9.2, 1 June 2015

Internationalization Format String Checker:
This new type-checker prevents use of incorrect internationalization
format strings.

Fixed issues: #434.

----------------------------------------------------------------------

Version 1.9.1, 1 May 2015

New FAQ entry:
  "How does the Checker Framework compare with Eclipse's null analysis?"

----------------------------------------------------------------------

Version 1.9.0, 17 April 2015

Bug fixes for generics, especially type parameters:
   * Manual chapter 21 "Generics and polymorphism" has been expanded,
     and it gives more information on annotating type parameters.
   * The qualifier on a type parameter (e.g. <@HERE T> ) only applies
     to the lower bound of that type parameter.  Previously it also
     applied to the upper bound.
   * Unannotated, unbounded wildcards are now qualified with the
     annotations of the type parameter to which they are an argument.
     See the new manual section 23.3.4 for more details.
   * Warning "bound.type.incompatible" is issued if the lower bound of
     a type parameter or wildcard is a supertype of its upper bound,
     e.g.  <@Nullable T extends @NonNull Object>
   * Method type argument inference has been improved. Fewer warnings
     should be issued when method invocations omit type arguments.
   * Added command-line option -AprintVerboseGenerics to print more
     information about type parameters and wildcards when they appear
     in warning messages.

Reflection resolution:
If you supply the -AresolveReflection command-line option, the Checker
Framework attempts to resolve reflection.  This reduces the number of
false positive warnings caused by reflection.

The documentation for the Map Key Checker has been moved into its own
chapter in the manual.

Fixed issues: #221, #241, #313, #314, #328, #335, #337, #338, #339, #355, #369,
              #376, #378, #386, #388, #389, #393, #403, #404, #413, #414, #415,
              #417, #418, #420, #421, #422, #426.

----------------------------------------------------------------------

Version 1.8.11, 2 March 2015

Fixed issues: #396, #400, #401.

----------------------------------------------------------------------

Version 1.8.10, 30 January 2015

Fixed issues: #37, #127, #350, #364, #365, #387, #392, #395.

----------------------------------------------------------------------

Version 1.8.9, 19 December 2014

Aliasing Checker:
This new type-checker ensures that an expression has no aliases.

Fixed issues: #362, #380, #382.

----------------------------------------------------------------------

Version 1.8.8, 26 November 2014

@SuppressWarnings("all") suppresses all Checker Framework warnings.

Implicit imports are deprecated, including the jsr308_imports environment
variable and the -jsr308_imports ... and -Djsr308.imports=... command-line
options.

For checkers bundled with the Checker Framework, package names may now
be omitted when running from the command line.
E.g.
    javac -processor NullnessChecker MyFile.java

The Nullness checker supports Android annotations
android.support.annotation.NonNull and android.support.annotation.Nullable.

Fixed issues: #366, #379.

----------------------------------------------------------------------

Version 1.8.7, 30 October 2014

Fix performance regression introduced in release 1.8.6.

Nullness Checker:
  * Updated Nullness annotations in the annotated JDK.
    See issues: #336, #340, #374.
  * String concatenations with null literals are now @NonNull
    rather than @Nullable.  See issue #357.

Fixed issues:  #200, #300, #332, #336, #340, #357, #359, #373, #374.

----------------------------------------------------------------------

Version 1.8.6, 25 September 2014

Method Reference and Lambda Expression Support:
The Checker Framework now supports type-checking method references
and lambda expressions to ensure they are congruent with the
functional interface they are assigned to. The bodies of lambda expressions
are also now type-checked similarly to regular method bodies.

Dataflow:
 * Handling of the following language features has been improved:
   boxed Booleans, finally blocks, switch statements, type casts, enhanced
   for loops
 * Performance improvements

Annotations:
The checker-compat-qual.jar is now included with the Checker Framework
release.  It can also be found in Maven Central at the coordinates:
org.checkerframework:checker-compat-qual
Annotations in checker-compat-qual.jar do not require Java 8 but
can only be placed in annotation locations valid in Java 7.

----------------------------------------------------------------------

Version 1.8.5, 29 August 2014

Eclipse Plugin:
All checkers in the Checker Framework manual now appear in the
Eclipse plugin by default.  Users no longer have to include
checker.jar on their classpath to run any of the built-in checkers.

Improved Java 7 compatibility and introduced Java 7 compliant
annotations for the Nullness Checker.  Please see the section on
"Class-file compatibility with Java 7" in the manual for more details.

Fixed issue #347.

----------------------------------------------------------------------

Version 1.8.4, 1 August 2014

The new Constant Value Checker is a constant propagation analysis:  it
determines which variable values can be known at compile time.

Overriding methods now inherit declaration annotations from methods they
override, if the declaration annotation is meta-annotate with
@InheritedAnnotation.  In particular, the purity annotations @SideEffectFree,
@Deterministic, and @Pure are inherited.

Command-line options:
 * Renamed the -AenablePurity command-line flag to -AcheckPurityAnnotations.
 * Added a command-line option -AoutputArgsToFile to output all command-line
   options passed to the compiler to a file.  This is especially useful when
   debugging Maven compilation.

Annotations:
These changes are relevant only to people who wish to use pluggable
type-checking with a standard Java 7 toolset.  (If you are not having
trouble with your Java 7 JVM, then you don't care about them.)
 * Made clean-room reimplementations of nullness-related annotations
   compatible with Java 7 JVMs, by removing TYPE_USE as a target.
 * Added a new set of Java 7 compatibility annotations for the Nullness Checker
   in the org.checkerframework.checker.nullness.compatqual package. These
   annotations do not require Java 8 but can only be placed in annotation
   locations valid in Java 7.

Java 8 support:
The Checker Framework no longer crashes when type-checking code with lambda
expressions, but it does issue a lambda.unsupported warning when
type-checking code containing lambda expressions.  Full support for
type-checking lambda expressions will appear in a future release.

Fixed issue #343.

----------------------------------------------------------------------

Version 1.8.3, 1 July 2014

Updated the Initialization Checker section in the manual with
a new introduction paragraph.

Removed the Maven plugin section from the manual as the plugin is
no longer maintained and the final release was on June 2, #2014.
The javac_maven script (and batch file) are available to use
the Checker Framework from Maven.

Fixed issue #331.

----------------------------------------------------------------------

Version 1.8.2, 2 Jun 2014

Converted from using rt.jar to ct.sym for creating the annotated jdk.
Using the annotated jdk on the bootclasspath of a VM will cause the
vm to crash immediately.

The Lock Checker has been rewritten to support dataflow analysis.
It can now understand conditional expressions, for example, and
knows that "lock" is held in the body of statements like
"if (lock.tryLock()) { ... }"
The Lock Checker chapter in the manual has been updated accordingly
and describes the new Lock Checker features in detail.

Provided a javac_maven script (and batch file) to make it simpler
to use the Checker Framework from Maven.  The Maven plug-in is deprecated
and will be removed as of July 1, 2014. Added an explanation of how
to use the script in the Maven section of the manual.

The Checker Framework installation instructions in the manual have
been updated.

Fixed issues: #312, #315, #316, #318, #319, #324, #326, #327.

----------------------------------------------------------------------

Version 1.8.1, 1 May 2014

Support to directly use the Java 8 javac in addition to jsr308-langtools.
Added docs/examples directory to checker-framework.zip.
New section in the manual describing the contents of checker-framework.zip.

Fixed issues: #204, #304, #320.

----------------------------------------------------------------------

Version 1.8.0, 2 April 2014

Added the GUI Effect Checker, which prevents "invalid thread access" errors
when a background thread in a GUI attempts to access the UI.

Changed the Java package of all type-checkers and qualifiers.  The package
"checkers" has been renamed to "org.checkerframeork.checker".  This
requires you to change your import statements, such as from
  import checkers.nullness.quals.*;
to
  import org.checkerframework.checker.nullness.qual.*;
It also requires you to change command-line invocations of javac, such as from
  javac -processor checkers.nullness.NullnessChecker ...
to
  javac -processor org.checkerframework.checker.nullness.NullnessChecker ...

Restructured the Checker Framework project and package layout,
using the org.checkerframework prefix.

----------------------------------------------------------------------

Version 1.7.5, 5 March 2014

Minor improvements to documentation and demos.
Support a few new units in the UnitsChecker.

----------------------------------------------------------------------

Version 1.7.4, 19 February 2014

Error messages now display the error key that can be used in
SuppressWarnings annotations. Use -AshowSuppressWarningKeys to
show additional keys.

Defaulted type qualifiers are now stored in the Element and written
to the final bytecode.

Reduce special treatment of checkers.quals.Unqualified.

Fixed issues: #170, #240, #265, #281.

----------------------------------------------------------------------

Version 1.7.3, 4 February 2014

Fixes for Issues #210, #253, #280, #288.

Manual:
   Improved discussion of checker guarantees.

Maven Plugin:
   Added option useJavacOutput to display exact compiler output.

Eclipse Plugin:
   Added the Format String Checker to the list of built-in checkers.

----------------------------------------------------------------------

Version 1.7.2, 2 January 2014

Fixed issues: #289, #292, #295, #296, #298.

----------------------------------------------------------------------

Version 1.7.1, 9 December 2013

Fixes for Issues #141, #145, #257, #261, #269, #267, #275, #278, #282, #283, #284, #285.

Implementation details:
  Renamed AbstractBasicAnnotatedTypeFactory to GenericAnnotatedTypeFactory

----------------------------------------------------------------------

Version 1.7.0, 23 October 2013

Format String Checker:
  This new type-checker ensures that format methods, such as
  System.out.printf, are invoked with correct arguments.

Renamed the Basic Checker to the Subtyping Checker.

Reimplemented the dataflow analysis that performs flow-sensitive type
  refinement.  This fixes many bugs, improves precision, and adds features.
  Many more Java expressions can be written as annotation arguments.

Initialization Checker:
  This new abstract type-checker verifies initialization properties.  It
  needs to be combined with another type system whose proper initialization
  should be checked.  This is the new default initialzation checker for the
  Nullness Checker.  It is based on the "Freedom Before Commitment" approach.

Renamed method annotations used by the Nullness Checker:
  @AssertNonNullAfter => @EnsuresNonNull
  @NonNullOnEntry => @RequiresNonNull
  @AssertNonNullIfTrue(...) => @IfMethodReturnsFalseEnsuresNonNull
  @AssertNonNullIfFalse(...) => @IfMethodReturnsFalseEnsuresNonNull
  @LazyNonNull => @MonotonicNonNull
  @AssertParametersNonNull => [no replacement]
Removed annotations used by the Nullness Checker:
  @AssertParametersNonNull
Renamed type annotations used by the Initialization Checker:
  @NonRaw => @Initialized
  @Raw => @UnknownInitialization
  new annotation @UnderInitialization
The old Initialization Checker (that uses @Raw and @NonRaw) can be invoked
  by invoking the NullnessRawnessChecker rather than the NullnessChecker.

Purity (side effect) analysis uses new annotations @SideEffectFree,
  @Deterministic, and @TerminatesExecution; @Pure means both @SideEffectFree
  and @Deterministic.

Pre- and postconditions about type qualifiers are available for any type system
  through @RequiresQualifier, @EnsuresQualifier and @EnsuresQualifierIf.  The
  contract annotations for the Nullness Checker (e.g. @EnsuresNonNull) are now
  only a special case of these general purpose annotations.
  The meta-annotations @PreconditionAnnotation, @PostconditionAnnotation, and
  @ConditionalPostconditionAnnotation can be used to create more special-case
  annotations for other type systems.

Renamed assertion comment string used by all checkers:
  @SuppressWarnings => @AssumeAssertion

To use an assert statement to suppress warnings, the assertion message must
  include the string "@AssumeAssertion(warningkey)".  Previously, just the
  warning key sufficed, but the string @SuppressWarnings(warningkey) was
  recommended.

New command-line options:
  -AonlyDefs and -AonlyUses complement existing -AskipDefs and -AskipUses
  -AsuppressWarnings Suppress warnings matching the given key
  -AassumeSideEffectFree Unsoundly assume that every method is side-effect-free
  -AignoreRawTypeArguments Ignore subtype tests for type arguments that
    were inferred for a raw type
  -AenablePurity Check the bodies of methods marked as pure
    (@SideEffectFree or @Deterministic)
  -AsuggestPureMethods Suggest methods that could be marked as pure
  -AassumeAssertionsAreEnabled, -AassumeAssertionsAreDisabled Whether to
    assume that assertions are enabled or disabled
  -AconcurrentSemantics Whether to assume concurrent semantics
  -Anocheckjdk Don't err if no annotated JDK can be found
  -Aflowdotdir Create an image of the control flow graph
  -AinvariantArrays replaces -Alint=arrays:invariant
  -AcheckCastElementType replaces -Alint=cast:strict

Manual:
  New manual section about array types.
  New FAQ entries:  "Which checker should I start with?", "How can I handle
    typestate, or phases of my program with different data properties?",
    "What is the meaning of a type qualifier at a class declaration?"
  Reorganized FAQ chapter into sections.
  Many other improvements.

----------------------------------------------------------------------

Version 1.6.7, 28 August 2013

User-visible framework improvements:
  Improve the error message produced by -Adetailedmsgtext

Bug fixes:
  Fix issue #245: anonymous classes were skipped by default

----------------------------------------------------------------------

Version 1.6.6, 01 August 2013

Documentation:
  The Checker Framework manual has been improved.  Changes include:
more troubleshooting tips to the Checker Framework manual, an improved
discussion on qualifier bounds, more examples, improved formatting, and more.
  An FAQ entry has been added to discuss JSR305.
  Minor clarifications have been added to the Checker Framework tutorial.

----------------------------------------------------------------------

Version 1.6.5, 01 July 2013

User-visible framework improvements:
  Stub files now support static imports.

Maven plugin:
  Maven plugin will now issue a warning rather than quit when zero checkers are specified in a project's pom.xml.

Documentation:
  Improved the Maven plugin instructions in the Checker Framework manual.
  Added documentation for the -XDTA:noannotationsincomments compiler flag.

Internal framework improvements:
  Improved Maven-plugin developer documentation.

----------------------------------------------------------------------

Version 1.6.4, 01 June 2013

User-visible framework improvements:
    StubGenerator now generates stubs that can be read by the StubParser.

Maven plugin:
    The Maven plugin no longer requires the Maven project's output directory to exist in order to run the Checker Framework.  However, if you ask the Checker Framework to generate class files then the output directory will be created.

Documentation:
  Improved the Maven plugin instructions in the Checker Framework manual.
  Improved the discussion of why to define both a bottom and a top qualifier in the Checker Framework manual.
  Update FAQ to discuss that some other tools incorrectly interpret array declarations.

----------------------------------------------------------------------

Version 1.6.3, 01 May 2013

Eclipse plugin bug fixes:
  The javac argument files used by the Eclipse plugin now properly escape file paths.  Windows users should no longer encounter errors about missing built-in checkers.

Documentation:
  Add FAQ "What is the meaning of an annotation after a type?"

----------------------------------------------------------------------

Version 1.6.2, 04 Apr 2013

Eclipse plugin:
  The "Additional compiler parameters" text field has now been replaced by a list.  Parameters in this list may be activated/deactivated via checkbox.

Eclipse plugin bug fixes:
   Classpaths and source files should now be correctly quoted when they contain spaces.

Internal framework improvements:
  Update pom files to use the same update-version code as the Checker Framework "web" ant task.  Remove pom specific update-version code.
  Update build ant tasks to avoid re-running targets when executing tests from the release script.

----------------------------------------------------------------------

Version 1.6.1, 01 Mar 2013

User-visible framework improvements:
  A number of error messages have been clarified.
  Stub file now supports type annotations in front and after method type variable declarations.
  You may now specify custom paths to javac.jar and jdk7.jar on the command line for non-standard installations.

Internal framework improvements:
  Add shouldBeApplied method to avoid unnecessary scans in DefaultApplier and avoid annotating void types.
  Add createQualifierDefaults and createQualifierPolymorphism factory methods.

Maven plugin:
  Put Checker Framework jars at the beginning of classpath.
  Added option to compile code in order to support checking for multi-module projects.
  The plugin no longer copies the various Checker Framework maven artifacts to one location but instead takes advantage of the new custom path options for javac.jar and jdk7.jar.
  The maven plugin no longer attempts to resolve jdk6.jar

Eclipse plugin:
  Put Checker Framework jars at the beginning of classpath.
  All files selected from a single project can now be checked.  The previous behavior only checked the entire project or one file depending on the type of the first file selected.

Documentation:
  Fixed broken links and incomplete URLs in the Checker Framework Manual.
  Update FAQ to discuss that some other tools incorrectly interpret array declarations.

Bug fixes

----------------------------------------------------------------------

Version 1.6.0, 1 Feb 2013

User-visible framework improvements:
  It is possible to use enum constants in stub files without requiring the fully qualified name, as was previously necessary.
  Support build on a stock Java 8 OpenJDK.

Adapt to underlying jsr308-langtools changes.
  The most visible change is syntax for fully-qualified types, from @A java.lang.Object to java.lang.@A Object.
  JDK 7 is now required.  The Checker Framework does not build or run on JDK 6.

Documentation:
  A new tutorial is available at https://checkerframework.org/tutorial/

----------------------------------------------------------------------

Version 1.5.0, 14 Jan 2013

User-visible framework improvements:
  To invoke the Checker Framework, call the main method of class
    CheckerMain, which is a drop-in replacement for javac.  This replaces
    all previous techniques for invoking the Checker Framework.  Users
    should no longer provide any Checker Framework jars on the classpath or
    bootclasspath.  jsr308-all.jar has been removed.
  The Checker Framework now works with both JDK 6 and JDK 7, without need
    for user customization.  The Checker Framework determines the
    appropriate annotated JDK to use.
  All jar files now reside in checker-framework/checkers/binary/.

Maven plugin:
  Individual pom files (and artifacts in the Maven repository) for all
    Checker Framework jar files.
  Avoid too-long command lines on Windows.
  See the Maven section of the manual for more details.

Eclipse plugin:
  Avoid too-long command lines on Windows.
  Other bug fixes and interface improvements.

Other framework improvements:
  New -Adetailedmsgtext command-line option, intended for use by IDE plugins.

----------------------------------------------------------------------

Version 1.4.4, 1 Dec 2012

Internal framework improvements:
  Add shutdown hook mechanism and use it for -AresourceStats resource
    statistics flag.
  Add -AstubWarnIfNotFound and -AstubDebug options to improve
    warnings and debug information from the stub file parsing.
  Ignore case when comparing error suppression keys.
  Support the bottom type as subtype of any wildcard type.

Tool Integration Changes
  The Maven plugin id has been changed to reflect standard Maven
    naming conventions.
  Eclipse and Maven plugin version numbers will now
    track the Checker Framework version numbers.

Bug fixes.

----------------------------------------------------------------------

Version 1.4.3, 1 Nov 2012

Clarify license:
  The Checker Framework is licensed under the GPL2.  More permissive
    licenses apply to annotations, tool plugins (Maven, Eclipse),
    external libraries included with the Checker Framework, and examples in
    the Checker Framework Manual.
  Replaced all third-party annotations by cleanroom implementations, to
    avoid any potential problems or confusion with licensing.

Aliased annotations:
  Clarified that there is no need to rewrite your program.  The Checker
    Framework recognizes dozens of annotations used by other tools.

Improved documentation of Units Checker and Gradle Integration.
Improved developer documentation of Eclipse and Maven plugins.

Bug fixes.

----------------------------------------------------------------------

Version 1.4.2, 16 Oct 2012

External tool support:
  Eclipse plug-in now works properly, due to many fixes

Regex Checker:
  New CheckedPatternSyntaxException added to RegexUtil

Support new foreign annotations:
  org.eclipse.jdt.annotation.Nullable
  org.eclipse.jdt.annotation.NonNull

New FAQ: "What is a receiver?"

Make annotations use 1-based numbering for formal parameters:
  Previously, due to a bug the annotations used 0-based numbering.
  This change means that you need to rewrite annotations in the following ways:
    @KeyFor("#3")  =>  @KeyFor("#4")
    @AssertNonNullIfTrue("#0")  =>  @AssertNonNullIfTrue("#1")
    @AssertNonNullIfTrue({"#0", "#1"})  =>  @AssertNonNullIfTrue({"#1", "#2"})
    @AssertNonNullAfter("get(#2)")  =>  @AssertNonNullAfter("get(#3)")
  This command:
    find . -type f -print | xargs perl -pi -e 's/("#)([0-9])(")/$1.($2+1).$3/eg'
  handles the first two cases, which account for most uses.  You would need
  to handle any annotations like the last two cases in a different way,
  such as by running
    grep -r -n -E '\("[^"]+#[0-9][^A-Za-z]|\("#[0-9][^"]' .
  and making manual changes to the matching lines.  (It is possible to
  provide a command that handles all cases, but it would be more likely to
  make undesired changes.)
  Whenever making automated changes, it is wise to save a copy of your
  codebase, then compare it to the modified version so you can undo any
  undesired changes.  Also, avoid running the automated command over version
  control files such as your .hg, .git, .svn, or CVS directory.

----------------------------------------------------------------------

Version 1.4.1, 29 Sep 2012

User-visible framework improvements:
  Support stub files contained in .jar files.
  Support aliasing for declaration annotations.
  Updated the Maven plugin.

Code refactoring:
  Make AnnotationUtils and AnnotatedTypes into stateless utility classes.
    Instead, provide the necessary parameters for particular methods.
  Make class AnnotationBuilder independent of AnnotationUtils.
  Remove the ProcessingEnvironment from AnnotatedTypeMirror, which was
    hardly used and can be replaced easily.
  Used more consistent naming for a few more fields.
  Moved AnnotatedTypes from package checkers.types to checkers.utils.
    this required making a few methods in AnnotatedTypeFactory public,
    which might require changes in downstream code.

Internal framework improvements:
  Fixed Issues #136, #139, #142, #156.
  Bug fixes and documentation improvements.

----------------------------------------------------------------------

Version 1.4.0, 11 Sep 2012

User-visible framework improvements:
  Defaulting:
    @DefaultQualifier annotations now use a Class instead of a String,
      preventing simple typo errors.
    @DefaultLocation extended with more constants.
    TreeAnnotator propagates the least-upper-bound of the operands of
      binary/compound operations, instead of taking the default qualifier.
  Stub files now ignore the return type, allowing for files automatically
    generated from other formats.
  Type factories and type hierarchies:
    Simplify AnnotatedTypeFactory constructors.
    Add a GeneralAnnotatedTypeFactory that supports multiple type systems.
    Improvements to QualifierHierarchy construction.
  Type-checking improvements:
    Propagate annotations from the sub-expression of a cast to its result.
    Better handling of assignment context and improved inference of
      array creation expressions.
  Optional stricter checking of casts to array and generic types using
    the new -Alint=cast:strict flag.
    This will become the default in the future.
  Code reorganization:
    SourceChecker.initChecker no longer has a ProcessingEnvironment
      parameter. The environment can now be accessed using the standard
      processingEnv field (instead of the previous env field).
    Classes com.sun.source.util.AbstractTypeProcessor and
      checkers.util.AggregateChecker are now in package checkers.source.
    Move isAssignable from the BaseTypeChecker to the BaseTypeVisitor; now
      the Checker only consists of factories and logic is contained in the
      Visitor.
  Warning and error messages:
    Issue a warning if an unsupported -Alint option is provided.
    Improved error messages.
  Maven plugin now works.

Nullness Checker:
  Only allow creation of (implicitly) non-null objects.
  Optionally forbid creation of arrays with @NonNull component type,
    when flag -Alint=arrays:forbidnonnullcomponents is supplied.
    This will become the default in the future.

Internal framework improvements:
  Enable assertion checking.
  Improve handling of annotated type variables.
  Assignment context is now a type, not a tree.
  Fix all compiler warnings.

----------------------------------------------------------------------

Version 1.3.1, 21 Jul 2012

Installation:
  Clarify installation instructions for Windows.  Remove javac.bat, which
  worked for running distributed checkers but not for creating new checkers.

User-visible framework improvements:
  Implement @PolyAll qualifier to vary over multiple type systems.
  The Checker Framework is unsound due to Java's covariant array subtyping.
    You can enable invariant array subtyping (for qualifiers only, not for
    base Java types) with the command-line option -Alint=arrays:invariant.
    This will become the default in the future.

Internal framework improvements:
  Improve defaulting for multiple qualifier hierarchies.
  Big refactoring of how qualifier hierarchies are built up.
  Improvements to error handling output for unexpected exceptions.
  Bug fixes and documentation improvements.

----------------------------------------------------------------------

Version 1.3.0, 3 Jul 2012

Annotation syntax changes, as mandated by the latest Type Annotations
(JSR 308) specification.  The most important ones are:
- New receiver syntax, using "this" as a formal parameter name:
    ReturnType methodname(@ReceiverAnnotation MyClass this, ...) { ... }
- Changed @Target default to be the Java 1.5 values
- UW extension: in addition to annotations in comments, support
    special /*>>> */ comments to hide multiple tokens.
    This is useful for the new receiver syntax and for import statements.

Framework improvements:
  Adapt to annotation storage changes in jsr308-langtools 1.3.0.
  Move type validation methods from the BaseTypeChecker to BaseTypeVisitor.

----------------------------------------------------------------------

Version 1.2.7, 14 May 2012

Regex Checker:
  Add basic support for the concatenation of two non-regular expressions
    that produce a valid regular expression.
  Support "isRegex" in flow inference.

Framework improvements:
  New @StubFiles annotation declaratively adds stub files to a checker.

Internal bug fixes:
  Respect skipDefs and skipUses in NullnessFlow.
  Support package annotations in stub files.
  Better support for enums in annotation attributes.
  Cleanups to how implicit receivers are determined.

----------------------------------------------------------------------

Version 1.2.6, 18 Mar 2012

Nullness Checker:
  Correctly handle unboxing in more contexts (if, switch (Issue 129),
    while loops, ...)

Regex Checker:
  Add capturing groups parameter to Regex qualifier.
    Count groups in String literals and String concatenation.
    Verify group number to method calls that take a capturing group
      number.
    Update RegexUtil methods to take optional groups parameter.
    Modify regex qualifier hierarchy to support groups parameter.
  Add special case for Pattern.compile when called with Pattern.LITERAL flag.

Internal bug fixes:
  Improve flow's support of annotations with parameters.
  Fix generics corner cases (Issues #131, #132, #133, #135).
  Support type annotations in annotations and type-check annotations.
  Improve reflective look-up of visitors and factories.
  Small cleanups.

----------------------------------------------------------------------

Version 1.2.5.1, 06 Feb 2012

Nullness Checker:
  Correct the annotations on ThreadLocal and InheritableThreadLocal.

Internal bug fixes:
  Expand release tests.
  Compile release with JDK 6 to work on both JDK 6 and JDK 7.

----------------------------------------------------------------------

Version 1.2.5, 3 Feb 2012

Don't put classpath on the bootclasspath when invoking javac.  This
prevents problems if, for example, android.jar is on the classpath.

New -jsr308_imports ... and -Djsr308.imports=... command-line options, for
specifying implicit imports from the command line.  This is needed by Maven.

New -Aignorejdkastub option makes the checker not load the jdk.astub
file. Files from the "stubs" option are still loaded.

Regex Checker:
  Support concatenation of PolyRegex strings.
  Improve examples of use of RegexUtil methods.

Signature Checker:
  Add new @ClassGetName annotation, for a 4th string representation of a
    class that is used by the JDK.  Add supporting annotations to make the
    type hierarchy a complete lattice.
  Add PolySignature annotation.

Internal bug fixes:
  Improve method type argument inference.
  Handle type variables whose upper bound is a type variable.
  Fix bug in least upper bound computation for anonymous classes.
  Improve handling of annotations inherited from superclasses.
  Fix design problem with Nullness Checker and primitive types.
  Ensure that overriding methods respect pre- and postconditions.
  Correctly resolve references to an enclosing this.
  Improve handling of Java source that contains compilation errors.

----------------------------------------------------------------------

Version 1.2.4, 15 Dec 2011

All checkers:
- @Target(TYPE_USE) meta-annotation is properly handled.

Nullness Checker:
- Do not allow nullness annotations on primitive types.
- Improvements to rawness (initialization) checks.
- Special-case known keys for System.getProperty.
- The -Alint=uninitialized command-line option now defaults to off, and
  applies only to initialization of primitive and @Nullable fields.  It is
  not possible to disable, from the command line, the check that all
  @NonNull fields are initialized.  Such warnings must be suppressed
  explicitly, for example by using @SuppressWarnings.

Regex Checker:
- Improved RegexUtil class.

Manual:
- Add FAQ item "Is the Checker Framework an official part of Java?"
- Trim down README.txt; users should read the manual instead.
- Improvements throughout, especially to Nullness and Regex Checker sections.

Implementation details:
- Add a new @InvisibleQualifier meta-annotation for type qualifiers.
  Instead of special-casing @Unqualified in the AnnotatedTypeMirror it
  now looks for this meta-annotation. This also allows type systems to
  hide type qualifiers it doesn't want visible, which we now use in the
  Nullness Checker to hide the @Primitive annotation.
- Nullness Checker:  Introduce a new internal qualifier @Primitive that is
  used for primitive types.
- Be stricter about qualifiers being present on all types. If you get
  errors about missing qualifiers, check your defaulting rules.
  This helped in fixing small bugs in corner cases of the type
  hierarchy and type factory.
- Unify decoding type annotations from trees and elements.
- Improve handling of annotations on type variables and upper bounds.
- Support checkers that use multiple, disjoint qualifier hierarchies.
- Many bug fixes.

----------------------------------------------------------------------

Version 1.2.3, 1 Nov 2011

Regex Checker:
- Add @PolyRegex polymorphic annotation
- Add more stub library annotations

Implementation details:
- Do not use "null" for unqualified types. Explicitly use @Unqualified
  and be strict about correct usage. If this causes trouble for you,
  check your @ImplicitFor and @DefaultQualifierInHierarchy
  meta-annotations and ensure correct defaulting in your
  AnnotatedTypeFactory.

Bug fixes:
- Correctly handle f-bounded polymorphism. AnnotatedTypeMirror now has
  methods to query the "effective" annotations on a type, which
  handles type variable and wildcard bounds correctly. Also, terminate
  recursions by not doing lazy-initialization of bounds during defaulting.
- Many other small bug fixes and documentation updates.

----------------------------------------------------------------------

Version 1.2.2, 1 Oct 2011

Be less restrictive about when to start type processing when errors
already exist.
Add -AskipDefs command-line option to not type-check some class
definitions.
Documentation improvements.

----------------------------------------------------------------------

Version 1.2.1, 20 Sep 2011

Fix issues #109, #110, #111 and various other cleanups.
Improvements to the release process.
Documentation improvements.

----------------------------------------------------------------------

Version 1.2.0.1, 4 Sep 2011

New version number to stay in sync with JSR 308 compiler bugfix.
No significant changes.

----------------------------------------------------------------------

Version 1.2.0, 2 Sep 2011

Updated to JDK 8. Use -source 8 (the new default) for type annotations.
Documentation improvements
Bug fixes all over

Nullness Checker:
- Correct the upper bounds of all Collection subtypes

----------------------------------------------------------------------

Version 1.1.5, 22 Jul 2011

Units Checker:
  Instead of conversion routines, provide unit constants, with which
  to multiply unqualified values. This is easier to type and the
  multiplication gets optimized away by the compiler.

Fenum Checker:
  Ensure that the switch statement expression is a supertype of all
  the case expressions.

Implementation details:

- Parse declaration annotations in stub files

- Output error messages instead of raising exceptions. This change
  required us to introduce method "initChecker" in class
  SourceChecker, which should be used instead of "init". This allows
  us to handle the calls to initChecker within the framework.
  Use method "errorAbort" to output an error message and abort
  processing.

----------------------------------------------------------------------

Version 1.1.4, 8 Jul 2011

Units Checker (new):
  Ensures operations are performed on variables of correct units of
  measurement (e.g., miles vs. kilometers vs. kilograms).

Changed -AskipClasses command-line option to -AskipUses

Implementation details:

- Improve support for type qualifiers with enum attributes

----------------------------------------------------------------------

Version 1.1.3, 17 Jun 2011

Interning:
- Add @UsesObjectEquals annotation

Manual:
- Signature Checker is now documented
- Fenum Checker documentation improved
- Small improvements to other sections

Implementation details:

- Updates to the web-site build process

- The BaseTypeVisitor used to provide the same two type parameters as
  class SourceVisitor. However, all subtypes of BaseTypeVisitor were
  instantiated as <Void, Void>. We decided to directly instantiate the
  SourceVisitor as <Void, Void> and removed this complexity.
  Instead, the BaseTypeVisitor is now parameterized by the subtype of
  BaseTypeChecker that should be used. This gives a more concrete type
  to field "checker" and is similar to BasicAnnotatedTypeFactory.

- Added method AnnotatedTypeFactory.typeVariablesFromUse to allow
  type-checkers to adapt the upper bounds of a type variable depending on
  the type instantiation.

- Method type argument inference:
  Changed AnnotatedTypeFactory.methodFromUse to return a Pair consisting
  of the method and the inferred or explicit method type arguments.
  If you override this method, you will need to update your version.
  See this change set for a simple example:
  https://github.com/typetools/checker-framework/source/detail?r=8381a213a4

- Testing framework:
  Support for multiple expected errors using the "// :: A :: B :: C" syntax.

Many small updates and fixes.

----------------------------------------------------------------------

Version 1.1.2, 12 Jan 2011

Fake Enum Checker (new):
  A "fake enumeration" is a set of integers rather than a proper Java enum.
  They are used in legacy code and for efficiency (e.g., in Android).  The
  Fake Enum Checker gives them the same safety guarantees as a proper Java
  enum.

Property File Checker (new):
  Ensures that valid keys are used for property files and resource bundles.
  Also includes a checker that code is properly internationalized and a
  checker for compiler message keys as used in the Checker Framework.

Signature Checker (new):
  Ensures that different string representations of a Java type (e.g.,
  "pakkage.Outer.Inner" vs. "pakkage.Outer$Inner" vs. "Lpakkage/Outer$Inner;")
  are not misused.

Interning Checker enhancements:
  Issues fewer false positives for code like "a==b || a.equals(b)"

Foreign annotations:
  The Checker Framework supports more non-Checker-Framework annotations.
  This means that it can check already-annotated code without requiring you
  to rewrite your annotations.
    Add as an alias for checkers.interning.quals.Interned:
      com.sun.istack.Interned
    Add as aliases for checkers.nullness.quals.NonNull:
      com.sun.istack.NotNull
      org.netbeans.api.annotations.common.NonNull
    Add as aliases for checkers.nullness.quals.Nullable:
      com.sun.istack.Nullable
      javax.validation.constraints.NotNull
      org.netbeans.api.annotations.common.CheckForNull
      org.netbeans.api.annotations.common.NullAllowed
      org.netbeans.api.annotations.common.NullUnknown

Manual improvements:
  Improve installation instructions
  Rewrite section on generics (thanks to Bert Fernandez and David Cok)
    Also refactor the generics section into its own chapter
  Rewrite section on @Unused and @Dependent
  New manual section: Writing Java expressions as annotation arguments
  Better explanation of warning suppression
  JSR 308 is planned for Java 8, not Java 7

Stub files:
  Support nested classes by expressing them at top level in binary form: A$B
  Improved error reporting when parsing stub files

Annotated JDK:
  New way of generating annotated JDK
  jdk.jar file no longer appears in repository
  Warning if you are not using the annotated JDK.

Miscellaneous:
  Warn if -source command-line argument does not support type annotations

Many bug fixes
  There are too many to list, but some notable ones are to local type
  inference, generics, pre- and post-conditions (e.g., @NonNullOnEntry,
  @AssertNonNull*), and map keys (@KeyFor).  In particular, preconditions
  and map key annotations are now checked, and if they cannot be verified,
  an error is raised; previously, they were not verified, just unsoundly
  trusted.

----------------------------------------------------------------------

Version 1.1.1, 18 Sep 2010

Eclipse support:
  Removed the obsolete Eclipse plug-in from repository.  The new one uses a
  different repository
  (http://code.google.com/a/eclipselabs.org/p/checker-plugin/) but a user
  obtains it from the same URL as before:
  https://checkerframework.org/eclipse/

Property Key Checker:
  The property key checker allows multiple resource bundles and the
  simultaneous use of both resource bundles and property files.

Javari Checker:
  Added Javari stub classes for more JDK classes.

Distribution:
  Changed directory structure (top level is "checker-framework"; "checkers"
  is a under that) for consistency with version control repository.

Many documentation improvements and minor bugfixes.

----------------------------------------------------------------------

Version 1.1.0b, 16 Jun 2010

Fixed a bug related to running binary release in JDK 6

----------------------------------------------------------------------

Version 1.1.0, 13 Jun 2010

Checkers
  Introduced a new simple mechanism for running a checker
  Added one annotated JDK for all checkers

Nullness Checker
  Fixed bugs related to map.get() and KeyFor annotation
  Fixed bugs related to AssertNonNull* and parameters
  Minor updates to the annotated JDK, especially to java.io.File

Manual
  Updated installation instructions
  Clarified section regarding fields and type inference

----------------------------------------------------------------------

Version 1.0.9, 25 May 2010

Nullness Checker:
  Improved Javadocs and manual documentation
  Added two new annotations: AssertNonNullAfter, KeyFor
  Fixed a bug related to AssertNonNullIfFalse and assert statements
  Renamed NonNullVariable to NonNullOnEntry

Checkers:
  Interning: Skipping equality check, if either operands should be skipped
  Fixed a bug related to annotations targeting array fields found in classfile
  Fixed a bug related to method invocation generic type inference
    in static methods

Manual
  Added a section on nullness method annotations
  Revised the Nullness Checker section
  Updated Ant usage instructions

----------------------------------------------------------------------

Version 1.0.8, 15 May 2010

Checkers
  Changed behavior of flow type refinement when annotation is explicit
  Handle array initializer trees (without explicit type)
  Handle the case of Vector.copyInto
  Include javax classes in the distributed jdk jar files

Interning Checker
  Handle interning inference of string concatenation
  Add 20+ @Interned annotations to the JDK
  Add an option, checkclass, to validate the interning
    of specific classes only

Bug fixes
  Fix a bug related to array implicit types
  Lock Checker: Treat null as a bottom type

Manual
  Added a new section about Flow inference and fields

----------------------------------------------------------------------

Version 1.0.7, 12 Apr 2010

Checkers
  Distributed a Maven repository
  Updated stub parser project to latest version (javaparser 1.0.8)
  Fixed bugs related to iterable wildcards and type parameter types

----------------------------------------------------------------------

Version 1.0.6, 24 Feb 2009

Nullness Checker
  Added support for new annotations:
    Pure - indicates that the method, given the same parameters, return the
            same values
    AssertNonNullIfFalse - indicates that a field is NonNull if the method
            returns false
  Renamed AssertNonNull to AssertParametersNonNull
  Updated the annotated jdk

Javari Checker
  Fixed many bugs:
    handle implicit dereferencing of this (e.g. `field` in place of
      `this.field`)
    apply default annotations to method parameters

----------------------------------------------------------------------

Version 1.0.5, 12 Jan 2009

Checkers
  Added support for annotated jdk jars
  Improved readability of some failure messages
  Added AssertNonNullIfTrue support for method parameter references
  Fixed a bug related to LazyNonNull and array fields
  Fixed a bug related to inference and compound assignments (e.g. +=)
  nullness: permit the type of @NonNull Void

Manual
  Updated annotating-libraries chapter regarding annotated jdk

----------------------------------------------------------------------

Version 1.0.4, 19 Dec 2009

Bug Fixes
  wildcards not recognized as subtypes of type variables
    e.g. '? extends A' and 'A'
  PolyNull methods not accepting null literal value arguments
  spurious unexpected Raw warnings

Manual
  Clarified FAQ item regarding why List's type parameter is
    "extends @NonNull Object"

----------------------------------------------------------------------

Version 1.0.3, 5 Dec 2009

Checkers
  New location UPPER_BOUND for DefaultQualifier permits setting the default
    for upper bounds, such as Object in "? extends Object".
  @DefaultQualifier accepts simple names, like @DefaultQualifier("Nullable"),
    rather than requiring @DefaultQualifier("checkers.nullness.quals.Nullable").
  Local variable type inference has improved support for array accesses.
  The repository contains Eclipse project and launch configuration files.
    This is helpful too people who want to build a checker, not to people
    who merely want to run a checker.
  Many bug fixes, including:
    handling wildcard subtyping rules
    stub files and vararg methods being ignored
    nullness and spurious rawness errors
    uses of array clone method (e.g. String[].clone())
    multibound type parameters (e.g. <T extends @A Number & @B Cloneable>)

Manual
  Documented the behavior of annotations on type parameter declarations.
  New FAQ item:
    How to collect warnings from multiple files
    Why a qualifier shouldn't apply to both types and declarations

----------------------------------------------------------------------

Version 1.0.2, 16 Nov 2009

Checkers
  Renamed Regex Checker's @ValidRegex annotation to @Regex
  Improved Collection.toArray() heuristics to be more sound

Bug fixes
  Fixed the annotated JDK to match OpenJDK 6
    - Added missing methods and corrected class hierarchy
  Fixed a crash related to intersection types

----------------------------------------------------------------------

Version 1.0.1, 1 Nov 2009

Checkers
  Added new checkers:
    RegEx checker to detect invalid regular expression use
    Internationalization (I18n) checker to detect internationalization errors

Functionality
  Added more performance optimizations
  nullness: Added support for netbeans nullness annotations
  nullness: better semantics for redundant nullness tests
    related to redundant tests in assertions
  lock: Added support for JCIP annotation in the Lock Checker
  tainting: Added support for polymorphism
  Lock Checker supports the JCIP GuardedBy annotation

Bug fixes
  Fixed a crashing bug related to interaction between
    generic types and wildcards
  Fixed a bug in stub file parser related to vararg annotations
  Fixed few bugs in skeleton file generators

Manual
  Tweak installation instructions
  Reference Units Checker
  Added new sections for new checkers
    RegEx checker (S 10)
    Internationalization Checker (S 11)

----------------------------------------------------------------------

Version 1.0.0, 30 Sep 2009

Functionality
  Added Linear Checker to restrict aliasing

Bug fixes
  Fixed flow erros related to loop controls and break/continue

Manual
  Adopt new term, "Declaration Annotation" instead of non-type annotations
  Added new sections:
    Linear Checker (S 9)
    Inexpressible types (S 14.3)
    How to get started annotating legacy code (S 2.4.4)
  Expanded Tainting Checker section

----------------------------------------------------------------------

Version 0.9.9, 4 Sep 2009

Functionality
  Added more optional lint checks (cast:unsafe, all)
  Nullness Checker supports @SuppressWarnings("nullness:generic.argument"),
    for suppressing warnings related to misuse of generic type arguments.
    This was already supported and documented, but had not been mentioned
    in the changelog.

Bug fixes
  Fixed many bugs related to Stub files causing parser to ignore
    bodiless constructors
    annotated arrays annotations
    type parameter and wildcard bounds annotations

Manual
  Rewrote 'javac implementation survival guide' (S 13.9)
  Restructured 'Using a checker' (S 2)
  Added 'Integration with external tools' (S 14)
  Added new questions to the FAQ (S 15)

----------------------------------------------------------------------

Version 0.9.8, 21 Aug 2009

Functionality
  Added a Tainting Checker
  Added support for conditional nonnull checking
  Added optional check for redundant nullness tests
  Updated stub parser to latest libraries

Bug fixes
  Fixed a bug related to int[] treated as Object when passed to vararg T...
  Fixed a crash related to intersection types
  Fixed a bug related to -AskipClasses not being honored
  Fixed a bug related to flow

Manual
  Added new sections
    8 Tainting Checker
    3.2.3 Conditional nullness

----------------------------------------------------------------------

Version 0.9.7, 12 Aug 2009

Functionality
  Changed swNonNull to castNonNull
  nullness: Improved flow to infer nullness based on method invocations
  locking: Permitted @Holding to appear on constructors

Bug fixes
  Fixed a bug related to typevar and wildcard extends clauses

----------------------------------------------------------------------

Version 0.9.6, 29 Jul 2009

Functionality
  Changed 'jsr308.skipClasses' property with '-AskipClasses' option
  Locking checker
    - Add subtype checking for Holding
    - Treat constructors as synchronized methods

Bug fixes
  Added some missing nullness annotations in the jdk
  Fixed some bugs related to reading stub files

Manual
  Added a new section
    2.10  Tips about writing annotations
  Updated sections of
    2.6   Unused fields and dependent types
    3.1.1 Rawness annotation hierarchy

----------------------------------------------------------------------

Version 0.9.5, 13 Jul 2009

Functionality
  Added support for Findbugs, JSR305, and IntelliJ nullness annotations
  Added an Aggregate Checker base-class
  Added support for a form of field access control

Bug fixes
  Added check for arguments in super() calls in constructors

Manual
  Added new sections:
    Fields access control
    Other tools for nullness checking
    Bundling multiple checkers

----------------------------------------------------------------------

Version 0.9.4, 30 Jun 2009

Functionality
  Added Lock Checker

Bug fixes
  Handle more patterns for determining Map.get() return type

Manual Documentations
  Improved installation instructions
  Added the following sections
    2.6 Dependent types
    3.1 subsection for LazyNonNull
    10.9 When to use (and not to use) type qualifiers

----------------------------------------------------------------------

Version 0.9.3, 23 Jun 2009

Functionality
  Added support DefaultQualifier on packages
  Added support for Dependent qualifier types
    see checkers.quals.Dependent
  Added an option to treat checker errors as warnings
  Improved flow handling of boolean logic

Manual Documentations
  Improved installation instructions
  Improved discussion of effective and implicit qualifiers and defaults
  Added a discussion about the need for bottom qualifiers
  Added sections for how-to
    . suppress Basic Checker warnings
    . troubleshoot skeleton files

----------------------------------------------------------------------

Version 0.9.2, 2 Jun 2009

Functionality
  Added pre-liminary support for lazy initialization in nullness
    see LazyNonNull

Bug fixes
  Corrected method declarations in JDK skeleton files
    - bug resulted in a runtime error

Documentations
  Updated qualifier javadoc documentations
  Corrected a reference on passing qualifiers to javac

----------------------------------------------------------------------

Version 0.9.1, 19 May 2009

Bug fixes
  Eliminated unexpected compiler errors when using checkers
  Fixed bug related to reading annotations in skeleton files

API Changes
  Renamed SourceChecker.process() to .typeProcess()

Manual
  Updated troubleshooting info
    info for annotations in skeleton files

----------------------------------------------------------------------

Version 0.9b, 22 Apr 2009

No visible changes

----------------------------------------------------------------------

Version 0.9, 16 Apr 2009

Framework
  More space and performance optimizations
  Handle raw type with multiple type var level
    e.g. class Pair<X, Y extends X> { ... }

Manual
  Improve installation instructions
  Update references to command line arguments

----------------------------------------------------------------------

Version 0.8.9, 28 Mar 2009

Framework
  Introduce Space (and minor performance) optimizations
  Type-check constructor invocation receiver type
  Fixed bug related to try-catch flow sensitivity analysis
  Fixed bugs when type-checking annotations and enums
    - bug results in null-pointer exception

----------------------------------------------------------------------

Version 0.8.8, 13 Mar 2009

Nullness Checker
  Support for custom nullness assertion via @AssertNonNull
  Support for meta-annotation AssertNonNull
  Support for Collection.toArray() method
    Infer the nullness of the returned type
  Corrected some JDK Collection API annotations

Framework
  Fixed bugs related to assignments expressions in Flow
  Fixed bugs related to enum and annotation type hierarchy
  Fixed bugs related to default annotations on wildcard bounds

----------------------------------------------------------------------

Version 0.8.7, 27 Feb 2009

Framework
  Support annotations on type parameters
  Fixed bugs related to polymorphic types/annotations
  Fixed bugs related to stub fixes

Manual
  Specify annotation defaults settings for IGJ
  Update Known Problems section
----------------------------------------------------------------------

Version 0.8.6, 3 Feb 2009

Framework
  Fixed bugs related to flow sensitivity analysis related to
    . for loop and do while loops
    . multiple iterations of a loop
    . complement of logical conditions
  Declarative syntax for string literal type introduction rules
  Support for specifying stub file directories

----------------------------------------------------------------------

Version 0.8.5, 17 Jan 2009

Framework
  Fixed bugs related to flow sensitivity analysis
  Fixed bugs related to annotations on type parameters

----------------------------------------------------------------------

Version 0.8.4, 17 Dec 2008

Distribution
  Included checkers-quals.jar which contains the qualifiers only

Framework
  Fixed bugs related to inner classes
  Fixed a bug related to resolving polymorphic qualifiers
    within static methods

Manual
  Added 'Distributing your annotated project'

----------------------------------------------------------------------

Version 0.8.3, 7 Dec 2008

Framework
  Fixed bugs related to inner classes
  Changed cast semantics
    Unqualified casts don't change cast away (or in) any qualifiers
  Refactored AnnotationBuilder to ease building annotations
  Added support for Object += String new behavior
  Added a type validation check for method return types

Nullness
  Added inference of field initialization
    Suppress false warnings due to method invocations within constructors

IGJ
  Added proper support for AssignsFields and inner classes interactions

Manual
  Updated 'Known Problems' section

----------------------------------------------------------------------

Version 0.8.2, 14 Nov 2008

Framework
  Included a binary distribution in the releases
  Added support for annotations on type parameters
  Fixed bugs related to casts

Nullness
  Improved error messages readability
  Added partial support for Map.get() detection

Manual
  Improved installation instructions

----------------------------------------------------------------------

Version 0.8.1, 1 Nov 2008

Framework
  Added support for array initializers
  Fixed many bugs related to generics and generic type inference

Documentations
  Added 'Getting Started' guide

----------------------------------------------------------------------

Version 0.8, 27 Sep 2008

Framework
  Added support for newly specified array syntax
  Refactored code for annotating supertypes
  Fixed AnnotationBuilder AnnotationMirror string representation
  Fixed AnnotatedTypeMirror hashCode

Manual
  Reorganized 'Annotating Libraries' section

----------------------------------------------------------------------

Version 0.7.9, 19 Sep 2008

Framework
  Added support for stub files/classes
  Fixed bugs related to anonymous classes
  Fixed bugs related to qualifier polymorphism

Manual
  Updated 'Annotating Libraries' section to describe stub files

Tests
  Added support for Windows
  Fixed a bug causing IGJ tests to fail on Windows

----------------------------------------------------------------------

Version 0.7.8, 12 Sep 2008

Framework
  Improved support for anonymous classes
  Included refactorings to ease extensibility
  Fixed some minor bugs

Nullness
  Fix some errors in annotated JDK

----------------------------------------------------------------------

Version 0.7.7, 29 Aug 2008

Framework
  Fixed bugs related to polymorphic qualifiers
  Fixed bugs related to elements array convention
  Add implicit type arguments to raw types

Interning
  Suppress cast warnings for interned classes

Manual
  Removed discussion of non-standard array syntax alternatives

----------------------------------------------------------------------

Version 0.7.6, 12 Aug 2008

Framework
  Changed default array syntax to ARRAYS-PRE, per the JSR 308 specification
  Added an optional check for qualifier unsafe casts
  Added support for running multiple checkers at once
  Fixed bugs related array syntax
  Fixed bugs related to accessing outer classes with-in inner classes

Manual
  Added a new subsection about Checker Auto-Discovery
    2.2.1 Checker Auto-discovery

----------------------------------------------------------------------

Version 0.7.5, 2 Aug 2008

Framework
  Added support for ARRAYS-PRE and ELTS-PRE array syntax
  Added a check for unsafe casts
  Some improvements to the AnnotationBuilder API

Nullness Checker
  Added a check for synchronized objects
  Added a check for (un)boxing conversions

Javari Checker
  Fixed some JDK annotated classes

----------------------------------------------------------------------

Version 0.7.4, 11 July 2008

Framework
  Added support for annotations found in classfiles
  Added support for the ARRAY-IN array syntax
  Added AnnotationBuilder, to create AnotationMirrors with values
  Improved the readability of recursive types string representation

Nullness Checker
  Added a check for thrown Throwable nullability

IGJ Checker
  Treat enums as mutable by default, like regular classes

Manual
  Added a new subsection about array syntax proposals:
    2.1.2 Annotating Arrays

----------------------------------------------------------------------

Version 0.7.3,  4 July 2008

Javari Checker
  Converted JDK files into stubs

Nullness Checker
  Fixed java.lang.Number declaration in the annotated jdk

Framework
  Fixed a bug causing crashes related to primitive type boxing
  Renamed DAGQualifierHierarchy to GraphQualifierHierarchy

----------------------------------------------------------------------

Version 0.7.2, 26 June 2008

IGJ Checker
  Supports flow-sensitive type refinement

Framework
  Renamed Default annotation to DefaultQualifier
  Added DefaultQualifiers annotation
  Fixed bugs related to flow-sensitive type refinement
  Fixed an error in the build script in Windows

Manual
  Added a new section
    9.2  javac implementation survival guide
  Added hyperlinks to Javadocs of the referenced classes

----------------------------------------------------------------------

Version 0.7.1, 20 June 2008

Nullness Checker
  Made NNEL the default qualifier scheme

Basic Checker
  Moved to its own checkers.basic package

Framework
  Enhanced type-checking within qualifier-polymorphic method bodies
  Fixed a bug causing StackOverflowError when type-checking wildcards
  Fixed a bug causing a NullPointerException when type-checking
    compound assignments, in the form of +=

Class Skeleton Generator
  Distributed in compiled form (no more special installation instructions)
  Added required asmx.jar library to lib/

Manual
  Added new sections
    2.2.1 Ant tasks
    2.2.2 Eclipse plugin
    2.6   The effective qualifier on a type
  Rewrote section 8 on annotating libraries
    Added reference to the new Eclipse plug-in
    Deleted installation instructions

Javari Checker
  Fixed bugs causing a NullPointerException when type-checking
    primitive arrays

IGJ Checker
  Fixed bugs related to uses of raw types

API Changes
  Moved AnnotationFactory functionality to AnnotationUtils
  Removed .root and .inConflict from DAGQualifierHierarchy

----------------------------------------------------------------------

Version 0.7, 14 June 2008

Installation
  New, very simple installation instructions for Linux.  For other
    operating systems, you should continue to use the old instructions.

Nullness Checker
  Renamed from "NonNull Checker" to "Nullness Checker".
    Renamed package from checkers.nonnull to checkers.nullness.
    The annotation names remain the same.
  Added PolyNull, a polymorphic type qualifier for nullness.

Interning Checker
  Renamed from "Interned Checker" to "Interning Checker".
    Renamed package from checkers.interned to checkers.interning.
    The annotation names remain the same.
  Added PolyInterned, a polymorphic type qualifier for Interning.
  Added support for @Default annotation.

Framework
  Qualifiers
    @PolymorphicQualifier was not previously documented in the manual.
    Moved meta-qualifiers from checkers.metaquals package to checkers.quals.
    Removed @VariableQualifier and @RootQualifier meta-qualifiers.
  Added BasicAnnotatedTypeFactory, a factory that handles implicitFor,
    defaults, flow-sensitive type inference.
  Deprecated GraphQualifierHierarchy; DAGQualifierHierarchy replaces it.
  Renamed methods in QualifierHierarchy.

Manual
  Rewrote several manual sections, most notably:
    2.1.1  Writing annotations in comments for backward compatibility
      (note new -Xspacesincomments argument to javac)
    2.3  Checking partially-annotated programs: handling unannotated code
    2.6  Default qualifier for unannotated types
    2.7  Implicitly refined types (flow-sensitive type qualifier inference)
    8  Annotating libraries
    9  How to create a new checker plugin
  Javadoc for the Checker Framework is included in its distribution and is
    available online at https://checkerframework.org/api/ .

----------------------------------------------------------------------

Version 0.6.4, 9 June 2008

All Framework
  Updated the distributed JDK and examples to the new location of qualifiers

Javari Checker
  Improved documentation on polymorphism resolution
  Removed redundant code now added to the framework from JavariVisitor,
    JavariChecker and JavariAnnotatedTypeFactory
  Refactored method polymorphism into JavariAnnotatedTypeFactory
  Fixed bug on obtaining type from NewClassTree, annotations at constructor
    invocation are not ignored now
  Refactored polymorphism resolution, now all annotations on parameters and
    receivers are replaced, not only on the return type
  Refactored and renamed internal annotator classes in
    JavariAnnotatedTypeFactory
  Added more constructor tests
  Moved Javari annotations to checkers.javari.quals package

----------------------------------------------------------------------

Version 0.6.3, 6 June 2008

Checker Framework
  Improved documentation and manual
  Treat qualifiers on extends clauses of type variables and wildcard types as
    if present on type variable itself
  Renamed AnnotationRelations to QualifierHierarchy
  Renamed GraphAnnotationRelations to GraphQualifierHierarchy
  Renamed TypeRelations to TypeHierarchy
  Added flow as a supported lint option for all checkers
  Determined the suppress warning key reflectively

Interned Checker
  Moved @Interned annotation to checkers.interned.quals package

NonNull Checker
  Moved nonnull annotations to checkers.nonnull.quals package

Miscellaneous
  Included Javadocs in the release
  Improved documentation for all checkers

----------------------------------------------------------------------

Version 0.6.2, 30 May 2008

Checker Framework API
  Added support for @Default annotation via TreeAnnotator
  Added support for PolymorphicQualifier meta-annotation
  Disallow the use of @SupportedAnnotationTypes on checkers
  Fixed bugs related to wildcards with super clauses
  Improved flow-sensitive analysis for fields

Javari Checker
  Moved Javari qualifiers from checkers.quals to checkers.javari.quals
  Fixed bugs causing null pointer exceptions

NonNull Checker
  Fixed bugs related to nonnull flow
  Added new tests to test suite

Basic Checker
  Renamed Custom Checker to Basic Checker

----------------------------------------------------------------------

Version 0.6.1, 26 Apr 2008

Checker Framework API
  Added support for @ImplicitFor meta-annotations via the new TypeAnnotator
    and TreeAnnotator classes
  Improved documentation and specifications
  Fixed a bug related to getting supertypes of wildcards
  Fixed a crash on class literals of primitive and array types
  Framework ignores annotations that are not part of a type system
  Fixed several minor bugs in the flow-sensitive inference implementation.

IGJ Checker
  Updated the checker to use AnnotationRelations and TypeRelations

Javari Checker
  Changing RoMaybe annotation to PolyRead
  Updated checker to use AnnotationRelations and TypeRelations
  Updated the JDK
  Fixed bugs related to QReadOnly and type argument subtyping
  Fixed bugs related to this-mutable fields in methods with @ReadOnly receiver
  Fixed bugs related to primitive type casts
  Added new tests to test suit

NonNull Checker
  Updated the annotated JDK
  Fixed bugs in which default annotations were not correctly applied
  Added @Raw types to handle partial object initialization.
  Fixed several minor bugs in the checker implementation.

Custom Checker
  Updated checker to use hierarchy meta-annotations, via -Aquals argument

----------------------------------------------------------------------

Version 0.6, 11 Apr 2008

Checker Framework API
  Introduced AnnotationRelations and TypeRelations, more robust classes to
    represent type and annotation hierarchies, and deprecated
    SimpleSubtypeRelation
  Add support for meta-annotations to declare type qualifiers subtype relations
  Re-factored AnnotatedTypes and AnnotatedTypeFactory
  Added a default implementation of SourceChecker.getSuppressWarningsKey()
    that reads the @SuppressWarningsKey class annotation
  Improved support for multidimensional arrays and new array expressions
  Fixed a bug in which implicit annotations were not being applied to
    parenthesized expressions
  Framework ignores annotations on a type that do not have @TypeQualifier
  Moved error/warning messages into "messages.properties" files in each
    checker package
  Fixed a bug in which annotations were inferred to liberally by
    checkers.flow.Flow

Interned Checker
  Added heuristics that suppress warnings for certain comparisons (namely in
    methods that override Comparator.compareTo and Object.equals)
  The Interned checker uses flow-sensitive inference by default

IGJ Checker
  Fixed bugs related to resolving immutability variable in method invocation
  Fixed a bug related to reassignability of fields
  Add more tests

Javari Checker
  Added placeholder annotation for ThisMutable mutability
  Re-factored JavariAnnotatedTypeFactory
  Fixed self-type resolution for method receivers for readonly classes
  Fixed annotations on parameters of readonly methods
  Fixed type validation for arrays of primitives
  Added more tests
  Renamed @RoMaybe annotation to @PolyRead

NonNull Checker
  Removed deprecated checkers.nonnull.flow package
  Fixed a bug in which default annotations were not applied correctly

Miscellaneous
  Improved Javadocs
  Added FactoryTestChecker, a more modular tester for the annotated type
    factory
  Simplify error output for some types by stripping package names

----------------------------------------------------------------------

Version 0.5.1, 21 Mar 2008

Checker Framework API
  Added support for conditional expression
  Added checks for type validity and assignability
  Added support for per-checker customization of asMemberOf
  Added support for type parameters in method invocation,
    including type inference
  Enhanced performance of AnnotatedTypeFactory
  Checkers run only when no errors are found by Javac
  Fixed bugs related AnnotationUtils.deepCopy()
  Fixed support for annotated class type parameters
  Fixed some support for annotated type variable bounds
  Added enhancements to flow-sensitive qualifier inference
  Added checks for type parameter bounds

Interned Checker
  Fixed some failing test cases
  Fixed a bug related to autoboxing/unboxing
  Added experimental flow-sensitive qualifier inference (use
    "-Alint=flow" to enable)
  Improved subtype testing, removing some spurious errors

IGJ Checker
  Deleted IGJVisitor!
  Fixed some bugs related to immutability type variable resolution

Javari Checker
  Removed redundant methods from JavariVisitor in the new framework
  Added support to constructor receivers
  Added support to parenthesized expressions
  Fixed a bug related to resolving RoMaybe constructors
  Fixed a bug related to parsing conditional expressions
  Added parsing of parenthesized expressions
  Replaced checkers.javari.VisitorState with
    checkers.types.VisitorState, present in BaseTypeVisitor
  Modified JavariVisitor type parameters (it now extends
    BaseTypeVisitor<Void, Void>, not BaseTypeVisitor<Void,
    checkers.javari.VisitorState>)
  Modified JavariAnnotatedTypeFactory TreePreAnnotator to mutate a
    AnnotatedTypeMirror parameter instead of returning a
    List<AnnotationMirror>, in accordance with other parts of the
    framework design
  Modified test output format
  Added tests to test suite

NonNull Checker
  Fixed a bug related to errors produced on package declarations
  Exception parameters are now treated as NonNull by default
  Added better support for complex conditionals in NonNull-specific
    flow-sensitive inference
  Fixed some failing test cases
  Improved subtype testing, removing some spurious errors

Custom Checker
  Added a new type-checker for type systems with no special semantics, for
    which annotations can be provided via the command line

Miscellaneous
  Made corrections and added more links to Javadocs
  A platform-independent binary version of the checkers and framework
    (checkers.jar) is now included in this release

----------------------------------------------------------------------

Version 0.5, 7 Mar 2008

Checker Framework API
  Enhanced the supertype finder to take annotations on extends and
    implements clauses of a class type
  Fixed a bug related to checking an empty array initializer ("{}")
  Fixed a bug related to missing type information when multiple
    top-level classes are defined in a single file
  Fixed infinite recursion when checking expressions like "Enum<E
    extends Enum<E>>"
  Fixed a crash in checkers.flow.Flow related to multiple top-level
    classes in a single file
  Added better support for annotated wildcard type bounds
  Added AnnotatedTypeFactory.annotateImplicit() methods to replace
    overriding the getAnnotatedType() methods directly
  Fixed a bug in which constructor arguments were not checked

Interned Checker
  Fixed a bug related to auto-unboxing of classes for primitives
  Added checks for calling methods with an @Interned receiver

IGJ Checker
  Implemented the immutability inference for self-type (type of
    'this') properly
  Enhanced the implicit annotations to make an un-annotated code
    type-check
  Fixed bugs related to invoking methods based on a method's receiver
    annotations

Javari Checker
  Restored in this version, after porting to the new framework

NonNull Checker
  Fixed a bug in which primitive types were considered possibly null
  Improvements to support for @Default annotations

Miscellaneous
  Improved error message display for all checkers

----------------------------------------------------------------------

Version 0.4.1, 22 Feb 2008

Checker Framework API
  Introduced AnnotatedTypeFactory.directSupertypes() which finds the
    supertypes as annotated types, which can be used by the framework.
  Introduced default error messages analogous to javac's error messages.
  Fixed bugs related to handling array access and enhanced-for-loop type
    testing.
  Fixed several bugs that are due AnnotationMirror not overriding .equals()
    and .hashCode().
  Improved Javadocs for various classes and methods.
  Fixed several bugs that caused crashes in the checkers.
  Fixed a bug where varargs annotations were not handled correctly.

IGJ Checker
  Restored in this version, after porting the checker to the new framework.

NonNull Checker
  Fixed a bug where static field accesses were not handled correctly.
  Improved error messages for the NonNull checker.
  Added the NNEL (NonNull Except Locals) annotation default.

Interned Checker
  Fixed a bug where annotations on type parameter bounds were not handled
    correctly.
  Improved error messages for the Interned checker.

----------------------------------------------------------------------

Version 0.4, 11 Feb 2008

Checker Framework API
  Added checkers.flow, an improved and generalized flow-sensitive type
    qualifier inference, and removed redundant parts from
    checkers.nonnull.flow.
  Fixed a bug that prevented AnnotatedTypeMirror.removeAnnotation from working
    correctly.
  Fixed incorrect behavior in checkers.util.SimpleSubtypeRelation.

NonNull Checker
  Adopted the new checkers.flow.Flow type qualifier inference.
  Clarifications and improvements to Javadocs.

----------------------------------------------------------------------

Version 0.3.99, 20 Nov 2007

Checker Framework API
  Deprecated AnnotatedClassType, AnnotatedMethodType, and AnnotationLocation
    in favor of AnnotatedTypeMirror (a new representation of annotated types
    based on the javax.lang.model.type hierarchy).
  Added checkers.basetype, which provides simple assignment and
    pseudo-assignment checking.
  Deprecated checkers.subtype in favor of checkers.basetype.
  Added options for debugging output from checkers: -Afilenames, -Ashowchecks

Interned Checker
  Adopted the new Checker Framework API.
  Fixed a bug in which "new" expressions had an incorrect type.

NonNull Checker
  Adopted the new Checker Framework API.

Javari Checker
IGJ Checker
  Removed in this version, to be restored in a future version pending
    completion of updates to these checkers with respect to the new framework
    API.

----------------------------------------------------------------------

Version 0.3, 1 Oct 2007

Miscellaneous Changes
  Consolidated HTML documentation into a single user manual (see the "manual"
    directory in the distribution).

IGJ Checker
  New features:
    Added a test suite.
    Added annotations (skeleton files) for parts of java.util and java.lang.

NonNull Checker
  New features:
    @SuppressWarnings("nonnull") annotation suppresses checker warnings.
    @Default annotation can make NonNull (not Nullable) the default.
    Added annotations (skeleton classes) for parts of java.util and java.lang.
    NonNull checker skips no classes by default (previously skipped JDK).
    Improved error messages: checker reports expected and found types.

  Bug fixes:
    Fixed a null-pointer exception when checking certain array accesses.
    Improved checking for field dereferences.

Interned Checker
  New features:
    @SuppressWarnings("interned") annotation suppresses checker warnings.
    The checker warns when two @Interned objects are compared with .equals

  Bug fixes:
    The checker honors @Interned annotations on method receivers.
    java.lang.Class types are treated as @Interned.

Checker Framework API
  New features:
    Added support for default annotations and warning suppression in checkers

----------------------------------------------------------------------

Version 0.2.3, 30 Aug 2007

IGJ Checker
  New features:
    changed @W(int) annotation to @I(String) to improve readability
    improved readability of error messages
    added a test for validity of types (testing @Mutable String)

  Bug fixes:
    fixed resolving of @I on fields on receiver type
    fixed assignment checking assignment validity for enhanced for loop
    added check for constructor invocation parameters

Interned Checker
  added the Interned checker, for verifying the absence of equality testing
    errors; see "interned-checker.html" for more information

Javari Checker
  New features:
    added skeleton classes for parts of java.util and java.lang with Javari
      annotations

  Bug fixes:
    fixed readonly inner class bug on Javari Checker

NonNull Checker
  New features:
    flow-sensitive analysis for assignments from a known @NonNull type (e.g.,
      when the right-hand of an assignment is @NonNull, the left-hand is
      considered @NonNull from the assignment to the next possible
      reassignment)
    flow-sensitive analysis within conditional checks

  Bug fixes:
    fixed several sources of null-pointer errors in the NonNull checker
    fixed a bug in the flow-sensitive analysis when a variable was used on
      both sides of the "=" operator

Checker Framework API
  New features:
    added the TypesUtils.toString() method for pretty-printing annotated types
    added AnnotationUtils, a utility class for working with annotations and
      their values
    added SourceChecker.getDefaultSkipPattern(), so that checkers can
      individually specify which classes to skip by default
    added preliminary support for suppressing checker warnings via
      the @SuppressWarnings annotation

  Bug fixes:
    fixed handling of annotations of field values
    InternalAnnotation now correctly uses defaults for annotation values
    improved support for annotations on class type parameter bounds
    fixed an assertion violation when compiling certain uses of arrays

----------------------------------------------------------------------

Version 0.2.2, 16 Aug 2007


Code Changes

* checkers.igj
    some bug fixes and improved documentation

* checkers.javari
    fixed standard return value to be @Mutable
    fixed generic and array handling of @ReadOnly
    fixed @RoMaybe resolution of receivers at method invocation
    fixed parsing of parenthesized trees and conditional trees
    added initial support for for-enhanced loop
    fixed constructor behavior on @ReadOnly classes
    added checks for annotations on primitive types inside arrays

* checkers.nonnull
    flow sensitive analysis supports System.exit, new class/array creation

* checkers.subtype
    fixes for method overriding and other generics-related bugs

* checkers.types
    added AnnotatedTypeMirror, a new representation for annotated types that
      might be moved to the compiler in later version
    added AnnotatedTypeScanner and AnnotatedTypeVisitor, visitors for types
    AnnotatedTypeFactory uses GenericsUtils for improved handing of annotated
      generic types

* checkers.util
    added AnnotatedTypes, a utility class for AnnotatedTypeMirror
    added GenericsUtils, a utility class for working with generic types

* tests
    modified output to print only missing and unexpected diagnostics
    added new test cases for the Javari Checker


Documentation Changes

* checkers/igj-checker.html
    improvements to page

* checkers/javari-checker.html
    examples now point to test suit files

Miscellaneous Changes

* checkers/build.xml
    Ant script fails if it doesn't find the correct JSR 308 javac version

----------------------------------------------------------------------

Version 0.2.1, 1 Aug 2007


Code Changes

* checkers.igj & checkers.igj.quals
    added an initial implementation for the IGJ language

* checkers.javari
    added a state parameter to the visitor methods
    added tests and restructured the test suite
    restructured and implemented RoMaybe
    modified return type to be mutable by default
    fixed mutability type handling for type casts and field access
    fixed bug, ensuring no primitives can be ReadOnly
    a method receiver type is now based on the correct annotation
    fixed parameter type-checking for overriden methods
    fixed bug on readonly field initialization
    added handling for unary trees

* checkers.nonnull
    added a tests for the flow-senstive analysis and varargs methods
    improved flow-sensitive analysis: else statements, asserts,
      return/throw statements, instanceof checks, complex conditionals with &&
    fixed a bug in the flow-sensitive analysis that incorrectly inferred
      @NonNull for some elements
    removed NonnullAnnotatedClassType, moving its functionality into
      NonnullAnnotatedTypeFactory

* checkers.source
    SourceChecker.getSupportedAnnotationTypes() returns ["*"], overriding
      AbstractProcessor.getSupportedAnnotationTypes(). This enables all
      checkers to run on unannotated code

* checkers.subtypes
    fixed a bug pertaining to method parameter checks for overriding methods
    fixed a bug that caused crashes when checking varargs methods

* checkers.types
    AnnotatedTypeFactory.getClass(Element) and getMethod(Element) use the
      tree of the passed Element if one exists
    AnnotatedClassType.includeAt, .execludeAt, .getAnnotationData were
      added and are public
    added constructor() and skipParens() methods to InternalUtils
    renamed getTypeArgumentLocations() to getAnnotatedTypeArgumentLocations()
      in AnnotatedClassType
    added AnnotationData to represent annotations instead of Class instances;
      primarily allows querying annotation arguments
    added switch for whether or not to use includes/excludes in
      AnnotatedClassType.hasAnnotationAt()

* checkers.util
    added utility classes
    added skeleton class generator utility for annotating external libraries


Documentation Changes

* checkers/nonnull-checker.html
    added a note about JML
    added a caveat about variable initialization

* checkers/README-checkers.html
    improvements to instructions

----------------------------------------------------------------------

Version 0.2, 2 Jul 2007


Code Changes

* checkers.subtype
    subtype checker warns for annotated and redundant typecasts
    SubtypeVisitor checks for invalid return and parameter types in overriding
      methods
    added checks for compound assignments (like '+=')

* checkers.source
    SourceChecker honors the "checkers.skipClasses" property as a regex for
      suppressing warnings from unannotated code (property is "java.*" by
      default)
    SourceVisitor extends TreePathScanner<R,P> instead of
      TreeScanner<Void,Void>

* checkers.types
    AnnotatedClassType.isAnnotatedWith removed
    AnnotatedClassType.getInnerLocations renamed to getTypeArgumentLocations
    AnnotatedClassType.include now removes from the exclude list (and
      vice-versa)
    AnnotatedClassType.setElement and setTree methods are now public

* checkers.nonnull
    added a flow-sensitive analysis for inferring @NonNull in "if (var !=
      null)"-style checks
    added checks for prefix and postfix increment and decrement operations

* checkers.javari
    added initial implementation of a type-checker for the Javari language

----------------------------------------------------------------------

Version 0.1.1, 7 Jun 2007


Documentation Changes

* checkers/nonnull-checker.html
    created "Tiny examples" subsection
    created "Annotated library" subsection
    noted where to read @NonNull-annotated source
    moved instructions for unannotated code to README-checkers.html
    various minor corrections and clarifications

* checkers/README-checkers.html
    added cross-references to other Checker Framework documents
    removed redundant text
    moved instructions for unannotated code from nonnull-checker.html
    various minor corrections and clarifications

* checkers/creating-a-checker.html
    added note about getSupportedSourceVersion
    removed line numbers from @Interned example
    added section on SubtypeChecker/SubtypeVisitor
    various minor corrections and clarifications


Code Changes

* checkers.subtype
    removed deprecated getCheckedAnnotation() mechanism
    added missing package Javadocs
    package Javadocs reference relevant HTML documentation
    various improvements to Javadocs
    SubtypeVisitor and SubtypeChecker are now abstract classes
    updated with respect to preferred usages of
      AnnotatedClassType.hasAnnotationAt and AnnotatedClassType.annotateAt

* checkers.source
    added missing package Javadocs
    package Javadocs reference relevant HTML documentation

* checkers.types
    added missing package Javadocs
    package Javadocs reference relevant HTML documentation
    AnnotatedClassType.annotateAt now correctly handles
      AnnotationLocation.RAW argument
    AnnotatedClassType.annotate deprecated in favor of
      AnnotatedClassType.annotateAt with AnnotationLocation.RAW as an argument
    AnnotatedClassType.isAnnotatedWith deprecated in favor of
      AnnotatedClassType.hasAnnotationAt with AnnotationLocation.RAW as an
      argument
    Added fromArray and fromList methods to AnnotationLocation and made
      corresponding constructors private.

* checkers.quals
    added Javadocs and meta-annotations on annotation declarations where
      missing
    package Javadocs reference relevant HTML documentation

* checkers.nonnull
    various improvements to Javadocs
    package Javadocs reference relevant HTML documentation


Miscellaneous Changes

    improved documentation of ch examples
    Checker Framework build file now only attempts to compile .java files


----------------------------------------------------------------------

Version 0.1.0, 1 May 2007

Initial release.<|MERGE_RESOLUTION|>--- conflicted
+++ resolved
@@ -12,11 +12,7 @@
 
 The Format String Checker recognizes Error Prone's `@FormatMethod` annotation.
 
-<<<<<<< HEAD
-Use of the "fbc" SuppressWarnings prefix is deprecated (but still supported).
-=======
 Use of `@SuppressWarnings("fbc")` to suppress initialization warnings is deprecated.
->>>>>>> 9320b011
 
 Implementation details:
 
