<<<<<<< HEAD
Version 3.3.1, May 1, 2020

The Returns Receiver Checker verifies whether a method returns its
receiver, that is, `this`.
=======
Version 3.4.0, May 1, 2020

The Returns Receiver Checker enables documenting and checking that a method
returns its receiver (i.e., the `this` parameter).
>>>>>>> e38f8959

---------------------------------------------------------------------------

Version 3.3.0, April 1, 2020

New command-line options:
  -Alint=trustArrayLenZero trust @ArrayLen(0) annotations when determining
  the type of Collections.toArray.

Renamings:
  -AuseDefaultsForUncheckedCode to -AuseConservativeDefaultsForUncheckedCode
    The old name works temporarily but will be removed in a future release.

For collection methods with `Object` formal parameter type, such as
contains, indexOf, and remove, the annotated JDK now forbids null as an
argument.  To make the Nullness Checker permit null, pass
`-Astubs=checker.jar/collection-object-parameters-may-be-null.astub`.

The argument to @SuppressWarnings can be a substring of a message key that
extends at each end to a period or an end of the key.  (Previously, any
substring worked, including the empty string which suppressed all warnings.
Use "all" to suppress all warnings.)

All postcondition annotations are repeatable (e.g., `@EnsuresNonNull`,
`@EnsuresNonNullIf`, ...).

Renamed wrapper annotations (which users should not write):
 * `@DefaultQualifiers` => `@DefaultQualifier.List`
 * `@EnsuresQualifiersIf` => `@EnsuresQualifierIf.List`
 * `@EnsuresQualifiers` => `@EnsuresQualifier.List`
 * `@RequiresQualifiers` => `@RequiresQualifier.List`

Implementation details:
 * Removed `@DefaultInUncheckedCodeFor` and
   `@DefaultQualifierInHierarchyInUncheckedCode`.
 * Renamings:
   applyUncheckedCodeDefaults() to applyConservativeDefaults()
   useUncheckedCodeDefault() to useConservativeDefault()
   AnnotatedTypeReplacer to AnnotatedTypeCopierWithReplacement
   AnnotatedTypeMerger to AnnotatedTypeReplacer
 * Deprecated the `framework.source.Result` class; use `DiagMessage` or
   `List<DiagMessage>` instead.  If you were creating a `Result` just to
   pass it to `report`, then call new methods `reportError` and
   `reportWarning` instead.
 * AbstractTypeProcessor#typeProcessingOver() always gets called.

Closed issues:
1307, 1881, 1929, 2432, 2793, 3040, 3046, 3050, 3056, 3083, 3124, 3126, 3129,
3132, 3139, 3149, 3150, 3167, 3189.

---------------------------------------------------------------------------

Version 3.2.0, March 2, 2020

@SuppressWarnings("initialization") suppresses only warnings whose key
contains "initialization".  Previously, it suppressed all warnings issued
by the Nullness Checker or the Initialization Checker.

Closed issues:
2719, 3001, 3020, 3069, 3093, 3120.

---------------------------------------------------------------------------

Version 3.1.1, February 3, 2020

New command-line options:
  -AassumeDeterministic Unsoundly assume that every method is deterministic
  -AassumePure Unsoundly assume that every method is pure

Renamed -Anocheckjdk to -ApermitMissingJdk.
The old version still works, for backward compatibility.

Renamed -Alint=forbidnonnullarraycomponents to
-Alint=soundArrayCreationNullness.  The old version still works, for
backward compatibility.

Implementation details:
 * Deprecated QualifierHierarchy#getTypeQualifiers.
 * Deprecated Analysis#Analysis(ProcessingEnvironment) and Analysis#Analysis(T,
   int, ProcessingEnvironment); use Analysis#Analysis(), Analysis#Analysis(int),
   Analysis#Analysis(T), and Analysis#Analysis(T, int) instead.
 * Renamed SourceChecker#getMessages to getMessagesProperties.
 * Renamed one overload of SourceChecker.printMessages to printOrStoreMessage.

Closed issues:
2181, 2975, 3018, 3022, 3032, 3036, 3037, 3038, 3041, 3049, 3055, 3076.

---------------------------------------------------------------------------

Version 3.1.0, January 3, 2020

Command-line option -AprintGitProperties prints information about the git
repository from which the Checker Framework was compiled.

Implementation details:
 * Removed static cache in AnnotationUtils#areSameByClass and added
   AnnotatedTypeFactory#areSameByClass that uses an instance cache.
 * Removed static cache in AnnotationBuilder#fromName and #fromClass.
 * ContractsUtils#getPreconditions takes an ExecutableElement as an argument.
 * ContractsUtils#getContracts returns a Set.
 * Moved ContractUtils.Contract to outer level.
 * Renamed ConditionalPostcondition#annoResult to ConditionalPostcondition#resultValue.

Closed issues:
2867, 2897, 2972.

---------------------------------------------------------------------------

Version 3.0.1, December 2, 2019

New command-line option for the Constant Value Checker
`-AnoNullStringsConcatenation` unsoundly assumes that every operand of a String
concatenation is non-null.

Implementation details:
 * Moved AnnotatedTypes#hasTypeQualifierElementTypes to AnnotationUtils.
 * Deprecated AnnotatedTypes#isTypeAnnotation and AnnotatedTypes#hasTypeQualifierElementTypes.

Closed issues:
945, 1224, 2024, 2744, 2809, 2815, 2818, 2830, 2840, 2853, 2854, 2865, 2873,
2874, 2878, 2880, 2886, 2888, 2900, 2905, 2919, 2923.

---------------------------------------------------------------------------

Version 3.0.0, November 1, 2019

The Checker Framework works on both JDK 8 and JDK 11.
 * Type annotations for JDK 8 remain in jdk8.jar.
 * Type annotations for JDK 11 appear in stub files in checker.jar.

Removed the @PolyAll annotation.

Implementation details:
 * Removed all previously deprecated methods.
 * AnnotatedTypeFactory#getFnInterfaceFromTree now returns an AnnotatedExecutableType.
 * AnnotationUtils#areSame and #areSameByName now only accept non-null
   AnnotationMirrors

Closed issues:
1169, 1654, 2081, 2703, 2739, 2749, 2779, 2781, 2798, 2820, 2824, 2829, 2842,
2845, 2848.

---------------------------------------------------------------------------

Version 2.11.1, October 1, 2019

The manual links to the Object Construction Checker.

Closed issues:
1635, 2718, 2767.

---------------------------------------------------------------------------

Version 2.11.0, August 30, 2019

The Checker Framework now uses the Java 9 javac API. The manual describes
how to satisfy this dependency, in a way that works on a Java 8 JVM.
Running the Checker Framework on a Java 9 JVM is not yet supported.

---------------------------------------------------------------------------

Version 2.10.1, August 22, 2019

Closed issues:
1152, 1614, 2031, 2482, 2543, 2587, 2678, 2686, 2690, 2712, 2717, 2713, 2721,
2725, 2729.

---------------------------------------------------------------------------

Version 2.10.0, August 1, 2019

Removed the NullnessRawnessChecker.  Use the NullnessChecker instead.

Closed issues:
435, 939, 1430, 1687, 1771, 1902, 2173, 2345, 2470, 2534, 2606, 2613, 2619,
2633, 2638.

---------------------------------------------------------------------------

Version 2.9.0, July 3, 2019

Renamed the Signedness Checker's @Constant annotation to @SignednessGlb.
Introduced an alias, @SignedPositive, for use by programmers.

Annotated the first argument of Opt.get and Opt.orElseThrow as @NonNull.

Removed meta-annotation @ImplicitFor:
 * Use the new meta-annotation @QualifierForLiteral to replace
   @ImplicitFor(literals, stringpatterns).
 * Use the meta-annotation @DefaultFor to replace @ImplicitFor(typeKinds,
   types).
 * Use the new meta-annotation @UpperBoundFor to specify a qualifier upper
   bound for certain types.
 * You can completely remove
     @ImplicitFor(typeNames = Void.class, literals = LiteralKind.NULL)
   on bottom qualifiers.
     @DefaultFor(types = Void.class)
   and
     @QualifierForLiterals(literals = LiteralKind.NULL)
   are added to the bottom qualifier by default.

Add @DefaultQualifierOnUse and @NoDefaultQualifierOnUse type declaration annotations

New/changed error message keys:
 * initialization.static.fields.uninitialized for uninitialized static fields
 * unary.increment.type.incompatible and unary.decrement.type.incompatible
   replace some occurrences of compound.assignment.type.incompatible

Implementation details:
 * Renamed QualifierPolymorphism#annotate methods to resolve
 * Renamed ImplicitsTreeAnnotator to LiteralTreeAnnotator
 * Renamed ImplicitsTypeAnnotator to DefaultForTypeAnnotator
 * Removed TypeUseLocation.TYPE_DECLARATION
 * Removed InheritedFromClassAnnotator, replace with DefaultQualifierForUseTypeAnnotator
 * Rename TreeUtils.isSuperCall and TreeUtils.isThisCall to
 isSuperConstructorCall and isThisConstructorCall

Closed issues:
2247, 2391, 2409, 2434, 2451, 2457, 2468, 2484, 2485, 2493, 2505, 2536, 2537,
2540, 2541, 2564, 2565, 2585.

---------------------------------------------------------------------------

Version 2.8.2, June 3, 2019

The Signature Checker supports a new type, @FqBinaryName.

Added a template for a repository that you can use to write a custom checker.

Linked to the Checker Framework Gradle plugin, which makes it easy to run
a checker on a project that is built using the Gradle build tool.

Implementation detail: deprecated TreeUtils.skipParens in favor of
TreeUtils.withoutParens which has the same specification.

Closed issues:
2291, 2406, 2469, 2477, 2479, 2480, 2494, 2499.

---------------------------------------------------------------------------

Version 2.8.1, May 1, 2019

Moved text about the Purity Checker into its own chapter in the manual.

Closed issues:
660, 2030, 2223, 2240, 2244, 2375, 2407, 2410, 2415, 2420, 2421, 2446, 2447,
2460, 2462.

---------------------------------------------------------------------------

Version 2.8.0, April 3, 2019

Support `androidx.annotation.RecentlyNonNull` and `RecentlyNullable` (as of
2.6.0, but not previously documented).

The following qualifiers are now repeatable:  `@DefaultQualifier`
`@EnsuresQualifierIf` `@EnsuresQualifier` `@RequiresQualifier`.  Therefore,
users generally do not need to write the following wrapper annotations:
`@DefaultQualifiers` `@EnsuresQualifiersIf` `@EnsuresQualifiers`
`@RequiresQualifiers`.

New command-line option `-ArequirePrefixInWarningSuppressions` makes
`@SuppressWarnings` recognize warning keys of the form
"checkername:key.about.problem" but ignore warning keys of the form
"key.about.problem" without the checker name as a prefix.

New CONSTRUCTOR_RESULT enum constant in TypeUseLocation makes it possible to
set default annotations for constructor results.

Clarified the semantics of annotations on class and constructor declarations.
See Section 25.5 "Annotations on classes and constructors" in the manual.

Interface changes:
 * Added protected methods to BaseTypeVisitor so that checkers can change the
   checks for annotations on classes, constructor declarations, and constructor
   invocations.
 * Removed BaseTypeVisitor#checkAssignability and BaseTypeVisitor#isAssignable
   methods.
 * Renamed AnnotatedTypeFactory#getEnclosingMethod to
   AnnotatedTypeFactory#getEnclosingElementForArtificialTree

Closed issues:
2159, 2230, 2318, 2324, 2330, 2334, 2343, 2344, 2353, 2366, 2367, 2370, 2371,
2385.

---------------------------------------------------------------------------

Version 2.7.0, March 1, 2019

The manual links to the AWS crypto policy compliance checker, which enforces
that no weak cipher algorithms are used with the Java crypto API.

The Nullness Checker supports RxJava annotations
io.reactivex.annotations.NonNull and io.reactivex.annotations.Nullable.

The checker-qual artifact (jar file) contains an OSGi manifest.

New TYPE_DECLARATION enum constant in TypeUseLocation makes it possible to
(for example) set defaults annotations for class/interface definitions.

Interface changes:
 * Renamed the "value" element of the @HasSubsequence annotation to
   "subsequence".
 * Renamed @PolySignedness to @PolySigned.
 * Renamed AnnotatedTypeFactory.ParameterizedMethodType to
   ParameterizedExecutableType.

Added missing checks regarding annotations on classes, constructor
declarations, and constructor invocations.  You may see new warnings.

Closed issues:
788, 1751, 2147, 2163, 2186, 2235, 2243, 2263, 2264, 2286, 2302, 2326, 2327.

---------------------------------------------------------------------------

Version 2.6.0, February 3, 2019

The manual includes a section about how to use Lombok and the Checker
Framework simultaneously.

Commons CSV has been added to the annotated libraries on Maven Central.

Some error messages have been changed to improve comprehensibility,
such as by adjusting wording or adding additional information.

Relevant to type system implementers:
Renamed method areSameIgnoringValues to areSameByName.

Closed issues: 2008, 2166, 2185, 2187, 2221, 2224, 2229, 2234, 2248.
Also fixed false negatives in handling of Map.get().

---------------------------------------------------------------------------

Version 2.5.8, December 5, 2018

The manual now links to the AWS KMS compliance checker, which enforces
that calls to AWS KMS only generate 256-bit keys.

Closed issues: 372, 1678, 2207, 2212, 2217.

---------------------------------------------------------------------------

Version 2.5.7, November 4, 2018

New @EnsuresKeyFor and @EnsuresKeyForIf method annotations permit
specifying the postcondition that a method gives some value a @KeyFor type.

The manual links to the Rx Thread & Effect Checker, which enforces
UI Thread safety properties for stream-based Android applications.

Closed issues:
1014, 2151, 2178, 2180, 2183, 2188, 2190, 2195, 2196, 2198, 2199

---------------------------------------------------------------------------

Version 2.5.6, October 3, 2018

Introduce checker-qual-android artifact that is just like the checker-qual
artifact, but the qualifiers have classfile retention.  This is useful for
Android projects.

Remove the checker-compat-qual artifact, which was only useful for Java 7,
which the Checker Framework no longer supports.  It remains available on
Maven Central, with versions 2.5.5 and earlier.

Closed issues:
2135, 2157, 2158, 2164, 2171.

---------------------------------------------------------------------------

Version 2.5.5, August 30, 2018

Implicit imports (deprecated in November 2014) are no longer supported.

Renamed the testlib Maven artifact to framework-test.

Removed command-line option -AprintErrorStack, which is now the default.
Added -AnoPrintErrorStack to disable it (which should be rare).

Replaced ErrorReporter class with BugInCF and UserError exceptions.

Closed issues:
1999, 2008, 2023, 2029, 2074, 2088, 2098, 2099, 2102, 2107.

---------------------------------------------------------------------------

Version 2.5.4, August 1, 2018

Closed issues:
2030, 2048, 2052, 2059, 2065, 2067, 2073, 2082.

---------------------------------------------------------------------------

Version 2.5.3, July 2, 2018

Closed issues:
266, 1248, 1678, 2010, 2011, 2018, 2020, 2046, 2047, 2054.

---------------------------------------------------------------------------

Version 2.5.2, June 1, 2018

In the Map Key Checker, null is now @UnknownKeyFor.  See the "Map Key Checker"
chapter in the manual for more details.

Closed issues:
370, 469, 1701, 1916, 1922, 1959, 1976, 1978, 1981, 1983, 1984, 1991, 1992.

---------------------------------------------------------------------------

Version 2.5.1, May 1, 2018

Added a Maven artifact of the Checker Framework testing library, testlib.

Closed issues:
849, 1739, 1838, 1847, 1890, 1901, 1911, 1912, 1913, 1934, 1936, 1941, 1942,
1945, 1946, 1948, 1949, 1952, 1953, 1956, 1958.

---------------------------------------------------------------------------

Version 2.5.0, April 2, 2018

Declaration annotations that are aliases for type annotations are now treated
as if they apply to the top-level type.  See "Declaration annotations" section
in the "Warnings" chapter in the manual for more details.

Ended support for annotations in comments.  See "Migrating away from
annotations in comments" section in the "Handling legacy code" chapter in the
manual for instructions on how to remove annotations from comments.

Closed issues:
515, 1667, 1739, 1776, 1819, 1863, 1864, 1865, 1866, 1867, 1870, 1876, 1879,
1882, 1898, 1903, 1905, 1906, 1910, 1914, 1915, 1920.

---------------------------------------------------------------------------

Version 2.4.0, March 1, 2018

Added the Index Checker, which eliminates ArrayIndexOutOfBoundsException.

Added the Optional Checker, which verifies uses of Java 8's Optional class.

Removed the Linear Checker, whose implementation was inconsistent with its
documentation.

Added a @QualifierArgument annotation to be used on pre- and postcondition
  annotations created by @PreconditionAnnotation, @PostconditionAnnotation,
  and @ConditionalPostconditionAnnotation. This allows qualifiers with
  arguments to be used in pre- and postconditions.

Added new type @InternalFormForNonArray to the Signature Checker

Moved annotated libraries from checker/lib/*.jar to the Central Repository:
https://search.maven.org/#search%7Cga%7C1%7Cg%3A%22org.checkerframework.annotatedlib%22

Moved the Javadoc stub file from checker/lib/javadoc.astub to
checker/resources/javadoc.astub.

Simplified the instructions for running the Checker Framework with Gradle.

The Checker Framework Eclipse plugin is no longer released nor supported.

Closed issues:
65, 66, 100, 108, 175, 184, 190, 194, 209, 239, 260, 270, 274, 293, 302, 303,
306, 321, 325, 341, 356, 360, 361, 371, 383, 385, 391, 397, 398, 410, 423, 424,
431, 430, 432, 548, 1131, 1148, 1213, 1455, 1504, 1642, 1685, 1770, 1796, 1797,
1801, 1809, 1810, 1815, 1817, 1818, 1823, 1831, 1837, 1839, 1850, 1851, 1852,
1861.

---------------------------------------------------------------------------

Version 2.3.2, February 1, 2018

Closed issues:
946, 1133, 1232, 1319, 1625, 1633, 1696, 1709, 1712, 1734, 1738, 1749, 1754,
1760, 1761, 1768, 1769, 1781.

---------------------------------------------------------------------------

Version 2.3.1, January 2, 2018

Closed issues:
1695, 1696, 1697, 1698, 1705, 1708, 1711, 1714, 1715, 1724.

---------------------------------------------------------------------------

Version 2.3.0, December 1, 2017

Removed the deprecated @LazyNonNull type qualifier.
Deprecated most methods in InternalUtils and moved them to either
TreeUtils or TypesUtils. Adapted a few method names and parameter
orders for consistency.

Closed issues:
951, 1356, 1495, 1602, 1605, 1623, 1628, 1636, 1641, 1653, 1655, 1664, 1665,
1681, 1684, 1688, 1690.

---------------------------------------------------------------------------

Version 2.2.2, November 2, 2017

The Interning Checker supports a new annotation, @InternedDistinct, which
indicates that the value is not equals() to any other value.

An annotated version of the Commons IO library appears in checker/lib/ .

Closed issue 1586, which required re-opening issues 293 and 341 until
proper fixes for those are implemented.

Closed issues:
1386, 1389, 1423, 1520, 1529, 1530, 1531, 1546, 1553, 1555, 1565, 1570, 1579,
1580, 1582, 1585, 1586, 1587, 1598, 1609, 1615, 1617.

---------------------------------------------------------------------------

Version 2.2.1, September 29, 2017

Deprecated some methods in AnnotatedTypeMirror and AnnotationUtils, to
be removed after the 2.2.1 release.

The qualifiers and utility classes in checker-qual.jar are compiled to Java 8
byte code. A new jar, checker-qual7.jar, includes the qualifiers and utility
classes compiled to Java 7 byte code.

Closed issues:
724, 1431, 1442, 1459, 1464, 1482, 1496, 1499, 1500, 1506, 1507, 1510, 1512,
1522, 1526, 1528, 1532, 1535, 1542, 1543.

---------------------------------------------------------------------------

Version 2.2.0, September 5, 2017

A Java 8 JVM is required to run the Checker Framework.
You can still typecheck and compile Java 7 (or earlier) code.
With the "-target 7" flag, the resulting .class files still run with JDK 7.

The stub file format has changed to be more similar to regular Java syntax.
Most notably, receiver annotations are written using standard Java 8 syntax
(a special first formal paramter named "this") and inner classes are written
using standard Java syntax (rather than at the top level using a name that
contains "$". You need to update your stub files to conform to the new syntax.

Closed issues:
220, 293, 297, 341, 375, 407, 536, 571, 798, 867, 1180, 1214, 1218, 1371, 1411,
1427, 1428, 1435, 1438, 1450, 1456, 1460, 1466, 1473, 1474.

---------------------------------------------------------------------------

Version 2.1.14, 3 August 2017

Nullness Checker change to annotated JDK:  The type argument to the Class,
Constructor, and Optional classes may now be annotated as @Nullable or
@NonNull.  The nullness of the type argument doesn't matter, but this
enables easier integration with generic clients.

Many crashes and false positives associated with uninferred method type
arguments have been correct. By default, uninferred method type arguments,
which can happen with Java 8 style target type contexts, are silently ignored.
Use the option -AconservativeUninferredTypeArguments to see warnings about
method calls where the Checker Framework fails to infer type arguments.

Closed issues:
753, 804, 961, 1032, 1062, 1066, 1098, 1209, 1280, 1316, 1329, 1355, 1365,
1366, 1367, 1377, 1379, 1382, 1384, 1397, 1398, 1399, 1402, 1404, 1406, 1407.

---------------------------------------------------------------------------

Version 2.1.13, 3 July 2017

Verified that the Checker Framework builds from source on Windows Subsystem
for Linux, on Windows 10 Creators Edition.

The manual explains how to configure Android projects that use Android Studio
3.0 and Android Gradle Plugin 3.0.0, which support type annotations.

Closed issues:
146, 1264, 1275, 1290, 1303, 1308, 1310, 1312, 1313, 1315, 1323, 1324, 1331,
1332, 1333, 1334, 1347, 1357, 1372.

---------------------------------------------------------------------------

Version 2.1.12, 1 June 2017

The manual links to Glacier, a class immutability checker.

The stubparser license has been updated.  You can now use stubparser under
either the LGPL or the Apache license, whichever you prefer.

Closed issues:
254, 1201, 1229, 1236, 1239, 1240, 1257, 1265, 1270, 1271, 1272, 1274, 1288,
1291, 1299, 1304, 1305.

---------------------------------------------------------------------------

Version 2.1.11, 1 May 2017

The manual contains new FAQ (frequently asked questions) sections about
false positive warnings and about inference for field types.

Closed issues:
989, 1096, 1136, 1228.

---------------------------------------------------------------------------

Version 2.1.10, 3 April 2017

The Constant Value Checker, which performs constant propagation, has been
extended to perform interval analysis -- that is, it determines, for each
expression, a statically-known lower and upper bound.  Use the new
@IntRange annotation to express this.  Thanks to Jiasen (Jason) Xu for this
feature.

Closed issues:
134, 216, 227, 307, 334, 437, 445, 718, 1044, 1045, 1051, 1052, 1054, 1055,
1059, 1077, 1087, 1102, 1108, 1110, 1111, 1120, 1124, 1127, 1132.

---------------------------------------------------------------------------

Version 2.1.9, 1 March 2017

By default, uninferred method type arguments, which can happen with Java 8
style target type contexts, are silently ignored, removing many false
positives.  The new option -AconservativeUninferredTypeArguments can be used to
get the conservative behavior.

Closed issues:
1006, 1011, 1015, 1027, 1035, 1036, 1037, 1039, 1043, 1046, 1049, 1053, 1072,
1084.

---------------------------------------------------------------------------

Version 2.1.8, 20 January 2017

The Checker Framework webpage has moved to https://checkerframework.org/.
Old URLs should redirect to the new one, but please update your links
and let us know if any old links are broken rather than redirecting.

The documentation has been reorganized in the Checker Framework repository.
The manual, tutorial, and webpages now appear under checker-framework/docs/.

Closed issues:
770, 1003, 1012.

---------------------------------------------------------------------------

Version 2.1.7, 3 January 2017

Manual improvements:
 * Added a link to jOOQ's SQL checker.
 * Documented the `-AprintVerboseGenerics` command-line option.
 * Better explanation of relationship between Fake Enum and Subtyping Checkers.

Closed issues:
154, 322, 402, 404, 433, 531, 578, 720, 795, 916, 953, 973, 974, 975, 976,
980, 988, 1000.

---------------------------------------------------------------------------

Version 2.1.6, 1 December 2016

Closed issues:

412, 475.

---------------------------------------------------------------------------

Version 2.1.5, 2 November 2016

The new class org.checkerframework.checker.nullness.Opt provides every
method in Java 8's java.util.Optional class, but written for possibly-null
references rather than for the Optional type.  This can shorten code that
manipulates possibly-null references.

In bytecode, type variable upper bounds of type Object may or may not have
been explicitly written.  The Checker Framework now assumes they were not
written explicitly in source code and defaults them as implicit upper bounds.

The manual describes how to run a checker within the NetBeans IDE.

The manual describes two approaches to creating a type alias or typedef.

Closed issues:
643, 775, 887, 906, 941.

---------------------------------------------------------------------------

Version 2.1.4, 3 October 2016

Closed issues:
885, 886, 919.

---------------------------------------------------------------------------

Version 2.1.3, 16 September 2016

Closed issues:
122, 488, 495, 580, 618, 647, 713, 764, 818, 872, 893, 894, 901, 902, 903,
905, 913.

---------------------------------------------------------------------------

Version 2.1.2, 1 September 2016

Closed issues:
182, 367, 712, 811, 846, 857, 858, 863, 870, 871, 878, 883, 888.

---------------------------------------------------------------------------

Version 2.1.1, 1 August 2016

The codebase conforms to a consistent coding style, which is enforced by
a git pre-commit hook.

AnnotatedTypeFactory#createSupportedTypeQualifiers() must now return a mutable
list.  Checkers that override this method will have to be changed.

Closed issues:
384, 590, 681, 790, 805, 809, 810, 820, 824, 826, 829, 838, 845, 850, 856.

---------------------------------------------------------------------------

Version 2.1.0, 1 July 2016

The new Signedness Checker prevents mixing of unsigned and signed
values and prevents meaningless operations on unsigned values.

The Lock Checker expresses the annotated variable as `<self>`;
previously it used `itself`, which may conflict with an identifier.

Closed issues:
166, 273, 358, 408, 471, 484, 594, 625, 692, 700, 701, 711, 717, 752, 756,
759, 763, 767, 779, 783, 794, 807, 808.

---------------------------------------------------------------------------

Version 2.0.1, 1 June 2016

We renamed method annotateImplicit to addComputedTypeAnnotations.  If you
have implemented a checker, you need to change occurrences of
annotateImplicit to addComputedTypeAnnotations.

The Checker Framework (checker.jar) is now placed on the processorpath
during compilation.  Previously, it was placed on the classpath.  The
qualifiers (checker-qual.jar) remain on the classpath.  This change should
reduce conflicts between your code and the Checker Framework.  If your code
depends on classes in the Checker Framework, then you should add those
classes to the classpath when you run the compiler.

Closed issues:
171, 250, 291, 523, 577, 672, 680, 688, 689, 690, 691, 695, 696, 698, 702,
704, 705, 706, 707, 720, 721, 723, 728, 736, 738, 740.

---------------------------------------------------------------------------

Version 2.0.0, 2 May 2016

Inference:

 * The infer-and-annotate.sh script infers annotations and inserts them in
   your source code.  This can reduce the burden of writing annotations and
   let you get started using a type system more quickly.  See the
   "Whole-program inference" section in the manual for details.

Type systems:

 * The Lock Checker has been replaced by a new implementation that provides
   a stronger guarantee.  The old Lock Checker prevented two threads from
   simultaneously using a given variable, but race conditions were still
   possible due to aliases.  The new Lock Checker prevents two threads from
   simultaneously dereferencing a given value, and thus prevents race
   conditions.  For details, see the "Lock Checker" chapter in the manual,
   which has been rewritten to describe the new semantics.

 * The top type qualifier for the Signature String type system has been
   renamed from @UnannotatedString to @SignatureUnknown.  You shouldn't
   ever write this annotation, but if you perform separate compilation (for
   instance, if you do type-checking with the Signature String Checker
   against a library that is annotated with Signature String annotations),
   then you need to re-compile the library.

 * The IGJ, OIGJ, and Javari Checkers are no longer distributed with the
   Checker Framework.  If you wish to use them, install version 1.9.13 of
   the Checker Framework.  The implementations have been removed because
   they were not being maintained.  The type systems are valuable, but the
   type-checkers should be rewritten from scratch.

Documentation improvements:

 * New manual section "Tips for creating a checker" shows how to break down
   the implementation of a type system into small, manageable pieces.

 * Improved instructions for using Maven and Gradle, including for Android
   code.

Tool changes:

 * The Checker Framework Live Demo webpage lets you try the Checker
   Framework without installing it:  http://eisop.uwaterloo.ca/live/

 * New command-line arguments -Acfgviz and -Averbosecfg enable better
   debugging of the control-flow-graph generation step of type-checking.

 * New command-line argument -Ainfer is used by the infer-and-annotate.sh
   script that performs type inference.

Closed issues:
69, 86, 199, 299, 329, 421, 428, 557, 564, 573, 579, 665, 668, 669, 670, 671.

---------------------------------------------------------------------------

Version 1.9.13, 1 April 2016

Documentation:
 * Clarified Maven documentation about use of annotations in comments.
 * Added FAQ about annotating fully-qualified type names.

Closed issues:  438, 572, 579, 607, 624, 631.

---------------------------------------------------------------------------

Version 1.9.12, 1 March 2016

The Checker Framework distribution contains annotated versions
of libraries in directory checker-framework/checker/lib/.
During type-checking, you should put these versions first on your classpath,
to obtain more precise type-checking with fewer false positive warnings.

tools.jar is no longer required to be on the classpath when using
checker-qual.jar

The Signature String Checker supports two new string representations of a
Java type: @InternalForm and @ClassGetSimpleName.

The manual documents how to run a pluggable type-checker in IntelliJ IDEA.

The instructions on how to run a type-checker in Gradle have been updated to
use the artifacts in Maven Central. Examples using the instructions have been
added under checker-framework/docs/examples/GradleExamples/.

Renamed enum DefaultLocation to TypeUseLocation.

Closed issues:  130, 263, 345, 458, 559, 559, 574, 582, 596.

---------------------------------------------------------------------------

Version 1.9.11, 1 February 2016

Renamed and merged -AuseSafeDefaultsForUnannotatedSourceCode and
-AsafeDefaultsForUnannotatedBytecode command-line options to
-AuseDefaultsForUncheckedCode that takes arguments source and bytecode.

For type-system developers:

* The previously deprecated
  org.checkerframework.framework.qual.TypeQualifier{s} annotations
  were removed.
* Every type system uses the CLIMB-to-top defaulting scheme, unless it
  explicitly specifies a different one.  Previously a type system needed
  to explicitly request CLIMB-to-top, but now it is the default.

Closed issues: 524, 563, 568.

---------------------------------------------------------------------------

Version 1.9.10, 4 January 2016

The Checker Framework distribution files now contain a version number:
for example, checker-framework-1.9.9.zip rather than checker-framework.zip.

The Nullness Checker supports the org.eclipse.jgit.annotations.Nullable and
NonNull annotations.

Buildfiles do less unnecessary recomputation.

Documentation:
 * Documented how to initialize circular data structures in the
   Initialization type system.
 * Linked to David Bürgin's Nullness Checker tutorial at
   https://github.com/glts/safer-spring-petclinic/wiki
 * Acknowledged more contributors in the manual.

For type-system developers:
 * The org.checkerframework.framework.qual.TypeQualifier{s} annotations are
   now deprecated.  To indicate which annotations a checker supports, see
   https://checkerframework.org/manual/#creating-indicating-supported-annotations .
   Support for TypeQualifier{s} will be removed in the next release.
 * Renamed
   org.checkerframework.framework.qual.Default{,Qualifier}ForUnannotatedCode to
   DefaultInUncheckedCodeFor and DefaultQualifierInHierarchyInUncheckedCode.

Closed issues: 169, 363, 448, 478, 496, 516, 529.

---------------------------------------------------------------------------

Version 1.9.9, 1 December 2015

Fixed issues:  511, 513, 514, 455, 527.

Removed the javac_maven script and batch file,
which had been previously deprecated.

---------------------------------------------------------------------------

Version 1.9.8, 9 November 2015

Field initialization warnings can now be suppressed for a single field at a
time, by placing @SuppressWarnings("initialization") on the field declaration.

Updated Maven instructions to no longer require a script.
Added an example of how to use the instructions under
docs/examples/MavenExample.

The javac_maven script (and batch file) are deprecated and will be
removed as of December 2015.

Fixed issues:  487, 500, 502.

---------------------------------------------------------------------------

Version 1.9.7, 24 October 2015

Fixed issues:  291, 474.

----------------------------------------------------------------------

Version 1.9.6, 8 October 2015

Fixed issue:  460.

----------------------------------------------------------------------

Version 1.9.5, 1 September 2015

Test Framework Updates:
  * The test framework has been refactored to improve extensibility.
  * Tests that previously extended ParameterizedCheckerTest or
    CheckerTest should extend either CheckerFrameworkTest or nothing.
  * If a test used methods that were previously found on
    CheckerTest, you may find them in TestUtilities.

Fixed issues:  438, 457, 459.

----------------------------------------------------------------------

Version 1.9.4, 4 August 2015

Documented the notion of a compound checker, which depends on other checkers
  and automatically runs them.

Renamed -AuseConservativeDefaultsForUnannotatedSourceCode command-line
  option to -AuseSafeDefaultsForUnannotatedSourceCode

Moved the Checker Framework version control repository from Google Code to
GitHub, and from the Mercurial version control system to Git.  If you have
cloned the old repository, then discard your old clone and create a new one
using this command:
  git clone https://github.com/typetools/checker-framework.git

Fixed issues:  427, 429, 434, 442, 450.

----------------------------------------------------------------------

Version 1.9.3, 1 July 2015

New command-line options:
 * -AsafeDefaultsForUnannotatedBytecode causes a checker to use conservative
   defaults for .class files that were compiled without running the given
   checker.  Without this option, type-checking is unsound (that is, there
   might be errors at run time even though the checker issues no warnings).
 * -AuseConservativeDefaultsForUnannotatedSourceCode uses conservative
   annotations for unannotated type uses.  Use this when compiling a library in
   which some but not all classes are annotated.

Various bug fixes and documentation improvements.

Fixed issues: 436.

----------------------------------------------------------------------

Version 1.9.2, 1 June 2015

Internationalization Format String Checker:
This new type-checker prevents use of incorrect internationalization
format strings.

Fixed issues: 434.

----------------------------------------------------------------------

Version 1.9.1, 1 May 2015

New FAQ entry:
  "How does the Checker Framework compare with Eclipse's null analysis?"

----------------------------------------------------------------------

Version 1.9.0, 17 April 2015

Bug fixes for generics, especially type parameters:
   * Manual chapter 21 "Generics and polymorphism" has been expanded,
     and it gives more information on annotating type parameters.
   * The qualifier on a type parameter (e.g. <@HERE T> ) only applies
     to the lower bound of that type parameter.  Previously it also
     applied to the upper bound.
   * Unannotated, unbounded wildcards are now qualified with the
     annotations of the type parameter to which they are an argument.
     See the new manual section 23.3.4 for more details.
   * Warning "bound.type.incompatible" is issued if the lower bound of
     a type parameter or wildcard is a supertype of its upper bound,
     e.g.  <@Nullable T extends @NonNull Object>
   * Method type argument inference has been improved. Fewer warnings
     should be issued when method invocations omit type arguments.
   * Added command-line option -AprintVerboseGenerics to print more
     information about type parameters and wildcards when they appear
     in warning messages.

Reflection resolution:
If you supply the -AresolveReflection command-line option, the Checker
Framework attempts to resolve reflection.  This reduces the number of
false positive warnings caused by reflection.

The documentation for the Map Key Checker has been moved into its own
chapter in the manual.

Fixed issues: 221, 241, 313, 314, 328, 335, 337, 338, 339, 355, 369,
              376, 378, 386, 388, 389, 393, 403, 404, 413, 414, 415,
              417, 418, 420, 421, 422, 426.

----------------------------------------------------------------------

Version 1.8.11, 2 March 2015

Fixed issues: 396, 400, 401.

----------------------------------------------------------------------

Version 1.8.10, 30 January 2015

Fixed issues: 37, 127, 350, 364, 365, 387, 392, 395.

----------------------------------------------------------------------

Version 1.8.9, 19 December 2014

Aliasing Checker:
This new type-checker ensures that an expression has no aliases.

Fixed issues: 362, 380, 382.

----------------------------------------------------------------------

Version 1.8.8, 26 November 2014

@SuppressWarnings("all") suppresses all Checker Framework warnings.

Implicit imports are deprecated, including the jsr308_imports environment
variable and the -jsr308_imports ... and -Djsr308.imports=... command-line
options.

For checkers bundled with the Checker Framework, package names may now
be omitted when running from the command line.
E.g.
    javac -processor NullnessChecker MyFile.java

The Nullness checker supports Android annotations
android.support.annotation.NonNull and android.support.annotation.Nullable.

Fixed issues: 366, 379.

----------------------------------------------------------------------

Version 1.8.7, 30 October 2014

Fix performance regression introduced in release 1.8.6.

Nullness Checker:
  * Updated Nullness annotations in the annotated JDK.
    See issues: 336, 340, 374.
  * String concatenations with null literals are now @NonNull
    rather than @Nullable.  See issue 357.

Fixed issues:  200, 300, 332, 336, 340, 357, 359, 373, 374.

----------------------------------------------------------------------

Version 1.8.6, 25 September 2014

Method Reference and Lambda Expression Support:
The Checker Framework now supports type-checking method references
and lambda expressions to ensure they are congruent with the
functional interface they are assigned to. The bodies of lambda expressions
are also now type-checked similarly to regular method bodies.

Dataflow:
 * Handling of the following language features has been improved:
   boxed Booleans, finally blocks, switch statements, type casts, enhanced
   for loops
 * Performance improvements

Annotations:
The checker-compat-qual.jar is now included with the Checker Framework
release.  It can also be found in Maven Central at the coordinates:
org.checkerframework:checker-compat-qual
Annotations in checker-compat-qual.jar do not require Java 8 but
can only be placed in annotation locations valid in Java 7.

----------------------------------------------------------------------

Version 1.8.5, 29 August 2014

Eclipse Plugin:
All checkers in the Checker Framework manual now appear in the
Eclipse plugin by default.  Users no longer have to include
checker.jar on their classpath to run any of the built-in checkers.

Improved Java 7 compatibility and introduced Java 7 compliant
annotations for the Nullness Checker.  Please see the section on
"Class-file compatibility with Java 7" in the manual for more details.

Fixed issue 347.

----------------------------------------------------------------------

Version 1.8.4, 1 August 2014

The new Constant Value Checker is a constant propagation analysis:  it
determines which variable values can be known at compile time.

Overriding methods now inherit declaration annotations from methods they
override, if the declaration annotation is meta-annotate with
@InheritedAnnotation.  In particular, the purity annotations @SideEffectFree,
@Deterministic, and @Pure are inherited.

Command-line options:
 * Renamed the -AenablePurity command-line flag to -AcheckPurityAnnotations.
 * Added a command-line option -AoutputArgsToFile to output all command-line
   options passed to the compiler to a file.  This is especially useful when
   debugging Maven compilation.

Annotations:
These changes are relevant only to people who wish to use pluggable
type-checking with a standard Java 7 toolset.  (If you are not having
trouble with your Java 7 JVM, then you don't care about them.)
 * Made clean-room reimplementations of nullness-related annotations
   compatible with Java 7 JVMs, by removing TYPE_USE as a target.
 * Added a new set of Java 7 compatibility annotations for the Nullness Checker
   in the org.checkerframework.checker.nullness.compatqual package. These
   annotations do not require Java 8 but can only be placed in annotation
   locations valid in Java 7.

Java 8 support:
The Checker Framework no longer crashes when type-checking code with lambda
expressions, but it does issue a lambda.unsupported warning when
type-checking code containing lambda expressions.  Full support for
type-checking lambda expressions will appear in a future release.

Fixed issue 343.

----------------------------------------------------------------------

Version 1.8.3, 1 July 2014

Updated the Initialization Checker section in the manual with
a new introduction paragraph.

Removed the Maven plugin section from the manual as the plugin is
no longer maintained and the final release was on June 2, 2014.
The javac_maven script (and batch file) are available to use
the Checker Framework from Maven.

Fixed issue 331.

----------------------------------------------------------------------

Version 1.8.2, 2 Jun 2014

Converted from using rt.jar to ct.sym for creating the annotated jdk.
Using the annotated jdk on the bootclasspath of a VM will cause the
vm to crash immediately.

The Lock Checker has been rewritten to support dataflow analysis.
It can now understand conditional expressions, for example, and
knows that "lock" is held in the body of statements like
"if (lock.tryLock()) { ... }"
The Lock Checker chapter in the manual has been updated accordingly
and describes the new Lock Checker features in detail.

Provided a javac_maven script (and batch file) to make it simpler
to use the Checker Framework from Maven.  The Maven plug-in is deprecated
and will be removed as of July 1, 2014. Added an explanation of how
to use the script in the Maven section of the manual.

The Checker Framework installation instructions in the manual have
been updated.

Fixed issues: 312, 315, 316, 318, 319, 324, 326, 327.

----------------------------------------------------------------------

Version 1.8.1, 1 May 2014

Support to directly use the Java 8 javac in addition to jsr308-langtools.
Added docs/examples directory to checker-framework.zip.
New section in the manual describing the contents of checker-framework.zip.

Fixed issues: 204, 304, 320.

----------------------------------------------------------------------

Version 1.8.0, 2 April 2014

Added the GUI Effect Checker, which prevents "invalid thread access" errors
when a background thread in a GUI attempts to access the UI.

Changed the Java package of all type-checkers and qualifiers.  The package
"checkers" has been renamed to "org.checkerframeork.checker".  This
requires you to change your import statements, such as from
  import checkers.nullness.quals.*;
to
  import org.checkerframework.checker.nullness.qual.*;
It also requires you to change command-line invocations of javac, such as from
  javac -processor checkers.nullness.NullnessChecker ...
to
  javac -processor org.checkerframework.checker.nullness.NullnessChecker ...

Restructured the Checker Framework project and package layout,
using the org.checkerframework prefix.

----------------------------------------------------------------------

Version 1.7.5, 5 March 2014

Minor improvements to documentation and demos.
Support a few new units in the UnitsChecker.

----------------------------------------------------------------------

Version 1.7.4, 19 February 2014

Error messages now display the error key that can be used in
SuppressWarning annotations. Use -AshowSuppressWarningKeys to
show additional keys.

Defaulted type qualifiers are now stored in the Element and written
to the final bytecode.

Reduce special treatment of checkers.quals.Unqualified.

Fixed issues: 170, 240, 265, 281.

----------------------------------------------------------------------

Version 1.7.3, 4 February 2014

Fixes for Issues 210, 253, 280, 288.

Manual:
   Improved discussion of checker guarantees.

Maven Plugin:
   Added option useJavacOutput to display exact compiler output.

Eclipse Plugin:
   Added the Format String Checker to the list of built-in checkers.

----------------------------------------------------------------------

Version 1.7.2, 2 January 2014

Fixed issues: 289, 292, 295, 296, 298.

----------------------------------------------------------------------

Version 1.7.1, 9 December 2013

Fixes for Issues 141, 145, 257, 261, 269, 267, 275, 278, 282, 283, 284, 285.

Implementation details:
  Renamed AbstractBasicAnnotatedTypeFactory to GenericAnnotatedTypeFactory

----------------------------------------------------------------------

Version 1.7.0, 23 October 2013

Format String Checker:
  This new type-checker ensures that format methods, such as
  System.out.printf, are invoked with correct arguments.

Renamed the Basic Checker to the Subtyping Checker.

Reimplemented the dataflow analysis that performs flow-sensitive type
  refinement.  This fixes many bugs, improves precision, and adds features.
  Many more Java expressions can be written as annotation arguments.

Initialization Checker:
  This new abstract type-checker verifies initialization properties.  It
  needs to be combined with another type system whose proper initialization
  should be checked.  This is the new default initialzation checker for the
  Nullness Checker.  It is based on the "Freedom Before Commitment" approach.

Renamed method annotations used by the Nullness Checker:
  @AssertNonNullAfter => @EnsuresNonNull
  @NonNullOnEntry => @RequiresNonNull
  @AssertNonNullIfTrue(...) => @IfMethodReturnsFalseEnsuresNonNull
  @AssertNonNullIfFalse(...) => @IfMethodReturnsFalseEnsuresNonNull
  @LazyNonNull => @MonotonicNonNull
  @AssertParametersNonNull => [no replacement]
Removed annotations used by the Nullness Checker:
  @AssertParametersNonNull
Renamed type annotations used by the Initialization Checker:
  @NonRaw => @Initialized
  @Raw => @UnknownInitialization
  new annotation @UnderInitialization
The old Initialization Checker (that uses @Raw and @NonRaw) can be invoked
  by invoking the NullnessRawnessChecker rather than the NullnessChecker.

Purity (side effect) analysis uses new annotations @SideEffectFree,
  @Deterministic, and @TerminatesExecution; @Pure means both @SideEffectFree
  and @Deterministic.

Pre- and postconditions about type qualifiers are available for any type system
  through @RequiresQualifier, @EnsuresQualifier and @EnsuresQualifierIf.  The
  contract annotations for the Nullness Checker (e.g. @EnsuresNonNull) are now
  only a special case of these general purpose annotations.
  The meta-annotations @PreconditionAnnotation, @PostconditionAnnotation, and
  @ConditionalPostconditionAnnotation can be used to create more special-case
  annotations for other type systems.

Renamed assertion comment string used by all checkers:
  @SuppressWarnings => @AssumeAssertion

To use an assert statement to suppress warnings, the assertion message must
  include the string "@AssumeAssertion(warningkey)".  Previously, just the
  warning key sufficed, but the string @SuppressWarnings(warningkey) was
  recommended.

New command-line options:
  -AonlyDefs and -AonlyUses complement existing -AskipDefs and -AskipUses
  -AsuppressWarnings Suppress warnings matching the given key
  -AassumeSideEffectFree Unsoundly assume that every method is side-effect-free
  -AignoreRawTypeArguments Ignore subtype tests for type arguments that
    were inferred for a raw type
  -AenablePurity Check the bodies of methods marked as pure
    (@SideEffectFree or @Deterministic)
  -AsuggestPureMethods Suggest methods that could be marked as pure
  -AassumeAssertionsAreEnabled, -AassumeAssertionsAreDisabled Whether to
    assume that assertions are enabled or disabled
  -AconcurrentSemantics Whether to assume concurrent semantics
  -Anocheckjdk Don't err if no annotated JDK can be found
  -Aflowdotdir Create an image of the control flow graph
  -AinvariantArrays replaces -Alint=arrays:invariant
  -AcheckCastElementType replaces -Alint=cast:strict

Manual:
  New manual section about array types.
  New FAQ entries:  "Which checker should I start with?", "How can I handle
    typestate, or phases of my program with different data properties?",
    "What is the meaning of a type qualifier at a class declaration?"
  Reorganized FAQ chapter into sections.
  Many other improvements.

----------------------------------------------------------------------

Version 1.6.7, 28 August 2013

User-visible framework improvements:
  Improve the error message produced by -Adetailedmsgtext

Bug fixes:
  Fix issue #245: anonymous classes were skipped by default

----------------------------------------------------------------------

Version 1.6.6, 01 August 2013

Documentation:
  The Checker Framework manual has been improved.  Changes include:
more troubleshooting tips to the Checker Framework manual, an improved
discussion on qualifier bounds, more examples, improved formatting, and more.
  An FAQ entry has been added to discuss JSR305.
  Minor clarifications have been added to the Checker Framework tutorial.

----------------------------------------------------------------------

Version 1.6.5, 01 July 2013

User-visible framework improvements:
  Stub files now support static imports.

Maven plugin:
  Maven plugin will now issue a warning rather than quit when zero checkers are specified in a project's pom.xml.

Documentation:
  Improved the Maven plugin instructions in the Checker Framework manual.
  Added documentation for the -XDTA:noannotationsincomments compiler flag.

Internal framework improvements:
  Improved Maven-plugin developer documentation.

----------------------------------------------------------------------

Version 1.6.4, 01 June 2013

User-visible framework improvements:
    StubGenerator now generates stubs that can be read by the StubParser.

Maven plugin:
    The Maven plugin no longer requires the Maven project's output directory to exist in order to run the Checker Framework.  However, if you ask the Checker Framework to generate class files then the output directory will be created.

Documentation:
  Improved the Maven plugin instructions in the Checker Framework manual.
  Improved the discussion of why to define both a bottom and a top qualifier in the Checker Framework manual.
  Update FAQ to discuss that some other tools incorrectly interpret array declarations.

----------------------------------------------------------------------

Version 1.6.3, 01 May 2013

Eclipse plugin bug fixes:
  The javac argument files used by the Eclipse plugin now properly escape file paths.  Windows users should no longer encounter errors about missing built-in checkers.

Documentation:
  Add FAQ "What is the meaning of an annotation after a type?"

----------------------------------------------------------------------

Version 1.6.2, 04 Apr 2013

Eclipse plugin:
  The "Additional compiler parameters" text field has now been replaced by a list.  Parameters in this list may be activated/deactivated via checkbox.

Eclipse plugin bug fixes:
   Classpaths and source files should now be correctly quoted when they contain spaces.

Internal framework improvements:
  Update pom files to use the same update-version code as the Checker Framework "web" ant task.  Remove pom specific update-version code.
  Update build ant tasks to avoid re-running targets when executing tests from the release script.

----------------------------------------------------------------------

Version 1.6.1, 01 Mar 2013

User-visible framework improvements:
  A number of error messages have been clarified.
  Stub file now supports type annotations in front and after method type variable declarations.
  You may now specify custom paths to javac.jar and jdk7.jar on the command line for non-standard installations.

Internal framework improvements:
  Add shouldBeApplied method to avoid unnecessary scans in DefaultApplier and avoid annotating void types.
  Add createQualifierDefaults and createQualifierPolymorphism factory methods.

Maven plugin:
  Put Checker Framework jars at the beginning of classpath.
  Added option to compile code in order to support checking for multi-module projects.
  The plugin no longer copies the various Checker Framework maven artifacts to one location but instead takes advantage of the new custom path options for javac.jar and jdk7.jar.
  The maven plugin no longer attempts to resolve jdk6.jar

Eclipse plugin:
  Put Checker Framework jars at the beginning of classpath.
  All files selected from a single project can now be checked.  The previous behavior only checked the entire project or one file depending on the type of the first file selected.

Documentation:
  Fixed broken links and incomplete URLs in the Checker Framework Manual.
  Update FAQ to discuss that some other tools incorrectly interpret array declarations.

Bug fixes

----------------------------------------------------------------------

Version 1.6.0, 1 Feb 2013

User-visible framework improvements:
  It is possible to use enum constants in stub files without requiring the fully qualified name, as was previously necessary.
  Support build on a stock Java 8 OpenJDK.

Adapt to underlying jsr308-langtools changes.
  The most visible change is syntax for fully-qualified types, from @A java.lang.Object to java.lang.@A Object.
  JDK 7 is now required.  The Checker Framework does not build or run on JDK 6.

Documentation:
  A new tutorial is available at https://checkerframework.org/tutorial/

----------------------------------------------------------------------

Version 1.5.0, 14 Jan 2013

User-visible framework improvements:
  To invoke the Checker Framework, call the main method of class
    CheckerMain, which is a drop-in replacement for javac.  This replaces
    all previous techniques for invoking the Checker Framework.  Users
    should no longer provide any Checker Framework jars on the classpath or
    bootclasspath.  jsr308-all.jar has been removed.
  The Checker Framework now works with both JDK 6 and JDK 7, without need
    for user customization.  The Checker Framework determines the
    appropriate annotated JDK to use.
  All jar files now reside in checker-framework/checkers/binary/.

Maven plugin:
  Individual pom files (and artifacts in the Maven repository) for all
    Checker Framework jar files.
  Avoid too-long command lines on Windows.
  See the Maven section of the manual for more details.

Eclipse plugin:
  Avoid too-long command lines on Windows.
  Other bug fixes and interface improvements.

Other framework improvements:
  New -Adetailedmsgtext command-line option, intended for use by IDE plugins.

----------------------------------------------------------------------

Version 1.4.4, 1 Dec 2012

Internal framework improvements:
  Add shutdown hook mechanism and use it for -AresourceStats resource
    statistics flag.
  Add -AstubWarnIfNotFound and -AstubDebug options to improve
    warnings and debug information from the stub file parsing.
  Ignore case when comparing error suppression keys.
  Support the bottom type as subtype of any wildcard type.

Tool Integration Changes
  The Maven plugin id has been changed to reflect standard Maven
    naming conventions.
  Eclipse and Maven plugin version numbers will now
    track the Checker Framework version numbers.

Bug fixes.

----------------------------------------------------------------------

Version 1.4.3, 1 Nov 2012

Clarify license:
  The Checker Framework is licensed under the GPL2.  More permissive
    licenses apply to annotations, tool plugins (Maven, Eclipse),
    external libraries included with the Checker Framework, and examples in
    the Checker Framework Manual.
  Replaced all third-party annotations by cleanroom implementations, to
    avoid any potential problems or confusion with licensing.

Aliased annotations:
  Clarified that there is no need to rewrite your program.  The Checker
    Framework recognizes dozens of annotations used by other tools.

Improved documentation of Units Checker and Gradle Integration.
Improved developer documentation of Eclipse and Maven plugins.

Bug fixes.

----------------------------------------------------------------------

Version 1.4.2, 16 Oct 2012

External tool support:
  Eclipse plug-in now works properly, due to many fixes

Regex Checker:
  New CheckedPatternSyntaxException added to RegexUtil

Support new foreign annotations:
  org.eclipse.jdt.annotation.Nullable
  org.eclipse.jdt.annotation.NonNull

New FAQ: "What is a receiver?"

Make annotations use 1-based numbering for formal parameters:
  Previously, due to a bug the annotations used 0-based numbering.
  This change means that you need to rewrite annotations in the following ways:
    @KeyFor("#3")  =>  @KeyFor("#4")
    @AssertNonNullIfTrue("#0")  =>  @AssertNonNullIfTrue("#1")
    @AssertNonNullIfTrue({"#0", "#1"})  =>  @AssertNonNullIfTrue({"#1", "#2"})
    @AssertNonNullAfter("get(#2)")  =>  @AssertNonNullAfter("get(#3)")
  This command:
    find . -type f -print | xargs perl -pi -e 's/("#)([0-9])(")/$1.($2+1).$3/eg'
  handles the first two cases, which account for most uses.  You would need
  to handle any annotations like the last two cases in a different way,
  such as by running
    grep -r -n -E '\("[^"]+#[0-9][^A-Za-z]|\("#[0-9][^"]' .
  and making manual changes to the matching lines.  (It is possible to
  provide a command that handles all cases, but it would be more likely to
  make undesired changes.)
  Whenever making automated changes, it is wise to save a copy of your
  codebase, then compare it to the modified version so you can undo any
  undesired changes.  Also, avoid running the automated command over version
  control files such as your .hg, .git, .svn, or CVS directory.

----------------------------------------------------------------------

Version 1.4.1, 29 Sep 2012

User-visible framework improvements:
  Support stub files contained in .jar files.
  Support aliasing for declaration annotations.
  Updated the Maven plugin.

Code refactoring:
  Make AnnotationUtils and AnnotatedTypes into stateless utility classes.
    Instead, provide the necessary parameters for particular methods.
  Make class AnnotationBuilder independent of AnnotationUtils.
  Remove the ProcessingEnvironment from AnnotatedTypeMirror, which was
    hardly used and can be replaced easily.
  Used more consistent naming for a few more fields.
  Moved AnnotatedTypes from package checkers.types to checkers.utils.
    this required making a few methods in AnnotatedTypeFactory public,
    which might require changes in downstream code.

Internal framework improvements:
  Fixed Issues 136, 139, 142, 156.
  Bug fixes and documentation improvements.

----------------------------------------------------------------------

Version 1.4.0, 11 Sep 2012

User-visible framework improvements:
  Defaulting:
    @DefaultQualifier annotations now use a Class instead of a String,
      preventing simple typo errors.
    @DefaultLocation extended with more constants.
    TreeAnnotator propagates the least-upper-bound of the operands of
      binary/compound operations, instead of taking the default qualifier.
  Stub files now ignore the return type, allowing for files automatically
    generated from other formats.
  Type factories and type hierarchies:
    Simplify AnnotatedTypeFactory constructors.
    Add a GeneralAnnotatedTypeFactory that supports multiple type systems.
    Improvements to QualifierHierarchy construction.
  Type-checking improvements:
    Propagate annotations from the sub-expression of a cast to its result.
    Better handling of assignment context and improved inference of
      array creation expressions.
  Optional stricter checking of casts to array and generic types using
    the new -Alint=cast:strict flag.
    This will become the default in the future.
  Code reorganization:
    SourceChecker.initChecker no longer has a ProcessingEnvironment
      parameter. The environment can now be accessed using the standard
      processingEnv field (instead of the previous env field).
    Classes com.sun.source.util.AbstractTypeProcessor and
      checkers.util.AggregateChecker are now in package checkers.source.
    Move isAssignable from the BaseTypeChecker to the BaseTypeVisitor; now
      the Checker only consists of factories and logic is contained in the
      Visitor.
  Warning and error messages:
    Issue a warning if an unsupported -Alint option is provided.
    Improved error messages.
  Maven plugin now works.

Nullness Checker:
  Only allow creation of (implicitly) non-null objects.
  Optionally forbid creation of arrays with @NonNull component type,
    when flag -Alint=arrays:forbidnonnullcomponents is supplied.
    This will become the default in the future.

Internal framework improvements:
  Enable assertion checking.
  Improve handling of annotated type variables.
  Assignment context is now a type, not a tree.
  Fix all compiler warnings.

----------------------------------------------------------------------

Version 1.3.1, 21 Jul 2012

Installation:
  Clarify installation instructions for Windows.  Remove javac.bat, which
  worked for running distributed checkers but not for creating new checkers.

User-visible framework improvements:
  Implement @PolyAll qualifier to vary over multiple type systems.
  The Checker Framework is unsound due to Java's covariant array subtyping.
    You can enable invariant array subtyping (for qualifiers only, not for
    base Java types) with the command-line option -Alint=arrays:invariant.
    This will become the default in the future.

Internal framework improvements:
  Improve defaulting for multiple qualifier hierarchies.
  Big refactoring of how qualifier hierarchies are built up.
  Improvements to error handling output for unexpected exceptions.
  Bug fixes and documentation improvements.

----------------------------------------------------------------------

Version 1.3.0, 3 Jul 2012

Annotation syntax changes, as mandated by the latest Type Annotations
(JSR 308) specification.  The most important ones are:
- New receiver syntax, using "this" as a formal parameter name:
    ReturnType methodname(@ReceiverAnnotation MyClass this, ...) { ... }
- Changed @Target default to be the Java 1.5 values
- UW extension: in addition to annotations in comments, support
    special /*>>> */ comments to hide multiple tokens.
    This is useful for the new receiver syntax and for import statements.

Framework improvements:
  Adapt to annotation storage changes in jsr308-langtools 1.3.0.
  Move type validation methods from the BaseTypeChecker to BaseTypeVisitor.

----------------------------------------------------------------------

Version 1.2.7, 14 May 2012

Regex Checker:
  Add basic support for the concatenation of two non-regular expressions
    that produce a valid regular expression.
  Support "isRegex" in flow inference.

Framework improvements:
  New @StubFiles annotation declaratively adds stub files to a checker.

Internal bug fixes:
  Respect skipDefs and skipUses in NullnessFlow.
  Support package annotations in stub files.
  Better support for enums in annotation attributes.
  Cleanups to how implicit receivers are determined.

----------------------------------------------------------------------

Version 1.2.6, 18 Mar 2012

Nullness Checker:
  Correctly handle unboxing in more contexts (if, switch (Issue 129),
    while loops, ...)

Regex Checker:
  Add capturing groups parameter to Regex qualifier.
    Count groups in String literals and String concatenation.
    Verify group number to method calls that take a capturing group
      number.
    Update RegexUtil methods to take optional groups parameter.
    Modify regex qualifier hierarchy to support groups parameter.
  Add special case for Pattern.compile when called with Pattern.LITERAL flag.

Internal bug fixes:
  Improve flow's support of annotations with parameters.
  Fix generics corner cases (Issues 131, 132, 133, 135).
  Support type annotations in annotations and type-check annotations.
  Improve reflective look-up of visitors and factories.
  Small cleanups.

----------------------------------------------------------------------

Version 1.2.5.1, 06 Feb 2012

Nullness Checker:
  Correct the annotations on ThreadLocal and InheritableThreadLocal.

Internal bug fixes:
  Expand release tests.
  Compile release with JDK 6 to work on both JDK 6 and JDK 7.

----------------------------------------------------------------------

Version 1.2.5, 3 Feb 2012

Don't put classpath on the bootclasspath when invoking javac.  This
prevents problems if, for example, android.jar is on the classpath.

New -jsr308_imports ... and -Djsr308.imports=... command-line options, for
specifying implicit imports from the command line.  This is needed by Maven.

New -Aignorejdkastub option makes the checker not load the jdk.astub
file. Files from the "stubs" option are still loaded.

Regex Checker:
  Support concatenation of PolyRegex strings.
  Improve examples of use of RegexUtil methods.

Signature Checker:
  Add new @ClassGetName annotation, for a 4th string representation of a
    class that is used by the JDK.  Add supporting annotations to make the
    type hierarchy a complete lattice.
  Add PolySignature annotation.

Internal bug fixes:
  Improve method type argument inference.
  Handle type variables whose upper bound is a type variable.
  Fix bug in least upper bound computation for anonymous classes.
  Improve handling of annotations inherited from superclasses.
  Fix design problem with Nullness Checker and primitive types.
  Ensure that overriding methods respect pre- and postconditions.
  Correctly resolve references to an enclosing this.
  Improve handling of Java source that contains compilation errors.

----------------------------------------------------------------------

Version 1.2.4, 15 Dec 2011

All checkers:
- @Target(TYPE_USE) meta-annotation is properly handled.

Nullness Checker:
- Do not allow nullness annotations on primitive types.
- Improvements to rawness (initialization) checks.
- Special-case known keys for System.getProperty.
- The -Alint=uninitialized command-line option now defaults to off, and
  applies only to initialization of primitive and @Nullable fields.  It is
  not possible to disable, from the command line, the check that all
  @NonNull fields are initialized.  Such warnings must be suppressed
  explicitly, for example by using @SuppressWarnings.

Regex Checker:
- Improved RegexUtil class.

Manual:
- Add FAQ item "Is the Checker Framework an official part of Java?"
- Trim down README.txt; users should read the manual instead.
- Improvements throughout, especially to Nullness and Regex Checker sections.

Implementation details:
- Add a new @InvisibleQualifier meta-annotation for type qualifiers.
  Instead of special-casing @Unqualified in the AnnotatedTypeMirror it
  now looks for this meta-annotation. This also allows type systems to
  hide type qualifiers it doesn't want visible, which we now use in the
  Nullness Checker to hide the @Primitive annotation.
- Nullness Checker:  Introduce a new internal qualifier @Primitive that is
  used for primitive types.
- Be stricter about qualifiers being present on all types. If you get
  errors about missing qualifiers, check your defaulting rules.
  This helped in fixing small bugs in corner cases of the type
  hierarchy and type factory.
- Unify decoding type annotations from trees and elements.
- Improve handling of annotations on type variables and upper bounds.
- Support checkers that use multiple, disjoint qualifier hierarchies.
- Many bug fixes.

----------------------------------------------------------------------

Version 1.2.3, 1 Nov 2011

Regex Checker:
- Add @PolyRegex polymorphic annotation
- Add more stub library annotations

Implementation details:
- Do not use "null" for unqualified types. Explicitly use @Unqualified
  and be strict about correct usage. If this causes trouble for you,
  check your @ImplicitFor and @DefaultQualifierInHierarchy
  meta-annotations and ensure correct defaulting in your
  AnnotatedTypeFactory.

Bug fixes:
- Correctly handle f-bounded polymorphism. AnnotatedTypeMirror now has
  methods to query the "effective" annotations on a type, which
  handles type variable and wildcard bounds correctly. Also, terminate
  recursions by not doing lazy-initialization of bounds during defaulting.
- Many other small bug fixes and documentation updates.

----------------------------------------------------------------------

Version 1.2.2, 1 Oct 2011

Be less restrictive about when to start type processing when errors
already exist.
Add -AskipDefs command-line option to not type-check some class
definitions.
Documentation improvements.

----------------------------------------------------------------------

Version 1.2.1, 20 Sep 2011

Fix issues 109, 110, 111 and various other cleanups.
Improvements to the release process.
Documentation improvements.

----------------------------------------------------------------------

Version 1.2.0.1, 4 Sep 2011

New version number to stay in sync with JSR 308 compiler bugfix.
No significant changes.

----------------------------------------------------------------------

Version 1.2.0, 2 Sep 2011

Updated to JDK 8. Use -source 8 (the new default) for type annotations.
Documentation improvements
Bug fixes all over

Nullness Checker:
- Correct the upper bounds of all Collection subtypes

----------------------------------------------------------------------

Version 1.1.5, 22 Jul 2011

Units Checker:
  Instead of conversion routines, provide unit constants, with which
  to multiply unqualified values. This is easier to type and the
  multiplication gets optimized away by the compiler.

Fenum Checker:
  Ensure that the switch statement expression is a supertype of all
  the case expressions.

Implementation details:

- Parse declaration annotations in stub files

- Output error messages instead of raising exceptions. This change
  required us to introduce method "initChecker" in class
  SourceChecker, which should be used instead of "init". This allows
  us to handle the calls to initChecker within the framework.
  Use method "errorAbort" to output an error message and abort
  processing.

----------------------------------------------------------------------

Version 1.1.4, 8 Jul 2011

Units Checker (new):
  Ensures operations are performed on variables of correct units of
  measurement (e.g., miles vs. kilometers vs. kilograms).

Changed -AskipClasses command-line option to -AskipUses

Implementation details:

- Improve support for type qualifiers with enum attributes

----------------------------------------------------------------------

Version 1.1.3, 17 Jun 2011

Interning:
- Add @UsesObjectEquals annotation

Manual:
- Signature Checker is now documented
- Fenum Checker documentation improved
- Small improvements to other sections

Implementation details:

- Updates to the web-site build process

- The BaseTypeVisitor used to provide the same two type parameters as
  class SourceVisitor. However, all subtypes of BaseTypeVisitor were
  instantiated as <Void, Void>. We decided to directly instantiate the
  SourceVisitor as <Void, Void> and removed this complexity.
  Instead, the BaseTypeVisitor is now parameterized by the subtype of
  BaseTypeChecker that should be used. This gives a more concrete type
  to field "checker" and is similar to BasicAnnotatedTypeFactory.

- Added method AnnotatedTypeFactory.typeVariablesFromUse to allow
  type-checkers to adapt the upper bounds of a type variable depending on
  the type instantiation.

- Method type argument inference:
  Changed AnnotatedTypeFactory.methodFromUse to return a Pair consisting
  of the method and the inferred or explicit method type arguments.
  If you override this method, you will need to update your version.
  See this change set for a simple example:
  https://github.com/typetools/checker-framework/source/detail?r=8381a213a4

- Testing framework:
  Support for multiple expected errors using the "// :: A :: B :: C" syntax.

Many small updates and fixes.

----------------------------------------------------------------------

Version 1.1.2, 12 Jan 2011

Fake Enum Checker (new):
  A "fake enumeration" is a set of integers rather than a proper Java enum.
  They are used in legacy code and for efficiency (e.g., in Android).  The
  Fake Enum Checker gives them the same safety guarantees as a proper Java
  enum.

Property File Checker (new):
  Ensures that valid keys are used for property files and resource bundles.
  Also includes a checker that code is properly internationalized and a
  checker for compiler message keys as used in the Checker Framework.

Signature Checker (new):
  Ensures that different string representations of a Java type (e.g.,
  "package.Outer.Inner" vs. "package.Outer$Inner" vs. "Lpackage/Outer$Inner;")
  are not misused.

Interning Checker enhancements:
  Issues fewer false positives for code like "a==b || a.equals(b)"

Foreign annotations:
  The Checker Framework supports more non-Checker-Framework annotations.
  This means that it can check already-annotated code without requiring you
  to rewrite your annotations.
    Add as an alias for checkers.interning.quals.Interned:
      com.sun.istack.Interned
    Add as aliases for checkers.nullness.quals.NonNull:
      com.sun.istack.NotNull
      org.netbeans.api.annotations.common.NonNull
    Add as aliases for checkers.nullness.quals.Nullable:
      com.sun.istack.Nullable
      javax.validation.constraints.NotNull
      org.netbeans.api.annotations.common.CheckForNull
      org.netbeans.api.annotations.common.NullAllowed
      org.netbeans.api.annotations.common.NullUnknown

Manual improvements:
  Improve installation instructions
  Rewrite section on generics (thanks to Bert Fernandez and David Cok)
    Also refactor the generics section into its own chapter
  Rewrite section on @Unused and @Dependent
  New manual section: Writing Java expressions as annotation arguments
  Better explanation of warning suppression
  JSR 308 is planned for Java 8, not Java 7

Stub files:
  Support nested classes by expressing them at top level in binary form: A$B
  Improved error reporting when parsing stub files

Annotated JDK:
  New way of generating annotated JDK
  jdk.jar file no longer appears in repository
  Warning if you are not using the annotated JDK.

Miscellaneous:
  Warn if -source command-line argument does not support type annotations

Many bug fixes
  There are too many to list, but some notable ones are to local type
  inference, generics, pre- and post-conditions (e.g., @NonNullOnEntry,
  @AssertNonNull*), and map keys (@KeyFor).  In particular, preconditions
  and map key annotations are now checked, and if they cannot be verified,
  an error is raised; previously, they were not verified, just unsoundly
  trusted.

----------------------------------------------------------------------

Version 1.1.1, 18 Sep 2010

Eclipse support:
  Removed the obsolete Eclipse plug-in from repository.  The new one uses a
  different repository
  (http://code.google.com/a/eclipselabs.org/p/checker-plugin/) but a user
  obtains it from the same URL as before:
  https://checkerframework.org/eclipse/

Property Key Checker:
  The property key checker allows multiple resource bundles and the
  simultaneous use of both resource bundles and property files.

Javari Checker:
  Added Javari stub classes for more JDK classes.

Distribution:
  Changed directory structure (top level is "checker-framework"; "checkers"
  is a under that) for consistency with version control repository.

Many documentation improvements and minor bugfixes.

----------------------------------------------------------------------

Version 1.1.0b, 16 Jun 2010

Fixed a bug related to running binary release in JDK 6

----------------------------------------------------------------------

Version 1.1.0, 13 Jun 2010

Checkers
  Introduced a new simple mechanism for running a checker
  Added one annotated JDK for all checkers

Nullness Checker
  Fixed bugs related to map.get() and KeyFor annotation
  Fixed bugs related to AssertNonNull* and parameters
  Minor updates to the annotated JDK, especially to java.io.File

Manual
  Updated installation instructions
  Clarified section regarding fields and type inference

----------------------------------------------------------------------

Version 1.0.9, 25 May 2010

Nullness Checker:
  Improved Javadocs and manual documentation
  Added two new annotations: AssertNonNullAfter, KeyFor
  Fixed a bug related to AssertNonNullIfFalse and assert statements
  Renamed NonNullVariable to NonNullOnEntry

Checkers:
  Interning: Skipping equality check, if either operands should be skipped
  Fixed a bug related to annotations targeting array fields found in classfile
  Fixed a bug related to method invocation generic type inference
    in static methods

Manual
  Added a section on nullness method annotations
  Revised the Nullness Checker section
  Updated Ant usage instructions

----------------------------------------------------------------------

Version 1.0.8, 15 May 2010

Checkers
  Changed behavior of flow type refinement when annotation is explicit
  Handle array initializer trees (without explicit type)
  Handle the case of Vector.copyInto
  Include javax classes in the distributed jdk jar files

Interning Checker
  Handle interning inference of string concatenation
  Add 20+ @Interned annotations to the JDK
  Add an option, checkclass, to validate the interning
    of specific classes only

Bug fixes
  Fix a bug related to array implicit types
  Lock Checker: Treat null as a bottom type

Manual
  Added a new section about Flow inference and fields

----------------------------------------------------------------------

Version 1.0.7, 12 Apr 2010

Checkers
  Distributed a Maven repository
  Updated stub parser project to latest version (javaparser 1.0.8)
  Fixed bugs related to iterable wildcards and type parameter types

----------------------------------------------------------------------

Version 1.0.6, 24 Feb 2009

Nullness Checker
  Added support for new annotations:
    Pure - indicates that the method, given the same parameters, return the
            same values
    AssertNonNullIfFalse - indicates that a field is NonNull if the method
            returns false
  Renamed AssertNonNull to AssertParametersNonNull
  Updated the annotated jdk

Javari Checker
  Fixed many bugs:
    handle implicit dereferencing of this (e.g. `field` in place of
      `this.field`)
    apply default annotations to method parameters

----------------------------------------------------------------------

Version 1.0.5, 12 Jan 2009

Checkers
  Added support for annotated jdk jars
  Improved readability of some failure messages
  Added AssertNonNullIfTrue support for method parameter references
  Fixed a bug related to LazyNonNull and array fields
  Fixed a bug related to inference and compound assignments (e.g. +=)
  nullness: permit the type of @NonNull Void

Manual
  Updated annotating-libraries chapter regarding annotated jdk

----------------------------------------------------------------------

Version 1.0.4, 19 Dec 2009

Bug Fixes
  wildcards not recognized as subtypes of type variables
    e.g. '? extends A' and 'A'
  PolyNull methods not accepting null literal value arguments
  spurious unexpected Raw warnings

Manual
  Clarified FAQ item regarding why List's type parameter is
    "extends @NonNull Object"

----------------------------------------------------------------------

Version 1.0.3, 5 Dec 2009

Checkers
  New location UPPER_BOUND for DefaultQualifier permits setting the default
    for upper bounds, such as Object in "? extends Object".
  @DefaultQualifier accepts simple names, like @DefaultQualifier("Nullable"),
    rather than requiring @DefaultQualifier("checkers.nullness.quals.Nullable").
  Local variable type inference has improved support for array accesses.
  The repository contains Eclipse project and launch configuration files.
    This is helpful too people who want to build a checker, not to people
    who merely want to run a checker.
  Many bug fixes, including:
    handling wildcard subtyping rules
    stub files and vararg methods being ignored
    nullness and spurious rawness errors
    uses of array clone method (e.g. String[].clone())
    multibound type parameters (e.g. <T extends @A Number & @B Cloneable>)

Manual
  Documented the behavior of annotations on type parameter declarations.
  New FAQ item:
    How to collect warnings from multiple files
    Why a qualifier shouldn't apply to both types and declarations

----------------------------------------------------------------------

Version 1.0.2, 16 Nov 2009

Checkers
  Renamed Regex Checker's @ValidRegex annotation to @Regex
  Improved Collection.toArray() heuristics to be more sound

Bug fixes
  Fixed the annotated JDK to match OpenJDK 6
    - Added missing methods and corrected class hierarchy
  Fixed a crash related to intersection types

----------------------------------------------------------------------

Version 1.0.1, 1 Nov 2009

Checkers
  Added new checkers:
    RegEx checker to detect invalid regular expression use
    Internationalization (I18n) checker to detect internationalization errors

Functionality
  Added more performance optimizations
  nullness: Added support for netbeans nullness annotations
  nullness: better semantics for redundant nullness tests
    related to redundant tests in assertions
  lock: Added support for JCIP annotation in the Lock Checker
  tainting: Added support for polymorphism
  Lock Checker supports the JCIP GuardedBy annotation

Bug fixes
  Fixed a crashing bug related to interaction between
    generic types and wildcards
  Fixed a bug in stub file parser related to vararg annotations
  Fixed few bugs in skeleton file generators

Manual
  Tweak installation instructions
  Reference Units Checker
  Added new sections for new checkers
    RegEx checker (S 10)
    Internationalization Checker (S 11)

----------------------------------------------------------------------

Version 1.0.0, 30 Sep 2009

Functionality
  Added Linear Checker to restrict aliasing

Bug fixes
  Fixed flow erros related to loop controls and break/continue

Manual
  Adopt new term, "Declaration Annotation" instead of non-type annotations
  Added new sections:
    Linear Checker (S 9)
    Inexpressible types (S 14.3)
    How to get started annotating legacy code (S 2.4.4)
  Expanded Tainting Checker section

----------------------------------------------------------------------

Version 0.9.9, 4 Sep 2009

Functionality
  Added more optional lint checks (cast:unsafe, all)
  Nullness Checker supports @SuppressWarnings("nullness:generic.argument"),
    for suppressing warnings related to misuse of generic type arguments.
    This was already supported and documented, but had not been mentioned
    in the changelog.

Bug fixes
  Fixed many bugs related to Stub files causing parser to ignore
    bodiless constructors
    annotated arrays annotations
    type parameter and wildcard bounds annotations

Manual
  Rewrote 'javac implementation survival guide' (S 13.9)
  Restructured 'Using a checker' (S 2)
  Added 'Integration with external tools' (S 14)
  Added new questions to the FAQ (S 15)

----------------------------------------------------------------------

Version 0.9.8, 21 Aug 2009

Functionality
  Added a Tainting Checker
  Added support for conditional nonnull checking
  Added optional check for redundant nullness tests
  Updated stub parser to latest libraries

Bug fixes
  Fixed a bug related to int[] treated as Object when passed to vararg T...
  Fixed a crash related to intersection types
  Fixed a bug related to -AskipClasses not being honored
  Fixed a bug related to flow

Manual
  Added new sections
    8 Tainting Checker
    3.2.3 Conditional nullness

----------------------------------------------------------------------

Version 0.9.7, 12 Aug 2009

Functionality
  Changed swNonNull to castNonNull
  nullness: Improved flow to infer nullness based on method invocations
  locking: Permitted @Holding to appear on constructors

Bug fixes
  Fixed a bug related to typevar and wildcard extends clauses

----------------------------------------------------------------------

Version 0.9.6, 29 Jul 2009

Functionality
  Changed 'jsr308.skipClasses' property with '-AskipClasses' option
  Locking checker
    - Add subtype checking for Holding
    - Treat constructors as synchronized methods

Bug fixes
  Added some missing nullness annotations in the jdk
  Fixed some bugs related to reading stub files

Manual
  Added a new section
    2.10  Tips about writing annotations
  Updated sections of
    2.6   Unused fields and dependent types
    3.1.1 Rawness annotation hierarchy

----------------------------------------------------------------------

Version 0.9.5, 13 Jul 2009

Functionality
  Added support for Findbugs, JSR305, and IntelliJ nullness annotations
  Added an Aggregate Checker base-class
  Added support for a form of field access control

Bug fixes
  Added check for arguments in super() calls in constructors

Manual
  Added new sections:
    Fields access control
    Other tools for nullness checking
    Bundling multiple checkers

----------------------------------------------------------------------

Version 0.9.4, 30 Jun 2009

Functionality
  Added Lock Checker

Bug fixes
  Handle more patterns for determining Map.get() return type

Manual Documentations
  Improved installation instructions
  Added the following sections
    2.6 Dependent types
    3.1 subsection for LazyNonNull
    10.9 When to use (and not to use) type qualifiers

----------------------------------------------------------------------

Version 0.9.3, 23 Jun 2009

Functionality
  Added support DefaultQualifier on packages
  Added support for Dependent qualifier types
    see checkers.quals.Dependent
  Added an option to treat checker errors as warnings
  Improved flow handling of boolean logic

Manual Documentations
  Improved installation instructions
  Improved discussion of effective and implicit qualifiers and defaults
  Added a discussion about the need for bottom qualifiers
  Added sections for how-to
    . suppress Basic Checker warnings
    . troubleshoot skeleton files

----------------------------------------------------------------------

Version 0.9.2, 2 Jun 2009

Functionality
  Added pre-liminary support for lazy initialization in nullness
    see LazyNonNull

Bug fixes
  Corrected method declarations in JDK skeleton files
    - bug resulted in a runtime error

Documentations
  Updated qualifier javadoc documentations
  Corrected a reference on passing qualifiers to javac

----------------------------------------------------------------------

Version 0.9.1, 19 May 2009

Bug fixes
  Eliminated unexpected compiler errors when using checkers
  Fixed bug related to reading annotations in skeleton files

API Changes
  Renamed SourceChecker.process() to .typeProcess()

Manual
  Updated troubleshooting info
    info for annotations in skeleton files

----------------------------------------------------------------------

Version 0.9b, 22 Apr 2009

No visible changes

----------------------------------------------------------------------

Version 0.9, 16 Apr 2009

Framework
  More space and performance optimizations
  Handle raw type with multiple type var level
    e.g. class Pair<X, Y extends X> { ... }

Manual
  Improve installation instructions
  Update references to command line arguments

----------------------------------------------------------------------

Version 0.8.9, 28 Mar 2009

Framework
  Introduce Space (and minor performance) optimizations
  Type-check constructor invocation receiver type
  Fixed bug related to try-catch flow sensitivity analysis
  Fixed bugs when type-checking annotations and enums
    - bug results in null-pointer exception

----------------------------------------------------------------------

Version 0.8.8, 13 Mar 2009

Nullness Checker
  Support for custom nullness assertion via @AssertNonNull
  Support for meta-annotation AssertNonNull
  Support for Collection.toArray() method
    Infer the nullness of the returned type
  Corrected some JDK Collection API annotations

Framework
  Fixed bugs related to assignments expressions in Flow
  Fixed bugs related to enum and annotation type hierarchy
  Fixed bugs related to default annotations on wildcard bounds

----------------------------------------------------------------------

Version 0.8.7, 27 Feb 2009

Framework
  Support annotations on type parameters
  Fixed bugs related to polymorphic types/annotations
  Fixed bugs related to stub fixes

Manual
  Specify annotation defaults settings for IGJ
  Update Known Problems section
----------------------------------------------------------------------

Version 0.8.6, 3 Feb 2009

Framework
  Fixed bugs related to flow sensitivity analysis related to
    . for loop and do while loops
    . multiple iterations of a loop
    . complement of logical conditions
  Declarative syntax for string literal type introduction rules
  Support for specifying stub file directories

----------------------------------------------------------------------

Version 0.8.5, 17 Jan 2009

Framework
  Fixed bugs related to flow sensitivity analysis
  Fixed bugs related to annotations on type parameters

----------------------------------------------------------------------

Version 0.8.4, 17 Dec 2008

Distribution
  Included checkers-quals.jar which contains the qualifiers only

Framework
  Fixed bugs related to inner classes
  Fixed a bug related to resolving polymorphic qualifiers
    within static methods

Manual
  Added 'Distributing your annotated project'

----------------------------------------------------------------------

Version 0.8.3, 7 Dec 2008

Framework
  Fixed bugs related to inner classes
  Changed cast semantics
    Unqualified casts don't change cast away (or in) any qualifiers
  Refactored AnnotationBuilder to ease building annotations
  Added support for Object += String new behavior
  Added a type validation check for method return types

Nullness
  Added inference of field initialization
    Suppress false warnings due to method invocations within constructors

IGJ
  Added proper support for AssignsFields and inner classes interactions

Manual
  Updated 'Known Problems' section

----------------------------------------------------------------------

Version 0.8.2, 14 Nov 2008

Framework
  Included a binary distribution in the releases
  Added support for annotations on type parameters
  Fixed bugs related to casts

Nullness
  Improved error messages readability
  Added partial support for Map.get() detection

Manual
  Improved installation instructions

----------------------------------------------------------------------

Version 0.8.1, 1 Nov 2008

Framework
  Added support for array initializers
  Fixed many bugs related to generics and generic type inference

Documentations
  Added 'Getting Started' guide

----------------------------------------------------------------------

Version 0.8, 27 Sep 2008

Framework
  Added support for newly specified array syntax
  Refactored code for annotating supertypes
  Fixed AnnotationBuilder AnnotationMirror string representation
  Fixed AnnotatedTypeMirror hashCode

Manual
  Reorganized 'Annotating Libraries' section

----------------------------------------------------------------------

Version 0.7.9, 19 Sep 2008

Framework
  Added support for stub files/classes
  Fixed bugs related to anonymous classes
  Fixed bugs related to qualifier polymorphism

Manual
  Updated 'Annotating Libraries' section to describe stub files

Tests
  Added support for Windows
  Fixed a bug causing IGJ tests to fail on Windows

----------------------------------------------------------------------

Version 0.7.8, 12 Sep 2008

Framework
  Improved support for anonymous classes
  Included refactorings to ease extensibility
  Fixed some minor bugs

Nullness
  Fix some errors in annotated JDK

----------------------------------------------------------------------

Version 0.7.7, 29 Aug 2008

Framework
  Fixed bugs related to polymorphic qualifiers
  Fixed bugs related to elements array convention
  Add implicit type arguments to raw types

Interning
  Suppress cast warnings for interned classes

Manual
  Removed discussion of non-standard array syntax alternatives

----------------------------------------------------------------------

Version 0.7.6, 12 Aug 2008

Framework
  Changed default array syntax to ARRAYS-PRE, per the JSR 308 specification
  Added an optional check for qualifier unsafe casts
  Added support for running multiple checkers at once
  Fixed bugs related array syntax
  Fixed bugs related to accessing outer classes with-in inner classes

Manual
  Added a new subsection about Checker Auto-Discovery
    2.2.1 Checker Auto-discovery

----------------------------------------------------------------------

Version 0.7.5, 2 Aug 2008

Framework
  Added support for ARRAYS-PRE and ELTS-PRE array syntax
  Added a check for unsafe casts
  Some improvements to the AnnotationBuilder API

Nullness Checker
  Added a check for synchronized objects
  Added a check for (un)boxing conversions

Javari Checker
  Fixed some JDK annotated classes

----------------------------------------------------------------------

Version 0.7.4, 11 July 2008

Framework
  Added support for annotations found in classfiles
  Added support for the ARRAY-IN array syntax
  Added AnnotationBuilder, to create AnotationMirrors with values
  Improved the readability of recursive types string representation

Nullness Checker
  Added a check for thrown Throwable nullability

IGJ Checker
  Treat enums as mutable by default, like regular classes

Manual
  Added a new subsection about array syntax proposals:
    2.1.2 Annotating Arrays

----------------------------------------------------------------------

Version 0.7.3,  4 July 2008

Javari Checker
  Converted JDK files into stubs

Nullness Checker
  Fixed java.lang.Number declaration in the annotated jdk

Framework
  Fixed a bug causing crashes related to primitive type boxing
  Renamed DAGQualifierHierarchy to GraphQualifierHierarchy

----------------------------------------------------------------------

Version 0.7.2, 26 June 2008

IGJ Checker
  Supports flow-sensitive type refinement

Framework
  Renamed Default annotation to DefaultQualifier
  Added DefaultQualifiers annotation
  Fixed bugs related to flow-sensitive type refinement
  Fixed an error in the build script in Windows

Manual
  Added a new section
    9.2  javac implementation survival guide
  Added hyperlinks to Javadocs of the referenced classes

----------------------------------------------------------------------

Version 0.7.1, 20 June 2008

Nullness Checker
  Made NNEL the default qualifier scheme

Basic Checker
  Moved to its own checkers.basic package

Framework
  Enhanced type-checking within qualifier-polymorphic method bodies
  Fixed a bug causing StackOverflowError when type-checking wildcards
  Fixed a bug causing a NullPointerException when type-checking
    compound assignments, in the form of +=

Class Skeleton Generator
  Distributed in compiled form (no more special installation instructions)
  Added required asmx.jar library to lib/

Manual
  Added new sections
    2.2.1 Ant tasks
    2.2.2 Eclipse plugin
    2.6   The effective qualifier on a type
  Rewrote section 8 on annotating libraries
    Added reference to the new Eclipse plug-in
    Deleted installation instructions

Javari Checker
  Fixed bugs causing a NullPointerException when type-checking
    primitive arrays

IGJ Checker
  Fixed bugs related to uses of raw types

API Changes
  Moved AnnotationFactory functionality to AnnotationUtils
  Removed .root and .inConflict from DAGQualifierHierarchy

----------------------------------------------------------------------

Version 0.7, 14 June 2008

Installation
  New, very simple installation instructions for Linux.  For other
    operating systems, you should continue to use the old instructions.

Nullness Checker
  Renamed from "NonNull Checker" to "Nullness Checker".
    Renamed package from checkers.nonnull to checkers.nullness.
    The annotation names remain the same.
  Added PolyNull, a polymorphic type qualifier for nullness.

Interning Checker
  Renamed from "Interned Checker" to "Interning Checker".
    Renamed package from checkers.interned to checkers.interning.
    The annotation names remain the same.
  Added PolyInterned, a polymorphic type qualifier for Interning.
  Added support for @Default annotation.

Framework
  Qualifiers
    @PolymorphicQualifier was not previously documented in the manual.
    Moved meta-qualifiers from checkers.metaquals package to checkers.quals.
    Removed @VariableQualifier and @RootQualifier meta-qualifiers.
  Added BasicAnnotatedTypeFactory, a factory that handles implicitFor,
    defaults, flow-sensitive type inference.
  Deprecated GraphQualifierHierarchy; DAGQualifierHierarchy replaces it.
  Renamed methods in QualifierHierarchy.

Manual
  Rewrote several manual sections, most notably:
    2.1.1  Writing annotations in comments for backward compatibility
      (note new -Xspacesincomments argument to javac)
    2.3  Checking partially-annotated programs: handling unannotated code
    2.6  Default qualifier for unannotated types
    2.7  Implicitly refined types (flow-sensitive type qualifier inference)
    8  Annotating libraries
    9  How to create a new checker plugin
  Javadoc for the Checker Framework is included in its distribution and is
    available online at https://checkerframework.org/api/ .

----------------------------------------------------------------------

Version 0.6.4, 9 June 2008

All Framework
  Updated the distributed JDK and examples to the new location of qualifiers

Javari Checker
  Improved documentation on polymorphism resolution
  Removed redundant code now added to the framework from JavariVisitor,
    JavariChecker and JavariAnnotatedTypeFactory
  Refactored method polymorphism into JavariAnnotatedTypeFactory
  Fixed bug on obtaining type from NewClassTree, annotations at constructor
    invocation are not ignored now
  Refactored polymorphism resolution, now all annotations on parameters and
    receivers are replaced, not only on the return type
  Refactored and renamed internal annotator classes in
    JavariAnnotatedTypeFactory
  Added more constructor tests
  Moved Javari annotations to checkers.javari.quals package

----------------------------------------------------------------------

Version 0.6.3, 6 June 2008

Checker Framework
  Improved documentation and manual
  Treat qualifiers on extends clauses of type variables and wildcard types as
    if present on type variable itself
  Renamed AnnotationRelations to QualifierHierarchy
  Renamed GraphAnnotationRelations to GraphQualifierHierarchy
  Renamed TypeRelations to TypeHierarchy
  Added flow as a supported lint option for all checkers
  Determined the suppress warning key reflectively

Interned Checker
  Moved @Interned annotation to checkers.interned.quals package

NonNull Checker
  Moved nonnull annotations to checkers.nonnull.quals package

Miscellaneous
  Included Javadocs in the release
  Improved documentation for all checkers

----------------------------------------------------------------------

Version 0.6.2, 30 May 2008

Checker Framework API
  Added support for @Default annotation via TreeAnnotator
  Added support for PolymorphicQualifier meta-annotation
  Disallow the use of @SupportedAnnotationTypes on checkers
  Fixed bugs related to wildcards with super clauses
  Improved flow-sensitive analysis for fields

Javari Checker
  Moved Javari qualifiers from checkers.quals to checkers.javari.quals
  Fixed bugs causing null pointer exceptions

NonNull Checker
  Fixed bugs related to nonnull flow
  Added new tests to test suite

Basic Checker
  Renamed Custom Checker to Basic Checker

----------------------------------------------------------------------

Version 0.6.1, 26 Apr 2008

Checker Framework API
  Added support for @ImplicitFor meta-annotations via the new TypeAnnotator
    and TreeAnnotator classes
  Improved documentation and specifications
  Fixed a bug related to getting supertypes of wildcards
  Fixed a crash on class literals of primitive and array types
  Framework ignores annotations that are not part of a type system
  Fixed several minor bugs in the flow-sensitive inference implementation.

IGJ Checker
  Updated the checker to use AnnotationRelations and TypeRelations

Javari Checker
  Changing RoMaybe annotation to PolyRead
  Updated checker to use AnnotationRelations and TypeRelations
  Updated the JDK
  Fixed bugs related to QReadOnly and type argument subtyping
  Fixed bugs related to this-mutable fields in methods with @ReadOnly receiver
  Fixed bugs related to primitive type casts
  Added new tests to test suit

NonNull Checker
  Updated the annotated JDK
  Fixed bugs in which default annotations were not correctly applied
  Added @Raw types to handle partial object initialization.
  Fixed several minor bugs in the checker implementation.

Custom Checker
  Updated checker to use hierarchy meta-annotations, via -Aquals argument

----------------------------------------------------------------------

Version 0.6, 11 Apr 2008

Checker Framework API
  Introduced AnnotationRelations and TypeRelations, more robust classes to
    represent type and annotation hierarchies, and deprecated
    SimpleSubtypeRelation
  Add support for meta-annotations to declare type qualifiers subtype relations
  Re-factored AnnotatedTypes and AnnotatedTypeFactory
  Added a default implementation of SourceChecker.getSuppressWarningsKey()
    that reads the @SuppressWarningsKey class annotation
  Improved support for multidimensional arrays and new array expressions
  Fixed a bug in which implicit annotations were not being applied to
    parenthesized expressions
  Framework ignores annotations on a type that do not have @TypeQualifier
  Moved error/warning messages into "messages.properties" files in each
    checker package
  Fixed a bug in which annotations were inferred to liberally by
    checkers.flow.Flow

Interned Checker
  Added heuristics that suppress warnings for certain comparisons (namely in
    methods that override Comparator.compareTo and Object.equals)
  The Interned checker uses flow-sensitive inference by default

IGJ Checker
  Fixed bugs related to resolving immutability variable in method invocation
  Fixed a bug related to reassignability of fields
  Add more tests

Javari Checker
  Added placeholder annotation for ThisMutable mutability
  Re-factored JavariAnnotatedTypeFactory
  Fixed self-type resolution for method receivers for readonly classes
  Fixed annotations on parameters of readonly methods
  Fixed type validation for arrays of primitives
  Added more tests
  Renamed @RoMaybe annotation to @PolyRead

NonNull Checker
  Removed deprecated checkers.nonnull.flow package
  Fixed a bug in which default annotations were not applied correctly

Miscellaneous
  Improved Javadocs
  Added FactoryTestChecker, a more modular tester for the annotated type
    factory
  Simplify error output for some types by stripping package names

----------------------------------------------------------------------

Version 0.5.1, 21 Mar 2008

Checker Framework API
  Added support for conditional expression
  Added checks for type validity and assignability
  Added support for per-checker customization of asMemberOf
  Added support for type parameters in method invocation,
    including type inference
  Enhanced performance of AnnotatedTypeFactory
  Checkers run only when no errors are found by Javac
  Fixed bugs related AnnotationUtils.deepCopy()
  Fixed support for annotated class type parameters
  Fixed some support for annotated type variable bounds
  Added enhancements to flow-sensitive qualifier inference
  Added checks for type parameter bounds

Interned Checker
  Fixed some failing test cases
  Fixed a bug related to autoboxing/unboxing
  Added experimental flow-sensitive qualifier inference (use
    "-Alint=flow" to enable)
  Improved subtype testing, removing some spurious errors

IGJ Checker
  Deleted IGJVisitor!
  Fixed some bugs related to immutability type variable resolution

Javari Checker
  Removed redundant methods from JavariVisitor in the new framework
  Added support to constructor receivers
  Added support to parenthesized expressions
  Fixed a bug related to resolving RoMaybe constructors
  Fixed a bug related to parsing conditional expressions
  Added parsing of parenthesized expressions
  Replaced checkers.javari.VisitorState with
    checkers.types.VisitorState, present in BaseTypeVisitor
  Modified JavariVisitor type parameters (it now extends
    BaseTypeVisitor<Void, Void>, not BaseTypeVisitor<Void,
    checkers.javari.VisitorState>)
  Modified JavariAnnotatedTypeFactory TreePreAnnotator to mutate a
    AnnotatedTypeMirror parameter instead of returning a
    List<AnnotationMirror>, in accordance with other parts of the
    framework design
  Modified test output format
  Added tests to test suite

NonNull Checker
  Fixed a bug related to errors produced on package declarations
  Exception parameters are now treated as NonNull by default
  Added better support for complex conditionals in NonNull-specific
    flow-sensitive inference
  Fixed some failing test cases
  Improved subtype testing, removing some spurious errors

Custom Checker
  Added a new type-checker for type systems with no special semantics, for
    which annotations can be provided via the command line

Miscellaneous
  Made corrections and added more links to Javadocs
  A platform-independent binary version of the checkers and framework
    (checkers.jar) is now included in this release

----------------------------------------------------------------------

Version 0.5, 7 Mar 2008

Checker Framework API
  Enhanced the supertype finder to take annotations on extends and
    implements clauses of a class type
  Fixed a bug related to checking an empty array initializer ("{}")
  Fixed a bug related to missing type information when multiple
    top-level classes are defined in a single file
  Fixed infinite recursion when checking expressions like "Enum<E
    extends Enum<E>>"
  Fixed a crash in checkers.flow.Flow related to multiple top-level
    classes in a single file
  Added better support for annotated wildcard type bounds
  Added AnnotatedTypeFactory.annotateImplicit() methods to replace
    overriding the getAnnotatedType() methods directly
  Fixed a bug in which constructor arguments were not checked

Interned Checker
  Fixed a bug related to auto-unboxing of classes for primitives
  Added checks for calling methods with an @Interned receiver

IGJ Checker
  Implemented the immutability inference for self-type (type of
    'this') properly
  Enhanced the implicit annotations to make an un-annotated code
    type-check
  Fixed bugs related to invoking methods based on a method's receiver
    annotations

Javari Checker
  Restored in this version, after porting to the new framework

NonNull Checker
  Fixed a bug in which primitive types were considered possibly null
  Improvements to support for @Default annotations

Miscellaneous
  Improved error message display for all checkers

----------------------------------------------------------------------

Version 0.4.1, 22 Feb 2008

Checker Framework API
  Introduced AnnotatedTypeFactory.directSupertypes() which finds the
    supertypes as annotated types, which can be used by the framework.
  Introduced default error messages analogous to javac's error messages.
  Fixed bugs related to handling array access and enhanced-for-loop type
    testing.
  Fixed several bugs that are due AnnotationMirror not overriding .equals()
    and .hashCode().
  Improved Javadocs for various classes and methods.
  Fixed several bugs that caused crashes in the checkers.
  Fixed a bug where varargs annotations were not handled correctly.

IGJ Checker
  Restored in this version, after porting the checker to the new framework.

NonNull Checker
  Fixed a bug where static field accesses were not handled correctly.
  Improved error messages for the NonNull checker.
  Added the NNEL (NonNull Except Locals) annotation default.

Interned Checker
  Fixed a bug where annotations on type parameter bounds were not handled
    correctly.
  Improved error messages for the Interned checker.

----------------------------------------------------------------------

Version 0.4, 11 Feb 2008

Checker Framework API
  Added checkers.flow, an improved and generalized flow-sensitive type
    qualifier inference, and removed redundant parts from
    checkers.nonnull.flow.
  Fixed a bug that prevented AnnotatedTypeMirror.removeAnnotation from working
    correctly.
  Fixed incorrect behavior in checkers.util.SimpleSubtypeRelation.

NonNull Checker
  Adopted the new checkers.flow.Flow type qualifier inference.
  Clarifications and improvements to Javadocs.

----------------------------------------------------------------------

Version 0.3.99, 20 Nov 2007

Checker Framework API
  Deprecated AnnotatedClassType, AnnotatedMethodType, and AnnotationLocation
    in favor of AnnotatedTypeMirror (a new representation of annotated types
    based on the javax.lang.model.type hierarchy).
  Added checkers.basetype, which provides simple assignment and
    pseudo-assignment checking.
  Deprecated checkers.subtype in favor of checkers.basetype.
  Added options for debugging output from checkers: -Afilenames, -Ashowchecks

Interned Checker
  Adopted the new Checker Framework API.
  Fixed a bug in which "new" expressions had an incorrect type.

NonNull Checker
  Adopted the new Checker Framework API.

Javari Checker
IGJ Checker
  Removed in this version, to be restored in a future version pending
    completion of updates to these checkers with respect to the new framework
    API.

----------------------------------------------------------------------

Version 0.3, 1 Oct 2007

Miscellaneous Changes
  Consolidated HTML documentation into a single user manual (see the "manual"
    directory in the distribution).

IGJ Checker
  New features:
    Added a test suite.
    Added annotations (skeleton files) for parts of java.util and java.lang.

NonNull Checker
  New features:
    @SuppressWarnings("nonnull") annotation suppresses checker warnings.
    @Default annotation can make NonNull (not Nullable) the default.
    Added annotations (skeleton classes) for parts of java.util and java.lang.
    NonNull checker skips no classes by default (previously skipped JDK).
    Improved error messages: checker reports expected and found types.

  Bug fixes:
    Fixed a null-pointer exception when checking certain array accesses.
    Improved checking for field dereferences.

Interned Checker
  New features:
    @SuppressWarnings("interned") annotation suppresses checker warnings.
    The checker warns when two @Interned objects are compared with .equals

  Bug fixes:
    The checker honors @Interned annotations on method receivers.
    java.lang.Class types are treated as @Interned.

Checker Framework API
  New features:
    Added support for default annotations and warning suppression in checkers

----------------------------------------------------------------------

Version 0.2.3, 30 Aug 2007

IGJ Checker
  New features:
    changed @W(int) annotation to @I(String) to improve readability
    improved readability of error messages
    added a test for validity of types (testing @Mutable String)

  Bug fixes:
    fixed resolving of @I on fields on receiver type
    fixed assignment checking assignment validity for enhanced for loop
    added check for constructor invocation parameters

Interned Checker
  added the Interned checker, for verifying the absence of equality testing
    errors; see "interned-checker.html" for more information

Javari Checker
  New features:
    added skeleton classes for parts of java.util and java.lang with Javari
      annotations

  Bug fixes:
    fixed readonly inner class bug on Javari Checker

NonNull Checker
  New features:
    flow-sensitive analysis for assignments from a known @NonNull type (e.g.,
      when the right-hand of an assignment is @NonNull, the left-hand is
      considered @NonNull from the assignment to the next possible
      reassignment)
    flow-sensitive analysis within conditional checks

  Bug fixes:
    fixed several sources of null-pointer errors in the NonNull checker
    fixed a bug in the flow-sensitive analysis when a variable was used on
      both sides of the "=" operator

Checker Framework API
  New features:
    added the TypesUtils.toString() method for pretty-printing annotated types
    added AnnotationUtils, a utility class for working with annotations and
      their values
    added SourceChecker.getDefaultSkipPattern(), so that checkers can
      individually specify which classes to skip by default
    added preliminary support for suppressing checker warnings via
      the @SuppressWarnings annotation

  Bug fixes:
    fixed handling of annotations of field values
    InternalAnnotation now correctly uses defaults for annotation values
    improved support for annotations on class type parameter bounds
    fixed an assertion violation when compiling certain uses of arrays

----------------------------------------------------------------------

Version 0.2.2, 16 Aug 2007


Code Changes

* checkers.igj
    some bug fixes and improved documentation

* checkers.javari
    fixed standard return value to be @Mutable
    fixed generic and array handling of @ReadOnly
    fixed @RoMaybe resolution of receivers at method invocation
    fixed parsing of parenthesized trees and conditional trees
    added initial support for for-enhanced loop
    fixed constructor behavior on @ReadOnly classes
    added checks for annotations on primitive types inside arrays

* checkers.nonnull
    flow sensitive analysis supports System.exit, new class/array creation

* checkers.subtype
    fixes for method overriding and other generics-related bugs

* checkers.types
    added AnnotatedTypeMirror, a new representation for annotated types that
      might be moved to the compiler in later version
    added AnnotatedTypeScanner and AnnotatedTypeVisitor, visitors for types
    AnnotatedTypeFactory uses GenericsUtils for improved handing of annotated
      generic types

* checkers.util
    added AnnotatedTypes, a utility class for AnnotatedTypeMirror
    added GenericsUtils, a utility class for working with generic types

* tests
    modified output to print only missing and unexpected diagnostics
    added new test cases for the Javari Checker


Documentation Changes

* checkers/igj-checker.html
    improvements to page

* checkers/javari-checker.html
    examples now point to test suit files

Miscellaneous Changes

* checkers/build.xml
    Ant script fails if it doesn't find the correct JSR 308 javac version

----------------------------------------------------------------------

Version 0.2.1, 1 Aug 2007


Code Changes

* checkers.igj & checkers.igj.quals
    added an initial implementation for the IGJ language

* checkers.javari
    added a state parameter to the visitor methods
    added tests and restructured the test suite
    restructured and implemented RoMaybe
    modified return type to be mutable by default
    fixed mutability type handling for type casts and field access
    fixed bug, ensuring no primitives can be ReadOnly
    a method receiver type is now based on the correct annotation
    fixed parameter type-checking for overriden methods
    fixed bug on readonly field initialization
    added handling for unary trees

* checkers.nonnull
    added a tests for the flow-senstive analysis and varargs methods
    improved flow-sensitive analysis: else statements, asserts,
      return/throw statements, instanceof checks, complex conditionals with &&
    fixed a bug in the flow-sensitive analysis that incorrectly inferred
      @NonNull for some elements
    removed NonnullAnnotatedClassType, moving its functionality into
      NonnullAnnotatedTypeFactory

* checkers.source
    SourceChecker.getSupportedAnnotationTypes() returns ["*"], overriding
      AbstractProcessor.getSupportedAnnotationTypes(). This enables all
      checkers to run on unannotated code

* checkers.subtypes
    fixed a bug pertaining to method parameter checks for overriding methods
    fixed a bug that caused crashes when checking varargs methods

* checkers.types
    AnnotatedTypeFactory.getClass(Element) and getMethod(Element) use the
      tree of the passed Element if one exists
    AnnotatedClassType.includeAt, .execludeAt, .getAnnotationData were
      added and are public
    added constructor() and skipParens() methods to InternalUtils
    renamed getTypeArgumentLocations() to getAnnotatedTypeArgumentLocations()
      in AnnotatedClassType
    added AnnotationData to represent annotations instead of Class instances;
      primarily allows querying annotation arguments
    added switch for whether or not to use includes/excludes in
      AnnotatedClassType.hasAnnotationAt()

* checkers.util
    added utility classes
    added skeleton class generator utility for annotating external libraries


Documentation Changes

* checkers/nonnull-checker.html
    added a note about JML
    added a caveat about variable initialization

* checkers/README-checkers.html
    improvements to instructions

----------------------------------------------------------------------

Version 0.2, 2 Jul 2007


Code Changes

* checkers.subtype
    subtype checker warns for annotated and redundant typecasts
    SubtypeVisitor checks for invalid return and parameter types in overriding
      methods
    added checks for compound assignments (like '+=')

* checkers.source
    SourceChecker honors the "checkers.skipClasses" property as a regex for
      suppressing warnings from unannotated code (property is "java.*" by
      default)
    SourceVisitor extends TreePathScanner<R,P> instead of
      TreeScanner<Void,Void>

* checkers.types
    AnnotatedClassType.isAnnotatedWith removed
    AnnotatedClassType.getInnerLocations renamed to getTypeArgumentLocations
    AnnotatedClassType.include now removes from the exclude list (and
      vice-versa)
    AnnotatedClassType.setElement and setTree methods are now public

* checkers.nonnull
    added a flow-sensitive analysis for inferring @NonNull in "if (var !=
      null)"-style checks
    added checks for prefix and postfix increment and decrement operations

* checkers.javari
    added initial implementation of a type-checker for the Javari language

----------------------------------------------------------------------

Version 0.1.1, 7 Jun 2007


Documentation Changes

* checkers/nonnull-checker.html
    created "Tiny examples" subsection
    created "Annotated library" subsection
    noted where to read @NonNull-annotated source
    moved instructions for unannotated code to README-checkers.html
    various minor corrections and clarifications

* checkers/README-checkers.html
    added cross-references to other Checker Framework documents
    removed redundant text
    moved instructions for unannotated code from nonnull-checker.html
    various minor corrections and clarifications

* checkers/creating-a-checker.html
    added note about getSupportedSourceVersion
    removed line numbers from @Interned example
    added section on SubtypeChecker/SubtypeVisitor
    various minor corrections and clarifications


Code Changes

* checkers.subtype
    removed deprecated getCheckedAnnotation() mechanism
    added missing package Javadocs
    package Javadocs reference relevant HTML documentation
    various improvements to Javadocs
    SubtypeVisitor and SubtypeChecker are now abstract classes
    updated with respect to preferred usages of
      AnnotatedClassType.hasAnnotationAt and AnnotatedClassType.annotateAt

* checkers.source
    added missing package Javadocs
    package Javadocs reference relevant HTML documentation

* checkers.types
    added missing package Javadocs
    package Javadocs reference relevant HTML documentation
    AnnotatedClassType.annotateAt now correctly handles
      AnnotationLocation.RAW argument
    AnnotatedClassType.annotate deprecated in favor of
      AnnotatedClassType.annotateAt with AnnotationLocation.RAW as an argument
    AnnotatedClassType.isAnnotatedWith deprecated in favor of
      AnnotatedClassType.hasAnnotationAt with AnnotationLocation.RAW as an
      argument
    Added fromArray and fromList methods to AnnotationLocation and made
      corresponding constructors private.

* checkers.quals
    added Javadocs and meta-annotations on annotation declarations where
      missing
    package Javadocs reference relevant HTML documentation

* checkers.nonnull
    various improvements to Javadocs
    package Javadocs reference relevant HTML documentation


Miscellaneous Changes

    improved documentation of ch examples
    Checker Framework build file now only attempts to compile .java files


----------------------------------------------------------------------

Version 0.1.0, 1 May 2007

Initial release.<|MERGE_RESOLUTION|>--- conflicted
+++ resolved
@@ -1,14 +1,7 @@
-<<<<<<< HEAD
-Version 3.3.1, May 1, 2020
-
-The Returns Receiver Checker verifies whether a method returns its
-receiver, that is, `this`.
-=======
 Version 3.4.0, May 1, 2020
 
 The Returns Receiver Checker enables documenting and checking that a method
 returns its receiver (i.e., the `this` parameter).
->>>>>>> e38f8959
 
 ---------------------------------------------------------------------------
 
