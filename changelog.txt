<<<<<<< HEAD
Version 2.9.0, July 2, 2019

Improved the diagnostic text for uninitialized static fields.  The new
error key is initialization.static.fields.uninitialized.
=======
Version 2.8.3, July 2, 2019

Renamed the Signature Checker's @Constant annotation to @SignednessEither.
>>>>>>> e1917d44

---------------------------------------------------------------------------

Version 2.8.2, June 3, 2019

The Signature Checker supports a new type, @FqBinaryName.

Added a template for a repository that you can use to write a custom checker.

Linked to the Checker Framework Gradle plugin, which makes it easy to run
a checker on a project that is built using the Gradle build tool.

Implementation detail: deprecated TreeUtils.skipParens in favor of
TreeUtils.withoutParens which has the same specification.

Closed issues:
2291, 2291, 2406, 2406, 2469, 2469, 2477, 2477, 2479, 2479, 2480, 2480, 2494,
2494, 2499, 2499.

---------------------------------------------------------------------------

Version 2.8.1, May 1, 2019

Moved text about the Purity Checker into its own chapter in the manual.

Closed issues:
660, 2030, 2223, 2240, 2244, 2375, 2407, 2410, 2415, 2420, 2421, 2446, 2447,
2460, 2462.

---------------------------------------------------------------------------

Version 2.8.0, April 3, 2019

Support `androidx.annotation.RecentlyNonNull` and `RecentlyNullable` (as of
2.6.0, but not previously documented).

The following qualifiers are now repeatable:  `@DefaultQualifier`
`@EnsuresQualifierIf` `@EnsuresQualifier` `@RequiresQualifier`.  Therefore,
users generally do not need to write the following wrapper annotations:
`@DefaultQualifiers` `@EnsuresQualifiersIf` `@EnsuresQualifiers`
`@RequiresQualifiers`.

New command-line option `-ArequirePrefixInWarningSuppressions` makes
`@SuppressWarnings` recognize warning keys of the form
"checkername:key.about.problem" but ignore warning keys of the form
"key.about.problem" without the checker name as a prefix.

New CONSTRUCTOR_RESULT enum constant in TypeUseLocation makes it possible to
set default annotations for constructor results.

Clarified the semantics of annotations on class and constructor declarations.
See Section 25.5 "Annotations on classes and constructors" in the manual.

Interface changes:
 * Added protected methods to BaseTypeVisitor so that checkers can change the
   checks for annotations on classes, constructor declarations, and constructor
   invocations.
 * Removed BaseTypeVisitor#checkAssignability and BaseTypeVisitor#isAssignable
   methods.
 * Renamed AnnotatedTypeFactory#getEnclosingMethod to
   AnnotatedTypeFactory#getEnclosingElementForArtificialTree

Closed issues:
2159, 2230, 2318, 2324, 2330, 2334, 2343, 2344, 2353, 2366, 2367, 2370, 2371,
2385.

---------------------------------------------------------------------------

Version 2.7.0, March 1, 2019

The manual links to the AWS crypto policy compliance checker, which enforces
that no weak cipher algorithms are used with the Java crypto API.

The Nullness Checker supports RxJava annotations
io.reactivex.annotations.NonNull and io.reactivex.annotations.Nullable.

The checker-qual artifact (jar file) contains an OSGi manifest.

New TYPE_DECLARATION enum constant in TypeUseLocation makes it possible to
(for example) set defaults annotations for class/interface definitions.

Interface changes:
 * Renamed the "value" element of the @HasSubsequence annotation to
   "subsequence".
 * Renamed @PolySignedness to @PolySigned.
 * Renamed AnnotatedTypeFactory.ParameterizedMethodType to
   ParameterizedExecutableType.

Added missing checks regarding annotations on classes, constructor
declarations, and constructor invocations.  You may see new warnings.

Closed issues:
788, 1751, 2147, 2163, 2186, 2235, 2243, 2263, 2264, 2286, 2302, 2326, 2327.

---------------------------------------------------------------------------

Version 2.6.0, February 3, 2019

The manual includes a section about how to use Lombok and the Checker
Framework simultaneously.

Commons CSV has been added to the annotated libraries on Maven Central.

Some error messages have been changed to improve comprehensibility,
such as by adjusting wording or adding additional information.

Relevant to type system implementers:
Renamed method areSameIgnoringValues to areSameByName.

Closed issues: 2008, 2166, 2185, 2187, 2221, 2224, 2229, 2234, 2248.
Also fixed false negatives in handling of Map.get().

---------------------------------------------------------------------------

Version 2.5.8, December 5, 2018

The manual now links to the AWS KMS compliance checker, which enforces
that calls to AWS KMS only generate 256-bit keys.

Closed issues: 372, 1678, 2207, 2212, 2217.

---------------------------------------------------------------------------

Version 2.5.7, November 4, 2018

New @EnsuresKeyFor and @EnsuresKeyForIf method annotations permit
specifying the postcondition that a method gives some value a @KeyFor type.

The manual links to the Rx Thread & Effect Checker, which enforces
UI Thread safety properties for stream-based Android applications.

Closed issues:
1014, 2151, 2178, 2180, 2183, 2188, 2190, 2195, 2196, 2198, 2199

---------------------------------------------------------------------------

Version 2.5.6, October 3, 2018

Introduce checker-qual-android artifact that is just like the checker-qual
artifact, but the qualifiers have classfile retention.  This is useful for
Android projects.

Remove the checker-compat-qual artifact, which was only useful for Java 7,
which the Checker Framework no longer supports.  It remains available on
Maven Central, with versions 2.5.5 and earlier.

Closed issues:
2135, 2157, 2158, 2164, 2171.

---------------------------------------------------------------------------

Version 2.5.5, August 30, 2018

Implicit imports (deprecated in November 2014) are no longer supported.

Renamed the testlib Maven artifact to framework-test.

Removed command-line option -AprintErrorStack, which is now the default.
Added -AnoPrintErrorStack to disable it (which should be rare).

Replaced ErrorReporter class with BugInCF and UserError exceptions.

Closed issues:
1999, 2008, 2023, 2029, 2074, 2088, 2098, 2099, 2102, 2107.

---------------------------------------------------------------------------

Version 2.5.4, August 1, 2018

Closed issues:
2030, 2048, 2052, 2059, 2065, 2067, 2073, 2082.

---------------------------------------------------------------------------

Version 2.5.3, July 2, 2018

Closed issues:
266, 1248, 1678, 2010, 2011, 2018, 2020, 2046, 2047, 2054.

---------------------------------------------------------------------------

Version 2.5.2, June 1, 2018

In the Map Key Checker, null is now @UnknownKeyFor.  See the "Map Key Checker"
chapter in the manual for more details.

Closed issues:
370, 469, 1701, 1916, 1922, 1959, 1976, 1978, 1981, 1983, 1984, 1991, 1992.

---------------------------------------------------------------------------

Version 2.5.1, May 1, 2018

Added a Maven artifact of the Checker Framework testing library, testlib.

Closed issues:
849, 1739, 1838, 1847, 1890, 1901, 1911, 1912, 1913, 1934, 1936, 1941, 1942,
1945, 1946, 1948, 1949, 1952, 1953, 1956, 1958.

---------------------------------------------------------------------------

Version 2.5.0, April 2, 2018

Declaration annotations that are aliases for type annotations are now treated
as if they apply to the top-level type.  See "Declaration annotations" section
in the "Warnings" chapter in the manual for more details.

Ended support for annotations in comments.  See "Migrating away from
annotations in comments" section in the "Handling legacy code" chapter in the
manual for instructions on how to remove annotations from comments.

Closed issues:
515, 1667, 1739, 1776, 1819, 1863, 1864, 1865, 1866, 1867, 1870, 1876, 1879,
1882, 1898, 1903, 1905, 1906, 1910, 1914, 1915, 1920.

---------------------------------------------------------------------------

Version 2.4.0, March 1, 2018

Added the Index Checker, which eliminates ArrayIndexOutOfBoundsException.

Added the Optional Checker, which verifies uses of Java 8's Optional class.

Removed the Linear Checker, whose implementation was inconsistent with its
documentation.

Added a @QualifierArgument annotation to be used on pre- and postcondition
  annotations created by @PreconditionAnnotation, @PostconditionAnnotation,
  and @ConditionalPostconditionAnnotation. This allows qualifiers with
  arguments to be used in pre- and postconditions.

Added new type @InternalFormForNonArray to the Signature Checker

Moved annotated libraries from checker/lib/*.jar to the Central Repository:
https://search.maven.org/#search%7Cga%7C1%7Cg%3A%22org.checkerframework.annotatedlib%22

Moved the Javadoc stub file from checker/lib/javadoc.astub to
checker/resources/javadoc.astub.

Simplified the instructions for running the Checker Framework with Gradle.

The Checker Framework Eclipse plugin is no longer released nor supported.

Closed issues:
65, 66, 100, 108, 175, 184, 190, 194, 209, 239, 260, 270, 274, 293, 302, 303,
306, 321, 325, 341, 356, 360, 361, 371, 383, 385, 391, 397, 398, 410, 423, 424,
431, 430, 432, 548, 1131, 1148, 1213, 1455, 1504, 1642, 1685, 1770, 1796, 1797,
1801, 1809, 1810, 1815, 1817, 1818, 1823, 1831, 1837, 1839, 1850, 1851, 1852,
1861.

---------------------------------------------------------------------------

Version 2.3.2, February 1, 2018

Closed issues:
946, 1133, 1232, 1319, 1625, 1633, 1696, 1709, 1712, 1734, 1738, 1749, 1754,
1760, 1761, 1768, 1769, 1781.

---------------------------------------------------------------------------

Version 2.3.1, January 2, 2018

Closed issues:
1695, 1696, 1697, 1698, 1705, 1708, 1711, 1714, 1715, 1724.

---------------------------------------------------------------------------

Version 2.3.0, December 1, 2017

Removed the deprecated @LazyNonNull type qualifier.
Deprecated most methods in InternalUtils and moved them to either
TreeUtils or TypesUtils. Adapted a few method names and parameter
orders for consistency.

Closed issues:
951, 1356, 1495, 1602, 1605, 1623, 1628, 1636, 1641, 1653, 1655, 1664, 1665,
1681, 1684, 1688, 1690.

---------------------------------------------------------------------------

Version 2.2.2, November 2, 2017

The Interning Checker supports a new annotation, @InternedDistinct, which
indicates that the value is not equals() to any other value.

An annotated version of the Commons IO library appears in checker/lib/ .

Closed issue 1586, which required re-opening issues 293 and 341 until
proper fixes for those are implemented.

Closed issues:
1386, 1389, 1423, 1520, 1529, 1530, 1531, 1546, 1553, 1555, 1565, 1570, 1579,
1580, 1582, 1585, 1586, 1587, 1598, 1609, 1615, 1617.

---------------------------------------------------------------------------

Version 2.2.1, September 29, 2017

Deprecated some methods in AnnotatedTypeMirror and AnnotationUtils, to
be removed after the 2.2.1 release.

The qualifiers and utility classes in checker-qual.jar are compiled to Java 8
byte code. A new jar, checker-qual7.jar, includes the qualifiers and utility
classes compiled to Java 7 byte code.

Closed issues:
724, 1431, 1442, 1459, 1464, 1482, 1496, 1499, 1500, 1506, 1507, 1510, 1512,
1522, 1526, 1528, 1532, 1535, 1542, 1543.

---------------------------------------------------------------------------

Version 2.2.0, September 5, 2017

A Java 8 JVM is required to run the Checker Framework.
You can still typecheck and compile Java 7 (or earlier) code.
With the "-target 7" flag, the resulting .class files still run with JDK 7.

The stub file format has changed to be more similar to regular Java syntax.
Most notably, receiver annotations are written using standard Java 8 syntax
(a special first formal paramter named "this") and inner classes are written
using standard Java syntax (rather than at the top level using a name that
contains "$". You need to update your stub files to conform to the new syntax.

Closed issues:
220, 293, 297, 341, 375, 407, 536, 571, 798, 867, 1180, 1214, 1218, 1371, 1411,
1427, 1428, 1435, 1438, 1450, 1456, 1460, 1466, 1473, 1474.

---------------------------------------------------------------------------

Version 2.1.14, 3 August 2017

Nullness Checker change to annotated JDK:  The type argument to the Class,
Constructor, and Optional classes may now be annotated as @Nullable or
@NonNull.  The nullness of the type argument doesn't matter, but this
enables easier integration with generic clients.

Many crashes and false positives associated with uninferred method type
arguments have been correct. By default, uninferred method type arguments,
which can happen with Java 8 style target type contexts, are silently ignored.
Use the option -AconservativeUninferredTypeArguments to see warnings about
method calls where the Checker Framework fails to infer type arguments.

Closed issues:
753, 804, 961, 1032, 1062, 1066, 1098, 1209, 1280, 1316, 1329, 1355, 1365,
1366, 1367, 1377, 1379, 1382, 1384, 1397, 1398, 1399, 1402, 1404, 1406, 1407.

---------------------------------------------------------------------------

Version 2.1.13, 3 July 2017

Verified that the Checker Framework builds from source on Windows Subsystem
for Linux, on Windows 10 Creators Edition.

The manual explains how to configure Android projects that use Android Studio
3.0 and Android Gradle Plugin 3.0.0, which support type annotations.

Closed issues:
146, 1264, 1275, 1290, 1303, 1308, 1310, 1312, 1313, 1315, 1323, 1324, 1331,
1332, 1333, 1334, 1347, 1357, 1372.

---------------------------------------------------------------------------

Version 2.1.12, 1 June 2017

The manual links to Glacier, a class immutability checker.

The stubparser license has been updated.  You can now use stubparser under
either the LGPL or the Apache license, whichever you prefer.

Closed issues:
254, 1201, 1229, 1236, 1239, 1240, 1257, 1265, 1270, 1271, 1272, 1274, 1288,
1291, 1299, 1304, 1305.

---------------------------------------------------------------------------

Version 2.1.11, 1 May 2017

The manual contains new FAQ (frequently asked questions) sections about
false positive warnings and about inference for field types.

Closed issues:
989, 1096, 1136, 1228.

---------------------------------------------------------------------------

Version 2.1.10, 3 April 2017

The Constant Value Checker, which performs constant propagation, has been
extended to perform interval analysis -- that is, it determines, for each
expression, a statically-known lower and upper bound.  Use the new
@IntRange annotation to express this.  Thanks to Jiasen (Jason) Xu for this
feature.

Closed issues:
134, 216, 227, 307, 334, 437, 445, 718, 1044, 1045, 1051, 1052, 1054, 1055,
1059, 1077, 1087, 1102, 1108, 1110, 1111, 1120, 1124, 1127, 1132.

---------------------------------------------------------------------------

Version 2.1.9, 1 March 2017

By default, uninferred method type arguments, which can happen with Java 8
style target type contexts, are silently ignored, removing many false
positives.  The new option -AconservativeUninferredTypeArguments can be used to
get the conservative behavior.

Closed issues:
1006, 1011, 1015, 1027, 1035, 1036, 1037, 1039, 1043, 1046, 1049, 1053, 1072,
1084.

---------------------------------------------------------------------------

Version 2.1.8, 20 January 2017

The Checker Framework webpage has moved to https://checkerframework.org/.
Old URLs should redirect to the new one, but please update your links
and let us know if any old links are broken rather than redirecting.

The documentation has been reorganized in the Checker Framework repository.
The manual, tutorial, and webpages now appear under checker-framework/docs/.

Closed issues:
770, 1003, 1012.

---------------------------------------------------------------------------

Version 2.1.7, 3 January 2017

Manual improvements:
 * Added a link to jOOQ's SQL checker.
 * Documented the `-AprintVerboseGenerics` command-line option.
 * Better explanation of relationship between Fake Enum and Subtyping Checkers.

Closed issues:
154, 322, 402, 404, 433, 531, 578, 720, 795, 916, 953, 973, 974, 975, 976,
980, 988, 1000.

---------------------------------------------------------------------------

Version 2.1.6, 1 December 2016

Closed issues:

412, 475.

---------------------------------------------------------------------------

Version 2.1.5, 2 November 2016

The new class org.checkerframework.checker.nullness.Opt provides every
method in Java 8's java.util.Optional class, but written for possibly-null
references rather than for the Optional type.  This can shorten code that
manipulates possibly-null references.

In bytecode, type variable upper bounds of type Object may or may not have
been explicitly written.  The Checker Framework now assumes they were not
written explicitly in source code and defaults them as implicit upper bounds.

The manual describes how to run a checker within the NetBeans IDE.

The manual describes two approaches to creating a type alias or typedef.

Closed issues:
643, 775, 887, 906, 941.

---------------------------------------------------------------------------

Version 2.1.4, 3 October 2016

Closed issues:
885, 886, 919.

---------------------------------------------------------------------------

Version 2.1.3, 16 September 2016

Closed issues:
122, 488, 495, 580, 618, 647, 713, 764, 818, 872, 893, 894, 901, 902, 903,
905, 913.

---------------------------------------------------------------------------

Version 2.1.2, 1 September 2016

Closed issues:
182, 367, 712, 811, 846, 857, 858, 863, 870, 871, 878, 883, 888.

---------------------------------------------------------------------------

Version 2.1.1, 1 August 2016

The codebase conforms to a consistent coding style, which is enforced by
a git pre-commit hook.

AnnotatedTypeFactory#createSupportedTypeQualifiers() must now return a mutable
list.  Checkers that override this method will have to be changed.

Closed issues:
384, 590, 681, 790, 805, 809, 810, 820, 824, 826, 829, 838, 845, 850, 856.

---------------------------------------------------------------------------

Version 2.1.0, 1 July 2016

The new Signedness Checker prevents mixing of unsigned and signed
values and prevents meaningless operations on unsigned values.

The Lock Checker expresses the annotated variable as `<self>`;
previously it used `itself`, which may conflict with an identifier.

Closed issues:
166, 273, 358, 408, 471, 484, 594, 625, 692, 700, 701, 711, 717, 752, 756,
759, 763, 767, 779, 783, 794, 807, 808.

---------------------------------------------------------------------------

Version 2.0.1, 1 June 2016

We renamed method annotateImplicit to addComputedTypeAnnotations.  If you
have implemented a checker, you need to change occurrences of
annotateImplicit to addComputedTypeAnnotations.

The Checker Framework (checker.jar) is now placed on the processorpath
during compilation.  Previously, it was placed on the classpath.  The
qualifiers (checker-qual.jar) remain on the classpath.  This change should
reduce conflicts between your code and the Checker Framework.  If your code
depends on classes in the Checker Framework, then you should add those
classes to the classpath when you run the compiler.

Closed issues:
171, 250, 291, 523, 577, 672, 680, 688, 689, 690, 691, 695, 696, 698, 702,
704, 705, 706, 707, 720, 721, 723, 728, 736, 738, 740.

---------------------------------------------------------------------------

Version 2.0.0, 2 May 2016

Inference:

 * The infer-and-annotate.sh script infers annotations and inserts them in
   your source code.  This can reduce the burden of writing annotations and
   let you get started using a type system more quickly.  See the
   "Whole-program inference" section in the manual for details.

Type systems:

 * The Lock Checker has been replaced by a new implementation that provides
   a stronger guarantee.  The old Lock Checker prevented two threads from
   simultaneously using a given variable, but race conditions were still
   possible due to aliases.  The new Lock Checker prevents two threads from
   simultaneously dereferencing a given value, and thus prevents race
   conditions.  For details, see the "Lock Checker" chapter in the manual,
   which has been rewritten to describe the new semantics.

 * The top type qualifier for the Signature String type system has been
   renamed from @UnannotatedString to @SignatureUnknown.  You shouldn't
   ever write this annotation, but if you perform separate compilation (for
   instance, if you do type-checking with the Signature String Checker
   against a library that is annotated with Signature String annotations),
   then you need to re-compile the library.

 * The IGJ, OIGJ, and Javari Checkers are no longer distributed with the
   Checker Framework.  If you wish to use them, install version 1.9.13 of
   the Checker Framework.  The implementations have been removed because
   they were not being maintained.  The type systems are valuable, but the
   type-checkers should be rewritten from scratch.

Documentation improvements:

 * New manual section "Tips for creating a checker" shows how to break down
   the implementation of a type system into small, manageable pieces.

 * Improved instructions for using Maven and Gradle, including for Android
   code.

Tool changes:

 * The Checker Framework Live Demo webpage lets you try the Checker
   Framework without installing it:  http://eisop.uwaterloo.ca/live/

 * New command-line arguments -Acfgviz and -Averbosecfg enable better
   debugging of the control-flow-graph generation step of type-checking.

 * New command-line argument -Ainfer is used by the infer-and-annotate.sh
   script that performs type inference.

Closed issues:
69, 86, 199, 299, 329, 421, 428, 557, 564, 573, 579, 665, 668, 669, 670, 671.

---------------------------------------------------------------------------

Version 1.9.13, 1 April 2016

Documentation:
 * Clarified Maven documentation about use of annotations in comments.
 * Added FAQ about annotating fully-qualified type names.

Closed issues:  438, 572, 579, 607, 624, 631.

---------------------------------------------------------------------------

Version 1.9.12, 1 March 2016

The Checker Framework distribution contains annotated versions
of libraries in directory checker-framework/checker/lib/.
During type-checking, you should put these versions first on your classpath,
to obtain more precise type-checking with fewer false positive warnings.

tools.jar is no longer required to be on the classpath when using
checker-qual.jar

The Signature String Checker supports two new string representations of a
Java type: @InternalForm and @ClassGetSimpleName.

The manual documents how to run a pluggable type-checker in IntelliJ IDEA.

The instructions on how to run a type-checker in Gradle have been updated to
use the artifacts in Maven Central. Examples using the instructions have been
added under checker-framework/docs/examples/GradleExamples/.

Renamed enum DefaultLocation to TypeUseLocation.

Closed issues:  130, 263, 345, 458, 559, 559, 574, 582, 596.

---------------------------------------------------------------------------

Version 1.9.11, 1 February 2016

Renamed and merged -AuseSafeDefaultsForUnannotatedSourceCode and
-AsafeDefaultsForUnannotatedBytecode command-line options to
-AuseDefaultsForUncheckedCode that takes arguments source and bytecode.

For type-system developers:

* The previously deprecated
  org.checkerframework.framework.qual.TypeQualifier{s} annotations
  were removed.
* Every type system uses the CLIMB-to-top defaulting scheme, unless it
  explicitly specifies a different one.  Previously a type system needed
  to explicitly request CLIMB-to-top, but now it is the default.

Closed issues: 524, 563, 568.

---------------------------------------------------------------------------

Version 1.9.10, 4 January 2016

The Checker Framework distribution files now contain a version number:
for example, checker-framework-1.9.9.zip rather than checker-framework.zip.

The Nullness Checker supports the org.eclipse.jgit.annotations.Nullable and
NonNull annotations.

Buildfiles do less unnecessary recomputation.

Documentation:
 * Documented how to initialize circular data structures in the
   Initialization type system.
 * Linked to David Bürgin's Nullness Checker tutorial at
   https://github.com/glts/safer-spring-petclinic/wiki
 * Acknowledged more contributors in the manual.

For type-system developers:
 * The org.checkerframework.framework.qual.TypeQualifier{s} annotations are
   now deprecated.  To indicate which annotations a checker supports, see
   https://checkerframework.org/manual/#creating-indicating-supported-annotations .
   Support for TypeQualifier{s} will be removed in the next release.
 * Renamed
   org.checkerframework.framework.qual.Default{,Qualifier}ForUnannotatedCode to
   DefaultInUncheckedCodeFor and DefaultQualifierInHierarchyInUncheckedCode.

Closed issues: 169, 363, 448, 478, 496, 516, 529.

---------------------------------------------------------------------------

Version 1.9.9, 1 December 2015

Fixed issues:  511, 513, 514, 455, 527.

Removed the javac_maven script and batch file,
which had been previously deprecated.

---------------------------------------------------------------------------

Version 1.9.8, 9 November 2015

Field initialization warnings can now be suppressed for a single field at a
time, by placing @SuppressWarnings("initialization") on the field declaration.

Updated Maven instructions to no longer require a script.
Added an example of how to use the instructions under
docs/examples/MavenExample.

The javac_maven script (and batch file) are deprecated and will be
removed as of December 2015.

Fixed issues:  487, 500, 502.

---------------------------------------------------------------------------

Version 1.9.7, 24 October 2015

Fixed issues:  291, 474.

----------------------------------------------------------------------

Version 1.9.6, 8 October 2015

Fixed issue:  460.

----------------------------------------------------------------------

Version 1.9.5, 1 September 2015

Test Framework Updates:
  * The test framework has been refactored to improve extensibility.
  * Tests that previously extended ParameterizedCheckerTest or
    CheckerTest should extend either CheckerFrameworkTest or nothing.
  * If a test used methods that were previously found on
    CheckerTest, you may find them in TestUtilities.

Fixed issues:  438, 457, 459.

----------------------------------------------------------------------

Version 1.9.4, 4 August 2015

Documented the notion of a compound checker, which depends on other checkers
  and automatically runs them.

Renamed -AuseConservativeDefaultsForUnannotatedSourceCode command-line
  option to -AuseSafeDefaultsForUnannotatedSourceCode

Moved the Checker Framework version control repository from Google Code to
GitHub, and from the Mercurial version control system to Git.  If you have
cloned the old repository, then discard your old clone and create a new one
using this command:
  git clone https://github.com/typetools/checker-framework.git

Fixed issues:  427, 429, 434, 442, 450.

----------------------------------------------------------------------

Version 1.9.3, 1 July 2015

New command-line options:
 * -AsafeDefaultsForUnannotatedBytecode causes a checker to use conservative
   defaults for .class files that were compiled without running the given
   checker.  Without this option, type-checking is unsound (that is, there
   might be errors at run time even though the checker issues no warnings).
 * -AuseConservativeDefaultsForUnannotatedSourceCode uses conservative
   annotations for unannotated type uses.  Use this when compiling a library in
   which some but not all classes are annotated.

Various bug fixes and documentation improvements.

Fixed issues: 436.

----------------------------------------------------------------------

Version 1.9.2, 1 June 2015

Internationalization Format String Checker:
This new type-checker prevents use of incorrect internationalization
format strings.

Fixed issues: 434.

----------------------------------------------------------------------

Version 1.9.1, 1 May 2015

New FAQ entry:
  "How does the Checker Framework compare with Eclipse's null analysis?"

----------------------------------------------------------------------

Version 1.9.0, 17 April 2015

Bug fixes for generics, especially type parameters:
   * Manual chapter 21 "Generics and polymorphism" has been expanded,
     and it gives more information on annotating type parameters.
   * The qualifier on a type parameter (e.g. <@HERE T> ) only applies
     to the lower bound of that type parameter.  Previously it also
     applied to the upper bound.
   * Unannotated, unbounded wildcards are now qualified with the
     annotations of the type parameter to which they are an argument.
     See the new manual section 23.3.4 for more details.
   * Warning "bound.type.incompatible" is issued if the lower bound of
     a type parameter or wildcard is a supertype of its upper bound,
     e.g.  <@Nullable T extends @NonNull Object>
   * Method type argument inference has been improved. Fewer warnings
     should be issued when method invocations omit type arguments.
   * Added command-line option -AprintVerboseGenerics to print more
     information about type parameters and wildcards when they appear
     in warning messages.

Reflection resolution:
If you supply the -AresolveReflection command-line option, the Checker
Framework attempts to resolve reflection.  This reduces the number of
false positive warnings caused by reflection.

The documentation for the Map Key Checker has been moved into its own
chapter in the manual.

Fixed issues: 221, 241, 313, 314, 328, 335, 337, 338, 339, 355, 369,
              376, 378, 386, 388, 389, 393, 403, 404, 413, 414, 415,
              417, 418, 420, 421, 422, 426.

----------------------------------------------------------------------

Version 1.8.11, 2 March 2015

Fixed issues: 396, 400, 401.

----------------------------------------------------------------------

Version 1.8.10, 30 January 2015

Fixed issues: 37, 127, 350, 364, 365, 387, 392, 395.

----------------------------------------------------------------------

Version 1.8.9, 19 December 2014

Aliasing Checker:
This new type-checker ensures that an expression has no aliases.

Fixed issues: 362, 380, 382.

----------------------------------------------------------------------

Version 1.8.8, 26 November 2014

@SuppressWarnings("all") suppresses all Checker Framework warnings.

Implicit imports are deprecated, including the jsr308_imports environment
variable and the -jsr308_imports ... and -Djsr308.imports=... command-line
options.

For checkers bundled with the Checker Framework, package names may now
be omitted when running from the command line.
E.g.
    javac -processor NullnessChecker MyFile.java

The Nullness checker supports Android annotations
android.support.annotation.NonNull and android.support.annotation.Nullable.

Fixed issues: 366, 379.

----------------------------------------------------------------------

Version 1.8.7, 30 October 2014

Fix performance regression introduced in release 1.8.6.

Nullness Checker:
  * Updated Nullness annotations in the annotated JDK.
    See issues: 336, 340, 374.
  * String concatenations with null literals are now @NonNull
    rather than @Nullable.  See issue 357.

Fixed issues:  200, 300, 332, 336, 340, 357, 359, 373, 374.

----------------------------------------------------------------------

Version 1.8.6, 25 September 2014

Method Reference and Lambda Expression Support:
The Checker Framework now supports type-checking method references
and lambda expressions to ensure they are congruent with the
functional interface they are assigned to. The bodies of lambda expressions
are also now type-checked similarly to regular method bodies.

Dataflow:
 * Handling of the following language features has been improved:
   boxed Booleans, finally blocks, switch statements, type casts, enhanced
   for loops
 * Performance improvements

Annotations:
The checker-compat-qual.jar is now included with the Checker Framework
release.  It can also be found in Maven Central at the coordinates:
org.checkerframework:checker-compat-qual
Annotations in checker-compat-qual.jar do not require Java 8 but
can only be placed in annotation locations valid in Java 7.

----------------------------------------------------------------------

Version 1.8.5, 29 August 2014

Eclipse Plugin:
All checkers in the Checker Framework manual now appear in the
Eclipse plugin by default.  Users no longer have to include
checker.jar on their classpath to run any of the built-in checkers.

Improved Java 7 compatibility and introduced Java 7 compliant
annotations for the Nullness Checker.  Please see the section on
"Class-file compatibility with Java 7" in the manual for more details.

Fixed issue 347.

----------------------------------------------------------------------

Version 1.8.4, 1 August 2014

The new Constant Value Checker is a constant propagation analysis:  it
determines which variable values can be known at compile time.

Overriding methods now inherit declaration annotations from methods they
override, if the declaration annotation is meta-annotate with
@InheritedAnnotation.  In particular, the purity annotations @SideEffectFree,
@Deterministic, and @Pure are inherited.

Command-line options:
 * Renamed the -AenablePurity command-line flag to -AcheckPurityAnnotations.
 * Added a command-line option -AoutputArgsToFile to output all command-line
   options passed to the compiler to a file.  This is especially useful when
   debugging Maven compilation.

Annotations:
These changes are relevant only to people who wish to use pluggable
type-checking with a standard Java 7 toolset.  (If you are not having
trouble with your Java 7 JVM, then you don't care about them.)
 * Made clean-room reimplementations of nullness-related annotations
   compatible with Java 7 JVMs, by removing TYPE_USE as a target.
 * Added a new set of Java 7 compatibility annotations for the Nullness Checker
   in the org.checkerframework.checker.nullness.compatqual package. These
   annotations do not require Java 8 but can only be placed in annotation
   locations valid in Java 7.

Java 8 support:
The Checker Framework no longer crashes when type-checking code with lambda
expressions, but it does issue a lambda.unsupported warning when
type-checking code containing lambda expressions.  Full support for
type-checking lambda expressions will appear in a future release.

Fixed issue 343.

----------------------------------------------------------------------

Version 1.8.3, 1 July 2014

Updated the Initialization Checker section in the manual with
a new introduction paragraph.

Removed the Maven plugin section from the manual as the plugin is
no longer maintained and the final release was on June 2, 2014.
The javac_maven script (and batch file) are available to use
the Checker Framework from Maven.

Fixed issue 331.

----------------------------------------------------------------------

Version 1.8.2, 2 Jun 2014

Converted from using rt.jar to ct.sym for creating the annotated jdk.
Using the annotated jdk on the bootclasspath of a VM will cause the
vm to crash immediately.

The Lock Checker has been rewritten to support dataflow analysis.
It can now understand conditional expressions, for example, and
knows that "lock" is held in the body of statements like
"if (lock.tryLock()) { ... }"
The Lock Checker chapter in the manual has been updated accordingly
and describes the new Lock Checker features in detail.

Provided a javac_maven script (and batch file) to make it simpler
to use the Checker Framework from Maven.  The Maven plug-in is deprecated
and will be removed as of July 1, 2014. Added an explanation of how
to use the script in the Maven section of the manual.

The Checker Framework installation instructions in the manual have
been updated.

Fixed issues: 312, 315, 316, 318, 319, 324, 326, 327.

----------------------------------------------------------------------

Version 1.8.1, 1 May 2014

Support to directly use the Java 8 javac in addition to jsr308-langtools.
Added docs/examples directory to checker-framework.zip.
New section in the manual describing the contents of checker-framework.zip.

Fixed issues: 204, 304, 320.

----------------------------------------------------------------------

Version 1.8.0, 2 April 2014

Added the GUI Effect Checker, which prevents "invalid thread access" errors
when a background thread in a GUI attempts to access the UI.

Changed the Java package of all type-checkers and qualifiers.  The package
"checkers" has been renamed to "org.checkerframeork.checker".  This
requires you to change your import statements, such as from
  import checkers.nullness.quals.*;
to
  import org.checkerframework.checker.nullness.qual.*;
It also requires you to change command-line invocations of javac, such as from
  javac -processor checkers.nullness.NullnessChecker ...
to
  javac -processor org.checkerframework.checker.nullness.NullnessChecker ...

Restructured the Checker Framework project and package layout,
using the org.checkerframework prefix.

----------------------------------------------------------------------

Version 1.7.5, 5 March 2014

Minor improvements to documentation and demos.
Support a few new units in the UnitsChecker.

----------------------------------------------------------------------

Version 1.7.4, 19 February 2014

Error messages now display the error key that can be used in
SuppressWarning annotations. Use -AshowSuppressWarningKeys to
show additional keys.

Defaulted type qualifiers are now stored in the Element and written
to the final bytecode.

Reduce special treatment of checkers.quals.Unqualified.

Fixed issues: 170, 240, 265, 281.

----------------------------------------------------------------------

Version 1.7.3, 4 February 2014

Fixes for Issues 210, 253, 280, 288.

Manual:
   Improved discussion of checker guarantees.

Maven Plugin:
   Added option useJavacOutput to display exact compiler output.

Eclipse Plugin:
   Added the Format String Checker to the list of built-in checkers.

----------------------------------------------------------------------

Version 1.7.2, 2 January 2014

Fixed issues: 289, 292, 295, 296, 298.

----------------------------------------------------------------------

Version 1.7.1, 9 December 2013

Fixes for Issues 141, 145, 257, 261, 269, 267, 275, 278, 282, 283, 284, 285.

Implementation details:
  Renamed AbstractBasicAnnotatedTypeFactory to GenericAnnotatedTypeFactory

----------------------------------------------------------------------

Version 1.7.0, 23 October 2013

Format String Checker:
  This new type-checker ensures that format methods, such as
  System.out.printf, are invoked with correct arguments.

Renamed the Basic Checker to the Subtyping Checker.

Reimplemented the dataflow analysis that performs flow-sensitive type
  refinement.  This fixes many bugs, improves precision, and adds features.
  Many more Java expressions can be written as annotation arguments.

Initialization Checker:
  This new abstract type-checker verifies initialization properties.  It
  needs to be combined with another type system whose proper initialization
  should be checked.  This is the new default initialzation checker for the
  Nullness Checker.  It is based on the "Freedom Before Commitment" approach.

Renamed method annotations used by the Nullness Checker:
  @AssertNonNullAfter => @EnsuresNonNull
  @NonNullOnEntry => @RequiresNonNull
  @AssertNonNullIfTrue(...) => @IfMethodReturnsFalseEnsuresNonNull
  @AssertNonNullIfFalse(...) => @IfMethodReturnsFalseEnsuresNonNull
  @LazyNonNull => @MonotonicNonNull
  @AssertParametersNonNull => [no replacement]
Removed annotations used by the Nullness Checker:
  @AssertParametersNonNull
Renamed type annotations used by the Initialization Checker:
  @NonRaw => @Initialized
  @Raw => @UnknownInitialization
  new annotation @UnderInitialization
The old Initialization Checker (that uses @Raw and @NonRaw) can be invoked
  by invoking the NullnessRawnessChecker rather than the NullnessChecker.

Purity (side effect) analysis uses new annotations @SideEffectFree,
  @Deterministic, and @TerminatesExecution; @Pure means both @SideEffectFree
  and @Deterministic.

Pre- and postconditions about type qualifiers are available for any type system
  through @RequiresQualifier, @EnsuresQualifier and @EnsuresQualifierIf.  The
  contract annotations for the Nullness Checker (e.g. @EnsuresNonNull) are now
  only a special case of these general purpose annotations.
  The meta-annotations @PreconditionAnnotation, @PostconditionAnnotation, and
  @ConditionalPostconditionAnnotation can be used to create more special-case
  annotations for other type systems.

Renamed assertion comment string used by all checkers:
  @SuppressWarnings => @AssumeAssertion

To use an assert statement to suppress warnings, the assertion message must
  include the string "@AssumeAssertion(warningkey)".  Previously, just the
  warning key sufficed, but the string @SuppressWarnings(warningkey) was
  recommended.

New command-line options:
  -AonlyDefs and -AonlyUses complement existing -AskipDefs and -AskipUses
  -AsuppressWarnings Suppress warnings matching the given key
  -AassumeSideEffectFree Unsoundly assume that every method is side-effect-free
  -AignoreRawTypeArguments Ignore subtype tests for type arguments that
    were inferred for a raw type
  -AenablePurity Check the bodies of methods marked as pure
    (@SideEffectFree or @Deterministic)
  -AsuggestPureMethods Suggest methods that could be marked as pure
  -AassumeAssertionsAreEnabled, -AassumeAssertionsAreDisabled Whether to
    assume that assertions are enabled or disabled
  -AconcurrentSemantics Whether to assume concurrent semantics
  -Anocheckjdk Don't err if no annotated JDK can be found
  -Aflowdotdir Create an image of the control flow graph
  -AinvariantArrays replaces -Alint=arrays:invariant
  -AcheckCastElementType replaces -Alint=cast:strict

Manual:
  New manual section about array types.
  New FAQ entries:  "Which checker should I start with?", "How can I handle
    typestate, or phases of my program with different data properties?",
    "What is the meaning of a type qualifier at a class declaration?"
  Reorganized FAQ chapter into sections.
  Many other improvements.

----------------------------------------------------------------------

Version 1.6.7, 28 August 2013

User-visible framework improvements:
  Improve the error message produced by -Adetailedmsgtext

Bug fixes:
  Fix issue #245: anonymous classes were skipped by default

----------------------------------------------------------------------

Version 1.6.6, 01 August 2013

Documentation:
  The Checker Framework manual has been improved.  Changes include:
more troubleshooting tips to the Checker Framework manual, an improved
discussion on qualifier bounds, more examples, improved formatting, and more.
  An FAQ entry has been added to discuss JSR305.
  Minor clarifications have been added to the Checker Framework tutorial.

----------------------------------------------------------------------

Version 1.6.5, 01 July 2013

User-visible framework improvements:
  Stub files now support static imports.

Maven plugin:
  Maven plugin will now issue a warning rather than quit when zero checkers are specified in a project's pom.xml.

Documentation:
  Improved the Maven plugin instructions in the Checker Framework manual.
  Added documentation for the -XDTA:noannotationsincomments compiler flag.

Internal framework improvements:
  Improved Maven-plugin developer documentation.

----------------------------------------------------------------------

Version 1.6.4, 01 June 2013

User-visible framework improvements:
    StubGenerator now generates stubs that can be read by the StubParser.

Maven plugin:
    The Maven plugin no longer requires the Maven project's output directory to exist in order to run the Checker Framework.  However, if you ask the Checker Framework to generate class files then the output directory will be created.

Documentation:
  Improved the Maven plugin instructions in the Checker Framework manual.
  Improved the discussion of why to define both a bottom and a top qualifier in the Checker Framework manual.
  Update FAQ to discuss that some other tools incorrectly interpret array declarations.

----------------------------------------------------------------------

Version 1.6.3, 01 May 2013

Eclipse plugin bug fixes:
  The javac argument files used by the Eclipse plugin now properly escape file paths.  Windows users should no longer encounter errors about missing built-in checkers.

Documentation:
  Add FAQ "What is the meaning of an annotation after a type?"

----------------------------------------------------------------------

Version 1.6.2, 04 Apr 2013

Eclipse plugin:
  The "Additional compiler parameters" text field has now been replaced by a list.  Parameters in this list may be activated/deactivated via checkbox.

Eclipse plugin bug fixes:
   Classpaths and source files should now be correctly quoted when they contain spaces.

Internal framework improvements:
  Update pom files to use the same update-version code as the Checker Framework "web" ant task.  Remove pom specific update-version code.
  Update build ant tasks to avoid re-running targets when executing tests from the release script.

----------------------------------------------------------------------

Version 1.6.1, 01 Mar 2013

User-visible framework improvements:
  A number of error messages have been clarified.
  Stub file now supports type annotations in front and after method type variable declarations.
  You may now specify custom paths to javac.jar and jdk7.jar on the command line for non-standard installations.

Internal framework improvements:
  Add shouldBeApplied method to avoid unnecessary scans in DefaultApplier and avoid annotating void types.
  Add createQualifierDefaults and createQualifierPolymorphism factory methods.

Maven plugin:
  Put Checker Framework jars at the beginning of classpath.
  Added option to compile code in order to support checking for multi-module projects.
  The plugin no longer copies the various Checker Framework maven artifacts to one location but instead takes advantage of the new custom path options for javac.jar and jdk7.jar.
  The maven plugin no longer attempts to resolve jdk6.jar

Eclipse plugin:
  Put Checker Framework jars at the beginning of classpath.
  All files selected from a single project can now be checked.  The previous behavior only checked the entire project or one file depending on the type of the first file selected.

Documentation:
  Fixed broken links and incomplete URLs in the Checker Framework Manual.
  Update FAQ to discuss that some other tools incorrectly interpret array declarations.

Bug fixes

----------------------------------------------------------------------

Version 1.6.0, 1 Feb 2013

User-visible framework improvements:
  It is possible to use enum constants in stub files without requiring the fully qualified name, as was previously necessary.
  Support build on a stock Java 8 OpenJDK.

Adapt to underlying jsr308-langtools changes.
  The most visible change is syntax for fully-qualified types, from @A java.lang.Object to java.lang.@A Object.
  JDK 7 is now required.  The Checker Framework does not build or run on JDK 6.

Documentation:
  A new tutorial is available at https://checkerframework.org/tutorial/

----------------------------------------------------------------------

Version 1.5.0, 14 Jan 2013

User-visible framework improvements:
  To invoke the Checker Framework, call the main method of class
    CheckerMain, which is a drop-in replacement for javac.  This replaces
    all previous techniques for invoking the Checker Framework.  Users
    should no longer provide any Checker Framework jars on the classpath or
    bootclasspath.  jsr308-all.jar has been removed.
  The Checker Framework now works with both JDK 6 and JDK 7, without need
    for user customization.  The Checker Framework determines the
    appropriate annotated JDK to use.
  All jar files now reside in checker-framework/checkers/binary/.

Maven plugin:
  Individual pom files (and artifacts in the Maven repository) for all
    Checker Framework jar files.
  Avoid too-long command lines on Windows.
  See the Maven section of the manual for more details.

Eclipse plugin:
  Avoid too-long command lines on Windows.
  Other bug fixes and interface improvements.

Other framework improvements:
  New -Adetailedmsgtext command-line option, intended for use by IDE plugins.

----------------------------------------------------------------------

Version 1.4.4, 1 Dec 2012

Internal framework improvements:
  Add shutdown hook mechanism and use it for -AresourceStats resource
    statistics flag.
  Add -AstubWarnIfNotFound and -AstubDebug options to improve
    warnings and debug information from the stub file parsing.
  Ignore case when comparing error suppression keys.
  Support the bottom type as subtype of any wildcard type.

Tool Integration Changes
  The Maven plugin id has been changed to reflect standard Maven
    naming conventions.
  Eclipse and Maven plugin version numbers will now
    track the Checker Framework version numbers.

Bug fixes.

----------------------------------------------------------------------

Version 1.4.3, 1 Nov 2012

Clarify license:
  The Checker Framework is licensed under the GPL2.  More permissive
    licenses apply to annotations, tool plugins (Maven, Eclipse),
    external libraries included with the Checker Framework, and examples in
    the Checker Framework Manual.
  Replaced all third-party annotations by cleanroom implementations, to
    avoid any potential problems or confusion with licensing.

Aliased annotations:
  Clarified that there is no need to rewrite your program.  The Checker
    Framework recognizes dozens of annotations used by other tools.

Improved documentation of Units Checker and Gradle Integration.
Improved developer documentation of Eclipse and Maven plugins.

Bug fixes.

----------------------------------------------------------------------

Version 1.4.2, 16 Oct 2012

External tool support:
  Eclipse plug-in now works properly, due to many fixes

Regex Checker:
  New CheckedPatternSyntaxException added to RegexUtil

Support new foreign annotations:
  org.eclipse.jdt.annotation.Nullable
  org.eclipse.jdt.annotation.NonNull

New FAQ: "What is a receiver?"

Make annotations use 1-based numbering for formal parameters:
  Previously, due to a bug the annotations used 0-based numbering.
  This change means that you need to rewrite annotations in the following ways:
    @KeyFor("#3")  =>  @KeyFor("#4")
    @AssertNonNullIfTrue("#0")  =>  @AssertNonNullIfTrue("#1")
    @AssertNonNullIfTrue({"#0", "#1"})  =>  @AssertNonNullIfTrue({"#1", "#2"})
    @AssertNonNullAfter("get(#2)")  =>  @AssertNonNullAfter("get(#3)")
  This command:
    find . -type f -print | xargs perl -pi -e 's/("#)([0-9])(")/$1.($2+1).$3/eg'
  handles the first two cases, which account for most uses.  You would need
  to handle any annotations like the last two cases in a different way,
  such as by running
    grep -r -n -E '\("[^"]+#[0-9][^A-Za-z]|\("#[0-9][^"]' .
  and making manual changes to the matching lines.  (It is possible to
  provide a command that handles all cases, but it would be more likely to
  make undesired changes.)
  Whenever making automated changes, it is wise to save a copy of your
  codebase, then compare it to the modified version so you can undo any
  undesired changes.  Also, avoid running the automated command over version
  control files such as your .hg, .git, .svn, or CVS directory.

----------------------------------------------------------------------

Version 1.4.1, 29 Sep 2012

User-visible framework improvements:
  Support stub files contained in .jar files.
  Support aliasing for declaration annotations.
  Updated the Maven plugin.

Code refactoring:
  Make AnnotationUtils and AnnotatedTypes into stateless utility classes.
    Instead, provide the necessary parameters for particular methods.
  Make class AnnotationBuilder independent of AnnotationUtils.
  Remove the ProcessingEnvironment from AnnotatedTypeMirror, which was
    hardly used and can be replaced easily.
  Used more consistent naming for a few more fields.
  Moved AnnotatedTypes from package checkers.types to checkers.utils.
    this required making a few methods in AnnotatedTypeFactory public,
    which might require changes in downstream code.

Internal framework improvements:
  Fixed Issues 136, 139, 142, 156.
  Bug fixes and documentation improvements.

----------------------------------------------------------------------

Version 1.4.0, 11 Sep 2012

User-visible framework improvements:
  Defaulting:
    @DefaultQualifier annotations now use a Class instead of a String,
      preventing simple typo errors.
    @DefaultLocation extended with more constants.
    TreeAnnotator propagates the least-upper-bound of the operands of
      binary/compound operations, instead of taking the default qualifier.
  Stub files now ignore the return type, allowing for files automatically
    generated from other formats.
  Type factories and type hierarchies:
    Simplify AnnotatedTypeFactory constructors.
    Add a GeneralAnnotatedTypeFactory that supports multiple type systems.
    Improvements to QualifierHierarchy construction.
  Type-checking improvements:
    Propagate annotations from the sub-expression of a cast to its result.
    Better handling of assignment context and improved inference of
      array creation expressions.
  Optional stricter checking of casts to array and generic types using
    the new -Alint=cast:strict flag.
    This will become the default in the future.
  Code reorganization:
    SourceChecker.initChecker no longer has a ProcessingEnvironment
      parameter. The environment can now be accessed using the standard
      processingEnv field (instead of the previous env field).
    Classes com.sun.source.util.AbstractTypeProcessor and
      checkers.util.AggregateChecker are now in package checkers.source.
    Move isAssignable from the BaseTypeChecker to the BaseTypeVisitor; now
      the Checker only consists of factories and logic is contained in the
      Visitor.
  Warning and error messages:
    Issue a warning if an unsupported -Alint option is provided.
    Improved error messages.
  Maven plugin now works.

Nullness Checker:
  Only allow creation of (implicitly) non-null objects.
  Optionally forbid creation of arrays with @NonNull component type,
    when flag -Alint=arrays:forbidnonnullcomponents is supplied.
    This will become the default in the future.

Internal framework improvements:
  Enable assertion checking.
  Improve handling of annotated type variables.
  Assignment context is now a type, not a tree.
  Fix all compiler warnings.

----------------------------------------------------------------------

Version 1.3.1, 21 Jul 2012

Installation:
  Clarify installation instructions for Windows.  Remove javac.bat, which
  worked for running distributed checkers but not for creating new checkers.

User-visible framework improvements:
  Implement @PolyAll qualifier to vary over multiple type systems.
  The Checker Framework is unsound due to Java's covariant array subtyping.
    You can enable invariant array subtyping (for qualifiers only, not for
    base Java types) with the command-line option -Alint=arrays:invariant.
    This will become the default in the future.

Internal framework improvements:
  Improve defaulting for multiple qualifier hierarchies.
  Big refactoring of how qualifier hierarchies are built up.
  Improvements to error handling output for unexpected exceptions.
  Bug fixes and documentation improvements.

----------------------------------------------------------------------

Version 1.3.0, 3 Jul 2012

Annotation syntax changes, as mandated by the latest Type Annotations
(JSR 308) specification.  The most important ones are:
- New receiver syntax, using "this" as a formal parameter name:
    ReturnType methodname(@ReceiverAnnotation MyClass this, ...) { ... }
- Changed @Target default to be the Java 1.5 values
- UW extension: in addition to annotations in comments, support
    special /*>>> */ comments to hide multiple tokens.
    This is useful for the new receiver syntax and for import statements.

Framework improvements:
  Adapt to annotation storage changes in jsr308-langtools 1.3.0.
  Move type validation methods from the BaseTypeChecker to BaseTypeVisitor.

----------------------------------------------------------------------

Version 1.2.7, 14 May 2012

Regex Checker:
  Add basic support for the concatenation of two non-regular expressions
    that produce a valid regular expression.
  Support "isRegex" in flow inference.

Framework improvements:
  New @StubFiles annotation declaratively adds stub files to a checker.

Internal bug fixes:
  Respect skipDefs and skipUses in NullnessFlow.
  Support package annotations in stub files.
  Better support for enums in annotation attributes.
  Cleanups to how implicit receivers are determined.

----------------------------------------------------------------------

Version 1.2.6, 18 Mar 2012

Nullness Checker:
  Correctly handle unboxing in more contexts (if, switch (Issue 129),
    while loops, ...)

Regex Checker:
  Add capturing groups parameter to Regex qualifier.
    Count groups in String literals and String concatenation.
    Verify group number to method calls that take a capturing group
      number.
    Update RegexUtil methods to take optional groups parameter.
    Modify regex qualifier hierarchy to support groups parameter.
  Add special case for Pattern.compile when called with Pattern.LITERAL flag.

Internal bug fixes:
  Improve flow's support of annotations with parameters.
  Fix generics corner cases (Issues 131, 132, 133, 135).
  Support type annotations in annotations and type-check annotations.
  Improve reflective look-up of visitors and factories.
  Small cleanups.

----------------------------------------------------------------------

Version 1.2.5.1, 06 Feb 2012

Nullness Checker:
  Correct the annotations on ThreadLocal and InheritableThreadLocal.

Internal bug fixes:
  Expand release tests.
  Compile release with JDK 6 to work on both JDK 6 and JDK 7.

----------------------------------------------------------------------

Version 1.2.5, 3 Feb 2012

Don't put classpath on the bootclasspath when invoking javac.  This
prevents problems if, for example, android.jar is on the classpath.

New -jsr308_imports ... and -Djsr308.imports=... command-line options, for
specifying implicit imports from the command line.  This is needed by Maven.

New -Aignorejdkastub option makes the checker not load the jdk.astub
file. Files from the "stubs" option are still loaded.

Regex Checker:
  Support concatenation of PolyRegex strings.
  Improve examples of use of RegexUtil methods.

Signature Checker:
  Add new @ClassGetName annotation, for a 4th string representation of a
    class that is used by the JDK.  Add supporting annotations to make the
    type hierarchy a complete lattice.
  Add PolySignature annotation.

Internal bug fixes:
  Improve method type argument inference.
  Handle type variables whose upper bound is a type variable.
  Fix bug in least upper bound computation for anonymous classes.
  Improve handling of annotations inherited from superclasses.
  Fix design problem with Nullness Checker and primitive types.
  Ensure that overriding methods respect pre- and postconditions.
  Correctly resolve references to an enclosing this.
  Improve handling of Java source that contains compilation errors.

----------------------------------------------------------------------

Version 1.2.4, 15 Dec 2011

All checkers:
- @Target(TYPE_USE) meta-annotation is properly handled.

Nullness Checker:
- Do not allow nullness annotations on primitive types.
- Improvements to rawness (initialization) checks.
- Special-case known keys for System.getProperty.
- The -Alint=uninitialized command-line option now defaults to off, and
  applies only to initialization of primitive and @Nullable fields.  It is
  not possible to disable, from the command line, the check that all
  @NonNull fields are initialized.  Such warnings must be suppressed
  explicitly, for example by using @SuppressWarnings.

Regex Checker:
- Improved RegexUtil class.

Manual:
- Add FAQ item "Is the Checker Framework an official part of Java?"
- Trim down README.txt; users should read the manual instead.
- Improvements throughout, especially to Nullness and Regex Checker sections.

Implementation details:
- Add a new @InvisibleQualifier meta-annotation for type qualifiers.
  Instead of special-casing @Unqualified in the AnnotatedTypeMirror it
  now looks for this meta-annotation. This also allows type systems to
  hide type qualifiers it doesn't want visible, which we now use in the
  Nullness Checker to hide the @Primitive annotation.
- Nullness Checker:  Introduce a new internal qualifier @Primitive that is
  used for primitive types.
- Be stricter about qualifiers being present on all types. If you get
  errors about missing qualifiers, check your defaulting rules.
  This helped in fixing small bugs in corner cases of the type
  hierarchy and type factory.
- Unify decoding type annotations from trees and elements.
- Improve handling of annotations on type variables and upper bounds.
- Support checkers that use multiple, disjoint qualifier hierarchies.
- Many bug fixes.

----------------------------------------------------------------------

Version 1.2.3, 1 Nov 2011

Regex Checker:
- Add @PolyRegex polymorphic annotation
- Add more stub library annotations

Implementation details:
- Do not use "null" for unqualified types. Explicitly use @Unqualified
  and be strict about correct usage. If this causes trouble for you,
  check your @ImplicitFor and @DefaultQualifierInHierarchy
  meta-annotations and ensure correct defaulting in your
  AnnotatedTypeFactory.

Bug fixes:
- Correctly handle f-bounded polymorphism. AnnotatedTypeMirror now has
  methods to query the "effective" annotations on a type, which
  handles type variable and wildcard bounds correctly. Also, terminate
  recursions by not doing lazy-initialization of bounds during defaulting.
- Many other small bug fixes and documentation updates.

----------------------------------------------------------------------

Version 1.2.2, 1 Oct 2011

Be less restrictive about when to start type processing when errors
already exist.
Add -AskipDefs command-line option to not type-check some class
definitions.
Documentation improvements.

----------------------------------------------------------------------

Version 1.2.1, 20 Sep 2011

Fix issues 109, 110, 111 and various other cleanups.
Improvements to the release process.
Documentation improvements.

----------------------------------------------------------------------

Version 1.2.0.1, 4 Sep 2011

New version number to stay in sync with JSR 308 compiler bugfix.
No significant changes.

----------------------------------------------------------------------

Version 1.2.0, 2 Sep 2011

Updated to JDK 8. Use -source 8 (the new default) for type annotations.
Documentation improvements
Bug fixes all over

Nullness Checker:
- Correct the upper bounds of all Collection subtypes

----------------------------------------------------------------------

Version 1.1.5, 22 Jul 2011

Units Checker:
  Instead of conversion routines, provide unit constants, with which
  to multiply unqualified values. This is easier to type and the
  multiplication gets optimized away by the compiler.

Fenum Checker:
  Ensure that the switch statement expression is a supertype of all
  the case expressions.

Implementation details:

- Parse declaration annotations in stub files

- Output error messages instead of raising exceptions. This change
  required us to introduce method "initChecker" in class
  SourceChecker, which should be used instead of "init". This allows
  us to handle the calls to initChecker within the framework.
  Use method "errorAbort" to output an error message and abort
  processing.

----------------------------------------------------------------------

Version 1.1.4, 8 Jul 2011

Units Checker (new):
  Ensures operations are performed on variables of correct units of
  measurement (e.g., miles vs. kilometers vs. kilograms).

Changed -AskipClasses command-line option to -AskipUses

Implementation details:

- Improve support for type qualifiers with enum attributes

----------------------------------------------------------------------

Version 1.1.3, 17 Jun 2011

Interning:
- Add @UsesObjectEquals annotation

Manual:
- Signature Checker is now documented
- Fenum Checker documentation improved
- Small improvements to other sections

Implementation details:

- Updates to the web-site build process

- The BaseTypeVisitor used to provide the same two type parameters as
  class SourceVisitor. However, all subtypes of BaseTypeVisitor were
  instantiated as <Void, Void>. We decided to directly instantiate the
  SourceVisitor as <Void, Void> and removed this complexity.
  Instead, the BaseTypeVisitor is now parameterized by the subtype of
  BaseTypeChecker that should be used. This gives a more concrete type
  to field "checker" and is similar to BasicAnnotatedTypeFactory.

- Added method AnnotatedTypeFactory.typeVariablesFromUse to allow
  type-checkers to adapt the upper bounds of a type variable depending on
  the type instantiation.

- Method type argument inference:
  Changed AnnotatedTypeFactory.methodFromUse to return a Pair consisting
  of the method and the inferred or explicit method type arguments.
  If you override this method, you will need to update your version.
  See this change set for a simple example:
  https://github.com/typetools/checker-framework/source/detail?r=8381a213a4

- Testing framework:
  Support for multiple expected errors using the "// :: A :: B :: C" syntax.

Many small updates and fixes.

----------------------------------------------------------------------

Version 1.1.2, 12 Jan 2011

Fake Enum Checker (new):
  A "fake enumeration" is a set of integers rather than a proper Java enum.
  They are used in legacy code and for efficiency (e.g., in Android).  The
  Fake Enum Checker gives them the same safety guarantees as a proper Java
  enum.

Property File Checker (new):
  Ensures that valid keys are used for property files and resource bundles.
  Also includes a checker that code is properly internationalized and a
  checker for compiler message keys as used in the Checker Framework.

Signature Checker (new):
  Ensures that different string representations of a Java type (e.g.,
  "package.Outer.Inner" vs. "package.Outer$Inner" vs. "Lpackage/Outer$Inner;")
  are not misused.

Interning Checker enhancements:
  Issues fewer false positives for code like "a==b || a.equals(b)"

Foreign annotations:
  The Checker Framework supports more non-Checker-Framework annotations.
  This means that it can check already-annotated code without requiring you
  to rewrite your annotations.
    Add as an alias for checkers.interning.quals.Interned:
      com.sun.istack.Interned
    Add as aliases for checkers.nullness.quals.NonNull:
      com.sun.istack.NotNull
      org.netbeans.api.annotations.common.NonNull
    Add as aliases for checkers.nullness.quals.Nullable:
      com.sun.istack.Nullable
      javax.validation.constraints.NotNull
      org.netbeans.api.annotations.common.CheckForNull
      org.netbeans.api.annotations.common.NullAllowed
      org.netbeans.api.annotations.common.NullUnknown

Manual improvements:
  Improve installation instructions
  Rewrite section on generics (thanks to Bert Fernandez and David Cok)
    Also refactor the generics section into its own chapter
  Rewrite section on @Unused and @Dependent
  New manual section: Writing Java expressions as annotation arguments
  Better explanation of warning suppression
  JSR 308 is planned for Java 8, not Java 7

Stub files:
  Support nested classes by expressing them at top level in binary form: A$B
  Improved error reporting when parsing stub files

Annotated JDK:
  New way of generating annotated JDK
  jdk.jar file no longer appears in repository
  Warning if you are not using the annotated JDK.

Miscellaneous:
  Warn if -source command-line argument does not support type annotations

Many bug fixes
  There are too many to list, but some notable ones are to local type
  inference, generics, pre- and post-conditions (e.g., @NonNullOnEntry,
  @AssertNonNull*), and map keys (@KeyFor).  In particular, preconditions
  and map key annotations are now checked, and if they cannot be verified,
  an error is raised; previously, they were not verified, just unsoundly
  trusted.

----------------------------------------------------------------------

Version 1.1.1, 18 Sep 2010

Eclipse support:
  Removed the obsolete Eclipse plug-in from repository.  The new one uses a
  different repository
  (http://code.google.com/a/eclipselabs.org/p/checker-plugin/) but a user
  obtains it from the same URL as before:
  https://checkerframework.org/eclipse/

Property Key Checker:
  The property key checker allows multiple resource bundles and the
  simultaneous use of both resource bundles and property files.

Javari Checker:
  Added Javari stub classes for more JDK classes.

Distribution:
  Changed directory structure (top level is "checker-framework"; "checkers"
  is a under that) for consistency with version control repository.

Many documentation improvements and minor bugfixes.

----------------------------------------------------------------------

Version 1.1.0b, 16 Jun 2010

Fixed a bug related to running binary release in JDK 6

----------------------------------------------------------------------

Version 1.1.0, 13 Jun 2010

Checkers
  Introduced a new simple mechanism for running a checker
  Added one annotated JDK for all checkers

Nullness Checker
  Fixed bugs related to map.get() and KeyFor annotation
  Fixed bugs related to AssertNonNull* and parameters
  Minor updates to the annotated JDK, especially to java.io.File

Manual
  Updated installation instructions
  Clarified section regarding fields and type inference

----------------------------------------------------------------------

Version 1.0.9, 25 May 2010

Nullness Checker:
  Improved Javadocs and manual documentation
  Added two new annotations: AssertNonNullAfter, KeyFor
  Fixed a bug related to AssertNonNullIfFalse and assert statements
  Renamed NonNullVariable to NonNullOnEntry

Checkers:
  Interning: Skipping equality check, if either operands should be skipped
  Fixed a bug related to annotations targeting array fields found in classfile
  Fixed a bug related to method invocation generic type inference
    in static methods

Manual
  Added a section on nullness method annotations
  Revised the Nullness Checker section
  Updated Ant usage instructions

----------------------------------------------------------------------

Version 1.0.8, 15 May 2010

Checkers
  Changed behavior of flow type refinement when annotation is explicit
  Handle array initializer trees (without explicit type)
  Handle the case of Vector.copyInto
  Include javax classes in the distributed jdk jar files

Interning Checker
  Handle interning inference of string concatenation
  Add 20+ @Interned annotations to the JDK
  Add an option, checkclass, to validate the interning
    of specific classes only

Bug fixes
  Fix a bug related to array implicit types
  Lock Checker: Treat null as a bottom type

Manual
  Added a new section about Flow inference and fields

----------------------------------------------------------------------

Version 1.0.7, 12 Apr 2010

Checkers
  Distributed a Maven repository
  Updated stub parser project to latest version (javaparser 1.0.8)
  Fixed bugs related to iterable wildcards and type parameter types

----------------------------------------------------------------------

Version 1.0.6, 24 Feb 2009

Nullness Checker
  Added support for new annotations:
    Pure - indicates that the method, given the same parameters, return the
            same values
    AssertNonNullIfFalse - indicates that a field is NonNull if the method
            returns false
  Renamed AssertNonNull to AssertParametersNonNull
  Updated the annotated jdk

Javari Checker
  Fixed many bugs:
    handle implicit dereferencing of this (e.g. `field` in place of
      `this.field`)
    apply default annotations to method parameters

----------------------------------------------------------------------

Version 1.0.5, 12 Jan 2009

Checkers
  Added support for annotated jdk jars
  Improved readability of some failure messages
  Added AssertNonNullIfTrue support for method parameter references
  Fixed a bug related to LazyNonNull and array fields
  Fixed a bug related to inference and compound assignments (e.g. +=)
  nullness: permit the type of @NonNull Void

Manual
  Updated annotating-libraries chapter regarding annotated jdk

----------------------------------------------------------------------

Version 1.0.4, 19 Dec 2009

Bug Fixes
  wildcards not recognized as subtypes of type variables
    e.g. '? extends A' and 'A'
  PolyNull methods not accepting null literal value arguments
  spurious unexpected Raw warnings

Manual
  Clarified FAQ item regarding why List's type parameter is
    "extends @NonNull Object"

----------------------------------------------------------------------

Version 1.0.3, 5 Dec 2009

Checkers
  New location UPPER_BOUND for DefaultQualifier permits setting the default
    for upper bounds, such as Object in "? extends Object".
  @DefaultQualifier accepts simple names, like @DefaultQualifier("Nullable"),
    rather than requiring @DefaultQualifier("checkers.nullness.quals.Nullable").
  Local variable type inference has improved support for array accesses.
  The repository contains Eclipse project and launch configuration files.
    This is helpful too people who want to build a checker, not to people
    who merely want to run a checker.
  Many bug fixes, including:
    handling wildcard subtyping rules
    stub files and vararg methods being ignored
    nullness and spurious rawness errors
    uses of array clone method (e.g. String[].clone())
    multibound type parameters (e.g. <T extends @A Number & @B Cloneable>)

Manual
  Documented the behavior of annotations on type parameter declarations.
  New FAQ item:
    How to collect warnings from multiple files
    Why a qualifier shouldn't apply to both types and declarations

----------------------------------------------------------------------

Version 1.0.2, 16 Nov 2009

Checkers
  Renamed Regex Checker's @ValidRegex annotation to @Regex
  Improved Collection.toArray() heuristics to be more sound

Bug fixes
  Fixed the annotated JDK to match OpenJDK 6
    - Added missing methods and corrected class hierarchy
  Fixed a crash related to intersection types

----------------------------------------------------------------------

Version 1.0.1, 1 Nov 2009

Checkers
  Added new checkers:
    RegEx checker to detect invalid regular expression use
    Internationalization (I18n) checker to detect internationalization errors

Functionality
  Added more performance optimizations
  nullness: Added support for netbeans nullness annotations
  nullness: better semantics for redundant nullness tests
    related to redundant tests in assertions
  lock: Added support for JCIP annotation in the Lock Checker
  tainting: Added support for polymorphism
  Lock Checker supports the JCIP GuardedBy annotation

Bug fixes
  Fixed a crashing bug related to interaction between
    generic types and wildcards
  Fixed a bug in stub file parser related to vararg annotations
  Fixed few bugs in skeleton file generators

Manual
  Tweak installation instructions
  Reference Units Checker
  Added new sections for new checkers
    RegEx checker (S 10)
    Internationalization Checker (S 11)

----------------------------------------------------------------------

Version 1.0.0, 30 Sep 2009

Functionality
  Added Linear Checker to restrict aliasing

Bug fixes
  Fixed flow erros related to loop controls and break/continue

Manual
  Adopt new term, "Declaration Annotation" instead of non-type annotations
  Added new sections:
    Linear Checker (S 9)
    Inexpressible types (S 14.3)
    How to get started annotating legacy code (S 2.4.4)
  Expanded Tainting Checker section

----------------------------------------------------------------------

Version 0.9.9, 4 Sep 2009

Functionality
  Added more optional lint checks (cast:unsafe, all)
  Nullness Checker supports @SuppressWarnings("nullness:generic.argument"),
    for suppressing warnings related to misuse of generic type arguments.
    This was already supported and documented, but had not been mentioned
    in the changelog.

Bug fixes
  Fixed many bugs related to Stub files causing parser to ignore
    bodiless constructors
    annotated arrays annotations
    type parameter and wildcard bounds annotations

Manual
  Rewrote 'javac implementation survival guide' (S 13.9)
  Restructured 'Using a checker' (S 2)
  Added 'Integration with external tools' (S 14)
  Added new questions to the FAQ (S 15)

----------------------------------------------------------------------

Version 0.9.8, 21 Aug 2009

Functionality
  Added a Tainting Checker
  Added support for conditional nonnull checking
  Added optional check for redundant nullness tests
  Updated stub parser to latest libraries

Bug fixes
  Fixed a bug related to int[] treated as Object when passed to vararg T...
  Fixed a crash related to intersection types
  Fixed a bug related to -AskipClasses not being honored
  Fixed a bug related to flow

Manual
  Added new sections
    8 Tainting Checker
    3.2.3 Conditional nullness

----------------------------------------------------------------------

Version 0.9.7, 12 Aug 2009

Functionality
  Changed swNonNull to castNonNull
  nullness: Improved flow to infer nullness based on method invocations
  locking: Permitted @Holding to appear on constructors

Bug fixes
  Fixed a bug related to typevar and wildcard extends clauses

----------------------------------------------------------------------

Version 0.9.6, 29 Jul 2009

Functionality
  Changed 'jsr308.skipClasses' property with '-AskipClasses' option
  Locking checker
    - Add subtype checking for Holding
    - Treat constructors as synchronized methods

Bug fixes
  Added some missing nullness annotations in the jdk
  Fixed some bugs related to reading stub files

Manual
  Added a new section
    2.10  Tips about writing annotations
  Updated sections of
    2.6   Unused fields and dependent types
    3.1.1 Rawness annotation hierarchy

----------------------------------------------------------------------

Version 0.9.5, 13 Jul 2009

Functionality
  Added support for Findbugs, JSR305, and IntelliJ nullness annotations
  Added an Aggregate Checker base-class
  Added support for a form of field access control

Bug fixes
  Added check for arguments in super() calls in constructors

Manual
  Added new sections:
    Fields access control
    Other tools for nullness checking
    Bundling multiple checkers

----------------------------------------------------------------------

Version 0.9.4, 30 Jun 2009

Functionality
  Added Lock Checker

Bug fixes
  Handle more patterns for determining Map.get() return type

Manual Documentations
  Improved installation instructions
  Added the following sections
    2.6 Dependent types
    3.1 subsection for LazyNonNull
    10.9 When to use (and not to use) type qualifiers

----------------------------------------------------------------------

Version 0.9.3, 23 Jun 2009

Functionality
  Added support DefaultQualifier on packages
  Added support for Dependent qualifier types
    see checkers.quals.Dependent
  Added an option to treat checker errors as warnings
  Improved flow handling of boolean logic

Manual Documentations
  Improved installation instructions
  Improved discussion of effective and implicit qualifiers and defaults
  Added a discussion about the need for bottom qualifiers
  Added sections for how-to
    . suppress Basic Checker warnings
    . troubleshoot skeleton files

----------------------------------------------------------------------

Version 0.9.2, 2 Jun 2009

Functionality
  Added pre-liminary support for lazy initialization in nullness
    see LazyNonNull

Bug fixes
  Corrected method declarations in JDK skeleton files
    - bug resulted in a runtime error

Documentations
  Updated qualifier javadoc documentations
  Corrected a reference on passing qualifiers to javac

----------------------------------------------------------------------

Version 0.9.1, 19 May 2009

Bug fixes
  Eliminated unexpected compiler errors when using checkers
  Fixed bug related to reading annotations in skeleton files

API Changes
  Renamed SourceChecker.process() to .typeProcess()

Manual
  Updated troubleshooting info
    info for annotations in skeleton files

----------------------------------------------------------------------

Version 0.9b, 22 Apr 2009

No visible changes

----------------------------------------------------------------------

Version 0.9, 16 Apr 2009

Framework
  More space and performance optimizations
  Handle raw type with multiple type var level
    e.g. class Pair<X, Y extends X> { ... }

Manual
  Improve installation instructions
  Update references to command line arguments

----------------------------------------------------------------------

Version 0.8.9, 28 Mar 2009

Framework
  Introduce Space (and minor performance) optimizations
  Type-check constructor invocation receiver type
  Fixed bug related to try-catch flow sensitivity analysis
  Fixed bugs when type-checking annotations and enums
    - bug results in null-pointer exception

----------------------------------------------------------------------

Version 0.8.8, 13 Mar 2009

Nullness Checker
  Support for custom nullness assertion via @AssertNonNull
  Support for meta-annotation AssertNonNull
  Support for Collection.toArray() method
    Infer the nullness of the returned type
  Corrected some JDK Collection API annotations

Framework
  Fixed bugs related to assignments expressions in Flow
  Fixed bugs related to enum and annotation type hierarchy
  Fixed bugs related to default annotations on wildcard bounds

----------------------------------------------------------------------

Version 0.8.7, 27 Feb 2009

Framework
  Support annotations on type parameters
  Fixed bugs related to polymorphic types/annotations
  Fixed bugs related to stub fixes

Manual
  Specify annotation defaults settings for IGJ
  Update Known Problems section
----------------------------------------------------------------------

Version 0.8.6, 3 Feb 2009

Framework
  Fixed bugs related to flow sensitivity analysis related to
    . for loop and do while loops
    . multiple iterations of a loop
    . complement of logical conditions
  Declarative syntax for string literal type introduction rules
  Support for specifying stub file directories

----------------------------------------------------------------------

Version 0.8.5, 17 Jan 2009

Framework
  Fixed bugs related to flow sensitivity analysis
  Fixed bugs related to annotations on type parameters

----------------------------------------------------------------------

Version 0.8.4, 17 Dec 2008

Distribution
  Included checkers-quals.jar which contains the qualifiers only

Framework
  Fixed bugs related to inner classes
  Fixed a bug related to resolving polymorphic qualifiers
    within static methods

Manual
  Added 'Distributing your annotated project'

----------------------------------------------------------------------

Version 0.8.3, 7 Dec 2008

Framework
  Fixed bugs related to inner classes
  Changed cast semantics
    Unqualified casts don't change cast away (or in) any qualifiers
  Refactored AnnotationBuilder to ease building annotations
  Added support for Object += String new behavior
  Added a type validation check for method return types

Nullness
  Added inference of field initialization
    Suppress false warnings due to method invocations within constructors

IGJ
  Added proper support for AssignsFields and inner classes interactions

Manual
  Updated 'Known Problems' section

----------------------------------------------------------------------

Version 0.8.2, 14 Nov 2008

Framework
  Included a binary distribution in the releases
  Added support for annotations on type parameters
  Fixed bugs related to casts

Nullness
  Improved error messages readability
  Added partial support for Map.get() detection

Manual
  Improved installation instructions

----------------------------------------------------------------------

Version 0.8.1, 1 Nov 2008

Framework
  Added support for array initializers
  Fixed many bugs related to generics and generic type inference

Documentations
  Added 'Getting Started' guide

----------------------------------------------------------------------

Version 0.8, 27 Sep 2008

Framework
  Added support for newly specified array syntax
  Refactored code for annotating supertypes
  Fixed AnnotationBuilder AnnotationMirror string representation
  Fixed AnnotatedTypeMirror hashCode

Manual
  Reorganized 'Annotating Libraries' section

----------------------------------------------------------------------

Version 0.7.9, 19 Sep 2008

Framework
  Added support for stub files/classes
  Fixed bugs related to anonymous classes
  Fixed bugs related to qualifier polymorphism

Manual
  Updated 'Annotating Libraries' section to describe stub files

Tests
  Added support for Windows
  Fixed a bug causing IGJ tests to fail on Windows

----------------------------------------------------------------------

Version 0.7.8, 12 Sep 2008

Framework
  Improved support for anonymous classes
  Included refactorings to ease extensibility
  Fixed some minor bugs

Nullness
  Fix some errors in annotated JDK

----------------------------------------------------------------------

Version 0.7.7, 29 Aug 2008

Framework
  Fixed bugs related to polymorphic qualifiers
  Fixed bugs related to elements array convention
  Add implicit type arguments to raw types

Interning
  Suppress cast warnings for interned classes

Manual
  Removed discussion of non-standard array syntax alternatives

----------------------------------------------------------------------

Version 0.7.6, 12 Aug 2008

Framework
  Changed default array syntax to ARRAYS-PRE, per the JSR 308 specification
  Added an optional check for qualifier unsafe casts
  Added support for running multiple checkers at once
  Fixed bugs related array syntax
  Fixed bugs related to accessing outer classes with-in inner classes

Manual
  Added a new subsection about Checker Auto-Discovery
    2.2.1 Checker Auto-discovery

----------------------------------------------------------------------

Version 0.7.5, 2 Aug 2008

Framework
  Added support for ARRAYS-PRE and ELTS-PRE array syntax
  Added a check for unsafe casts
  Some improvements to the AnnotationBuilder API

Nullness Checker
  Added a check for synchronized objects
  Added a check for (un)boxing conversions

Javari Checker
  Fixed some JDK annotated classes

----------------------------------------------------------------------

Version 0.7.4, 11 July 2008

Framework
  Added support for annotations found in classfiles
  Added support for the ARRAY-IN array syntax
  Added AnnotationBuilder, to create AnotationMirrors with values
  Improved the readability of recursive types string representation

Nullness Checker
  Added a check for thrown Throwable nullability

IGJ Checker
  Treat enums as mutable by default, like regular classes

Manual
  Added a new subsection about array syntax proposals:
    2.1.2 Annotating Arrays

----------------------------------------------------------------------

Version 0.7.3,  4 July 2008

Javari Checker
  Converted JDK files into stubs

Nullness Checker
  Fixed java.lang.Number declaration in the annotated jdk

Framework
  Fixed a bug causing crashes related to primitive type boxing
  Renamed DAGQualifierHierarchy to GraphQualifierHierarchy

----------------------------------------------------------------------

Version 0.7.2, 26 June 2008

IGJ Checker
  Supports flow-sensitive type refinement

Framework
  Renamed Default annotation to DefaultQualifier
  Added DefaultQualifiers annotation
  Fixed bugs related to flow-sensitive type refinement
  Fixed an error in the build script in Windows

Manual
  Added a new section
    9.2  javac implementation survival guide
  Added hyperlinks to Javadocs of the referenced classes

----------------------------------------------------------------------

Version 0.7.1, 20 June 2008

Nullness Checker
  Made NNEL the default qualifier scheme

Basic Checker
  Moved to its own checkers.basic package

Framework
  Enhanced type-checking within qualifier-polymorphic method bodies
  Fixed a bug causing StackOverflowError when type-checking wildcards
  Fixed a bug causing a NullPointerException when type-checking
    compound assignments, in the form of +=

Class Skeleton Generator
  Distributed in compiled form (no more special installation instructions)
  Added required asmx.jar library to lib/

Manual
  Added new sections
    2.2.1 Ant tasks
    2.2.2 Eclipse plugin
    2.6   The effective qualifier on a type
  Rewrote section 8 on annotating libraries
    Added reference to the new Eclipse plug-in
    Deleted installation instructions

Javari Checker
  Fixed bugs causing a NullPointerException when type-checking
    primitive arrays

IGJ Checker
  Fixed bugs related to uses of raw types

API Changes
  Moved AnnotationFactory functionality to AnnotationUtils
  Removed .root and .inConflict from DAGQualifierHierarchy

----------------------------------------------------------------------

Version 0.7, 14 June 2008

Installation
  New, very simple installation instructions for Linux.  For other
    operating systems, you should continue to use the old instructions.

Nullness Checker
  Renamed from "NonNull Checker" to "Nullness Checker".
    Renamed package from checkers.nonnull to checkers.nullness.
    The annotation names remain the same.
  Added PolyNull, a polymorphic type qualifier for nullness.

Interning Checker
  Renamed from "Interned Checker" to "Interning Checker".
    Renamed package from checkers.interned to checkers.interning.
    The annotation names remain the same.
  Added PolyInterned, a polymorphic type qualifier for Interning.
  Added support for @Default annotation.

Framework
  Qualifiers
    @PolymorphicQualifier was not previously documented in the manual.
    Moved meta-qualifiers from checkers.metaquals package to checkers.quals.
    Removed @VariableQualifier and @RootQualifier meta-qualifiers.
  Added BasicAnnotatedTypeFactory, a factory that handles implicitFor,
    defaults, flow-sensitive type inference.
  Deprecated GraphQualifierHierarchy; DAGQualifierHierarchy replaces it.
  Renamed methods in QualifierHierarchy.

Manual
  Rewrote several manual sections, most notably:
    2.1.1  Writing annotations in comments for backward compatibility
      (note new -Xspacesincomments argument to javac)
    2.3  Checking partially-annotated programs: handling unannotated code
    2.6  Default qualifier for unannotated types
    2.7  Implicitly refined types (flow-sensitive type qualifier inference)
    8  Annotating libraries
    9  How to create a new checker plugin
  Javadoc for the Checker Framework is included in its distribution and is
    available online at https://checkerframework.org/api/ .

----------------------------------------------------------------------

Version 0.6.4, 9 June 2008

All Framework
  Updated the distributed JDK and examples to the new location of qualifiers

Javari Checker
  Improved documentation on polymorphism resolution
  Removed redundant code now added to the framework from JavariVisitor,
    JavariChecker and JavariAnnotatedTypeFactory
  Refactored method polymorphism into JavariAnnotatedTypeFactory
  Fixed bug on obtaining type from NewClassTree, annotations at constructor
    invocation are not ignored now
  Refactored polymorphism resolution, now all annotations on parameters and
    receivers are replaced, not only on the return type
  Refactored and renamed internal annotator classes in
    JavariAnnotatedTypeFactory
  Added more constructor tests
  Moved Javari annotations to checkers.javari.quals package

----------------------------------------------------------------------

Version 0.6.3, 6 June 2008

Checker Framework
  Improved documentation and manual
  Treat qualifiers on extends clauses of type variables and wildcard types as
    if present on type variable itself
  Renamed AnnotationRelations to QualifierHierarchy
  Renamed GraphAnnotationRelations to GraphQualifierHierarchy
  Renamed TypeRelations to TypeHierarchy
  Added flow as a supported lint option for all checkers
  Determined the suppress warning key reflectively

Interned Checker
  Moved @Interned annotation to checkers.interned.quals package

NonNull Checker
  Moved nonnull annotations to checkers.nonnull.quals package

Miscellaneous
  Included Javadocs in the release
  Improved documentation for all checkers

----------------------------------------------------------------------

Version 0.6.2, 30 May 2008

Checker Framework API
  Added support for @Default annotation via TreeAnnotator
  Added support for PolymorphicQualifier meta-annotation
  Disallow the use of @SupportedAnnotationTypes on checkers
  Fixed bugs related to wildcards with super clauses
  Improved flow-sensitive analysis for fields

Javari Checker
  Moved Javari qualifiers from checkers.quals to checkers.javari.quals
  Fixed bugs causing null pointer exceptions

NonNull Checker
  Fixed bugs related to nonnull flow
  Added new tests to test suite

Basic Checker
  Renamed Custom Checker to Basic Checker

----------------------------------------------------------------------

Version 0.6.1, 26 Apr 2008

Checker Framework API
  Added support for @ImplicitFor meta-annotations via the new TypeAnnotator
    and TreeAnnotator classes
  Improved documentation and specifications
  Fixed a bug related to getting supertypes of wildcards
  Fixed a crash on class literals of primitive and array types
  Framework ignores annotations that are not part of a type system
  Fixed several minor bugs in the flow-sensitive inference implementation.

IGJ Checker
  Updated the checker to use AnnotationRelations and TypeRelations

Javari Checker
  Changing RoMaybe annotation to PolyRead
  Updated checker to use AnnotationRelations and TypeRelations
  Updated the JDK
  Fixed bugs related to QReadOnly and type argument subtyping
  Fixed bugs related to this-mutable fields in methods with @ReadOnly receiver
  Fixed bugs related to primitive type casts
  Added new tests to test suit

NonNull Checker
  Updated the annotated JDK
  Fixed bugs in which default annotations were not correctly applied
  Added @Raw types to handle partial object initialization.
  Fixed several minor bugs in the checker implementation.

Custom Checker
  Updated checker to use hierarchy meta-annotations, via -Aquals argument

----------------------------------------------------------------------

Version 0.6, 11 Apr 2008

Checker Framework API
  Introduced AnnotationRelations and TypeRelations, more robust classes to
    represent type and annotation hierarchies, and deprecated
    SimpleSubtypeRelation
  Add support for meta-annotations to declare type qualifiers subtype relations
  Re-factored AnnotatedTypes and AnnotatedTypeFactory
  Added a default implementation of SourceChecker.getSuppressWarningsKey()
    that reads the @SuppressWarningsKey class annotation
  Improved support for multidimensional arrays and new array expressions
  Fixed a bug in which implicit annotations were not being applied to
    parenthesized expressions
  Framework ignores annotations on a type that do not have @TypeQualifier
  Moved error/warning messages into "messages.properties" files in each
    checker package
  Fixed a bug in which annotations were inferred to liberally by
    checkers.flow.Flow

Interned Checker
  Added heuristics that suppress warnings for certain comparisons (namely in
    methods that override Comparator.compareTo and Object.equals)
  The Interned checker uses flow-sensitive inference by default

IGJ Checker
  Fixed bugs related to resolving immutability variable in method invocation
  Fixed a bug related to reassignability of fields
  Add more tests

Javari Checker
  Added placeholder annotation for ThisMutable mutability
  Re-factored JavariAnnotatedTypeFactory
  Fixed self-type resolution for method receivers for readonly classes
  Fixed annotations on parameters of readonly methods
  Fixed type validation for arrays of primitives
  Added more tests
  Renamed @RoMaybe annotation to @PolyRead

NonNull Checker
  Removed deprecated checkers.nonnull.flow package
  Fixed a bug in which default annotations were not applied correctly

Miscellaneous
  Improved Javadocs
  Added FactoryTestChecker, a more modular tester for the annotated type
    factory
  Simplify error output for some types by stripping package names

----------------------------------------------------------------------

Version 0.5.1, 21 Mar 2008

Checker Framework API
  Added support for conditional expression
  Added checks for type validity and assignability
  Added support for per-checker customization of asMemberOf
  Added support for type parameters in method invocation,
    including type inference
  Enhanced performance of AnnotatedTypeFactory
  Checkers run only when no errors are found by Javac
  Fixed bugs related AnnotationUtils.deepCopy()
  Fixed support for annotated class type parameters
  Fixed some support for annotated type variable bounds
  Added enhancements to flow-sensitive qualifier inference
  Added checks for type parameter bounds

Interned Checker
  Fixed some failing test cases
  Fixed a bug related to autoboxing/unboxing
  Added experimental flow-sensitive qualifier inference (use
    "-Alint=flow" to enable)
  Improved subtype testing, removing some spurious errors

IGJ Checker
  Deleted IGJVisitor!
  Fixed some bugs related to immutability type variable resolution

Javari Checker
  Removed redundant methods from JavariVisitor in the new framework
  Added support to constructor receivers
  Added support to parenthesized expressions
  Fixed a bug related to resolving RoMaybe constructors
  Fixed a bug related to parsing conditional expressions
  Added parsing of parenthesized expressions
  Replaced checkers.javari.VisitorState with
    checkers.types.VisitorState, present in BaseTypeVisitor
  Modified JavariVisitor type parameters (it now extends
    BaseTypeVisitor<Void, Void>, not BaseTypeVisitor<Void,
    checkers.javari.VisitorState>)
  Modified JavariAnnotatedTypeFactory TreePreAnnotator to mutate a
    AnnotatedTypeMirror parameter instead of returning a
    List<AnnotationMirror>, in accordance with other parts of the
    framework design
  Modified test output format
  Added tests to test suite

NonNull Checker
  Fixed a bug related to errors produced on package declarations
  Exception parameters are now treated as NonNull by default
  Added better support for complex conditionals in NonNull-specific
    flow-sensitive inference
  Fixed some failing test cases
  Improved subtype testing, removing some spurious errors

Custom Checker
  Added a new type-checker for type systems with no special semantics, for
    which annotations can be provided via the command line

Miscellaneous
  Made corrections and added more links to Javadocs
  A platform-independent binary version of the checkers and framework
    (checkers.jar) is now included in this release

----------------------------------------------------------------------

Version 0.5, 7 Mar 2008

Checker Framework API
  Enhanced the supertype finder to take annotations on extends and
    implements clauses of a class type
  Fixed a bug related to checking an empty array initializer ("{}")
  Fixed a bug related to missing type information when multiple
    top-level classes are defined in a single file
  Fixed infinite recursion when checking expressions like "Enum<E
    extends Enum<E>>"
  Fixed a crash in checkers.flow.Flow related to multiple top-level
    classes in a single file
  Added better support for annotated wildcard type bounds
  Added AnnotatedTypeFactory.annotateImplicit() methods to replace
    overriding the getAnnotatedType() methods directly
  Fixed a bug in which constructor arguments were not checked

Interned Checker
  Fixed a bug related to auto-unboxing of classes for primitives
  Added checks for calling methods with an @Interned receiver

IGJ Checker
  Implemented the immutability inference for self-type (type of
    'this') properly
  Enhanced the implicit annotations to make an un-annotated code
    type-check
  Fixed bugs related to invoking methods based on a method's receiver
    annotations

Javari Checker
  Restored in this version, after porting to the new framework

NonNull Checker
  Fixed a bug in which primitive types were considered possibly null
  Improvements to support for @Default annotations

Miscellaneous
  Improved error message display for all checkers

----------------------------------------------------------------------

Version 0.4.1, 22 Feb 2008

Checker Framework API
  Introduced AnnotatedTypeFactory.directSupertypes() which finds the
    supertypes as annotated types, which can be used by the framework.
  Introduced default error messages analogous to javac's error messages.
  Fixed bugs related to handling array access and enhanced-for-loop type
    testing.
  Fixed several bugs that are due AnnotationMirror not overriding .equals()
    and .hashCode().
  Improved Javadocs for various classes and methods.
  Fixed several bugs that caused crashes in the checkers.
  Fixed a bug where varargs annotations were not handled correctly.

IGJ Checker
  Restored in this version, after porting the checker to the new framework.

NonNull Checker
  Fixed a bug where static field accesses were not handled correctly.
  Improved error messages for the NonNull checker.
  Added the NNEL (NonNull Except Locals) annotation default.

Interned Checker
  Fixed a bug where annotations on type parameter bounds were not handled
    correctly.
  Improved error messages for the Interned checker.

----------------------------------------------------------------------

Version 0.4, 11 Feb 2008

Checker Framework API
  Added checkers.flow, an improved and generalized flow-sensitive type
    qualifier inference, and removed redundant parts from
    checkers.nonnull.flow.
  Fixed a bug that prevented AnnotatedTypeMirror.removeAnnotation from working
    correctly.
  Fixed incorrect behavior in checkers.util.SimpleSubtypeRelation.

NonNull Checker
  Adopted the new checkers.flow.Flow type qualifier inference.
  Clarifications and improvements to Javadocs.

----------------------------------------------------------------------

Version 0.3.99, 20 Nov 2007

Checker Framework API
  Deprecated AnnotatedClassType, AnnotatedMethodType, and AnnotationLocation
    in favor of AnnotatedTypeMirror (a new representation of annotated types
    based on the javax.lang.model.type hierarchy).
  Added checkers.basetype, which provides simple assignment and
    pseudo-assignment checking.
  Deprecated checkers.subtype in favor of checkers.basetype.
  Added options for debugging output from checkers: -Afilenames, -Ashowchecks

Interned Checker
  Adopted the new Checker Framework API.
  Fixed a bug in which "new" expressions had an incorrect type.

NonNull Checker
  Adopted the new Checker Framework API.

Javari Checker
IGJ Checker
  Removed in this version, to be restored in a future version pending
    completion of updates to these checkers with respect to the new framework
    API.

----------------------------------------------------------------------

Version 0.3, 1 Oct 2007

Miscellaneous Changes
  Consolidated HTML documentation into a single user manual (see the "manual"
    directory in the distribution).

IGJ Checker
  New features:
    Added a test suite.
    Added annotations (skeleton files) for parts of java.util and java.lang.

NonNull Checker
  New features:
    @SuppressWarnings("nonnull") annotation suppresses checker warnings.
    @Default annotation can make NonNull (not Nullable) the default.
    Added annotations (skeleton classes) for parts of java.util and java.lang.
    NonNull checker skips no classes by default (previously skipped JDK).
    Improved error messages: checker reports expected and found types.

  Bug fixes:
    Fixed a null-pointer exception when checking certain array accesses.
    Improved checking for field dereferences.

Interned Checker
  New features:
    @SuppressWarnings("interned") annotation suppresses checker warnings.
    The checker warns when two @Interned objects are compared with .equals

  Bug fixes:
    The checker honors @Interned annotations on method receivers.
    java.lang.Class types are treated as @Interned.

Checker Framework API
  New features:
    Added support for default annotations and warning suppression in checkers

----------------------------------------------------------------------

Version 0.2.3, 30 Aug 2007

IGJ Checker
  New features:
    changed @W(int) annotation to @I(String) to improve readability
    improved readability of error messages
    added a test for validity of types (testing @Mutable String)

  Bug fixes:
    fixed resolving of @I on fields on receiver type
    fixed assignment checking assignment validity for enhanced for loop
    added check for constructor invocation parameters

Interned Checker
  added the Interned checker, for verifying the absence of equality testing
    errors; see "interned-checker.html" for more information

Javari Checker
  New features:
    added skeleton classes for parts of java.util and java.lang with Javari
      annotations

  Bug fixes:
    fixed readonly inner class bug on Javari Checker

NonNull Checker
  New features:
    flow-sensitive analysis for assignments from a known @NonNull type (e.g.,
      when the right-hand of an assignment is @NonNull, the left-hand is
      considered @NonNull from the assignment to the next possible
      reassignment)
    flow-sensitive analysis within conditional checks

  Bug fixes:
    fixed several sources of null-pointer errors in the NonNull checker
    fixed a bug in the flow-sensitive analysis when a variable was used on
      both sides of the "=" operator

Checker Framework API
  New features:
    added the TypesUtils.toString() method for pretty-printing annotated types
    added AnnotationUtils, a utility class for working with annotations and
      their values
    added SourceChecker.getDefaultSkipPattern(), so that checkers can
      individually specify which classes to skip by default
    added preliminary support for suppressing checker warnings via
      the @SuppressWarnings annotation

  Bug fixes:
    fixed handling of annotations of field values
    InternalAnnotation now correctly uses defaults for annotation values
    improved support for annotations on class type parameter bounds
    fixed an assertion violation when compiling certain uses of arrays

----------------------------------------------------------------------

Version 0.2.2, 16 Aug 2007


Code Changes

* checkers.igj
    some bug fixes and improved documentation

* checkers.javari
    fixed standard return value to be @Mutable
    fixed generic and array handling of @ReadOnly
    fixed @RoMaybe resolution of receivers at method invocation
    fixed parsing of parenthesized trees and conditional trees
    added initial support for for-enhanced loop
    fixed constructor behavior on @ReadOnly classes
    added checks for annotations on primitive types inside arrays

* checkers.nonnull
    flow sensitive analysis supports System.exit, new class/array creation

* checkers.subtype
    fixes for method overriding and other generics-related bugs

* checkers.types
    added AnnotatedTypeMirror, a new representation for annotated types that
      might be moved to the compiler in later version
    added AnnotatedTypeScanner and AnnotatedTypeVisitor, visitors for types
    AnnotatedTypeFactory uses GenericsUtils for improved handing of annotated
      generic types

* checkers.util
    added AnnotatedTypes, a utility class for AnnotatedTypeMirror
    added GenericsUtils, a utility class for working with generic types

* tests
    modified output to print only missing and unexpected diagnostics
    added new test cases for the Javari Checker


Documentation Changes

* checkers/igj-checker.html
    improvements to page

* checkers/javari-checker.html
    examples now point to test suit files

Miscellaneous Changes

* checkers/build.xml
    Ant script fails if it doesn't find the correct JSR 308 javac version

----------------------------------------------------------------------

Version 0.2.1, 1 Aug 2007


Code Changes

* checkers.igj & checkers.igj.quals
    added an initial implementation for the IGJ language

* checkers.javari
    added a state parameter to the visitor methods
    added tests and restructured the test suite
    restructured and implemented RoMaybe
    modified return type to be mutable by default
    fixed mutability type handling for type casts and field access
    fixed bug, ensuring no primitives can be ReadOnly
    a method receiver type is now based on the correct annotation
    fixed parameter type-checking for overriden methods
    fixed bug on readonly field initialization
    added handling for unary trees

* checkers.nonnull
    added a tests for the flow-senstive analysis and varargs methods
    improved flow-sensitive analysis: else statements, asserts,
      return/throw statements, instanceof checks, complex conditionals with &&
    fixed a bug in the flow-sensitive analysis that incorrectly inferred
      @NonNull for some elements
    removed NonnullAnnotatedClassType, moving its functionality into
      NonnullAnnotatedTypeFactory

* checkers.source
    SourceChecker.getSupportedAnnotationTypes() returns ["*"], overriding
      AbstractProcessor.getSupportedAnnotationTypes(). This enables all
      checkers to run on unannotated code

* checkers.subtypes
    fixed a bug pertaining to method parameter checks for overriding methods
    fixed a bug that caused crashes when checking varargs methods

* checkers.types
    AnnotatedTypeFactory.getClass(Element) and getMethod(Element) use the
      tree of the passed Element if one exists
    AnnotatedClassType.includeAt, .execludeAt, .getAnnotationData were
      added and are public
    added constructor() and skipParens() methods to InternalUtils
    renamed getTypeArgumentLocations() to getAnnotatedTypeArgumentLocations()
      in AnnotatedClassType
    added AnnotationData to represent annotations instead of Class instances;
      primarily allows querying annotation arguments
    added switch for whether or not to use includes/excludes in
      AnnotatedClassType.hasAnnotationAt()

* checkers.util
    added utility classes
    added skeleton class generator utility for annotating external libraries


Documentation Changes

* checkers/nonnull-checker.html
    added a note about JML
    added a caveat about variable initialization

* checkers/README-checkers.html
    improvements to instructions

----------------------------------------------------------------------

Version 0.2, 2 Jul 2007


Code Changes

* checkers.subtype
    subtype checker warns for annotated and redundant typecasts
    SubtypeVisitor checks for invalid return and parameter types in overriding
      methods
    added checks for compound assignments (like '+=')

* checkers.source
    SourceChecker honors the "checkers.skipClasses" property as a regex for
      suppressing warnings from unannotated code (property is "java.*" by
      default)
    SourceVisitor extends TreePathScanner<R,P> instead of
      TreeScanner<Void,Void>

* checkers.types
    AnnotatedClassType.isAnnotatedWith removed
    AnnotatedClassType.getInnerLocations renamed to getTypeArgumentLocations
    AnnotatedClassType.include now removes from the exclude list (and
      vice-versa)
    AnnotatedClassType.setElement and setTree methods are now public

* checkers.nonnull
    added a flow-sensitive analysis for inferring @NonNull in "if (var !=
      null)"-style checks
    added checks for prefix and postfix increment and decrement operations

* checkers.javari
    added initial implementation of a type-checker for the Javari language

----------------------------------------------------------------------

Version 0.1.1, 7 Jun 2007


Documentation Changes

* checkers/nonnull-checker.html
    created "Tiny examples" subsection
    created "Annotated library" subsection
    noted where to read @NonNull-annotated source
    moved instructions for unannotated code to README-checkers.html
    various minor corrections and clarifications

* checkers/README-checkers.html
    added cross-references to other Checker Framework documents
    removed redundant text
    moved instructions for unannotated code from nonnull-checker.html
    various minor corrections and clarifications

* checkers/creating-a-checker.html
    added note about getSupportedSourceVersion
    removed line numbers from @Interned example
    added section on SubtypeChecker/SubtypeVisitor
    various minor corrections and clarifications


Code Changes

* checkers.subtype
    removed deprecated getCheckedAnnotation() mechanism
    added missing package Javadocs
    package Javadocs reference relevant HTML documentation
    various improvements to Javadocs
    SubtypeVisitor and SubtypeChecker are now abstract classes
    updated with respect to preferred usages of
      AnnotatedClassType.hasAnnotationAt and AnnotatedClassType.annotateAt

* checkers.source
    added missing package Javadocs
    package Javadocs reference relevant HTML documentation

* checkers.types
    added missing package Javadocs
    package Javadocs reference relevant HTML documentation
    AnnotatedClassType.annotateAt now correctly handles
      AnnotationLocation.RAW argument
    AnnotatedClassType.annotate deprecated in favor of
      AnnotatedClassType.annotateAt with AnnotationLocation.RAW as an argument
    AnnotatedClassType.isAnnotatedWith deprecated in favor of
      AnnotatedClassType.hasAnnotationAt with AnnotationLocation.RAW as an
      argument
    Added fromArray and fromList methods to AnnotationLocation and made
      corresponding constructors private.

* checkers.quals
    added Javadocs and meta-annotations on annotation declarations where
      missing
    package Javadocs reference relevant HTML documentation

* checkers.nonnull
    various improvements to Javadocs
    package Javadocs reference relevant HTML documentation


Miscellaneous Changes

    improved documentation of ch examples
    Checker Framework build file now only attempts to compile .java files


----------------------------------------------------------------------

Version 0.1.0, 1 May 2007

Initial release.<|MERGE_RESOLUTION|>--- conflicted
+++ resolved
@@ -1,13 +1,9 @@
-<<<<<<< HEAD
 Version 2.9.0, July 2, 2019
+
+Renamed the Signature Checker's @Constant annotation to @SignednessEither.
 
 Improved the diagnostic text for uninitialized static fields.  The new
 error key is initialization.static.fields.uninitialized.
-=======
-Version 2.8.3, July 2, 2019
-
-Renamed the Signature Checker's @Constant annotation to @SignednessEither.
->>>>>>> e1917d44
 
 ---------------------------------------------------------------------------
 
