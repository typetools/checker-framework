---------------------------------------------------------------------------

Version 3.3.0, April 1, 2020

New command-line options:
  -Alint=trustArrayLenZero trust @ArrayLen(0) annotations when determining
  the type of Collections.toArray.

Renamings:
  -AuseDefaultsForUncheckedCode to -AuseConservativeDefaultsForUncheckedCode
    The old name works temporarily but will be removed in a future release.

For collection methods with `Object` formal parameter type, such as
contains, indexOf, and remove, the annotated JDK now forbids null as an
argument.  To make the Nullness Checker permit null, pass
`-Astubs=checker.jar/collection-object-parameters-may-be-null.astub`.

<<<<<<< HEAD
The argument to @SuppressWarnings can be a substring of a message key
delimited by periods or either end of the key.  (Previously, any substring
worked, including the empty string which suppressed all warnings.  Use
"all" to suppress all warnings.)
=======
All postcondition annotations are repeatable (e.g., `@EnsuresNonNull`,
`@EnsuresNonNullIf`, ...).

Renamed wrapper annotations (which users should not write):
 * `@DefaultQualifiers` => `@DefaultQualifier.List`
 * `@EnsuresQualifiersIf` => `@EnsuresQualifierIf.List`
 * `@EnsuresQualifiers` => `@EnsuresQualifier.List`
 * `@RequiresQualifiers` => `@RequiresQualifier.List`
>>>>>>> 937a892e

Implementation details:
 * Removed `@DefaultInUncheckedCodeFor` and
   `@DefaultQualifierInHierarchyInUncheckedCode`.
 * Renamings:
   applyUncheckedCodeDefaults() to applyConservativeDefaults()
   useUncheckedCodeDefault() to useConservativeDefault()
   AnnotatedTypeReplacer to AnnotatedTypeCopierWithReplacement
   AnnotatedTypeMerger to AnnotatedTypeReplacer
 * Deprecated the `framework.source.Result` class; use `DiagMessage` or
   `List<DiagMessage>` instead.  If you were creating a `Result` just to
   pass it to `report`, then call new methods `reportError` and
   `reportWarning` instead.
 * AbstractTypeProcessor#typeProcessingOver() always gets called.

---------------------------------------------------------------------------

Version 3.2.0, March 2, 2020

@SuppressWarnings("initialization") suppresses only warnings whose key
contains "initialization".  Previously, it suppressed all warnings issued
by the Nullness Checker or the Initialization Checker.

Closed issues:
2719, 3001, 3020, 3069, 3093, 3120.

---------------------------------------------------------------------------

Version 3.1.1, February 3, 2020

New command-line options:
  -AassumeDeterministic Unsoundly assume that every method is deterministic
  -AassumePure Unsoundly assume that every method is pure

Renamed -Anocheckjdk to -ApermitMissingJdk.
The old version still works, for backward compatibility.

Renamed -Alint=forbidnonnullarraycomponents to
-Alint=soundArrayCreationNullness.  The old version still works, for
backward compatibility.

Implementation details:
 * Deprecated QualifierHierarchy#getTypeQualifiers.
 * Deprecated Analysis#Analysis(ProcessingEnvironment) and Analysis#Analysis(T,
   int, ProcessingEnvironment); use Analysis#Analysis(), Analysis#Analysis(int),
   Analysis#Analysis(T), and Analysis#Analysis(T, int) instead.
 * Renamed SourceChecker#getMessages to getMessagesProperties.
 * Renamed one overload of SourceChecker.printMessages to printOrStoreMessage.

Closed issues:
2181, 2975, 3018, 3022, 3032, 3036, 3037, 3038, 3041, 3049, 3055, 3076.

---------------------------------------------------------------------------

Version 3.1.0, January 3, 2020

Command-line option -AprintGitProperties prints information about the git
repository from which the Checker Framework was compiled.

Implementation details:
 * Removed static cache in AnnotationUtils#areSameByClass and added
   AnnotatedTypeFactory#areSameByClass that uses an instance cache.
 * Removed static cache in AnnotationBuilder#fromName and #fromClass.
 * ContractsUtils#getPreconditions takes an ExecutableElement as an argument.
 * ContractsUtils#getContracts returns a Set.
 * Moved ContractUtils.Contract to outer level.
 * Renamed ConditionalPostcondition#annoResult to ConditionalPostcondition#resultValue.

Closed issues:
2867, 2897, 2972.

---------------------------------------------------------------------------

Version 3.0.1, December 2, 2019

New command-line option for the Constant Value Checker
`-AnoNullStringsConcatenation` unsoundly assumes that every operand of a String
concatenation is non-null.

Implementation details:
 * Moved AnnotatedTypes#hasTypeQualifierElementTypes to AnnotationUtils.
 * Deprecated AnnotatedTypes#isTypeAnnotation and AnnotatedTypes#hasTypeQualifierElementTypes.

Closed issues:
945, 1224, 2024, 2744, 2809, 2815, 2818, 2830, 2840, 2853, 2854, 2865, 2873,
2874, 2878, 2880, 2886, 2888, 2900, 2905, 2919, 2923.

---------------------------------------------------------------------------

Version 3.0.0, November 1, 2019

The Checker Framework works on both JDK 8 and JDK 11.
 * Type annotations for JDK 8 remain in jdk8.jar.
 * Type annotations for JDK 11 appear in stub files in checker.jar.

Removed the @PolyAll annotation.

Implementation details:
 * Removed all previously deprecated methods.
 * AnnotatedTypeFactory#getFnInterfaceFromTree now returns an AnnotatedExecutableType.
 * AnnotationUtils#areSame and #areSameByName now only accept non-null
   AnnotationMirrors

Closed issues:
1169, 1654, 2081, 2703, 2739, 2749, 2779, 2781, 2798, 2820, 2824, 2829, 2842,
2845, 2848.

---------------------------------------------------------------------------

Version 2.11.1, October 1, 2019

The manual links to the Object Construction Checker.

Closed issues:
1635, 2718, 2767.

---------------------------------------------------------------------------

Version 2.11.0, August 30, 2019

The Checker Framework now uses the Java 9 javac API. The manual describes
how to satisfy this dependency, in a way that works on a Java 8 JVM.
Running the Checker Framework on a Java 9 JVM is not yet supported.

---------------------------------------------------------------------------

Version 2.10.1, August 22, 2019

Closed issues:
1152, 1614, 2031, 2482, 2543, 2587, 2678, 2686, 2690, 2712, 2717, 2713, 2721,
2725, 2729.

---------------------------------------------------------------------------

Version 2.10.0, August 1, 2019

Removed the NullnessRawnessChecker.  Use the NullnessChecker instead.

Closed issues:
435, 939, 1430, 1687, 1771, 1902, 2173, 2345, 2470, 2534, 2606, 2613, 2619,
2633, 2638.

---------------------------------------------------------------------------

Version 2.9.0, July 3, 2019

Renamed the Signedness Checker's @Constant annotation to @SignednessGlb.
Introduced an alias, @SignedPositive, for use by programmers.

Annotated the first argument of Opt.get and Opt.orElseThrow as @NonNull.

Removed meta-annotation @ImplicitFor:
 * Use the new meta-annotation @QualifierForLiteral to replace
   @ImplicitFor(literals, stringpatterns).
 * Use the meta-annotation @DefaultFor to replace @ImplicitFor(typeKinds,
   types).
 * Use the new meta-annotation @UpperBoundFor to specify a qualifier upper
   bound for certain types.
 * You can completely remove
     @ImplicitFor(typeNames = Void.class, literals = LiteralKind.NULL)
   on bottom qualifiers.
     @DefaultFor(types = Void.class)
   and
     @QualifierForLiterals(literals = LiteralKind.NULL)
   are added to the bottom qualifier by default.

Add @DefaultQualifierOnUse and @NoDefaultQualifierOnUse type declaration annotations

New/changed error message keys:
 * initialization.static.fields.uninitialized for uninitialized static fields
 * unary.increment.type.incompatible and unary.decrement.type.incompatible
   replace some occurrences of compound.assignment.type.incompatible

Implementation details:
 * Renamed QualifierPolymorphism#annotate methods to resolve
 * Renamed ImplicitsTreeAnnotator to LiteralTreeAnnotator
 * Renamed ImplicitsTypeAnnotator to DefaultForTypeAnnotator
 * Removed TypeUseLocation.TYPE_DECLARATION
 * Removed InheritedFromClassAnnotator, replace with DefaultQualifierForUseTypeAnnotator
 * Rename TreeUtils.isSuperCall and TreeUtils.isThisCall to
 isSuperConstructorCall and isThisConstructorCall

Closed issues:
2247, 2391, 2409, 2434, 2451, 2457, 2468, 2484, 2485, 2493, 2505, 2536, 2537,
2540, 2541, 2564, 2565, 2585.

---------------------------------------------------------------------------

Version 2.8.2, June 3, 2019

The Signature Checker supports a new type, @FqBinaryName.

Added a template for a repository that you can use to write a custom checker.

Linked to the Checker Framework Gradle plugin, which makes it easy to run
a checker on a project that is built using the Gradle build tool.

Implementation detail: deprecated TreeUtils.skipParens in favor of
TreeUtils.withoutParens which has the same specification.

Closed issues:
2291, 2406, 2469, 2477, 2479, 2480, 2494, 2499.

---------------------------------------------------------------------------

Version 2.8.1, May 1, 2019

Moved text about the Purity Checker into its own chapter in the manual.

Closed issues:
660, 2030, 2223, 2240, 2244, 2375, 2407, 2410, 2415, 2420, 2421, 2446, 2447,
2460, 2462.

---------------------------------------------------------------------------

Version 2.8.0, April 3, 2019

Support `androidx.annotation.RecentlyNonNull` and `RecentlyNullable` (as of
2.6.0, but not previously documented).

The following qualifiers are now repeatable:  `@DefaultQualifier`
`@EnsuresQualifierIf` `@EnsuresQualifier` `@RequiresQualifier`.  Therefore,
users generally do not need to write the following wrapper annotations:
`@DefaultQualifiers` `@EnsuresQualifiersIf` `@EnsuresQualifiers`
`@RequiresQualifiers`.

New command-line option `-ArequirePrefixInWarningSuppressions` makes
`@SuppressWarnings` recognize warning keys of the form
"checkername:key.about.problem" but ignore warning keys of the form
"key.about.problem" without the checker name as a prefix.

New CONSTRUCTOR_RESULT enum constant in TypeUseLocation makes it possible to
set default annotations for constructor results.

Clarified the semantics of annotations on class and constructor declarations.
See Section 25.5 "Annotations on classes and constructors" in the manual.

Interface changes:
 * Added protected methods to BaseTypeVisitor so that checkers can change the
   checks for annotations on classes, constructor declarations, and constructor
   invocations.
 * Removed BaseTypeVisitor#checkAssignability and BaseTypeVisitor#isAssignable
   methods.
 * Renamed AnnotatedTypeFactory#getEnclosingMethod to
   AnnotatedTypeFactory#getEnclosingElementForArtificialTree

Closed issues:
2159, 2230, 2318, 2324, 2330, 2334, 2343, 2344, 2353, 2366, 2367, 2370, 2371,
2385.

---------------------------------------------------------------------------

Version 2.7.0, March 1, 2019

The manual links to the AWS crypto policy compliance checker, which enforces
that no weak cipher algorithms are used with the Java crypto API.

The Nullness Checker supports RxJava annotations
io.reactivex.annotations.NonNull and io.reactivex.annotations.Nullable.

The checker-qual artifact (jar file) contains an OSGi manifest.

New TYPE_DECLARATION enum constant in TypeUseLocation makes it possible to
(for example) set defaults annotations for class/interface definitions.

Interface changes:
 * Renamed the "value" element of the @HasSubsequence annotation to
   "subsequence".
 * Renamed @PolySignedness to @PolySigned.
 * Renamed AnnotatedTypeFactory.ParameterizedMethodType to
   ParameterizedExecutableType.

Added missing checks regarding annotations on classes, constructor
declarations, and constructor invocations.  You may see new warnings.

Closed issues:
788, 1751, 2147, 2163, 2186, 2235, 2243, 2263, 2264, 2286, 2302, 2326, 2327.

---------------------------------------------------------------------------

Version 2.6.0, February 3, 2019

The manual includes a section about how to use Lombok and the Checker
Framework simultaneously.

Commons CSV has been added to the annotated libraries on Maven Central.

Some error messages have been changed to improve comprehensibility,
such as by adjusting wording or adding additional information.

Relevant to type system implementers:
Renamed method areSameIgnoringValues to areSameByName.

Closed issues: 2008, 2166, 2185, 2187, 2221, 2224, 2229, 2234, 2248.
Also fixed false negatives in handling of Map.get().

---------------------------------------------------------------------------

Version 2.5.8, December 5, 2018

The manual now links to the AWS KMS compliance checker, which enforces
that calls to AWS KMS only generate 256-bit keys.

Closed issues: 372, 1678, 2207, 2212, 2217.

---------------------------------------------------------------------------

Version 2.5.7, November 4, 2018

New @EnsuresKeyFor and @EnsuresKeyForIf method annotations permit
specifying the postcondition that a method gives some value a @KeyFor type.

The manual links to the Rx Thread & Effect Checker, which enforces
UI Thread safety properties for stream-based Android applications.

Closed issues:
1014, 2151, 2178, 2180, 2183, 2188, 2190, 2195, 2196, 2198, 2199

---------------------------------------------------------------------------

Version 2.5.6, October 3, 2018

Introduce checker-qual-android artifact that is just like the checker-qual
artifact, but the qualifiers have classfile retention.  This is useful for
Android projects.

Remove the checker-compat-qual artifact, which was only useful for Java 7,
which the Checker Framework no longer supports.  It remains available on
Maven Central, with versions 2.5.5 and earlier.

Closed issues:
2135, 2157, 2158, 2164, 2171.

---------------------------------------------------------------------------

Version 2.5.5, August 30, 2018

Implicit imports (deprecated in November 2014) are no longer supported.

Renamed the testlib Maven artifact to framework-test.

Removed command-line option -AprintErrorStack, which is now the default.
Added -AnoPrintErrorStack to disable it (which should be rare).

Replaced ErrorReporter class with BugInCF and UserError exceptions.

Closed issues:
1999, 2008, 2023, 2029, 2074, 2088, 2098, 2099, 2102, 2107.

---------------------------------------------------------------------------

Version 2.5.4, August 1, 2018

Closed issues:
2030, 2048, 2052, 2059, 2065, 2067, 2073, 2082.

---------------------------------------------------------------------------

Version 2.5.3, July 2, 2018

Closed issues:
266, 1248, 1678, 2010, 2011, 2018, 2020, 2046, 2047, 2054.

---------------------------------------------------------------------------

Version 2.5.2, June 1, 2018

In the Map Key Checker, null is now @UnknownKeyFor.  See the "Map Key Checker"
chapter in the manual for more details.

Closed issues:
370, 469, 1701, 1916, 1922, 1959, 1976, 1978, 1981, 1983, 1984, 1991, 1992.

---------------------------------------------------------------------------

Version 2.5.1, May 1, 2018

Added a Maven artifact of the Checker Framework testing library, testlib.

Closed issues:
849, 1739, 1838, 1847, 1890, 1901, 1911, 1912, 1913, 1934, 1936, 1941, 1942,
1945, 1946, 1948, 1949, 1952, 1953, 1956, 1958.

---------------------------------------------------------------------------

Version 2.5.0, April 2, 2018

Declaration annotations that are aliases for type annotations are now treated
as if they apply to the top-level type.  See "Declaration annotations" section
in the "Warnings" chapter in the manual for more details.

Ended support for annotations in comments.  See "Migrating away from
annotations in comments" section in the "Handling legacy code" chapter in the
manual for instructions on how to remove annotations from comments.

Closed issues:
515, 1667, 1739, 1776, 1819, 1863, 1864, 1865, 1866, 1867, 1870, 1876, 1879,
1882, 1898, 1903, 1905, 1906, 1910, 1914, 1915, 1920.

---------------------------------------------------------------------------

Version 2.4.0, March 1, 2018

Added the Index Checker, which eliminates ArrayIndexOutOfBoundsException.

Added the Optional Checker, which verifies uses of Java 8's Optional class.

Removed the Linear Checker, whose implementation was inconsistent with its
documentation.

Added a @QualifierArgument annotation to be used on pre- and postcondition
  annotations created by @PreconditionAnnotation, @PostconditionAnnotation,
  and @ConditionalPostconditionAnnotation. This allows qualifiers with
  arguments to be used in pre- and postconditions.

Added new type @InternalFormForNonArray to the Signature Checker

Moved annotated libraries from checker/lib/*.jar to the Central Repository:
https://search.maven.org/#search%7Cga%7C1%7Cg%3A%22org.checkerframework.annotatedlib%22

Moved the Javadoc stub file from checker/lib/javadoc.astub to
checker/resources/javadoc.astub.

Simplified the instructions for running the Checker Framework with Gradle.

The Checker Framework Eclipse plugin is no longer released nor supported.

Closed issues:
65, 66, 100, 108, 175, 184, 190, 194, 209, 239, 260, 270, 274, 293, 302, 303,
306, 321, 325, 341, 356, 360, 361, 371, 383, 385, 391, 397, 398, 410, 423, 424,
431, 430, 432, 548, 1131, 1148, 1213, 1455, 1504, 1642, 1685, 1770, 1796, 1797,
1801, 1809, 1810, 1815, 1817, 1818, 1823, 1831, 1837, 1839, 1850, 1851, 1852,
1861.

---------------------------------------------------------------------------

Version 2.3.2, February 1, 2018

Closed issues:
946, 1133, 1232, 1319, 1625, 1633, 1696, 1709, 1712, 1734, 1738, 1749, 1754,
1760, 1761, 1768, 1769, 1781.

---------------------------------------------------------------------------

Version 2.3.1, January 2, 2018

Closed issues:
1695, 1696, 1697, 1698, 1705, 1708, 1711, 1714, 1715, 1724.

---------------------------------------------------------------------------

Version 2.3.0, December 1, 2017

Removed the deprecated @LazyNonNull type qualifier.
Deprecated most methods in InternalUtils and moved them to either
TreeUtils or TypesUtils. Adapted a few method names and parameter
orders for consistency.

Closed issues:
951, 1356, 1495, 1602, 1605, 1623, 1628, 1636, 1641, 1653, 1655, 1664, 1665,
1681, 1684, 1688, 1690.

---------------------------------------------------------------------------

Version 2.2.2, November 2, 2017

The Interning Checker supports a new annotation, @InternedDistinct, which
indicates that the value is not equals() to any other value.

An annotated version of the Commons IO library appears in checker/lib/ .

Closed issue 1586, which required re-opening issues 293 and 341 until
proper fixes for those are implemented.

Closed issues:
1386, 1389, 1423, 1520, 1529, 1530, 1531, 1546, 1553, 1555, 1565, 1570, 1579,
1580, 1582, 1585, 1586, 1587, 1598, 1609, 1615, 1617.

---------------------------------------------------------------------------

Version 2.2.1, September 29, 2017

Deprecated some methods in AnnotatedTypeMirror and AnnotationUtils, to
be removed after the 2.2.1 release.

The qualifiers and utility classes in checker-qual.jar are compiled to Java 8
byte code. A new jar, checker-qual7.jar, includes the qualifiers and utility
classes compiled to Java 7 byte code.

Closed issues:
724, 1431, 1442, 1459, 1464, 1482, 1496, 1499, 1500, 1506, 1507, 1510, 1512,
1522, 1526, 1528, 1532, 1535, 1542, 1543.

---------------------------------------------------------------------------

Version 2.2.0, September 5, 2017

A Java 8 JVM is required to run the Checker Framework.
You can still typecheck and compile Java 7 (or earlier) code.
With the "-target 7" flag, the resulting .class files still run with JDK 7.

The stub file format has changed to be more similar to regular Java syntax.
Most notably, receiver annotations are written using standard Java 8 syntax
(a special first formal paramter named "this") and inner classes are written
using standard Java syntax (rather than at the top level using a name that
contains "$". You need to update your stub files to conform to the new syntax.

Closed issues:
220, 293, 297, 341, 375, 407, 536, 571, 798, 867, 1180, 1214, 1218, 1371, 1411,
1427, 1428, 1435, 1438, 1450, 1456, 1460, 1466, 1473, 1474.

---------------------------------------------------------------------------

Version 2.1.14, 3 August 2017

Nullness Checker change to annotated JDK:  The type argument to the Class,
Constructor, and Optional classes may now be annotated as @Nullable or
@NonNull.  The nullness of the type argument doesn't matter, but this
enables easier integration with generic clients.

Many crashes and false positives associated with uninferred method type
arguments have been correct. By default, uninferred method type arguments,
which can happen with Java 8 style target type contexts, are silently ignored.
Use the option -AconservativeUninferredTypeArguments to see warnings about
method calls where the Checker Framework fails to infer type arguments.

Closed issues:
753, 804, 961, 1032, 1062, 1066, 1098, 1209, 1280, 1316, 1329, 1355, 1365,
1366, 1367, 1377, 1379, 1382, 1384, 1397, 1398, 1399, 1402, 1404, 1406, 1407.

---------------------------------------------------------------------------

Version 2.1.13, 3 July 2017

Verified that the Checker Framework builds from source on Windows Subsystem
for Linux, on Windows 10 Creators Edition.

The manual explains how to configure Android projects that use Android Studio
3.0 and Android Gradle Plugin 3.0.0, which support type annotations.

Closed issues:
146, 1264, 1275, 1290, 1303, 1308, 1310, 1312, 1313, 1315, 1323, 1324, 1331,
1332, 1333, 1334, 1347, 1357, 1372.

---------------------------------------------------------------------------

Version 2.1.12, 1 June 2017

The manual links to Glacier, a class immutability checker.

The stubparser license has been updated.  You can now use stubparser under
either the LGPL or the Apache license, whichever you prefer.

Closed issues:
254, 1201, 1229, 1236, 1239, 1240, 1257, 1265, 1270, 1271, 1272, 1274, 1288,
1291, 1299, 1304, 1305.

---------------------------------------------------------------------------

Version 2.1.11, 1 May 2017

The manual contains new FAQ (frequently asked questions) sections about
false positive warnings and about inference for field types.

Closed issues:
989, 1096, 1136, 1228.

---------------------------------------------------------------------------

Version 2.1.10, 3 April 2017

The Constant Value Checker, which performs constant propagation, has been
extended to perform interval analysis -- that is, it determines, for each
expression, a statically-known lower and upper bound.  Use the new
@IntRange annotation to express this.  Thanks to Jiasen (Jason) Xu for this
feature.

Closed issues:
134, 216, 227, 307, 334, 437, 445, 718, 1044, 1045, 1051, 1052, 1054, 1055,
1059, 1077, 1087, 1102, 1108, 1110, 1111, 1120, 1124, 1127, 1132.

---------------------------------------------------------------------------

Version 2.1.9, 1 March 2017

By default, uninferred method type arguments, which can happen with Java 8
style target type contexts, are silently ignored, removing many false
positives.  The new option -AconservativeUninferredTypeArguments can be used to
get the conservative behavior.

Closed issues:
1006, 1011, 1015, 1027, 1035, 1036, 1037, 1039, 1043, 1046, 1049, 1053, 1072,
1084.

---------------------------------------------------------------------------

Version 2.1.8, 20 January 2017

The Checker Framework webpage has moved to https://checkerframework.org/.
Old URLs should redirect to the new one, but please update your links
and let us know if any old links are broken rather than redirecting.

The documentation has been reorganized in the Checker Framework repository.
The manual, tutorial, and webpages now appear under checker-framework/docs/.

Closed issues:
770, 1003, 1012.

---------------------------------------------------------------------------

Version 2.1.7, 3 January 2017

Manual improvements:
 * Added a link to jOOQ's SQL checker.
 * Documented the `-AprintVerboseGenerics` command-line option.
 * Better explanation of relationship between Fake Enum and Subtyping Checkers.

Closed issues:
154, 322, 402, 404, 433, 531, 578, 720, 795, 916, 953, 973, 974, 975, 976,
980, 988, 1000.

---------------------------------------------------------------------------

Version 2.1.6, 1 December 2016

Closed issues:

412, 475.

---------------------------------------------------------------------------

Version 2.1.5, 2 November 2016

The new class org.checkerframework.checker.nullness.Opt provides every
method in Java 8's java.util.Optional class, but written for possibly-null
references rather than for the Optional type.  This can shorten code that
manipulates possibly-null references.

In bytecode, type variable upper bounds of type Object may or may not have
been explicitly written.  The Checker Framework now assumes they were not
written explicitly in source code and defaults them as implicit upper bounds.

The manual describes how to run a checker within the NetBeans IDE.

The manual describes two approaches to creating a type alias or typedef.

Closed issues:
643, 775, 887, 906, 941.

---------------------------------------------------------------------------

Version 2.1.4, 3 October 2016

Closed issues:
885, 886, 919.

---------------------------------------------------------------------------

Version 2.1.3, 16 September 2016

Closed issues:
122, 488, 495, 580, 618, 647, 713, 764, 818, 872, 893, 894, 901, 902, 903,
905, 913.

---------------------------------------------------------------------------

Version 2.1.2, 1 September 2016

Closed issues:
182, 367, 712, 811, 846, 857, 858, 863, 870, 871, 878, 883, 888.

---------------------------------------------------------------------------

Version 2.1.1, 1 August 2016

The codebase conforms to a consistent coding style, which is enforced by
a git pre-commit hook.

AnnotatedTypeFactory#createSupportedTypeQualifiers() must now return a mutable
list.  Checkers that override this method will have to be changed.

Closed issues:
384, 590, 681, 790, 805, 809, 810, 820, 824, 826, 829, 838, 845, 850, 856.

---------------------------------------------------------------------------

Version 2.1.0, 1 July 2016

The new Signedness Checker prevents mixing of unsigned and signed
values and prevents meaningless operations on unsigned values.

The Lock Checker expresses the annotated variable as `<self>`;
previously it used `itself`, which may conflict with an identifier.

Closed issues:
166, 273, 358, 408, 471, 484, 594, 625, 692, 700, 701, 711, 717, 752, 756,
759, 763, 767, 779, 783, 794, 807, 808.

---------------------------------------------------------------------------

Version 2.0.1, 1 June 2016

We renamed method annotateImplicit to addComputedTypeAnnotations.  If you
have implemented a checker, you need to change occurrences of
annotateImplicit to addComputedTypeAnnotations.

The Checker Framework (checker.jar) is now placed on the processorpath
during compilation.  Previously, it was placed on the classpath.  The
qualifiers (checker-qual.jar) remain on the classpath.  This change should
reduce conflicts between your code and the Checker Framework.  If your code
depends on classes in the Checker Framework, then you should add those
classes to the classpath when you run the compiler.

Closed issues:
171, 250, 291, 523, 577, 672, 680, 688, 689, 690, 691, 695, 696, 698, 702,
704, 705, 706, 707, 720, 721, 723, 728, 736, 738, 740.

---------------------------------------------------------------------------

Version 2.0.0, 2 May 2016

Inference:

 * The infer-and-annotate.sh script infers annotations and inserts them in
   your source code.  This can reduce the burden of writing annotations and
   let you get started using a type system more quickly.  See the
   "Whole-program inference" section in the manual for details.

Type systems:

 * The Lock Checker has been replaced by a new implementation that provides
   a stronger guarantee.  The old Lock Checker prevented two threads from
   simultaneously using a given variable, but race conditions were still
   possible due to aliases.  The new Lock Checker prevents two threads from
   simultaneously dereferencing a given value, and thus prevents race
   conditions.  For details, see the "Lock Checker" chapter in the manual,
   which has been rewritten to describe the new semantics.

 * The top type qualifier for the Signature String type system has been
   renamed from @UnannotatedString to @SignatureUnknown.  You shouldn't
   ever write this annotation, but if you perform separate compilation (for
   instance, if you do type-checking with the Signature String Checker
   against a library that is annotated with Signature String annotations),
   then you need to re-compile the library.

 * The IGJ, OIGJ, and Javari Checkers are no longer distributed with the
   Checker Framework.  If you wish to use them, install version 1.9.13 of
   the Checker Framework.  The implementations have been removed because
   they were not being maintained.  The type systems are valuable, but the
   type-checkers should be rewritten from scratch.

Documentation improvements:

 * New manual section "Tips for creating a checker" shows how to break down
   the implementation of a type system into small, manageable pieces.

 * Improved instructions for using Maven and Gradle, including for Android
   code.

Tool changes:

 * The Checker Framework Live Demo webpage lets you try the Checker
   Framework without installing it:  http://eisop.uwaterloo.ca/live/

 * New command-line arguments -Acfgviz and -Averbosecfg enable better
   debugging of the control-flow-graph generation step of type-checking.

 * New command-line argument -Ainfer is used by the infer-and-annotate.sh
   script that performs type inference.

Closed issues:
69, 86, 199, 299, 329, 421, 428, 557, 564, 573, 579, 665, 668, 669, 670, 671.

---------------------------------------------------------------------------

Version 1.9.13, 1 April 2016

Documentation:
 * Clarified Maven documentation about use of annotations in comments.
 * Added FAQ about annotating fully-qualified type names.

Closed issues:  438, 572, 579, 607, 624, 631.

---------------------------------------------------------------------------

Version 1.9.12, 1 March 2016

The Checker Framework distribution contains annotated versions
of libraries in directory checker-framework/checker/lib/.
During type-checking, you should put these versions first on your classpath,
to obtain more precise type-checking with fewer false positive warnings.

tools.jar is no longer required to be on the classpath when using
checker-qual.jar

The Signature String Checker supports two new string representations of a
Java type: @InternalForm and @ClassGetSimpleName.

The manual documents how to run a pluggable type-checker in IntelliJ IDEA.

The instructions on how to run a type-checker in Gradle have been updated to
use the artifacts in Maven Central. Examples using the instructions have been
added under checker-framework/docs/examples/GradleExamples/.

Renamed enum DefaultLocation to TypeUseLocation.

Closed issues:  130, 263, 345, 458, 559, 559, 574, 582, 596.

---------------------------------------------------------------------------

Version 1.9.11, 1 February 2016

Renamed and merged -AuseSafeDefaultsForUnannotatedSourceCode and
-AsafeDefaultsForUnannotatedBytecode command-line options to
-AuseDefaultsForUncheckedCode that takes arguments source and bytecode.

For type-system developers:

* The previously deprecated
  org.checkerframework.framework.qual.TypeQualifier{s} annotations
  were removed.
* Every type system uses the CLIMB-to-top defaulting scheme, unless it
  explicitly specifies a different one.  Previously a type system needed
  to explicitly request CLIMB-to-top, but now it is the default.

Closed issues: 524, 563, 568.

---------------------------------------------------------------------------

Version 1.9.10, 4 January 2016

The Checker Framework distribution files now contain a version number:
for example, checker-framework-1.9.9.zip rather than checker-framework.zip.

The Nullness Checker supports the org.eclipse.jgit.annotations.Nullable and
NonNull annotations.

Buildfiles do less unnecessary recomputation.

Documentation:
 * Documented how to initialize circular data structures in the
   Initialization type system.
 * Linked to David Bürgin's Nullness Checker tutorial at
   https://github.com/glts/safer-spring-petclinic/wiki
 * Acknowledged more contributors in the manual.

For type-system developers:
 * The org.checkerframework.framework.qual.TypeQualifier{s} annotations are
   now deprecated.  To indicate which annotations a checker supports, see
   https://checkerframework.org/manual/#creating-indicating-supported-annotations .
   Support for TypeQualifier{s} will be removed in the next release.
 * Renamed
   org.checkerframework.framework.qual.Default{,Qualifier}ForUnannotatedCode to
   DefaultInUncheckedCodeFor and DefaultQualifierInHierarchyInUncheckedCode.

Closed issues: 169, 363, 448, 478, 496, 516, 529.

---------------------------------------------------------------------------

Version 1.9.9, 1 December 2015

Fixed issues:  511, 513, 514, 455, 527.

Removed the javac_maven script and batch file,
which had been previously deprecated.

---------------------------------------------------------------------------

Version 1.9.8, 9 November 2015

Field initialization warnings can now be suppressed for a single field at a
time, by placing @SuppressWarnings("initialization") on the field declaration.

Updated Maven instructions to no longer require a script.
Added an example of how to use the instructions under
docs/examples/MavenExample.

The javac_maven script (and batch file) are deprecated and will be
removed as of December 2015.

Fixed issues:  487, 500, 502.

---------------------------------------------------------------------------

Version 1.9.7, 24 October 2015

Fixed issues:  291, 474.

----------------------------------------------------------------------

Version 1.9.6, 8 October 2015

Fixed issue:  460.

----------------------------------------------------------------------

Version 1.9.5, 1 September 2015

Test Framework Updates:
  * The test framework has been refactored to improve extensibility.
  * Tests that previously extended ParameterizedCheckerTest or
    CheckerTest should extend either CheckerFrameworkTest or nothing.
  * If a test used methods that were previously found on
    CheckerTest, you may find them in TestUtilities.

Fixed issues:  438, 457, 459.

----------------------------------------------------------------------

Version 1.9.4, 4 August 2015

Documented the notion of a compound checker, which depends on other checkers
  and automatically runs them.

Renamed -AuseConservativeDefaultsForUnannotatedSourceCode command-line
  option to -AuseSafeDefaultsForUnannotatedSourceCode

Moved the Checker Framework version control repository from Google Code to
GitHub, and from the Mercurial version control system to Git.  If you have
cloned the old repository, then discard your old clone and create a new one
using this command:
  git clone https://github.com/typetools/checker-framework.git

Fixed issues:  427, 429, 434, 442, 450.

----------------------------------------------------------------------

Version 1.9.3, 1 July 2015

New command-line options:
 * -AsafeDefaultsForUnannotatedBytecode causes a checker to use conservative
   defaults for .class files that were compiled without running the given
   checker.  Without this option, type-checking is unsound (that is, there
   might be errors at run time even though the checker issues no warnings).
 * -AuseConservativeDefaultsForUnannotatedSourceCode uses conservative
   annotations for unannotated type uses.  Use this when compiling a library in
   which some but not all classes are annotated.

Various bug fixes and documentation improvements.

Fixed issues: 436.

----------------------------------------------------------------------

Version 1.9.2, 1 June 2015

Internationalization Format String Checker:
This new type-checker prevents use of incorrect internationalization
format strings.

Fixed issues: 434.

----------------------------------------------------------------------

Version 1.9.1, 1 May 2015

New FAQ entry:
  "How does the Checker Framework compare with Eclipse's null analysis?"

----------------------------------------------------------------------

Version 1.9.0, 17 April 2015

Bug fixes for generics, especially type parameters:
   * Manual chapter 21 "Generics and polymorphism" has been expanded,
     and it gives more information on annotating type parameters.
   * The qualifier on a type parameter (e.g. <@HERE T> ) only applies
     to the lower bound of that type parameter.  Previously it also
     applied to the upper bound.
   * Unannotated, unbounded wildcards are now qualified with the
     annotations of the type parameter to which they are an argument.
     See the new manual section 23.3.4 for more details.
   * Warning "bound.type.incompatible" is issued if the lower bound of
     a type parameter or wildcard is a supertype of its upper bound,
     e.g.  <@Nullable T extends @NonNull Object>
   * Method type argument inference has been improved. Fewer warnings
     should be issued when method invocations omit type arguments.
   * Added command-line option -AprintVerboseGenerics to print more
     information about type parameters and wildcards when they appear
     in warning messages.

Reflection resolution:
If you supply the -AresolveReflection command-line option, the Checker
Framework attempts to resolve reflection.  This reduces the number of
false positive warnings caused by reflection.

The documentation for the Map Key Checker has been moved into its own
chapter in the manual.

Fixed issues: 221, 241, 313, 314, 328, 335, 337, 338, 339, 355, 369,
              376, 378, 386, 388, 389, 393, 403, 404, 413, 414, 415,
              417, 418, 420, 421, 422, 426.

----------------------------------------------------------------------

Version 1.8.11, 2 March 2015

Fixed issues: 396, 400, 401.

----------------------------------------------------------------------

Version 1.8.10, 30 January 2015

Fixed issues: 37, 127, 350, 364, 365, 387, 392, 395.

----------------------------------------------------------------------

Version 1.8.9, 19 December 2014

Aliasing Checker:
This new type-checker ensures that an expression has no aliases.

Fixed issues: 362, 380, 382.

----------------------------------------------------------------------

Version 1.8.8, 26 November 2014

@SuppressWarnings("all") suppresses all Checker Framework warnings.

Implicit imports are deprecated, including the jsr308_imports environment
variable and the -jsr308_imports ... and -Djsr308.imports=... command-line
options.

For checkers bundled with the Checker Framework, package names may now
be omitted when running from the command line.
E.g.
    javac -processor NullnessChecker MyFile.java

The Nullness checker supports Android annotations
android.support.annotation.NonNull and android.support.annotation.Nullable.

Fixed issues: 366, 379.

----------------------------------------------------------------------

Version 1.8.7, 30 October 2014

Fix performance regression introduced in release 1.8.6.

Nullness Checker:
  * Updated Nullness annotations in the annotated JDK.
    See issues: 336, 340, 374.
  * String concatenations with null literals are now @NonNull
    rather than @Nullable.  See issue 357.

Fixed issues:  200, 300, 332, 336, 340, 357, 359, 373, 374.

----------------------------------------------------------------------

Version 1.8.6, 25 September 2014

Method Reference and Lambda Expression Support:
The Checker Framework now supports type-checking method references
and lambda expressions to ensure they are congruent with the
functional interface they are assigned to. The bodies of lambda expressions
are also now type-checked similarly to regular method bodies.

Dataflow:
 * Handling of the following language features has been improved:
   boxed Booleans, finally blocks, switch statements, type casts, enhanced
   for loops
 * Performance improvements

Annotations:
The checker-compat-qual.jar is now included with the Checker Framework
release.  It can also be found in Maven Central at the coordinates:
org.checkerframework:checker-compat-qual
Annotations in checker-compat-qual.jar do not require Java 8 but
can only be placed in annotation locations valid in Java 7.

----------------------------------------------------------------------

Version 1.8.5, 29 August 2014

Eclipse Plugin:
All checkers in the Checker Framework manual now appear in the
Eclipse plugin by default.  Users no longer have to include
checker.jar on their classpath to run any of the built-in checkers.

Improved Java 7 compatibility and introduced Java 7 compliant
annotations for the Nullness Checker.  Please see the section on
"Class-file compatibility with Java 7" in the manual for more details.

Fixed issue 347.

----------------------------------------------------------------------

Version 1.8.4, 1 August 2014

The new Constant Value Checker is a constant propagation analysis:  it
determines which variable values can be known at compile time.

Overriding methods now inherit declaration annotations from methods they
override, if the declaration annotation is meta-annotate with
@InheritedAnnotation.  In particular, the purity annotations @SideEffectFree,
@Deterministic, and @Pure are inherited.

Command-line options:
 * Renamed the -AenablePurity command-line flag to -AcheckPurityAnnotations.
 * Added a command-line option -AoutputArgsToFile to output all command-line
   options passed to the compiler to a file.  This is especially useful when
   debugging Maven compilation.

Annotations:
These changes are relevant only to people who wish to use pluggable
type-checking with a standard Java 7 toolset.  (If you are not having
trouble with your Java 7 JVM, then you don't care about them.)
 * Made clean-room reimplementations of nullness-related annotations
   compatible with Java 7 JVMs, by removing TYPE_USE as a target.
 * Added a new set of Java 7 compatibility annotations for the Nullness Checker
   in the org.checkerframework.checker.nullness.compatqual package. These
   annotations do not require Java 8 but can only be placed in annotation
   locations valid in Java 7.

Java 8 support:
The Checker Framework no longer crashes when type-checking code with lambda
expressions, but it does issue a lambda.unsupported warning when
type-checking code containing lambda expressions.  Full support for
type-checking lambda expressions will appear in a future release.

Fixed issue 343.

----------------------------------------------------------------------

Version 1.8.3, 1 July 2014

Updated the Initialization Checker section in the manual with
a new introduction paragraph.

Removed the Maven plugin section from the manual as the plugin is
no longer maintained and the final release was on June 2, 2014.
The javac_maven script (and batch file) are available to use
the Checker Framework from Maven.

Fixed issue 331.

----------------------------------------------------------------------

Version 1.8.2, 2 Jun 2014

Converted from using rt.jar to ct.sym for creating the annotated jdk.
Using the annotated jdk on the bootclasspath of a VM will cause the
vm to crash immediately.

The Lock Checker has been rewritten to support dataflow analysis.
It can now understand conditional expressions, for example, and
knows that "lock" is held in the body of statements like
"if (lock.tryLock()) { ... }"
The Lock Checker chapter in the manual has been updated accordingly
and describes the new Lock Checker features in detail.

Provided a javac_maven script (and batch file) to make it simpler
to use the Checker Framework from Maven.  The Maven plug-in is deprecated
and will be removed as of July 1, 2014. Added an explanation of how
to use the script in the Maven section of the manual.

The Checker Framework installation instructions in the manual have
been updated.

Fixed issues: 312, 315, 316, 318, 319, 324, 326, 327.

----------------------------------------------------------------------

Version 1.8.1, 1 May 2014

Support to directly use the Java 8 javac in addition to jsr308-langtools.
Added docs/examples directory to checker-framework.zip.
New section in the manual describing the contents of checker-framework.zip.

Fixed issues: 204, 304, 320.

----------------------------------------------------------------------

Version 1.8.0, 2 April 2014

Added the GUI Effect Checker, which prevents "invalid thread access" errors
when a background thread in a GUI attempts to access the UI.

Changed the Java package of all type-checkers and qualifiers.  The package
"checkers" has been renamed to "org.checkerframeork.checker".  This
requires you to change your import statements, such as from
  import checkers.nullness.quals.*;
to
  import org.checkerframework.checker.nullness.qual.*;
It also requires you to change command-line invocations of javac, such as from
  javac -processor checkers.nullness.NullnessChecker ...
to
  javac -processor org.checkerframework.checker.nullness.NullnessChecker ...

Restructured the Checker Framework project and package layout,
using the org.checkerframework prefix.

----------------------------------------------------------------------

Version 1.7.5, 5 March 2014

Minor improvements to documentation and demos.
Support a few new units in the UnitsChecker.

----------------------------------------------------------------------

Version 1.7.4, 19 February 2014

Error messages now display the error key that can be used in
SuppressWarning annotations. Use -AshowSuppressWarningKeys to
show additional keys.

Defaulted type qualifiers are now stored in the Element and written
to the final bytecode.

Reduce special treatment of checkers.quals.Unqualified.

Fixed issues: 170, 240, 265, 281.

----------------------------------------------------------------------

Version 1.7.3, 4 February 2014

Fixes for Issues 210, 253, 280, 288.

Manual:
   Improved discussion of checker guarantees.

Maven Plugin:
   Added option useJavacOutput to display exact compiler output.

Eclipse Plugin:
   Added the Format String Checker to the list of built-in checkers.

----------------------------------------------------------------------

Version 1.7.2, 2 January 2014

Fixed issues: 289, 292, 295, 296, 298.

----------------------------------------------------------------------

Version 1.7.1, 9 December 2013

Fixes for Issues 141, 145, 257, 261, 269, 267, 275, 278, 282, 283, 284, 285.

Implementation details:
  Renamed AbstractBasicAnnotatedTypeFactory to GenericAnnotatedTypeFactory

----------------------------------------------------------------------

Version 1.7.0, 23 October 2013

Format String Checker:
  This new type-checker ensures that format methods, such as
  System.out.printf, are invoked with correct arguments.

Renamed the Basic Checker to the Subtyping Checker.

Reimplemented the dataflow analysis that performs flow-sensitive type
  refinement.  This fixes many bugs, improves precision, and adds features.
  Many more Java expressions can be written as annotation arguments.

Initialization Checker:
  This new abstract type-checker verifies initialization properties.  It
  needs to be combined with another type system whose proper initialization
  should be checked.  This is the new default initialzation checker for the
  Nullness Checker.  It is based on the "Freedom Before Commitment" approach.

Renamed method annotations used by the Nullness Checker:
  @AssertNonNullAfter => @EnsuresNonNull
  @NonNullOnEntry => @RequiresNonNull
  @AssertNonNullIfTrue(...) => @IfMethodReturnsFalseEnsuresNonNull
  @AssertNonNullIfFalse(...) => @IfMethodReturnsFalseEnsuresNonNull
  @LazyNonNull => @MonotonicNonNull
  @AssertParametersNonNull => [no replacement]
Removed annotations used by the Nullness Checker:
  @AssertParametersNonNull
Renamed type annotations used by the Initialization Checker:
  @NonRaw => @Initialized
  @Raw => @UnknownInitialization
  new annotation @UnderInitialization
The old Initialization Checker (that uses @Raw and @NonRaw) can be invoked
  by invoking the NullnessRawnessChecker rather than the NullnessChecker.

Purity (side effect) analysis uses new annotations @SideEffectFree,
  @Deterministic, and @TerminatesExecution; @Pure means both @SideEffectFree
  and @Deterministic.

Pre- and postconditions about type qualifiers are available for any type system
  through @RequiresQualifier, @EnsuresQualifier and @EnsuresQualifierIf.  The
  contract annotations for the Nullness Checker (e.g. @EnsuresNonNull) are now
  only a special case of these general purpose annotations.
  The meta-annotations @PreconditionAnnotation, @PostconditionAnnotation, and
  @ConditionalPostconditionAnnotation can be used to create more special-case
  annotations for other type systems.

Renamed assertion comment string used by all checkers:
  @SuppressWarnings => @AssumeAssertion

To use an assert statement to suppress warnings, the assertion message must
  include the string "@AssumeAssertion(warningkey)".  Previously, just the
  warning key sufficed, but the string @SuppressWarnings(warningkey) was
  recommended.

New command-line options:
  -AonlyDefs and -AonlyUses complement existing -AskipDefs and -AskipUses
  -AsuppressWarnings Suppress warnings matching the given key
  -AassumeSideEffectFree Unsoundly assume that every method is side-effect-free
  -AignoreRawTypeArguments Ignore subtype tests for type arguments that
    were inferred for a raw type
  -AenablePurity Check the bodies of methods marked as pure
    (@SideEffectFree or @Deterministic)
  -AsuggestPureMethods Suggest methods that could be marked as pure
  -AassumeAssertionsAreEnabled, -AassumeAssertionsAreDisabled Whether to
    assume that assertions are enabled or disabled
  -AconcurrentSemantics Whether to assume concurrent semantics
  -Anocheckjdk Don't err if no annotated JDK can be found
  -Aflowdotdir Create an image of the control flow graph
  -AinvariantArrays replaces -Alint=arrays:invariant
  -AcheckCastElementType replaces -Alint=cast:strict

Manual:
  New manual section about array types.
  New FAQ entries:  "Which checker should I start with?", "How can I handle
    typestate, or phases of my program with different data properties?",
    "What is the meaning of a type qualifier at a class declaration?"
  Reorganized FAQ chapter into sections.
  Many other improvements.

----------------------------------------------------------------------

Version 1.6.7, 28 August 2013

User-visible framework improvements:
  Improve the error message produced by -Adetailedmsgtext

Bug fixes:
  Fix issue #245: anonymous classes were skipped by default

----------------------------------------------------------------------

Version 1.6.6, 01 August 2013

Documentation:
  The Checker Framework manual has been improved.  Changes include:
more troubleshooting tips to the Checker Framework manual, an improved
discussion on qualifier bounds, more examples, improved formatting, and more.
  An FAQ entry has been added to discuss JSR305.
  Minor clarifications have been added to the Checker Framework tutorial.

----------------------------------------------------------------------

Version 1.6.5, 01 July 2013

User-visible framework improvements:
  Stub files now support static imports.

Maven plugin:
  Maven plugin will now issue a warning rather than quit when zero checkers are specified in a project's pom.xml.

Documentation:
  Improved the Maven plugin instructions in the Checker Framework manual.
  Added documentation for the -XDTA:noannotationsincomments compiler flag.

Internal framework improvements:
  Improved Maven-plugin developer documentation.

----------------------------------------------------------------------

Version 1.6.4, 01 June 2013

User-visible framework improvements:
    StubGenerator now generates stubs that can be read by the StubParser.

Maven plugin:
    The Maven plugin no longer requires the Maven project's output directory to exist in order to run the Checker Framework.  However, if you ask the Checker Framework to generate class files then the output directory will be created.

Documentation:
  Improved the Maven plugin instructions in the Checker Framework manual.
  Improved the discussion of why to define both a bottom and a top qualifier in the Checker Framework manual.
  Update FAQ to discuss that some other tools incorrectly interpret array declarations.

----------------------------------------------------------------------

Version 1.6.3, 01 May 2013

Eclipse plugin bug fixes:
  The javac argument files used by the Eclipse plugin now properly escape file paths.  Windows users should no longer encounter errors about missing built-in checkers.

Documentation:
  Add FAQ "What is the meaning of an annotation after a type?"

----------------------------------------------------------------------

Version 1.6.2, 04 Apr 2013

Eclipse plugin:
  The "Additional compiler parameters" text field has now been replaced by a list.  Parameters in this list may be activated/deactivated via checkbox.

Eclipse plugin bug fixes:
   Classpaths and source files should now be correctly quoted when they contain spaces.

Internal framework improvements:
  Update pom files to use the same update-version code as the Checker Framework "web" ant task.  Remove pom specific update-version code.
  Update build ant tasks to avoid re-running targets when executing tests from the release script.

----------------------------------------------------------------------

Version 1.6.1, 01 Mar 2013

User-visible framework improvements:
  A number of error messages have been clarified.
  Stub file now supports type annotations in front and after method type variable declarations.
  You may now specify custom paths to javac.jar and jdk7.jar on the command line for non-standard installations.

Internal framework improvements:
  Add shouldBeApplied method to avoid unnecessary scans in DefaultApplier and avoid annotating void types.
  Add createQualifierDefaults and createQualifierPolymorphism factory methods.

Maven plugin:
  Put Checker Framework jars at the beginning of classpath.
  Added option to compile code in order to support checking for multi-module projects.
  The plugin no longer copies the various Checker Framework maven artifacts to one location but instead takes advantage of the new custom path options for javac.jar and jdk7.jar.
  The maven plugin no longer attempts to resolve jdk6.jar

Eclipse plugin:
  Put Checker Framework jars at the beginning of classpath.
  All files selected from a single project can now be checked.  The previous behavior only checked the entire project or one file depending on the type of the first file selected.

Documentation:
  Fixed broken links and incomplete URLs in the Checker Framework Manual.
  Update FAQ to discuss that some other tools incorrectly interpret array declarations.

Bug fixes

----------------------------------------------------------------------

Version 1.6.0, 1 Feb 2013

User-visible framework improvements:
  It is possible to use enum constants in stub files without requiring the fully qualified name, as was previously necessary.
  Support build on a stock Java 8 OpenJDK.

Adapt to underlying jsr308-langtools changes.
  The most visible change is syntax for fully-qualified types, from @A java.lang.Object to java.lang.@A Object.
  JDK 7 is now required.  The Checker Framework does not build or run on JDK 6.

Documentation:
  A new tutorial is available at https://checkerframework.org/tutorial/

----------------------------------------------------------------------

Version 1.5.0, 14 Jan 2013

User-visible framework improvements:
  To invoke the Checker Framework, call the main method of class
    CheckerMain, which is a drop-in replacement for javac.  This replaces
    all previous techniques for invoking the Checker Framework.  Users
    should no longer provide any Checker Framework jars on the classpath or
    bootclasspath.  jsr308-all.jar has been removed.
  The Checker Framework now works with both JDK 6 and JDK 7, without need
    for user customization.  The Checker Framework determines the
    appropriate annotated JDK to use.
  All jar files now reside in checker-framework/checkers/binary/.

Maven plugin:
  Individual pom files (and artifacts in the Maven repository) for all
    Checker Framework jar files.
  Avoid too-long command lines on Windows.
  See the Maven section of the manual for more details.

Eclipse plugin:
  Avoid too-long command lines on Windows.
  Other bug fixes and interface improvements.

Other framework improvements:
  New -Adetailedmsgtext command-line option, intended for use by IDE plugins.

----------------------------------------------------------------------

Version 1.4.4, 1 Dec 2012

Internal framework improvements:
  Add shutdown hook mechanism and use it for -AresourceStats resource
    statistics flag.
  Add -AstubWarnIfNotFound and -AstubDebug options to improve
    warnings and debug information from the stub file parsing.
  Ignore case when comparing error suppression keys.
  Support the bottom type as subtype of any wildcard type.

Tool Integration Changes
  The Maven plugin id has been changed to reflect standard Maven
    naming conventions.
  Eclipse and Maven plugin version numbers will now
    track the Checker Framework version numbers.

Bug fixes.

----------------------------------------------------------------------

Version 1.4.3, 1 Nov 2012

Clarify license:
  The Checker Framework is licensed under the GPL2.  More permissive
    licenses apply to annotations, tool plugins (Maven, Eclipse),
    external libraries included with the Checker Framework, and examples in
    the Checker Framework Manual.
  Replaced all third-party annotations by cleanroom implementations, to
    avoid any potential problems or confusion with licensing.

Aliased annotations:
  Clarified that there is no need to rewrite your program.  The Checker
    Framework recognizes dozens of annotations used by other tools.

Improved documentation of Units Checker and Gradle Integration.
Improved developer documentation of Eclipse and Maven plugins.

Bug fixes.

----------------------------------------------------------------------

Version 1.4.2, 16 Oct 2012

External tool support:
  Eclipse plug-in now works properly, due to many fixes

Regex Checker:
  New CheckedPatternSyntaxException added to RegexUtil

Support new foreign annotations:
  org.eclipse.jdt.annotation.Nullable
  org.eclipse.jdt.annotation.NonNull

New FAQ: "What is a receiver?"

Make annotations use 1-based numbering for formal parameters:
  Previously, due to a bug the annotations used 0-based numbering.
  This change means that you need to rewrite annotations in the following ways:
    @KeyFor("#3")  =>  @KeyFor("#4")
    @AssertNonNullIfTrue("#0")  =>  @AssertNonNullIfTrue("#1")
    @AssertNonNullIfTrue({"#0", "#1"})  =>  @AssertNonNullIfTrue({"#1", "#2"})
    @AssertNonNullAfter("get(#2)")  =>  @AssertNonNullAfter("get(#3)")
  This command:
    find . -type f -print | xargs perl -pi -e 's/("#)([0-9])(")/$1.($2+1).$3/eg'
  handles the first two cases, which account for most uses.  You would need
  to handle any annotations like the last two cases in a different way,
  such as by running
    grep -r -n -E '\("[^"]+#[0-9][^A-Za-z]|\("#[0-9][^"]' .
  and making manual changes to the matching lines.  (It is possible to
  provide a command that handles all cases, but it would be more likely to
  make undesired changes.)
  Whenever making automated changes, it is wise to save a copy of your
  codebase, then compare it to the modified version so you can undo any
  undesired changes.  Also, avoid running the automated command over version
  control files such as your .hg, .git, .svn, or CVS directory.

----------------------------------------------------------------------

Version 1.4.1, 29 Sep 2012

User-visible framework improvements:
  Support stub files contained in .jar files.
  Support aliasing for declaration annotations.
  Updated the Maven plugin.

Code refactoring:
  Make AnnotationUtils and AnnotatedTypes into stateless utility classes.
    Instead, provide the necessary parameters for particular methods.
  Make class AnnotationBuilder independent of AnnotationUtils.
  Remove the ProcessingEnvironment from AnnotatedTypeMirror, which was
    hardly used and can be replaced easily.
  Used more consistent naming for a few more fields.
  Moved AnnotatedTypes from package checkers.types to checkers.utils.
    this required making a few methods in AnnotatedTypeFactory public,
    which might require changes in downstream code.

Internal framework improvements:
  Fixed Issues 136, 139, 142, 156.
  Bug fixes and documentation improvements.

----------------------------------------------------------------------

Version 1.4.0, 11 Sep 2012

User-visible framework improvements:
  Defaulting:
    @DefaultQualifier annotations now use a Class instead of a String,
      preventing simple typo errors.
    @DefaultLocation extended with more constants.
    TreeAnnotator propagates the least-upper-bound of the operands of
      binary/compound operations, instead of taking the default qualifier.
  Stub files now ignore the return type, allowing for files automatically
    generated from other formats.
  Type factories and type hierarchies:
    Simplify AnnotatedTypeFactory constructors.
    Add a GeneralAnnotatedTypeFactory that supports multiple type systems.
    Improvements to QualifierHierarchy construction.
  Type-checking improvements:
    Propagate annotations from the sub-expression of a cast to its result.
    Better handling of assignment context and improved inference of
      array creation expressions.
  Optional stricter checking of casts to array and generic types using
    the new -Alint=cast:strict flag.
    This will become the default in the future.
  Code reorganization:
    SourceChecker.initChecker no longer has a ProcessingEnvironment
      parameter. The environment can now be accessed using the standard
      processingEnv field (instead of the previous env field).
    Classes com.sun.source.util.AbstractTypeProcessor and
      checkers.util.AggregateChecker are now in package checkers.source.
    Move isAssignable from the BaseTypeChecker to the BaseTypeVisitor; now
      the Checker only consists of factories and logic is contained in the
      Visitor.
  Warning and error messages:
    Issue a warning if an unsupported -Alint option is provided.
    Improved error messages.
  Maven plugin now works.

Nullness Checker:
  Only allow creation of (implicitly) non-null objects.
  Optionally forbid creation of arrays with @NonNull component type,
    when flag -Alint=arrays:forbidnonnullcomponents is supplied.
    This will become the default in the future.

Internal framework improvements:
  Enable assertion checking.
  Improve handling of annotated type variables.
  Assignment context is now a type, not a tree.
  Fix all compiler warnings.

----------------------------------------------------------------------

Version 1.3.1, 21 Jul 2012

Installation:
  Clarify installation instructions for Windows.  Remove javac.bat, which
  worked for running distributed checkers but not for creating new checkers.

User-visible framework improvements:
  Implement @PolyAll qualifier to vary over multiple type systems.
  The Checker Framework is unsound due to Java's covariant array subtyping.
    You can enable invariant array subtyping (for qualifiers only, not for
    base Java types) with the command-line option -Alint=arrays:invariant.
    This will become the default in the future.

Internal framework improvements:
  Improve defaulting for multiple qualifier hierarchies.
  Big refactoring of how qualifier hierarchies are built up.
  Improvements to error handling output for unexpected exceptions.
  Bug fixes and documentation improvements.

----------------------------------------------------------------------

Version 1.3.0, 3 Jul 2012

Annotation syntax changes, as mandated by the latest Type Annotations
(JSR 308) specification.  The most important ones are:
- New receiver syntax, using "this" as a formal parameter name:
    ReturnType methodname(@ReceiverAnnotation MyClass this, ...) { ... }
- Changed @Target default to be the Java 1.5 values
- UW extension: in addition to annotations in comments, support
    special /*>>> */ comments to hide multiple tokens.
    This is useful for the new receiver syntax and for import statements.

Framework improvements:
  Adapt to annotation storage changes in jsr308-langtools 1.3.0.
  Move type validation methods from the BaseTypeChecker to BaseTypeVisitor.

----------------------------------------------------------------------

Version 1.2.7, 14 May 2012

Regex Checker:
  Add basic support for the concatenation of two non-regular expressions
    that produce a valid regular expression.
  Support "isRegex" in flow inference.

Framework improvements:
  New @StubFiles annotation declaratively adds stub files to a checker.

Internal bug fixes:
  Respect skipDefs and skipUses in NullnessFlow.
  Support package annotations in stub files.
  Better support for enums in annotation attributes.
  Cleanups to how implicit receivers are determined.

----------------------------------------------------------------------

Version 1.2.6, 18 Mar 2012

Nullness Checker:
  Correctly handle unboxing in more contexts (if, switch (Issue 129),
    while loops, ...)

Regex Checker:
  Add capturing groups parameter to Regex qualifier.
    Count groups in String literals and String concatenation.
    Verify group number to method calls that take a capturing group
      number.
    Update RegexUtil methods to take optional groups parameter.
    Modify regex qualifier hierarchy to support groups parameter.
  Add special case for Pattern.compile when called with Pattern.LITERAL flag.

Internal bug fixes:
  Improve flow's support of annotations with parameters.
  Fix generics corner cases (Issues 131, 132, 133, 135).
  Support type annotations in annotations and type-check annotations.
  Improve reflective look-up of visitors and factories.
  Small cleanups.

----------------------------------------------------------------------

Version 1.2.5.1, 06 Feb 2012

Nullness Checker:
  Correct the annotations on ThreadLocal and InheritableThreadLocal.

Internal bug fixes:
  Expand release tests.
  Compile release with JDK 6 to work on both JDK 6 and JDK 7.

----------------------------------------------------------------------

Version 1.2.5, 3 Feb 2012

Don't put classpath on the bootclasspath when invoking javac.  This
prevents problems if, for example, android.jar is on the classpath.

New -jsr308_imports ... and -Djsr308.imports=... command-line options, for
specifying implicit imports from the command line.  This is needed by Maven.

New -Aignorejdkastub option makes the checker not load the jdk.astub
file. Files from the "stubs" option are still loaded.

Regex Checker:
  Support concatenation of PolyRegex strings.
  Improve examples of use of RegexUtil methods.

Signature Checker:
  Add new @ClassGetName annotation, for a 4th string representation of a
    class that is used by the JDK.  Add supporting annotations to make the
    type hierarchy a complete lattice.
  Add PolySignature annotation.

Internal bug fixes:
  Improve method type argument inference.
  Handle type variables whose upper bound is a type variable.
  Fix bug in least upper bound computation for anonymous classes.
  Improve handling of annotations inherited from superclasses.
  Fix design problem with Nullness Checker and primitive types.
  Ensure that overriding methods respect pre- and postconditions.
  Correctly resolve references to an enclosing this.
  Improve handling of Java source that contains compilation errors.

----------------------------------------------------------------------

Version 1.2.4, 15 Dec 2011

All checkers:
- @Target(TYPE_USE) meta-annotation is properly handled.

Nullness Checker:
- Do not allow nullness annotations on primitive types.
- Improvements to rawness (initialization) checks.
- Special-case known keys for System.getProperty.
- The -Alint=uninitialized command-line option now defaults to off, and
  applies only to initialization of primitive and @Nullable fields.  It is
  not possible to disable, from the command line, the check that all
  @NonNull fields are initialized.  Such warnings must be suppressed
  explicitly, for example by using @SuppressWarnings.

Regex Checker:
- Improved RegexUtil class.

Manual:
- Add FAQ item "Is the Checker Framework an official part of Java?"
- Trim down README.txt; users should read the manual instead.
- Improvements throughout, especially to Nullness and Regex Checker sections.

Implementation details:
- Add a new @InvisibleQualifier meta-annotation for type qualifiers.
  Instead of special-casing @Unqualified in the AnnotatedTypeMirror it
  now looks for this meta-annotation. This also allows type systems to
  hide type qualifiers it doesn't want visible, which we now use in the
  Nullness Checker to hide the @Primitive annotation.
- Nullness Checker:  Introduce a new internal qualifier @Primitive that is
  used for primitive types.
- Be stricter about qualifiers being present on all types. If you get
  errors about missing qualifiers, check your defaulting rules.
  This helped in fixing small bugs in corner cases of the type
  hierarchy and type factory.
- Unify decoding type annotations from trees and elements.
- Improve handling of annotations on type variables and upper bounds.
- Support checkers that use multiple, disjoint qualifier hierarchies.
- Many bug fixes.

----------------------------------------------------------------------

Version 1.2.3, 1 Nov 2011

Regex Checker:
- Add @PolyRegex polymorphic annotation
- Add more stub library annotations

Implementation details:
- Do not use "null" for unqualified types. Explicitly use @Unqualified
  and be strict about correct usage. If this causes trouble for you,
  check your @ImplicitFor and @DefaultQualifierInHierarchy
  meta-annotations and ensure correct defaulting in your
  AnnotatedTypeFactory.

Bug fixes:
- Correctly handle f-bounded polymorphism. AnnotatedTypeMirror now has
  methods to query the "effective" annotations on a type, which
  handles type variable and wildcard bounds correctly. Also, terminate
  recursions by not doing lazy-initialization of bounds during defaulting.
- Many other small bug fixes and documentation updates.

----------------------------------------------------------------------

Version 1.2.2, 1 Oct 2011

Be less restrictive about when to start type processing when errors
already exist.
Add -AskipDefs command-line option to not type-check some class
definitions.
Documentation improvements.

----------------------------------------------------------------------

Version 1.2.1, 20 Sep 2011

Fix issues 109, 110, 111 and various other cleanups.
Improvements to the release process.
Documentation improvements.

----------------------------------------------------------------------

Version 1.2.0.1, 4 Sep 2011

New version number to stay in sync with JSR 308 compiler bugfix.
No significant changes.

----------------------------------------------------------------------

Version 1.2.0, 2 Sep 2011

Updated to JDK 8. Use -source 8 (the new default) for type annotations.
Documentation improvements
Bug fixes all over

Nullness Checker:
- Correct the upper bounds of all Collection subtypes

----------------------------------------------------------------------

Version 1.1.5, 22 Jul 2011

Units Checker:
  Instead of conversion routines, provide unit constants, with which
  to multiply unqualified values. This is easier to type and the
  multiplication gets optimized away by the compiler.

Fenum Checker:
  Ensure that the switch statement expression is a supertype of all
  the case expressions.

Implementation details:

- Parse declaration annotations in stub files

- Output error messages instead of raising exceptions. This change
  required us to introduce method "initChecker" in class
  SourceChecker, which should be used instead of "init". This allows
  us to handle the calls to initChecker within the framework.
  Use method "errorAbort" to output an error message and abort
  processing.

----------------------------------------------------------------------

Version 1.1.4, 8 Jul 2011

Units Checker (new):
  Ensures operations are performed on variables of correct units of
  measurement (e.g., miles vs. kilometers vs. kilograms).

Changed -AskipClasses command-line option to -AskipUses

Implementation details:

- Improve support for type qualifiers with enum attributes

----------------------------------------------------------------------

Version 1.1.3, 17 Jun 2011

Interning:
- Add @UsesObjectEquals annotation

Manual:
- Signature Checker is now documented
- Fenum Checker documentation improved
- Small improvements to other sections

Implementation details:

- Updates to the web-site build process

- The BaseTypeVisitor used to provide the same two type parameters as
  class SourceVisitor. However, all subtypes of BaseTypeVisitor were
  instantiated as <Void, Void>. We decided to directly instantiate the
  SourceVisitor as <Void, Void> and removed this complexity.
  Instead, the BaseTypeVisitor is now parameterized by the subtype of
  BaseTypeChecker that should be used. This gives a more concrete type
  to field "checker" and is similar to BasicAnnotatedTypeFactory.

- Added method AnnotatedTypeFactory.typeVariablesFromUse to allow
  type-checkers to adapt the upper bounds of a type variable depending on
  the type instantiation.

- Method type argument inference:
  Changed AnnotatedTypeFactory.methodFromUse to return a Pair consisting
  of the method and the inferred or explicit method type arguments.
  If you override this method, you will need to update your version.
  See this change set for a simple example:
  https://github.com/typetools/checker-framework/source/detail?r=8381a213a4

- Testing framework:
  Support for multiple expected errors using the "// :: A :: B :: C" syntax.

Many small updates and fixes.

----------------------------------------------------------------------

Version 1.1.2, 12 Jan 2011

Fake Enum Checker (new):
  A "fake enumeration" is a set of integers rather than a proper Java enum.
  They are used in legacy code and for efficiency (e.g., in Android).  The
  Fake Enum Checker gives them the same safety guarantees as a proper Java
  enum.

Property File Checker (new):
  Ensures that valid keys are used for property files and resource bundles.
  Also includes a checker that code is properly internationalized and a
  checker for compiler message keys as used in the Checker Framework.

Signature Checker (new):
  Ensures that different string representations of a Java type (e.g.,
  "package.Outer.Inner" vs. "package.Outer$Inner" vs. "Lpackage/Outer$Inner;")
  are not misused.

Interning Checker enhancements:
  Issues fewer false positives for code like "a==b || a.equals(b)"

Foreign annotations:
  The Checker Framework supports more non-Checker-Framework annotations.
  This means that it can check already-annotated code without requiring you
  to rewrite your annotations.
    Add as an alias for checkers.interning.quals.Interned:
      com.sun.istack.Interned
    Add as aliases for checkers.nullness.quals.NonNull:
      com.sun.istack.NotNull
      org.netbeans.api.annotations.common.NonNull
    Add as aliases for checkers.nullness.quals.Nullable:
      com.sun.istack.Nullable
      javax.validation.constraints.NotNull
      org.netbeans.api.annotations.common.CheckForNull
      org.netbeans.api.annotations.common.NullAllowed
      org.netbeans.api.annotations.common.NullUnknown

Manual improvements:
  Improve installation instructions
  Rewrite section on generics (thanks to Bert Fernandez and David Cok)
    Also refactor the generics section into its own chapter
  Rewrite section on @Unused and @Dependent
  New manual section: Writing Java expressions as annotation arguments
  Better explanation of warning suppression
  JSR 308 is planned for Java 8, not Java 7

Stub files:
  Support nested classes by expressing them at top level in binary form: A$B
  Improved error reporting when parsing stub files

Annotated JDK:
  New way of generating annotated JDK
  jdk.jar file no longer appears in repository
  Warning if you are not using the annotated JDK.

Miscellaneous:
  Warn if -source command-line argument does not support type annotations

Many bug fixes
  There are too many to list, but some notable ones are to local type
  inference, generics, pre- and post-conditions (e.g., @NonNullOnEntry,
  @AssertNonNull*), and map keys (@KeyFor).  In particular, preconditions
  and map key annotations are now checked, and if they cannot be verified,
  an error is raised; previously, they were not verified, just unsoundly
  trusted.

----------------------------------------------------------------------

Version 1.1.1, 18 Sep 2010

Eclipse support:
  Removed the obsolete Eclipse plug-in from repository.  The new one uses a
  different repository
  (http://code.google.com/a/eclipselabs.org/p/checker-plugin/) but a user
  obtains it from the same URL as before:
  https://checkerframework.org/eclipse/

Property Key Checker:
  The property key checker allows multiple resource bundles and the
  simultaneous use of both resource bundles and property files.

Javari Checker:
  Added Javari stub classes for more JDK classes.

Distribution:
  Changed directory structure (top level is "checker-framework"; "checkers"
  is a under that) for consistency with version control repository.

Many documentation improvements and minor bugfixes.

----------------------------------------------------------------------

Version 1.1.0b, 16 Jun 2010

Fixed a bug related to running binary release in JDK 6

----------------------------------------------------------------------

Version 1.1.0, 13 Jun 2010

Checkers
  Introduced a new simple mechanism for running a checker
  Added one annotated JDK for all checkers

Nullness Checker
  Fixed bugs related to map.get() and KeyFor annotation
  Fixed bugs related to AssertNonNull* and parameters
  Minor updates to the annotated JDK, especially to java.io.File

Manual
  Updated installation instructions
  Clarified section regarding fields and type inference

----------------------------------------------------------------------

Version 1.0.9, 25 May 2010

Nullness Checker:
  Improved Javadocs and manual documentation
  Added two new annotations: AssertNonNullAfter, KeyFor
  Fixed a bug related to AssertNonNullIfFalse and assert statements
  Renamed NonNullVariable to NonNullOnEntry

Checkers:
  Interning: Skipping equality check, if either operands should be skipped
  Fixed a bug related to annotations targeting array fields found in classfile
  Fixed a bug related to method invocation generic type inference
    in static methods

Manual
  Added a section on nullness method annotations
  Revised the Nullness Checker section
  Updated Ant usage instructions

----------------------------------------------------------------------

Version 1.0.8, 15 May 2010

Checkers
  Changed behavior of flow type refinement when annotation is explicit
  Handle array initializer trees (without explicit type)
  Handle the case of Vector.copyInto
  Include javax classes in the distributed jdk jar files

Interning Checker
  Handle interning inference of string concatenation
  Add 20+ @Interned annotations to the JDK
  Add an option, checkclass, to validate the interning
    of specific classes only

Bug fixes
  Fix a bug related to array implicit types
  Lock Checker: Treat null as a bottom type

Manual
  Added a new section about Flow inference and fields

----------------------------------------------------------------------

Version 1.0.7, 12 Apr 2010

Checkers
  Distributed a Maven repository
  Updated stub parser project to latest version (javaparser 1.0.8)
  Fixed bugs related to iterable wildcards and type parameter types

----------------------------------------------------------------------

Version 1.0.6, 24 Feb 2009

Nullness Checker
  Added support for new annotations:
    Pure - indicates that the method, given the same parameters, return the
            same values
    AssertNonNullIfFalse - indicates that a field is NonNull if the method
            returns false
  Renamed AssertNonNull to AssertParametersNonNull
  Updated the annotated jdk

Javari Checker
  Fixed many bugs:
    handle implicit dereferencing of this (e.g. `field` in place of
      `this.field`)
    apply default annotations to method parameters

----------------------------------------------------------------------

Version 1.0.5, 12 Jan 2009

Checkers
  Added support for annotated jdk jars
  Improved readability of some failure messages
  Added AssertNonNullIfTrue support for method parameter references
  Fixed a bug related to LazyNonNull and array fields
  Fixed a bug related to inference and compound assignments (e.g. +=)
  nullness: permit the type of @NonNull Void

Manual
  Updated annotating-libraries chapter regarding annotated jdk

----------------------------------------------------------------------

Version 1.0.4, 19 Dec 2009

Bug Fixes
  wildcards not recognized as subtypes of type variables
    e.g. '? extends A' and 'A'
  PolyNull methods not accepting null literal value arguments
  spurious unexpected Raw warnings

Manual
  Clarified FAQ item regarding why List's type parameter is
    "extends @NonNull Object"

----------------------------------------------------------------------

Version 1.0.3, 5 Dec 2009

Checkers
  New location UPPER_BOUND for DefaultQualifier permits setting the default
    for upper bounds, such as Object in "? extends Object".
  @DefaultQualifier accepts simple names, like @DefaultQualifier("Nullable"),
    rather than requiring @DefaultQualifier("checkers.nullness.quals.Nullable").
  Local variable type inference has improved support for array accesses.
  The repository contains Eclipse project and launch configuration files.
    This is helpful too people who want to build a checker, not to people
    who merely want to run a checker.
  Many bug fixes, including:
    handling wildcard subtyping rules
    stub files and vararg methods being ignored
    nullness and spurious rawness errors
    uses of array clone method (e.g. String[].clone())
    multibound type parameters (e.g. <T extends @A Number & @B Cloneable>)

Manual
  Documented the behavior of annotations on type parameter declarations.
  New FAQ item:
    How to collect warnings from multiple files
    Why a qualifier shouldn't apply to both types and declarations

----------------------------------------------------------------------

Version 1.0.2, 16 Nov 2009

Checkers
  Renamed Regex Checker's @ValidRegex annotation to @Regex
  Improved Collection.toArray() heuristics to be more sound

Bug fixes
  Fixed the annotated JDK to match OpenJDK 6
    - Added missing methods and corrected class hierarchy
  Fixed a crash related to intersection types

----------------------------------------------------------------------

Version 1.0.1, 1 Nov 2009

Checkers
  Added new checkers:
    RegEx checker to detect invalid regular expression use
    Internationalization (I18n) checker to detect internationalization errors

Functionality
  Added more performance optimizations
  nullness: Added support for netbeans nullness annotations
  nullness: better semantics for redundant nullness tests
    related to redundant tests in assertions
  lock: Added support for JCIP annotation in the Lock Checker
  tainting: Added support for polymorphism
  Lock Checker supports the JCIP GuardedBy annotation

Bug fixes
  Fixed a crashing bug related to interaction between
    generic types and wildcards
  Fixed a bug in stub file parser related to vararg annotations
  Fixed few bugs in skeleton file generators

Manual
  Tweak installation instructions
  Reference Units Checker
  Added new sections for new checkers
    RegEx checker (S 10)
    Internationalization Checker (S 11)

----------------------------------------------------------------------

Version 1.0.0, 30 Sep 2009

Functionality
  Added Linear Checker to restrict aliasing

Bug fixes
  Fixed flow erros related to loop controls and break/continue

Manual
  Adopt new term, "Declaration Annotation" instead of non-type annotations
  Added new sections:
    Linear Checker (S 9)
    Inexpressible types (S 14.3)
    How to get started annotating legacy code (S 2.4.4)
  Expanded Tainting Checker section

----------------------------------------------------------------------

Version 0.9.9, 4 Sep 2009

Functionality
  Added more optional lint checks (cast:unsafe, all)
  Nullness Checker supports @SuppressWarnings("nullness:generic.argument"),
    for suppressing warnings related to misuse of generic type arguments.
    This was already supported and documented, but had not been mentioned
    in the changelog.

Bug fixes
  Fixed many bugs related to Stub files causing parser to ignore
    bodiless constructors
    annotated arrays annotations
    type parameter and wildcard bounds annotations

Manual
  Rewrote 'javac implementation survival guide' (S 13.9)
  Restructured 'Using a checker' (S 2)
  Added 'Integration with external tools' (S 14)
  Added new questions to the FAQ (S 15)

----------------------------------------------------------------------

Version 0.9.8, 21 Aug 2009

Functionality
  Added a Tainting Checker
  Added support for conditional nonnull checking
  Added optional check for redundant nullness tests
  Updated stub parser to latest libraries

Bug fixes
  Fixed a bug related to int[] treated as Object when passed to vararg T...
  Fixed a crash related to intersection types
  Fixed a bug related to -AskipClasses not being honored
  Fixed a bug related to flow

Manual
  Added new sections
    8 Tainting Checker
    3.2.3 Conditional nullness

----------------------------------------------------------------------

Version 0.9.7, 12 Aug 2009

Functionality
  Changed swNonNull to castNonNull
  nullness: Improved flow to infer nullness based on method invocations
  locking: Permitted @Holding to appear on constructors

Bug fixes
  Fixed a bug related to typevar and wildcard extends clauses

----------------------------------------------------------------------

Version 0.9.6, 29 Jul 2009

Functionality
  Changed 'jsr308.skipClasses' property with '-AskipClasses' option
  Locking checker
    - Add subtype checking for Holding
    - Treat constructors as synchronized methods

Bug fixes
  Added some missing nullness annotations in the jdk
  Fixed some bugs related to reading stub files

Manual
  Added a new section
    2.10  Tips about writing annotations
  Updated sections of
    2.6   Unused fields and dependent types
    3.1.1 Rawness annotation hierarchy

----------------------------------------------------------------------

Version 0.9.5, 13 Jul 2009

Functionality
  Added support for Findbugs, JSR305, and IntelliJ nullness annotations
  Added an Aggregate Checker base-class
  Added support for a form of field access control

Bug fixes
  Added check for arguments in super() calls in constructors

Manual
  Added new sections:
    Fields access control
    Other tools for nullness checking
    Bundling multiple checkers

----------------------------------------------------------------------

Version 0.9.4, 30 Jun 2009

Functionality
  Added Lock Checker

Bug fixes
  Handle more patterns for determining Map.get() return type

Manual Documentations
  Improved installation instructions
  Added the following sections
    2.6 Dependent types
    3.1 subsection for LazyNonNull
    10.9 When to use (and not to use) type qualifiers

----------------------------------------------------------------------

Version 0.9.3, 23 Jun 2009

Functionality
  Added support DefaultQualifier on packages
  Added support for Dependent qualifier types
    see checkers.quals.Dependent
  Added an option to treat checker errors as warnings
  Improved flow handling of boolean logic

Manual Documentations
  Improved installation instructions
  Improved discussion of effective and implicit qualifiers and defaults
  Added a discussion about the need for bottom qualifiers
  Added sections for how-to
    . suppress Basic Checker warnings
    . troubleshoot skeleton files

----------------------------------------------------------------------

Version 0.9.2, 2 Jun 2009

Functionality
  Added pre-liminary support for lazy initialization in nullness
    see LazyNonNull

Bug fixes
  Corrected method declarations in JDK skeleton files
    - bug resulted in a runtime error

Documentations
  Updated qualifier javadoc documentations
  Corrected a reference on passing qualifiers to javac

----------------------------------------------------------------------

Version 0.9.1, 19 May 2009

Bug fixes
  Eliminated unexpected compiler errors when using checkers
  Fixed bug related to reading annotations in skeleton files

API Changes
  Renamed SourceChecker.process() to .typeProcess()

Manual
  Updated troubleshooting info
    info for annotations in skeleton files

----------------------------------------------------------------------

Version 0.9b, 22 Apr 2009

No visible changes

----------------------------------------------------------------------

Version 0.9, 16 Apr 2009

Framework
  More space and performance optimizations
  Handle raw type with multiple type var level
    e.g. class Pair<X, Y extends X> { ... }

Manual
  Improve installation instructions
  Update references to command line arguments

----------------------------------------------------------------------

Version 0.8.9, 28 Mar 2009

Framework
  Introduce Space (and minor performance) optimizations
  Type-check constructor invocation receiver type
  Fixed bug related to try-catch flow sensitivity analysis
  Fixed bugs when type-checking annotations and enums
    - bug results in null-pointer exception

----------------------------------------------------------------------

Version 0.8.8, 13 Mar 2009

Nullness Checker
  Support for custom nullness assertion via @AssertNonNull
  Support for meta-annotation AssertNonNull
  Support for Collection.toArray() method
    Infer the nullness of the returned type
  Corrected some JDK Collection API annotations

Framework
  Fixed bugs related to assignments expressions in Flow
  Fixed bugs related to enum and annotation type hierarchy
  Fixed bugs related to default annotations on wildcard bounds

----------------------------------------------------------------------

Version 0.8.7, 27 Feb 2009

Framework
  Support annotations on type parameters
  Fixed bugs related to polymorphic types/annotations
  Fixed bugs related to stub fixes

Manual
  Specify annotation defaults settings for IGJ
  Update Known Problems section
----------------------------------------------------------------------

Version 0.8.6, 3 Feb 2009

Framework
  Fixed bugs related to flow sensitivity analysis related to
    . for loop and do while loops
    . multiple iterations of a loop
    . complement of logical conditions
  Declarative syntax for string literal type introduction rules
  Support for specifying stub file directories

----------------------------------------------------------------------

Version 0.8.5, 17 Jan 2009

Framework
  Fixed bugs related to flow sensitivity analysis
  Fixed bugs related to annotations on type parameters

----------------------------------------------------------------------

Version 0.8.4, 17 Dec 2008

Distribution
  Included checkers-quals.jar which contains the qualifiers only

Framework
  Fixed bugs related to inner classes
  Fixed a bug related to resolving polymorphic qualifiers
    within static methods

Manual
  Added 'Distributing your annotated project'

----------------------------------------------------------------------

Version 0.8.3, 7 Dec 2008

Framework
  Fixed bugs related to inner classes
  Changed cast semantics
    Unqualified casts don't change cast away (or in) any qualifiers
  Refactored AnnotationBuilder to ease building annotations
  Added support for Object += String new behavior
  Added a type validation check for method return types

Nullness
  Added inference of field initialization
    Suppress false warnings due to method invocations within constructors

IGJ
  Added proper support for AssignsFields and inner classes interactions

Manual
  Updated 'Known Problems' section

----------------------------------------------------------------------

Version 0.8.2, 14 Nov 2008

Framework
  Included a binary distribution in the releases
  Added support for annotations on type parameters
  Fixed bugs related to casts

Nullness
  Improved error messages readability
  Added partial support for Map.get() detection

Manual
  Improved installation instructions

----------------------------------------------------------------------

Version 0.8.1, 1 Nov 2008

Framework
  Added support for array initializers
  Fixed many bugs related to generics and generic type inference

Documentations
  Added 'Getting Started' guide

----------------------------------------------------------------------

Version 0.8, 27 Sep 2008

Framework
  Added support for newly specified array syntax
  Refactored code for annotating supertypes
  Fixed AnnotationBuilder AnnotationMirror string representation
  Fixed AnnotatedTypeMirror hashCode

Manual
  Reorganized 'Annotating Libraries' section

----------------------------------------------------------------------

Version 0.7.9, 19 Sep 2008

Framework
  Added support for stub files/classes
  Fixed bugs related to anonymous classes
  Fixed bugs related to qualifier polymorphism

Manual
  Updated 'Annotating Libraries' section to describe stub files

Tests
  Added support for Windows
  Fixed a bug causing IGJ tests to fail on Windows

----------------------------------------------------------------------

Version 0.7.8, 12 Sep 2008

Framework
  Improved support for anonymous classes
  Included refactorings to ease extensibility
  Fixed some minor bugs

Nullness
  Fix some errors in annotated JDK

----------------------------------------------------------------------

Version 0.7.7, 29 Aug 2008

Framework
  Fixed bugs related to polymorphic qualifiers
  Fixed bugs related to elements array convention
  Add implicit type arguments to raw types

Interning
  Suppress cast warnings for interned classes

Manual
  Removed discussion of non-standard array syntax alternatives

----------------------------------------------------------------------

Version 0.7.6, 12 Aug 2008

Framework
  Changed default array syntax to ARRAYS-PRE, per the JSR 308 specification
  Added an optional check for qualifier unsafe casts
  Added support for running multiple checkers at once
  Fixed bugs related array syntax
  Fixed bugs related to accessing outer classes with-in inner classes

Manual
  Added a new subsection about Checker Auto-Discovery
    2.2.1 Checker Auto-discovery

----------------------------------------------------------------------

Version 0.7.5, 2 Aug 2008

Framework
  Added support for ARRAYS-PRE and ELTS-PRE array syntax
  Added a check for unsafe casts
  Some improvements to the AnnotationBuilder API

Nullness Checker
  Added a check for synchronized objects
  Added a check for (un)boxing conversions

Javari Checker
  Fixed some JDK annotated classes

----------------------------------------------------------------------

Version 0.7.4, 11 July 2008

Framework
  Added support for annotations found in classfiles
  Added support for the ARRAY-IN array syntax
  Added AnnotationBuilder, to create AnotationMirrors with values
  Improved the readability of recursive types string representation

Nullness Checker
  Added a check for thrown Throwable nullability

IGJ Checker
  Treat enums as mutable by default, like regular classes

Manual
  Added a new subsection about array syntax proposals:
    2.1.2 Annotating Arrays

----------------------------------------------------------------------

Version 0.7.3,  4 July 2008

Javari Checker
  Converted JDK files into stubs

Nullness Checker
  Fixed java.lang.Number declaration in the annotated jdk

Framework
  Fixed a bug causing crashes related to primitive type boxing
  Renamed DAGQualifierHierarchy to GraphQualifierHierarchy

----------------------------------------------------------------------

Version 0.7.2, 26 June 2008

IGJ Checker
  Supports flow-sensitive type refinement

Framework
  Renamed Default annotation to DefaultQualifier
  Added DefaultQualifiers annotation
  Fixed bugs related to flow-sensitive type refinement
  Fixed an error in the build script in Windows

Manual
  Added a new section
    9.2  javac implementation survival guide
  Added hyperlinks to Javadocs of the referenced classes

----------------------------------------------------------------------

Version 0.7.1, 20 June 2008

Nullness Checker
  Made NNEL the default qualifier scheme

Basic Checker
  Moved to its own checkers.basic package

Framework
  Enhanced type-checking within qualifier-polymorphic method bodies
  Fixed a bug causing StackOverflowError when type-checking wildcards
  Fixed a bug causing a NullPointerException when type-checking
    compound assignments, in the form of +=

Class Skeleton Generator
  Distributed in compiled form (no more special installation instructions)
  Added required asmx.jar library to lib/

Manual
  Added new sections
    2.2.1 Ant tasks
    2.2.2 Eclipse plugin
    2.6   The effective qualifier on a type
  Rewrote section 8 on annotating libraries
    Added reference to the new Eclipse plug-in
    Deleted installation instructions

Javari Checker
  Fixed bugs causing a NullPointerException when type-checking
    primitive arrays

IGJ Checker
  Fixed bugs related to uses of raw types

API Changes
  Moved AnnotationFactory functionality to AnnotationUtils
  Removed .root and .inConflict from DAGQualifierHierarchy

----------------------------------------------------------------------

Version 0.7, 14 June 2008

Installation
  New, very simple installation instructions for Linux.  For other
    operating systems, you should continue to use the old instructions.

Nullness Checker
  Renamed from "NonNull Checker" to "Nullness Checker".
    Renamed package from checkers.nonnull to checkers.nullness.
    The annotation names remain the same.
  Added PolyNull, a polymorphic type qualifier for nullness.

Interning Checker
  Renamed from "Interned Checker" to "Interning Checker".
    Renamed package from checkers.interned to checkers.interning.
    The annotation names remain the same.
  Added PolyInterned, a polymorphic type qualifier for Interning.
  Added support for @Default annotation.

Framework
  Qualifiers
    @PolymorphicQualifier was not previously documented in the manual.
    Moved meta-qualifiers from checkers.metaquals package to checkers.quals.
    Removed @VariableQualifier and @RootQualifier meta-qualifiers.
  Added BasicAnnotatedTypeFactory, a factory that handles implicitFor,
    defaults, flow-sensitive type inference.
  Deprecated GraphQualifierHierarchy; DAGQualifierHierarchy replaces it.
  Renamed methods in QualifierHierarchy.

Manual
  Rewrote several manual sections, most notably:
    2.1.1  Writing annotations in comments for backward compatibility
      (note new -Xspacesincomments argument to javac)
    2.3  Checking partially-annotated programs: handling unannotated code
    2.6  Default qualifier for unannotated types
    2.7  Implicitly refined types (flow-sensitive type qualifier inference)
    8  Annotating libraries
    9  How to create a new checker plugin
  Javadoc for the Checker Framework is included in its distribution and is
    available online at https://checkerframework.org/api/ .

----------------------------------------------------------------------

Version 0.6.4, 9 June 2008

All Framework
  Updated the distributed JDK and examples to the new location of qualifiers

Javari Checker
  Improved documentation on polymorphism resolution
  Removed redundant code now added to the framework from JavariVisitor,
    JavariChecker and JavariAnnotatedTypeFactory
  Refactored method polymorphism into JavariAnnotatedTypeFactory
  Fixed bug on obtaining type from NewClassTree, annotations at constructor
    invocation are not ignored now
  Refactored polymorphism resolution, now all annotations on parameters and
    receivers are replaced, not only on the return type
  Refactored and renamed internal annotator classes in
    JavariAnnotatedTypeFactory
  Added more constructor tests
  Moved Javari annotations to checkers.javari.quals package

----------------------------------------------------------------------

Version 0.6.3, 6 June 2008

Checker Framework
  Improved documentation and manual
  Treat qualifiers on extends clauses of type variables and wildcard types as
    if present on type variable itself
  Renamed AnnotationRelations to QualifierHierarchy
  Renamed GraphAnnotationRelations to GraphQualifierHierarchy
  Renamed TypeRelations to TypeHierarchy
  Added flow as a supported lint option for all checkers
  Determined the suppress warning key reflectively

Interned Checker
  Moved @Interned annotation to checkers.interned.quals package

NonNull Checker
  Moved nonnull annotations to checkers.nonnull.quals package

Miscellaneous
  Included Javadocs in the release
  Improved documentation for all checkers

----------------------------------------------------------------------

Version 0.6.2, 30 May 2008

Checker Framework API
  Added support for @Default annotation via TreeAnnotator
  Added support for PolymorphicQualifier meta-annotation
  Disallow the use of @SupportedAnnotationTypes on checkers
  Fixed bugs related to wildcards with super clauses
  Improved flow-sensitive analysis for fields

Javari Checker
  Moved Javari qualifiers from checkers.quals to checkers.javari.quals
  Fixed bugs causing null pointer exceptions

NonNull Checker
  Fixed bugs related to nonnull flow
  Added new tests to test suite

Basic Checker
  Renamed Custom Checker to Basic Checker

----------------------------------------------------------------------

Version 0.6.1, 26 Apr 2008

Checker Framework API
  Added support for @ImplicitFor meta-annotations via the new TypeAnnotator
    and TreeAnnotator classes
  Improved documentation and specifications
  Fixed a bug related to getting supertypes of wildcards
  Fixed a crash on class literals of primitive and array types
  Framework ignores annotations that are not part of a type system
  Fixed several minor bugs in the flow-sensitive inference implementation.

IGJ Checker
  Updated the checker to use AnnotationRelations and TypeRelations

Javari Checker
  Changing RoMaybe annotation to PolyRead
  Updated checker to use AnnotationRelations and TypeRelations
  Updated the JDK
  Fixed bugs related to QReadOnly and type argument subtyping
  Fixed bugs related to this-mutable fields in methods with @ReadOnly receiver
  Fixed bugs related to primitive type casts
  Added new tests to test suit

NonNull Checker
  Updated the annotated JDK
  Fixed bugs in which default annotations were not correctly applied
  Added @Raw types to handle partial object initialization.
  Fixed several minor bugs in the checker implementation.

Custom Checker
  Updated checker to use hierarchy meta-annotations, via -Aquals argument

----------------------------------------------------------------------

Version 0.6, 11 Apr 2008

Checker Framework API
  Introduced AnnotationRelations and TypeRelations, more robust classes to
    represent type and annotation hierarchies, and deprecated
    SimpleSubtypeRelation
  Add support for meta-annotations to declare type qualifiers subtype relations
  Re-factored AnnotatedTypes and AnnotatedTypeFactory
  Added a default implementation of SourceChecker.getSuppressWarningsKey()
    that reads the @SuppressWarningsKey class annotation
  Improved support for multidimensional arrays and new array expressions
  Fixed a bug in which implicit annotations were not being applied to
    parenthesized expressions
  Framework ignores annotations on a type that do not have @TypeQualifier
  Moved error/warning messages into "messages.properties" files in each
    checker package
  Fixed a bug in which annotations were inferred to liberally by
    checkers.flow.Flow

Interned Checker
  Added heuristics that suppress warnings for certain comparisons (namely in
    methods that override Comparator.compareTo and Object.equals)
  The Interned checker uses flow-sensitive inference by default

IGJ Checker
  Fixed bugs related to resolving immutability variable in method invocation
  Fixed a bug related to reassignability of fields
  Add more tests

Javari Checker
  Added placeholder annotation for ThisMutable mutability
  Re-factored JavariAnnotatedTypeFactory
  Fixed self-type resolution for method receivers for readonly classes
  Fixed annotations on parameters of readonly methods
  Fixed type validation for arrays of primitives
  Added more tests
  Renamed @RoMaybe annotation to @PolyRead

NonNull Checker
  Removed deprecated checkers.nonnull.flow package
  Fixed a bug in which default annotations were not applied correctly

Miscellaneous
  Improved Javadocs
  Added FactoryTestChecker, a more modular tester for the annotated type
    factory
  Simplify error output for some types by stripping package names

----------------------------------------------------------------------

Version 0.5.1, 21 Mar 2008

Checker Framework API
  Added support for conditional expression
  Added checks for type validity and assignability
  Added support for per-checker customization of asMemberOf
  Added support for type parameters in method invocation,
    including type inference
  Enhanced performance of AnnotatedTypeFactory
  Checkers run only when no errors are found by Javac
  Fixed bugs related AnnotationUtils.deepCopy()
  Fixed support for annotated class type parameters
  Fixed some support for annotated type variable bounds
  Added enhancements to flow-sensitive qualifier inference
  Added checks for type parameter bounds

Interned Checker
  Fixed some failing test cases
  Fixed a bug related to autoboxing/unboxing
  Added experimental flow-sensitive qualifier inference (use
    "-Alint=flow" to enable)
  Improved subtype testing, removing some spurious errors

IGJ Checker
  Deleted IGJVisitor!
  Fixed some bugs related to immutability type variable resolution

Javari Checker
  Removed redundant methods from JavariVisitor in the new framework
  Added support to constructor receivers
  Added support to parenthesized expressions
  Fixed a bug related to resolving RoMaybe constructors
  Fixed a bug related to parsing conditional expressions
  Added parsing of parenthesized expressions
  Replaced checkers.javari.VisitorState with
    checkers.types.VisitorState, present in BaseTypeVisitor
  Modified JavariVisitor type parameters (it now extends
    BaseTypeVisitor<Void, Void>, not BaseTypeVisitor<Void,
    checkers.javari.VisitorState>)
  Modified JavariAnnotatedTypeFactory TreePreAnnotator to mutate a
    AnnotatedTypeMirror parameter instead of returning a
    List<AnnotationMirror>, in accordance with other parts of the
    framework design
  Modified test output format
  Added tests to test suite

NonNull Checker
  Fixed a bug related to errors produced on package declarations
  Exception parameters are now treated as NonNull by default
  Added better support for complex conditionals in NonNull-specific
    flow-sensitive inference
  Fixed some failing test cases
  Improved subtype testing, removing some spurious errors

Custom Checker
  Added a new type-checker for type systems with no special semantics, for
    which annotations can be provided via the command line

Miscellaneous
  Made corrections and added more links to Javadocs
  A platform-independent binary version of the checkers and framework
    (checkers.jar) is now included in this release

----------------------------------------------------------------------

Version 0.5, 7 Mar 2008

Checker Framework API
  Enhanced the supertype finder to take annotations on extends and
    implements clauses of a class type
  Fixed a bug related to checking an empty array initializer ("{}")
  Fixed a bug related to missing type information when multiple
    top-level classes are defined in a single file
  Fixed infinite recursion when checking expressions like "Enum<E
    extends Enum<E>>"
  Fixed a crash in checkers.flow.Flow related to multiple top-level
    classes in a single file
  Added better support for annotated wildcard type bounds
  Added AnnotatedTypeFactory.annotateImplicit() methods to replace
    overriding the getAnnotatedType() methods directly
  Fixed a bug in which constructor arguments were not checked

Interned Checker
  Fixed a bug related to auto-unboxing of classes for primitives
  Added checks for calling methods with an @Interned receiver

IGJ Checker
  Implemented the immutability inference for self-type (type of
    'this') properly
  Enhanced the implicit annotations to make an un-annotated code
    type-check
  Fixed bugs related to invoking methods based on a method's receiver
    annotations

Javari Checker
  Restored in this version, after porting to the new framework

NonNull Checker
  Fixed a bug in which primitive types were considered possibly null
  Improvements to support for @Default annotations

Miscellaneous
  Improved error message display for all checkers

----------------------------------------------------------------------

Version 0.4.1, 22 Feb 2008

Checker Framework API
  Introduced AnnotatedTypeFactory.directSupertypes() which finds the
    supertypes as annotated types, which can be used by the framework.
  Introduced default error messages analogous to javac's error messages.
  Fixed bugs related to handling array access and enhanced-for-loop type
    testing.
  Fixed several bugs that are due AnnotationMirror not overriding .equals()
    and .hashCode().
  Improved Javadocs for various classes and methods.
  Fixed several bugs that caused crashes in the checkers.
  Fixed a bug where varargs annotations were not handled correctly.

IGJ Checker
  Restored in this version, after porting the checker to the new framework.

NonNull Checker
  Fixed a bug where static field accesses were not handled correctly.
  Improved error messages for the NonNull checker.
  Added the NNEL (NonNull Except Locals) annotation default.

Interned Checker
  Fixed a bug where annotations on type parameter bounds were not handled
    correctly.
  Improved error messages for the Interned checker.

----------------------------------------------------------------------

Version 0.4, 11 Feb 2008

Checker Framework API
  Added checkers.flow, an improved and generalized flow-sensitive type
    qualifier inference, and removed redundant parts from
    checkers.nonnull.flow.
  Fixed a bug that prevented AnnotatedTypeMirror.removeAnnotation from working
    correctly.
  Fixed incorrect behavior in checkers.util.SimpleSubtypeRelation.

NonNull Checker
  Adopted the new checkers.flow.Flow type qualifier inference.
  Clarifications and improvements to Javadocs.

----------------------------------------------------------------------

Version 0.3.99, 20 Nov 2007

Checker Framework API
  Deprecated AnnotatedClassType, AnnotatedMethodType, and AnnotationLocation
    in favor of AnnotatedTypeMirror (a new representation of annotated types
    based on the javax.lang.model.type hierarchy).
  Added checkers.basetype, which provides simple assignment and
    pseudo-assignment checking.
  Deprecated checkers.subtype in favor of checkers.basetype.
  Added options for debugging output from checkers: -Afilenames, -Ashowchecks

Interned Checker
  Adopted the new Checker Framework API.
  Fixed a bug in which "new" expressions had an incorrect type.

NonNull Checker
  Adopted the new Checker Framework API.

Javari Checker
IGJ Checker
  Removed in this version, to be restored in a future version pending
    completion of updates to these checkers with respect to the new framework
    API.

----------------------------------------------------------------------

Version 0.3, 1 Oct 2007

Miscellaneous Changes
  Consolidated HTML documentation into a single user manual (see the "manual"
    directory in the distribution).

IGJ Checker
  New features:
    Added a test suite.
    Added annotations (skeleton files) for parts of java.util and java.lang.

NonNull Checker
  New features:
    @SuppressWarnings("nonnull") annotation suppresses checker warnings.
    @Default annotation can make NonNull (not Nullable) the default.
    Added annotations (skeleton classes) for parts of java.util and java.lang.
    NonNull checker skips no classes by default (previously skipped JDK).
    Improved error messages: checker reports expected and found types.

  Bug fixes:
    Fixed a null-pointer exception when checking certain array accesses.
    Improved checking for field dereferences.

Interned Checker
  New features:
    @SuppressWarnings("interned") annotation suppresses checker warnings.
    The checker warns when two @Interned objects are compared with .equals

  Bug fixes:
    The checker honors @Interned annotations on method receivers.
    java.lang.Class types are treated as @Interned.

Checker Framework API
  New features:
    Added support for default annotations and warning suppression in checkers

----------------------------------------------------------------------

Version 0.2.3, 30 Aug 2007

IGJ Checker
  New features:
    changed @W(int) annotation to @I(String) to improve readability
    improved readability of error messages
    added a test for validity of types (testing @Mutable String)

  Bug fixes:
    fixed resolving of @I on fields on receiver type
    fixed assignment checking assignment validity for enhanced for loop
    added check for constructor invocation parameters

Interned Checker
  added the Interned checker, for verifying the absence of equality testing
    errors; see "interned-checker.html" for more information

Javari Checker
  New features:
    added skeleton classes for parts of java.util and java.lang with Javari
      annotations

  Bug fixes:
    fixed readonly inner class bug on Javari Checker

NonNull Checker
  New features:
    flow-sensitive analysis for assignments from a known @NonNull type (e.g.,
      when the right-hand of an assignment is @NonNull, the left-hand is
      considered @NonNull from the assignment to the next possible
      reassignment)
    flow-sensitive analysis within conditional checks

  Bug fixes:
    fixed several sources of null-pointer errors in the NonNull checker
    fixed a bug in the flow-sensitive analysis when a variable was used on
      both sides of the "=" operator

Checker Framework API
  New features:
    added the TypesUtils.toString() method for pretty-printing annotated types
    added AnnotationUtils, a utility class for working with annotations and
      their values
    added SourceChecker.getDefaultSkipPattern(), so that checkers can
      individually specify which classes to skip by default
    added preliminary support for suppressing checker warnings via
      the @SuppressWarnings annotation

  Bug fixes:
    fixed handling of annotations of field values
    InternalAnnotation now correctly uses defaults for annotation values
    improved support for annotations on class type parameter bounds
    fixed an assertion violation when compiling certain uses of arrays

----------------------------------------------------------------------

Version 0.2.2, 16 Aug 2007


Code Changes

* checkers.igj
    some bug fixes and improved documentation

* checkers.javari
    fixed standard return value to be @Mutable
    fixed generic and array handling of @ReadOnly
    fixed @RoMaybe resolution of receivers at method invocation
    fixed parsing of parenthesized trees and conditional trees
    added initial support for for-enhanced loop
    fixed constructor behavior on @ReadOnly classes
    added checks for annotations on primitive types inside arrays

* checkers.nonnull
    flow sensitive analysis supports System.exit, new class/array creation

* checkers.subtype
    fixes for method overriding and other generics-related bugs

* checkers.types
    added AnnotatedTypeMirror, a new representation for annotated types that
      might be moved to the compiler in later version
    added AnnotatedTypeScanner and AnnotatedTypeVisitor, visitors for types
    AnnotatedTypeFactory uses GenericsUtils for improved handing of annotated
      generic types

* checkers.util
    added AnnotatedTypes, a utility class for AnnotatedTypeMirror
    added GenericsUtils, a utility class for working with generic types

* tests
    modified output to print only missing and unexpected diagnostics
    added new test cases for the Javari Checker


Documentation Changes

* checkers/igj-checker.html
    improvements to page

* checkers/javari-checker.html
    examples now point to test suit files

Miscellaneous Changes

* checkers/build.xml
    Ant script fails if it doesn't find the correct JSR 308 javac version

----------------------------------------------------------------------

Version 0.2.1, 1 Aug 2007


Code Changes

* checkers.igj & checkers.igj.quals
    added an initial implementation for the IGJ language

* checkers.javari
    added a state parameter to the visitor methods
    added tests and restructured the test suite
    restructured and implemented RoMaybe
    modified return type to be mutable by default
    fixed mutability type handling for type casts and field access
    fixed bug, ensuring no primitives can be ReadOnly
    a method receiver type is now based on the correct annotation
    fixed parameter type-checking for overriden methods
    fixed bug on readonly field initialization
    added handling for unary trees

* checkers.nonnull
    added a tests for the flow-senstive analysis and varargs methods
    improved flow-sensitive analysis: else statements, asserts,
      return/throw statements, instanceof checks, complex conditionals with &&
    fixed a bug in the flow-sensitive analysis that incorrectly inferred
      @NonNull for some elements
    removed NonnullAnnotatedClassType, moving its functionality into
      NonnullAnnotatedTypeFactory

* checkers.source
    SourceChecker.getSupportedAnnotationTypes() returns ["*"], overriding
      AbstractProcessor.getSupportedAnnotationTypes(). This enables all
      checkers to run on unannotated code

* checkers.subtypes
    fixed a bug pertaining to method parameter checks for overriding methods
    fixed a bug that caused crashes when checking varargs methods

* checkers.types
    AnnotatedTypeFactory.getClass(Element) and getMethod(Element) use the
      tree of the passed Element if one exists
    AnnotatedClassType.includeAt, .execludeAt, .getAnnotationData were
      added and are public
    added constructor() and skipParens() methods to InternalUtils
    renamed getTypeArgumentLocations() to getAnnotatedTypeArgumentLocations()
      in AnnotatedClassType
    added AnnotationData to represent annotations instead of Class instances;
      primarily allows querying annotation arguments
    added switch for whether or not to use includes/excludes in
      AnnotatedClassType.hasAnnotationAt()

* checkers.util
    added utility classes
    added skeleton class generator utility for annotating external libraries


Documentation Changes

* checkers/nonnull-checker.html
    added a note about JML
    added a caveat about variable initialization

* checkers/README-checkers.html
    improvements to instructions

----------------------------------------------------------------------

Version 0.2, 2 Jul 2007


Code Changes

* checkers.subtype
    subtype checker warns for annotated and redundant typecasts
    SubtypeVisitor checks for invalid return and parameter types in overriding
      methods
    added checks for compound assignments (like '+=')

* checkers.source
    SourceChecker honors the "checkers.skipClasses" property as a regex for
      suppressing warnings from unannotated code (property is "java.*" by
      default)
    SourceVisitor extends TreePathScanner<R,P> instead of
      TreeScanner<Void,Void>

* checkers.types
    AnnotatedClassType.isAnnotatedWith removed
    AnnotatedClassType.getInnerLocations renamed to getTypeArgumentLocations
    AnnotatedClassType.include now removes from the exclude list (and
      vice-versa)
    AnnotatedClassType.setElement and setTree methods are now public

* checkers.nonnull
    added a flow-sensitive analysis for inferring @NonNull in "if (var !=
      null)"-style checks
    added checks for prefix and postfix increment and decrement operations

* checkers.javari
    added initial implementation of a type-checker for the Javari language

----------------------------------------------------------------------

Version 0.1.1, 7 Jun 2007


Documentation Changes

* checkers/nonnull-checker.html
    created "Tiny examples" subsection
    created "Annotated library" subsection
    noted where to read @NonNull-annotated source
    moved instructions for unannotated code to README-checkers.html
    various minor corrections and clarifications

* checkers/README-checkers.html
    added cross-references to other Checker Framework documents
    removed redundant text
    moved instructions for unannotated code from nonnull-checker.html
    various minor corrections and clarifications

* checkers/creating-a-checker.html
    added note about getSupportedSourceVersion
    removed line numbers from @Interned example
    added section on SubtypeChecker/SubtypeVisitor
    various minor corrections and clarifications


Code Changes

* checkers.subtype
    removed deprecated getCheckedAnnotation() mechanism
    added missing package Javadocs
    package Javadocs reference relevant HTML documentation
    various improvements to Javadocs
    SubtypeVisitor and SubtypeChecker are now abstract classes
    updated with respect to preferred usages of
      AnnotatedClassType.hasAnnotationAt and AnnotatedClassType.annotateAt

* checkers.source
    added missing package Javadocs
    package Javadocs reference relevant HTML documentation

* checkers.types
    added missing package Javadocs
    package Javadocs reference relevant HTML documentation
    AnnotatedClassType.annotateAt now correctly handles
      AnnotationLocation.RAW argument
    AnnotatedClassType.annotate deprecated in favor of
      AnnotatedClassType.annotateAt with AnnotationLocation.RAW as an argument
    AnnotatedClassType.isAnnotatedWith deprecated in favor of
      AnnotatedClassType.hasAnnotationAt with AnnotationLocation.RAW as an
      argument
    Added fromArray and fromList methods to AnnotationLocation and made
      corresponding constructors private.

* checkers.quals
    added Javadocs and meta-annotations on annotation declarations where
      missing
    package Javadocs reference relevant HTML documentation

* checkers.nonnull
    various improvements to Javadocs
    package Javadocs reference relevant HTML documentation


Miscellaneous Changes

    improved documentation of ch examples
    Checker Framework build file now only attempts to compile .java files


----------------------------------------------------------------------

Version 0.1.0, 1 May 2007

Initial release.<|MERGE_RESOLUTION|>--- conflicted
+++ resolved
@@ -15,12 +15,11 @@
 argument.  To make the Nullness Checker permit null, pass
 `-Astubs=checker.jar/collection-object-parameters-may-be-null.astub`.
 
-<<<<<<< HEAD
 The argument to @SuppressWarnings can be a substring of a message key
 delimited by periods or either end of the key.  (Previously, any substring
 worked, including the empty string which suppressed all warnings.  Use
 "all" to suppress all warnings.)
-=======
+
 All postcondition annotations are repeatable (e.g., `@EnsuresNonNull`,
 `@EnsuresNonNullIf`, ...).
 
@@ -29,7 +28,6 @@
  * `@EnsuresQualifiersIf` => `@EnsuresQualifierIf.List`
  * `@EnsuresQualifiers` => `@EnsuresQualifier.List`
  * `@RequiresQualifiers` => `@RequiresQualifier.List`
->>>>>>> 937a892e
 
 Implementation details:
  * Removed `@DefaultInUncheckedCodeFor` and
