Version 3.11.1, April 1, 2021

**User-visible changes:**

<<<<<<< HEAD
New FAQ item "How should I annotate code that uses generics?" gives
examples of annotations on type variables, together with their meaning.
=======
`-Ainfer=ajava` uses ajava files (rather than jaif files or stub files)
internally during whole-program inference.
>>>>>>> 14bf34b3

**Implementation details:**

**Closed issues:**

---------------------------------------------------------------------------

Version 3.11.0, March 1, 2021

**User-visible changes:**

In a stub file for a class C, you may write a declaration for a method that is
inherited by C but not defined by it.  Previously, such stub declarations were
ignored.  For more information, see the manual's documentation of "fake
overrides".

Nullness Checker error message key changes:
 * `known.nonnull` => `nulltest.redundant`
 * `initialization.static.fields.uninitialized` => `initialization.static.field.uninitialized`,
   and it is now issued on the field rather than on the class
 * new `initialization.field.uninitialized` is issued on the field instead of
   `initialization.fields.uninitialized` on the class, if there is no
   explicitly-written constructor.

Signature Checker supports two new type qualifiers:
 * `@CanonicalNameAndBinaryName`
 * `@CanonicalNameOrPrimitiveType`

**Implementation details:**

You can make a variable's default type depend on its name, or a method
return type default depend on the method's name.  To support this feature,
`@DefaultFor` has new elements `names` and `namesExceptions`.

Changes to protected fields in `OverrideChecker`:
 * Removed `overriderMeth`, `overriderTyp`, `overriddenMeth`, `overriddenTyp`
 * Renamed `methodReference` => `isMethodReference`
 * Renamed `overridingType` => `overriderType`
 * Renamed `overridingReturnType` => `overriderReturnType`

Changes to JavaExpression parsing:
 * The signatures of these methods changed; see Javadoc.
    * `JavaExpressionParseUtil#parse`
    * `DependentTypesHelper#standardizeString`
 * These methods moved:
    * `GenericAnnotatedTypeFactory#standardizeAnnotationFromContract` => `DependentTypesHelper`
    * `JavaExpressionParseUtil#fromVariableTree` => `JavaExpression`

Changes to JavaExpressionContext:
 * New method JavaExpressionContext#buildContextForMethodDeclaration(MethodTree, SourceChecker)
   replaces all overloads of buildContextForMethodDeclaration.

Parsing a Java expression no longer requires the formal parameters
`AnnotationProvider provider` or `boolean allowNonDeterministic`.  Methods
in `JavaExpression` with simplified signatures include
 * `fromArrayAccess`
 * `fromNodeFieldAccess`
 * `fromNode`
 * `fromTree`
 * `getParametersOfEnclosingMethod`
 * `getReceiver`

`CFAbstractStore.insertValue` does nothing if passed a nondeterministic
expression.  Use new method `CFAbstractStore.insertValuePermitNondeterministic`
to map a nondeterministic expression to a value.

**Closed issues:**
#862, #3631, #3991, #4031, #4206, #4207, #4226, #4231, #4248, #4263, #4265,
#4279, #4286, #4289.

---------------------------------------------------------------------------

Version 3.10.0, February 1, 2021

**User-visible changes:**

Moved utility classes from `checker-qual.jar` to the new `checker-util.jar`.
Also, added `util` to the end of all the packages of the utility classes.

In Maven Central, `checker.jar` no longer contains duplicates of qualifiers in
`checker-qual.jar`, but rather uses a Maven dependency. A fat jar file with all
the dependencies (like the old `checker.jar`) is available in Maven Central with
the classifier "all".

When supplying the `-Ainfer=...` command-line argument, you must also supply `-Awarns`.

Replaced several error message keys:
 * `contracts.precondition.expression.parameter.name`
 * `contracts.postcondition.expression.parameter.name`
 * `contracts.conditional.postcondition.expression.parameter.name`
 * `method.declaration.expression.parameter.name`
by new message keys:
 * `expression.parameter.name.invalid`
 * `expression.parameter.name.shadows.field`

**Implementation details:**

Deprecated `ElementUtils.enclosingClass`; use `ElementUtils.enclosingTypeElement`.

Removed classes (use `SourceChecker` instead):
 * `BaseTypeContext`
 * `CFContext`
 * `BaseContext`

Removed methods:
 * `SourceChecker.getContext()`: it returned the receiver
 * `SourceChecker.getChecker()`: it returned the receiver
 * `AnnotatedTypeFactory.getContext()`: use `getChecker()`
 * methods on `TreePath`s from class 'TreeUtils`; use the versions in `TreePathUtil`.

Moved class:
 * org.checkerframework.framework.util.PurityUnqualified to
   org.checkerframework.framework.qual.PurityUnqualified

Renamed methods:
 * `AnnotatedTypeMirror.directSuperTypes` => `directSupertypes` (note
   capitalization) for consistency with `javax.lang.model.util.Types`
 * `AnnotatedTypeMirror.removeAnnotation(Class)` => `removeAnnotationByClass`
 * `MethodCall.getParameters` => `getArguments`
 * `MethodCall.containsSyntacticEqualParameter` => `containsSyntacticEqualArgument`
 * `ArrayAccess.getReceiver` => `getArray`

**Closed issues:**
#3325 , #3474.

---------------------------------------------------------------------------

Version 3.9.1, January 13, 2021

**Implementation details:**

Copied methods on `TreePath`s from class 'TreeUtils` to new class `TreePathUtil`.
(The methods in TreePath will be deleted in the next release.)
 * `TreeUtils.enclosingClass` => `TreePathUtil.enclosingClass`
 * `TreeUtils.enclosingMethod` => `TreePathUtil.enclosingMethod`
 * `TreeUtils.enclosingMethodOrLambda` => `TreePathUtil.enclosingMethodOrLambda`
 * `TreeUtils.enclosingNonParen` => `TreePathUtil.enclosingNonParen`
 * `TreeUtils.enclosingOfClass` => `TreePathUtil.enclosingOfClass`
 * `TreeUtils.enclosingOfKind` => `TreePathUtil.enclosingOfKind`
 * `TreeUtils.enclosingTopLevelBlock` => `TreePathUtil.enclosingTopLevelBlock`
 * `TreeUtils.enclosingVariable` => `TreePathUtil.enclosingVariable`
 * `TreeUtils.getAssignmentContext` => `TreePathUtil.getAssignmentContext`
 * `TreeUtils.inConstructor` => `TreePathUtil.inConstructor`
 * `TreeUtils.isTreeInStaticScope` => `TreePathUtil.isTreeInStaticScope`
 * `TreeUtils.pathTillClass` => `TreePathUtil.pathTillClass`
 * `TreeUtils.pathTillOfKind` => `TreePathUtil.pathTillOfKind`

**Closed issues:**
#789, #3202, #4071, #4083, #4114, #4115.

---------------------------------------------------------------------------

Version 3.9.0, January 4, 2021

**User-visible changes:**

New scripts `checker/bin/wpi.sh` and `checker/bin/wpi-many.sh` run whole-program
inference, without modifying the source code of the target programs.

The `-Ainfer` command-line argument now infers
 * method preconditions (`@RequiresQualifiers`, `@RequiresNonNull`)
 * method postconditions (`@EnsuresQualifiers`, `@EnsuresNonNull`)
 * `@MonotonicNonNull`

The Called Methods Checker supports the -AdisableReturnsReceiver command-line option.

The Format String Checker recognizes Error Prone's `@FormatMethod` annotation.

Use of `@SuppressWarnings("fbc")` to suppress initialization warnings is deprecated.

**Implementation details:**

Class renamings:
 * `StubParser` => `AnnotationFileParser`
 * `Receiver` => `JavaExpression`
   Also related class and method renamings, such as
    * `FlowExpressions.internalReprOf` => `JavaExpressions.fromNode`
 * In the Dataflow Framework:
    * `ThisLiteralNode` => `ThisNode`
    * `ExplicitThisLiteralNode` => `ExplicitThisNode`
    * `ImplicitThisLiteralNode` => `ImplicitThisNode`

Method deprecations:
 * Deprecated `AnnotatedTypeFactory.addAliasedAnnotation`; use `addAliasedTypeAnnotation`

**Closed issues:**
#765, #2452, #2953, #3377, #3496, #3499, #3826, #3956, #3971, #3974, #3994,
#4004, #4005, #4018, #4032, #4068, #4070.

---------------------------------------------------------------------------

Version 3.8.0, December 1, 2020

**User-visible changes:**

The Initialized Fields Checker warns when a field is not initialized by a
constructor.  This is more general than the Initialization Checker, which
only checks that `@NonNull` fields are initialized.

The manual describes how to modify an sbt build file to run the Checker
Framework.

The -AwarnUnneededSuppressions command-line option warns only about
suppression strings that contain a checker name.

The -AwarnUnneededSuppressionsExceptions=REGEX command-line option
partially disables -AwarnUnneededSuppressions.  Most users don't need this.

**Implementation details:**

Added classes `SubtypeIsSubsetQualifierHierarchy` and
`SubtypeIsSupersetQualifierHierarchy`.

Moved the `contractsUtils` field from the visitor to the type factory.

Class renamings:
 * `ContractsUtils` => `ContractsFromMethod`

Method renamings:
 * `ElementUtils.getVerboseName` => `ElementUtils.getQualifiedName`
 * `ElementUtils.getSimpleName` => `ElementUtils.getSimpleSignature`

Field renamings:
 * `AnnotatedTypeMirror.actualType` => `AnnotatedTypeMirror.underlyingType`

Added a formal parameter to methods in `MostlyNoElementQualifierHierarchy`:
 * `leastUpperBoundWithElements`
 * `greatestLowerBoundWithElements`

Removed a formal parameter from methods in `BaseTypeVisitor`:
 * `checkPostcondition`
 * `checkConditionalPostcondition`

In `Analysis.runAnalysisFor()`, changed `boolean` parameter to enum `BeforeOrAfter`.

Removed `org.checkerframework.framework.util.AnnotatedTypes#getIteratedType`; use
`AnnotatedTypeFactory#getIterableElementType(ExpressionTree)` instead.

**Closed issues:**
#3287, #3390, #3681, #3839, #3850, #3851, #3862, #3871, #3884, #3888, #3908,
#3929, #3932, #3935.

---------------------------------------------------------------------------

Version 3.7.1, November 2, 2020

**User-visible changes:**

The Constant Value Checker supports two new annotations: @EnumVal and @MatchesRegex.

The Nullness Checker supports annotation org.jspecify.annotations.NullnessUnspecified.

**Implementation details:**

AnnotatedIntersectionType#directSuperTypes now returns
List<? extends AnnotatedTypeMirror>.

The @RelevantJavaTypes annotation is now enforced:  a checker issues a warning
if the programmer writes a type annotation on a type that is not listed.

Deprecated CFAbstractTransfer.getValueWithSameAnnotations(), which is no
longer used.  Added new methods getWidenedValue() and getNarrowedValue().

Renamed TestUtilities.assertResultsAreValid() to TestUtilities.assertTestDidNotFail().

Renamed BaseTypeValidator.isValidType() to BaseTypeValidator.isValidStructurally().

New method BaseTypeVisitor#visitAnnotatedType(List, Tree) centralizes checking
of user-written type annotations, even when parsed in declaration locations.

**Closed issues:**
#868, #1908, #2075, #3349, #3362, #3569, #3614, #3637, #3709, #3710, #3711,
#3720, #3730, #3742, #3760, #3770, #3775, #3776, #3792, #3793, #3794, #3819,
#3831.

---------------------------------------------------------------------------

Version 3.7.0, October 1, 2020

**User-visible changes:**

The new Called Methods Checker tracks methods that have definitely been
called on an object. It automatically supports detecting mis-uses of the
builder pattern in code that uses Lombok or AutoValue.

Accumulation analysis is now supported via a generic Accumulation Checker.
An accumulation analysis is a restricted form of typestate analysis that does
not require a precise alias analysis for soundness. The Called Methods Checker
is an accumulation analysis.

The Nullness Checker supports annotations
org.codehaus.commons.nullanalysis.NotNull,
org.codehaus.commons.nullanalysis.Nullable, and
org.jspecify.annotations.Nullable.

The Signature Checker supports annotations @CanonicalName and @CanonicalNameOrEmpty.
The Signature Checker treats jdk.jfr.Unsigned as an alias for its own @Unsigned annotation.

The shorthand syntax for the -processor command-line argument applies to
utility checkers, such as the Constant Value Checker.

**Implementation details:**

A checker implementation may override AnnotatedTypeFactory.getWidenedAnnotations
to provide special behavior for primitive widening conversions.

Deprecated org.checkerframework.framework.util.MultiGraphQualifierHierarchy and
org.checkerframework.framework.util.GraphQualifierHierarchy.  Removed
AnnotatedTypeFactory#createQualifierHierarchy(MultiGraphFactory) and
AnnotatedTypeFactory#createQualifierHierarchyFactory.  See Javadoc of
MultiGraphQualifierHierarchy for instructions on how to use the new classes and
methods.

Renamed methods:
  NumberUtils.isFloatingPoint => TypesUtils.isFloatingPoint
  NumberUtils.isIntegral => TypesUtils.isIntegralPrimitiveOrBoxed
  NumberUtils.isPrimitiveFloatingPoint => TypeKindUtils.isFloatingPoint
  NumberUtils.isPrimitiveIntegral => TypeKindUtils.isIntegral
  NumberUtils.unboxPrimitive => TypeKindUtils.primitiveOrBoxedToTypeKind
  TypeKindUtils.widenedNumericType => TypeKindUtils.widenedNumericType
  TypesUtils.isFloating => TypesUtils.isFloatingPrimitive
  TypesUtils.isIntegral => TypesUtils.isIntegralPrimitive

The CFStore copy constructor now takes only one argument.

**Closed issues:**
#352, #354, #553, #722, #762, #2208, #2239, #3033, #3105, #3266, #3275, #3408,
#3561, #3616, #3619, #3622, #3625, #3630, #3632, #3648, #3650, #3667, #3668,
#3669, #3700, #3701.

---------------------------------------------------------------------------

Version 3.6.1, September 2, 2020

Documented that the Checker Framework can issue false positive warnings in
dead code.

Documented when the Signedness Checker permits right shift operations.

**Closed issues:**
#3484, #3562, #3565, #3566, #3570, #3584, #3594, #3597, #3598.

---------------------------------------------------------------------------

Version 3.6.0, August 3, 2020

**User-visible changes:**

The Interning Checker supports method annotations @EqualsMethod and
@CompareToMethod.  Place them on methods like equals(), compareTo(), and
compare() to permit certain uses of == on non-interned values.

Added an overloaded version of NullnessUtil.castNonNull that takes an error message.

Added a new option `-Aversion` to print the version of the Checker Framework.

New CFGVisualizeLauncher command-line arguments:
 * `--outputdir`: directory in which to write output files
 * `--string`: print the control flow graph in the terminal
All CFGVisualizeLauncher command-line arguments now start with `--` instead of `-`.

**Implementation details:**

commonAssignmentCheck() now takes an additional argument.  Type system
authors must update their overriding implementations.

Renamed GenericAnnotatedTypeFactory#addAnnotationsFromDefaultQualifierForUse to
#addAnnotationsFromDefaultForType and
BaseTypeValidator#shouldCheckTopLevelDeclaredType to
#shouldCheckTopLevelDeclaredOrPrimitiveType

Removed org.checkerframework.framework.test.FrameworkPer(Directory/File)Test classes.
Use CheckerFrameworkPer(Directory/File)Test instead.

**Closed issues:**

#1395, #2483, #3207, #3223, #3224, #3313, #3381, #3422, #3424, #3428, #3429,
#3438, #3442, #3443, #3447, #3449, #3461, #3482, #3485, #3495, #3500, #3528.

---------------------------------------------------------------------------

Version 3.5.0, July 1, 2020

**User-visible changes:**

Use "allcheckers:" instead of "all:" as a prefix in a warning suppression string.
Writing `@SuppressWarnings("allcheckers")` means the same thing as
`@SuppressWarnings("all")`, unless the `-ArequirePrefixInWarningSuppressions`
command-line argument is supplied.  See the manual for details.

It is no longer necessary to pass -Astubs=checker.jar/javadoc.astub when
compiling a program that uses Javadoc classes.

Renamed command-line arguments:
 * -AshowSuppressWarningKeys to -AshowSuppressWarningsStrings

The Signature Checker no longer considers Java keywords to be identifiers.
Renamed Signature Checker annotations:
  @BinaryNameInUnnamedPackage => @BinaryNameWithoutPackage
  @FieldDescriptorForPrimitiveOrArrayInUnnamedPackage => @FieldDescriptorWithoutPackage
  @IdentifierOrArray => @ArrayWithoutPackage
Added new Signature Checker annotations:
  @BinaryNameOrPrimitiveType
  @DotSeparatedIdentifiersOrPrimitiveType
  #IdentifierOrPrimitiveType

The Nullness Checker now treats `System.getProperty()` soundly.  Use
`-Alint=permitClearProperty` to disable special treatment of
`System.getProperty()` and to permit undefining built-in system properties.

Class qualifier parameters:  When a generic class represents a collection,
a user can write a type qualifier on the type argument, as in
`List<@Tainted Character>` versus `List<@Untainted Character>`.  When a
non-generic class represents a collection with a hard-coded type (as
`StringBuffer` hard-codes `Character`), you can use the new class qualifier
parameter feature to distinguish `StringBuffer`s that contain different
types of characters.

The Dataflow Framework supports backward analysis.  See its manual.

**Implementation details:**

Changed the types of some fields and methods from array to List:
 * QualifierDefaults.validLocationsForUncheckedCodeDefaults()
 * QualifierDefaults.STANDARD_CLIMB_DEFAULTS_TOP
 * QualifierDefaults.STANDARD_CLIMB_DEFAULTS_BOTTOM
 * QualifierDefaults.STANDARD_UNCHECKED_DEFAULTS_TOP
 * QualifierDefaults.STANDARD_UNCHECKED_DEFAULTS_BOTTOM

Dataflow Framework: Analysis is now an interface.  Added AbstractAnalysis,
ForwardAnalysis, ForwardTransferFunction, ForwardAnalysisImpl,
BackwardAnalysis, BackwardTransferFunction, and BackwardAnalysisImpl.
To adapt existing code:
 * `extends Analysis<V, S, T>` => `extends ForwardAnalysisImpl<V, S, T>`
 * `implements TransferFunction<V, S>` => `implements ForwardTransferFunction<V, S>`

In AbstractQualifierPolymorphism, use AnnotationMirrors instead of sets of
annotation mirrors.

Renamed meta-annotation SuppressWarningsKeys to SuppressWarningsPrefix.
Renamed SourceChecker#getSuppressWarningsKeys(...) to getSuppressWarningsPrefixes.
Renamed SubtypingChecker#getSuppressWarningsKeys to getSuppressWarningsPrefixes.

Added GenericAnnotatedTypeFactory#postAnalyze, changed signature of
GenericAnnotatedTypeFactory#handleCFGViz, and removed CFAbstractAnalysis#visualizeCFG.

Removed methods and classes marked deprecated in release 3.3.0 or earlier.

**Closed issues:**
#1362, #1727, #2632, #3249, #3296, #3300, #3356, #3357, #3358, #3359, #3380.

---------------------------------------------------------------------------

Version 3.4.1, June 1, 2020

-Ainfer now takes an argument:
 * -Ainfer=jaifs uses .jaif files to store the results of whole-program inference.
 * -Ainfer=stubs uses .astub files to store the results of whole-program inference.
 * -Ainfer is deprecated but is the same as -Ainfer=jaifs, for backwards compatibility.

New command-line option:
  -AmergeStubsWithSource If both a stub file and a source file are available, use both.

**Closed issues:**
#2893, #3021, #3128, #3160, #3232, #3277, #3285, #3289, #3295, #3302, #3305,
#3307, #3310, #3316, #3318, #3329.

---------------------------------------------------------------------------

Version 3.4.0, May 3, 2020

The annotated jdk8.jar is no longer used.  You should remove any occurrence of
  -Xbootclasspath/p:.../jdk8.jar
from your build scripts.  Annotations for JDK 8 are included in checker.jar.

The Returns Receiver Checker enables documenting and checking that a method
returns its receiver (i.e., the `this` parameter).

**Closed issues:**
#3267, #3263, #3217, #3212, #3201, #3111, #3010, #2943, #2930.

---------------------------------------------------------------------------

Version 3.3.0, April 1, 2020

**User-visible changes:**

New command-line options:
  -Alint=trustArrayLenZero trust @ArrayLen(0) annotations when determining
  the type of Collections.toArray.

Renamings:
  -AuseDefaultsForUncheckedCode to -AuseConservativeDefaultsForUncheckedCode
    The old name works temporarily but will be removed in a future release.

For collection methods with `Object` formal parameter type, such as
contains, indexOf, and remove, the annotated JDK now forbids null as an
argument.  To make the Nullness Checker permit null, pass
`-Astubs=collection-object-parameters-may-be-null.astub`.

The argument to @SuppressWarnings can be a substring of a message key that
extends at each end to a period or an end of the key.  (Previously, any
substring worked, including the empty string which suppressed all warnings.
Use "all" to suppress all warnings.)

All postcondition annotations are repeatable (e.g., `@EnsuresNonNull`,
`@EnsuresNonNullIf`, ...).

Renamed wrapper annotations (which users should not write):
 * `@DefaultQualifiers` => `@DefaultQualifier.List`
 * `@EnsuresQualifiersIf` => `@EnsuresQualifierIf.List`
 * `@EnsuresQualifiers` => `@EnsuresQualifier.List`
 * `@RequiresQualifiers` => `@RequiresQualifier.List`

**Implementation details:**

Removed `@DefaultInUncheckedCodeFor` and
`@DefaultQualifierInHierarchyInUncheckedCode`.

Renamings:
 * applyUncheckedCodeDefaults() to applyConservativeDefaults()
 * useUncheckedCodeDefault() to useConservativeDefault()
 * AnnotatedTypeReplacer to AnnotatedTypeCopierWithReplacement
 * AnnotatedTypeMerger to AnnotatedTypeReplacer

Deprecated the `framework.source.Result` class; use `DiagMessage` or
`List<DiagMessage>` instead.  If you were creating a `Result` just to
pass it to `report`, then call new methods `reportError` and
`reportWarning` instead.

AbstractTypeProcessor#typeProcessingOver() always gets called.

**Closed issues:**
#1307, #1881, #1929, #2432, #2793, #3040, #3046, #3050, #3056, #3083, #3124,
#3126, #3129, #3132, #3139, #3149, #3150, #3167, #3189.

---------------------------------------------------------------------------

Version 3.2.0, March 2, 2020

@SuppressWarnings("initialization") suppresses only warnings whose key
contains "initialization".  Previously, it suppressed all warnings issued
by the Nullness Checker or the Initialization Checker.

**Closed issues:**
#2719, #3001, #3020, #3069, #3093, #3120.

---------------------------------------------------------------------------

Version 3.1.1, February 3, 2020

New command-line options:
  -AassumeDeterministic Unsoundly assume that every method is deterministic
  -AassumePure Unsoundly assume that every method is pure

Renamed -Anocheckjdk to -ApermitMissingJdk.
The old version still works, for backward compatibility.

Renamed -Alint=forbidnonnullarraycomponents to
-Alint=soundArrayCreationNullness.  The old version still works, for
backward compatibility.

Implementation details:
 * Deprecated QualifierHierarchy#getTypeQualifiers.
 * Deprecated Analysis#Analysis(ProcessingEnvironment) and Analysis#Analysis(T,
   int, ProcessingEnvironment); use Analysis#Analysis(), Analysis#Analysis(int),
   Analysis#Analysis(T), and Analysis#Analysis(T, int) instead.
 * Renamed SourceChecker#getMessages to getMessagesProperties.
 * Renamed one overload of SourceChecker.printMessages to printOrStoreMessage.

**Closed issues:**
#2181, #2975, #3018, #3022, #3032, #3036, #3037, #3038, #3041, #3049, #3055,
#3076.

---------------------------------------------------------------------------

Version 3.1.0, January 3, 2020

Command-line option -AprintGitProperties prints information about the git
repository from which the Checker Framework was compiled.

**Implementation details:**
 * Removed static cache in AnnotationUtils#areSameByClass and added
   AnnotatedTypeFactory#areSameByClass that uses an instance cache.
 * Removed static cache in AnnotationBuilder#fromName and #fromClass.
 * ContractsUtils#getPreconditions takes an ExecutableElement as an argument.
 * ContractsUtils#getContracts returns a Set.
 * Moved ContractUtils.Contract to outer level.
 * Renamed ConditionalPostcondition#annoResult to ConditionalPostcondition#resultValue.

**Closed issues:**
#2867, #2897, #2972.

---------------------------------------------------------------------------

Version 3.0.1, December 2, 2019

New command-line option for the Constant Value Checker
`-AnoNullStringsConcatenation` unsoundly assumes that every operand of a String
concatenation is non-null.

**Implementation details:**
 * Moved AnnotatedTypes#hasTypeQualifierElementTypes to AnnotationUtils.
 * Deprecated AnnotatedTypes#isTypeAnnotation and AnnotatedTypes#hasTypeQualifierElementTypes.

**Closed issues:**
#945, #1224, #2024, #2744, #2809, #2815, #2818, #2830, #2840, #2853, #2854,
#2865, #2873, #2874, #2878, #2880, #2886, #2888, #2900, #2905, #2919, #2923.

---------------------------------------------------------------------------

Version 3.0.0, November 1, 2019

The Checker Framework works on both JDK 8 and JDK 11.
 * Type annotations for JDK 8 remain in jdk8.jar.
 * Type annotations for JDK 11 appear in stub files in checker.jar.

Removed the @PolyAll annotation.

**Implementation details:**
 * Removed all previously deprecated methods.
 * AnnotatedTypeFactory#getFnInterfaceFromTree now returns an AnnotatedExecutableType.
 * AnnotationUtils#areSame and #areSameByName now only accept non-null
   AnnotationMirrors

**Closed issues:**
#1169, #1654, #2081, #2703, #2739, #2749, #2779, #2781, #2798, #2820, #2824,
#2829, #2842, #2845, #2848.

---------------------------------------------------------------------------

Version 2.11.1, October 1, 2019

The manual links to the Object Construction Checker.

**Closed issues:**
#1635, #2718, #2767.

---------------------------------------------------------------------------

Version 2.11.0, August 30, 2019

The Checker Framework now uses the Java 9 javac API. The manual describes
how to satisfy this dependency, in a way that works on a Java 8 JVM.
Running the Checker Framework on a Java 9 JVM is not yet supported.

---------------------------------------------------------------------------

Version 2.10.1, August 22, 2019

**Closed issues:**
#1152, #1614, #2031, #2482, #2543, #2587, #2678, #2686, #2690, #2712, #2717,
#2713, #2721, #2725, #2729.

---------------------------------------------------------------------------

Version 2.10.0, August 1, 2019

Removed the NullnessRawnessChecker.  Use the NullnessChecker instead.

**Closed issues:**
#435, #939, #1430, #1687, #1771, #1902, #2173, #2345, #2470, #2534, #2606,
#2613, #2619, #2633, #2638.

---------------------------------------------------------------------------

Version 2.9.0, July 3, 2019

Renamed the Signedness Checker's @Constant annotation to @SignednessGlb.
Introduced an alias, @SignedPositive, for use by programmers.

Annotated the first argument of Opt.get and Opt.orElseThrow as @NonNull.

Removed meta-annotation @ImplicitFor:
 * Use the new meta-annotation @QualifierForLiteral to replace
   @ImplicitFor(literals, stringpatterns).
 * Use the meta-annotation @DefaultFor to replace @ImplicitFor(typeKinds,
   types).
 * Use the new meta-annotation @UpperBoundFor to specify a qualifier upper
   bound for certain types.
 * You can completely remove
     @ImplicitFor(typeNames = Void.class, literals = LiteralKind.NULL)
   on bottom qualifiers.
     @DefaultFor(types = Void.class)
   and
     @QualifierForLiterals(literals = LiteralKind.NULL)
   are added to the bottom qualifier by default.

Add @DefaultQualifierOnUse and @NoDefaultQualifierOnUse type declaration annotations

New/changed error message keys:
 * initialization.static.fields.uninitialized for uninitialized static fields
 * unary.increment.type.incompatible and unary.decrement.type.incompatible
   replace some occurrences of compound.assignment.type.incompatible

**Implementation details:**
 * Renamed QualifierPolymorphism#annotate methods to resolve
 * Renamed ImplicitsTreeAnnotator to LiteralTreeAnnotator
 * Renamed ImplicitsTypeAnnotator to DefaultForTypeAnnotator
 * Removed TypeUseLocation.TYPE_DECLARATION
 * Removed InheritedFromClassAnnotator, replace with DefaultQualifierForUseTypeAnnotator
 * Rename TreeUtils.isSuperCall and TreeUtils.isThisCall to
 isSuperConstructorCall and isThisConstructorCall

**Closed issues:**
#2247, #2391, #2409, #2434, #2451, #2457, #2468, #2484, #2485, #2493, #2505,
#2536, #2537, #2540, #2541, #2564, #2565, #2585.

---------------------------------------------------------------------------

Version 2.8.2, June 3, 2019

The Signature Checker supports a new type, @FqBinaryName.

Added a template for a repository that you can use to write a custom checker.

Linked to the Checker Framework Gradle plugin, which makes it easy to run
a checker on a project that is built using the Gradle build tool.

Implementation detail: deprecated TreeUtils.skipParens in favor of
TreeUtils.withoutParens which has the same specification.

**Closed issues:**
#2291, #2406, #2469, #2477, #2479, #2480, #2494, #2499.

---------------------------------------------------------------------------

Version 2.8.1, May 1, 2019

Moved text about the Purity Checker into its own chapter in the manual.

**Closed issues:**
#660, #2030, #2223, #2240, #2244, #2375, #2407, #2410, #2415, #2420, #2421,
#2446, #2447, #2460, #2462.

---------------------------------------------------------------------------

Version 2.8.0, April 3, 2019

Support `androidx.annotation.RecentlyNonNull` and `RecentlyNullable` (as of
2.6.0, but not previously documented).

The following qualifiers are now repeatable:  `@DefaultQualifier`
`@EnsuresQualifierIf` `@EnsuresQualifier` `@RequiresQualifier`.  Therefore,
users generally do not need to write the following wrapper annotations:
`@DefaultQualifiers` `@EnsuresQualifiersIf` `@EnsuresQualifiers`
`@RequiresQualifiers`.

New command-line option `-ArequirePrefixInWarningSuppressions` makes
`@SuppressWarnings` recognize warning keys of the form
"checkername:key.about.problem" but ignore warning keys of the form
"key.about.problem" without the checker name as a prefix.

New CONSTRUCTOR_RESULT enum constant in TypeUseLocation makes it possible to
set default annotations for constructor results.

Clarified the semantics of annotations on class and constructor declarations.
See Section 25.5 "Annotations on classes and constructors" in the manual.

Interface changes:
 * Added protected methods to BaseTypeVisitor so that checkers can change the
   checks for annotations on classes, constructor declarations, and constructor
   invocations.
 * Removed BaseTypeVisitor#checkAssignability and BaseTypeVisitor#isAssignable
   methods.
 * Renamed AnnotatedTypeFactory#getEnclosingMethod to
   AnnotatedTypeFactory#getEnclosingElementForArtificialTree

**Closed issues:**
#2159, #2230, #2318, #2324, #2330, #2334, #2343, #2344, #2353, #2366, #2367,
#2370, #2371, #2385.

---------------------------------------------------------------------------

Version 2.7.0, March 1, 2019

The manual links to the AWS crypto policy compliance checker, which enforces
that no weak cipher algorithms are used with the Java crypto API.

The Nullness Checker supports RxJava annotations
io.reactivex.annotations.NonNull and io.reactivex.annotations.Nullable.

The checker-qual artifact (jar file) contains an OSGi manifest.

New TYPE_DECLARATION enum constant in TypeUseLocation makes it possible to
(for example) set defaults annotations for class/interface definitions.

Interface changes:
 * Renamed the "value" element of the @HasSubsequence annotation to
   "subsequence".
 * Renamed @PolySignedness to @PolySigned.
 * Renamed AnnotatedTypeFactory.ParameterizedMethodType to
   ParameterizedExecutableType.

Added missing checks regarding annotations on classes, constructor
declarations, and constructor invocations.  You may see new warnings.

**Closed issues:**
#788, #1751, #2147, #2163, #2186, #2235, #2243, #2263, #2264, #2286, #2302,
#2326, #2327.

---------------------------------------------------------------------------

Version 2.6.0, February 3, 2019

The manual includes a section about how to use Lombok and the Checker
Framework simultaneously.

Commons CSV has been added to the annotated libraries on Maven Central.

Some error messages have been changed to improve comprehensibility,
such as by adjusting wording or adding additional information.

Relevant to type system implementers:
Renamed method areSameIgnoringValues to areSameByName.

**Closed issues:**
#2008, #2166, #2185, #2187, #2221, #2224, #2229, #2234, #2248.
Also fixed false negatives in handling of Map.get().

---------------------------------------------------------------------------

Version 2.5.8, December 5, 2018

The manual now links to the AWS KMS compliance checker, which enforces
that calls to AWS KMS only generate 256-bit keys.

**Closed issues:**
#372, #1678, #2207, #2212, #2217.

---------------------------------------------------------------------------

Version 2.5.7, November 4, 2018

New @EnsuresKeyFor and @EnsuresKeyForIf method annotations permit
specifying the postcondition that a method gives some value a @KeyFor type.

The manual links to the Rx Thread & Effect Checker, which enforces
UI Thread safety properties for stream-based Android applications.

**Closed issues:**
#1014, #2151, #2178, #2180, #2183, #2188, #2190, #2195, #2196, #2198, #2199.

---------------------------------------------------------------------------

Version 2.5.6, October 3, 2018

Introduce checker-qual-android artifact that is just like the checker-qual
artifact, but the qualifiers have classfile retention.  This is useful for
Android projects.

Removed the code for the checker-compat-qual artifact.  It was only useful
for Java 7, which the Checker Framework no longer supports.  The
checker-compat-qual artifact remains available on Maven Central, with
versions 2.5.5 and earlier.

**Closed issues:**
#2135, #2157, #2158, #2164, #2171.

---------------------------------------------------------------------------

Version 2.5.5, August 30, 2018

Implicit imports (deprecated in November 2014) are no longer supported.

Renamed the testlib Maven artifact to framework-test.

Removed command-line option -AprintErrorStack, which is now the default.
Added -AnoPrintErrorStack to disable it (which should be rare).

Replaced ErrorReporter class with BugInCF and UserError exceptions.

**Closed issues:**
#1999, #2008, #2023, #2029, #2074, #2088, #2098, #2099, #2102, #2107.

---------------------------------------------------------------------------

Version 2.5.4, August 1, 2018

**Closed issues:**
#2030, #2048, #2052, #2059, #2065, #2067, #2073, #2082.

---------------------------------------------------------------------------

Version 2.5.3, July 2, 2018

**Closed issues:**
#266, #1248, #1678, #2010, #2011, #2018, #2020, #2046, #2047, #2054.

---------------------------------------------------------------------------

Version 2.5.2, June 1, 2018

In the Map Key Checker, null is now @UnknownKeyFor.  See the "Map Key Checker"
chapter in the manual for more details.

**Closed issues:**
#370, #469, #1701, #1916, #1922, #1959, #1976, #1978, #1981, #1983, #1984, #1991, #1992.

---------------------------------------------------------------------------

Version 2.5.1, May 1, 2018

Added a Maven artifact of the Checker Framework testing library, testlib.

**Closed issues:**
#849, #1739, #1838, #1847, #1890, #1901, #1911, #1912, #1913, #1934, #1936,
#1941, #1942, #1945, #1946, #1948, #1949, #1952, #1953, #1956, #1958.

---------------------------------------------------------------------------

Version 2.5.0, April 2, 2018

Declaration annotations that are aliases for type annotations are now treated
as if they apply to the top-level type.  See "Declaration annotations" section
in the "Warnings" chapter in the manual for more details.

Ended support for annotations in comments.  See "Migrating away from
annotations in comments" section in the "Handling legacy code" chapter in the
manual for instructions on how to remove annotations from comments.

**Closed issues:**
#515, #1667, #1739, #1776, #1819, #1863, #1864, #1865, #1866, #1867, #1870,
#1876, #1879, #1882, #1898, #1903, #1905, #1906, #1910, #1914, #1915, #1920.

---------------------------------------------------------------------------

Version 2.4.0, March 1, 2018

Added the Index Checker, which eliminates ArrayIndexOutOfBoundsException.

Added the Optional Checker, which verifies uses of Java 8's Optional class.

Removed the Linear Checker, whose implementation was inconsistent with its
documentation.

Added a @QualifierArgument annotation to be used on pre- and postcondition
  annotations created by @PreconditionAnnotation, @PostconditionAnnotation,
  and @ConditionalPostconditionAnnotation. This allows qualifiers with
  arguments to be used in pre- and postconditions.

Added new type @InternalFormForNonArray to the Signature Checker

Moved annotated libraries from checker/lib/*.jar to the Central Repository:
https://search.maven.org/#search%7Cga%7C1%7Cg%3A%22org.checkerframework.annotatedlib%22

Moved the Javadoc stub file from checker/lib/javadoc.astub to
checker/resources/javadoc.astub.

Simplified the instructions for running the Checker Framework with Gradle.

The Checker Framework Eclipse plugin is no longer released nor supported.

**Closed issues:**
#65, #66, #100, #108, #175, #184, #190, #194, #209, #239, #260, #270, #274,
#293, #302, #303, #306, #321, #325, #341, #356, #360, #361, #371, #383, #385,
#391, #397, #398, #410, #423, #424, #431, #430, #432, #548, #1131, #1148,
#1213, #1455, #1504, #1642, #1685, #1770, #1796, #1797, #1801, #1809, #1810,
#1815, #1817, #1818, #1823, #1831, #1837, #1839, #1850, #1851, #1852, #1861.

---------------------------------------------------------------------------

Version 2.3.2, February 1, 2018

**Closed issues:**
#946, #1133, #1232, #1319, #1625, #1633, #1696, #1709, #1712, #1734, #1738,
#1749, #1754, #1760, #1761, #1768, #1769, #1781.

---------------------------------------------------------------------------

Version 2.3.1, January 2, 2018

**Closed issues:**
#1695, #1696, #1697, #1698, #1705, #1708, #1711, #1714, #1715, #1724.

---------------------------------------------------------------------------

Version 2.3.0, December 1, 2017

Removed the deprecated @LazyNonNull type qualifier.
Deprecated most methods in InternalUtils and moved them to either
TreeUtils or TypesUtils. Adapted a few method names and parameter
orders for consistency.

**Closed issues:**
#951, #1356, #1495, #1602, #1605, #1623, #1628, #1636, #1641, #1653, #1655,
#1664, #1665, #1681, #1684, #1688, #1690.

---------------------------------------------------------------------------

Version 2.2.2, November 2, 2017

The Interning Checker supports a new annotation, @InternedDistinct, which
indicates that the value is not equals() to any other value.

An annotated version of the Commons IO library appears in checker/lib/ .

Closed issue #1586, which required re-opening issues 293 and 341 until
proper fixes for those are implemented.

**Closed issues:**
#1386, #1389, #1423, #1520, #1529, #1530, #1531, #1546, #1553, #1555, #1565,
#1570, #1579, #1580, #1582, #1585, #1586, #1587, #1598, #1609, #1615, #1617.

---------------------------------------------------------------------------

Version 2.2.1, September 29, 2017

Deprecated some methods in AnnotatedTypeMirror and AnnotationUtils, to
be removed after the 2.2.1 release.

The qualifiers and utility classes in checker-qual.jar are compiled to Java 8
byte code. A new jar, checker-qual7.jar, includes the qualifiers and utility
classes compiled to Java 7 byte code.

**Closed issues:**
#724, #1431, #1442, #1459, #1464, #1482, #1496, #1499, #1500, #1506, #1507,
#1510, #1512, #1522, #1526, #1528, #1532, #1535, #1542, #1543.

---------------------------------------------------------------------------

Version 2.2.0, September 5, 2017

A Java 8 JVM is required to run the Checker Framework.
You can still typecheck and compile Java 7 (or earlier) code.
With the "-target 7" flag, the resulting .class files still run with JDK 7.

The stub file format has changed to be more similar to regular Java syntax.
Most notably, receiver annotations are written using standard Java 8 syntax
(a special first formal paramter named "this") and inner classes are written
using standard Java syntax (rather than at the top level using a name that
contains "$". You need to update your stub files to conform to the new syntax.

**Closed issues:**
#220, #293, #297, #341, #375, #407, #536, #571, #798, #867, #1180, #1214, #1218,
#1371, #1411, #1427, #1428, #1435, #1438, #1450, #1456, #1460, #1466, #1473,
#1474.

---------------------------------------------------------------------------

Version 2.1.14, 3 August 2017

Nullness Checker change to annotated JDK:  The type argument to the Class,
Constructor, and Optional classes may now be annotated as @Nullable or
@NonNull.  The nullness of the type argument doesn't matter, but this
enables easier integration with generic clients.

Many crashes and false positives associated with uninferred method type
arguments have been correct. By default, uninferred method type arguments,
which can happen with Java 8 style target type contexts, are silently ignored.
Use the option -AconservativeUninferredTypeArguments to see warnings about
method calls where the Checker Framework fails to infer type arguments.

**Closed issues:**
#753, #804, #961, #1032, #1062, #1066, #1098, #1209, #1280, #1316, #1329, #1355,
#1365, #1366, #1367, #1377, #1379, #1382, #1384, #1397, #1398, #1399, #1402,
#1404, #1406, #1407.

---------------------------------------------------------------------------

Version 2.1.13, 3 July 2017

Verified that the Checker Framework builds from source on Windows Subsystem
for Linux, on Windows 10 Creators Edition.

The manual explains how to configure Android projects that use Android Studio
3.0 and Android Gradle Plugin 3.0.0, which support type annotations.

**Closed issues:**
#146, #1264, #1275, #1290, #1303, #1308, #1310, #1312, #1313, #1315, #1323,
#1324, #1331, #1332, #1333, #1334, #1347, #1357, #1372.

---------------------------------------------------------------------------

Version 2.1.12, 1 June 2017

The manual links to Glacier, a class immutability checker.

The stubparser license has been updated.  You can now use stubparser under
either the LGPL or the Apache license, whichever you prefer.

**Closed issues:**
#254, #1201, #1229, #1236, #1239, #1240, #1257, #1265, #1270, #1271, #1272,
#1274, #1288, #1291, #1299, #1304, #1305.

---------------------------------------------------------------------------

Version 2.1.11, 1 May 2017

The manual contains new FAQ (frequently asked questions) sections about
false positive warnings and about inference for field types.

**Closed issues:**
#989, #1096, #1136, #1228.

---------------------------------------------------------------------------

Version 2.1.10, 3 April 2017

The Constant Value Checker, which performs constant propagation, has been
extended to perform interval analysis -- that is, it determines, for each
expression, a statically-known lower and upper bound.  Use the new
@IntRange annotation to express this.  Thanks to Jiasen (Jason) Xu for this
feature.

**Closed issues:**
#134, #216, #227, #307, #334, #437, #445, #718, #1044, #1045, #1051, #1052,
#1054, #1055, #1059, #1077, #1087, #1102, #1108, #1110, #1111, #1120, #1124,
#1127, #1132.

---------------------------------------------------------------------------

Version 2.1.9, 1 March 2017

By default, uninferred method type arguments, which can happen with Java 8
style target type contexts, are silently ignored, removing many false
positives.  The new option -AconservativeUninferredTypeArguments can be used to
get the conservative behavior.

**Closed issues:**
#1006, #1011, #1015, #1027, #1035, #1036, #1037, #1039, #1043, #1046, #1049,
#1053, #1072, #1084.

---------------------------------------------------------------------------

Version 2.1.8, 20 January 2017

The Checker Framework webpage has moved to https://checkerframework.org/.
Old URLs should redirect to the new one, but please update your links
and let us know if any old links are broken rather than redirecting.

The documentation has been reorganized in the Checker Framework repository.
The manual, tutorial, and webpages now appear under checker-framework/docs/.

**Closed issues:**
#770, #1003, #1012.

---------------------------------------------------------------------------

Version 2.1.7, 3 January 2017

Manual improvements:
 * Added a link to jOOQ's SQL checker.
 * Documented the `-AprintVerboseGenerics` command-line option.
 * Better explanation of relationship between Fake Enum and Subtyping Checkers.

**Closed issues:**
#154, #322, #402, #404, #433, #531, #578, #720, #795, #916, #953, #973, #974,
#975, #976, #980, #988, #1000.

---------------------------------------------------------------------------

Version 2.1.6, 1 December 2016

**Closed issues:**
#412, #475.

---------------------------------------------------------------------------

Version 2.1.5, 2 November 2016

The new class org.checkerframework.checker.nullness.Opt provides every
method in Java 8's java.util.Optional class, but written for possibly-null
references rather than for the Optional type.  This can shorten code that
manipulates possibly-null references.

In bytecode, type variable upper bounds of type Object may or may not have
been explicitly written.  The Checker Framework now assumes they were not
written explicitly in source code and defaults them as implicit upper bounds.

The manual describes how to run a checker within the NetBeans IDE.

The manual describes two approaches to creating a type alias or typedef.

**Closed issues:**
#643, #775, #887, #906, #941.

---------------------------------------------------------------------------

Version 2.1.4, 3 October 2016

**Closed issues:**
#885, #886, #919.

---------------------------------------------------------------------------

Version 2.1.3, 16 September 2016

**Closed issues:**
#122, #488, #495, #580, #618, #647, #713, #764, #818, #872, #893, #894, #901,
#902, #903, #905, #913.

---------------------------------------------------------------------------

Version 2.1.2, 1 September 2016

**Closed issues:**
#182, #367, #712, #811, #846, #857, #858, #863, #870, #871, #878, #883, #888.

---------------------------------------------------------------------------

Version 2.1.1, 1 August 2016

The codebase conforms to a consistent coding style, which is enforced by
a git pre-commit hook.

AnnotatedTypeFactory#createSupportedTypeQualifiers() must now return a mutable
list.  Checkers that override this method will have to be changed.

**Closed issues:**
#384, #590, #681, #790, #805, #809, #810, #820, #824, #826, #829, #838, #845,
#850, #856.

---------------------------------------------------------------------------

Version 2.1.0, 1 July 2016

The new Signedness Checker prevents mixing of unsigned and signed
values and prevents meaningless operations on unsigned values.

The Lock Checker expresses the annotated variable as `<self>`;
previously it used `itself`, which may conflict with an identifier.

**Closed issues:**
#166, #273, #358, #408, #471, #484, #594, #625, #692, #700, #701, #711, #717,
#752, #756, #759, #763, #767, #779, #783, #794, #807, #808.

---------------------------------------------------------------------------

Version 2.0.1, 1 June 2016

We renamed method annotateImplicit to addComputedTypeAnnotations.  If you
have implemented a checker, you need to change occurrences of
annotateImplicit to addComputedTypeAnnotations.

The Checker Framework (checker.jar) is now placed on the processorpath
during compilation.  Previously, it was placed on the classpath.  The
qualifiers (checker-qual.jar) remain on the classpath.  This change should
reduce conflicts between your code and the Checker Framework.  If your code
depends on classes in the Checker Framework, then you should add those
classes to the classpath when you run the compiler.

**Closed issues:**
#171, #250, #291, #523, #577, #672, #680, #688, #689, #690, #691, #695, #696,
#698, #702, #704, #705, #706, #707, #720, #721, #723, #728, #736, #738, #740.

---------------------------------------------------------------------------

Version 2.0.0, 2 May 2016

Inference:

 * The infer-and-annotate.sh script infers annotations and inserts them in
   your source code.  This can reduce the burden of writing annotations and
   let you get started using a type system more quickly.  See the
   "Whole-program inference" section in the manual for details.

Type systems:

 * The Lock Checker has been replaced by a new implementation that provides
   a stronger guarantee.  The old Lock Checker prevented two threads from
   simultaneously using a given variable, but race conditions were still
   possible due to aliases.  The new Lock Checker prevents two threads from
   simultaneously dereferencing a given value, and thus prevents race
   conditions.  For details, see the "Lock Checker" chapter in the manual,
   which has been rewritten to describe the new semantics.

 * The top type qualifier for the Signature String type system has been
   renamed from @UnannotatedString to @SignatureUnknown.  You shouldn't
   ever write this annotation, but if you perform separate compilation (for
   instance, if you do type-checking with the Signature String Checker
   against a library that is annotated with Signature String annotations),
   then you need to re-compile the library.

 * The IGJ, OIGJ, and Javari Checkers are no longer distributed with the
   Checker Framework.  If you wish to use them, install version 1.9.13 of
   the Checker Framework.  The implementations have been removed because
   they were not being maintained.  The type systems are valuable, but the
   type-checkers should be rewritten from scratch.

Documentation improvements:

 * New manual section "Tips for creating a checker" shows how to break down
   the implementation of a type system into small, manageable pieces.

 * Improved instructions for using Maven and Gradle, including for Android
   code.

Tool changes:

 * The Checker Framework Live Demo webpage lets you try the Checker
   Framework without installing it:  http://eisop.uwaterloo.ca/live/

 * New command-line arguments -Acfgviz and -Averbosecfg enable better
   debugging of the control-flow-graph generation step of type-checking.

 * New command-line argument -Ainfer is used by the infer-and-annotate.sh
   script that performs type inference.

**Closed issues:**
#69, #86, #199, #299, #329, #421, #428, #557, #564, #573, #579, #665, #668, #669,
#670, #671.

---------------------------------------------------------------------------

Version 1.9.13, 1 April 2016

Documentation:
 * Clarified Maven documentation about use of annotations in comments.
 * Added FAQ about annotating fully-qualified type names.

**Closed issues:**
#438, #572, #579, #607, #624, #631.

---------------------------------------------------------------------------

Version 1.9.12, 1 March 2016

The Checker Framework distribution contains annotated versions
of libraries in directory checker-framework/checker/lib/.
During type-checking, you should put these versions first on your classpath,
to obtain more precise type-checking with fewer false positive warnings.

tools.jar is no longer required to be on the classpath when using
checker-qual.jar

The Signature String Checker supports two new string representations of a
Java type: @InternalForm and @ClassGetSimpleName.

The manual documents how to run a pluggable type-checker in IntelliJ IDEA.

The instructions on how to run a type-checker in Gradle have been updated to
use the artifacts in Maven Central. Examples using the instructions have been
added under checker-framework/docs/examples/GradleExamples/.

Renamed enum DefaultLocation to TypeUseLocation.

**Closed issues:**
#130, #263, #345, #458, #559, #559, #574, #582, #596.

---------------------------------------------------------------------------

Version 1.9.11, 1 February 2016

Renamed and merged -AuseSafeDefaultsForUnannotatedSourceCode and
-AsafeDefaultsForUnannotatedBytecode command-line options to
-AuseDefaultsForUncheckedCode that takes arguments source and bytecode.

For type-system developers:

* The previously deprecated
  org.checkerframework.framework.qual.TypeQualifier{s} annotations
  were removed.
* Every type system uses the CLIMB-to-top defaulting scheme, unless it
  explicitly specifies a different one.  Previously a type system needed
  to explicitly request CLIMB-to-top, but now it is the default.

**Closed issues:**
#524, #563, #568.

---------------------------------------------------------------------------

Version 1.9.10, 4 January 2016

The Checker Framework distribution files now contain a version number:
for example, checker-framework-1.9.9.zip rather than checker-framework.zip.

The Nullness Checker supports the org.eclipse.jgit.annotations.Nullable and
NonNull annotations.

Buildfiles do less unnecessary recomputation.

Documentation:
 * Documented how to initialize circular data structures in the
   Initialization type system.
 * Linked to David Bürgin's Nullness Checker tutorial at
   https://github.com/glts/safer-spring-petclinic/wiki
 * Acknowledged more contributors in the manual.

For type-system developers:
 * The org.checkerframework.framework.qual.TypeQualifier{s} annotations are
   now deprecated.  To indicate which annotations a checker supports, see
   https://checkerframework.org/manual/#creating-indicating-supported-annotations .
   Support for TypeQualifier{s} will be removed in the next release.
 * Renamed
   org.checkerframework.framework.qual.Default{,Qualifier}ForUnannotatedCode to
   DefaultInUncheckedCodeFor and DefaultQualifierInHierarchyInUncheckedCode.

**Closed issues:**
#169, #363, #448, #478, #496, #516, #529.

---------------------------------------------------------------------------

Version 1.9.9, 1 December 2015

Fixed issues:  #511, #513, #514, #455, #527.

Removed the javac_maven script and batch file,
which had been previously deprecated.

---------------------------------------------------------------------------

Version 1.9.8, 9 November 2015

Field initialization warnings can now be suppressed for a single field at a
time, by placing @SuppressWarnings("initialization") on the field declaration.

Updated Maven instructions to no longer require a script.
Added an example of how to use the instructions under
docs/examples/MavenExample.

The javac_maven script (and batch file) are deprecated and will be
removed as of December 2015.

Fixed issues:  #487, #500, #502.

---------------------------------------------------------------------------

Version 1.9.7, 24 October 2015

Fixed issues:  #291, #474.

----------------------------------------------------------------------

Version 1.9.6, 8 October 2015

Fixed issue:  #460.

----------------------------------------------------------------------

Version 1.9.5, 1 September 2015

Test Framework Updates:
  * The test framework has been refactored to improve extensibility.
  * Tests that previously extended ParameterizedCheckerTest or
    CheckerTest should extend either CheckerFrameworkTest or nothing.
  * If a test used methods that were previously found on
    CheckerTest, you may find them in TestUtilities.

Fixed issues:  #438, #457, #459.

----------------------------------------------------------------------

Version 1.9.4, 4 August 2015

Documented the notion of a compound checker, which depends on other checkers
  and automatically runs them.

Renamed -AuseConservativeDefaultsForUnannotatedSourceCode command-line
  option to -AuseSafeDefaultsForUnannotatedSourceCode

Moved the Checker Framework version control repository from Google Code to
GitHub, and from the Mercurial version control system to Git.  If you have
cloned the old repository, then discard your old clone and create a new one
using this command:
  git clone https://github.com/typetools/checker-framework.git

Fixed issues:  #427, #429, #434, #442, #450.

----------------------------------------------------------------------

Version 1.9.3, 1 July 2015

New command-line options:
 * -AsafeDefaultsForUnannotatedBytecode causes a checker to use conservative
   defaults for .class files that were compiled without running the given
   checker.  Without this option, type-checking is unsound (that is, there
   might be errors at run time even though the checker issues no warnings).
 * -AuseConservativeDefaultsForUnannotatedSourceCode uses conservative
   annotations for unannotated type uses.  Use this when compiling a library in
   which some but not all classes are annotated.

Various bug fixes and documentation improvements.

Fixed issues: #436.

----------------------------------------------------------------------

Version 1.9.2, 1 June 2015

Internationalization Format String Checker:
This new type-checker prevents use of incorrect internationalization
format strings.

Fixed issues: #434.

----------------------------------------------------------------------

Version 1.9.1, 1 May 2015

New FAQ entry:
  "How does the Checker Framework compare with Eclipse's null analysis?"

----------------------------------------------------------------------

Version 1.9.0, 17 April 2015

Bug fixes for generics, especially type parameters:
   * Manual chapter 21 "Generics and polymorphism" has been expanded,
     and it gives more information on annotating type parameters.
   * The qualifier on a type parameter (e.g. <@HERE T> ) only applies
     to the lower bound of that type parameter.  Previously it also
     applied to the upper bound.
   * Unannotated, unbounded wildcards are now qualified with the
     annotations of the type parameter to which they are an argument.
     See the new manual section 23.3.4 for more details.
   * Warning "bound.type.incompatible" is issued if the lower bound of
     a type parameter or wildcard is a supertype of its upper bound,
     e.g.  <@Nullable T extends @NonNull Object>
   * Method type argument inference has been improved. Fewer warnings
     should be issued when method invocations omit type arguments.
   * Added command-line option -AprintVerboseGenerics to print more
     information about type parameters and wildcards when they appear
     in warning messages.

Reflection resolution:
If you supply the -AresolveReflection command-line option, the Checker
Framework attempts to resolve reflection.  This reduces the number of
false positive warnings caused by reflection.

The documentation for the Map Key Checker has been moved into its own
chapter in the manual.

Fixed issues: #221, #241, #313, #314, #328, #335, #337, #338, #339, #355, #369,
              #376, #378, #386, #388, #389, #393, #403, #404, #413, #414, #415,
              #417, #418, #420, #421, #422, #426.

----------------------------------------------------------------------

Version 1.8.11, 2 March 2015

Fixed issues: #396, #400, #401.

----------------------------------------------------------------------

Version 1.8.10, 30 January 2015

Fixed issues: #37, #127, #350, #364, #365, #387, #392, #395.

----------------------------------------------------------------------

Version 1.8.9, 19 December 2014

Aliasing Checker:
This new type-checker ensures that an expression has no aliases.

Fixed issues: #362, #380, #382.

----------------------------------------------------------------------

Version 1.8.8, 26 November 2014

@SuppressWarnings("all") suppresses all Checker Framework warnings.

Implicit imports are deprecated, including the jsr308_imports environment
variable and the -jsr308_imports ... and -Djsr308.imports=... command-line
options.

For checkers bundled with the Checker Framework, package names may now
be omitted when running from the command line.
E.g.
    javac -processor NullnessChecker MyFile.java

The Nullness checker supports Android annotations
android.support.annotation.NonNull and android.support.annotation.Nullable.

Fixed issues: #366, #379.

----------------------------------------------------------------------

Version 1.8.7, 30 October 2014

Fix performance regression introduced in release 1.8.6.

Nullness Checker:
  * Updated Nullness annotations in the annotated JDK.
    See issues: #336, #340, #374.
  * String concatenations with null literals are now @NonNull
    rather than @Nullable.  See issue #357.

Fixed issues:  #200, #300, #332, #336, #340, #357, #359, #373, #374.

----------------------------------------------------------------------

Version 1.8.6, 25 September 2014

Method Reference and Lambda Expression Support:
The Checker Framework now supports type-checking method references
and lambda expressions to ensure they are congruent with the
functional interface they are assigned to. The bodies of lambda expressions
are also now type-checked similarly to regular method bodies.

Dataflow:
 * Handling of the following language features has been improved:
   boxed Booleans, finally blocks, switch statements, type casts, enhanced
   for loops
 * Performance improvements

Annotations:
The checker-compat-qual.jar is now included with the Checker Framework
release.  It can also be found in Maven Central at the coordinates:
org.checkerframework:checker-compat-qual
Annotations in checker-compat-qual.jar do not require Java 8 but
can only be placed in annotation locations valid in Java 7.

----------------------------------------------------------------------

Version 1.8.5, 29 August 2014

Eclipse Plugin:
All checkers in the Checker Framework manual now appear in the
Eclipse plugin by default.  Users no longer have to include
checker.jar on their classpath to run any of the built-in checkers.

Improved Java 7 compatibility and introduced Java 7 compliant
annotations for the Nullness Checker.  Please see the section on
"Class-file compatibility with Java 7" in the manual for more details.

Fixed issue #347.

----------------------------------------------------------------------

Version 1.8.4, 1 August 2014

The new Constant Value Checker is a constant propagation analysis:  it
determines which variable values can be known at compile time.

Overriding methods now inherit declaration annotations from methods they
override, if the declaration annotation is meta-annotate with
@InheritedAnnotation.  In particular, the purity annotations @SideEffectFree,
@Deterministic, and @Pure are inherited.

Command-line options:
 * Renamed the -AenablePurity command-line flag to -AcheckPurityAnnotations.
 * Added a command-line option -AoutputArgsToFile to output all command-line
   options passed to the compiler to a file.  This is especially useful when
   debugging Maven compilation.

Annotations:
These changes are relevant only to people who wish to use pluggable
type-checking with a standard Java 7 toolset.  (If you are not having
trouble with your Java 7 JVM, then you don't care about them.)
 * Made clean-room reimplementations of nullness-related annotations
   compatible with Java 7 JVMs, by removing TYPE_USE as a target.
 * Added a new set of Java 7 compatibility annotations for the Nullness Checker
   in the org.checkerframework.checker.nullness.compatqual package. These
   annotations do not require Java 8 but can only be placed in annotation
   locations valid in Java 7.

Java 8 support:
The Checker Framework no longer crashes when type-checking code with lambda
expressions, but it does issue a lambda.unsupported warning when
type-checking code containing lambda expressions.  Full support for
type-checking lambda expressions will appear in a future release.

Fixed issue #343.

----------------------------------------------------------------------

Version 1.8.3, 1 July 2014

Updated the Initialization Checker section in the manual with
a new introduction paragraph.

Removed the Maven plugin section from the manual as the plugin is
no longer maintained and the final release was on June 2, #2014.
The javac_maven script (and batch file) are available to use
the Checker Framework from Maven.

Fixed issue #331.

----------------------------------------------------------------------

Version 1.8.2, 2 Jun 2014

Converted from using rt.jar to ct.sym for creating the annotated jdk.
Using the annotated jdk on the bootclasspath of a VM will cause the
vm to crash immediately.

The Lock Checker has been rewritten to support dataflow analysis.
It can now understand conditional expressions, for example, and
knows that "lock" is held in the body of statements like
"if (lock.tryLock()) { ... }"
The Lock Checker chapter in the manual has been updated accordingly
and describes the new Lock Checker features in detail.

Provided a javac_maven script (and batch file) to make it simpler
to use the Checker Framework from Maven.  The Maven plug-in is deprecated
and will be removed as of July 1, 2014. Added an explanation of how
to use the script in the Maven section of the manual.

The Checker Framework installation instructions in the manual have
been updated.

Fixed issues: #312, #315, #316, #318, #319, #324, #326, #327.

----------------------------------------------------------------------

Version 1.8.1, 1 May 2014

Support to directly use the Java 8 javac in addition to jsr308-langtools.
Added docs/examples directory to checker-framework.zip.
New section in the manual describing the contents of checker-framework.zip.

Fixed issues: #204, #304, #320.

----------------------------------------------------------------------

Version 1.8.0, 2 April 2014

Added the GUI Effect Checker, which prevents "invalid thread access" errors
when a background thread in a GUI attempts to access the UI.

Changed the Java package of all type-checkers and qualifiers.  The package
"checkers" has been renamed to "org.checkerframeork.checker".  This
requires you to change your import statements, such as from
  import checkers.nullness.quals.*;
to
  import org.checkerframework.checker.nullness.qual.*;
It also requires you to change command-line invocations of javac, such as from
  javac -processor checkers.nullness.NullnessChecker ...
to
  javac -processor org.checkerframework.checker.nullness.NullnessChecker ...

Restructured the Checker Framework project and package layout,
using the org.checkerframework prefix.

----------------------------------------------------------------------

Version 1.7.5, 5 March 2014

Minor improvements to documentation and demos.
Support a few new units in the UnitsChecker.

----------------------------------------------------------------------

Version 1.7.4, 19 February 2014

Error messages now display the error key that can be used in
SuppressWarnings annotations. Use -AshowSuppressWarningKeys to
show additional keys.

Defaulted type qualifiers are now stored in the Element and written
to the final bytecode.

Reduce special treatment of checkers.quals.Unqualified.

Fixed issues: #170, #240, #265, #281.

----------------------------------------------------------------------

Version 1.7.3, 4 February 2014

Fixes for Issues #210, #253, #280, #288.

Manual:
   Improved discussion of checker guarantees.

Maven Plugin:
   Added option useJavacOutput to display exact compiler output.

Eclipse Plugin:
   Added the Format String Checker to the list of built-in checkers.

----------------------------------------------------------------------

Version 1.7.2, 2 January 2014

Fixed issues: #289, #292, #295, #296, #298.

----------------------------------------------------------------------

Version 1.7.1, 9 December 2013

Fixes for Issues #141, #145, #257, #261, #269, #267, #275, #278, #282, #283, #284, #285.

**Implementation details:**

Renamed AbstractBasicAnnotatedTypeFactory to GenericAnnotatedTypeFactory

----------------------------------------------------------------------

Version 1.7.0, 23 October 2013

Format String Checker:
  This new type-checker ensures that format methods, such as
  System.out.printf, are invoked with correct arguments.

Renamed the Basic Checker to the Subtyping Checker.

Reimplemented the dataflow analysis that performs flow-sensitive type
  refinement.  This fixes many bugs, improves precision, and adds features.
  Many more Java expressions can be written as annotation arguments.

Initialization Checker:
  This new abstract type-checker verifies initialization properties.  It
  needs to be combined with another type system whose proper initialization
  should be checked.  This is the new default initialzation checker for the
  Nullness Checker.  It is based on the "Freedom Before Commitment" approach.

Renamed method annotations used by the Nullness Checker:
  @AssertNonNullAfter => @EnsuresNonNull
  @NonNullOnEntry => @RequiresNonNull
  @AssertNonNullIfTrue(...) => @IfMethodReturnsFalseEnsuresNonNull
  @AssertNonNullIfFalse(...) => @IfMethodReturnsFalseEnsuresNonNull
  @LazyNonNull => @MonotonicNonNull
  @AssertParametersNonNull => [no replacement]
Removed annotations used by the Nullness Checker:
  @AssertParametersNonNull
Renamed type annotations used by the Initialization Checker:
  @NonRaw => @Initialized
  @Raw => @UnknownInitialization
  new annotation @UnderInitialization
The old Initialization Checker (that uses @Raw and @NonRaw) can be invoked
  by invoking the NullnessRawnessChecker rather than the NullnessChecker.

Purity (side effect) analysis uses new annotations @SideEffectFree,
  @Deterministic, and @TerminatesExecution; @Pure means both @SideEffectFree
  and @Deterministic.

Pre- and postconditions about type qualifiers are available for any type system
  through @RequiresQualifier, @EnsuresQualifier and @EnsuresQualifierIf.  The
  contract annotations for the Nullness Checker (e.g. @EnsuresNonNull) are now
  only a special case of these general purpose annotations.
  The meta-annotations @PreconditionAnnotation, @PostconditionAnnotation, and
  @ConditionalPostconditionAnnotation can be used to create more special-case
  annotations for other type systems.

Renamed assertion comment string used by all checkers:
  @SuppressWarnings => @AssumeAssertion

To use an assert statement to suppress warnings, the assertion message must
  include the string "@AssumeAssertion(warningkey)".  Previously, just the
  warning key sufficed, but the string @SuppressWarnings(warningkey) was
  recommended.

New command-line options:
  -AonlyDefs and -AonlyUses complement existing -AskipDefs and -AskipUses
  -AsuppressWarnings Suppress warnings matching the given key
  -AassumeSideEffectFree Unsoundly assume that every method is side-effect-free
  -AignoreRawTypeArguments Ignore subtype tests for type arguments that
    were inferred for a raw type
  -AenablePurity Check the bodies of methods marked as pure
    (@SideEffectFree or @Deterministic)
  -AsuggestPureMethods Suggest methods that could be marked as pure
  -AassumeAssertionsAreEnabled, -AassumeAssertionsAreDisabled Whether to
    assume that assertions are enabled or disabled
  -AconcurrentSemantics Whether to assume concurrent semantics
  -Anocheckjdk Don't err if no annotated JDK can be found
  -Aflowdotdir Create an image of the control flow graph
  -AinvariantArrays replaces -Alint=arrays:invariant
  -AcheckCastElementType replaces -Alint=cast:strict

Manual:
  New manual section about array types.
  New FAQ entries:  "Which checker should I start with?", "How can I handle
    typestate, or phases of my program with different data properties?",
    "What is the meaning of a type qualifier at a class declaration?"
  Reorganized FAQ chapter into sections.
  Many other improvements.

----------------------------------------------------------------------

Version 1.6.7, 28 August 2013

User-visible framework improvements:
  Improve the error message produced by -Adetailedmsgtext

Bug fixes:
  Fix issue #245: anonymous classes were skipped by default

----------------------------------------------------------------------

Version 1.6.6, 01 August 2013

Documentation:
  The Checker Framework manual has been improved.  Changes include:
more troubleshooting tips to the Checker Framework manual, an improved
discussion on qualifier bounds, more examples, improved formatting, and more.
  An FAQ entry has been added to discuss JSR305.
  Minor clarifications have been added to the Checker Framework tutorial.

----------------------------------------------------------------------

Version 1.6.5, 01 July 2013

User-visible framework improvements:
  Stub files now support static imports.

Maven plugin:
  Maven plugin will now issue a warning rather than quit when zero checkers are specified in a project's pom.xml.

Documentation:
  Improved the Maven plugin instructions in the Checker Framework manual.
  Added documentation for the -XDTA:noannotationsincomments compiler flag.

Internal framework improvements:
  Improved Maven-plugin developer documentation.

----------------------------------------------------------------------

Version 1.6.4, 01 June 2013

User-visible framework improvements:
    StubGenerator now generates stubs that can be read by the StubParser.

Maven plugin:
    The Maven plugin no longer requires the Maven project's output directory to exist in order to run the Checker Framework.  However, if you ask the Checker Framework to generate class files then the output directory will be created.

Documentation:
  Improved the Maven plugin instructions in the Checker Framework manual.
  Improved the discussion of why to define both a bottom and a top qualifier in the Checker Framework manual.
  Update FAQ to discuss that some other tools incorrectly interpret array declarations.

----------------------------------------------------------------------

Version 1.6.3, 01 May 2013

Eclipse plugin bug fixes:
  The javac argument files used by the Eclipse plugin now properly escape file paths.  Windows users should no longer encounter errors about missing built-in checkers.

Documentation:
  Add FAQ "What is the meaning of an annotation after a type?"

----------------------------------------------------------------------

Version 1.6.2, 04 Apr 2013

Eclipse plugin:
  The "Additional compiler parameters" text field has now been replaced by a list.  Parameters in this list may be activated/deactivated via checkbox.

Eclipse plugin bug fixes:
   Classpaths and source files should now be correctly quoted when they contain spaces.

Internal framework improvements:
  Update pom files to use the same update-version code as the Checker Framework "web" ant task.  Remove pom specific update-version code.
  Update build ant tasks to avoid re-running targets when executing tests from the release script.

----------------------------------------------------------------------

Version 1.6.1, 01 Mar 2013

User-visible framework improvements:
  A number of error messages have been clarified.
  Stub file now supports type annotations in front and after method type variable declarations.
  You may now specify custom paths to javac.jar and jdk7.jar on the command line for non-standard installations.

Internal framework improvements:
  Add shouldBeApplied method to avoid unnecessary scans in DefaultApplier and avoid annotating void types.
  Add createQualifierDefaults and createQualifierPolymorphism factory methods.

Maven plugin:
  Put Checker Framework jars at the beginning of classpath.
  Added option to compile code in order to support checking for multi-module projects.
  The plugin no longer copies the various Checker Framework maven artifacts to one location but instead takes advantage of the new custom path options for javac.jar and jdk7.jar.
  The maven plugin no longer attempts to resolve jdk6.jar

Eclipse plugin:
  Put Checker Framework jars at the beginning of classpath.
  All files selected from a single project can now be checked.  The previous behavior only checked the entire project or one file depending on the type of the first file selected.

Documentation:
  Fixed broken links and incomplete URLs in the Checker Framework Manual.
  Update FAQ to discuss that some other tools incorrectly interpret array declarations.

Bug fixes

----------------------------------------------------------------------

Version 1.6.0, 1 Feb 2013

User-visible framework improvements:
  It is possible to use enum constants in stub files without requiring the fully qualified name, as was previously necessary.
  Support build on a stock Java 8 OpenJDK.

Adapt to underlying jsr308-langtools changes.
  The most visible change is syntax for fully-qualified types, from @A java.lang.Object to java.lang.@A Object.
  JDK 7 is now required.  The Checker Framework does not build or run on JDK 6.

Documentation:
  A new tutorial is available at https://checkerframework.org/tutorial/

----------------------------------------------------------------------

Version 1.5.0, 14 Jan 2013

User-visible framework improvements:
  To invoke the Checker Framework, call the main method of class
    CheckerMain, which is a drop-in replacement for javac.  This replaces
    all previous techniques for invoking the Checker Framework.  Users
    should no longer provide any Checker Framework jars on the classpath or
    bootclasspath.  jsr308-all.jar has been removed.
  The Checker Framework now works with both JDK 6 and JDK 7, without need
    for user customization.  The Checker Framework determines the
    appropriate annotated JDK to use.
  All jar files now reside in checker-framework/checkers/binary/.

Maven plugin:
  Individual pom files (and artifacts in the Maven repository) for all
    Checker Framework jar files.
  Avoid too-long command lines on Windows.
  See the Maven section of the manual for more details.

Eclipse plugin:
  Avoid too-long command lines on Windows.
  Other bug fixes and interface improvements.

Other framework improvements:
  New -Adetailedmsgtext command-line option, intended for use by IDE plugins.

----------------------------------------------------------------------

Version 1.4.4, 1 Dec 2012

Internal framework improvements:
  Add shutdown hook mechanism and use it for -AresourceStats resource
    statistics flag.
  Add -AstubWarnIfNotFound and -AstubDebug options to improve
    warnings and debug information from the stub file parsing.
  Ignore case when comparing error suppression keys.
  Support the bottom type as subtype of any wildcard type.

Tool Integration Changes
  The Maven plugin id has been changed to reflect standard Maven
    naming conventions.
  Eclipse and Maven plugin version numbers will now
    track the Checker Framework version numbers.

Bug fixes.

----------------------------------------------------------------------

Version 1.4.3, 1 Nov 2012

Clarify license:
  The Checker Framework is licensed under the GPL2.  More permissive
    licenses apply to annotations, tool plugins (Maven, Eclipse),
    external libraries included with the Checker Framework, and examples in
    the Checker Framework Manual.
  Replaced all third-party annotations by cleanroom implementations, to
    avoid any potential problems or confusion with licensing.

Aliased annotations:
  Clarified that there is no need to rewrite your program.  The Checker
    Framework recognizes dozens of annotations used by other tools.

Improved documentation of Units Checker and Gradle Integration.
Improved developer documentation of Eclipse and Maven plugins.

Bug fixes.

----------------------------------------------------------------------

Version 1.4.2, 16 Oct 2012

External tool support:
  Eclipse plug-in now works properly, due to many fixes

Regex Checker:
  New CheckedPatternSyntaxException added to RegexUtil

Support new foreign annotations:
  org.eclipse.jdt.annotation.Nullable
  org.eclipse.jdt.annotation.NonNull

New FAQ: "What is a receiver?"

Make annotations use 1-based numbering for formal parameters:
  Previously, due to a bug the annotations used 0-based numbering.
  This change means that you need to rewrite annotations in the following ways:
    @KeyFor("#3")  =>  @KeyFor("#4")
    @AssertNonNullIfTrue("#0")  =>  @AssertNonNullIfTrue("#1")
    @AssertNonNullIfTrue({"#0", "#1"})  =>  @AssertNonNullIfTrue({"#1", "#2"})
    @AssertNonNullAfter("get(#2)")  =>  @AssertNonNullAfter("get(#3)")
  This command:
    find . -type f -print | xargs perl -pi -e 's/("#)([0-9])(")/$1.($2+1).$3/eg'
  handles the first two cases, which account for most uses.  You would need
  to handle any annotations like the last two cases in a different way,
  such as by running
    grep -r -n -E '\("[^"]+#[0-9][^A-Za-z]|\("#[0-9][^"]' .
  and making manual changes to the matching lines.  (It is possible to
  provide a command that handles all cases, but it would be more likely to
  make undesired changes.)
  Whenever making automated changes, it is wise to save a copy of your
  codebase, then compare it to the modified version so you can undo any
  undesired changes.  Also, avoid running the automated command over version
  control files such as your .hg, .git, .svn, or CVS directory.

----------------------------------------------------------------------

Version 1.4.1, 29 Sep 2012

User-visible framework improvements:
  Support stub files contained in .jar files.
  Support aliasing for declaration annotations.
  Updated the Maven plugin.

Code refactoring:
  Make AnnotationUtils and AnnotatedTypes into stateless utility classes.
    Instead, provide the necessary parameters for particular methods.
  Make class AnnotationBuilder independent of AnnotationUtils.
  Remove the ProcessingEnvironment from AnnotatedTypeMirror, which was
    hardly used and can be replaced easily.
  Used more consistent naming for a few more fields.
  Moved AnnotatedTypes from package checkers.types to checkers.utils.
    this required making a few methods in AnnotatedTypeFactory public,
    which might require changes in downstream code.

Internal framework improvements:
  Fixed Issues #136, #139, #142, #156.
  Bug fixes and documentation improvements.

----------------------------------------------------------------------

Version 1.4.0, 11 Sep 2012

User-visible framework improvements:
  Defaulting:
    @DefaultQualifier annotations now use a Class instead of a String,
      preventing simple typo errors.
    @DefaultLocation extended with more constants.
    TreeAnnotator propagates the least-upper-bound of the operands of
      binary/compound operations, instead of taking the default qualifier.
  Stub files now ignore the return type, allowing for files automatically
    generated from other formats.
  Type factories and type hierarchies:
    Simplify AnnotatedTypeFactory constructors.
    Add a GeneralAnnotatedTypeFactory that supports multiple type systems.
    Improvements to QualifierHierarchy construction.
  Type-checking improvements:
    Propagate annotations from the sub-expression of a cast to its result.
    Better handling of assignment context and improved inference of
      array creation expressions.
  Optional stricter checking of casts to array and generic types using
    the new -Alint=cast:strict flag.
    This will become the default in the future.
  Code reorganization:
    SourceChecker.initChecker no longer has a ProcessingEnvironment
      parameter. The environment can now be accessed using the standard
      processingEnv field (instead of the previous env field).
    Classes com.sun.source.util.AbstractTypeProcessor and
      checkers.util.AggregateChecker are now in package checkers.source.
    Move isAssignable from the BaseTypeChecker to the BaseTypeVisitor; now
      the Checker only consists of factories and logic is contained in the
      Visitor.
  Warning and error messages:
    Issue a warning if an unsupported -Alint option is provided.
    Improved error messages.
  Maven plugin now works.

Nullness Checker:
  Only allow creation of (implicitly) non-null objects.
  Optionally forbid creation of arrays with @NonNull component type,
    when flag -Alint=arrays:forbidnonnullcomponents is supplied.
    This will become the default in the future.

Internal framework improvements:
  Enable assertion checking.
  Improve handling of annotated type variables.
  Assignment context is now a type, not a tree.
  Fix all compiler warnings.

----------------------------------------------------------------------

Version 1.3.1, 21 Jul 2012

Installation:
  Clarify installation instructions for Windows.  Remove javac.bat, which
  worked for running distributed checkers but not for creating new checkers.

User-visible framework improvements:
  Implement @PolyAll qualifier to vary over multiple type systems.
  The Checker Framework is unsound due to Java's covariant array subtyping.
    You can enable invariant array subtyping (for qualifiers only, not for
    base Java types) with the command-line option -Alint=arrays:invariant.
    This will become the default in the future.

Internal framework improvements:
  Improve defaulting for multiple qualifier hierarchies.
  Big refactoring of how qualifier hierarchies are built up.
  Improvements to error handling output for unexpected exceptions.
  Bug fixes and documentation improvements.

----------------------------------------------------------------------

Version 1.3.0, 3 Jul 2012

Annotation syntax changes, as mandated by the latest Type Annotations
(JSR 308) specification.  The most important ones are:
- New receiver syntax, using "this" as a formal parameter name:
    ReturnType methodname(@ReceiverAnnotation MyClass this, ...) { ... }
- Changed @Target default to be the Java 1.5 values
- UW extension: in addition to annotations in comments, support
    special /*>>> */ comments to hide multiple tokens.
    This is useful for the new receiver syntax and for import statements.

Framework improvements:
  Adapt to annotation storage changes in jsr308-langtools 1.3.0.
  Move type validation methods from the BaseTypeChecker to BaseTypeVisitor.

----------------------------------------------------------------------

Version 1.2.7, 14 May 2012

Regex Checker:
  Add basic support for the concatenation of two non-regular expressions
    that produce a valid regular expression.
  Support "isRegex" in flow inference.

Framework improvements:
  New @StubFiles annotation declaratively adds stub files to a checker.

Internal bug fixes:
  Respect skipDefs and skipUses in NullnessFlow.
  Support package annotations in stub files.
  Better support for enums in annotation attributes.
  Cleanups to how implicit receivers are determined.

----------------------------------------------------------------------

Version 1.2.6, 18 Mar 2012

Nullness Checker:
  Correctly handle unboxing in more contexts (if, switch (Issue 129),
    while loops, ...)

Regex Checker:
  Add capturing groups parameter to Regex qualifier.
    Count groups in String literals and String concatenation.
    Verify group number to method calls that take a capturing group
      number.
    Update RegexUtil methods to take optional groups parameter.
    Modify regex qualifier hierarchy to support groups parameter.
  Add special case for Pattern.compile when called with Pattern.LITERAL flag.

Internal bug fixes:
  Improve flow's support of annotations with parameters.
  Fix generics corner cases (Issues #131, #132, #133, #135).
  Support type annotations in annotations and type-check annotations.
  Improve reflective look-up of visitors and factories.
  Small cleanups.

----------------------------------------------------------------------

Version 1.2.5.1, 06 Feb 2012

Nullness Checker:
  Correct the annotations on ThreadLocal and InheritableThreadLocal.

Internal bug fixes:
  Expand release tests.
  Compile release with JDK 6 to work on both JDK 6 and JDK 7.

----------------------------------------------------------------------

Version 1.2.5, 3 Feb 2012

Don't put classpath on the bootclasspath when invoking javac.  This
prevents problems if, for example, android.jar is on the classpath.

New -jsr308_imports ... and -Djsr308.imports=... command-line options, for
specifying implicit imports from the command line.  This is needed by Maven.

New -Aignorejdkastub option makes the checker not load the jdk.astub
file. Files from the "stubs" option are still loaded.

Regex Checker:
  Support concatenation of PolyRegex strings.
  Improve examples of use of RegexUtil methods.

Signature Checker:
  Add new @ClassGetName annotation, for a 4th string representation of a
    class that is used by the JDK.  Add supporting annotations to make the
    type hierarchy a complete lattice.
  Add PolySignature annotation.

Internal bug fixes:
  Improve method type argument inference.
  Handle type variables whose upper bound is a type variable.
  Fix bug in least upper bound computation for anonymous classes.
  Improve handling of annotations inherited from superclasses.
  Fix design problem with Nullness Checker and primitive types.
  Ensure that overriding methods respect pre- and postconditions.
  Correctly resolve references to an enclosing this.
  Improve handling of Java source that contains compilation errors.

----------------------------------------------------------------------

Version 1.2.4, 15 Dec 2011

All checkers:
- @Target(TYPE_USE) meta-annotation is properly handled.

Nullness Checker:
- Do not allow nullness annotations on primitive types.
- Improvements to rawness (initialization) checks.
- Special-case known keys for System.getProperty.
- The -Alint=uninitialized command-line option now defaults to off, and
  applies only to initialization of primitive and @Nullable fields.  It is
  not possible to disable, from the command line, the check that all
  @NonNull fields are initialized.  Such warnings must be suppressed
  explicitly, for example by using @SuppressWarnings.

Regex Checker:
- Improved RegexUtil class.

Manual:
- Add FAQ item "Is the Checker Framework an official part of Java?"
- Trim down README.txt; users should read the manual instead.
- Improvements throughout, especially to Nullness and Regex Checker sections.

**Implementation details:**
- Add a new @InvisibleQualifier meta-annotation for type qualifiers.
  Instead of special-casing @Unqualified in the AnnotatedTypeMirror it
  now looks for this meta-annotation. This also allows type systems to
  hide type qualifiers it doesn't want visible, which we now use in the
  Nullness Checker to hide the @Primitive annotation.
- Nullness Checker:  Introduce a new internal qualifier @Primitive that is
  used for primitive types.
- Be stricter about qualifiers being present on all types. If you get
  errors about missing qualifiers, check your defaulting rules.
  This helped in fixing small bugs in corner cases of the type
  hierarchy and type factory.
- Unify decoding type annotations from trees and elements.
- Improve handling of annotations on type variables and upper bounds.
- Support checkers that use multiple, disjoint qualifier hierarchies.
- Many bug fixes.

----------------------------------------------------------------------

Version 1.2.3, 1 Nov 2011

Regex Checker:
- Add @PolyRegex polymorphic annotation
- Add more stub library annotations

**Implementation details:**
- Do not use "null" for unqualified types. Explicitly use @Unqualified
  and be strict about correct usage. If this causes trouble for you,
  check your @ImplicitFor and @DefaultQualifierInHierarchy
  meta-annotations and ensure correct defaulting in your
  AnnotatedTypeFactory.

Bug fixes:
- Correctly handle f-bounded polymorphism. AnnotatedTypeMirror now has
  methods to query the "effective" annotations on a type, which
  handles type variable and wildcard bounds correctly. Also, terminate
  recursions by not doing lazy-initialization of bounds during defaulting.
- Many other small bug fixes and documentation updates.

----------------------------------------------------------------------

Version 1.2.2, 1 Oct 2011

Be less restrictive about when to start type processing when errors
already exist.
Add -AskipDefs command-line option to not type-check some class
definitions.
Documentation improvements.

----------------------------------------------------------------------

Version 1.2.1, 20 Sep 2011

Fix issues #109, #110, #111 and various other cleanups.
Improvements to the release process.
Documentation improvements.

----------------------------------------------------------------------

Version 1.2.0.1, 4 Sep 2011

New version number to stay in sync with JSR 308 compiler bugfix.
No significant changes.

----------------------------------------------------------------------

Version 1.2.0, 2 Sep 2011

Updated to JDK 8. Use -source 8 (the new default) for type annotations.
Documentation improvements
Bug fixes all over

Nullness Checker:
- Correct the upper bounds of all Collection subtypes

----------------------------------------------------------------------

Version 1.1.5, 22 Jul 2011

**User-visible changes:**

Units Checker:
  Instead of conversion routines, provide unit constants, with which
  to multiply unqualified values. This is easier to type and the
  multiplication gets optimized away by the compiler.

Fenum Checker:
  Ensure that the switch statement expression is a supertype of all
  the case expressions.

**Implementation details:**

- Parse declaration annotations in stub files

- Output error messages instead of raising exceptions. This change
  required us to introduce method "initChecker" in class
  SourceChecker, which should be used instead of "init". This allows
  us to handle the calls to initChecker within the framework.
  Use method "errorAbort" to output an error message and abort
  processing.

----------------------------------------------------------------------

Version 1.1.4, 8 Jul 2011

**User-visible changes:**

Units Checker (new):
  Ensures operations are performed on variables of correct units of
  measurement (e.g., miles vs. kilometers vs. kilograms).

Changed -AskipClasses command-line option to -AskipUses

**Implementation details:**

- Improve support for type qualifiers with enum attributes

----------------------------------------------------------------------

Version 1.1.3, 17 Jun 2011

**User-visible changes:**

Interning:
- Add @UsesObjectEquals annotation

Manual:
- Signature Checker is now documented
- Fenum Checker documentation improved
- Small improvements to other sections

**Implementation details:**

- Updates to the web-site build process

- The BaseTypeVisitor used to provide the same two type parameters as
  class SourceVisitor. However, all subtypes of BaseTypeVisitor were
  instantiated as <Void, Void>. We decided to directly instantiate the
  SourceVisitor as <Void, Void> and removed this complexity.
  Instead, the BaseTypeVisitor is now parameterized by the subtype of
  BaseTypeChecker that should be used. This gives a more concrete type
  to field "checker" and is similar to BasicAnnotatedTypeFactory.

- Added method AnnotatedTypeFactory.typeVariablesFromUse to allow
  type-checkers to adapt the upper bounds of a type variable depending on
  the type instantiation.

- Method type argument inference:
  Changed AnnotatedTypeFactory.methodFromUse to return a Pair consisting
  of the method and the inferred or explicit method type arguments.
  If you override this method, you will need to update your version.
  See this change set for a simple example:
  https://github.com/typetools/checker-framework/source/detail?r=8381a213a4

- Testing framework:
  Support for multiple expected errors using the "// :: A :: B :: C" syntax.

Many small updates and fixes.

----------------------------------------------------------------------

Version 1.1.2, 12 Jan 2011

Fake Enum Checker (new):
  A "fake enumeration" is a set of integers rather than a proper Java enum.
  They are used in legacy code and for efficiency (e.g., in Android).  The
  Fake Enum Checker gives them the same safety guarantees as a proper Java
  enum.

Property File Checker (new):
  Ensures that valid keys are used for property files and resource bundles.
  Also includes a checker that code is properly internationalized and a
  checker for compiler message keys as used in the Checker Framework.

Signature Checker (new):
  Ensures that different string representations of a Java type (e.g.,
  "pakkage.Outer.Inner" vs. "pakkage.Outer$Inner" vs. "Lpakkage/Outer$Inner;")
  are not misused.

Interning Checker enhancements:
  Issues fewer false positives for code like "a==b || a.equals(b)"

Foreign annotations:
  The Checker Framework supports more non-Checker-Framework annotations.
  This means that it can check already-annotated code without requiring you
  to rewrite your annotations.
    Add as an alias for checkers.interning.quals.Interned:
      com.sun.istack.Interned
    Add as aliases for checkers.nullness.quals.NonNull:
      com.sun.istack.NotNull
      org.netbeans.api.annotations.common.NonNull
    Add as aliases for checkers.nullness.quals.Nullable:
      com.sun.istack.Nullable
      javax.validation.constraints.NotNull
      org.netbeans.api.annotations.common.CheckForNull
      org.netbeans.api.annotations.common.NullAllowed
      org.netbeans.api.annotations.common.NullUnknown

Manual improvements:
  Improve installation instructions
  Rewrite section on generics (thanks to Bert Fernandez and David Cok)
    Also refactor the generics section into its own chapter
  Rewrite section on @Unused and @Dependent
  New manual section: Writing Java expressions as annotation arguments
  Better explanation of warning suppression
  JSR 308 is planned for Java 8, not Java 7

Stub files:
  Support nested classes by expressing them at top level in binary form: A$B
  Improved error reporting when parsing stub files

Annotated JDK:
  New way of generating annotated JDK
  jdk.jar file no longer appears in repository
  Warning if you are not using the annotated JDK.

Miscellaneous:
  Warn if -source command-line argument does not support type annotations

Many bug fixes
  There are too many to list, but some notable ones are to local type
  inference, generics, pre- and post-conditions (e.g., @NonNullOnEntry,
  @AssertNonNull*), and map keys (@KeyFor).  In particular, preconditions
  and map key annotations are now checked, and if they cannot be verified,
  an error is raised; previously, they were not verified, just unsoundly
  trusted.

----------------------------------------------------------------------

Version 1.1.1, 18 Sep 2010

Eclipse support:
  Removed the obsolete Eclipse plug-in from repository.  The new one uses a
  different repository
  (http://code.google.com/a/eclipselabs.org/p/checker-plugin/) but a user
  obtains it from the same URL as before:
  https://checkerframework.org/eclipse/

Property Key Checker:
  The property key checker allows multiple resource bundles and the
  simultaneous use of both resource bundles and property files.

Javari Checker:
  Added Javari stub classes for more JDK classes.

Distribution:
  Changed directory structure (top level is "checker-framework"; "checkers"
  is a under that) for consistency with version control repository.

Many documentation improvements and minor bugfixes.

----------------------------------------------------------------------

Version 1.1.0b, 16 Jun 2010

Fixed a bug related to running binary release in JDK 6

----------------------------------------------------------------------

Version 1.1.0, 13 Jun 2010

Checkers
  Introduced a new simple mechanism for running a checker
  Added one annotated JDK for all checkers

Nullness Checker
  Fixed bugs related to map.get() and KeyFor annotation
  Fixed bugs related to AssertNonNull* and parameters
  Minor updates to the annotated JDK, especially to java.io.File

Manual
  Updated installation instructions
  Clarified section regarding fields and type inference

----------------------------------------------------------------------

Version 1.0.9, 25 May 2010

Nullness Checker:
  Improved Javadocs and manual documentation
  Added two new annotations: AssertNonNullAfter, KeyFor
  Fixed a bug related to AssertNonNullIfFalse and assert statements
  Renamed NonNullVariable to NonNullOnEntry

Checkers:
  Interning: Skipping equality check, if either operands should be skipped
  Fixed a bug related to annotations targeting array fields found in classfile
  Fixed a bug related to method invocation generic type inference
    in static methods

Manual
  Added a section on nullness method annotations
  Revised the Nullness Checker section
  Updated Ant usage instructions

----------------------------------------------------------------------

Version 1.0.8, 15 May 2010

Checkers
  Changed behavior of flow type refinement when annotation is explicit
  Handle array initializer trees (without explicit type)
  Handle the case of Vector.copyInto
  Include javax classes in the distributed jdk jar files

Interning Checker
  Handle interning inference of string concatenation
  Add 20+ @Interned annotations to the JDK
  Add an option, checkclass, to validate the interning
    of specific classes only

Bug fixes
  Fix a bug related to array implicit types
  Lock Checker: Treat null as a bottom type

Manual
  Added a new section about Flow inference and fields

----------------------------------------------------------------------

Version 1.0.7, 12 Apr 2010

Checkers
  Distributed a Maven repository
  Updated stub parser project to latest version (javaparser 1.0.8)
  Fixed bugs related to iterable wildcards and type parameter types

----------------------------------------------------------------------

Version 1.0.6, 24 Feb 2009

Nullness Checker
  Added support for new annotations:
    Pure - indicates that the method, given the same parameters, return the
            same values
    AssertNonNullIfFalse - indicates that a field is NonNull if the method
            returns false
  Renamed AssertNonNull to AssertParametersNonNull
  Updated the annotated jdk

Javari Checker
  Fixed many bugs:
    handle implicit dereferencing of this (e.g. `field` in place of
      `this.field`)
    apply default annotations to method parameters

----------------------------------------------------------------------

Version 1.0.5, 12 Jan 2009

Checkers
  Added support for annotated jdk jars
  Improved readability of some failure messages
  Added AssertNonNullIfTrue support for method parameter references
  Fixed a bug related to LazyNonNull and array fields
  Fixed a bug related to inference and compound assignments (e.g. +=)
  nullness: permit the type of @NonNull Void

Manual
  Updated annotating-libraries chapter regarding annotated jdk

----------------------------------------------------------------------

Version 1.0.4, 19 Dec 2009

Bug Fixes
  wildcards not recognized as subtypes of type variables
    e.g. '? extends A' and 'A'
  PolyNull methods not accepting null literal value arguments
  spurious unexpected Raw warnings

Manual
  Clarified FAQ item regarding why List's type parameter is
    "extends @NonNull Object"

----------------------------------------------------------------------

Version 1.0.3, 5 Dec 2009

Checkers
  New location UPPER_BOUND for DefaultQualifier permits setting the default
    for upper bounds, such as Object in "? extends Object".
  @DefaultQualifier accepts simple names, like @DefaultQualifier("Nullable"),
    rather than requiring @DefaultQualifier("checkers.nullness.quals.Nullable").
  Local variable type inference has improved support for array accesses.
  The repository contains Eclipse project and launch configuration files.
    This is helpful too people who want to build a checker, not to people
    who merely want to run a checker.
  Many bug fixes, including:
    handling wildcard subtyping rules
    stub files and vararg methods being ignored
    nullness and spurious rawness errors
    uses of array clone method (e.g. String[].clone())
    multibound type parameters (e.g. <T extends @A Number & @B Cloneable>)

Manual
  Documented the behavior of annotations on type parameter declarations.
  New FAQ item:
    How to collect warnings from multiple files
    Why a qualifier shouldn't apply to both types and declarations

----------------------------------------------------------------------

Version 1.0.2, 16 Nov 2009

Checkers
  Renamed Regex Checker's @ValidRegex annotation to @Regex
  Improved Collection.toArray() heuristics to be more sound

Bug fixes
  Fixed the annotated JDK to match OpenJDK 6
    - Added missing methods and corrected class hierarchy
  Fixed a crash related to intersection types

----------------------------------------------------------------------

Version 1.0.1, 1 Nov 2009

Checkers
  Added new checkers:
    RegEx checker to detect invalid regular expression use
    Internationalization (I18n) checker to detect internationalization errors

Functionality
  Added more performance optimizations
  nullness: Added support for netbeans nullness annotations
  nullness: better semantics for redundant nullness tests
    related to redundant tests in assertions
  lock: Added support for JCIP annotation in the Lock Checker
  tainting: Added support for polymorphism
  Lock Checker supports the JCIP GuardedBy annotation

Bug fixes
  Fixed a crashing bug related to interaction between
    generic types and wildcards
  Fixed a bug in stub file parser related to vararg annotations
  Fixed few bugs in skeleton file generators

Manual
  Tweak installation instructions
  Reference Units Checker
  Added new sections for new checkers
    RegEx checker (S 10)
    Internationalization Checker (S 11)

----------------------------------------------------------------------

Version 1.0.0, 30 Sep 2009

Functionality
  Added Linear Checker to restrict aliasing

Bug fixes
  Fixed flow erros related to loop controls and break/continue

Manual
  Adopt new term, "Declaration Annotation" instead of non-type annotations
  Added new sections:
    Linear Checker (S 9)
    Inexpressible types (S 14.3)
    How to get started annotating legacy code (S 2.4.4)
  Expanded Tainting Checker section

----------------------------------------------------------------------

Version 0.9.9, 4 Sep 2009

Functionality
  Added more optional lint checks (cast:unsafe, all)
  Nullness Checker supports @SuppressWarnings("nullness:generic.argument"),
    for suppressing warnings related to misuse of generic type arguments.
    This was already supported and documented, but had not been mentioned
    in the changelog.

Bug fixes
  Fixed many bugs related to Stub files causing parser to ignore
    bodiless constructors
    annotated arrays annotations
    type parameter and wildcard bounds annotations

Manual
  Rewrote 'javac implementation survival guide' (S 13.9)
  Restructured 'Using a checker' (S 2)
  Added 'Integration with external tools' (S 14)
  Added new questions to the FAQ (S 15)

----------------------------------------------------------------------

Version 0.9.8, 21 Aug 2009

Functionality
  Added a Tainting Checker
  Added support for conditional nonnull checking
  Added optional check for redundant nullness tests
  Updated stub parser to latest libraries

Bug fixes
  Fixed a bug related to int[] treated as Object when passed to vararg T...
  Fixed a crash related to intersection types
  Fixed a bug related to -AskipClasses not being honored
  Fixed a bug related to flow

Manual
  Added new sections
    8 Tainting Checker
    3.2.3 Conditional nullness

----------------------------------------------------------------------

Version 0.9.7, 12 Aug 2009

Functionality
  Changed swNonNull to castNonNull
  nullness: Improved flow to infer nullness based on method invocations
  locking: Permitted @Holding to appear on constructors

Bug fixes
  Fixed a bug related to typevar and wildcard extends clauses

----------------------------------------------------------------------

Version 0.9.6, 29 Jul 2009

Functionality
  Changed 'jsr308.skipClasses' property with '-AskipClasses' option
  Locking checker
    - Add subtype checking for Holding
    - Treat constructors as synchronized methods

Bug fixes
  Added some missing nullness annotations in the jdk
  Fixed some bugs related to reading stub files

Manual
  Added a new section
    2.10  Tips about writing annotations
  Updated sections of
    2.6   Unused fields and dependent types
    3.1.1 Rawness annotation hierarchy

----------------------------------------------------------------------

Version 0.9.5, 13 Jul 2009

Functionality
  Added support for Findbugs, JSR305, and IntelliJ nullness annotations
  Added an Aggregate Checker base-class
  Added support for a form of field access control

Bug fixes
  Added check for arguments in super() calls in constructors

Manual
  Added new sections:
    Fields access control
    Other tools for nullness checking
    Bundling multiple checkers

----------------------------------------------------------------------

Version 0.9.4, 30 Jun 2009

Functionality
  Added Lock Checker

Bug fixes
  Handle more patterns for determining Map.get() return type

Manual Documentations
  Improved installation instructions
  Added the following sections
    2.6 Dependent types
    3.1 subsection for LazyNonNull
    10.9 When to use (and not to use) type qualifiers

----------------------------------------------------------------------

Version 0.9.3, 23 Jun 2009

Functionality
  Added support DefaultQualifier on packages
  Added support for Dependent qualifier types
    see checkers.quals.Dependent
  Added an option to treat checker errors as warnings
  Improved flow handling of boolean logic

Manual Documentations
  Improved installation instructions
  Improved discussion of effective and implicit qualifiers and defaults
  Added a discussion about the need for bottom qualifiers
  Added sections for how-to
    . suppress Basic Checker warnings
    . troubleshoot skeleton files

----------------------------------------------------------------------

Version 0.9.2, 2 Jun 2009

Functionality
  Added pre-liminary support for lazy initialization in nullness
    see LazyNonNull

Bug fixes
  Corrected method declarations in JDK skeleton files
    - bug resulted in a runtime error

Documentations
  Updated qualifier javadoc documentations
  Corrected a reference on passing qualifiers to javac

----------------------------------------------------------------------

Version 0.9.1, 19 May 2009

Bug fixes
  Eliminated unexpected compiler errors when using checkers
  Fixed bug related to reading annotations in skeleton files

API Changes
  Renamed SourceChecker.process() to .typeProcess()

Manual
  Updated troubleshooting info
    info for annotations in skeleton files

----------------------------------------------------------------------

Version 0.9b, 22 Apr 2009

No visible changes

----------------------------------------------------------------------

Version 0.9, 16 Apr 2009

Framework
  More space and performance optimizations
  Handle raw type with multiple type var level
    e.g. class Pair<X, Y extends X> { ... }

Manual
  Improve installation instructions
  Update references to command line arguments

----------------------------------------------------------------------

Version 0.8.9, 28 Mar 2009

Framework
  Introduce Space (and minor performance) optimizations
  Type-check constructor invocation receiver type
  Fixed bug related to try-catch flow sensitivity analysis
  Fixed bugs when type-checking annotations and enums
    - bug results in null-pointer exception

----------------------------------------------------------------------

Version 0.8.8, 13 Mar 2009

Nullness Checker
  Support for custom nullness assertion via @AssertNonNull
  Support for meta-annotation AssertNonNull
  Support for Collection.toArray() method
    Infer the nullness of the returned type
  Corrected some JDK Collection API annotations

Framework
  Fixed bugs related to assignments expressions in Flow
  Fixed bugs related to enum and annotation type hierarchy
  Fixed bugs related to default annotations on wildcard bounds

----------------------------------------------------------------------

Version 0.8.7, 27 Feb 2009

Framework
  Support annotations on type parameters
  Fixed bugs related to polymorphic types/annotations
  Fixed bugs related to stub fixes

Manual
  Specify annotation defaults settings for IGJ
  Update Known Problems section
----------------------------------------------------------------------

Version 0.8.6, 3 Feb 2009

Framework
  Fixed bugs related to flow sensitivity analysis related to
    . for loop and do while loops
    . multiple iterations of a loop
    . complement of logical conditions
  Declarative syntax for string literal type introduction rules
  Support for specifying stub file directories

----------------------------------------------------------------------

Version 0.8.5, 17 Jan 2009

Framework
  Fixed bugs related to flow sensitivity analysis
  Fixed bugs related to annotations on type parameters

----------------------------------------------------------------------

Version 0.8.4, 17 Dec 2008

Distribution
  Included checkers-quals.jar which contains the qualifiers only

Framework
  Fixed bugs related to inner classes
  Fixed a bug related to resolving polymorphic qualifiers
    within static methods

Manual
  Added 'Distributing your annotated project'

----------------------------------------------------------------------

Version 0.8.3, 7 Dec 2008

Framework
  Fixed bugs related to inner classes
  Changed cast semantics
    Unqualified casts don't change cast away (or in) any qualifiers
  Refactored AnnotationBuilder to ease building annotations
  Added support for Object += String new behavior
  Added a type validation check for method return types

Nullness
  Added inference of field initialization
    Suppress false warnings due to method invocations within constructors

IGJ
  Added proper support for AssignsFields and inner classes interactions

Manual
  Updated 'Known Problems' section

----------------------------------------------------------------------

Version 0.8.2, 14 Nov 2008

Framework
  Included a binary distribution in the releases
  Added support for annotations on type parameters
  Fixed bugs related to casts

Nullness
  Improved error messages readability
  Added partial support for Map.get() detection

Manual
  Improved installation instructions

----------------------------------------------------------------------

Version 0.8.1, 1 Nov 2008

Framework
  Added support for array initializers
  Fixed many bugs related to generics and generic type inference

Documentations
  Added 'Getting Started' guide

----------------------------------------------------------------------

Version 0.8, 27 Sep 2008

Framework
  Added support for newly specified array syntax
  Refactored code for annotating supertypes
  Fixed AnnotationBuilder AnnotationMirror string representation
  Fixed AnnotatedTypeMirror hashCode

Manual
  Reorganized 'Annotating Libraries' section

----------------------------------------------------------------------

Version 0.7.9, 19 Sep 2008

Framework
  Added support for stub files/classes
  Fixed bugs related to anonymous classes
  Fixed bugs related to qualifier polymorphism

Manual
  Updated 'Annotating Libraries' section to describe stub files

Tests
  Added support for Windows
  Fixed a bug causing IGJ tests to fail on Windows

----------------------------------------------------------------------

Version 0.7.8, 12 Sep 2008

Framework
  Improved support for anonymous classes
  Included refactorings to ease extensibility
  Fixed some minor bugs

Nullness
  Fix some errors in annotated JDK

----------------------------------------------------------------------

Version 0.7.7, 29 Aug 2008

Framework
  Fixed bugs related to polymorphic qualifiers
  Fixed bugs related to elements array convention
  Add implicit type arguments to raw types

Interning
  Suppress cast warnings for interned classes

Manual
  Removed discussion of non-standard array syntax alternatives

----------------------------------------------------------------------

Version 0.7.6, 12 Aug 2008

Framework
  Changed default array syntax to ARRAYS-PRE, per the JSR 308 specification
  Added an optional check for qualifier unsafe casts
  Added support for running multiple checkers at once
  Fixed bugs related array syntax
  Fixed bugs related to accessing outer classes with-in inner classes

Manual
  Added a new subsection about Checker Auto-Discovery
    2.2.1 Checker Auto-discovery

----------------------------------------------------------------------

Version 0.7.5, 2 Aug 2008

Framework
  Added support for ARRAYS-PRE and ELTS-PRE array syntax
  Added a check for unsafe casts
  Some improvements to the AnnotationBuilder API

Nullness Checker
  Added a check for synchronized objects
  Added a check for (un)boxing conversions

Javari Checker
  Fixed some JDK annotated classes

----------------------------------------------------------------------

Version 0.7.4, 11 July 2008

Framework
  Added support for annotations found in classfiles
  Added support for the ARRAY-IN array syntax
  Added AnnotationBuilder, to create AnotationMirrors with values
  Improved the readability of recursive types string representation

Nullness Checker
  Added a check for thrown Throwable nullability

IGJ Checker
  Treat enums as mutable by default, like regular classes

Manual
  Added a new subsection about array syntax proposals:
    2.1.2 Annotating Arrays

----------------------------------------------------------------------

Version 0.7.3,  4 July 2008

Javari Checker
  Converted JDK files into stubs

Nullness Checker
  Fixed java.lang.Number declaration in the annotated jdk

Framework
  Fixed a bug causing crashes related to primitive type boxing
  Renamed DAGQualifierHierarchy to GraphQualifierHierarchy

----------------------------------------------------------------------

Version 0.7.2, 26 June 2008

IGJ Checker
  Supports flow-sensitive type refinement

Framework
  Renamed Default annotation to DefaultQualifier
  Added DefaultQualifiers annotation
  Fixed bugs related to flow-sensitive type refinement
  Fixed an error in the build script in Windows

Manual
  Added a new section
    9.2  javac implementation survival guide
  Added hyperlinks to Javadocs of the referenced classes

----------------------------------------------------------------------

Version 0.7.1, 20 June 2008

Nullness Checker
  Made NNEL the default qualifier scheme

Basic Checker
  Moved to its own checkers.basic package

Framework
  Enhanced type-checking within qualifier-polymorphic method bodies
  Fixed a bug causing StackOverflowError when type-checking wildcards
  Fixed a bug causing a NullPointerException when type-checking
    compound assignments, in the form of +=

Class Skeleton Generator
  Distributed in compiled form (no more special installation instructions)
  Added required asmx.jar library to lib/

Manual
  Added new sections
    2.2.1 Ant tasks
    2.2.2 Eclipse plugin
    2.6   The effective qualifier on a type
  Rewrote section 8 on annotating libraries
    Added reference to the new Eclipse plug-in
    Deleted installation instructions

Javari Checker
  Fixed bugs causing a NullPointerException when type-checking
    primitive arrays

IGJ Checker
  Fixed bugs related to uses of raw types

API Changes
  Moved AnnotationFactory functionality to AnnotationUtils
  Removed .root and .inConflict from DAGQualifierHierarchy

----------------------------------------------------------------------

Version 0.7, 14 June 2008

Installation
  New, very simple installation instructions for Linux.  For other
    operating systems, you should continue to use the old instructions.

Nullness Checker
  Renamed from "NonNull Checker" to "Nullness Checker".
    Renamed package from checkers.nonnull to checkers.nullness.
    The annotation names remain the same.
  Added PolyNull, a polymorphic type qualifier for nullness.

Interning Checker
  Renamed from "Interned Checker" to "Interning Checker".
    Renamed package from checkers.interned to checkers.interning.
    The annotation names remain the same.
  Added PolyInterned, a polymorphic type qualifier for Interning.
  Added support for @Default annotation.

Framework
  Qualifiers
    @PolymorphicQualifier was not previously documented in the manual.
    Moved meta-qualifiers from checkers.metaquals package to checkers.quals.
    Removed @VariableQualifier and @RootQualifier meta-qualifiers.
  Added BasicAnnotatedTypeFactory, a factory that handles implicitFor,
    defaults, flow-sensitive type inference.
  Deprecated GraphQualifierHierarchy; DAGQualifierHierarchy replaces it.
  Renamed methods in QualifierHierarchy.

Manual
  Rewrote several manual sections, most notably:
    2.1.1  Writing annotations in comments for backward compatibility
      (note new -Xspacesincomments argument to javac)
    2.3  Checking partially-annotated programs: handling unannotated code
    2.6  Default qualifier for unannotated types
    2.7  Implicitly refined types (flow-sensitive type qualifier inference)
    8  Annotating libraries
    9  How to create a new checker plugin
  Javadoc for the Checker Framework is included in its distribution and is
    available online at https://checkerframework.org/api/ .

----------------------------------------------------------------------

Version 0.6.4, 9 June 2008

All Framework
  Updated the distributed JDK and examples to the new location of qualifiers

Javari Checker
  Improved documentation on polymorphism resolution
  Removed redundant code now added to the framework from JavariVisitor,
    JavariChecker and JavariAnnotatedTypeFactory
  Refactored method polymorphism into JavariAnnotatedTypeFactory
  Fixed bug on obtaining type from NewClassTree, annotations at constructor
    invocation are not ignored now
  Refactored polymorphism resolution, now all annotations on parameters and
    receivers are replaced, not only on the return type
  Refactored and renamed internal annotator classes in
    JavariAnnotatedTypeFactory
  Added more constructor tests
  Moved Javari annotations to checkers.javari.quals package

----------------------------------------------------------------------

Version 0.6.3, 6 June 2008

Checker Framework
  Improved documentation and manual
  Treat qualifiers on extends clauses of type variables and wildcard types as
    if present on type variable itself
  Renamed AnnotationRelations to QualifierHierarchy
  Renamed GraphAnnotationRelations to GraphQualifierHierarchy
  Renamed TypeRelations to TypeHierarchy
  Added flow as a supported lint option for all checkers
  Determined the suppress warning key reflectively

Interned Checker
  Moved @Interned annotation to checkers.interned.quals package

NonNull Checker
  Moved nonnull annotations to checkers.nonnull.quals package

Miscellaneous
  Included Javadocs in the release
  Improved documentation for all checkers

----------------------------------------------------------------------

Version 0.6.2, 30 May 2008

Checker Framework API
  Added support for @Default annotation via TreeAnnotator
  Added support for PolymorphicQualifier meta-annotation
  Disallow the use of @SupportedAnnotationTypes on checkers
  Fixed bugs related to wildcards with super clauses
  Improved flow-sensitive analysis for fields

Javari Checker
  Moved Javari qualifiers from checkers.quals to checkers.javari.quals
  Fixed bugs causing null pointer exceptions

NonNull Checker
  Fixed bugs related to nonnull flow
  Added new tests to test suite

Basic Checker
  Renamed Custom Checker to Basic Checker

----------------------------------------------------------------------

Version 0.6.1, 26 Apr 2008

Checker Framework API
  Added support for @ImplicitFor meta-annotations via the new TypeAnnotator
    and TreeAnnotator classes
  Improved documentation and specifications
  Fixed a bug related to getting supertypes of wildcards
  Fixed a crash on class literals of primitive and array types
  Framework ignores annotations that are not part of a type system
  Fixed several minor bugs in the flow-sensitive inference implementation.

IGJ Checker
  Updated the checker to use AnnotationRelations and TypeRelations

Javari Checker
  Changing RoMaybe annotation to PolyRead
  Updated checker to use AnnotationRelations and TypeRelations
  Updated the JDK
  Fixed bugs related to QReadOnly and type argument subtyping
  Fixed bugs related to this-mutable fields in methods with @ReadOnly receiver
  Fixed bugs related to primitive type casts
  Added new tests to test suit

NonNull Checker
  Updated the annotated JDK
  Fixed bugs in which default annotations were not correctly applied
  Added @Raw types to handle partial object initialization.
  Fixed several minor bugs in the checker implementation.

Custom Checker
  Updated checker to use hierarchy meta-annotations, via -Aquals argument

----------------------------------------------------------------------

Version 0.6, 11 Apr 2008

Checker Framework API
  Introduced AnnotationRelations and TypeRelations, more robust classes to
    represent type and annotation hierarchies, and deprecated
    SimpleSubtypeRelation
  Add support for meta-annotations to declare type qualifiers subtype relations
  Re-factored AnnotatedTypes and AnnotatedTypeFactory
  Added a default implementation of SourceChecker.getSuppressWarningsKey()
    that reads the @SuppressWarningsKey class annotation
  Improved support for multidimensional arrays and new array expressions
  Fixed a bug in which implicit annotations were not being applied to
    parenthesized expressions
  Framework ignores annotations on a type that do not have @TypeQualifier
  Moved error/warning messages into "messages.properties" files in each
    checker package
  Fixed a bug in which annotations were inferred to liberally by
    checkers.flow.Flow

Interned Checker
  Added heuristics that suppress warnings for certain comparisons (namely in
    methods that override Comparator.compareTo and Object.equals)
  The Interned checker uses flow-sensitive inference by default

IGJ Checker
  Fixed bugs related to resolving immutability variable in method invocation
  Fixed a bug related to reassignability of fields
  Add more tests

Javari Checker
  Added placeholder annotation for ThisMutable mutability
  Re-factored JavariAnnotatedTypeFactory
  Fixed self-type resolution for method receivers for readonly classes
  Fixed annotations on parameters of readonly methods
  Fixed type validation for arrays of primitives
  Added more tests
  Renamed @RoMaybe annotation to @PolyRead

NonNull Checker
  Removed deprecated checkers.nonnull.flow package
  Fixed a bug in which default annotations were not applied correctly

Miscellaneous
  Improved Javadocs
  Added FactoryTestChecker, a more modular tester for the annotated type
    factory
  Simplify error output for some types by stripping package names

----------------------------------------------------------------------

Version 0.5.1, 21 Mar 2008

Checker Framework API
  Added support for conditional expression
  Added checks for type validity and assignability
  Added support for per-checker customization of asMemberOf
  Added support for type parameters in method invocation,
    including type inference
  Enhanced performance of AnnotatedTypeFactory
  Checkers run only when no errors are found by Javac
  Fixed bugs related AnnotationUtils.deepCopy()
  Fixed support for annotated class type parameters
  Fixed some support for annotated type variable bounds
  Added enhancements to flow-sensitive qualifier inference
  Added checks for type parameter bounds

Interned Checker
  Fixed some failing test cases
  Fixed a bug related to autoboxing/unboxing
  Added experimental flow-sensitive qualifier inference (use
    "-Alint=flow" to enable)
  Improved subtype testing, removing some spurious errors

IGJ Checker
  Deleted IGJVisitor!
  Fixed some bugs related to immutability type variable resolution

Javari Checker
  Removed redundant methods from JavariVisitor in the new framework
  Added support to constructor receivers
  Added support to parenthesized expressions
  Fixed a bug related to resolving RoMaybe constructors
  Fixed a bug related to parsing conditional expressions
  Added parsing of parenthesized expressions
  Replaced checkers.javari.VisitorState with
    checkers.types.VisitorState, present in BaseTypeVisitor
  Modified JavariVisitor type parameters (it now extends
    BaseTypeVisitor<Void, Void>, not BaseTypeVisitor<Void,
    checkers.javari.VisitorState>)
  Modified JavariAnnotatedTypeFactory TreePreAnnotator to mutate a
    AnnotatedTypeMirror parameter instead of returning a
    List<AnnotationMirror>, in accordance with other parts of the
    framework design
  Modified test output format
  Added tests to test suite

NonNull Checker
  Fixed a bug related to errors produced on package declarations
  Exception parameters are now treated as NonNull by default
  Added better support for complex conditionals in NonNull-specific
    flow-sensitive inference
  Fixed some failing test cases
  Improved subtype testing, removing some spurious errors

Custom Checker
  Added a new type-checker for type systems with no special semantics, for
    which annotations can be provided via the command line

Miscellaneous
  Made corrections and added more links to Javadocs
  A platform-independent binary version of the checkers and framework
    (checkers.jar) is now included in this release

----------------------------------------------------------------------

Version 0.5, 7 Mar 2008

Checker Framework API
  Enhanced the supertype finder to take annotations on extends and
    implements clauses of a class type
  Fixed a bug related to checking an empty array initializer ("{}")
  Fixed a bug related to missing type information when multiple
    top-level classes are defined in a single file
  Fixed infinite recursion when checking expressions like "Enum<E
    extends Enum<E>>"
  Fixed a crash in checkers.flow.Flow related to multiple top-level
    classes in a single file
  Added better support for annotated wildcard type bounds
  Added AnnotatedTypeFactory.annotateImplicit() methods to replace
    overriding the getAnnotatedType() methods directly
  Fixed a bug in which constructor arguments were not checked

Interned Checker
  Fixed a bug related to auto-unboxing of classes for primitives
  Added checks for calling methods with an @Interned receiver

IGJ Checker
  Implemented the immutability inference for self-type (type of
    'this') properly
  Enhanced the implicit annotations to make an un-annotated code
    type-check
  Fixed bugs related to invoking methods based on a method's receiver
    annotations

Javari Checker
  Restored in this version, after porting to the new framework

NonNull Checker
  Fixed a bug in which primitive types were considered possibly null
  Improvements to support for @Default annotations

Miscellaneous
  Improved error message display for all checkers

----------------------------------------------------------------------

Version 0.4.1, 22 Feb 2008

Checker Framework API
  Introduced AnnotatedTypeFactory.directSupertypes() which finds the
    supertypes as annotated types, which can be used by the framework.
  Introduced default error messages analogous to javac's error messages.
  Fixed bugs related to handling array access and enhanced-for-loop type
    testing.
  Fixed several bugs that are due AnnotationMirror not overriding .equals()
    and .hashCode().
  Improved Javadocs for various classes and methods.
  Fixed several bugs that caused crashes in the checkers.
  Fixed a bug where varargs annotations were not handled correctly.

IGJ Checker
  Restored in this version, after porting the checker to the new framework.

NonNull Checker
  Fixed a bug where static field accesses were not handled correctly.
  Improved error messages for the NonNull checker.
  Added the NNEL (NonNull Except Locals) annotation default.

Interned Checker
  Fixed a bug where annotations on type parameter bounds were not handled
    correctly.
  Improved error messages for the Interned checker.

----------------------------------------------------------------------

Version 0.4, 11 Feb 2008

Checker Framework API
  Added checkers.flow, an improved and generalized flow-sensitive type
    qualifier inference, and removed redundant parts from
    checkers.nonnull.flow.
  Fixed a bug that prevented AnnotatedTypeMirror.removeAnnotation from working
    correctly.
  Fixed incorrect behavior in checkers.util.SimpleSubtypeRelation.

NonNull Checker
  Adopted the new checkers.flow.Flow type qualifier inference.
  Clarifications and improvements to Javadocs.

----------------------------------------------------------------------

Version 0.3.99, 20 Nov 2007

Checker Framework API
  Deprecated AnnotatedClassType, AnnotatedMethodType, and AnnotationLocation
    in favor of AnnotatedTypeMirror (a new representation of annotated types
    based on the javax.lang.model.type hierarchy).
  Added checkers.basetype, which provides simple assignment and
    pseudo-assignment checking.
  Deprecated checkers.subtype in favor of checkers.basetype.
  Added options for debugging output from checkers: -Afilenames, -Ashowchecks

Interned Checker
  Adopted the new Checker Framework API.
  Fixed a bug in which "new" expressions had an incorrect type.

NonNull Checker
  Adopted the new Checker Framework API.

Javari Checker
IGJ Checker
  Removed in this version, to be restored in a future version pending
    completion of updates to these checkers with respect to the new framework
    API.

----------------------------------------------------------------------

Version 0.3, 1 Oct 2007

Miscellaneous Changes
  Consolidated HTML documentation into a single user manual (see the "manual"
    directory in the distribution).

IGJ Checker
  New features:
    Added a test suite.
    Added annotations (skeleton files) for parts of java.util and java.lang.

NonNull Checker
  New features:
    @SuppressWarnings("nonnull") annotation suppresses checker warnings.
    @Default annotation can make NonNull (not Nullable) the default.
    Added annotations (skeleton classes) for parts of java.util and java.lang.
    NonNull checker skips no classes by default (previously skipped JDK).
    Improved error messages: checker reports expected and found types.

  Bug fixes:
    Fixed a null-pointer exception when checking certain array accesses.
    Improved checking for field dereferences.

Interned Checker
  New features:
    @SuppressWarnings("interned") annotation suppresses checker warnings.
    The checker warns when two @Interned objects are compared with .equals

  Bug fixes:
    The checker honors @Interned annotations on method receivers.
    java.lang.Class types are treated as @Interned.

Checker Framework API
  New features:
    Added support for default annotations and warning suppression in checkers

----------------------------------------------------------------------

Version 0.2.3, 30 Aug 2007

IGJ Checker
  New features:
    changed @W(int) annotation to @I(String) to improve readability
    improved readability of error messages
    added a test for validity of types (testing @Mutable String)

  Bug fixes:
    fixed resolving of @I on fields on receiver type
    fixed assignment checking assignment validity for enhanced for loop
    added check for constructor invocation parameters

Interned Checker
  added the Interned checker, for verifying the absence of equality testing
    errors; see "interned-checker.html" for more information

Javari Checker
  New features:
    added skeleton classes for parts of java.util and java.lang with Javari
      annotations

  Bug fixes:
    fixed readonly inner class bug on Javari Checker

NonNull Checker
  New features:
    flow-sensitive analysis for assignments from a known @NonNull type (e.g.,
      when the right-hand of an assignment is @NonNull, the left-hand is
      considered @NonNull from the assignment to the next possible
      reassignment)
    flow-sensitive analysis within conditional checks

  Bug fixes:
    fixed several sources of null-pointer errors in the NonNull checker
    fixed a bug in the flow-sensitive analysis when a variable was used on
      both sides of the "=" operator

Checker Framework API
  New features:
    added the TypesUtils.toString() method for pretty-printing annotated types
    added AnnotationUtils, a utility class for working with annotations and
      their values
    added SourceChecker.getDefaultSkipPattern(), so that checkers can
      individually specify which classes to skip by default
    added preliminary support for suppressing checker warnings via
      the @SuppressWarnings annotation

  Bug fixes:
    fixed handling of annotations of field values
    InternalAnnotation now correctly uses defaults for annotation values
    improved support for annotations on class type parameter bounds
    fixed an assertion violation when compiling certain uses of arrays

----------------------------------------------------------------------

Version 0.2.2, 16 Aug 2007


Code Changes

* checkers.igj
    some bug fixes and improved documentation

* checkers.javari
    fixed standard return value to be @Mutable
    fixed generic and array handling of @ReadOnly
    fixed @RoMaybe resolution of receivers at method invocation
    fixed parsing of parenthesized trees and conditional trees
    added initial support for for-enhanced loop
    fixed constructor behavior on @ReadOnly classes
    added checks for annotations on primitive types inside arrays

* checkers.nonnull
    flow sensitive analysis supports System.exit, new class/array creation

* checkers.subtype
    fixes for method overriding and other generics-related bugs

* checkers.types
    added AnnotatedTypeMirror, a new representation for annotated types that
      might be moved to the compiler in later version
    added AnnotatedTypeScanner and AnnotatedTypeVisitor, visitors for types
    AnnotatedTypeFactory uses GenericsUtils for improved handing of annotated
      generic types

* checkers.util
    added AnnotatedTypes, a utility class for AnnotatedTypeMirror
    added GenericsUtils, a utility class for working with generic types

* tests
    modified output to print only missing and unexpected diagnostics
    added new test cases for the Javari Checker


Documentation Changes

* checkers/igj-checker.html
    improvements to page

* checkers/javari-checker.html
    examples now point to test suit files

Miscellaneous Changes

* checkers/build.xml
    Ant script fails if it doesn't find the correct JSR 308 javac version

----------------------------------------------------------------------

Version 0.2.1, 1 Aug 2007


Code Changes

* checkers.igj & checkers.igj.quals
    added an initial implementation for the IGJ language

* checkers.javari
    added a state parameter to the visitor methods
    added tests and restructured the test suite
    restructured and implemented RoMaybe
    modified return type to be mutable by default
    fixed mutability type handling for type casts and field access
    fixed bug, ensuring no primitives can be ReadOnly
    a method receiver type is now based on the correct annotation
    fixed parameter type-checking for overriden methods
    fixed bug on readonly field initialization
    added handling for unary trees

* checkers.nonnull
    added a tests for the flow-senstive analysis and varargs methods
    improved flow-sensitive analysis: else statements, asserts,
      return/throw statements, instanceof checks, complex conditionals with &&
    fixed a bug in the flow-sensitive analysis that incorrectly inferred
      @NonNull for some elements
    removed NonnullAnnotatedClassType, moving its functionality into
      NonnullAnnotatedTypeFactory

* checkers.source
    SourceChecker.getSupportedAnnotationTypes() returns ["*"], overriding
      AbstractProcessor.getSupportedAnnotationTypes(). This enables all
      checkers to run on unannotated code

* checkers.subtypes
    fixed a bug pertaining to method parameter checks for overriding methods
    fixed a bug that caused crashes when checking varargs methods

* checkers.types
    AnnotatedTypeFactory.getClass(Element) and getMethod(Element) use the
      tree of the passed Element if one exists
    AnnotatedClassType.includeAt, .execludeAt, .getAnnotationData were
      added and are public
    added constructor() and skipParens() methods to InternalUtils
    renamed getTypeArgumentLocations() to getAnnotatedTypeArgumentLocations()
      in AnnotatedClassType
    added AnnotationData to represent annotations instead of Class instances;
      primarily allows querying annotation arguments
    added switch for whether or not to use includes/excludes in
      AnnotatedClassType.hasAnnotationAt()

* checkers.util
    added utility classes
    added skeleton class generator utility for annotating external libraries


Documentation Changes

* checkers/nonnull-checker.html
    added a note about JML
    added a caveat about variable initialization

* checkers/README-checkers.html
    improvements to instructions

----------------------------------------------------------------------

Version 0.2, 2 Jul 2007


Code Changes

* checkers.subtype
    subtype checker warns for annotated and redundant typecasts
    SubtypeVisitor checks for invalid return and parameter types in overriding
      methods
    added checks for compound assignments (like '+=')

* checkers.source
    SourceChecker honors the "checkers.skipClasses" property as a regex for
      suppressing warnings from unannotated code (property is "java.*" by
      default)
    SourceVisitor extends TreePathScanner<R,P> instead of
      TreeScanner<Void,Void>

* checkers.types
    AnnotatedClassType.isAnnotatedWith removed
    AnnotatedClassType.getInnerLocations renamed to getTypeArgumentLocations
    AnnotatedClassType.include now removes from the exclude list (and
      vice-versa)
    AnnotatedClassType.setElement and setTree methods are now public

* checkers.nonnull
    added a flow-sensitive analysis for inferring @NonNull in "if (var !=
      null)"-style checks
    added checks for prefix and postfix increment and decrement operations

* checkers.javari
    added initial implementation of a type-checker for the Javari language

----------------------------------------------------------------------

Version 0.1.1, 7 Jun 2007


Documentation Changes

* checkers/nonnull-checker.html
    created "Tiny examples" subsection
    created "Annotated library" subsection
    noted where to read @NonNull-annotated source
    moved instructions for unannotated code to README-checkers.html
    various minor corrections and clarifications

* checkers/README-checkers.html
    added cross-references to other Checker Framework documents
    removed redundant text
    moved instructions for unannotated code from nonnull-checker.html
    various minor corrections and clarifications

* checkers/creating-a-checker.html
    added note about getSupportedSourceVersion
    removed line numbers from @Interned example
    added section on SubtypeChecker/SubtypeVisitor
    various minor corrections and clarifications


Code Changes

* checkers.subtype
    removed deprecated getCheckedAnnotation() mechanism
    added missing package Javadocs
    package Javadocs reference relevant HTML documentation
    various improvements to Javadocs
    SubtypeVisitor and SubtypeChecker are now abstract classes
    updated with respect to preferred usages of
      AnnotatedClassType.hasAnnotationAt and AnnotatedClassType.annotateAt

* checkers.source
    added missing package Javadocs
    package Javadocs reference relevant HTML documentation

* checkers.types
    added missing package Javadocs
    package Javadocs reference relevant HTML documentation
    AnnotatedClassType.annotateAt now correctly handles
      AnnotationLocation.RAW argument
    AnnotatedClassType.annotate deprecated in favor of
      AnnotatedClassType.annotateAt with AnnotationLocation.RAW as an argument
    AnnotatedClassType.isAnnotatedWith deprecated in favor of
      AnnotatedClassType.hasAnnotationAt with AnnotationLocation.RAW as an
      argument
    Added fromArray and fromList methods to AnnotationLocation and made
      corresponding constructors private.

* checkers.quals
    added Javadocs and meta-annotations on annotation declarations where
      missing
    package Javadocs reference relevant HTML documentation

* checkers.nonnull
    various improvements to Javadocs
    package Javadocs reference relevant HTML documentation


Miscellaneous Changes

    improved documentation of ch examples
    Checker Framework build file now only attempts to compile .java files


----------------------------------------------------------------------

Version 0.1.0, 1 May 2007

Initial release.<|MERGE_RESOLUTION|>--- conflicted
+++ resolved
@@ -2,13 +2,11 @@
 
 **User-visible changes:**
 
-<<<<<<< HEAD
 New FAQ item "How should I annotate code that uses generics?" gives
 examples of annotations on type variables, together with their meaning.
-=======
+
 `-Ainfer=ajava` uses ajava files (rather than jaif files or stub files)
 internally during whole-program inference.
->>>>>>> 14bf34b3
 
 **Implementation details:**
 
