---------------------------------------------------------------------------

<<<<<<< HEAD
Adds Optional Checker to verify uses of Java 8's Optional class.
=======
Version 2.??, 3 July 2017

Verified that the Checker Framework builds from source on Windows Subsystem
for Linux, on Windows 10 Creators Edition.
>>>>>>> 33ed2a9a

---------------------------------------------------------------------------

Version 2.1.12, 1 June 2017

The manual links to Glacier, a class immutability checker.

The stubparser license has been updated.  You can now use stubparser under
either the LGPL or the Apache license, whichever you prefer.

Closed issues:
254, 1201, 1229, 1236, 1239, 1240, 1257, 1265, 1270, 1271, 1272, 1274, 1288,
1291, 1299, 1304, 1305.

---------------------------------------------------------------------------

Version 2.1.11, 1 May 2017

The manual contains new FAQ (frequently asked questions) sections about
false positive warnings and about inference for field types.

Closed issues:
989, 1096, 1136, 1228.

---------------------------------------------------------------------------

Version 2.1.10, 3 April 2017

The Constant Value Checker, which performs constant propagation, has been
extended to perform interval analysis -- that is, it determines, for each
expression, a statically-known lower and upper bound.  Use the new
@IntRange annotation to express this.  Thanks to Jiasen (Jason) Xu for this
feature.

Closed issues:
134, 216, 227, 307, 334, 437, 445, 718, 1044, 1045, 1051, 1052, 1054, 1055,
1059, 1077, 1087, 1102, 1108, 1110, 1111, 1120, 1124, 1127, 1132.

---------------------------------------------------------------------------

Version 2.1.9, 1 March 2017

By default, uninferred method type arguments, which can happen with Java 8
style target type contexts, are silently ignored, removing many false
positives.  The new option -AconservativeUninferredTypeArguments can be used to
get the conservative behavior.

Closed issues:
1006, 1011, 1015, 1027, 1035, 1036, 1037, 1039, 1043, 1046, 1049, 1053, 1072,
1084.

---------------------------------------------------------------------------

Version 2.1.8, 20 January 2017

The Checker Framework webpage has moved to https://checkerframework.org/.
Old URLs should redirect to the new one, but please update your links
and let us know if any old links are broken rather than redirecting.

The documentation has been reorganized in the Checker Framework repository.
The manual, tutorial, and webpages now appear under checker-framework/docs/.

Closed issues:
770, 1003, 1012.

---------------------------------------------------------------------------

Version 2.1.7, 3 January 2017

Manual improvements:
 * Added a link to jOOQ's SQL checker.
 * Documented the `-AprintVerboseGenerics` command-line option.
 * Better explanation of relationship between Fake Enum and Subtyping Checkers.

Closed issues:
154, 322, 402, 404, 433, 531, 578, 720, 795, 916, 953, 973, 974, 975, 976,
980, 988, 1000.

---------------------------------------------------------------------------

Version 2.1.6, 1 December 2016

Closed issues:

412, 475.

---------------------------------------------------------------------------

Version 2.1.5, 2 November 2016

The new class org.checkerframework.checker.nullness.Opt provides every
method in Java 8's java.util.Optional class, but written for possibly-null
references rather than for the Optional type.  This can shorten code that
manipulates possibly-null references.

In bytecode, type variable upper bounds of type Object may or may not have
been explicitly written.  The Checker Framework now assumes they were not
written explicitly in source code and defaults them as implicit upper bounds.

The manual describes how to run a checker within the NetBeans IDE.

The manual describes two approaches to creating a type alias or typedef.

Closed issues:
643, 775, 887, 906, 941.

---------------------------------------------------------------------------

Version 2.1.4, 3 October 2016

Closed issues:
885, 886, 919.

---------------------------------------------------------------------------

Version 2.1.3, 16 September 2016

Closed issues:
122, 488, 495, 580, 618, 647, 713, 764, 818, 872, 893, 894, 901, 902, 903,
905, 913.

---------------------------------------------------------------------------

Version 2.1.2, 1 September 2016

Closed issues:
182, 367, 712, 811, 846, 857, 858, 863, 870, 871, 878, 883, 888.

---------------------------------------------------------------------------

Version 2.1.1, 1 August 2016

The codebase conforms to a consistent coding style, which is enforced by
a git pre-commit hook.

AnnotatedTypeFactory#createSupportedTypeQualifiers() must now return a mutable
list.  Checkers that override this method will have to be changed.

Closed issues:
384, 590, 681, 790, 805, 809, 810, 820, 824, 826, 829, 838, 845, 850, 856.

---------------------------------------------------------------------------

Version 2.1.0, 1 July 2016

The new Signedness Checker prevents mixing of unsigned and signed
values and prevents meaningless operations on unsigned values.

The Lock Checker expresses the annotated variable as `<self>`;
previously it used `itself`, which may conflict with an identifier.

Closed issues:
166, 273, 358, 408, 471, 484, 594, 625, 692, 700, 701, 711, 717, 752, 756,
759, 763, 767, 779, 783, 794, 807, 808.

---------------------------------------------------------------------------

Version 2.0.1, 1 June 2016

We renamed method annotateImplicit to addComputedTypeAnnotations.  If you
have implemented a checker, you need to change occurrences of
annotateImplicit to addComputedTypeAnnotations.

The Checker Framework (checker.jar) is now placed on the processorpath
during compilation.  Previously, it was placed on the classpath.  The
qualifiers (checker-qual.jar) remain on the classpath.  This change should
reduce conflicts between your code and the Checker Framework.  If your code
depends on classes in the Checker Framework, then you should add those
classes to the classpath when you run the compiler.

Closed issues:
171, 250, 291, 523, 577, 672, 680, 688, 689, 690, 691, 695, 696, 698, 702,
704, 705, 706, 707, 720, 721, 723, 728, 736, 738, 740.

---------------------------------------------------------------------------

Version 2.0.0, 2 May 2016

Inference:

 * The infer-and-annotate.sh script infers annotations and inserts them in
   your source code.  This can reduce the burden of writing annotations and
   let you get started using a type system more quickly.  See the
   "Whole-program inference" section in the manual for details.

Type systems:

 * The Lock Checker has been replaced by a new implementation that provides
   a stronger guarantee.  The old Lock Checker prevented two threads from
   simultaneously using a given variable, but race conditions were still
   possible due to aliases.  The new Lock Checker prevents two threads from
   simultaneously dereferencing a given value, and thus prevents race
   conditions.  For details, see the "Lock Checker" chapter in the manual,
   which has been rewritten to describe the new semantics.

 * The top type qualifier for the Signature String type system has been
   renamed from @UnannotatedString to @SignatureUnknown.  You shouldn't
   ever write this annotation, but if you perform separate compilation (for
   instance, if you do type-checking with the Signature String Checker
   against a library that is annotated with Signature String annotations),
   then you need to re-compile the library.

 * The IGJ, OIGJ, and Javari Checkers are no longer distributed with the
   Checker Framework.  If you wish to use them, install version 1.9.13 of
   the Checker Framework.  The implementations have been removed because
   they were not being maintained.  The type systems are valuable, but the
   type-checkers should be rewritten from scratch.

Documentation improvements:

 * New manual section "Tips for creating a checker" shows how to break down
   the implementation of a type system into small, manageable pieces.

 * Improved instructions for using Maven and Gradle, including for Android
   code.

Tool changes:

 * The Checker Framework Live Demo webpage lets you try the Checker
   Framework without installing it:  http://eisop.uwaterloo.ca/live/

 * New command-line arguments -Acfgviz and -Averbosecfg enable better
   debugging of the control-flow-graph generation step of type-checking.

 * New command-line argument -Ainfer is used by the infer-and-annotate.sh
   script that performs type inference.

Closed issues:
69, 86, 199, 299, 329, 421, 428, 557, 564, 573, 579, 665, 668, 669, 670, 671.

---------------------------------------------------------------------------

Version 1.9.13, 1 April 2016

Documentation:
 * Clarified Maven documentation about use of annotations in comments.
 * Added FAQ about annotating fully-qualified type names.

Closed issues:  438, 572, 579, 607, 624, 631.

---------------------------------------------------------------------------

Version 1.9.12, 1 March 2016

The Checker Framework distribution contains annotated versions
of libraries in directory checker-framework/checker/lib/.
During type-checking, you should put these versions first on your classpath,
to obtain more precise type-checking with fewer false positive warnings.

tools.jar is no longer required to be on the classpath when using
checker-qual.jar

The Signature String Checker supports two new string representations of a
Java type: @InternalForm and @ClassGetSimpleName.

The manual documents how to run a pluggable type-checker in IntelliJ IDEA.

The instructions on how to run a type-checker in Gradle have been updated to
use the artifacts in Maven Central. Examples using the instructions have been
added under checker-framework/docs/examples/GradleExamples/.

Renamed enum DefaultLocation to TypeUseLocation.

Closed issues:  130, 263, 345, 458, 559, 559, 574, 582, 596.

---------------------------------------------------------------------------

Version 1.9.11, 1 February 2016

Renamed and merged -AuseSafeDefaultsForUnannotatedSourceCode and
-AsafeDefaultsForUnannotatedBytecode command-line options to
-AuseDefaultsForUncheckedCode that takes arguments source and bytecode.

For type-system developers:

* The previously deprecated
  org.checkerframework.framework.qual.TypeQualifier{s} annotations
  were removed.
* Every type system uses the CLIMB-to-top defaulting scheme, unless it
  explicitly specifies a different one.  Previously a type system needed
  to explicitly request CLIMB-to-top, but now it is the default.

Closed issues: 524, 563, 568.

---------------------------------------------------------------------------

Version 1.9.10, 4 January 2016

The Checker Framework distribution files now contain a version number:
for example, checker-framework-1.9.9.zip rather than checker-framework.zip.

Nullness Checker supports org.eclipse.jgit.annotations.Nullable and NonNull
annotations.

Buildfiles do less unnecessary recomputation.

Documentation:
 * Documented how to initialize circular data structures in the
   Initialization type system.
 * Linked to David Bürgin's Nullness Checker tutorial at
   https://github.com/glts/safer-spring-petclinic/wiki
 * Acknowledged more contributors in the manual.

For type-system developers:
 * The org.checkerframework.framework.qual.TypeQualifier{s} annotations are
   now deprecated.  To indicate which annotations a checker supports, see
   https://checkerframework.org/manual/#creating-indicating-supported-annotations .
   Support for TypeQualifier{s} will be removed in the next release.
 * Renamed
   org.checkerframework.framework.qual.Default{,Qualifier}ForUnannotatedCode to
   DefaultInUncheckedCodeFor and DefaultQualifierInHierarchyInUncheckedCode.

Closed issues: 169, 363, 448, 478, 496, 516, 529.

---------------------------------------------------------------------------

Version 1.9.9, 1 December 2015

Fixed issues:  511, 513, 514, 455, 527.

Removed the javac_maven script and batch file,
which had been previously deprecated.

---------------------------------------------------------------------------

Version 1.9.8, 9 November 2015

Field initialization warnings can now be suppressed for a single field at a
time, by placing @SuppressWarnings("initialization") on the field declaration.

Updated Maven instructions to no longer require a script.
Added an example of how to use the instructions under
docs/examples/MavenExample.

The javac_maven script (and batch file) are deprecated and will be
removed as of December 2015.

Fixed issues:  487, 500, 502.

---------------------------------------------------------------------------

Version 1.9.7, 24 October 2015

Fixed issues:  291, 474.

----------------------------------------------------------------------

Version 1.9.6, 8 October 2015

Fixed issue:  460.

----------------------------------------------------------------------

Version 1.9.5, 1 September 2015

Test Framework Updates:
  * The test framework has been refactored to improve extensibility.
  * Tests that previously extended ParameterizedCheckerTest or
    CheckerTest should extend either CheckerFrameworkTest or nothing.
  * If a test used methods that were previously found on
    CheckerTest, you may find them in TestUtilities.

Fixed issues:  438, 457, 459.

----------------------------------------------------------------------

Version 1.9.4, 4 August 2015

Documented the notion of a compound checker, which depends on other checkers
  and automatically runs them.

Renamed -AuseConservativeDefaultsForUnannotatedSourceCode command-line
  option to -AuseSafeDefaultsForUnannotatedSourceCode

Moved the Checker Framework version control repository from Google Code to
GitHub, and from the Mercurial version control system to Git.  If you have
cloned the old repository, then discard your old clone and create a new one
using this command:
  git clone https://github.com/typetools/checker-framework.git

Fixed issues:  427, 429, 434, 442, 450.

----------------------------------------------------------------------

Version 1.9.3, 1 July 2015

New command-line options:
 * -AsafeDefaultsForUnannotatedBytecode causes a checker to use conservative
   defaults for .class files that were compiled without running the given
   checker.  Without this option, type-checking is unsound (that is, there
   might be errors at run time even though the checker issues no warnings).
 * -AuseConservativeDefaultsForUnannotatedSourceCode uses conservative
   annotations for unannotated type uses.  Use this when compiling a library in
   which some but not all classes are annotated.

Various bug fixes and documentation improvements.

Fixed issues: 436.

----------------------------------------------------------------------

Version 1.9.2, 1 June 2015

Internationalization Format String Checker:
This new type-checker prevents use of incorrect internationalization
format strings.

Fixed issues: 434.

----------------------------------------------------------------------

Version 1.9.1, 1 May 2015

New FAQ entry:
  "How does the Checker Framework compare with Eclipse's null analysis?"

----------------------------------------------------------------------

Version 1.9.0, 17 April 2015

Bug fixes for generics, especially type parameters:
   * Manual chapter 21 "Generics and polymorphism" has been expanded,
     and it gives more information on annotating type parameters.
   * The qualifier on a type parameter (e.g. <@HERE T> ) only applies
     to the lower bound of that type parameter.  Previously it also
     applied to the upper bound.
   * Unannotated, unbounded wildcards are now qualified with the
     annotations of the type parameter to which they are an argument.
     See the new manual section 23.3.4 for more details.
   * Warning "bound.type.incompatible" is issued if the lower bound of
     a type parameter or wildcard is a supertype of its upper bound,
     e.g.  <@Nullable T extends @NonNull Object>
   * Method type argument inference has been improved. Fewer warnings
     should be issued when method invocations omit type arguments.
   * Added command-line option -AprintVerboseGenerics to print more
     information about type parameters and wildcards when they appear
     in warning messages.

Reflection resolution:
If you supply the -AresolveReflection command-line option, the Checker
Framework attempts to resolve reflection.  This reduces the number of
false positive warnings caused by reflection.

The documentation for the Map Key Checker has been moved into its own
chapter in the manual.

Fixed issues: 221, 241, 313, 314, 328, 335, 337, 338, 339, 355, 369,
              376, 378, 386, 388, 389, 393, 403, 404, 413, 414, 415,
              417, 418, 420, 421, 422, 426.

----------------------------------------------------------------------

Version 1.8.11, 2 March 2015

Fixed issues: 396, 400, 401.

----------------------------------------------------------------------

Version 1.8.10, 30 January 2015

Fixed issues: 37, 127, 350, 364, 365, 387, 392, 395.

----------------------------------------------------------------------
Version 1.8.9, 19 December 2014

Aliasing Checker:
This new type-checker ensures that an expression has no aliases.

Fixed issues: 362, 380, 382.

----------------------------------------------------------------------
Version 1.8.8, 26 November 2014

@SuppressWarnings("all") suppresses all Checker Framework warnings.

Implicit imports are deprecated, including the jsr308_imports environment
variable and the -jsr308_imports ... and -Djsr308.imports=... command-line
options.

For checkers bundled with the Checker Framework, package names may now
be omitted when running from the command line.
E.g.
    javac -processor NullnessChecker MyFile.java

The Nullness checker supports Android annotations
android.support.annotation.NonNull and android.support.annotation.Nullable.

Fixed issues: 366, 379.

----------------------------------------------------------------------

Version 1.8.7, 30 October 2014

Fix performance regression introduced in release 1.8.6.

Nullness Checker:
  * Updated Nullness annotations in the annotated JDK.
    See issues: 336, 340, 374.
  * String concatenations with null literals are now @NonNull
    rather than @Nullable.  See issue 357.

Fixed issues:  200, 300, 332, 336, 340, 357, 359, 373, 374.

----------------------------------------------------------------------

Version 1.8.6, 25 September 2014

Method Reference and Lambda Expression Support:
The Checker Framework now supports type-checking method references
and lambda expressions to ensure they are congruent with the
functional interface they are assigned to. The bodies of lambda expressions
are also now type-checked similarly to regular method bodies.

Dataflow:
 * Handling of the following language features has been improved:
   boxed Booleans, finally blocks, switch statements, type casts, enhanced
   for loops
 * Performance improvements

Annotations:
The checker-compat-qual.jar is now included with the Checker Framework
release.  It can also be found in Maven Central at the coordinates:
org.checkerframework:checker-compat-qual
Annotations in checker-compat-qual.jar do not require Java 8 but
can only be placed in annotation locations valid in Java 7.

----------------------------------------------------------------------

Version 1.8.5, 29 August 2014

Eclipse Plugin:
All checkers in the Checker Framework manual now appear in the
Eclipse plugin by default.  Users no longer have to include
checker.jar on their classpath to run any of the built-in checkers.

Improved Java 7 compatibility and introduced Java 7 compliant
annotations for the Nullness Checker.  Please see the section on
"Class-file compatibility with Java 7" in the manual for more details.

Fixed issue 347.

----------------------------------------------------------------------

Version 1.8.4, 1 August 2014

The new Constant Value Checker is a constant propagation analysis:  it
determines which variable values can be known at compile time.

Overriding methods now inherit declaration annotations from methods they
override, if the declaration annotation is meta-annotate with
@InheritedAnnotation.  In particular, the purity annotations @SideEffectFree,
@Deterministic, and @Pure are inherited.

Command-line options:
 * Renamed the -AenablePurity command-line flag to -AcheckPurityAnnotations.
 * Added a command-line option -AoutputArgsToFile to output all command-line
   options passed to the compiler to a file.  This is especially useful when
   debugging Maven compilation.

Annotations:
These changes are relevant only to people who wish to use pluggable
type-checking with a standard Java 7 toolset.  (If you are not having
trouble with your Java 7 JVM, then you don't care about them.)
 * Made clean-room reimplementations of nullness-related annotations
   compatible with Java 7 JVMs, by removing TYPE_USE as a target.
 * Added a new set of Java 7 compatibility annotations for the Nullness Checker
   in the org.checkerframework.checker.nullness.compatqual package. These
   annotations do not require Java 8 but can only be placed in annotation
   locations valid in Java 7.

Java 8 support:
The Checker Framework no longer crashes when type-checking code with lambda
expressions, but it does issue a lambda.unsupported warning when
type-checking code containing lambda expressions.  Full support for
type-checking lambda expressions will appear in a future release.

Fixed issue 343.

----------------------------------------------------------------------

Version 1.8.3, 1 July 2014

Updated the Initialization Checker section in the manual with
a new introduction paragraph.

Removed the Maven plugin section from the manual as the plugin is
no longer maintained and the final release was on June 2, 2014.
The javac_maven script (and batch file) are available to use
the Checker Framework from Maven.

Fixed issue 331.

----------------------------------------------------------------------

Version 1.8.2, 2 Jun 2014

Converted from using rt.jar to ct.sym for creating the annotated jdk.
Using the annotated jdk on the bootclasspath of a VM will cause the
vm to crash immediately.

The Lock Checker has been rewritten to support dataflow analysis.
It can now understand conditional expressions, for example, and
knows that "lock" is held in the body of statements like
"if (lock.tryLock()) { ... }"
The Lock Checker chapter in the manual has been updated accordingly
and describes the new Lock Checker features in detail.

Provided a javac_maven script (and batch file) to make it simpler
to use the Checker Framework from Maven.  The Maven plug-in is deprecated
and will be removed as of July 1, 2014. Added an explanation of how
to use the script in the Maven section of the manual.

The Checker Framework installation instructions in the manual have
been updated.

Fixed issues: 312, 315, 316, 318, 319, 324, 326, 327.

----------------------------------------------------------------------

Version 1.8.1, 1 May 2014

Support to directly use the Java 8 javac in addition to jsr308-langtools.
Added docs/examples directory to checker-framework.zip.
New section in the manual describing the contents of checker-framework.zip.

Fixed issues: 204, 304, 320.

----------------------------------------------------------------------

Version 1.8.0, 2 April 2014

Added the GUI Effect Checker, which prevents "invalid thread access" errors
when a background thread in a GUI attempts to access the UI.

Changed the Java package of all type-checkers and qualifiers.  The package
"checkers" has been renamed to "org.checkerframeork.checker".  This
requires you to change your import statements, such as from
  import checkers.nullness.quals.*;
to
  import org.checkerframework.checker.nullness.qual.*;
It also requires you to change command-line invocations of javac, such as from
  javac -processor checkers.nullness.NullnessChecker ...
to
  javac -processor org.checkerframework.checker.nullness.NullnessChecker ...

Restructured the Checker Framework project and package layout,
using the org.checkerframework prefix.

----------------------------------------------------------------------

Version 1.7.5, 5 March 2014

Minor improvements to documentation and demos.
Support a few new units in the UnitsChecker.

----------------------------------------------------------------------

Version 1.7.4, 19 February 2014

Error messages now display the error key that can be used in
SuppressWarning annotations. Use -AshowSuppressWarningKeys to
show additional keys.

Defaulted type qualifiers are now stored in the Element and written
to the final bytecode.

Reduce special treatment of checkers.quals.Unqualified.

Fixed issues: 170, 240, 265, 281.

----------------------------------------------------------------------

Version 1.7.3, 4 February 2014

Fixes for Issues 210, 253, 280, 288.

Manual:
   Improved discussion of checker guarantees.

Maven Plugin:
   Added option useJavacOutput to display exact compiler output.

Eclipse Plugin:
   Added the Format String Checker to the list of built-in checkers.

----------------------------------------------------------------------

Version 1.7.2, 2 January 2014

Fixed issues: 289, 292, 295, 296, 298.

----------------------------------------------------------------------

Version 1.7.1, 9 December 2013

Fixes for Issues 141, 145, 257, 261, 269, 267, 275, 278, 282, 283, 284, 285.

Implementation details:
  Renamed AbstractBasicAnnotatedTypeFactory to GenericAnnotatedTypeFactory

----------------------------------------------------------------------

Version 1.7.0, 23 October 2013

Format String Checker:
  This new type-checker ensures that format methods, such as
  System.out.printf, are invoked with correct arguments.

Renamed the Basic Checker to the Subtyping Checker.

Reimplemented the dataflow analysis that performs flow-sensitive type
  refinement.  This fixes many bugs, improves precision, and adds features.
  Many more Java expressions can be written as annotation arguments.

Initialization Checker:
  This new abstract type-checker verifies initialization properties.  It
  needs to be combined with another type system whose proper initialization
  should be checked.  This is the new default initialzation checker for the
  Nullness Checker.  It is based on the "Freedom Before Commitment" approach.

Renamed method annotations used by the Nullness Checker:
  @AssertNonNullAfter => @EnsuresNonNull
  @NonNullOnEntry => @RequiresNonNull
  @AssertNonNullIfTrue(...) => @IfMethodReturnsFalseEnsuresNonNull
  @AssertNonNullIfFalse(...) => @IfMethodReturnsFalseEnsuresNonNull
  @LazyNonNull => @MonotonicNonNull
  @AssertParametersNonNull => [no replacement]
Removed annotations used by the Nullness Checker:
  @AssertParametersNonNull
Renamed type annotations used by the Initialization Checker:
  @NonRaw => @Initialized
  @Raw => @UnknownInitialization
  new annotation @UnderInitialization
The old Initialization Checker (that uses @Raw and @NonRaw) can be invoked
  by invoking the NullnessRawnessChecker rather than the NullnessChecker.

Purity (side effect) analysis uses new annotations @SideEffectFree,
  @Deterministic, and @TerminatesExecution; @Pure means both @SideEffectFree
  and @Deterministic.

Pre- and postconditions about type qualifiers are available for any type system
  through @RequiresQualifier, @EnsuresQualifier and @EnsuresQualifierIf.  The
  contract annotations for the Nullness Checker (e.g. @EnsuresNonNull) are now
  only a special case of these general purpose annotations.
  The meta-annotations @PreconditionAnnotation, @PostconditionAnnotation, and
  @ConditionalPostconditionAnnotation can be used to create more special-case
  annotations for other type systems.

Renamed assertion comment string used by all checkers:
  @SuppressWarnings => @AssumeAssertion

To use an assert statement to suppress warnings, the assertion message must
  include the string "@AssumeAssertion(warningkey)".  Previously, just the
  warning key sufficed, but the string @SuppressWarnings(warningkey) was
  recommended.

New command-line options:
  -AonlyDefs and -AonlyUses complement existing -AskipDefs and -AskipUses
  -AsuppressWarnings Suppress warnings matching the given key
  -AassumeSideEffectFree Unsoundly assume that every method is side-effect-free
  -AignoreRawTypeArguments Ignore subtype tests for type arguments that
    were inferred for a raw type
  -AenablePurity Check the bodies of methods marked as pure
    (@SideEffectFree or @Deterministic)
  -AsuggestPureMethods Suggest methods that could be marked as pure
  -AassumeAssertionsAreEnabled, -AassumeAssertionsAreDisabled Whether to
    assume that assertions are enabled or disabled
  -AconcurrentSemantics Whether to assume concurrent semantics
  -Anocheckjdk Don't err if no annotated JDK can be found
  -Aflowdotdir Create an image of the control flow graph
  -AinvariantArrays replaces -Alint=arrays:invariant
  -AcheckCastElementType replaces -Alint=cast:strict

Manual:
  New manual section about array types.
  New FAQ entries:  "Which checker should I start with?", "How can I handle
    typestate, or phases of my program with different data properties?",
    "What is the meaning of a type qualifier at a class declaration?"
  Reorganized FAQ chapter into sections.
  Many other improvements.

----------------------------------------------------------------------

Version 1.6.7, 28 August 2013

User-visible framework improvements:
  Improve the error message produced by -Adetailedmsgtext

Bug fixes:
  Fix issue #245: anonymous classes were skipped by default

----------------------------------------------------------------------

Version 1.6.6, 01 August 2013

Documentation:
  The Checker Framework manual has been improved.  Changes include:
more troubleshooting tips to the Checker Framework manual, an improved
discussion on qualifier bounds, more examples, improved formatting, and more.
  An FAQ entry has been added to discuss JSR305.
  Minor clarifications have been added to the Checker Framework tutorial.

----------------------------------------------------------------------

Version 1.6.5, 01 July 2013

User-visible framework improvements:
  Stub files now support static imports.

Maven plugin:
  Maven plugin will now issue a warning rather than quit when zero checkers are specified in a project's pom.xml.

Documentation:
  Improved the Maven plugin instructions in the Checker Framework manual.
  Added documentation for the -XDTA:noannotationsincomments compiler flag.

Internal framework improvements:
  Improved Maven-plugin developer documentation.

----------------------------------------------------------------------

Version 1.6.4, 01 June 2013

User-visible framework improvements:
    StubGenerator now generates stubs that can be read by the StubParser.

Maven plugin:
    The Maven plugin no longer requires the Maven project's output directory to exist in order to run the Checker Framework.  However, if you ask the Checker Framework to generate class files then the output directory will be created.

Documentation:
  Improved the Maven plugin instructions in the Checker Framework manual.
  Improved the discussion of why to define both a bottom and a top qualifier in the Checker Framework manual.
  Update FAQ to discuss that some other tools incorrectly interpret array declarations.

----------------------------------------------------------------------

Version 1.6.3, 01 May 2013

Eclipse plugin bug fixes:
  The javac argument files used by the Eclipse plugin now properly escape file paths.  Windows users should no longer encounter errors about missing built-in checkers.

Documentation:
  Add FAQ "What is the meaning of an annotation after a type?"

----------------------------------------------------------------------

Version 1.6.2, 04 Apr 2013

Eclipse plugin:
  The "Additional compiler parameters" text field has now been replaced by a list.  Parameters in this list may be activated/deactivated via checkbox.

Eclipse plugin bug fixes:
   Classpaths and source files should now be correctly quoted when they contain spaces.

Internal framework improvements:
  Update pom files to use the same update-version code as the Checker Framework "web" ant task.  Remove pom specific update-version code.
  Update build ant tasks to avoid re-running targets when executing tests from the release script.

----------------------------------------------------------------------

Version 1.6.1, 01 Mar 2013

User-visible framework improvements:
  A number of error messages have been clarified.
  Stub file now supports type annotations in front and after method type variable declarations.
  You may now specify custom paths to javac.jar and jdk7.jar on the command line for non-standard installations.

Internal framework improvements:
  Add shouldBeApplied method to avoid unnecessary scans in DefaultApplier and avoid annotating void types.
  Add createQualifierDefaults and createQualifierPolymorphism factory methods.

Maven plugin:
  Put Checker Framework jars at the beginning of classpath.
  Added option to compile code in order to support checking for multi-module projects.
  The plugin no longer copies the various Checker Framework maven artifacts to one location but instead takes advantage of the new custom path options for javac.jar and jdk7.jar.
  The maven plugin no longer attempts to resolve jdk6.jar

Eclipse plugin:
  Put Checker Framework jars at the beginning of classpath.
  All files selected from a single project can now be checked.  The previous behavior only checked the entire project or one file depending on the type of the first file selected.

Documentation:
  Fixed broken links and incomplete URLs in the Checker Framework Manual.
  Update FAQ to discuss that some other tools incorrectly interpret array declarations.

Bug fixes

----------------------------------------------------------------------
Version 1.6.0, 1 Feb 2013

User-visible framework improvements:
  It is possible to use enum constants in stub files without requiring the fully qualified name, as was previously necessary.
  Support build on a stock Java 8 OpenJDK.

Adapt to underlying jsr308-langtools changes.
  The most visible change is syntax for fully-qualified types, from @A java.lang.Object to java.lang.@A Object.
  JDK 7 is now required.  The Checker Framework does not build or run on JDK 6.

Documentation:
  A new tutorial is available at https://checkerframework.org/tutorial/

----------------------------------------------------------------------
Version 1.5.0, 14 Jan 2013

User-visible framework improvements:
  To invoke the Checker Framework, call the main method of class
    CheckerMain, which is a drop-in replacement for javac.  This replaces
    all previous techniques for invoking the Checker Framework.  Users
    should no longer provide any Checker Framework jars on the classpath or
    bootclasspath.  jsr308-all.jar has been removed.
  The Checker Framework now works with both JDK 6 and JDK 7, without need
    for user customization.  The Checker Framework determines the
    appropriate annotated JDK to use.
  All jar files now reside in checker-framework/checkers/binary/.

Maven plugin:
  Individual pom files (and artifacts in the Maven repository) for all
    Checker Framework jar files.
  Avoid too-long command lines on Windows.
  See the Maven section of the manual for more details.

Eclipse plugin:
  Avoid too-long command lines on Windows.
  Other bug fixes and interface improvements.

Other framework improvements:
  New -Adetailedmsgtext command-line option, intended for use by IDE plugins.

----------------------------------------------------------------------
Version 1.4.4, 1 Dec 2012

Internal framework improvements:
  Add shutdown hook mechanism and use it for -AresourceStats resource
    statistics flag.
  Add -AstubWarnIfNotFound and -AstubDebug options to improve
    warnings and debug information from the stub file parsing.
  Ignore case when comparing error suppression keys.
  Support the bottom type as subtype of any wildcard type.

Tool Integration Changes
  The Maven plugin id has been changed to reflect standard Maven
    naming conventions.
  Eclipse and Maven plugin version numbers will now
    track the Checker Framework version numbers.

Bug fixes.

----------------------------------------------------------------------
Version 1.4.3, 1 Nov 2012

Clarify license:
  The Checker Framework is licensed under the GPL2.  More permissive
    licenses apply to annotations, tool plugins (Maven, Eclipse),
    external libraries included with the Checker Framework, and examples in
    the Checker Framework Manual.
  Replaced all third-party annotations by cleanroom implementations, to
    avoid any potential problems or confusion with licensing.

Aliased annotations:
  Clarified that there is no need to rewrite your program.  The Checker
    Framework recognizes dozens of annotations used by other tools.

Improved documentation of Units Checker and Gradle Integration.
Improved developer documentation of Eclipse and Maven plugins.

Bug fixes.

----------------------------------------------------------------------
Version 1.4.2, 16 Oct 2012

External tool support:
  Eclipse plug-in now works properly, due to many fixes

Regex Checker:
  New CheckedPatternSyntaxException added to RegexUtil

Support new foreign annotations:
  org.eclipse.jdt.annotation.Nullable
  org.eclipse.jdt.annotation.NonNull

New FAQ: "What is a receiver?"

Make annotations use 1-based numbering for formal parameters:
  Previously, due to a bug the annotations used 0-based numbering.
  This change means that you need to rewrite annotations in the following ways:
    @KeyFor("#3")  =>  @KeyFor("#4")
    @AssertNonNullIfTrue("#0")  =>  @AssertNonNullIfTrue("#1")
    @AssertNonNullIfTrue({"#0", "#1"})  =>  @AssertNonNullIfTrue({"#1", "#2"})
    @AssertNonNullAfter("get(#2)")  =>  @AssertNonNullAfter("get(#3)")
  This command:
    find . -type f -print | xargs perl -pi -e 's/("#)([0-9])(")/$1.($2+1).$3/eg'
  handles the first two cases, which account for most uses.  You would need
  to handle any annotations like the last two cases in a different way,
  such as by running
    grep -r -n -E '\("[^"]+#[0-9][^A-Za-z]|\("#[0-9][^"]' .
  and making manual changes to the matching lines.  (It is possible to
  provide a command that handles all cases, but it would be more likely to
  make undesired changes.)
  Whenever making automated changes, it is wise to save a copy of your
  codebase, then compare it to the modified version so you can undo any
  undesired changes.  Also, avoid running the automated command over version
  control files such as your .hg, .git, .svn, or CVS directory.

----------------------------------------------------------------------
Version 1.4.1, 29 Sep 2012

User-visible framework improvements:
  Support stub files contained in .jar files.
  Support aliasing for declaration annotations.
  Updated the Maven plugin.

Code refactoring:
  Make AnnotationUtils and AnnotatedTypes into stateless utility classes.
    Instead, provide the necessary parameters for particular methods.
  Make class AnnotationBuilder independent of AnnotationUtils.
  Remove the ProcessingEnvironment from AnnotatedTypeMirror, which was
    hardly used and can be replaced easily.
  Used more consistent naming for a few more fields.
  Moved AnnotatedTypes from package checkers.types to checkers.utils.
    this required making a few methods in AnnotatedTypeFactory public,
    which might require changes in downstream code.

Internal framework improvements:
  Fixed Issues 136, 139, 142, 156.
  Bug fixes and documentation improvements.

----------------------------------------------------------------------
Version 1.4.0, 11 Sep 2012

User-visible framework improvements:
  Defaulting:
    @DefaultQualifier annotations now use a Class instead of a String,
      preventing simple typo errors.
    @DefaultLocation extended with more constants.
    TreeAnnotator propagates the least-upper-bound of the operands of
      binary/compound operations, instead of taking the default qualifier.
  Stub files now ignore the return type, allowing for files automatically
    generated from other formats.
  Type factories and type hierarchies:
    Simplify AnnotatedTypeFactory constructors.
    Add a GeneralAnnotatedTypeFactory that supports multiple type systems.
    Improvements to QualifierHierarchy construction.
  Type-checking improvements:
    Propagate annotations from the sub-expression of a cast to its result.
    Better handling of assignment context and improved inference of
      array creation expressions.
  Optional stricter checking of casts to array and generic types using
    the new -Alint=cast:strict flag.
    This will become the default in the future.
  Code reorganization:
    SourceChecker.initChecker no longer has a ProcessingEnvironment
      parameter. The environment can now be accessed using the standard
      processingEnv field (instead of the previous env field).
    Classes com.sun.source.util.AbstractTypeProcessor and
      checkers.util.AggregateChecker are now in package checkers.source.
    Move isAssignable from the BaseTypeChecker to the BaseTypeVisitor; now
      the Checker only consists of factories and logic is contained in the
      Visitor.
  Warning and error messages:
    Issue a warning if an unsupported -Alint option is provided.
    Improved error messages.
  Maven plugin now works.

Nullness Checker:
  Only allow creation of (implicitly) non-null objects.
  Optionally forbid creation of arrays with @NonNull component type,
    when flag -Alint=arrays:forbidnonnullcomponents is supplied.
    This will become the default in the future.

Internal framework improvements:
  Enable assertion checking.
  Improve handling of annotated type variables.
  Assignment context is now a type, not a tree.
  Fix all compiler warnings.

----------------------------------------------------------------------
Version 1.3.1, 21 Jul 2012

Installation:
  Clarify installation instructions for Windows.  Remove javac.bat, which
  worked for running distributed checkers but not for creating new checkers.

User-visible framework improvements:
  Implement @PolyAll qualifier to vary over multiple type systems.
  The Checker Framework is unsound due to Java's covariant array subtyping.
    You can enable invariant array subtyping (for qualifiers only, not for
    base Java types) with the command-line option -Alint=arrays:invariant.
    This will become the default in the future.

Internal framework improvements:
  Improve defaulting for multiple qualifier hierarchies.
  Big refactoring of how qualifier hierarchies are built up.
  Improvements to error handling output for unexpected exceptions.
  Bug fixes and documentation improvements.

----------------------------------------------------------------------
Version 1.3.0, 3 Jul 2012

Annotation syntax changes, as mandated by the latest Type Annotations
(JSR 308) specification.  The most important ones are:
- New receiver syntax, using "this" as a formal parameter name:
    ReturnType methodname(@ReceiverAnnotation MyClass this, ...) { ... }
- Changed @Target default to be the Java 1.5 values
- UW extension: in addition to annotations in comments, support
    special /*>>> */ comments to hide multiple tokens.
    This is useful for the new receiver syntax and for import statements.

Framework improvements:
  Adapt to annotation storage changes in jsr308-langtools 1.3.0.
  Move type validation methods from the BaseTypeChecker to BaseTypeVisitor.

----------------------------------------------------------------------
Version 1.2.7, 14 May 2012

Regex Checker:
  Add basic support for the concatenation of two non-regular expressions
    that produce a valid regular expression.
  Support "isRegex" in flow inference.

Framework improvements:
  New @StubFiles annotation declaratively adds stub files to a checker.

Internal bug fixes:
  Respect skipDefs and skipUses in NullnessFlow.
  Support package annotations in stub files.
  Better support for enums in annotation attributes.
  Cleanups to how implicit receivers are determined.

----------------------------------------------------------------------
Version 1.2.6, 18 Mar 2012

Nullness Checker:
  Correctly handle unboxing in more contexts (if, switch (Issue 129),
    while loops, ...)

Regex Checker:
  Add capturing groups parameter to Regex qualifier.
    Count groups in String literals and String concatenation.
    Verify group number to method calls that take a capturing group
      number.
    Update RegexUtil methods to take optional groups parameter.
    Modify regex qualifier hierarchy to support groups parameter.
  Add special case for Pattern.compile when called with Pattern.LITERAL flag.

Internal bug fixes:
  Improve flow's support of annotations with parameters.
  Fix generics corner cases (Issues 131, 132, 133, 135).
  Support type annotations in annotations and type-check annotations.
  Improve reflective look-up of visitors and factories.
  Small cleanups.

----------------------------------------------------------------------
Version 1.2.5.1, 06 Feb 2012

Nullness Checker:
  Correct the annotations on ThreadLocal and InheritableThreadLocal.

Internal bug fixes:
  Expand release tests.
  Compile release with JDK 6 to work on both JDK 6 and JDK 7.

----------------------------------------------------------------------
Version 1.2.5, 3 Feb 2012

Don't put classpath on the bootclasspath when invoking javac.  This
prevents problems if, for example, android.jar is on the classpath.

New -jsr308_imports ... and -Djsr308.imports=... command-line options, for
specifying implicit imports from the command line.  This is needed by Maven.

New -Aignorejdkastub option makes the checker not load the jdk.astub
file. Files from the "stubs" option are still loaded.

Regex Checker:
  Support concatenation of PolyRegex strings.
  Improve examples of use of RegexUtil methods.

Signature Checker:
  Add new @ClassGetName annotation, for a 4th string representation of a
    class that is used by the JDK.  Add supporting annotations to make the
    type hierarchy a complete lattice.
  Add PolySignature annotation.

Internal bug fixes:
  Improve method type argument inference.
  Handle type variables whose upper bound is a type variable.
  Fix bug in least upper bound computation for anonymous classes.
  Improve handling of annotations inherited from superclasses.
  Fix design problem with Nullness Checker and primitive types.
  Ensure that overriding methods respect pre- and postconditions.
  Correctly resolve references to an enclosing this.
  Improve handling of Java source that contains compilation errors.

----------------------------------------------------------------------
Version 1.2.4, 15 Dec 2011

All checkers:
- @Target(TYPE_USE) meta-annotation is properly handled.

Nullness Checker:
- Do not allow nullness annotations on primitive types.
- Improvements to rawness (initialization) checks.
- Special-case known keys for System.getProperty.
- The -Alint=uninitialized command-line option now defaults to off, and
  applies only to initialization of primitive and @Nullable fields.  It is
  not possible to disable, from the command line, the check that all
  @NonNull fields are initialized.  Such warnings must be suppressed
  explicitly, for example by using @SuppressWarnings.

Regex Checker:
- Improved RegexUtil class.

Manual:
- Add FAQ item "Is the Checker Framework an official part of Java?"
- Trim down README.txt; users should read the manual instead.
- Improvements throughout, especially to Nullness and Regex Checker sections.

Implementation details:
- Add a new @InvisibleQualifier meta-annotation for type qualifiers.
  Instead of special-casing @Unqualified in the AnnotatedTypeMirror it
  now looks for this meta-annotation. This also allows type systems to
  hide type qualifiers it doesn't want visible, which we now use in the
  Nullness Checker to hide the @Primitive annotation.
- Nullness Checker:  Introduce a new internal qualifier @Primitive that is
  used for primitive types.
- Be stricter about qualifiers being present on all types. If you get
  errors about missing qualifiers, check your defaulting rules.
  This helped in fixing small bugs in corner cases of the type
  hierarchy and type factory.
- Unify decoding type annotations from trees and elements.
- Improve handling of annotations on type variables and upper bounds.
- Support checkers that use multiple, disjoint qualifier hierarchies.
- Many bug fixes.

----------------------------------------------------------------------
Version 1.2.3, 1 Nov 2011

Regex Checker:
- Add @PolyRegex polymorphic annotation
- Add more stub library annotations

Implementation details:
- Do not use "null" for unqualified types. Explicitly use @Unqualified
  and be strict about correct usage. If this causes trouble for you,
  check your @ImplicitFor and @DefaultQualifierInHierarchy
  meta-annotations and ensure correct defaulting in your
  AnnotatedTypeFactory.

Bug fixes:
- Correctly handle f-bounded polymorphism. AnnotatedTypeMirror now has
  methods to query the "effective" annotations on a type, which
  handles type variable and wildcard bounds correctly. Also, terminate
  recursions by not doing lazy-initialization of bounds during defaulting.
- Many other small bug fixes and documentation updates.

----------------------------------------------------------------------
Version 1.2.2, 1 Oct 2011

Be less restrictive about when to start type processing when errors
already exist.
Add -AskipDefs command-line option to not type-check some class
definitions.
Documentation improvements.

----------------------------------------------------------------------
Version 1.2.1, 20 Sep 2011

Fix issues 109, 110, 111 and various other cleanups.
Improvements to the release process.
Documentation improvements.

----------------------------------------------------------------------
Version 1.2.0.1, 4 Sep 2011

New version number to stay in sync with JSR 308 compiler bugfix.
No significant changes.

----------------------------------------------------------------------
Version 1.2.0, 2 Sep 2011

Updated to JDK 8. Use -source 8 (the new default) for type annotations.
Documentation improvements
Bug fixes all over

Nullness Checker:
- Correct the upper bounds of all Collection subtypes

----------------------------------------------------------------------
Version 1.1.5, 22 Jul 2011

Units Checker:
  Instead of conversion routines, provide unit constants, with which
  to multiply unqualified values. This is easier to type and the
  multiplication gets optimized away by the compiler.

Fenum Checker:
  Ensure that the switch statement expression is a supertype of all
  the case expressions.

Implementation details:

- Parse declaration annotations in stub files

- Output error messages instead of raising exceptions. This change
  required us to introduce method "initChecker" in class
  SourceChecker, which should be used instead of "init". This allows
  us to handle the calls to initChecker within the framework.
  Use method "errorAbort" to output an error message and abort
  processing.

----------------------------------------------------------------------
Version 1.1.4, 8 Jul 2011

Units Checker (new):
  Ensures operations are performed on variables of correct units of
  measurement (e.g., miles vs. kilometers vs. kilograms).

Changed -AskipClasses command-line option to -AskipUses

Implementation details:

- Improve support for type qualifiers with enum attributes

----------------------------------------------------------------------
Version 1.1.3, 17 Jun 2011

Interning:
- Add @UsesObjectEquals annotation

Manual:
- Signature Checker is now documented
- Fenum Checker documentation improved
- Small improvements to other sections

Implementation details:

- Updates to the web-site build process

- The BaseTypeVisitor used to provide the same two type parameters as
  class SourceVisitor. However, all subtypes of BaseTypeVisitor were
  instantiated as <Void, Void>. We decided to directly instantiate the
  SourceVisitor as <Void, Void> and removed this complexity.
  Instead, the BaseTypeVisitor is now parameterized by the subtype of
  BaseTypeChecker that should be used. This gives a more concrete type
  to field "checker" and is similar to BasicAnnotatedTypeFactory.

- Added method AnnotatedTypeFactory.typeVariablesFromUse to allow
  type-checkers to adapt the upper bounds of a type variable depending on
  the type instantiation.

- Method type argument inference:
  Changed AnnotatedTypeFactory.methodFromUse to return a Pair consisting
  of the method and the inferred or explicit method type arguments.
  If you override this method, you will need to update your version.
  See this change set for a simple example:
  https://github.com/typetools/checker-framework/source/detail?r=8381a213a4

- Testing framework:
  Support for multiple expected errors using the "//:: A :: B :: C" syntax.

Many small updates and fixes.

----------------------------------------------------------------------
Version 1.1.2, 12 Jan 2011

Fake Enum Checker (new):
  A "fake enumeration" is a set of integers rather than a proper Java enum.
  They are used in legacy code and for efficiency (e.g., in Android).  The
  Fake Enum Checker gives them the same safety guarantees as a proper Java
  enum.

Property File Checker (new):
  Ensures that valid keys are used for property files and resource bundles.
  Also includes a checker that code is properly internationalized and a
  checker for compiler message keys as used in the Checker Framework.

Signature Checker (new):
  Ensures that different string representations of a Java type (e.g.,
  "package.Outer.Inner" vs. "package.Outer$Inner" vs. "Lpackage/Outer$Inner;")
  are not misused.

Interning Checker enhancements:
  Issues fewer false positives for code like "a==b || a.equals(b)"

Foreign annotations:
  The Checker Framework supports more non-Checker-Framework annotations.
  This means that it can check already-annotated code without requiring you
  to rewrite your annotations.
    Add as an alias for checkers.interning.quals.Interned:
      com.sun.istack.Interned
    Add as aliases for checkers.nullness.quals.NonNull:
      com.sun.istack.NotNull
      org.netbeans.api.annotations.common.NonNull
    Add as aliases for checkers.nullness.quals.Nullable:
      com.sun.istack.Nullable
      javax.validation.constraints.NotNull
      org.netbeans.api.annotations.common.CheckForNull
      org.netbeans.api.annotations.common.NullAllowed
      org.netbeans.api.annotations.common.NullUnknown

Manual improvements:
  Improve installation instructions
  Rewrite section on generics (thanks to Bert Fernandez and David Cok)
    Also refactor the generics section into its own chapter
  Rewrite section on @Unused and @Dependent
  New manual section: Writing Java expressions as annotation arguments
  Better explanation of warning suppression
  JSR 308 is planned for Java 8, not Java 7

Stub files:
  Support nested classes by expressing them at top level in binary form: A$B
  Improved error reporting when parsing stub files

Annotated JDK:
  New way of generating annotated JDK
  jdk.jar file no longer appears in repository
  Warning if you are not using the annotated JDK.

Miscellaneous:
  Warn if -source command-line argument does not support type annotations

Many bug fixes
  There are too many to list, but some notable ones are to local type
  inference, generics, pre- and post-conditions (e.g., @NonNullOnEntry,
  @AssertNonNull*), and map keys (@KeyFor).  In particular, preconditions
  and map key annotations are now checked, and if they cannot be verified,
  an error is raised; previously, they were not verified, just unsoundly
  trusted.

----------------------------------------------------------------------
Version 1.1.1, 18 Sep 2010

Eclipse support:
  Removed the obsolete Eclipse plug-in from repository.  The new one uses a
  different repository
  (http://code.google.com/a/eclipselabs.org/p/checker-plugin/) but a user
  obtains it from the same URL as before:
  https://checkerframework.org/eclipse/

Property Key Checker:
  The property key checker allows multiple resource bundles and the
  simultaneous use of both resource bundles and property files.

Javari Checker:
  Added Javari stub classes for more JDK classes.

Distribution:
  Changed directory structure (top level is "checker-framework"; "checkers"
  is a under that) for consistency with version control repository.

Many documentation improvements and minor bugfixes.

----------------------------------------------------------------------
Version 1.1.0b, 16 Jun 2010

Fixed a bug related to running binary release in JDK 6

----------------------------------------------------------------------
Version 1.1.0, 13 Jun 2010

Checkers
  Introduced a new simple mechanism for running a checker
  Added one annotated JDK for all checkers

Nullness Checker
  Fixed bugs related to map.get() and KeyFor annotation
  Fixed bugs related to AssertNonNull* and parameters
  Minor updates to the annotated JDK, especially to java.io.File

Manual
  Updated installation instructions
  Clarified section regarding fields and type inference

----------------------------------------------------------------------
Version 1.0.9, 25 May 2010

Nullness Checker:
  Improved Javadocs and manual documentation
  Added two new annotations: AssertNonNullAfter, KeyFor
  Fixed a bug related to AssertNonNullIfFalse and assert statements
  Renamed NonNullVariable to NonNullOnEntry

Checkers:
  Interning: Skipping equality check, if either operands should be skipped
  Fixed a bug related to annotations targeting array fields found in classfile
  Fixed a bug related to method invocation generic type inference
    in static methods

Manual
  Added a section on nullness method annotations
  Revised the Nullness Checker section
  Updated Ant usage instructions

----------------------------------------------------------------------
Version 1.0.8, 15 May 2010

Checkers
  Changed behavior of flow type refinement when annotation is explicit
  Handle array initializer trees (without explicit type)
  Handle the case of Vector.copyInto
  Include javax classes in the distributed jdk jar files

Interning Checker
  Handle interning inference of string concatenation
  Add 20+ @Interned annotations to the JDK
  Add an option, checkclass, to validate the interning
    of specific classes only

Bug fixes
  Fix a bug related to array implicit types
  Lock Checker: Treat null as a bottom type

Manual
  Added a new section about Flow inference and fields

----------------------------------------------------------------------
Version 1.0.7, 12 Apr 2010

Checkers
  Distributed a Maven repository
  Updated stub parser project to latest version (javaparser 1.0.8)
  Fixed bugs related to iterable wildcards and type parameter types

----------------------------------------------------------------------
Version 1.0.6, 24 Feb 2009

Nullness Checker
  Added support for new annotations:
    Pure - indicates that the method, given the same parameters, return the
            same values
    AssertNonNullIfFalse - indicates that a field is NonNull if the method
            returns false
  Renamed AssertNonNull to AssertParametersNonNull
  Updated the annotated jdk

Javari Checker
  Fixed many bugs:
    handle implicit dereferencing of this (e.g. `field` in place of
      `this.field`)
    apply default annotations to method parameters

----------------------------------------------------------------------
Version 1.0.5, 12 Jan 2009

Checkers
  Added support for annotated jdk jars
  Improved readability of some failure messages
  Added AssertNonNullIfTrue support for method parameter references
  Fixed a bug related to LazyNonNull and array fields
  Fixed a bug related to inference and compound assignments (e.g. +=)
  nullness: permit the type of @NonNull Void

Manual
  Updated annotating-libraries chapter regarding annotated jdk

----------------------------------------------------------------------
Version 1.0.4, 19 Dec 2009

Bug Fixes
  wildcards not recognized as subtypes of type variables
    e.g. '? extends A' and 'A'
  PolyNull methods not accepting null literal value arguments
  spurious unexpected Raw warnings

Manual
  Clarified FAQ item regarding why List's type parameter is
    "extends @NonNull Object"

----------------------------------------------------------------------
Version 1.0.3, 5 Dec 2009

Checkers
  New location UPPER_BOUND for DefaultQualifier permits setting the default
    for upper bounds, such as Object in "? extends Object".
  @DefaultQualifier accepts simple names, like @DefaultQualifier("Nullable"),
    rather than requiring @DefaultQualifier("checkers.nullness.quals.Nullable").
  Local variable type inference has improved support for array accesses.
  The repository contains Eclipse project and launch configuration files.
    This is helpful too people who want to build a checker, not to people
    who merely want to run a checker.
  Many bug fixes, including:
    handling wildcard subtyping rules
    stub files and vararg methods being ignored
    nullness and spurious rawness errors
    uses of array clone method (e.g. String[].clone())
    multibound type parameters (e.g. <T extends @A Number & @B Cloneable>)

Manual
  Documented the behavior of annotations on type parameter declarations.
  New FAQ item:
    How to collect warnings from multiple files
    Why a qualifier shouldn't apply to both types and declarations

----------------------------------------------------------------------
Version 1.0.2, 16 Nov 2009

Checkers
  Renamed Regex Checker's @ValidRegex annotation to @Regex
  Improved Collection.toArray() heuristics to be more sound

Bug fixes
  Fixed the annotated JDK to match OpenJDK 6
    - Added missing methods and corrected class hierarchy
  Fixed a crash related to intersection types

----------------------------------------------------------------------
Version 1.0.1, 1 Nov 2009

Checkers
  Added new checkers:
    RegEx checker to detect invalid regular expression use
    Internationalization (I18n) checker to detect internationalization errors

Functionality
  Added more performance optimizations
  nullness: Added support for netbeans nullness annotations
  nullness: better semantics for redundant nullness tests
    related to redundant tests in assertions
  lock: Added support for JCIP annotation in the Lock Checker
  tainting: Added support for polymorphism
  Lock Checker supports the JCIP GuardedBy annotation

Bug fixes
  Fixed a crashing bug related to interaction between
    generic types and wildcards
  Fixed a bug in stub file parser related to vararg annotations
  Fixed few bugs in skeleton file generators

Manual
  Tweak installation instructions
  Reference Units Checker
  Added new sections for new checkers
    RegEx checker (S 10)
    Internationalization Checker (S 11)

----------------------------------------------------------------------
Version 1.0.0, 30 Sep 2009

Functionality
  Added Linear Checker to restrict aliasing

Bug fixes
  Fixed flow erros related to loop controls and break/continue

Manual
  Adopt new term, "Declaration Annotation" instead of non-type annotations
  Added new sections:
    Linear Checker (S 9)
    Inexpressible types (S 14.3)
    How to get started annotating legacy code (S 2.4.4)
  Expanded Tainting Checker section

----------------------------------------------------------------------
Version 0.9.9, 4 Sep 2009

Functionality
  Added more optional lint checks (cast:unsafe, all)
  Nullness Checker supports @SuppressWarnings("nullness:generic.argument"),
    for suppressing warnings related to misuse of generic type arguments.
    This was already supported and documented, but had not been mentioned
    in the changelog.

Bug fixes
  Fixed many bugs related to Stub files causing parser to ignore
    bodiless constructors
    annotated arrays annotations
    type parameter and wildcard bounds annotations

Manual
  Rewrote 'javac implementation survival guide' (S 13.9)
  Restructured 'Using a checker' (S 2)
  Added 'Integration with external tools' (S 14)
  Added new questions to the FAQ (S 15)

----------------------------------------------------------------------
Version 0.9.8, 21 Aug 2009

Functionality
  Added a Tainting Checker
  Added support for conditional nonnull checking
  Added optional check for redundant nullness tests
  Updated stub parser to latest libraries

Bug fixes
  Fixed a bug related to int[] treated as Object when passed to vararg T...
  Fixed a crash related to intersection types
  Fixed a bug related to -AskipClasses not being honored
  Fixed a bug related to flow

Manual
  Added new sections
    8 Tainting Checker
    3.2.3 Conditional nullness

----------------------------------------------------------------------
Version 0.9.7, 12 Aug 2009

Functionality
  Changed swNonNull to castNonNull
  nullness: Improved flow to infer nullness based on method invocations
  locking: Permitted @Holding to appear on constructors

Bug fixes
  Fixed a bug related to typevar and wildcard extends clauses

----------------------------------------------------------------------
Version 0.9.6, 29 Jul 2009

Functionality
  Changed 'jsr308.skipClasses' property with '-AskipClasses' option
  Locking checker
    - Add subtype checking for Holding
    - Treat constructors as synchronized methods

Bug fixes
  Added some missing nullness annotations in the jdk
  Fixed some bugs related to reading stub files

Manual
  Added a new section
    2.10  Tips about writing annotations
  Updated sections of
    2.6   Unused fields and dependent types
    3.1.1 Rawness annotation hierarchy

----------------------------------------------------------------------
Version 0.9.5, 13 Jul 2009

Functionality
  Added support for Findbugs, JSR305, and IntelliJ nullness annotations
  Added an Aggregate Checker base-class
  Added support for a form of field access control

Bug fixes
  Added check for arguments in super() calls in constructors

Manual
  Added new sections:
    Fields access control
    Other tools for nullness checking
    Bundling multiple checkers

----------------------------------------------------------------------
Version 0.9.4, 30 Jun 2009

Functionality
  Added Lock Checker

Bug fixes
  Handle more patterns for determining Map.get() return type

Manual Documentations
  Improved installation instructions
  Added the following sections
    2.6 Dependent types
    3.1 subsection for LazyNonNull
    10.9 When to use (and not to use) type qualifiers

----------------------------------------------------------------------
Version 0.9.3, 23 Jun 2009

Functionality
  Added support DefaultQualifier on packages
  Added support for Dependent qualifier types
    see checkers.quals.Dependent
  Added an option to treat checker errors as warnings
  Improved flow handling of boolean logic

Manual Documentations
  Improved installation instructions
  Improved discussion of effective and implicit qualifiers and defaults
  Added a discussion about the need for bottom qualifiers
  Added sections for how-to
    . suppress Basic Checker warnings
    . troubleshoot skeleton files

----------------------------------------------------------------------
Version 0.9.2, 2 Jun 2009

Functionality
  Added pre-liminary support for lazy initialization in nullness
    see LazyNonNull

Bug fixes
  Corrected method declarations in JDK skeleton files
    - bug resulted in a runtime error

Documentations
  Updated qualifier javadoc documentations
  Corrected a reference on passing qualifiers to javac

----------------------------------------------------------------------
Version 0.9.1, 19 May 2009

Bug fixes
  Eliminated unexpected compiler errors when using checkers
  Fixed bug related to reading annotations in skeleton files

API Changes
  Renamed SourceChecker.process() to .typeProcess()

Manual
  Updated troubleshooting info
    info for annotations in skeleton files

----------------------------------------------------------------------
Version 0.9b, 22 Apr 2009

No visible changes

----------------------------------------------------------------------
Version 0.9, 16 Apr 2009

Framework
  More space and performance optimizations
  Handle raw type with multiple type var level
    e.g. class Pair<X, Y extends X> { ... }

Manual
  Improve installation instructions
  Update references to command line arguments

----------------------------------------------------------------------
Version 0.8.9, 28 Mar 2009

Framework
  Introduce Space (and minor performance) optimizations
  Type-check constructor invocation receiver type
  Fixed bug related to try-catch flow sensitivity analysis
  Fixed bugs when type-checking annotations and enums
    - bug results in null-pointer exception

----------------------------------------------------------------------
Version 0.8.8, 13 Mar 2009

Nullness Checker
  Support for custom nullness assertion via @AssertNonNull
  Support for meta-annotation AssertNonNull
  Support for Collection.toArray() method
    Infer the nullness of the returned type
  Corrected some JDK Collection API annotations

Framework
  Fixed bugs related to assignments expressions in Flow
  Fixed bugs related to enum and annotation type hierarchy
  Fixed bugs related to default annotations on wildcard bounds

----------------------------------------------------------------------
Version 0.8.7, 27 Feb 2009

Framework
  Support annotations on type parameters
  Fixed bugs related to polymorphic types/annotations
  Fixed bugs related to stub fixes

Manual
  Specify annotation defaults settings for IGJ
  Update Known Problems section
----------------------------------------------------------------------
Version 0.8.6, 3 Feb 2009

Framework
  Fixed bugs related to flow sensitivity analysis related to
    . for loop and do while loops
    . multiple iterations of a loop
    . complement of logical conditions
  Declarative syntax for string literal type introduction rules
  Support for specifying stub file directories

----------------------------------------------------------------------
Version 0.8.5, 17 Jan 2009

Framework
  Fixed bugs related to flow sensitivity analysis
  Fixed bugs related to annotations on type parameters

----------------------------------------------------------------------
Version 0.8.4, 17 Dec 2008

Distribution
  Included checkers-quals.jar which contains the qualifiers only

Framework
  Fixed bugs related to inner classes
  Fixed a bug related to resolving polymorphic qualifiers
    within static methods

Manual
  Added 'Distributing your annotated project'

----------------------------------------------------------------------
Version 0.8.3, 7 Dec 2008

Framework
  Fixed bugs related to inner classes
  Changed cast semantics
    Unqualified casts don't change cast away (or in) any qualifiers
  Refactored AnnotationBuilder to ease building annotations
  Added support for Object += String new behavior
  Added a type validation check for method return types

Nullness
  Added inference of field initialization
    Suppress false warnings due to method invocations within constructors

IGJ
  Added proper support for AssignsFields and inner classes interactions

Manual
  Updated 'Known Problems' section

----------------------------------------------------------------------
Version 0.8.2, 14 Nov 2008

Framework
  Included a binary distribution in the releases
  Added support for annotations on type parameters
  Fixed bugs related to casts

Nullness
  Improved error messages readability
  Added partial support for Map.get() detection

Manual
  Improved installation instructions

----------------------------------------------------------------------
Version 0.8.1, 1 Nov 2008

Framework
  Added support for array initializers
  Fixed many bugs related to generics and generic type inference

Documentations
  Added 'Getting Started' guide

----------------------------------------------------------------------
Version 0.8, 27 Sep 2008

Framework
  Added support for newly specified array syntax
  Refactored code for annotating supertypes
  Fixed AnnotationBuilder AnnotationMirror string representation
  Fixed AnnotatedTypeMirror hashCode

Manual
  Reorganized 'Annotating Libraries' section

----------------------------------------------------------------------
Version 0.7.9, 19 Sep 2008

Framework
  Added support for stub files/classes
  Fixed bugs related to anonymous classes
  Fixed bugs related to qualifier polymorphism

Manual
  Updated 'Annotating Libraries' section to describe stub files

Tests
  Added support for Windows
  Fixed a bug causing IGJ tests to fail on Windows

----------------------------------------------------------------------
Version 0.7.8, 12 Sep 2008

Framework
  Improved support for anonymous classes
  Included refactorings to ease extensibility
  Fixed some minor bugs

Nullness
  Fix some errors in annotated JDK

----------------------------------------------------------------------
Version 0.7.7, 29 Aug 2008

Framework
  Fixed bugs related to polymorphic qualifiers
  Fixed bugs related to elements array convention
  Add implicit type arguments to raw types

Interning
  Suppress cast warnings for interned classes

Manual
  Removed discussion of non-standard array syntax alternatives

----------------------------------------------------------------------
Version 0.7.6, 12 Aug 2008

Framework
  Changed default array syntax to ARRAYS-PRE, per the JSR 308 specification
  Added an optional check for qualifier unsafe casts
  Added support for running multiple checkers at once
  Fixed bugs related array syntax
  Fixed bugs related to accessing outer classes with-in inner classes

Manual
  Added a new subsection about Checker Auto-Discovery
    2.2.1 Checker Auto-discovery

----------------------------------------------------------------------
Version 0.7.5, 2 Aug 2008

Framework
  Added support for ARRAYS-PRE and ELTS-PRE array syntax
  Added a check for unsafe casts
  Some improvements to the AnnotationBuilder API

Nullness Checker
  Added a check for synchronized objects
  Added a check for (un)boxing conversions

Javari Checker
  Fixed some JDK annotated classes

----------------------------------------------------------------------
Version 0.7.4, 11 July 2008

Framework
  Added support for annotations found in classfiles
  Added support for the ARRAY-IN array syntax
  Added AnnotationBuilder, to create AnotationMirrors with values
  Improved the readability of recursive types string representation

Nullness Checker
  Added a check for thrown Throwable nullability

IGJ Checker
  Treat enums as mutable by default, like regular classes

Manual
  Added a new subsection about array syntax proposals:
    2.1.2 Annotating Arrays

----------------------------------------------------------------------
Version 0.7.3,  4 July 2008

Javari Checker
  Converted JDK files into stubs

Nullness Checker
  Fixed java.lang.Number declaration in the annotated jdk

Framework
  Fixed a bug causing crashes related to primitive type boxing
  Renamed DAGQualifierHierarchy to GraphQualifierHierarchy

----------------------------------------------------------------------
Version 0.7.2, 26 June 2008

IGJ Checker
  Supports flow-sensitive type refinement

Framework
  Renamed Default annotation to DefaultQualifier
  Added DefaultQualifiers annotation
  Fixed bugs related to flow-sensitive type refinement
  Fixed an error in the build script in Windows

Manual
  Added a new section
    9.2  javac implementation survival guide
  Added hyperlinks to Javadocs of the referenced classes

----------------------------------------------------------------------
Version 0.7.1, 20 June 2008

Nullness Checker
  Made NNEL the default qualifier scheme

Basic Checker
  Moved to its own checkers.basic package

Framework
  Enhanced type-checking within qualifier-polymorphic method bodies
  Fixed a bug causing StackOverflowError when type-checking wildcards
  Fixed a bug causing a NullPointerException when type-checking
    compound assignments, in the form of +=

Class Skeleton Generator
  Distributed in compiled form (no more special installation instructions)
  Added required asmx.jar library to lib/

Manual
  Added new sections
    2.2.1 Ant tasks
    2.2.2 Eclipse plugin
    2.6   The effective qualifier on a type
  Rewrote section 8 on annotating libraries
    Added reference to the new Eclipse plug-in
    Deleted installation instructions

Javari Checker
  Fixed bugs causing a NullPointerException when type-checking
    primitive arrays

IGJ Checker
  Fixed bugs related to uses of raw types

API Changes
  Moved AnnotationFactory functionality to AnnotationUtils
  Removed .root and .inConflict from DAGQualifierHierarchy

----------------------------------------------------------------------
Version 0.7, 14 June 2008

Installation
  New, very simple installation instructions for Linux.  For other
    operating systems, you should continue to use the old instructions.

Nullness Checker
  Renamed from "NonNull Checker" to "Nullness Checker".
    Renamed package from checkers.nonnull to checkers.nullness.
    The annotation names remain the same.
  Added PolyNull, a polymorphic type qualifier for nullness.

Interning Checker
  Renamed from "Interned Checker" to "Interning Checker".
    Renamed package from checkers.interned to checkers.interning.
    The annotation names remain the same.
  Added PolyInterned, a polymorphic type qualifier for Interning.
  Added support for @Default annotation.

Framework
  Qualifiers
    @PolymorphicQualifier was not previously documented in the manual.
    Moved meta-qualifiers from checkers.metaquals package to checkers.quals.
    Removed @VariableQualifier and @RootQualifier meta-qualifiers.
  Added BasicAnnotatedTypeFactory, a factory that handles implicitFor,
    defaults, flow-sensitive type inference.
  Deprecated GraphQualifierHierarchy; DAGQualifierHierarchy replaces it.
  Renamed methods in QualifierHierarchy.

Manual
  Rewrote several manual sections, most notably:
    2.1.1  Writing annotations in comments for backward compatibility
      (note new -Xspacesincomments argument to javac)
    2.3  Checking partially-annotated programs: handling unannotated code
    2.6  Default qualifier for unannotated types
    2.7  Implicitly refined types (flow-sensitive type qualifier inference)
    8  Annotating libraries
    9  How to create a new checker plugin
  Javadoc for the Checker Framework is included in its distribution and is
    available online at https://checkerframework.org/api/ .

----------------------------------------------------------------------
Version 0.6.4, 9 June 2008

All Framework
  Updated the distributed JDK and examples to the new location of qualifiers

Javari Checker
  Improved documentation on polymorphism resolution
  Removed redundant code now added to the framework from JavariVisitor,
    JavariChecker and JavariAnnotatedTypeFactory
  Refactored method polymorphism into JavariAnnotatedTypeFactory
  Fixed bug on obtaining type from NewClassTree, annotations at constructor
    invocation are not ignored now
  Refactored polymorphism resolution, now all annotations on parameters and
    receivers are replaced, not only on the return type
  Refactored and renamed internal annotator classes in
    JavariAnnotatedTypeFactory
  Added more constructor tests
  Moved Javari annotations to checkers.javari.quals package

----------------------------------------------------------------------
Version 0.6.3, 6 June 2008

Checker Framework
  Improved documentation and manual
  Treat qualifiers on extends clauses of type variables and wildcard types as
    if present on type variable itself
  Renamed AnnotationRelations to QualifierHierarchy
  Renamed GraphAnnotationRelations to GraphQualifierHierarchy
  Renamed TypeRelations to TypeHierarchy
  Added flow as a supported lint option for all checkers
  Determined the suppress warning key reflectively

Interned Checker
  Moved @Interned annotation to checkers.interned.quals package

NonNull Checker
  Moved nonnull annotations to checkers.nonnull.quals package

Miscellaneous
  Included Javadocs in the release
  Improved documentation for all checkers

----------------------------------------------------------------------
Version 0.6.2, 30 May 2008

Checker Framework API
  Added support for @Default annotation via TreeAnnotator
  Added support for PolymorphicQualifier meta-annotation
  Disallow the use of @SupportedAnnotationTypes on checkers
  Fixed bugs related to wildcards with super clauses
  Improved flow-sensitive analysis for fields

Javari Checker
  Moved Javari qualifiers from checkers.quals to checkers.javari.quals
  Fixed bugs causing null pointer exceptions

NonNull Checker
  Fixed bugs related to nonnull flow
  Added new tests to test suite

Basic Checker
  Renamed Custom Checker to Basic Checker

----------------------------------------------------------------------
Version 0.6.1, 26 Apr 2008

Checker Framework API
  Added support for @ImplicitFor meta-annotations via the new TypeAnnotator
    and TreeAnnotator classes
  Improved documentation and specifications
  Fixed a bug related to getting supertypes of wildcards
  Fixed a crash on class literals of primitive and array types
  Framework ignores annotations that are not part of a type system
  Fixed several minor bugs in the flow-sensitive inference implementation.

IGJ Checker
  Updated the checker to use AnnotationRelations and TypeRelations

Javari Checker
  Changing RoMaybe annotation to PolyRead
  Updated checker to use AnnotationRelations and TypeRelations
  Updated the JDK
  Fixed bugs related to QReadOnly and type argument subtyping
  Fixed bugs related to this-mutable fields in methods with @ReadOnly receiver
  Fixed bugs related to primitive type casts
  Added new tests to test suit

NonNull Checker
  Updated the annotated JDK
  Fixed bugs in which default annotations were not correctly applied
  Added @Raw types to handle partial object initialization.
  Fixed several minor bugs in the checker implementation.

Custom Checker
  Updated checker to use hierarchy meta-annotations, via -Aquals argument

----------------------------------------------------------------------
Version 0.6, 11 Apr 2008

Checker Framework API
  Introduced AnnotationRelations and TypeRelations, more robust classes to
    represent type and annotation hierarchies, and deprecated
    SimpleSubtypeRelation
  Add support for meta-annotations to declare type qualifiers subtype relations
  Re-factored AnnotatedTypes and AnnotatedTypeFactory
  Added a default implementation of SourceChecker.getSuppressWarningsKey()
    that reads the @SuppressWarningsKey class annotation
  Improved support for multidimensional arrays and new array expressions
  Fixed a bug in which implicit annotations were not being applied to
    parenthesized expressions
  Framework ignores annotations on a type that do not have @TypeQualifier
  Moved error/warning messages into "messages.properties" files in each
    checker package
  Fixed a bug in which annotations were inferred to liberally by
    checkers.flow.Flow

Interned Checker
  Added heuristics that suppress warnings for certain comparisons (namely in
    methods that override Comparator.compareTo and Object.equals)
  The Interned checker uses flow-sensitive inference by default

IGJ Checker
  Fixed bugs related to resolving immutability variable in method invocation
  Fixed a bug related to reassignability of fields
  Add more tests

Javari Checker
  Added placeholder annotation for ThisMutable mutability
  Re-factored JavariAnnotatedTypeFactory
  Fixed self-type resolution for method receivers for readonly classes
  Fixed annotations on parameters of readonly methods
  Fixed type validation for arrays of primitives
  Added more tests
  Renamed @RoMaybe annotation to @PolyRead

NonNull Checker
  Removed deprecated checkers.nonnull.flow package
  Fixed a bug in which default annotations were not applied correctly

Miscellaneous
  Improved Javadocs
  Added FactoryTestChecker, a more modular tester for the annotated type
    factory
  Simplify error output for some types by stripping package names

----------------------------------------------------------------------
Version 0.5.1, 21 Mar 2008

Checker Framework API
  Added support for conditional expression
  Added checks for type validity and assignability
  Added support for per-checker customization of asMemberOf
  Added support for type parameters in method invocation,
    including type inference
  Enhanced performance of AnnotatedTypeFactory
  Checkers run only when no errors are found by Javac
  Fixed bugs related AnnotationUtils.deepCopy()
  Fixed support for annotated class type parameters
  Fixed some support for annotated type variable bounds
  Added enhancements to flow-sensitive qualifier inference
  Added checks for type parameter bounds

Interned Checker
  Fixed some failing test cases
  Fixed a bug related to autoboxing/unboxing
  Added experimental flow-sensitive qualifier inference (use
    "-Alint=flow" to enable)
  Improved subtype testing, removing some spurious errors

IGJ Checker
  Deleted IGJVisitor!
  Fixed some bugs related to immutability type variable resolution

Javari Checker
  Removed redundant methods from JavariVisitor in the new framework
  Added support to constructor receivers
  Added support to parenthesized expressions
  Fixed a bug related to resolving RoMaybe constructors
  Fixed a bug related to parsing conditional expressions
  Added parsing of parenthesized expressions
  Replaced checkers.javari.VisitorState with
    checkers.types.VisitorState, present in BaseTypeVisitor
  Modified JavariVisitor type parameters (it now extends
    BaseTypeVisitor<Void, Void>, not BaseTypeVisitor<Void,
    checkers.javari.VisitorState>)
  Modified JavariAnnotatedTypeFactory TreePreAnnotator to mutate a
    AnnotatedTypeMirror parameter instead of returning a
    List<AnnotationMirror>, in accordance with other parts of the
    framework design
  Modified test output format
  Added tests to test suite

NonNull Checker
  Fixed a bug related to errors produced on package declarations
  Exception parameters are now treated as NonNull by default
  Added better support for complex conditionals in NonNull-specific
    flow-sensitive inference
  Fixed some failing test cases
  Improved subtype testing, removing some spurious errors

Custom Checker
  Added a new type-checker for type systems with no special semantics, for
    which annotations can be provided via the command line

Miscellaneous
  Made corrections and added more links to Javadocs
  A platform-independent binary version of the checkers and framework
    (checkers.jar) is now included in this release

----------------------------------------------------------------------
Version 0.5, 7 Mar 2008

Checker Framework API
  Enhanced the supertype finder to take annotations on extends and
    implements clauses of a class type
  Fixed a bug related to checking an empty array initializer ("{}")
  Fixed a bug related to missing type information when multiple
    top-level classes are defined in a single file
  Fixed infinite recursion when checking expressions like "Enum<E
    extends Enum<E>>"
  Fixed a crash in checkers.flow.Flow related to multiple top-level
    classes in a single file
  Added better support for annotated wildcard type bounds
  Added AnnotatedTypeFactory.annotateImplicit() methods to replace
    overriding the getAnntoatedType() methods directly
  Fixed a bug in which constructor arguments were not checked

Interned Checker
  Fixed a bug related to auto-unboxing of classes for primitives
  Added checks for calling methods with an @Interned receiver

IGJ Checker
  Implemented the immutability inference for self-type (type of
    'this') properly
  Enhanced the implicit annotations to make an un-annotated code
    type-check
  Fixed bugs related to invoking methods based on a method's receiver
    annotations

Javari Checker
  Restored in this version, after porting to the new framework

NonNull Checker
  Fixed a bug in which primitive types were considered possibly null
  Improvements to support for @Default annotations

Miscellaneous
  Improved error message display for all checkers

----------------------------------------------------------------------
Version 0.4.1, 22 Feb 2008

Checker Framework API
  Introduced AnnotatedTypeFactory.directSupertypes() which finds the
    supertypes as annotated types, which can be used by the framework.
  Introduced default error messages analogous to javac's error messages.
  Fixed bugs related to handling array access and enhanced-for-loop type
    testing.
  Fixed several bugs that are due AnnotationMirror not overriding .equals()
    and .hashCode().
  Improved Javadocs for various classes and methods.
  Fixed several bugs that caused crashes in the checkers.
  Fixed a bug where varargs annotations were not handled correctly.

IGJ Checker
  Restored in this version, after porting the checker to the new framework.

NonNull Checker
  Fixed a bug where static field accesses were not handled correctly.
  Improved error messages for the NonNull checker.
  Added the NNEL (NonNull Except Locals) annotation default.

Interned Checker
  Fixed a bug where annotations on type parameter bounds were not handled
    correctly.
  Improved error messages for the Interned checker.

----------------------------------------------------------------------
Version 0.4, 11 Feb 2008

Checker Framework API
  Added checkers.flow, an improved and generalized flow-sensitive type
    qualifier inference, and removed redundant parts from
    checkers.nonnull.flow.
  Fixed a bug that prevented AnnotatedTypeMirror.removeAnnotation from working
    correctly.
  Fixed incorrect behavior in checkers.util.SimpleSubtypeRelation.

NonNull Checker
  Adopted the new checkers.flow.Flow type qualifier inference.
  Clarifications and improvements to Javadocs.

----------------------------------------------------------------------
Version 0.3.99, 20 Nov 2007

Checker Framework API
  Deprecated AnnotatedClassType, AnnotatedMethodType, and AnnotationLocation
    in favor of AnnotatedTypeMirror (a new representation of annotated types
    based on the javax.lang.model.type hierarchy).
  Added checkers.basetype, which provides simple assignment and
    pseudo-assignment checking.
  Deprecated checkers.subtype in favor of checkers.basetype.
  Added options for debugging output from checkers: -Afilenames, -Ashowchecks

Interned Checker
  Adopted the new Checker Framework API.
  Fixed a bug in which "new" expressions had an incorrect type.

NonNull Checker
  Adopted the new Checker Framework API.

Javari Checker
IGJ Checker
  Removed in this version, to be restored in a future version pending
    completion of updates to these checkers with respect to the new framework
    API.

----------------------------------------------------------------------
Version 0.3, 1 Oct 2007

Miscellaneous Changes
  Consolidated HTML documentation into a single user manual (see the "manual"
    directory in the distribution).

IGJ Checker
  New features:
    Added a test suite.
    Added annotations (skeleton files) for parts of java.util and java.lang.

NonNull Checker
  New features:
    @SuppressWarnings("nonnull") annotation suppresses checker warnings.
    @Default annotation can make NonNull (not Nullable) the default.
    Added annotations (skeleton classes) for parts of java.util and java.lang.
    NonNull checker skips no classes by default (previously skipped JDK).
    Improved error messages: checker reports expected and found types.

  Bug fixes:
    Fixed a null-pointer exception when checking certain array accesses.
    Improved checking for field dereferences.

Interned Checker
  New features:
    @SuppressWarnings("interned") annotation suppresses checker warnings.
    The checker warns when two @Interned objects are compared with .equals

  Bug fixes:
    The checker honors @Interned annotations on method receivers.
    java.lang.Class types are treated as @Interned.

Checker Framework API
  New features:
    Added support for default annotations and warning suppression in checkers

----------------------------------------------------------------------
Version 0.2.3, 30 Aug 2007

IGJ Checker
  New features:
    changed @W(int) annotation to @I(String) to improve readability
    improved readability of error messages
    added a test for validity of types (testing @Mutable String)

  Bug fixes:
    fixed resolving of @I on fields on receiver type
    fixed assignment checking assignment validity for enhanced for loop
    added check for constructor invocation parameters

Interned Checker
  added the Interned checker, for verifying the absence of equality testing
    errors; see "interned-checker.html" for more information

Javari Checker
  New features:
    added skeleton classes for parts of java.util and java.lang with Javari
      annotations

  Bug fixes:
    fixed readonly inner class bug on Javari Checker

NonNull Checker
  New features:
    flow-sensitive analysis for assignments from a known @NonNull type (e.g.,
      when the right-hand of an assignment is @NonNull, the left-hand is
      considered @NonNull from the assignment to the next possible
      reassignment)
    flow-sensitive analysis within conditional checks

  Bug fixes:
    fixed several sources of null-pointer errors in the NonNull checker
    fixed a bug in the flow-sensitive analysis when a variable was used on
      both sides of the "=" operator

Checker Framework API
  New features:
    added the TypesUtils.toString() method for pretty-printing annotated types
    added AnnotationUtils, a utility class for working with annotations and
      their values
    added SourceChecker.getDefaultSkipPattern(), so that checkers can
      individually specify which classes to skip by default
    added preliminary support for suppressing checker warnings via
      the @SuppressWarnings annotation

  Bug fixes:
    fixed handling of annotations of field values
    InternalAnnotation now correctly uses defaults for annotation values
    improved support for annotations on class type parameter bounds
    fixed an assertion violation when compiling certain uses of arrays

----------------------------------------------------------------------
Version 0.2.2, 16 Aug 2007


Code Changes

* checkers.igj
    some bug fixes and improved documentation

* checkers.javari
    fixed standard return value to be @Mutable
    fixed generic and array handling of @ReadOnly
    fixed @RoMaybe resolution of receivers at method invocation
    fixed parsing of parenthesized trees and conditional trees
    added initial support for for-enhanced loop
    fixed constructor behavior on @ReadOnly classes
    added checks for annotations on primitive types inside arrays

* checkers.nonnull
    flow sensitive analysis supports System.exit, new class/array creation

* checkers.subtype
    fixes for method overriding and other generics-related bugs

* checkers.types
    added AnnotatedTypeMirror, a new representation for annotated types that
      might be moved to the compiler in later version
    added AnnotatedTypeScanner and AnnotatedTypeVisitor, visitors for types
    AnnotatedTypeFactory uses GenericsUtils for improved handing of annotated
      generic types

* checkers.util
    added AnnotatedTypes, a utility class for AnnotatedTypeMirror
    added GenericsUtils, a utility class for working with generic types

* tests
    modified output to print only missing and unexpected diagnostics
    added new test cases for the Javari Checker


Documentation Changes

* checkers/igj-checker.html
    improvements to page

* checkers/javari-checker.html
    examples now point to test suit files

Miscellaneous Changes

* checkers/build.xml
    Ant script fails if it doesn't find the correct JSR 308 javac version

----------------------------------------------------------------------
Version 0.2.1, 1 Aug 2007


Code Changes

* checkers.igj & checkers.igj.quals
    added an initial implementation for the IGJ language

* checkers.javari
    added a state parameter to the visitor methods
    added tests and restructured the test suite
    restructured and implemented RoMaybe
    modified return type to be mutable by default
    fixed mutability type handling for type casts and field access
    fixed bug, ensuring no primitives can be ReadOnly
    a method receiver type is now based on the correct annotation
    fixed parameter type-checking for overriden methods
    fixed bug on readonly field initialization
    added handling for unary trees

* checkers.nonnull
    added a tests for the flow-senstive analysis and varargs methods
    improved flow-sensitive analysis: else statements, asserts,
      return/throw statements, instanceof checks, complex conditionals with &&
    fixed a bug in the flow-sensitive analysis that incorrectly inferred
      @NonNull for some elements
    removed NonnullAnnotatedClassType, moving its functionality into
      NonnullAnnotatedTypeFactory

* checkers.source
    SourceChecker.getSupportedAnnotationTypes() returns ["*"], overriding
      AbstractProcessor.getSupportedAnnotationTypes(). This enables all
      checkers to run on unannotated code

* checkers.subtypes
    fixed a bug pertaining to method parameter checks for overriding methods
    fixed a bug that caused crashes when checking varargs methods

* checkers.types
    AnnotatedTypeFactory.getClass(Element) and getMethod(Element) use the
      tree of the passed Element if one exists
    AnnotatedClassType.includeAt, .execludeAt, .getAnnotationData were
      added and are public
    added constructor() and skipParens() methods to InternalUtils
    renamed getTypeArgumentLocations() to getAnnotatedTypeArgumentLocations()
      in AnnotatedClassType
    added AnnotationData to represent annotations instead of Class instances;
      primarily allows querying annotation arguments
    added switch for whether or not to use includes/excludes in
      AnnotatedClassType.hasAnnotationAt()

* checkers.util
    added utility classes
    added skeleton class generator utility for annotating external libraries


Documentation Changes

* checkers/nonnull-checker.html
    added a note about JML
    added a caveat about variable initialization

* checkers/README-checkers.html
    improvements to instructions

----------------------------------------------------------------------
Version 0.2, 2 Jul 2007


Code Changes

* checkers.subtype
    subtype checker warns for annotated and redundant typecasts
    SubtypeVisitor checks for invalid return and parameter types in overriding
      methods
    added checks for compound assignments (like '+=')

* checkers.source
    SourceChecker honors the "checkers.skipClasses" property as a regex for
      suppressing warnings from unannotated code (property is "java.*" by
      default)
    SourceVisitor extends TreePathScanner<R,P> instead of
      TreeScanner<Void,Void>

* checkers.types
    AnnotatedClassType.isAnnotatedWith removed
    AnnotatedClassType.getInnerLocations renamed to getTypeArgumentLocations
    AnnotatedClassType.include now removes from the exclude list (and
      vice-versa)
    AnnotatedClassType.setElement and setTree methods are now public

* checkers.nonnull
    added a flow-sensitive analysis for inferring @NonNull in "if (var !=
      null)"-style checks
    added checks for prefix and postfix increment and decrement operations

* checkers.javari
    added initial implementation of a type-checker for the Javari language

----------------------------------------------------------------------
Version 0.1.1, 7 Jun 2007


Documentation Changes

* checkers/nonnull-checker.html
    created "Tiny examples" subsection
    created "Annotated library" subsection
    noted where to read @NonNull-annotated source
    moved instructions for unannotated code to README-checkers.html
    various minor corrections and clarifications

* checkers/README-checkers.html
    added cross-references to other Checker Framework documents
    removed redundant text
    moved instructions for unannotated code from nonnull-checker.html
    various minor corrections and clarifications

* checkers/creating-a-checker.html
    added note about getSupportedSourceVersion
    removed line numbers from @Interned example
    added section on SubtypeChecker/SubtypeVisitor
    various minor corrections and clarifications


Code Changes

* checkers.subtype
    removed deprecated getCheckedAnnotation() mechanism
    added missing package Javadocs
    package Javadocs reference relevant HTML documentation
    various improvements to Javadocs
    SubtypeVisitor and SubtypeChecker are now abstract classes
    updated with respect to preferred usages of
      AnnotatedClassType.hasAnnotationAt and AnnotatedClassType.annotateAt

* checkers.source
    added missing package Javadocs
    package Javadocs reference relevant HTML documentation

* checkers.types
    added missing package Javadocs
    package Javadocs reference relevant HTML documentation
    AnnotatedClassType.annotateAt now correctly handles
      AnnotationLocation.RAW argument
    AnnotatedClassType.annotate deprecated in favor of
      AnnotatedClassType.annotateAt with AnnotationLocation.RAW as an argument
    AnnotatedClassType.isAnnotatedWith deprecated in favor of
      AnnotatedClassType.hasAnnotationAt with AnnotationLocation.RAW as an
      argument
    Added fromArray and fromList methods to AnnotationLocation and made
      corresponding constructors private.

* checkers.quals
    added Javadocs and meta-annotations on annotation declarations where
      missing
    package Javadocs reference relevant HTML documentation

* checkers.nonnull
    various improvements to Javadocs
    package Javadocs reference relevant HTML documentation


Miscellaneous Changes

    improved documentation of ch examples
    Checker Framework build file now only attempts to compile .java files


----------------------------------------------------------------------
Version 0.1.0, 1 May 2007

Initial release.<|MERGE_RESOLUTION|>--- conflicted
+++ resolved
@@ -1,13 +1,11 @@
 ---------------------------------------------------------------------------
 
-<<<<<<< HEAD
+Version 2.??, 3 July 2017
+
 Adds Optional Checker to verify uses of Java 8's Optional class.
-=======
-Version 2.??, 3 July 2017
 
 Verified that the Checker Framework builds from source on Windows Subsystem
 for Linux, on Windows 10 Creators Edition.
->>>>>>> 33ed2a9a
 
 ---------------------------------------------------------------------------
 
