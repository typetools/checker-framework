---------------------------------------------------------------------------

Version 3.1.0, January 3, 2020

Command-line option -AprintGitProperties prints information about the git
repository from which the Checker Framework was compiled.

Implementation details:
<<<<<<< HEAD
 * Deprecated QualifierHierarchy#getTypeQualifiers.
=======
 * Removed static cache in AnnotationUtils#areSameByClass and added
   AnnotatedTypeFactory#areSameByClass that uses an instance cache.
 * Removed static cache in AnnotationBuilder#fromName and #fromClass.
 * ContractsUtils#getPreconditions takes an ExecutableElement as an argument.
 * ContractsUtils#getContracts returns a Set.
 * Moved ContractUtils.Contract to outer level.
 * Renamed ConditionalPostcondition#annoResult to ConditionalPostcondition#resultValue.

Closed issues:

2867, 2897, 2972.
>>>>>>> 4fe9b9aa

---------------------------------------------------------------------------

Version 3.0.1, December 2, 2019

New command-line option for the Constant Value Checker
`-AnoNullStringsConcatenation` unsoundly assumes that every operand of a String
concatenation is non-null.

Implementation details:
 * Moved AnnotatedTypes#hasTypeQualifierElementTypes to AnnotationUtils.
 * Deprecated AnnotatedTypes#isTypeAnnotation and AnnotatedTypes#hasTypeQualifierElementTypes.

Closed issues:

945, 1224, 2024, 2744, 2809, 2815, 2818, 2830, 2840, 2853, 2854, 2865, 2873,
2874, 2878, 2880, 2886, 2888, 2900, 2905, 2919, 2923.

---------------------------------------------------------------------------

Version 3.0.0, November 1, 2019

The Checker Framework works on both JDK 8 and JDK 11.
 * Type annotations for JDK 8 remain in jdk8.jar.
 * Type annotations for JDK 11 appear in stub files in checker.jar.

Removed the @PolyAll annotation.

Implementation details:
 * Removed all previously deprecated methods.
 * AnnotatedTypeFactory#getFnInterfaceFromTree now returns an AnnotatedExecutableType.
 * AnnotationUtils#areSame and #areSameByName now only accept non-null
   AnnotationMirrors

Closed issues:
1169, 1654, 2081, 2703, 2739, 2749, 2779, 2781, 2798, 2820, 2824, 2829, 2842,
2845, 2848.

---------------------------------------------------------------------------

Version 2.11.1, October 1, 2019

The manual links to the Object Construction Checker.

Closed issues:
1635, 2718, 2767.

---------------------------------------------------------------------------

Version 2.11.0, August 30, 2019

The Checker Framework now uses the Java 9 javac API. The manual describes
how to satisfy this dependency, in a way that works on a Java 8 JVM.
Running the Checker Framework on a Java 9 JVM is not yet supported.

---------------------------------------------------------------------------

Version 2.10.1, August 22, 2019

Closed issues:
1152, 1614, 2031, 2482, 2543, 2587, 2678, 2686, 2690, 2712, 2717, 2713, 2721,
2725, 2729.

---------------------------------------------------------------------------

Version 2.10.0, August 1, 2019

Removed the NullnessRawnessChecker.  Use the NullnessChecker instead.

Closed issues:
435, 939, 1430, 1687, 1771, 1902, 2173, 2345, 2470, 2534, 2606, 2613, 2619,
2633, 2638.

---------------------------------------------------------------------------

Version 2.9.0, July 3, 2019

Renamed the Signedness Checker's @Constant annotation to @SignednessGlb.
Introduced an alias, @SignedPositive, for use by programmers.

Annotated the first argument of Opt.get and Opt.orElseThrow as @NonNull.

Removed meta-annotation @ImplicitFor:
 * Use the new meta-annotation @QualifierForLiteral to replace
   @ImplicitFor(literals, stringpatterns).
 * Use the meta-annotation @DefaultFor to replace @ImplicitFor(typeKinds,
   types).
 * Use the new meta-annotation @UpperBoundFor to specify a qualifier upper
   bound for certain types.
 * You can completely remove
     @ImplicitFor(typeNames = Void.class, literals = LiteralKind.NULL)
   on bottom qualifiers.
     @DefaultFor(types = Void.class)
   and
     @QualifierForLiterals(literals = LiteralKind.NULL)
   are added to the bottom qualifier by default.

Add @DefaultQualifierOnUse and @NoDefaultQualifierOnUse type declaration annotations

New/changed error message keys:
 * initialization.static.fields.uninitialized for uninitialized static fields
 * unary.increment.type.incompatible and unary.decrement.type.incompatible
   replace some occurrences of compound.assignment.type.incompatible

Implementation details:
 * Renamed QualifierPolymorphism#annotate methods to resolve
 * Renamed ImplicitsTreeAnnotator to LiteralTreeAnnotator
 * Renamed ImplicitsTypeAnnotator to DefaultForTypeAnnotator
 * Removed TypeUseLocation.TYPE_DECLARATION
 * Removed InheritedFromClassAnnotator, replace with DefaultQualifierForUseTypeAnnotator
 * Rename TreeUtils.isSuperCall and TreeUtils.isThisCall to
 isSuperConstructorCall and isThisConstructorCall

Closed issues:
2247, 2391, 2409, 2434, 2451, 2457, 2468, 2484, 2485, 2493, 2505, 2536, 2537,
2540, 2541, 2564, 2565, 2585.

---------------------------------------------------------------------------

Version 2.8.2, June 3, 2019

The Signature Checker supports a new type, @FqBinaryName.

Added a template for a repository that you can use to write a custom checker.

Linked to the Checker Framework Gradle plugin, which makes it easy to run
a checker on a project that is built using the Gradle build tool.

Implementation detail: deprecated TreeUtils.skipParens in favor of
TreeUtils.withoutParens which has the same specification.

Closed issues:
2291, 2406, 2469, 2477, 2479, 2480, 2494, 2499.

---------------------------------------------------------------------------

Version 2.8.1, May 1, 2019

Moved text about the Purity Checker into its own chapter in the manual.

Closed issues:
660, 2030, 2223, 2240, 2244, 2375, 2407, 2410, 2415, 2420, 2421, 2446, 2447,
2460, 2462.

---------------------------------------------------------------------------

Version 2.8.0, April 3, 2019

Support `androidx.annotation.RecentlyNonNull` and `RecentlyNullable` (as of
2.6.0, but not previously documented).

The following qualifiers are now repeatable:  `@DefaultQualifier`
`@EnsuresQualifierIf` `@EnsuresQualifier` `@RequiresQualifier`.  Therefore,
users generally do not need to write the following wrapper annotations:
`@DefaultQualifiers` `@EnsuresQualifiersIf` `@EnsuresQualifiers`
`@RequiresQualifiers`.

New command-line option `-ArequirePrefixInWarningSuppressions` makes
`@SuppressWarnings` recognize warning keys of the form
"checkername:key.about.problem" but ignore warning keys of the form
"key.about.problem" without the checker name as a prefix.

New CONSTRUCTOR_RESULT enum constant in TypeUseLocation makes it possible to
set default annotations for constructor results.

Clarified the semantics of annotations on class and constructor declarations.
See Section 25.5 "Annotations on classes and constructors" in the manual.

Interface changes:
 * Added protected methods to BaseTypeVisitor so that checkers can change the
   checks for annotations on classes, constructor declarations, and constructor
   invocations.
 * Removed BaseTypeVisitor#checkAssignability and BaseTypeVisitor#isAssignable
   methods.
 * Renamed AnnotatedTypeFactory#getEnclosingMethod to
   AnnotatedTypeFactory#getEnclosingElementForArtificialTree

Closed issues:
2159, 2230, 2318, 2324, 2330, 2334, 2343, 2344, 2353, 2366, 2367, 2370, 2371,
2385.

---------------------------------------------------------------------------

Version 2.7.0, March 1, 2019

The manual links to the AWS crypto policy compliance checker, which enforces
that no weak cipher algorithms are used with the Java crypto API.

The Nullness Checker supports RxJava annotations
io.reactivex.annotations.NonNull and io.reactivex.annotations.Nullable.

The checker-qual artifact (jar file) contains an OSGi manifest.

New TYPE_DECLARATION enum constant in TypeUseLocation makes it possible to
(for example) set defaults annotations for class/interface definitions.

Interface changes:
 * Renamed the "value" element of the @HasSubsequence annotation to
   "subsequence".
 * Renamed @PolySignedness to @PolySigned.
 * Renamed AnnotatedTypeFactory.ParameterizedMethodType to
   ParameterizedExecutableType.

Added missing checks regarding annotations on classes, constructor
declarations, and constructor invocations.  You may see new warnings.

Closed issues:
788, 1751, 2147, 2163, 2186, 2235, 2243, 2263, 2264, 2286, 2302, 2326, 2327.

---------------------------------------------------------------------------

Version 2.6.0, February 3, 2019

The manual includes a section about how to use Lombok and the Checker
Framework simultaneously.

Commons CSV has been added to the annotated libraries on Maven Central.

Some error messages have been changed to improve comprehensibility,
such as by adjusting wording or adding additional information.

Relevant to type system implementers:
Renamed method areSameIgnoringValues to areSameByName.

Closed issues: 2008, 2166, 2185, 2187, 2221, 2224, 2229, 2234, 2248.
Also fixed false negatives in handling of Map.get().

---------------------------------------------------------------------------

Version 2.5.8, December 5, 2018

The manual now links to the AWS KMS compliance checker, which enforces
that calls to AWS KMS only generate 256-bit keys.

Closed issues: 372, 1678, 2207, 2212, 2217.

---------------------------------------------------------------------------

Version 2.5.7, November 4, 2018

New @EnsuresKeyFor and @EnsuresKeyForIf method annotations permit
specifying the postcondition that a method gives some value a @KeyFor type.

The manual links to the Rx Thread & Effect Checker, which enforces
UI Thread safety properties for stream-based Android applications.

Closed issues:
1014, 2151, 2178, 2180, 2183, 2188, 2190, 2195, 2196, 2198, 2199

---------------------------------------------------------------------------

Version 2.5.6, October 3, 2018

Introduce checker-qual-android artifact that is just like the checker-qual
artifact, but the qualifiers have classfile retention.  This is useful for
Android projects.

Remove the checker-compat-qual artifact, which was only useful for Java 7,
which the Checker Framework no longer supports.  It remains available on
Maven Central, with versions 2.5.5 and earlier.

Closed issues:
2135, 2157, 2158, 2164, 2171.

---------------------------------------------------------------------------

Version 2.5.5, August 30, 2018

Implicit imports (deprecated in November 2014) are no longer supported.

Renamed the testlib Maven artifact to framework-test.

Removed command-line option -AprintErrorStack, which is now the default.
Added -AnoPrintErrorStack to disable it (which should be rare).

Replaced ErrorReporter class with BugInCF and UserError exceptions.

Closed issues:
1999, 2008, 2023, 2029, 2074, 2088, 2098, 2099, 2102, 2107.

---------------------------------------------------------------------------

Version 2.5.4, August 1, 2018

Closed issues:
2030, 2048, 2052, 2059, 2065, 2067, 2073, 2082.

---------------------------------------------------------------------------

Version 2.5.3, July 2, 2018

Closed issues:
266, 1248, 1678, 2010, 2011, 2018, 2020, 2046, 2047, 2054.

---------------------------------------------------------------------------

Version 2.5.2, June 1, 2018

In the Map Key Checker, null is now @UnknownKeyFor.  See the "Map Key Checker"
chapter in the manual for more details.

Closed issues:
370, 469, 1701, 1916, 1922, 1959, 1976, 1978, 1981, 1983, 1984, 1991, 1992.

---------------------------------------------------------------------------

Version 2.5.1, May 1, 2018

Added a Maven artifact of the Checker Framework testing library, testlib.

Closed issues:
849, 1739, 1838, 1847, 1890, 1901, 1911, 1912, 1913, 1934, 1936, 1941, 1942,
1945, 1946, 1948, 1949, 1952, 1953, 1956, 1958.

---------------------------------------------------------------------------

Version 2.5.0, April 2, 2018

Declaration annotations that are aliases for type annotations are now treated
as if they apply to the top-level type.  See "Declaration annotations" section
in the "Warnings" chapter in the manual for more details.

Ended support for annotations in comments.  See "Migrating away from
annotations in comments" section in the "Handling legacy code" chapter in the
manual for instructions on how to remove annotations from comments.

Closed issues:
515, 1667, 1739, 1776, 1819, 1863, 1864, 1865, 1866, 1867, 1870, 1876, 1879,
1882, 1898, 1903, 1905, 1906, 1910, 1914, 1915, 1920.

---------------------------------------------------------------------------

Version 2.4.0, March 1, 2018

Added the Index Checker, which eliminates ArrayIndexOutOfBoundsException.

Added the Optional Checker, which verifies uses of Java 8's Optional class.

Removed the Linear Checker, whose implementation was inconsistent with its
documentation.

Added a @QualifierArgument annotation to be used on pre- and postcondition
  annotations created by @PreconditionAnnotation, @PostconditionAnnotation,
  and @ConditionalPostconditionAnnotation. This allows qualifiers with
  arguments to be used in pre- and postconditions.

Added new type @InternalFormForNonArray to the Signature Checker

Moved annotated libraries from checker/lib/*.jar to the Central Repository:
https://search.maven.org/#search%7Cga%7C1%7Cg%3A%22org.checkerframework.annotatedlib%22

Moved the Javadoc stub file from checker/lib/javadoc.astub to
checker/resources/javadoc.astub.

Simplified the instructions for running the Checker Framework with Gradle.

The Checker Framework Eclipse plugin is no longer released nor supported.

Closed issues:
65, 66, 100, 108, 175, 184, 190, 194, 209, 239, 260, 270, 274, 293, 302, 303,
306, 321, 325, 341, 356, 360, 361, 371, 383, 385, 391, 397, 398, 410, 423, 424,
431, 430, 432, 548, 1131, 1148, 1213, 1455, 1504, 1642, 1685, 1770, 1796, 1797,
1801, 1809, 1810, 1815, 1817, 1818, 1823, 1831, 1837, 1839, 1850, 1851, 1852,
1861.

---------------------------------------------------------------------------

Version 2.3.2, February 1, 2018

Closed issues:
946, 1133, 1232, 1319, 1625, 1633, 1696, 1709, 1712, 1734, 1738, 1749, 1754,
1760, 1761, 1768, 1769, 1781.

---------------------------------------------------------------------------

Version 2.3.1, January 2, 2018

Closed issues:
1695, 1696, 1697, 1698, 1705, 1708, 1711, 1714, 1715, 1724.

---------------------------------------------------------------------------

Version 2.3.0, December 1, 2017

Removed the deprecated @LazyNonNull type qualifier.
Deprecated most methods in InternalUtils and moved them to either
TreeUtils or TypesUtils. Adapted a few method names and parameter
orders for consistency.

Closed issues:
951, 1356, 1495, 1602, 1605, 1623, 1628, 1636, 1641, 1653, 1655, 1664, 1665,
1681, 1684, 1688, 1690.

---------------------------------------------------------------------------

Version 2.2.2, November 2, 2017

The Interning Checker supports a new annotation, @InternedDistinct, which
indicates that the value is not equals() to any other value.

An annotated version of the Commons IO library appears in checker/lib/ .

Closed issue 1586, which required re-opening issues 293 and 341 until
proper fixes for those are implemented.

Closed issues:
1386, 1389, 1423, 1520, 1529, 1530, 1531, 1546, 1553, 1555, 1565, 1570, 1579,
1580, 1582, 1585, 1586, 1587, 1598, 1609, 1615, 1617.

---------------------------------------------------------------------------

Version 2.2.1, September 29, 2017

Deprecated some methods in AnnotatedTypeMirror and AnnotationUtils, to
be removed after the 2.2.1 release.

The qualifiers and utility classes in checker-qual.jar are compiled to Java 8
byte code. A new jar, checker-qual7.jar, includes the qualifiers and utility
classes compiled to Java 7 byte code.

Closed issues:
724, 1431, 1442, 1459, 1464, 1482, 1496, 1499, 1500, 1506, 1507, 1510, 1512,
1522, 1526, 1528, 1532, 1535, 1542, 1543.

---------------------------------------------------------------------------

Version 2.2.0, September 5, 2017

A Java 8 JVM is required to run the Checker Framework.
You can still typecheck and compile Java 7 (or earlier) code.
With the "-target 7" flag, the resulting .class files still run with JDK 7.

The stub file format has changed to be more similar to regular Java syntax.
Most notably, receiver annotations are written using standard Java 8 syntax
(a special first formal paramter named "this") and inner classes are written
using standard Java syntax (rather than at the top level using a name that
contains "$". You need to update your stub files to conform to the new syntax.

Closed issues:
220, 293, 297, 341, 375, 407, 536, 571, 798, 867, 1180, 1214, 1218, 1371, 1411,
1427, 1428, 1435, 1438, 1450, 1456, 1460, 1466, 1473, 1474.

---------------------------------------------------------------------------

Version 2.1.14, 3 August 2017

Nullness Checker change to annotated JDK:  The type argument to the Class,
Constructor, and Optional classes may now be annotated as @Nullable or
@NonNull.  The nullness of the type argument doesn't matter, but this
enables easier integration with generic clients.

Many crashes and false positives associated with uninferred method type
arguments have been correct. By default, uninferred method type arguments,
which can happen with Java 8 style target type contexts, are silently ignored.
Use the option -AconservativeUninferredTypeArguments to see warnings about
method calls where the Checker Framework fails to infer type arguments.

Closed issues:
753, 804, 961, 1032, 1062, 1066, 1098, 1209, 1280, 1316, 1329, 1355, 1365,
1366, 1367, 1377, 1379, 1382, 1384, 1397, 1398, 1399, 1402, 1404, 1406, 1407.

---------------------------------------------------------------------------

Version 2.1.13, 3 July 2017

Verified that the Checker Framework builds from source on Windows Subsystem
for Linux, on Windows 10 Creators Edition.

The manual explains how to configure Android projects that use Android Studio
3.0 and Android Gradle Plugin 3.0.0, which support type annotations.

Closed issues:
146, 1264, 1275, 1290, 1303, 1308, 1310, 1312, 1313, 1315, 1323, 1324, 1331,
1332, 1333, 1334, 1347, 1357, 1372.

---------------------------------------------------------------------------

Version 2.1.12, 1 June 2017

The manual links to Glacier, a class immutability checker.

The stubparser license has been updated.  You can now use stubparser under
either the LGPL or the Apache license, whichever you prefer.

Closed issues:
254, 1201, 1229, 1236, 1239, 1240, 1257, 1265, 1270, 1271, 1272, 1274, 1288,
1291, 1299, 1304, 1305.

---------------------------------------------------------------------------

Version 2.1.11, 1 May 2017

The manual contains new FAQ (frequently asked questions) sections about
false positive warnings and about inference for field types.

Closed issues:
989, 1096, 1136, 1228.

---------------------------------------------------------------------------

Version 2.1.10, 3 April 2017

The Constant Value Checker, which performs constant propagation, has been
extended to perform interval analysis -- that is, it determines, for each
expression, a statically-known lower and upper bound.  Use the new
@IntRange annotation to express this.  Thanks to Jiasen (Jason) Xu for this
feature.

Closed issues:
134, 216, 227, 307, 334, 437, 445, 718, 1044, 1045, 1051, 1052, 1054, 1055,
1059, 1077, 1087, 1102, 1108, 1110, 1111, 1120, 1124, 1127, 1132.

---------------------------------------------------------------------------

Version 2.1.9, 1 March 2017

By default, uninferred method type arguments, which can happen with Java 8
style target type contexts, are silently ignored, removing many false
positives.  The new option -AconservativeUninferredTypeArguments can be used to
get the conservative behavior.

Closed issues:
1006, 1011, 1015, 1027, 1035, 1036, 1037, 1039, 1043, 1046, 1049, 1053, 1072,
1084.

---------------------------------------------------------------------------

Version 2.1.8, 20 January 2017

The Checker Framework webpage has moved to https://checkerframework.org/.
Old URLs should redirect to the new one, but please update your links
and let us know if any old links are broken rather than redirecting.

The documentation has been reorganized in the Checker Framework repository.
The manual, tutorial, and webpages now appear under checker-framework/docs/.

Closed issues:
770, 1003, 1012.

---------------------------------------------------------------------------

Version 2.1.7, 3 January 2017

Manual improvements:
 * Added a link to jOOQ's SQL checker.
 * Documented the `-AprintVerboseGenerics` command-line option.
 * Better explanation of relationship between Fake Enum and Subtyping Checkers.

Closed issues:
154, 322, 402, 404, 433, 531, 578, 720, 795, 916, 953, 973, 974, 975, 976,
980, 988, 1000.

---------------------------------------------------------------------------

Version 2.1.6, 1 December 2016

Closed issues:

412, 475.

---------------------------------------------------------------------------

Version 2.1.5, 2 November 2016

The new class org.checkerframework.checker.nullness.Opt provides every
method in Java 8's java.util.Optional class, but written for possibly-null
references rather than for the Optional type.  This can shorten code that
manipulates possibly-null references.

In bytecode, type variable upper bounds of type Object may or may not have
been explicitly written.  The Checker Framework now assumes they were not
written explicitly in source code and defaults them as implicit upper bounds.

The manual describes how to run a checker within the NetBeans IDE.

The manual describes two approaches to creating a type alias or typedef.

Closed issues:
643, 775, 887, 906, 941.

---------------------------------------------------------------------------

Version 2.1.4, 3 October 2016

Closed issues:
885, 886, 919.

---------------------------------------------------------------------------

Version 2.1.3, 16 September 2016

Closed issues:
122, 488, 495, 580, 618, 647, 713, 764, 818, 872, 893, 894, 901, 902, 903,
905, 913.

---------------------------------------------------------------------------

Version 2.1.2, 1 September 2016

Closed issues:
182, 367, 712, 811, 846, 857, 858, 863, 870, 871, 878, 883, 888.

---------------------------------------------------------------------------

Version 2.1.1, 1 August 2016

The codebase conforms to a consistent coding style, which is enforced by
a git pre-commit hook.

AnnotatedTypeFactory#createSupportedTypeQualifiers() must now return a mutable
list.  Checkers that override this method will have to be changed.

Closed issues:
384, 590, 681, 790, 805, 809, 810, 820, 824, 826, 829, 838, 845, 850, 856.

---------------------------------------------------------------------------

Version 2.1.0, 1 July 2016

The new Signedness Checker prevents mixing of unsigned and signed
values and prevents meaningless operations on unsigned values.

The Lock Checker expresses the annotated variable as `<self>`;
previously it used `itself`, which may conflict with an identifier.

Closed issues:
166, 273, 358, 408, 471, 484, 594, 625, 692, 700, 701, 711, 717, 752, 756,
759, 763, 767, 779, 783, 794, 807, 808.

---------------------------------------------------------------------------

Version 2.0.1, 1 June 2016

We renamed method annotateImplicit to addComputedTypeAnnotations.  If you
have implemented a checker, you need to change occurrences of
annotateImplicit to addComputedTypeAnnotations.

The Checker Framework (checker.jar) is now placed on the processorpath
during compilation.  Previously, it was placed on the classpath.  The
qualifiers (checker-qual.jar) remain on the classpath.  This change should
reduce conflicts between your code and the Checker Framework.  If your code
depends on classes in the Checker Framework, then you should add those
classes to the classpath when you run the compiler.

Closed issues:
171, 250, 291, 523, 577, 672, 680, 688, 689, 690, 691, 695, 696, 698, 702,
704, 705, 706, 707, 720, 721, 723, 728, 736, 738, 740.

---------------------------------------------------------------------------

Version 2.0.0, 2 May 2016

Inference:

 * The infer-and-annotate.sh script infers annotations and inserts them in
   your source code.  This can reduce the burden of writing annotations and
   let you get started using a type system more quickly.  See the
   "Whole-program inference" section in the manual for details.

Type systems:

 * The Lock Checker has been replaced by a new implementation that provides
   a stronger guarantee.  The old Lock Checker prevented two threads from
   simultaneously using a given variable, but race conditions were still
   possible due to aliases.  The new Lock Checker prevents two threads from
   simultaneously dereferencing a given value, and thus prevents race
   conditions.  For details, see the "Lock Checker" chapter in the manual,
   which has been rewritten to describe the new semantics.

 * The top type qualifier for the Signature String type system has been
   renamed from @UnannotatedString to @SignatureUnknown.  You shouldn't
   ever write this annotation, but if you perform separate compilation (for
   instance, if you do type-checking with the Signature String Checker
   against a library that is annotated with Signature String annotations),
   then you need to re-compile the library.

 * The IGJ, OIGJ, and Javari Checkers are no longer distributed with the
   Checker Framework.  If you wish to use them, install version 1.9.13 of
   the Checker Framework.  The implementations have been removed because
   they were not being maintained.  The type systems are valuable, but the
   type-checkers should be rewritten from scratch.

Documentation improvements:

 * New manual section "Tips for creating a checker" shows how to break down
   the implementation of a type system into small, manageable pieces.

 * Improved instructions for using Maven and Gradle, including for Android
   code.

Tool changes:

 * The Checker Framework Live Demo webpage lets you try the Checker
   Framework without installing it:  http://eisop.uwaterloo.ca/live/

 * New command-line arguments -Acfgviz and -Averbosecfg enable better
   debugging of the control-flow-graph generation step of type-checking.

 * New command-line argument -Ainfer is used by the infer-and-annotate.sh
   script that performs type inference.

Closed issues:
69, 86, 199, 299, 329, 421, 428, 557, 564, 573, 579, 665, 668, 669, 670, 671.

---------------------------------------------------------------------------

Version 1.9.13, 1 April 2016

Documentation:
 * Clarified Maven documentation about use of annotations in comments.
 * Added FAQ about annotating fully-qualified type names.

Closed issues:  438, 572, 579, 607, 624, 631.

---------------------------------------------------------------------------

Version 1.9.12, 1 March 2016

The Checker Framework distribution contains annotated versions
of libraries in directory checker-framework/checker/lib/.
During type-checking, you should put these versions first on your classpath,
to obtain more precise type-checking with fewer false positive warnings.

tools.jar is no longer required to be on the classpath when using
checker-qual.jar

The Signature String Checker supports two new string representations of a
Java type: @InternalForm and @ClassGetSimpleName.

The manual documents how to run a pluggable type-checker in IntelliJ IDEA.

The instructions on how to run a type-checker in Gradle have been updated to
use the artifacts in Maven Central. Examples using the instructions have been
added under checker-framework/docs/examples/GradleExamples/.

Renamed enum DefaultLocation to TypeUseLocation.

Closed issues:  130, 263, 345, 458, 559, 559, 574, 582, 596.

---------------------------------------------------------------------------

Version 1.9.11, 1 February 2016

Renamed and merged -AuseSafeDefaultsForUnannotatedSourceCode and
-AsafeDefaultsForUnannotatedBytecode command-line options to
-AuseDefaultsForUncheckedCode that takes arguments source and bytecode.

For type-system developers:

* The previously deprecated
  org.checkerframework.framework.qual.TypeQualifier{s} annotations
  were removed.
* Every type system uses the CLIMB-to-top defaulting scheme, unless it
  explicitly specifies a different one.  Previously a type system needed
  to explicitly request CLIMB-to-top, but now it is the default.

Closed issues: 524, 563, 568.

---------------------------------------------------------------------------

Version 1.9.10, 4 January 2016

The Checker Framework distribution files now contain a version number:
for example, checker-framework-1.9.9.zip rather than checker-framework.zip.

The Nullness Checker supports the org.eclipse.jgit.annotations.Nullable and
NonNull annotations.

Buildfiles do less unnecessary recomputation.

Documentation:
 * Documented how to initialize circular data structures in the
   Initialization type system.
 * Linked to David Bürgin's Nullness Checker tutorial at
   https://github.com/glts/safer-spring-petclinic/wiki
 * Acknowledged more contributors in the manual.

For type-system developers:
 * The org.checkerframework.framework.qual.TypeQualifier{s} annotations are
   now deprecated.  To indicate which annotations a checker supports, see
   https://checkerframework.org/manual/#creating-indicating-supported-annotations .
   Support for TypeQualifier{s} will be removed in the next release.
 * Renamed
   org.checkerframework.framework.qual.Default{,Qualifier}ForUnannotatedCode to
   DefaultInUncheckedCodeFor and DefaultQualifierInHierarchyInUncheckedCode.

Closed issues: 169, 363, 448, 478, 496, 516, 529.

---------------------------------------------------------------------------

Version 1.9.9, 1 December 2015

Fixed issues:  511, 513, 514, 455, 527.

Removed the javac_maven script and batch file,
which had been previously deprecated.

---------------------------------------------------------------------------

Version 1.9.8, 9 November 2015

Field initialization warnings can now be suppressed for a single field at a
time, by placing @SuppressWarnings("initialization") on the field declaration.

Updated Maven instructions to no longer require a script.
Added an example of how to use the instructions under
docs/examples/MavenExample.

The javac_maven script (and batch file) are deprecated and will be
removed as of December 2015.

Fixed issues:  487, 500, 502.

---------------------------------------------------------------------------

Version 1.9.7, 24 October 2015

Fixed issues:  291, 474.

----------------------------------------------------------------------

Version 1.9.6, 8 October 2015

Fixed issue:  460.

----------------------------------------------------------------------

Version 1.9.5, 1 September 2015

Test Framework Updates:
  * The test framework has been refactored to improve extensibility.
  * Tests that previously extended ParameterizedCheckerTest or
    CheckerTest should extend either CheckerFrameworkTest or nothing.
  * If a test used methods that were previously found on
    CheckerTest, you may find them in TestUtilities.

Fixed issues:  438, 457, 459.

----------------------------------------------------------------------

Version 1.9.4, 4 August 2015

Documented the notion of a compound checker, which depends on other checkers
  and automatically runs them.

Renamed -AuseConservativeDefaultsForUnannotatedSourceCode command-line
  option to -AuseSafeDefaultsForUnannotatedSourceCode

Moved the Checker Framework version control repository from Google Code to
GitHub, and from the Mercurial version control system to Git.  If you have
cloned the old repository, then discard your old clone and create a new one
using this command:
  git clone https://github.com/typetools/checker-framework.git

Fixed issues:  427, 429, 434, 442, 450.

----------------------------------------------------------------------

Version 1.9.3, 1 July 2015

New command-line options:
 * -AsafeDefaultsForUnannotatedBytecode causes a checker to use conservative
   defaults for .class files that were compiled without running the given
   checker.  Without this option, type-checking is unsound (that is, there
   might be errors at run time even though the checker issues no warnings).
 * -AuseConservativeDefaultsForUnannotatedSourceCode uses conservative
   annotations for unannotated type uses.  Use this when compiling a library in
   which some but not all classes are annotated.

Various bug fixes and documentation improvements.

Fixed issues: 436.

----------------------------------------------------------------------

Version 1.9.2, 1 June 2015

Internationalization Format String Checker:
This new type-checker prevents use of incorrect internationalization
format strings.

Fixed issues: 434.

----------------------------------------------------------------------

Version 1.9.1, 1 May 2015

New FAQ entry:
  "How does the Checker Framework compare with Eclipse's null analysis?"

----------------------------------------------------------------------

Version 1.9.0, 17 April 2015

Bug fixes for generics, especially type parameters:
   * Manual chapter 21 "Generics and polymorphism" has been expanded,
     and it gives more information on annotating type parameters.
   * The qualifier on a type parameter (e.g. <@HERE T> ) only applies
     to the lower bound of that type parameter.  Previously it also
     applied to the upper bound.
   * Unannotated, unbounded wildcards are now qualified with the
     annotations of the type parameter to which they are an argument.
     See the new manual section 23.3.4 for more details.
   * Warning "bound.type.incompatible" is issued if the lower bound of
     a type parameter or wildcard is a supertype of its upper bound,
     e.g.  <@Nullable T extends @NonNull Object>
   * Method type argument inference has been improved. Fewer warnings
     should be issued when method invocations omit type arguments.
   * Added command-line option -AprintVerboseGenerics to print more
     information about type parameters and wildcards when they appear
     in warning messages.

Reflection resolution:
If you supply the -AresolveReflection command-line option, the Checker
Framework attempts to resolve reflection.  This reduces the number of
false positive warnings caused by reflection.

The documentation for the Map Key Checker has been moved into its own
chapter in the manual.

Fixed issues: 221, 241, 313, 314, 328, 335, 337, 338, 339, 355, 369,
              376, 378, 386, 388, 389, 393, 403, 404, 413, 414, 415,
              417, 418, 420, 421, 422, 426.

----------------------------------------------------------------------

Version 1.8.11, 2 March 2015

Fixed issues: 396, 400, 401.

----------------------------------------------------------------------

Version 1.8.10, 30 January 2015

Fixed issues: 37, 127, 350, 364, 365, 387, 392, 395.

----------------------------------------------------------------------

Version 1.8.9, 19 December 2014

Aliasing Checker:
This new type-checker ensures that an expression has no aliases.

Fixed issues: 362, 380, 382.

----------------------------------------------------------------------

Version 1.8.8, 26 November 2014

@SuppressWarnings("all") suppresses all Checker Framework warnings.

Implicit imports are deprecated, including the jsr308_imports environment
variable and the -jsr308_imports ... and -Djsr308.imports=... command-line
options.

For checkers bundled with the Checker Framework, package names may now
be omitted when running from the command line.
E.g.
    javac -processor NullnessChecker MyFile.java

The Nullness checker supports Android annotations
android.support.annotation.NonNull and android.support.annotation.Nullable.

Fixed issues: 366, 379.

----------------------------------------------------------------------

Version 1.8.7, 30 October 2014

Fix performance regression introduced in release 1.8.6.

Nullness Checker:
  * Updated Nullness annotations in the annotated JDK.
    See issues: 336, 340, 374.
  * String concatenations with null literals are now @NonNull
    rather than @Nullable.  See issue 357.

Fixed issues:  200, 300, 332, 336, 340, 357, 359, 373, 374.

----------------------------------------------------------------------

Version 1.8.6, 25 September 2014

Method Reference and Lambda Expression Support:
The Checker Framework now supports type-checking method references
and lambda expressions to ensure they are congruent with the
functional interface they are assigned to. The bodies of lambda expressions
are also now type-checked similarly to regular method bodies.

Dataflow:
 * Handling of the following language features has been improved:
   boxed Booleans, finally blocks, switch statements, type casts, enhanced
   for loops
 * Performance improvements

Annotations:
The checker-compat-qual.jar is now included with the Checker Framework
release.  It can also be found in Maven Central at the coordinates:
org.checkerframework:checker-compat-qual
Annotations in checker-compat-qual.jar do not require Java 8 but
can only be placed in annotation locations valid in Java 7.

----------------------------------------------------------------------

Version 1.8.5, 29 August 2014

Eclipse Plugin:
All checkers in the Checker Framework manual now appear in the
Eclipse plugin by default.  Users no longer have to include
checker.jar on their classpath to run any of the built-in checkers.

Improved Java 7 compatibility and introduced Java 7 compliant
annotations for the Nullness Checker.  Please see the section on
"Class-file compatibility with Java 7" in the manual for more details.

Fixed issue 347.

----------------------------------------------------------------------

Version 1.8.4, 1 August 2014

The new Constant Value Checker is a constant propagation analysis:  it
determines which variable values can be known at compile time.

Overriding methods now inherit declaration annotations from methods they
override, if the declaration annotation is meta-annotate with
@InheritedAnnotation.  In particular, the purity annotations @SideEffectFree,
@Deterministic, and @Pure are inherited.

Command-line options:
 * Renamed the -AenablePurity command-line flag to -AcheckPurityAnnotations.
 * Added a command-line option -AoutputArgsToFile to output all command-line
   options passed to the compiler to a file.  This is especially useful when
   debugging Maven compilation.

Annotations:
These changes are relevant only to people who wish to use pluggable
type-checking with a standard Java 7 toolset.  (If you are not having
trouble with your Java 7 JVM, then you don't care about them.)
 * Made clean-room reimplementations of nullness-related annotations
   compatible with Java 7 JVMs, by removing TYPE_USE as a target.
 * Added a new set of Java 7 compatibility annotations for the Nullness Checker
   in the org.checkerframework.checker.nullness.compatqual package. These
   annotations do not require Java 8 but can only be placed in annotation
   locations valid in Java 7.

Java 8 support:
The Checker Framework no longer crashes when type-checking code with lambda
expressions, but it does issue a lambda.unsupported warning when
type-checking code containing lambda expressions.  Full support for
type-checking lambda expressions will appear in a future release.

Fixed issue 343.

----------------------------------------------------------------------

Version 1.8.3, 1 July 2014

Updated the Initialization Checker section in the manual with
a new introduction paragraph.

Removed the Maven plugin section from the manual as the plugin is
no longer maintained and the final release was on June 2, 2014.
The javac_maven script (and batch file) are available to use
the Checker Framework from Maven.

Fixed issue 331.

----------------------------------------------------------------------

Version 1.8.2, 2 Jun 2014

Converted from using rt.jar to ct.sym for creating the annotated jdk.
Using the annotated jdk on the bootclasspath of a VM will cause the
vm to crash immediately.

The Lock Checker has been rewritten to support dataflow analysis.
It can now understand conditional expressions, for example, and
knows that "lock" is held in the body of statements like
"if (lock.tryLock()) { ... }"
The Lock Checker chapter in the manual has been updated accordingly
and describes the new Lock Checker features in detail.

Provided a javac_maven script (and batch file) to make it simpler
to use the Checker Framework from Maven.  The Maven plug-in is deprecated
and will be removed as of July 1, 2014. Added an explanation of how
to use the script in the Maven section of the manual.

The Checker Framework installation instructions in the manual have
been updated.

Fixed issues: 312, 315, 316, 318, 319, 324, 326, 327.

----------------------------------------------------------------------

Version 1.8.1, 1 May 2014

Support to directly use the Java 8 javac in addition to jsr308-langtools.
Added docs/examples directory to checker-framework.zip.
New section in the manual describing the contents of checker-framework.zip.

Fixed issues: 204, 304, 320.

----------------------------------------------------------------------

Version 1.8.0, 2 April 2014

Added the GUI Effect Checker, which prevents "invalid thread access" errors
when a background thread in a GUI attempts to access the UI.

Changed the Java package of all type-checkers and qualifiers.  The package
"checkers" has been renamed to "org.checkerframeork.checker".  This
requires you to change your import statements, such as from
  import checkers.nullness.quals.*;
to
  import org.checkerframework.checker.nullness.qual.*;
It also requires you to change command-line invocations of javac, such as from
  javac -processor checkers.nullness.NullnessChecker ...
to
  javac -processor org.checkerframework.checker.nullness.NullnessChecker ...

Restructured the Checker Framework project and package layout,
using the org.checkerframework prefix.

----------------------------------------------------------------------

Version 1.7.5, 5 March 2014

Minor improvements to documentation and demos.
Support a few new units in the UnitsChecker.

----------------------------------------------------------------------

Version 1.7.4, 19 February 2014

Error messages now display the error key that can be used in
SuppressWarning annotations. Use -AshowSuppressWarningKeys to
show additional keys.

Defaulted type qualifiers are now stored in the Element and written
to the final bytecode.

Reduce special treatment of checkers.quals.Unqualified.

Fixed issues: 170, 240, 265, 281.

----------------------------------------------------------------------

Version 1.7.3, 4 February 2014

Fixes for Issues 210, 253, 280, 288.

Manual:
   Improved discussion of checker guarantees.

Maven Plugin:
   Added option useJavacOutput to display exact compiler output.

Eclipse Plugin:
   Added the Format String Checker to the list of built-in checkers.

----------------------------------------------------------------------

Version 1.7.2, 2 January 2014

Fixed issues: 289, 292, 295, 296, 298.

----------------------------------------------------------------------

Version 1.7.1, 9 December 2013

Fixes for Issues 141, 145, 257, 261, 269, 267, 275, 278, 282, 283, 284, 285.

Implementation details:
  Renamed AbstractBasicAnnotatedTypeFactory to GenericAnnotatedTypeFactory

----------------------------------------------------------------------

Version 1.7.0, 23 October 2013

Format String Checker:
  This new type-checker ensures that format methods, such as
  System.out.printf, are invoked with correct arguments.

Renamed the Basic Checker to the Subtyping Checker.

Reimplemented the dataflow analysis that performs flow-sensitive type
  refinement.  This fixes many bugs, improves precision, and adds features.
  Many more Java expressions can be written as annotation arguments.

Initialization Checker:
  This new abstract type-checker verifies initialization properties.  It
  needs to be combined with another type system whose proper initialization
  should be checked.  This is the new default initialzation checker for the
  Nullness Checker.  It is based on the "Freedom Before Commitment" approach.

Renamed method annotations used by the Nullness Checker:
  @AssertNonNullAfter => @EnsuresNonNull
  @NonNullOnEntry => @RequiresNonNull
  @AssertNonNullIfTrue(...) => @IfMethodReturnsFalseEnsuresNonNull
  @AssertNonNullIfFalse(...) => @IfMethodReturnsFalseEnsuresNonNull
  @LazyNonNull => @MonotonicNonNull
  @AssertParametersNonNull => [no replacement]
Removed annotations used by the Nullness Checker:
  @AssertParametersNonNull
Renamed type annotations used by the Initialization Checker:
  @NonRaw => @Initialized
  @Raw => @UnknownInitialization
  new annotation @UnderInitialization
The old Initialization Checker (that uses @Raw and @NonRaw) can be invoked
  by invoking the NullnessRawnessChecker rather than the NullnessChecker.

Purity (side effect) analysis uses new annotations @SideEffectFree,
  @Deterministic, and @TerminatesExecution; @Pure means both @SideEffectFree
  and @Deterministic.

Pre- and postconditions about type qualifiers are available for any type system
  through @RequiresQualifier, @EnsuresQualifier and @EnsuresQualifierIf.  The
  contract annotations for the Nullness Checker (e.g. @EnsuresNonNull) are now
  only a special case of these general purpose annotations.
  The meta-annotations @PreconditionAnnotation, @PostconditionAnnotation, and
  @ConditionalPostconditionAnnotation can be used to create more special-case
  annotations for other type systems.

Renamed assertion comment string used by all checkers:
  @SuppressWarnings => @AssumeAssertion

To use an assert statement to suppress warnings, the assertion message must
  include the string "@AssumeAssertion(warningkey)".  Previously, just the
  warning key sufficed, but the string @SuppressWarnings(warningkey) was
  recommended.

New command-line options:
  -AonlyDefs and -AonlyUses complement existing -AskipDefs and -AskipUses
  -AsuppressWarnings Suppress warnings matching the given key
  -AassumeSideEffectFree Unsoundly assume that every method is side-effect-free
  -AignoreRawTypeArguments Ignore subtype tests for type arguments that
    were inferred for a raw type
  -AenablePurity Check the bodies of methods marked as pure
    (@SideEffectFree or @Deterministic)
  -AsuggestPureMethods Suggest methods that could be marked as pure
  -AassumeAssertionsAreEnabled, -AassumeAssertionsAreDisabled Whether to
    assume that assertions are enabled or disabled
  -AconcurrentSemantics Whether to assume concurrent semantics
  -Anocheckjdk Don't err if no annotated JDK can be found
  -Aflowdotdir Create an image of the control flow graph
  -AinvariantArrays replaces -Alint=arrays:invariant
  -AcheckCastElementType replaces -Alint=cast:strict

Manual:
  New manual section about array types.
  New FAQ entries:  "Which checker should I start with?", "How can I handle
    typestate, or phases of my program with different data properties?",
    "What is the meaning of a type qualifier at a class declaration?"
  Reorganized FAQ chapter into sections.
  Many other improvements.

----------------------------------------------------------------------

Version 1.6.7, 28 August 2013

User-visible framework improvements:
  Improve the error message produced by -Adetailedmsgtext

Bug fixes:
  Fix issue #245: anonymous classes were skipped by default

----------------------------------------------------------------------

Version 1.6.6, 01 August 2013

Documentation:
  The Checker Framework manual has been improved.  Changes include:
more troubleshooting tips to the Checker Framework manual, an improved
discussion on qualifier bounds, more examples, improved formatting, and more.
  An FAQ entry has been added to discuss JSR305.
  Minor clarifications have been added to the Checker Framework tutorial.

----------------------------------------------------------------------

Version 1.6.5, 01 July 2013

User-visible framework improvements:
  Stub files now support static imports.

Maven plugin:
  Maven plugin will now issue a warning rather than quit when zero checkers are specified in a project's pom.xml.

Documentation:
  Improved the Maven plugin instructions in the Checker Framework manual.
  Added documentation for the -XDTA:noannotationsincomments compiler flag.

Internal framework improvements:
  Improved Maven-plugin developer documentation.

----------------------------------------------------------------------

Version 1.6.4, 01 June 2013

User-visible framework improvements:
    StubGenerator now generates stubs that can be read by the StubParser.

Maven plugin:
    The Maven plugin no longer requires the Maven project's output directory to exist in order to run the Checker Framework.  However, if you ask the Checker Framework to generate class files then the output directory will be created.

Documentation:
  Improved the Maven plugin instructions in the Checker Framework manual.
  Improved the discussion of why to define both a bottom and a top qualifier in the Checker Framework manual.
  Update FAQ to discuss that some other tools incorrectly interpret array declarations.

----------------------------------------------------------------------

Version 1.6.3, 01 May 2013

Eclipse plugin bug fixes:
  The javac argument files used by the Eclipse plugin now properly escape file paths.  Windows users should no longer encounter errors about missing built-in checkers.

Documentation:
  Add FAQ "What is the meaning of an annotation after a type?"

----------------------------------------------------------------------

Version 1.6.2, 04 Apr 2013

Eclipse plugin:
  The "Additional compiler parameters" text field has now been replaced by a list.  Parameters in this list may be activated/deactivated via checkbox.

Eclipse plugin bug fixes:
   Classpaths and source files should now be correctly quoted when they contain spaces.

Internal framework improvements:
  Update pom files to use the same update-version code as the Checker Framework "web" ant task.  Remove pom specific update-version code.
  Update build ant tasks to avoid re-running targets when executing tests from the release script.

----------------------------------------------------------------------

Version 1.6.1, 01 Mar 2013

User-visible framework improvements:
  A number of error messages have been clarified.
  Stub file now supports type annotations in front and after method type variable declarations.
  You may now specify custom paths to javac.jar and jdk7.jar on the command line for non-standard installations.

Internal framework improvements:
  Add shouldBeApplied method to avoid unnecessary scans in DefaultApplier and avoid annotating void types.
  Add createQualifierDefaults and createQualifierPolymorphism factory methods.

Maven plugin:
  Put Checker Framework jars at the beginning of classpath.
  Added option to compile code in order to support checking for multi-module projects.
  The plugin no longer copies the various Checker Framework maven artifacts to one location but instead takes advantage of the new custom path options for javac.jar and jdk7.jar.
  The maven plugin no longer attempts to resolve jdk6.jar

Eclipse plugin:
  Put Checker Framework jars at the beginning of classpath.
  All files selected from a single project can now be checked.  The previous behavior only checked the entire project or one file depending on the type of the first file selected.

Documentation:
  Fixed broken links and incomplete URLs in the Checker Framework Manual.
  Update FAQ to discuss that some other tools incorrectly interpret array declarations.

Bug fixes

----------------------------------------------------------------------

Version 1.6.0, 1 Feb 2013

User-visible framework improvements:
  It is possible to use enum constants in stub files without requiring the fully qualified name, as was previously necessary.
  Support build on a stock Java 8 OpenJDK.

Adapt to underlying jsr308-langtools changes.
  The most visible change is syntax for fully-qualified types, from @A java.lang.Object to java.lang.@A Object.
  JDK 7 is now required.  The Checker Framework does not build or run on JDK 6.

Documentation:
  A new tutorial is available at https://checkerframework.org/tutorial/

----------------------------------------------------------------------

Version 1.5.0, 14 Jan 2013

User-visible framework improvements:
  To invoke the Checker Framework, call the main method of class
    CheckerMain, which is a drop-in replacement for javac.  This replaces
    all previous techniques for invoking the Checker Framework.  Users
    should no longer provide any Checker Framework jars on the classpath or
    bootclasspath.  jsr308-all.jar has been removed.
  The Checker Framework now works with both JDK 6 and JDK 7, without need
    for user customization.  The Checker Framework determines the
    appropriate annotated JDK to use.
  All jar files now reside in checker-framework/checkers/binary/.

Maven plugin:
  Individual pom files (and artifacts in the Maven repository) for all
    Checker Framework jar files.
  Avoid too-long command lines on Windows.
  See the Maven section of the manual for more details.

Eclipse plugin:
  Avoid too-long command lines on Windows.
  Other bug fixes and interface improvements.

Other framework improvements:
  New -Adetailedmsgtext command-line option, intended for use by IDE plugins.

----------------------------------------------------------------------

Version 1.4.4, 1 Dec 2012

Internal framework improvements:
  Add shutdown hook mechanism and use it for -AresourceStats resource
    statistics flag.
  Add -AstubWarnIfNotFound and -AstubDebug options to improve
    warnings and debug information from the stub file parsing.
  Ignore case when comparing error suppression keys.
  Support the bottom type as subtype of any wildcard type.

Tool Integration Changes
  The Maven plugin id has been changed to reflect standard Maven
    naming conventions.
  Eclipse and Maven plugin version numbers will now
    track the Checker Framework version numbers.

Bug fixes.

----------------------------------------------------------------------

Version 1.4.3, 1 Nov 2012

Clarify license:
  The Checker Framework is licensed under the GPL2.  More permissive
    licenses apply to annotations, tool plugins (Maven, Eclipse),
    external libraries included with the Checker Framework, and examples in
    the Checker Framework Manual.
  Replaced all third-party annotations by cleanroom implementations, to
    avoid any potential problems or confusion with licensing.

Aliased annotations:
  Clarified that there is no need to rewrite your program.  The Checker
    Framework recognizes dozens of annotations used by other tools.

Improved documentation of Units Checker and Gradle Integration.
Improved developer documentation of Eclipse and Maven plugins.

Bug fixes.

----------------------------------------------------------------------

Version 1.4.2, 16 Oct 2012

External tool support:
  Eclipse plug-in now works properly, due to many fixes

Regex Checker:
  New CheckedPatternSyntaxException added to RegexUtil

Support new foreign annotations:
  org.eclipse.jdt.annotation.Nullable
  org.eclipse.jdt.annotation.NonNull

New FAQ: "What is a receiver?"

Make annotations use 1-based numbering for formal parameters:
  Previously, due to a bug the annotations used 0-based numbering.
  This change means that you need to rewrite annotations in the following ways:
    @KeyFor("#3")  =>  @KeyFor("#4")
    @AssertNonNullIfTrue("#0")  =>  @AssertNonNullIfTrue("#1")
    @AssertNonNullIfTrue({"#0", "#1"})  =>  @AssertNonNullIfTrue({"#1", "#2"})
    @AssertNonNullAfter("get(#2)")  =>  @AssertNonNullAfter("get(#3)")
  This command:
    find . -type f -print | xargs perl -pi -e 's/("#)([0-9])(")/$1.($2+1).$3/eg'
  handles the first two cases, which account for most uses.  You would need
  to handle any annotations like the last two cases in a different way,
  such as by running
    grep -r -n -E '\("[^"]+#[0-9][^A-Za-z]|\("#[0-9][^"]' .
  and making manual changes to the matching lines.  (It is possible to
  provide a command that handles all cases, but it would be more likely to
  make undesired changes.)
  Whenever making automated changes, it is wise to save a copy of your
  codebase, then compare it to the modified version so you can undo any
  undesired changes.  Also, avoid running the automated command over version
  control files such as your .hg, .git, .svn, or CVS directory.

----------------------------------------------------------------------

Version 1.4.1, 29 Sep 2012

User-visible framework improvements:
  Support stub files contained in .jar files.
  Support aliasing for declaration annotations.
  Updated the Maven plugin.

Code refactoring:
  Make AnnotationUtils and AnnotatedTypes into stateless utility classes.
    Instead, provide the necessary parameters for particular methods.
  Make class AnnotationBuilder independent of AnnotationUtils.
  Remove the ProcessingEnvironment from AnnotatedTypeMirror, which was
    hardly used and can be replaced easily.
  Used more consistent naming for a few more fields.
  Moved AnnotatedTypes from package checkers.types to checkers.utils.
    this required making a few methods in AnnotatedTypeFactory public,
    which might require changes in downstream code.

Internal framework improvements:
  Fixed Issues 136, 139, 142, 156.
  Bug fixes and documentation improvements.

----------------------------------------------------------------------

Version 1.4.0, 11 Sep 2012

User-visible framework improvements:
  Defaulting:
    @DefaultQualifier annotations now use a Class instead of a String,
      preventing simple typo errors.
    @DefaultLocation extended with more constants.
    TreeAnnotator propagates the least-upper-bound of the operands of
      binary/compound operations, instead of taking the default qualifier.
  Stub files now ignore the return type, allowing for files automatically
    generated from other formats.
  Type factories and type hierarchies:
    Simplify AnnotatedTypeFactory constructors.
    Add a GeneralAnnotatedTypeFactory that supports multiple type systems.
    Improvements to QualifierHierarchy construction.
  Type-checking improvements:
    Propagate annotations from the sub-expression of a cast to its result.
    Better handling of assignment context and improved inference of
      array creation expressions.
  Optional stricter checking of casts to array and generic types using
    the new -Alint=cast:strict flag.
    This will become the default in the future.
  Code reorganization:
    SourceChecker.initChecker no longer has a ProcessingEnvironment
      parameter. The environment can now be accessed using the standard
      processingEnv field (instead of the previous env field).
    Classes com.sun.source.util.AbstractTypeProcessor and
      checkers.util.AggregateChecker are now in package checkers.source.
    Move isAssignable from the BaseTypeChecker to the BaseTypeVisitor; now
      the Checker only consists of factories and logic is contained in the
      Visitor.
  Warning and error messages:
    Issue a warning if an unsupported -Alint option is provided.
    Improved error messages.
  Maven plugin now works.

Nullness Checker:
  Only allow creation of (implicitly) non-null objects.
  Optionally forbid creation of arrays with @NonNull component type,
    when flag -Alint=arrays:forbidnonnullcomponents is supplied.
    This will become the default in the future.

Internal framework improvements:
  Enable assertion checking.
  Improve handling of annotated type variables.
  Assignment context is now a type, not a tree.
  Fix all compiler warnings.

----------------------------------------------------------------------

Version 1.3.1, 21 Jul 2012

Installation:
  Clarify installation instructions for Windows.  Remove javac.bat, which
  worked for running distributed checkers but not for creating new checkers.

User-visible framework improvements:
  Implement @PolyAll qualifier to vary over multiple type systems.
  The Checker Framework is unsound due to Java's covariant array subtyping.
    You can enable invariant array subtyping (for qualifiers only, not for
    base Java types) with the command-line option -Alint=arrays:invariant.
    This will become the default in the future.

Internal framework improvements:
  Improve defaulting for multiple qualifier hierarchies.
  Big refactoring of how qualifier hierarchies are built up.
  Improvements to error handling output for unexpected exceptions.
  Bug fixes and documentation improvements.

----------------------------------------------------------------------

Version 1.3.0, 3 Jul 2012

Annotation syntax changes, as mandated by the latest Type Annotations
(JSR 308) specification.  The most important ones are:
- New receiver syntax, using "this" as a formal parameter name:
    ReturnType methodname(@ReceiverAnnotation MyClass this, ...) { ... }
- Changed @Target default to be the Java 1.5 values
- UW extension: in addition to annotations in comments, support
    special /*>>> */ comments to hide multiple tokens.
    This is useful for the new receiver syntax and for import statements.

Framework improvements:
  Adapt to annotation storage changes in jsr308-langtools 1.3.0.
  Move type validation methods from the BaseTypeChecker to BaseTypeVisitor.

----------------------------------------------------------------------

Version 1.2.7, 14 May 2012

Regex Checker:
  Add basic support for the concatenation of two non-regular expressions
    that produce a valid regular expression.
  Support "isRegex" in flow inference.

Framework improvements:
  New @StubFiles annotation declaratively adds stub files to a checker.

Internal bug fixes:
  Respect skipDefs and skipUses in NullnessFlow.
  Support package annotations in stub files.
  Better support for enums in annotation attributes.
  Cleanups to how implicit receivers are determined.

----------------------------------------------------------------------

Version 1.2.6, 18 Mar 2012

Nullness Checker:
  Correctly handle unboxing in more contexts (if, switch (Issue 129),
    while loops, ...)

Regex Checker:
  Add capturing groups parameter to Regex qualifier.
    Count groups in String literals and String concatenation.
    Verify group number to method calls that take a capturing group
      number.
    Update RegexUtil methods to take optional groups parameter.
    Modify regex qualifier hierarchy to support groups parameter.
  Add special case for Pattern.compile when called with Pattern.LITERAL flag.

Internal bug fixes:
  Improve flow's support of annotations with parameters.
  Fix generics corner cases (Issues 131, 132, 133, 135).
  Support type annotations in annotations and type-check annotations.
  Improve reflective look-up of visitors and factories.
  Small cleanups.

----------------------------------------------------------------------

Version 1.2.5.1, 06 Feb 2012

Nullness Checker:
  Correct the annotations on ThreadLocal and InheritableThreadLocal.

Internal bug fixes:
  Expand release tests.
  Compile release with JDK 6 to work on both JDK 6 and JDK 7.

----------------------------------------------------------------------

Version 1.2.5, 3 Feb 2012

Don't put classpath on the bootclasspath when invoking javac.  This
prevents problems if, for example, android.jar is on the classpath.

New -jsr308_imports ... and -Djsr308.imports=... command-line options, for
specifying implicit imports from the command line.  This is needed by Maven.

New -Aignorejdkastub option makes the checker not load the jdk.astub
file. Files from the "stubs" option are still loaded.

Regex Checker:
  Support concatenation of PolyRegex strings.
  Improve examples of use of RegexUtil methods.

Signature Checker:
  Add new @ClassGetName annotation, for a 4th string representation of a
    class that is used by the JDK.  Add supporting annotations to make the
    type hierarchy a complete lattice.
  Add PolySignature annotation.

Internal bug fixes:
  Improve method type argument inference.
  Handle type variables whose upper bound is a type variable.
  Fix bug in least upper bound computation for anonymous classes.
  Improve handling of annotations inherited from superclasses.
  Fix design problem with Nullness Checker and primitive types.
  Ensure that overriding methods respect pre- and postconditions.
  Correctly resolve references to an enclosing this.
  Improve handling of Java source that contains compilation errors.

----------------------------------------------------------------------

Version 1.2.4, 15 Dec 2011

All checkers:
- @Target(TYPE_USE) meta-annotation is properly handled.

Nullness Checker:
- Do not allow nullness annotations on primitive types.
- Improvements to rawness (initialization) checks.
- Special-case known keys for System.getProperty.
- The -Alint=uninitialized command-line option now defaults to off, and
  applies only to initialization of primitive and @Nullable fields.  It is
  not possible to disable, from the command line, the check that all
  @NonNull fields are initialized.  Such warnings must be suppressed
  explicitly, for example by using @SuppressWarnings.

Regex Checker:
- Improved RegexUtil class.

Manual:
- Add FAQ item "Is the Checker Framework an official part of Java?"
- Trim down README.txt; users should read the manual instead.
- Improvements throughout, especially to Nullness and Regex Checker sections.

Implementation details:
- Add a new @InvisibleQualifier meta-annotation for type qualifiers.
  Instead of special-casing @Unqualified in the AnnotatedTypeMirror it
  now looks for this meta-annotation. This also allows type systems to
  hide type qualifiers it doesn't want visible, which we now use in the
  Nullness Checker to hide the @Primitive annotation.
- Nullness Checker:  Introduce a new internal qualifier @Primitive that is
  used for primitive types.
- Be stricter about qualifiers being present on all types. If you get
  errors about missing qualifiers, check your defaulting rules.
  This helped in fixing small bugs in corner cases of the type
  hierarchy and type factory.
- Unify decoding type annotations from trees and elements.
- Improve handling of annotations on type variables and upper bounds.
- Support checkers that use multiple, disjoint qualifier hierarchies.
- Many bug fixes.

----------------------------------------------------------------------

Version 1.2.3, 1 Nov 2011

Regex Checker:
- Add @PolyRegex polymorphic annotation
- Add more stub library annotations

Implementation details:
- Do not use "null" for unqualified types. Explicitly use @Unqualified
  and be strict about correct usage. If this causes trouble for you,
  check your @ImplicitFor and @DefaultQualifierInHierarchy
  meta-annotations and ensure correct defaulting in your
  AnnotatedTypeFactory.

Bug fixes:
- Correctly handle f-bounded polymorphism. AnnotatedTypeMirror now has
  methods to query the "effective" annotations on a type, which
  handles type variable and wildcard bounds correctly. Also, terminate
  recursions by not doing lazy-initialization of bounds during defaulting.
- Many other small bug fixes and documentation updates.

----------------------------------------------------------------------

Version 1.2.2, 1 Oct 2011

Be less restrictive about when to start type processing when errors
already exist.
Add -AskipDefs command-line option to not type-check some class
definitions.
Documentation improvements.

----------------------------------------------------------------------

Version 1.2.1, 20 Sep 2011

Fix issues 109, 110, 111 and various other cleanups.
Improvements to the release process.
Documentation improvements.

----------------------------------------------------------------------

Version 1.2.0.1, 4 Sep 2011

New version number to stay in sync with JSR 308 compiler bugfix.
No significant changes.

----------------------------------------------------------------------

Version 1.2.0, 2 Sep 2011

Updated to JDK 8. Use -source 8 (the new default) for type annotations.
Documentation improvements
Bug fixes all over

Nullness Checker:
- Correct the upper bounds of all Collection subtypes

----------------------------------------------------------------------

Version 1.1.5, 22 Jul 2011

Units Checker:
  Instead of conversion routines, provide unit constants, with which
  to multiply unqualified values. This is easier to type and the
  multiplication gets optimized away by the compiler.

Fenum Checker:
  Ensure that the switch statement expression is a supertype of all
  the case expressions.

Implementation details:

- Parse declaration annotations in stub files

- Output error messages instead of raising exceptions. This change
  required us to introduce method "initChecker" in class
  SourceChecker, which should be used instead of "init". This allows
  us to handle the calls to initChecker within the framework.
  Use method "errorAbort" to output an error message and abort
  processing.

----------------------------------------------------------------------

Version 1.1.4, 8 Jul 2011

Units Checker (new):
  Ensures operations are performed on variables of correct units of
  measurement (e.g., miles vs. kilometers vs. kilograms).

Changed -AskipClasses command-line option to -AskipUses

Implementation details:

- Improve support for type qualifiers with enum attributes

----------------------------------------------------------------------

Version 1.1.3, 17 Jun 2011

Interning:
- Add @UsesObjectEquals annotation

Manual:
- Signature Checker is now documented
- Fenum Checker documentation improved
- Small improvements to other sections

Implementation details:

- Updates to the web-site build process

- The BaseTypeVisitor used to provide the same two type parameters as
  class SourceVisitor. However, all subtypes of BaseTypeVisitor were
  instantiated as <Void, Void>. We decided to directly instantiate the
  SourceVisitor as <Void, Void> and removed this complexity.
  Instead, the BaseTypeVisitor is now parameterized by the subtype of
  BaseTypeChecker that should be used. This gives a more concrete type
  to field "checker" and is similar to BasicAnnotatedTypeFactory.

- Added method AnnotatedTypeFactory.typeVariablesFromUse to allow
  type-checkers to adapt the upper bounds of a type variable depending on
  the type instantiation.

- Method type argument inference:
  Changed AnnotatedTypeFactory.methodFromUse to return a Pair consisting
  of the method and the inferred or explicit method type arguments.
  If you override this method, you will need to update your version.
  See this change set for a simple example:
  https://github.com/typetools/checker-framework/source/detail?r=8381a213a4

- Testing framework:
  Support for multiple expected errors using the "// :: A :: B :: C" syntax.

Many small updates and fixes.

----------------------------------------------------------------------

Version 1.1.2, 12 Jan 2011

Fake Enum Checker (new):
  A "fake enumeration" is a set of integers rather than a proper Java enum.
  They are used in legacy code and for efficiency (e.g., in Android).  The
  Fake Enum Checker gives them the same safety guarantees as a proper Java
  enum.

Property File Checker (new):
  Ensures that valid keys are used for property files and resource bundles.
  Also includes a checker that code is properly internationalized and a
  checker for compiler message keys as used in the Checker Framework.

Signature Checker (new):
  Ensures that different string representations of a Java type (e.g.,
  "package.Outer.Inner" vs. "package.Outer$Inner" vs. "Lpackage/Outer$Inner;")
  are not misused.

Interning Checker enhancements:
  Issues fewer false positives for code like "a==b || a.equals(b)"

Foreign annotations:
  The Checker Framework supports more non-Checker-Framework annotations.
  This means that it can check already-annotated code without requiring you
  to rewrite your annotations.
    Add as an alias for checkers.interning.quals.Interned:
      com.sun.istack.Interned
    Add as aliases for checkers.nullness.quals.NonNull:
      com.sun.istack.NotNull
      org.netbeans.api.annotations.common.NonNull
    Add as aliases for checkers.nullness.quals.Nullable:
      com.sun.istack.Nullable
      javax.validation.constraints.NotNull
      org.netbeans.api.annotations.common.CheckForNull
      org.netbeans.api.annotations.common.NullAllowed
      org.netbeans.api.annotations.common.NullUnknown

Manual improvements:
  Improve installation instructions
  Rewrite section on generics (thanks to Bert Fernandez and David Cok)
    Also refactor the generics section into its own chapter
  Rewrite section on @Unused and @Dependent
  New manual section: Writing Java expressions as annotation arguments
  Better explanation of warning suppression
  JSR 308 is planned for Java 8, not Java 7

Stub files:
  Support nested classes by expressing them at top level in binary form: A$B
  Improved error reporting when parsing stub files

Annotated JDK:
  New way of generating annotated JDK
  jdk.jar file no longer appears in repository
  Warning if you are not using the annotated JDK.

Miscellaneous:
  Warn if -source command-line argument does not support type annotations

Many bug fixes
  There are too many to list, but some notable ones are to local type
  inference, generics, pre- and post-conditions (e.g., @NonNullOnEntry,
  @AssertNonNull*), and map keys (@KeyFor).  In particular, preconditions
  and map key annotations are now checked, and if they cannot be verified,
  an error is raised; previously, they were not verified, just unsoundly
  trusted.

----------------------------------------------------------------------

Version 1.1.1, 18 Sep 2010

Eclipse support:
  Removed the obsolete Eclipse plug-in from repository.  The new one uses a
  different repository
  (http://code.google.com/a/eclipselabs.org/p/checker-plugin/) but a user
  obtains it from the same URL as before:
  https://checkerframework.org/eclipse/

Property Key Checker:
  The property key checker allows multiple resource bundles and the
  simultaneous use of both resource bundles and property files.

Javari Checker:
  Added Javari stub classes for more JDK classes.

Distribution:
  Changed directory structure (top level is "checker-framework"; "checkers"
  is a under that) for consistency with version control repository.

Many documentation improvements and minor bugfixes.

----------------------------------------------------------------------

Version 1.1.0b, 16 Jun 2010

Fixed a bug related to running binary release in JDK 6

----------------------------------------------------------------------

Version 1.1.0, 13 Jun 2010

Checkers
  Introduced a new simple mechanism for running a checker
  Added one annotated JDK for all checkers

Nullness Checker
  Fixed bugs related to map.get() and KeyFor annotation
  Fixed bugs related to AssertNonNull* and parameters
  Minor updates to the annotated JDK, especially to java.io.File

Manual
  Updated installation instructions
  Clarified section regarding fields and type inference

----------------------------------------------------------------------

Version 1.0.9, 25 May 2010

Nullness Checker:
  Improved Javadocs and manual documentation
  Added two new annotations: AssertNonNullAfter, KeyFor
  Fixed a bug related to AssertNonNullIfFalse and assert statements
  Renamed NonNullVariable to NonNullOnEntry

Checkers:
  Interning: Skipping equality check, if either operands should be skipped
  Fixed a bug related to annotations targeting array fields found in classfile
  Fixed a bug related to method invocation generic type inference
    in static methods

Manual
  Added a section on nullness method annotations
  Revised the Nullness Checker section
  Updated Ant usage instructions

----------------------------------------------------------------------

Version 1.0.8, 15 May 2010

Checkers
  Changed behavior of flow type refinement when annotation is explicit
  Handle array initializer trees (without explicit type)
  Handle the case of Vector.copyInto
  Include javax classes in the distributed jdk jar files

Interning Checker
  Handle interning inference of string concatenation
  Add 20+ @Interned annotations to the JDK
  Add an option, checkclass, to validate the interning
    of specific classes only

Bug fixes
  Fix a bug related to array implicit types
  Lock Checker: Treat null as a bottom type

Manual
  Added a new section about Flow inference and fields

----------------------------------------------------------------------

Version 1.0.7, 12 Apr 2010

Checkers
  Distributed a Maven repository
  Updated stub parser project to latest version (javaparser 1.0.8)
  Fixed bugs related to iterable wildcards and type parameter types

----------------------------------------------------------------------

Version 1.0.6, 24 Feb 2009

Nullness Checker
  Added support for new annotations:
    Pure - indicates that the method, given the same parameters, return the
            same values
    AssertNonNullIfFalse - indicates that a field is NonNull if the method
            returns false
  Renamed AssertNonNull to AssertParametersNonNull
  Updated the annotated jdk

Javari Checker
  Fixed many bugs:
    handle implicit dereferencing of this (e.g. `field` in place of
      `this.field`)
    apply default annotations to method parameters

----------------------------------------------------------------------

Version 1.0.5, 12 Jan 2009

Checkers
  Added support for annotated jdk jars
  Improved readability of some failure messages
  Added AssertNonNullIfTrue support for method parameter references
  Fixed a bug related to LazyNonNull and array fields
  Fixed a bug related to inference and compound assignments (e.g. +=)
  nullness: permit the type of @NonNull Void

Manual
  Updated annotating-libraries chapter regarding annotated jdk

----------------------------------------------------------------------

Version 1.0.4, 19 Dec 2009

Bug Fixes
  wildcards not recognized as subtypes of type variables
    e.g. '? extends A' and 'A'
  PolyNull methods not accepting null literal value arguments
  spurious unexpected Raw warnings

Manual
  Clarified FAQ item regarding why List's type parameter is
    "extends @NonNull Object"

----------------------------------------------------------------------

Version 1.0.3, 5 Dec 2009

Checkers
  New location UPPER_BOUND for DefaultQualifier permits setting the default
    for upper bounds, such as Object in "? extends Object".
  @DefaultQualifier accepts simple names, like @DefaultQualifier("Nullable"),
    rather than requiring @DefaultQualifier("checkers.nullness.quals.Nullable").
  Local variable type inference has improved support for array accesses.
  The repository contains Eclipse project and launch configuration files.
    This is helpful too people who want to build a checker, not to people
    who merely want to run a checker.
  Many bug fixes, including:
    handling wildcard subtyping rules
    stub files and vararg methods being ignored
    nullness and spurious rawness errors
    uses of array clone method (e.g. String[].clone())
    multibound type parameters (e.g. <T extends @A Number & @B Cloneable>)

Manual
  Documented the behavior of annotations on type parameter declarations.
  New FAQ item:
    How to collect warnings from multiple files
    Why a qualifier shouldn't apply to both types and declarations

----------------------------------------------------------------------

Version 1.0.2, 16 Nov 2009

Checkers
  Renamed Regex Checker's @ValidRegex annotation to @Regex
  Improved Collection.toArray() heuristics to be more sound

Bug fixes
  Fixed the annotated JDK to match OpenJDK 6
    - Added missing methods and corrected class hierarchy
  Fixed a crash related to intersection types

----------------------------------------------------------------------

Version 1.0.1, 1 Nov 2009

Checkers
  Added new checkers:
    RegEx checker to detect invalid regular expression use
    Internationalization (I18n) checker to detect internationalization errors

Functionality
  Added more performance optimizations
  nullness: Added support for netbeans nullness annotations
  nullness: better semantics for redundant nullness tests
    related to redundant tests in assertions
  lock: Added support for JCIP annotation in the Lock Checker
  tainting: Added support for polymorphism
  Lock Checker supports the JCIP GuardedBy annotation

Bug fixes
  Fixed a crashing bug related to interaction between
    generic types and wildcards
  Fixed a bug in stub file parser related to vararg annotations
  Fixed few bugs in skeleton file generators

Manual
  Tweak installation instructions
  Reference Units Checker
  Added new sections for new checkers
    RegEx checker (S 10)
    Internationalization Checker (S 11)

----------------------------------------------------------------------

Version 1.0.0, 30 Sep 2009

Functionality
  Added Linear Checker to restrict aliasing

Bug fixes
  Fixed flow erros related to loop controls and break/continue

Manual
  Adopt new term, "Declaration Annotation" instead of non-type annotations
  Added new sections:
    Linear Checker (S 9)
    Inexpressible types (S 14.3)
    How to get started annotating legacy code (S 2.4.4)
  Expanded Tainting Checker section

----------------------------------------------------------------------

Version 0.9.9, 4 Sep 2009

Functionality
  Added more optional lint checks (cast:unsafe, all)
  Nullness Checker supports @SuppressWarnings("nullness:generic.argument"),
    for suppressing warnings related to misuse of generic type arguments.
    This was already supported and documented, but had not been mentioned
    in the changelog.

Bug fixes
  Fixed many bugs related to Stub files causing parser to ignore
    bodiless constructors
    annotated arrays annotations
    type parameter and wildcard bounds annotations

Manual
  Rewrote 'javac implementation survival guide' (S 13.9)
  Restructured 'Using a checker' (S 2)
  Added 'Integration with external tools' (S 14)
  Added new questions to the FAQ (S 15)

----------------------------------------------------------------------

Version 0.9.8, 21 Aug 2009

Functionality
  Added a Tainting Checker
  Added support for conditional nonnull checking
  Added optional check for redundant nullness tests
  Updated stub parser to latest libraries

Bug fixes
  Fixed a bug related to int[] treated as Object when passed to vararg T...
  Fixed a crash related to intersection types
  Fixed a bug related to -AskipClasses not being honored
  Fixed a bug related to flow

Manual
  Added new sections
    8 Tainting Checker
    3.2.3 Conditional nullness

----------------------------------------------------------------------

Version 0.9.7, 12 Aug 2009

Functionality
  Changed swNonNull to castNonNull
  nullness: Improved flow to infer nullness based on method invocations
  locking: Permitted @Holding to appear on constructors

Bug fixes
  Fixed a bug related to typevar and wildcard extends clauses

----------------------------------------------------------------------

Version 0.9.6, 29 Jul 2009

Functionality
  Changed 'jsr308.skipClasses' property with '-AskipClasses' option
  Locking checker
    - Add subtype checking for Holding
    - Treat constructors as synchronized methods

Bug fixes
  Added some missing nullness annotations in the jdk
  Fixed some bugs related to reading stub files

Manual
  Added a new section
    2.10  Tips about writing annotations
  Updated sections of
    2.6   Unused fields and dependent types
    3.1.1 Rawness annotation hierarchy

----------------------------------------------------------------------

Version 0.9.5, 13 Jul 2009

Functionality
  Added support for Findbugs, JSR305, and IntelliJ nullness annotations
  Added an Aggregate Checker base-class
  Added support for a form of field access control

Bug fixes
  Added check for arguments in super() calls in constructors

Manual
  Added new sections:
    Fields access control
    Other tools for nullness checking
    Bundling multiple checkers

----------------------------------------------------------------------

Version 0.9.4, 30 Jun 2009

Functionality
  Added Lock Checker

Bug fixes
  Handle more patterns for determining Map.get() return type

Manual Documentations
  Improved installation instructions
  Added the following sections
    2.6 Dependent types
    3.1 subsection for LazyNonNull
    10.9 When to use (and not to use) type qualifiers

----------------------------------------------------------------------

Version 0.9.3, 23 Jun 2009

Functionality
  Added support DefaultQualifier on packages
  Added support for Dependent qualifier types
    see checkers.quals.Dependent
  Added an option to treat checker errors as warnings
  Improved flow handling of boolean logic

Manual Documentations
  Improved installation instructions
  Improved discussion of effective and implicit qualifiers and defaults
  Added a discussion about the need for bottom qualifiers
  Added sections for how-to
    . suppress Basic Checker warnings
    . troubleshoot skeleton files

----------------------------------------------------------------------

Version 0.9.2, 2 Jun 2009

Functionality
  Added pre-liminary support for lazy initialization in nullness
    see LazyNonNull

Bug fixes
  Corrected method declarations in JDK skeleton files
    - bug resulted in a runtime error

Documentations
  Updated qualifier javadoc documentations
  Corrected a reference on passing qualifiers to javac

----------------------------------------------------------------------

Version 0.9.1, 19 May 2009

Bug fixes
  Eliminated unexpected compiler errors when using checkers
  Fixed bug related to reading annotations in skeleton files

API Changes
  Renamed SourceChecker.process() to .typeProcess()

Manual
  Updated troubleshooting info
    info for annotations in skeleton files

----------------------------------------------------------------------

Version 0.9b, 22 Apr 2009

No visible changes

----------------------------------------------------------------------

Version 0.9, 16 Apr 2009

Framework
  More space and performance optimizations
  Handle raw type with multiple type var level
    e.g. class Pair<X, Y extends X> { ... }

Manual
  Improve installation instructions
  Update references to command line arguments

----------------------------------------------------------------------

Version 0.8.9, 28 Mar 2009

Framework
  Introduce Space (and minor performance) optimizations
  Type-check constructor invocation receiver type
  Fixed bug related to try-catch flow sensitivity analysis
  Fixed bugs when type-checking annotations and enums
    - bug results in null-pointer exception

----------------------------------------------------------------------

Version 0.8.8, 13 Mar 2009

Nullness Checker
  Support for custom nullness assertion via @AssertNonNull
  Support for meta-annotation AssertNonNull
  Support for Collection.toArray() method
    Infer the nullness of the returned type
  Corrected some JDK Collection API annotations

Framework
  Fixed bugs related to assignments expressions in Flow
  Fixed bugs related to enum and annotation type hierarchy
  Fixed bugs related to default annotations on wildcard bounds

----------------------------------------------------------------------

Version 0.8.7, 27 Feb 2009

Framework
  Support annotations on type parameters
  Fixed bugs related to polymorphic types/annotations
  Fixed bugs related to stub fixes

Manual
  Specify annotation defaults settings for IGJ
  Update Known Problems section
----------------------------------------------------------------------

Version 0.8.6, 3 Feb 2009

Framework
  Fixed bugs related to flow sensitivity analysis related to
    . for loop and do while loops
    . multiple iterations of a loop
    . complement of logical conditions
  Declarative syntax for string literal type introduction rules
  Support for specifying stub file directories

----------------------------------------------------------------------

Version 0.8.5, 17 Jan 2009

Framework
  Fixed bugs related to flow sensitivity analysis
  Fixed bugs related to annotations on type parameters

----------------------------------------------------------------------

Version 0.8.4, 17 Dec 2008

Distribution
  Included checkers-quals.jar which contains the qualifiers only

Framework
  Fixed bugs related to inner classes
  Fixed a bug related to resolving polymorphic qualifiers
    within static methods

Manual
  Added 'Distributing your annotated project'

----------------------------------------------------------------------

Version 0.8.3, 7 Dec 2008

Framework
  Fixed bugs related to inner classes
  Changed cast semantics
    Unqualified casts don't change cast away (or in) any qualifiers
  Refactored AnnotationBuilder to ease building annotations
  Added support for Object += String new behavior
  Added a type validation check for method return types

Nullness
  Added inference of field initialization
    Suppress false warnings due to method invocations within constructors

IGJ
  Added proper support for AssignsFields and inner classes interactions

Manual
  Updated 'Known Problems' section

----------------------------------------------------------------------

Version 0.8.2, 14 Nov 2008

Framework
  Included a binary distribution in the releases
  Added support for annotations on type parameters
  Fixed bugs related to casts

Nullness
  Improved error messages readability
  Added partial support for Map.get() detection

Manual
  Improved installation instructions

----------------------------------------------------------------------

Version 0.8.1, 1 Nov 2008

Framework
  Added support for array initializers
  Fixed many bugs related to generics and generic type inference

Documentations
  Added 'Getting Started' guide

----------------------------------------------------------------------

Version 0.8, 27 Sep 2008

Framework
  Added support for newly specified array syntax
  Refactored code for annotating supertypes
  Fixed AnnotationBuilder AnnotationMirror string representation
  Fixed AnnotatedTypeMirror hashCode

Manual
  Reorganized 'Annotating Libraries' section

----------------------------------------------------------------------

Version 0.7.9, 19 Sep 2008

Framework
  Added support for stub files/classes
  Fixed bugs related to anonymous classes
  Fixed bugs related to qualifier polymorphism

Manual
  Updated 'Annotating Libraries' section to describe stub files

Tests
  Added support for Windows
  Fixed a bug causing IGJ tests to fail on Windows

----------------------------------------------------------------------

Version 0.7.8, 12 Sep 2008

Framework
  Improved support for anonymous classes
  Included refactorings to ease extensibility
  Fixed some minor bugs

Nullness
  Fix some errors in annotated JDK

----------------------------------------------------------------------

Version 0.7.7, 29 Aug 2008

Framework
  Fixed bugs related to polymorphic qualifiers
  Fixed bugs related to elements array convention
  Add implicit type arguments to raw types

Interning
  Suppress cast warnings for interned classes

Manual
  Removed discussion of non-standard array syntax alternatives

----------------------------------------------------------------------

Version 0.7.6, 12 Aug 2008

Framework
  Changed default array syntax to ARRAYS-PRE, per the JSR 308 specification
  Added an optional check for qualifier unsafe casts
  Added support for running multiple checkers at once
  Fixed bugs related array syntax
  Fixed bugs related to accessing outer classes with-in inner classes

Manual
  Added a new subsection about Checker Auto-Discovery
    2.2.1 Checker Auto-discovery

----------------------------------------------------------------------

Version 0.7.5, 2 Aug 2008

Framework
  Added support for ARRAYS-PRE and ELTS-PRE array syntax
  Added a check for unsafe casts
  Some improvements to the AnnotationBuilder API

Nullness Checker
  Added a check for synchronized objects
  Added a check for (un)boxing conversions

Javari Checker
  Fixed some JDK annotated classes

----------------------------------------------------------------------

Version 0.7.4, 11 July 2008

Framework
  Added support for annotations found in classfiles
  Added support for the ARRAY-IN array syntax
  Added AnnotationBuilder, to create AnotationMirrors with values
  Improved the readability of recursive types string representation

Nullness Checker
  Added a check for thrown Throwable nullability

IGJ Checker
  Treat enums as mutable by default, like regular classes

Manual
  Added a new subsection about array syntax proposals:
    2.1.2 Annotating Arrays

----------------------------------------------------------------------

Version 0.7.3,  4 July 2008

Javari Checker
  Converted JDK files into stubs

Nullness Checker
  Fixed java.lang.Number declaration in the annotated jdk

Framework
  Fixed a bug causing crashes related to primitive type boxing
  Renamed DAGQualifierHierarchy to GraphQualifierHierarchy

----------------------------------------------------------------------

Version 0.7.2, 26 June 2008

IGJ Checker
  Supports flow-sensitive type refinement

Framework
  Renamed Default annotation to DefaultQualifier
  Added DefaultQualifiers annotation
  Fixed bugs related to flow-sensitive type refinement
  Fixed an error in the build script in Windows

Manual
  Added a new section
    9.2  javac implementation survival guide
  Added hyperlinks to Javadocs of the referenced classes

----------------------------------------------------------------------

Version 0.7.1, 20 June 2008

Nullness Checker
  Made NNEL the default qualifier scheme

Basic Checker
  Moved to its own checkers.basic package

Framework
  Enhanced type-checking within qualifier-polymorphic method bodies
  Fixed a bug causing StackOverflowError when type-checking wildcards
  Fixed a bug causing a NullPointerException when type-checking
    compound assignments, in the form of +=

Class Skeleton Generator
  Distributed in compiled form (no more special installation instructions)
  Added required asmx.jar library to lib/

Manual
  Added new sections
    2.2.1 Ant tasks
    2.2.2 Eclipse plugin
    2.6   The effective qualifier on a type
  Rewrote section 8 on annotating libraries
    Added reference to the new Eclipse plug-in
    Deleted installation instructions

Javari Checker
  Fixed bugs causing a NullPointerException when type-checking
    primitive arrays

IGJ Checker
  Fixed bugs related to uses of raw types

API Changes
  Moved AnnotationFactory functionality to AnnotationUtils
  Removed .root and .inConflict from DAGQualifierHierarchy

----------------------------------------------------------------------

Version 0.7, 14 June 2008

Installation
  New, very simple installation instructions for Linux.  For other
    operating systems, you should continue to use the old instructions.

Nullness Checker
  Renamed from "NonNull Checker" to "Nullness Checker".
    Renamed package from checkers.nonnull to checkers.nullness.
    The annotation names remain the same.
  Added PolyNull, a polymorphic type qualifier for nullness.

Interning Checker
  Renamed from "Interned Checker" to "Interning Checker".
    Renamed package from checkers.interned to checkers.interning.
    The annotation names remain the same.
  Added PolyInterned, a polymorphic type qualifier for Interning.
  Added support for @Default annotation.

Framework
  Qualifiers
    @PolymorphicQualifier was not previously documented in the manual.
    Moved meta-qualifiers from checkers.metaquals package to checkers.quals.
    Removed @VariableQualifier and @RootQualifier meta-qualifiers.
  Added BasicAnnotatedTypeFactory, a factory that handles implicitFor,
    defaults, flow-sensitive type inference.
  Deprecated GraphQualifierHierarchy; DAGQualifierHierarchy replaces it.
  Renamed methods in QualifierHierarchy.

Manual
  Rewrote several manual sections, most notably:
    2.1.1  Writing annotations in comments for backward compatibility
      (note new -Xspacesincomments argument to javac)
    2.3  Checking partially-annotated programs: handling unannotated code
    2.6  Default qualifier for unannotated types
    2.7  Implicitly refined types (flow-sensitive type qualifier inference)
    8  Annotating libraries
    9  How to create a new checker plugin
  Javadoc for the Checker Framework is included in its distribution and is
    available online at https://checkerframework.org/api/ .

----------------------------------------------------------------------

Version 0.6.4, 9 June 2008

All Framework
  Updated the distributed JDK and examples to the new location of qualifiers

Javari Checker
  Improved documentation on polymorphism resolution
  Removed redundant code now added to the framework from JavariVisitor,
    JavariChecker and JavariAnnotatedTypeFactory
  Refactored method polymorphism into JavariAnnotatedTypeFactory
  Fixed bug on obtaining type from NewClassTree, annotations at constructor
    invocation are not ignored now
  Refactored polymorphism resolution, now all annotations on parameters and
    receivers are replaced, not only on the return type
  Refactored and renamed internal annotator classes in
    JavariAnnotatedTypeFactory
  Added more constructor tests
  Moved Javari annotations to checkers.javari.quals package

----------------------------------------------------------------------

Version 0.6.3, 6 June 2008

Checker Framework
  Improved documentation and manual
  Treat qualifiers on extends clauses of type variables and wildcard types as
    if present on type variable itself
  Renamed AnnotationRelations to QualifierHierarchy
  Renamed GraphAnnotationRelations to GraphQualifierHierarchy
  Renamed TypeRelations to TypeHierarchy
  Added flow as a supported lint option for all checkers
  Determined the suppress warning key reflectively

Interned Checker
  Moved @Interned annotation to checkers.interned.quals package

NonNull Checker
  Moved nonnull annotations to checkers.nonnull.quals package

Miscellaneous
  Included Javadocs in the release
  Improved documentation for all checkers

----------------------------------------------------------------------

Version 0.6.2, 30 May 2008

Checker Framework API
  Added support for @Default annotation via TreeAnnotator
  Added support for PolymorphicQualifier meta-annotation
  Disallow the use of @SupportedAnnotationTypes on checkers
  Fixed bugs related to wildcards with super clauses
  Improved flow-sensitive analysis for fields

Javari Checker
  Moved Javari qualifiers from checkers.quals to checkers.javari.quals
  Fixed bugs causing null pointer exceptions

NonNull Checker
  Fixed bugs related to nonnull flow
  Added new tests to test suite

Basic Checker
  Renamed Custom Checker to Basic Checker

----------------------------------------------------------------------

Version 0.6.1, 26 Apr 2008

Checker Framework API
  Added support for @ImplicitFor meta-annotations via the new TypeAnnotator
    and TreeAnnotator classes
  Improved documentation and specifications
  Fixed a bug related to getting supertypes of wildcards
  Fixed a crash on class literals of primitive and array types
  Framework ignores annotations that are not part of a type system
  Fixed several minor bugs in the flow-sensitive inference implementation.

IGJ Checker
  Updated the checker to use AnnotationRelations and TypeRelations

Javari Checker
  Changing RoMaybe annotation to PolyRead
  Updated checker to use AnnotationRelations and TypeRelations
  Updated the JDK
  Fixed bugs related to QReadOnly and type argument subtyping
  Fixed bugs related to this-mutable fields in methods with @ReadOnly receiver
  Fixed bugs related to primitive type casts
  Added new tests to test suit

NonNull Checker
  Updated the annotated JDK
  Fixed bugs in which default annotations were not correctly applied
  Added @Raw types to handle partial object initialization.
  Fixed several minor bugs in the checker implementation.

Custom Checker
  Updated checker to use hierarchy meta-annotations, via -Aquals argument

----------------------------------------------------------------------

Version 0.6, 11 Apr 2008

Checker Framework API
  Introduced AnnotationRelations and TypeRelations, more robust classes to
    represent type and annotation hierarchies, and deprecated
    SimpleSubtypeRelation
  Add support for meta-annotations to declare type qualifiers subtype relations
  Re-factored AnnotatedTypes and AnnotatedTypeFactory
  Added a default implementation of SourceChecker.getSuppressWarningsKey()
    that reads the @SuppressWarningsKey class annotation
  Improved support for multidimensional arrays and new array expressions
  Fixed a bug in which implicit annotations were not being applied to
    parenthesized expressions
  Framework ignores annotations on a type that do not have @TypeQualifier
  Moved error/warning messages into "messages.properties" files in each
    checker package
  Fixed a bug in which annotations were inferred to liberally by
    checkers.flow.Flow

Interned Checker
  Added heuristics that suppress warnings for certain comparisons (namely in
    methods that override Comparator.compareTo and Object.equals)
  The Interned checker uses flow-sensitive inference by default

IGJ Checker
  Fixed bugs related to resolving immutability variable in method invocation
  Fixed a bug related to reassignability of fields
  Add more tests

Javari Checker
  Added placeholder annotation for ThisMutable mutability
  Re-factored JavariAnnotatedTypeFactory
  Fixed self-type resolution for method receivers for readonly classes
  Fixed annotations on parameters of readonly methods
  Fixed type validation for arrays of primitives
  Added more tests
  Renamed @RoMaybe annotation to @PolyRead

NonNull Checker
  Removed deprecated checkers.nonnull.flow package
  Fixed a bug in which default annotations were not applied correctly

Miscellaneous
  Improved Javadocs
  Added FactoryTestChecker, a more modular tester for the annotated type
    factory
  Simplify error output for some types by stripping package names

----------------------------------------------------------------------

Version 0.5.1, 21 Mar 2008

Checker Framework API
  Added support for conditional expression
  Added checks for type validity and assignability
  Added support for per-checker customization of asMemberOf
  Added support for type parameters in method invocation,
    including type inference
  Enhanced performance of AnnotatedTypeFactory
  Checkers run only when no errors are found by Javac
  Fixed bugs related AnnotationUtils.deepCopy()
  Fixed support for annotated class type parameters
  Fixed some support for annotated type variable bounds
  Added enhancements to flow-sensitive qualifier inference
  Added checks for type parameter bounds

Interned Checker
  Fixed some failing test cases
  Fixed a bug related to autoboxing/unboxing
  Added experimental flow-sensitive qualifier inference (use
    "-Alint=flow" to enable)
  Improved subtype testing, removing some spurious errors

IGJ Checker
  Deleted IGJVisitor!
  Fixed some bugs related to immutability type variable resolution

Javari Checker
  Removed redundant methods from JavariVisitor in the new framework
  Added support to constructor receivers
  Added support to parenthesized expressions
  Fixed a bug related to resolving RoMaybe constructors
  Fixed a bug related to parsing conditional expressions
  Added parsing of parenthesized expressions
  Replaced checkers.javari.VisitorState with
    checkers.types.VisitorState, present in BaseTypeVisitor
  Modified JavariVisitor type parameters (it now extends
    BaseTypeVisitor<Void, Void>, not BaseTypeVisitor<Void,
    checkers.javari.VisitorState>)
  Modified JavariAnnotatedTypeFactory TreePreAnnotator to mutate a
    AnnotatedTypeMirror parameter instead of returning a
    List<AnnotationMirror>, in accordance with other parts of the
    framework design
  Modified test output format
  Added tests to test suite

NonNull Checker
  Fixed a bug related to errors produced on package declarations
  Exception parameters are now treated as NonNull by default
  Added better support for complex conditionals in NonNull-specific
    flow-sensitive inference
  Fixed some failing test cases
  Improved subtype testing, removing some spurious errors

Custom Checker
  Added a new type-checker for type systems with no special semantics, for
    which annotations can be provided via the command line

Miscellaneous
  Made corrections and added more links to Javadocs
  A platform-independent binary version of the checkers and framework
    (checkers.jar) is now included in this release

----------------------------------------------------------------------

Version 0.5, 7 Mar 2008

Checker Framework API
  Enhanced the supertype finder to take annotations on extends and
    implements clauses of a class type
  Fixed a bug related to checking an empty array initializer ("{}")
  Fixed a bug related to missing type information when multiple
    top-level classes are defined in a single file
  Fixed infinite recursion when checking expressions like "Enum<E
    extends Enum<E>>"
  Fixed a crash in checkers.flow.Flow related to multiple top-level
    classes in a single file
  Added better support for annotated wildcard type bounds
  Added AnnotatedTypeFactory.annotateImplicit() methods to replace
    overriding the getAnnotatedType() methods directly
  Fixed a bug in which constructor arguments were not checked

Interned Checker
  Fixed a bug related to auto-unboxing of classes for primitives
  Added checks for calling methods with an @Interned receiver

IGJ Checker
  Implemented the immutability inference for self-type (type of
    'this') properly
  Enhanced the implicit annotations to make an un-annotated code
    type-check
  Fixed bugs related to invoking methods based on a method's receiver
    annotations

Javari Checker
  Restored in this version, after porting to the new framework

NonNull Checker
  Fixed a bug in which primitive types were considered possibly null
  Improvements to support for @Default annotations

Miscellaneous
  Improved error message display for all checkers

----------------------------------------------------------------------

Version 0.4.1, 22 Feb 2008

Checker Framework API
  Introduced AnnotatedTypeFactory.directSupertypes() which finds the
    supertypes as annotated types, which can be used by the framework.
  Introduced default error messages analogous to javac's error messages.
  Fixed bugs related to handling array access and enhanced-for-loop type
    testing.
  Fixed several bugs that are due AnnotationMirror not overriding .equals()
    and .hashCode().
  Improved Javadocs for various classes and methods.
  Fixed several bugs that caused crashes in the checkers.
  Fixed a bug where varargs annotations were not handled correctly.

IGJ Checker
  Restored in this version, after porting the checker to the new framework.

NonNull Checker
  Fixed a bug where static field accesses were not handled correctly.
  Improved error messages for the NonNull checker.
  Added the NNEL (NonNull Except Locals) annotation default.

Interned Checker
  Fixed a bug where annotations on type parameter bounds were not handled
    correctly.
  Improved error messages for the Interned checker.

----------------------------------------------------------------------

Version 0.4, 11 Feb 2008

Checker Framework API
  Added checkers.flow, an improved and generalized flow-sensitive type
    qualifier inference, and removed redundant parts from
    checkers.nonnull.flow.
  Fixed a bug that prevented AnnotatedTypeMirror.removeAnnotation from working
    correctly.
  Fixed incorrect behavior in checkers.util.SimpleSubtypeRelation.

NonNull Checker
  Adopted the new checkers.flow.Flow type qualifier inference.
  Clarifications and improvements to Javadocs.

----------------------------------------------------------------------

Version 0.3.99, 20 Nov 2007

Checker Framework API
  Deprecated AnnotatedClassType, AnnotatedMethodType, and AnnotationLocation
    in favor of AnnotatedTypeMirror (a new representation of annotated types
    based on the javax.lang.model.type hierarchy).
  Added checkers.basetype, which provides simple assignment and
    pseudo-assignment checking.
  Deprecated checkers.subtype in favor of checkers.basetype.
  Added options for debugging output from checkers: -Afilenames, -Ashowchecks

Interned Checker
  Adopted the new Checker Framework API.
  Fixed a bug in which "new" expressions had an incorrect type.

NonNull Checker
  Adopted the new Checker Framework API.

Javari Checker
IGJ Checker
  Removed in this version, to be restored in a future version pending
    completion of updates to these checkers with respect to the new framework
    API.

----------------------------------------------------------------------

Version 0.3, 1 Oct 2007

Miscellaneous Changes
  Consolidated HTML documentation into a single user manual (see the "manual"
    directory in the distribution).

IGJ Checker
  New features:
    Added a test suite.
    Added annotations (skeleton files) for parts of java.util and java.lang.

NonNull Checker
  New features:
    @SuppressWarnings("nonnull") annotation suppresses checker warnings.
    @Default annotation can make NonNull (not Nullable) the default.
    Added annotations (skeleton classes) for parts of java.util and java.lang.
    NonNull checker skips no classes by default (previously skipped JDK).
    Improved error messages: checker reports expected and found types.

  Bug fixes:
    Fixed a null-pointer exception when checking certain array accesses.
    Improved checking for field dereferences.

Interned Checker
  New features:
    @SuppressWarnings("interned") annotation suppresses checker warnings.
    The checker warns when two @Interned objects are compared with .equals

  Bug fixes:
    The checker honors @Interned annotations on method receivers.
    java.lang.Class types are treated as @Interned.

Checker Framework API
  New features:
    Added support for default annotations and warning suppression in checkers

----------------------------------------------------------------------

Version 0.2.3, 30 Aug 2007

IGJ Checker
  New features:
    changed @W(int) annotation to @I(String) to improve readability
    improved readability of error messages
    added a test for validity of types (testing @Mutable String)

  Bug fixes:
    fixed resolving of @I on fields on receiver type
    fixed assignment checking assignment validity for enhanced for loop
    added check for constructor invocation parameters

Interned Checker
  added the Interned checker, for verifying the absence of equality testing
    errors; see "interned-checker.html" for more information

Javari Checker
  New features:
    added skeleton classes for parts of java.util and java.lang with Javari
      annotations

  Bug fixes:
    fixed readonly inner class bug on Javari Checker

NonNull Checker
  New features:
    flow-sensitive analysis for assignments from a known @NonNull type (e.g.,
      when the right-hand of an assignment is @NonNull, the left-hand is
      considered @NonNull from the assignment to the next possible
      reassignment)
    flow-sensitive analysis within conditional checks

  Bug fixes:
    fixed several sources of null-pointer errors in the NonNull checker
    fixed a bug in the flow-sensitive analysis when a variable was used on
      both sides of the "=" operator

Checker Framework API
  New features:
    added the TypesUtils.toString() method for pretty-printing annotated types
    added AnnotationUtils, a utility class for working with annotations and
      their values
    added SourceChecker.getDefaultSkipPattern(), so that checkers can
      individually specify which classes to skip by default
    added preliminary support for suppressing checker warnings via
      the @SuppressWarnings annotation

  Bug fixes:
    fixed handling of annotations of field values
    InternalAnnotation now correctly uses defaults for annotation values
    improved support for annotations on class type parameter bounds
    fixed an assertion violation when compiling certain uses of arrays

----------------------------------------------------------------------

Version 0.2.2, 16 Aug 2007


Code Changes

* checkers.igj
    some bug fixes and improved documentation

* checkers.javari
    fixed standard return value to be @Mutable
    fixed generic and array handling of @ReadOnly
    fixed @RoMaybe resolution of receivers at method invocation
    fixed parsing of parenthesized trees and conditional trees
    added initial support for for-enhanced loop
    fixed constructor behavior on @ReadOnly classes
    added checks for annotations on primitive types inside arrays

* checkers.nonnull
    flow sensitive analysis supports System.exit, new class/array creation

* checkers.subtype
    fixes for method overriding and other generics-related bugs

* checkers.types
    added AnnotatedTypeMirror, a new representation for annotated types that
      might be moved to the compiler in later version
    added AnnotatedTypeScanner and AnnotatedTypeVisitor, visitors for types
    AnnotatedTypeFactory uses GenericsUtils for improved handing of annotated
      generic types

* checkers.util
    added AnnotatedTypes, a utility class for AnnotatedTypeMirror
    added GenericsUtils, a utility class for working with generic types

* tests
    modified output to print only missing and unexpected diagnostics
    added new test cases for the Javari Checker


Documentation Changes

* checkers/igj-checker.html
    improvements to page

* checkers/javari-checker.html
    examples now point to test suit files

Miscellaneous Changes

* checkers/build.xml
    Ant script fails if it doesn't find the correct JSR 308 javac version

----------------------------------------------------------------------

Version 0.2.1, 1 Aug 2007


Code Changes

* checkers.igj & checkers.igj.quals
    added an initial implementation for the IGJ language

* checkers.javari
    added a state parameter to the visitor methods
    added tests and restructured the test suite
    restructured and implemented RoMaybe
    modified return type to be mutable by default
    fixed mutability type handling for type casts and field access
    fixed bug, ensuring no primitives can be ReadOnly
    a method receiver type is now based on the correct annotation
    fixed parameter type-checking for overriden methods
    fixed bug on readonly field initialization
    added handling for unary trees

* checkers.nonnull
    added a tests for the flow-senstive analysis and varargs methods
    improved flow-sensitive analysis: else statements, asserts,
      return/throw statements, instanceof checks, complex conditionals with &&
    fixed a bug in the flow-sensitive analysis that incorrectly inferred
      @NonNull for some elements
    removed NonnullAnnotatedClassType, moving its functionality into
      NonnullAnnotatedTypeFactory

* checkers.source
    SourceChecker.getSupportedAnnotationTypes() returns ["*"], overriding
      AbstractProcessor.getSupportedAnnotationTypes(). This enables all
      checkers to run on unannotated code

* checkers.subtypes
    fixed a bug pertaining to method parameter checks for overriding methods
    fixed a bug that caused crashes when checking varargs methods

* checkers.types
    AnnotatedTypeFactory.getClass(Element) and getMethod(Element) use the
      tree of the passed Element if one exists
    AnnotatedClassType.includeAt, .execludeAt, .getAnnotationData were
      added and are public
    added constructor() and skipParens() methods to InternalUtils
    renamed getTypeArgumentLocations() to getAnnotatedTypeArgumentLocations()
      in AnnotatedClassType
    added AnnotationData to represent annotations instead of Class instances;
      primarily allows querying annotation arguments
    added switch for whether or not to use includes/excludes in
      AnnotatedClassType.hasAnnotationAt()

* checkers.util
    added utility classes
    added skeleton class generator utility for annotating external libraries


Documentation Changes

* checkers/nonnull-checker.html
    added a note about JML
    added a caveat about variable initialization

* checkers/README-checkers.html
    improvements to instructions

----------------------------------------------------------------------

Version 0.2, 2 Jul 2007


Code Changes

* checkers.subtype
    subtype checker warns for annotated and redundant typecasts
    SubtypeVisitor checks for invalid return and parameter types in overriding
      methods
    added checks for compound assignments (like '+=')

* checkers.source
    SourceChecker honors the "checkers.skipClasses" property as a regex for
      suppressing warnings from unannotated code (property is "java.*" by
      default)
    SourceVisitor extends TreePathScanner<R,P> instead of
      TreeScanner<Void,Void>

* checkers.types
    AnnotatedClassType.isAnnotatedWith removed
    AnnotatedClassType.getInnerLocations renamed to getTypeArgumentLocations
    AnnotatedClassType.include now removes from the exclude list (and
      vice-versa)
    AnnotatedClassType.setElement and setTree methods are now public

* checkers.nonnull
    added a flow-sensitive analysis for inferring @NonNull in "if (var !=
      null)"-style checks
    added checks for prefix and postfix increment and decrement operations

* checkers.javari
    added initial implementation of a type-checker for the Javari language

----------------------------------------------------------------------

Version 0.1.1, 7 Jun 2007


Documentation Changes

* checkers/nonnull-checker.html
    created "Tiny examples" subsection
    created "Annotated library" subsection
    noted where to read @NonNull-annotated source
    moved instructions for unannotated code to README-checkers.html
    various minor corrections and clarifications

* checkers/README-checkers.html
    added cross-references to other Checker Framework documents
    removed redundant text
    moved instructions for unannotated code from nonnull-checker.html
    various minor corrections and clarifications

* checkers/creating-a-checker.html
    added note about getSupportedSourceVersion
    removed line numbers from @Interned example
    added section on SubtypeChecker/SubtypeVisitor
    various minor corrections and clarifications


Code Changes

* checkers.subtype
    removed deprecated getCheckedAnnotation() mechanism
    added missing package Javadocs
    package Javadocs reference relevant HTML documentation
    various improvements to Javadocs
    SubtypeVisitor and SubtypeChecker are now abstract classes
    updated with respect to preferred usages of
      AnnotatedClassType.hasAnnotationAt and AnnotatedClassType.annotateAt

* checkers.source
    added missing package Javadocs
    package Javadocs reference relevant HTML documentation

* checkers.types
    added missing package Javadocs
    package Javadocs reference relevant HTML documentation
    AnnotatedClassType.annotateAt now correctly handles
      AnnotationLocation.RAW argument
    AnnotatedClassType.annotate deprecated in favor of
      AnnotatedClassType.annotateAt with AnnotationLocation.RAW as an argument
    AnnotatedClassType.isAnnotatedWith deprecated in favor of
      AnnotatedClassType.hasAnnotationAt with AnnotationLocation.RAW as an
      argument
    Added fromArray and fromList methods to AnnotationLocation and made
      corresponding constructors private.

* checkers.quals
    added Javadocs and meta-annotations on annotation declarations where
      missing
    package Javadocs reference relevant HTML documentation

* checkers.nonnull
    various improvements to Javadocs
    package Javadocs reference relevant HTML documentation


Miscellaneous Changes

    improved documentation of ch examples
    Checker Framework build file now only attempts to compile .java files


----------------------------------------------------------------------

Version 0.1.0, 1 May 2007

Initial release.<|MERGE_RESOLUTION|>--- conflicted
+++ resolved
@@ -1,3 +1,6 @@
+Implementation details:
+ * Deprecated QualifierHierarchy#getTypeQualifiers.
+
 ---------------------------------------------------------------------------
 
 Version 3.1.0, January 3, 2020
@@ -6,9 +9,6 @@
 repository from which the Checker Framework was compiled.
 
 Implementation details:
-<<<<<<< HEAD
- * Deprecated QualifierHierarchy#getTypeQualifiers.
-=======
  * Removed static cache in AnnotationUtils#areSameByClass and added
    AnnotatedTypeFactory#areSameByClass that uses an instance cache.
  * Removed static cache in AnnotationBuilder#fromName and #fromClass.
@@ -20,7 +20,6 @@
 Closed issues:
 
 2867, 2897, 2972.
->>>>>>> 4fe9b9aa
 
 ---------------------------------------------------------------------------
 
