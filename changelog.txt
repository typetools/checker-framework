--- conflicted
+++ resolved
@@ -1,4 +1,3 @@
-<<<<<<< HEAD
 All postcondition annotations are repeatable (e.g., `@EnsuresNonNull`,
 `@EnsuresNonNullIf`, ...).
 
@@ -7,7 +6,9 @@
  * `@EnsuresQualifiersIf` => `@EnsuresQualifierIf.List`
  * `@EnsuresQualifiers` => `@EnsuresQualifier.List`
  * `@RequiresQualifiers` => `@RequiresQualifier.List`
-=======
+
+---------------------------------------------------------------------------
+
 Version 3.3.0, April 1, 2020
 
 Renamings:
@@ -39,7 +40,6 @@
 New command-line options:
   -AassumeDeterministic Unsoundly assume that every method is deterministic
   -AassumePure Unsoundly assume that every method is pure
->>>>>>> b3964446
 
 Renamed -Anocheckjdk to -ApermitMissingJdk.
 The old version still works, for backward compatibility.
