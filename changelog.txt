--- conflicted
+++ resolved
@@ -32,21 +32,13 @@
 
 Implementation details:
 
-<<<<<<< HEAD
- * Changed the types of some fields and methods from array to List:
-=======
 * Changed the types of some fields and methods from array to List:
->>>>>>> f7298ee2
    QualifierDefaults.validLocationsForUncheckedCodeDefaults()
    QualifierDefaults.STANDARD_CLIMB_DEFAULTS_TOP
    QualifierDefaults.STANDARD_CLIMB_DEFAULTS_BOTTOM
    QualifierDefaults.STANDARD_UNCHECKED_DEFAULTS_TOP
    QualifierDefaults.STANDARD_UNCHECKED_DEFAULTS_BOTTOM
-<<<<<<< HEAD
- * Dataflow Framework: Analysis is now an interface, added AbstractAnalysis,
-=======
 * Dataflow Framework: Analysis is now an interface, added AbstractAnalysis,
->>>>>>> f7298ee2
    ForwardAnalysis, ForwardTransferFunction, ForwardAnalysisImpl,
    BackwardAnalysis, BackwardTransferFunction, BackwardAnalysisImpl.
    Existing code is easy to adapt:
