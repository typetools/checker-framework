--- conflicted
+++ resolved
@@ -1,4 +1,3 @@
-<<<<<<< HEAD
 Version 3.9.1
 
 In a stub file for a class C, you may write a declaration for a method that
@@ -7,10 +6,7 @@
 
 ---------------------------------------------------------------------------
 
-Version 3.9.0
-=======
 Version 3.9.0, December 21, 2020
->>>>>>> 90db328d
 
 New scripts checker/bin/wpi.sh and checker/bin/wpi-many.sh run whole-program
 inference, without modifying the source code of the target program(s).
