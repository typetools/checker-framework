--- conflicted
+++ resolved
@@ -1,4 +1,4 @@
-<<<<<<< HEAD
+Version 3.9.1, January 13, 2021
 Version 3.10.0, February 1, 2021
 
 **User-visible changes:**
@@ -7,8 +7,6 @@
 
 Removed methods on `TreePath`s from class 'TreeUtils` that are duplicated in TreePathUtil`.
 
-=======
->>>>>>> d8d484f4
 Version 3.9.1, January 13, 2021
 
 **Implementation details:**
