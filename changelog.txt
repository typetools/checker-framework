Version 3.12.0, April 1, 2021

**User-visible changes:**

New FAQ item "How should I annotate code that uses generics?" gives
examples of annotations on type variables, together with their meaning.

`-Ainfer=ajava` uses ajava files (rather than jaif files or stub files)
internally during whole-program inference.

The Optional Checker supports a new annotation `@OptionalBottom` that
stands for (only) the `null` value.

**Implementation details:**

A precondition or normal postcondition annotation's `value` element must have
type `String[]`, not `String`.  A conditinoal postcondition annotation's
`expression` element must have type `String[]`, not `String`.  These changes
will not affect users (any programmer-written annotation that was legal before
will still be legal), but it may affect checker implementations.

`JavaExpressionParseUtil`:
`JavaExpressionParseUtil#parse` no longer viewpoint-adapts Java expressions. It
just converts the expression `String` to a `JavaExpression`.  To that end,
`JavaExpressionParseUtil.JavaExpressionContext` has been removed and
`JavaExpressionParseUtil#parse` no longer takes a context object.  Most calls to
`JavaExpressionParseUtil#parse` should be replaced with a call to one of the
methods in `StringToJavaExpressions`.

Renamed `AnnotatedTypeComparer` to `DoubleAnnotatedTypeScanner`. In the new
class, the method `compare` was renamed `defaultAction`. The method `combineRs`
was replaced by `reduce`.

<<<<<<< HEAD
=======
Deprecated method `AnnotationUtils.getElementValuesWithDefaults`: use a
method that takes an `ExecutableElement` instead.

Removed deprecated `PluginUtil` class.

>>>>>>> a626fa21
Removed methods:
 * `AnnotationUtils.getElementValueArrayOrSingleton`
 * `DependentTypesHelper.standardizeNewClassTree`: use `atExpression` instead
 * `DependentTypesHelper.standardizeString`: override one of the methods
   explained in the Javadoc of `convertAnnotationMirror`

Method renamings:
 * `DefaultQualifierForUseTypeAnnotator.getSupportAnnosFromDefaultQualifierForUses` => `getDefaultQualifierForUses`
 * In `DependentTypesHelper`:
    * `check*` => `check*ForErrorExpressions`
    * `viewpointAdaptConstructor` => `atConstructorInvocation`
    * `viewpointAdaptMethod` => `atMethodInvocation`
    * `viewpointAdaptTypeVariableBounds` => `atParameterizedTypeUse`
    * `standardizeClass` =>  `atTypeDecl`
    * `standardizeExpression` => `atExpression`
    * `standardizeFieldAccess` => `atFieldAccess`
    * `standardizeReturnType` => `atReturnType`
    * `standardizeVariable` => `atVariableDeclaration`

Deprecated some overloads in `AnnotationUtils` that take a `CharSequence`
(use an overload that takes an `ExecutablElement`):
 * `getElementValueEnum`
 * `getElementValueEnumArray`

Removed deprecated `PluginUtil` class.

**Closed issues:**

---------------------------------------------------------------------------

Version 3.11.0, March 1, 2021

**User-visible changes:**

In a stub file for a class C, you may write a declaration for a method that is
inherited by C but not defined by it.  Previously, such stub declarations were
ignored.  For more information, see the manual's documentation of "fake
overrides".

Nullness Checker error message key changes:
 * `known.nonnull` => `nulltest.redundant`
 * `initialization.static.fields.uninitialized` => `initialization.static.field.uninitialized`,
   and it is now issued on the field rather than on the class
 * new `initialization.field.uninitialized` is issued on the field instead of
   `initialization.fields.uninitialized` on the class, if there is no
   explicitly-written constructor.

Signature Checker supports two new type qualifiers:
 * `@CanonicalNameAndBinaryName`
 * `@CanonicalNameOrPrimitiveType`

**Implementation details:**

You can make a variable's default type depend on its name, or a method
return type default depend on the method's name.  To support this feature,
`@DefaultFor` has new elements `names` and `namesExceptions`.

Changes to protected fields in `OverrideChecker`:
 * Removed `overriderMeth`, `overriderTyp`, `overriddenMeth`, `overriddenTyp`
 * Renamed `methodReference` => `isMethodReference`
 * Renamed `overridingType` => `overriderType`
 * Renamed `overridingReturnType` => `overriderReturnType`

Changes to JavaExpression parsing:
 * The signatures of these methods changed; see Javadoc.
    * `JavaExpressionParseUtil#parse`
    * `DependentTypesHelper#standardizeString`
 * These methods moved:
    * `GenericAnnotatedTypeFactory#standardizeAnnotationFromContract` => `DependentTypesHelper`
    * `JavaExpressionParseUtil#fromVariableTree` => `JavaExpression`

Changes to JavaExpressionContext:
 * New method JavaExpressionContext#buildContextForMethodDeclaration(MethodTree, SourceChecker)
   replaces all overloads of buildContextForMethodDeclaration.

Parsing a Java expression no longer requires the formal parameters
`AnnotationProvider provider` or `boolean allowNonDeterministic`.  Methods
in `JavaExpression` with simplified signatures include
 * `fromArrayAccess`
 * `fromNodeFieldAccess`
 * `fromNode`
 * `fromTree`
 * `getParametersOfEnclosingMethod`
 * `getReceiver`

`CFAbstractStore.insertValue` does nothing if passed a nondeterministic
expression.  Use new method `CFAbstractStore.insertValuePermitNondeterministic`
to map a nondeterministic expression to a value.

**Closed issues:**
#862, #3631, #3991, #4031, #4206, #4207, #4226, #4231, #4248, #4263, #4265,
#4279, #4286, #4289.

---------------------------------------------------------------------------

Version 3.10.0, February 1, 2021

**User-visible changes:**

Moved utility classes from `checker-qual.jar` to the new `checker-util.jar`.
Also, added `util` to the end of all the packages of the utility classes.

In Maven Central, `checker.jar` no longer contains duplicates of qualifiers in
`checker-qual.jar`, but rather uses a Maven dependency. A fat jar file with all
the dependencies (like the old `checker.jar`) is available in Maven Central with
the classifier "all".

When supplying the `-Ainfer=...` command-line argument, you must also supply `-Awarns`.

Replaced several error message keys:
 * `contracts.precondition.expression.parameter.name`
 * `contracts.postcondition.expression.parameter.name`
 * `contracts.conditional.postcondition.expression.parameter.name`
 * `method.declaration.expression.parameter.name`
by new message keys:
 * `expression.parameter.name.invalid`
 * `expression.parameter.name.shadows.field`

**Implementation details:**

Deprecated `ElementUtils.enclosingClass`; use `ElementUtils.enclosingTypeElement`.

Removed classes (use `SourceChecker` instead):
 * `BaseTypeContext`
 * `CFContext`
 * `BaseContext`

Removed methods:
 * `SourceChecker.getContext()`: it returned the receiver
 * `SourceChecker.getChecker()`: it returned the receiver
 * `AnnotatedTypeFactory.getContext()`: use `getChecker()`
 * methods on `TreePath`s from class 'TreeUtils`; use the versions in `TreePathUtil`.

Moved class:
 * org.checkerframework.framework.util.PurityUnqualified to
   org.checkerframework.framework.qual.PurityUnqualified

Renamed methods:
 * `AnnotatedTypeMirror.directSuperTypes` => `directSupertypes` (note
   capitalization) for consistency with `javax.lang.model.util.Types`
 * `AnnotatedTypeMirror.removeAnnotation(Class)` => `removeAnnotationByClass`
 * `MethodCall.getParameters` => `getArguments`
 * `MethodCall.containsSyntacticEqualParameter` => `containsSyntacticEqualArgument`
 * `ArrayAccess.getReceiver` => `getArray`

**Closed issues:**
#3325 , #3474.

---------------------------------------------------------------------------

Version 3.9.1, January 13, 2021

**Implementation details:**

Copied methods on `TreePath`s from class 'TreeUtils` to new class `TreePathUtil`.
(The methods in TreePath will be deleted in the next release.)
 * `TreeUtils.enclosingClass` => `TreePathUtil.enclosingClass`
 * `TreeUtils.enclosingMethod` => `TreePathUtil.enclosingMethod`
 * `TreeUtils.enclosingMethodOrLambda` => `TreePathUtil.enclosingMethodOrLambda`
 * `TreeUtils.enclosingNonParen` => `TreePathUtil.enclosingNonParen`
 * `TreeUtils.enclosingOfClass` => `TreePathUtil.enclosingOfClass`
 * `TreeUtils.enclosingOfKind` => `TreePathUtil.enclosingOfKind`
 * `TreeUtils.enclosingTopLevelBlock` => `TreePathUtil.enclosingTopLevelBlock`
 * `TreeUtils.enclosingVariable` => `TreePathUtil.enclosingVariable`
 * `TreeUtils.getAssignmentContext` => `TreePathUtil.getAssignmentContext`
 * `TreeUtils.inConstructor` => `TreePathUtil.inConstructor`
 * `TreeUtils.isTreeInStaticScope` => `TreePathUtil.isTreeInStaticScope`
 * `TreeUtils.pathTillClass` => `TreePathUtil.pathTillClass`
 * `TreeUtils.pathTillOfKind` => `TreePathUtil.pathTillOfKind`

**Closed issues:**
#789, #3202, #4071, #4083, #4114, #4115.

---------------------------------------------------------------------------

Version 3.9.0, January 4, 2021

**User-visible changes:**

New scripts `checker/bin/wpi.sh` and `checker/bin/wpi-many.sh` run whole-program
inference, without modifying the source code of the target programs.

The `-Ainfer` command-line argument now infers
 * method preconditions (`@RequiresQualifiers`, `@RequiresNonNull`)
 * method postconditions (`@EnsuresQualifiers`, `@EnsuresNonNull`)
 * `@MonotonicNonNull`

The Called Methods Checker supports the -AdisableReturnsReceiver command-line option.

The Format String Checker recognizes Error Prone's `@FormatMethod` annotation.

Use of `@SuppressWarnings("fbc")` to suppress initialization warnings is deprecated.

**Implementation details:**

Class renamings:
 * `StubParser` => `AnnotationFileParser`
 * `Receiver` => `JavaExpression`
   Also related class and method renamings, such as
    * `FlowExpressions.internalReprOf` => `JavaExpressions.fromNode`
 * In the Dataflow Framework:
    * `ThisLiteralNode` => `ThisNode`
    * `ExplicitThisLiteralNode` => `ExplicitThisNode`
    * `ImplicitThisLiteralNode` => `ImplicitThisNode`

Method deprecations:
 * Deprecated `AnnotatedTypeFactory.addAliasedAnnotation`; use `addAliasedTypeAnnotation`

**Closed issues:**
#765, #2452, #2953, #3377, #3496, #3499, #3826, #3956, #3971, #3974, #3994,
#4004, #4005, #4018, #4032, #4068, #4070.

---------------------------------------------------------------------------

Version 3.8.0, December 1, 2020

**User-visible changes:**

The Initialized Fields Checker warns when a field is not initialized by a
constructor.  This is more general than the Initialization Checker, which
only checks that `@NonNull` fields are initialized.

The manual describes how to modify an sbt build file to run the Checker
Framework.

The -AwarnUnneededSuppressions command-line option warns only about
suppression strings that contain a checker name.

The -AwarnUnneededSuppressionsExceptions=REGEX command-line option
partially disables -AwarnUnneededSuppressions.  Most users don't need this.

**Implementation details:**

Added classes `SubtypeIsSubsetQualifierHierarchy` and
`SubtypeIsSupersetQualifierHierarchy`.

Moved the `contractsUtils` field from the visitor to the type factory.

Class renamings:
 * `ContractsUtils` => `ContractsFromMethod`

Method renamings:
 * `ElementUtils.getVerboseName` => `ElementUtils.getQualifiedName`
 * `ElementUtils.getSimpleName` => `ElementUtils.getSimpleSignature`

Field renamings:
 * `AnnotatedTypeMirror.actualType` => `AnnotatedTypeMirror.underlyingType`

Added a formal parameter to methods in `MostlyNoElementQualifierHierarchy`:
 * `leastUpperBoundWithElements`
 * `greatestLowerBoundWithElements`

Removed a formal parameter from methods in `BaseTypeVisitor`:
 * `checkPostcondition`
 * `checkConditionalPostcondition`

In `Analysis.runAnalysisFor()`, changed `boolean` parameter to enum `BeforeOrAfter`.

Removed `org.checkerframework.framework.util.AnnotatedTypes#getIteratedType`; use
`AnnotatedTypeFactory#getIterableElementType(ExpressionTree)` instead.

**Closed issues:**
#3287, #3390, #3681, #3839, #3850, #3851, #3862, #3871, #3884, #3888, #3908,
#3929, #3932, #3935.

---------------------------------------------------------------------------

Version 3.7.1, November 2, 2020

**User-visible changes:**

The Constant Value Checker supports two new annotations: @EnumVal and @MatchesRegex.

The Nullness Checker supports annotation org.jspecify.annotations.NullnessUnspecified.

**Implementation details:**

AnnotatedIntersectionType#directSuperTypes now returns
List<? extends AnnotatedTypeMirror>.

The @RelevantJavaTypes annotation is now enforced:  a checker issues a warning
if the programmer writes a type annotation on a type that is not listed.

Deprecated CFAbstractTransfer.getValueWithSameAnnotations(), which is no
longer used.  Added new methods getWidenedValue() and getNarrowedValue().

Renamed TestUtilities.assertResultsAreValid() to TestUtilities.assertTestDidNotFail().

Renamed BaseTypeValidator.isValidType() to BaseTypeValidator.isValidStructurally().

New method BaseTypeVisitor#visitAnnotatedType(List, Tree) centralizes checking
of user-written type annotations, even when parsed in declaration locations.

**Closed issues:**
#868, #1908, #2075, #3349, #3362, #3569, #3614, #3637, #3709, #3710, #3711,
#3720, #3730, #3742, #3760, #3770, #3775, #3776, #3792, #3793, #3794, #3819,
#3831.

---------------------------------------------------------------------------

Version 3.7.0, October 1, 2020

**User-visible changes:**

The new Called Methods Checker tracks methods that have definitely been
called on an object. It automatically supports detecting mis-uses of the
builder pattern in code that uses Lombok or AutoValue.

Accumulation analysis is now supported via a generic Accumulation Checker.
An accumulation analysis is a restricted form of typestate analysis that does
not require a precise alias analysis for soundness. The Called Methods Checker
is an accumulation analysis.

The Nullness Checker supports annotations
org.codehaus.commons.nullanalysis.NotNull,
org.codehaus.commons.nullanalysis.Nullable, and
org.jspecify.annotations.Nullable.

The Signature Checker supports annotations @CanonicalName and @CanonicalNameOrEmpty.
The Signature Checker treats jdk.jfr.Unsigned as an alias for its own @Unsigned annotation.

The shorthand syntax for the -processor command-line argument applies to
utility checkers, such as the Constant Value Checker.

**Implementation details:**

A checker implementation may override AnnotatedTypeFactory.getWidenedAnnotations
to provide special behavior for primitive widening conversions.

Deprecated org.checkerframework.framework.util.MultiGraphQualifierHierarchy and
org.checkerframework.framework.util.GraphQualifierHierarchy.  Removed
AnnotatedTypeFactory#createQualifierHierarchy(MultiGraphFactory) and
AnnotatedTypeFactory#createQualifierHierarchyFactory.  See Javadoc of
MultiGraphQualifierHierarchy for instructions on how to use the new classes and
methods.

Renamed methods:
  NumberUtils.isFloatingPoint => TypesUtils.isFloatingPoint
  NumberUtils.isIntegral => TypesUtils.isIntegralPrimitiveOrBoxed
  NumberUtils.isPrimitiveFloatingPoint => TypeKindUtils.isFloatingPoint
  NumberUtils.isPrimitiveIntegral => TypeKindUtils.isIntegral
  NumberUtils.unboxPrimitive => TypeKindUtils.primitiveOrBoxedToTypeKind
  TypeKindUtils.widenedNumericType => TypeKindUtils.widenedNumericType
  TypesUtils.isFloating => TypesUtils.isFloatingPrimitive
  TypesUtils.isIntegral => TypesUtils.isIntegralPrimitive

The CFStore copy constructor now takes only one argument.

**Closed issues:**
#352, #354, #553, #722, #762, #2208, #2239, #3033, #3105, #3266, #3275, #3408,
#3561, #3616, #3619, #3622, #3625, #3630, #3632, #3648, #3650, #3667, #3668,
#3669, #3700, #3701.

---------------------------------------------------------------------------

Version 3.6.1, September 2, 2020

Documented that the Checker Framework can issue false positive warnings in
dead code.

Documented when the Signedness Checker permits right shift operations.

**Closed issues:**
#3484, #3562, #3565, #3566, #3570, #3584, #3594, #3597, #3598.

---------------------------------------------------------------------------

Version 3.6.0, August 3, 2020

**User-visible changes:**

The Interning Checker supports method annotations @EqualsMethod and
@CompareToMethod.  Place them on methods like equals(), compareTo(), and
compare() to permit certain uses of == on non-interned values.

Added an overloaded version of NullnessUtil.castNonNull that takes an error message.

Added a new option `-Aversion` to print the version of the Checker Framework.

New CFGVisualizeLauncher command-line arguments:
 * `--outputdir`: directory in which to write output files
 * `--string`: print the control flow graph in the terminal
All CFGVisualizeLauncher command-line arguments now start with `--` instead of `-`.

**Implementation details:**

commonAssignmentCheck() now takes an additional argument.  Type system
authors must update their overriding implementations.

Renamed GenericAnnotatedTypeFactory#addAnnotationsFromDefaultQualifierForUse to
#addAnnotationsFromDefaultForType and
BaseTypeValidator#shouldCheckTopLevelDeclaredType to
#shouldCheckTopLevelDeclaredOrPrimitiveType

Removed org.checkerframework.framework.test.FrameworkPer(Directory/File)Test classes.
Use CheckerFrameworkPer(Directory/File)Test instead.

**Closed issues:**

#1395, #2483, #3207, #3223, #3224, #3313, #3381, #3422, #3424, #3428, #3429,
#3438, #3442, #3443, #3447, #3449, #3461, #3482, #3485, #3495, #3500, #3528.

---------------------------------------------------------------------------

Version 3.5.0, July 1, 2020

**User-visible changes:**

Use "allcheckers:" instead of "all:" as a prefix in a warning suppression string.
Writing `@SuppressWarnings("allcheckers")` means the same thing as
`@SuppressWarnings("all")`, unless the `-ArequirePrefixInWarningSuppressions`
command-line argument is supplied.  See the manual for details.

It is no longer necessary to pass -Astubs=checker.jar/javadoc.astub when
compiling a program that uses Javadoc classes.

Renamed command-line arguments:
 * -AshowSuppressWarningKeys to -AshowSuppressWarningsStrings

The Signature Checker no longer considers Java keywords to be identifiers.
Renamed Signature Checker annotations:
  @BinaryNameInUnnamedPackage => @BinaryNameWithoutPackage
  @FieldDescriptorForPrimitiveOrArrayInUnnamedPackage => @FieldDescriptorWithoutPackage
  @IdentifierOrArray => @ArrayWithoutPackage
Added new Signature Checker annotations:
  @BinaryNameOrPrimitiveType
  @DotSeparatedIdentifiersOrPrimitiveType
  #IdentifierOrPrimitiveType

The Nullness Checker now treats `System.getProperty()` soundly.  Use
`-Alint=permitClearProperty` to disable special treatment of
`System.getProperty()` and to permit undefining built-in system properties.

Class qualifier parameters:  When a generic class represents a collection,
a user can write a type qualifier on the type argument, as in
`List<@Tainted Character>` versus `List<@Untainted Character>`.  When a
non-generic class represents a collection with a hard-coded type (as
`StringBuffer` hard-codes `Character`), you can use the new class qualifier
parameter feature to distinguish `StringBuffer`s that contain different
types of characters.

The Dataflow Framework supports backward analysis.  See its manual.

**Implementation details:**

Changed the types of some fields and methods from array to List:
 * QualifierDefaults.validLocationsForUncheckedCodeDefaults()
 * QualifierDefaults.STANDARD_CLIMB_DEFAULTS_TOP
 * QualifierDefaults.STANDARD_CLIMB_DEFAULTS_BOTTOM
 * QualifierDefaults.STANDARD_UNCHECKED_DEFAULTS_TOP
 * QualifierDefaults.STANDARD_UNCHECKED_DEFAULTS_BOTTOM

Dataflow Framework: Analysis is now an interface.  Added AbstractAnalysis,
ForwardAnalysis, ForwardTransferFunction, ForwardAnalysisImpl,
BackwardAnalysis, BackwardTransferFunction, and BackwardAnalysisImpl.
To adapt existing code:
 * `extends Analysis<V, S, T>` => `extends ForwardAnalysisImpl<V, S, T>`
 * `implements TransferFunction<V, S>` => `implements ForwardTransferFunction<V, S>`

In AbstractQualifierPolymorphism, use AnnotationMirrors instead of sets of
annotation mirrors.

Renamed meta-annotation SuppressWarningsKeys to SuppressWarningsPrefix.
Renamed SourceChecker#getSuppressWarningsKeys(...) to getSuppressWarningsPrefixes.
Renamed SubtypingChecker#getSuppressWarningsKeys to getSuppressWarningsPrefixes.

Added GenericAnnotatedTypeFactory#postAnalyze, changed signature of
GenericAnnotatedTypeFactory#handleCFGViz, and removed CFAbstractAnalysis#visualizeCFG.

Removed methods and classes marked deprecated in release 3.3.0 or earlier.

**Closed issues:**
#1362, #1727, #2632, #3249, #3296, #3300, #3356, #3357, #3358, #3359, #3380.

---------------------------------------------------------------------------

Version 3.4.1, June 1, 2020

-Ainfer now takes an argument:
 * -Ainfer=jaifs uses .jaif files to store the results of whole-program inference.
 * -Ainfer=stubs uses .astub files to store the results of whole-program inference.
 * -Ainfer is deprecated but is the same as -Ainfer=jaifs, for backwards compatibility.

New command-line option:
  -AmergeStubsWithSource If both a stub file and a source file are available, use both.

**Closed issues:**
#2893, #3021, #3128, #3160, #3232, #3277, #3285, #3289, #3295, #3302, #3305,
#3307, #3310, #3316, #3318, #3329.

---------------------------------------------------------------------------

Version 3.4.0, May 3, 2020

The annotated jdk8.jar is no longer used.  You should remove any occurrence of
  -Xbootclasspath/p:.../jdk8.jar
from your build scripts.  Annotations for JDK 8 are included in checker.jar.

The Returns Receiver Checker enables documenting and checking that a method
returns its receiver (i.e., the `this` parameter).

**Closed issues:**
#3267, #3263, #3217, #3212, #3201, #3111, #3010, #2943, #2930.

---------------------------------------------------------------------------

Version 3.3.0, April 1, 2020

**User-visible changes:**

New command-line options:
  -Alint=trustArrayLenZero trust @ArrayLen(0) annotations when determining
  the type of Collections.toArray.

Renamings:
  -AuseDefaultsForUncheckedCode to -AuseConservativeDefaultsForUncheckedCode
    The old name works temporarily but will be removed in a future release.

For collection methods with `Object` formal parameter type, such as
contains, indexOf, and remove, the annotated JDK now forbids null as an
argument.  To make the Nullness Checker permit null, pass
`-Astubs=collection-object-parameters-may-be-null.astub`.

The argument to @SuppressWarnings can be a substring of a message key that
extends at each end to a period or an end of the key.  (Previously, any
substring worked, including the empty string which suppressed all warnings.
Use "all" to suppress all warnings.)

All postcondition annotations are repeatable (e.g., `@EnsuresNonNull`,
`@EnsuresNonNullIf`, ...).

Renamed wrapper annotations (which users should not write):
 * `@DefaultQualifiers` => `@DefaultQualifier.List`
 * `@EnsuresQualifiersIf` => `@EnsuresQualifierIf.List`
 * `@EnsuresQualifiers` => `@EnsuresQualifier.List`
 * `@RequiresQualifiers` => `@RequiresQualifier.List`

**Implementation details:**

Removed `@DefaultInUncheckedCodeFor` and
`@DefaultQualifierInHierarchyInUncheckedCode`.

Renamings:
 * applyUncheckedCodeDefaults() to applyConservativeDefaults()
 * useUncheckedCodeDefault() to useConservativeDefault()
 * AnnotatedTypeReplacer to AnnotatedTypeCopierWithReplacement
 * AnnotatedTypeMerger to AnnotatedTypeReplacer

Deprecated the `framework.source.Result` class; use `DiagMessage` or
`List<DiagMessage>` instead.  If you were creating a `Result` just to
pass it to `report`, then call new methods `reportError` and
`reportWarning` instead.

AbstractTypeProcessor#typeProcessingOver() always gets called.

**Closed issues:**
#1307, #1881, #1929, #2432, #2793, #3040, #3046, #3050, #3056, #3083, #3124,
#3126, #3129, #3132, #3139, #3149, #3150, #3167, #3189.

---------------------------------------------------------------------------

Version 3.2.0, March 2, 2020

@SuppressWarnings("initialization") suppresses only warnings whose key
contains "initialization".  Previously, it suppressed all warnings issued
by the Nullness Checker or the Initialization Checker.

**Closed issues:**
#2719, #3001, #3020, #3069, #3093, #3120.

---------------------------------------------------------------------------

Version 3.1.1, February 3, 2020

New command-line options:
  -AassumeDeterministic Unsoundly assume that every method is deterministic
  -AassumePure Unsoundly assume that every method is pure

Renamed -Anocheckjdk to -ApermitMissingJdk.
The old version still works, for backward compatibility.

Renamed -Alint=forbidnonnullarraycomponents to
-Alint=soundArrayCreationNullness.  The old version still works, for
backward compatibility.

Implementation details:
 * Deprecated QualifierHierarchy#getTypeQualifiers.
 * Deprecated Analysis#Analysis(ProcessingEnvironment) and Analysis#Analysis(T,
   int, ProcessingEnvironment); use Analysis#Analysis(), Analysis#Analysis(int),
   Analysis#Analysis(T), and Analysis#Analysis(T, int) instead.
 * Renamed SourceChecker#getMessages to getMessagesProperties.
 * Renamed one overload of SourceChecker.printMessages to printOrStoreMessage.

**Closed issues:**
#2181, #2975, #3018, #3022, #3032, #3036, #3037, #3038, #3041, #3049, #3055,
#3076.

---------------------------------------------------------------------------

Version 3.1.0, January 3, 2020

Command-line option -AprintGitProperties prints information about the git
repository from which the Checker Framework was compiled.

**Implementation details:**
 * Removed static cache in AnnotationUtils#areSameByClass and added
   AnnotatedTypeFactory#areSameByClass that uses an instance cache.
 * Removed static cache in AnnotationBuilder#fromName and #fromClass.
 * ContractsUtils#getPreconditions takes an ExecutableElement as an argument.
 * ContractsUtils#getContracts returns a Set.
 * Moved ContractUtils.Contract to outer level.
 * Renamed ConditionalPostcondition#annoResult to ConditionalPostcondition#resultValue.

**Closed issues:**
#2867, #2897, #2972.

---------------------------------------------------------------------------

Version 3.0.1, December 2, 2019

New command-line option for the Constant Value Checker
`-AnoNullStringsConcatenation` unsoundly assumes that every operand of a String
concatenation is non-null.

**Implementation details:**
 * Moved AnnotatedTypes#hasTypeQualifierElementTypes to AnnotationUtils.
 * Deprecated AnnotatedTypes#isTypeAnnotation and AnnotatedTypes#hasTypeQualifierElementTypes.

**Closed issues:**
#945, #1224, #2024, #2744, #2809, #2815, #2818, #2830, #2840, #2853, #2854,
#2865, #2873, #2874, #2878, #2880, #2886, #2888, #2900, #2905, #2919, #2923.

---------------------------------------------------------------------------

Version 3.0.0, November 1, 2019

The Checker Framework works on both JDK 8 and JDK 11.
 * Type annotations for JDK 8 remain in jdk8.jar.
 * Type annotations for JDK 11 appear in stub files in checker.jar.

Removed the @PolyAll annotation.

**Implementation details:**
 * Removed all previously deprecated methods.
 * AnnotatedTypeFactory#getFnInterfaceFromTree now returns an AnnotatedExecutableType.
 * AnnotationUtils#areSame and #areSameByName now only accept non-null
   AnnotationMirrors

**Closed issues:**
#1169, #1654, #2081, #2703, #2739, #2749, #2779, #2781, #2798, #2820, #2824,
#2829, #2842, #2845, #2848.

---------------------------------------------------------------------------

Version 2.11.1, October 1, 2019

The manual links to the Object Construction Checker.

**Closed issues:**
#1635, #2718, #2767.

---------------------------------------------------------------------------

Version 2.11.0, August 30, 2019

The Checker Framework now uses the Java 9 javac API. The manual describes
how to satisfy this dependency, in a way that works on a Java 8 JVM.
Running the Checker Framework on a Java 9 JVM is not yet supported.

---------------------------------------------------------------------------

Version 2.10.1, August 22, 2019

**Closed issues:**
#1152, #1614, #2031, #2482, #2543, #2587, #2678, #2686, #2690, #2712, #2717,
#2713, #2721, #2725, #2729.

---------------------------------------------------------------------------

Version 2.10.0, August 1, 2019

Removed the NullnessRawnessChecker.  Use the NullnessChecker instead.

**Closed issues:**
#435, #939, #1430, #1687, #1771, #1902, #2173, #2345, #2470, #2534, #2606,
#2613, #2619, #2633, #2638.

---------------------------------------------------------------------------

Version 2.9.0, July 3, 2019

Renamed the Signedness Checker's @Constant annotation to @SignednessGlb.
Introduced an alias, @SignedPositive, for use by programmers.

Annotated the first argument of Opt.get and Opt.orElseThrow as @NonNull.

Removed meta-annotation @ImplicitFor:
 * Use the new meta-annotation @QualifierForLiteral to replace
   @ImplicitFor(literals, stringpatterns).
 * Use the meta-annotation @DefaultFor to replace @ImplicitFor(typeKinds,
   types).
 * Use the new meta-annotation @UpperBoundFor to specify a qualifier upper
   bound for certain types.
 * You can completely remove
     @ImplicitFor(typeNames = Void.class, literals = LiteralKind.NULL)
   on bottom qualifiers.
     @DefaultFor(types = Void.class)
   and
     @QualifierForLiterals(literals = LiteralKind.NULL)
   are added to the bottom qualifier by default.

Add @DefaultQualifierOnUse and @NoDefaultQualifierOnUse type declaration annotations

New/changed error message keys:
 * initialization.static.fields.uninitialized for uninitialized static fields
 * unary.increment.type.incompatible and unary.decrement.type.incompatible
   replace some occurrences of compound.assignment.type.incompatible

**Implementation details:**
 * Renamed QualifierPolymorphism#annotate methods to resolve
 * Renamed ImplicitsTreeAnnotator to LiteralTreeAnnotator
 * Renamed ImplicitsTypeAnnotator to DefaultForTypeAnnotator
 * Removed TypeUseLocation.TYPE_DECLARATION
 * Removed InheritedFromClassAnnotator, replace with DefaultQualifierForUseTypeAnnotator
 * Rename TreeUtils.isSuperCall and TreeUtils.isThisCall to
 isSuperConstructorCall and isThisConstructorCall

**Closed issues:**
#2247, #2391, #2409, #2434, #2451, #2457, #2468, #2484, #2485, #2493, #2505,
#2536, #2537, #2540, #2541, #2564, #2565, #2585.

---------------------------------------------------------------------------

Version 2.8.2, June 3, 2019

The Signature Checker supports a new type, @FqBinaryName.

Added a template for a repository that you can use to write a custom checker.

Linked to the Checker Framework Gradle plugin, which makes it easy to run
a checker on a project that is built using the Gradle build tool.

Implementation detail: deprecated TreeUtils.skipParens in favor of
TreeUtils.withoutParens which has the same specification.

**Closed issues:**
#2291, #2406, #2469, #2477, #2479, #2480, #2494, #2499.

---------------------------------------------------------------------------

Version 2.8.1, May 1, 2019

Moved text about the Purity Checker into its own chapter in the manual.

**Closed issues:**
#660, #2030, #2223, #2240, #2244, #2375, #2407, #2410, #2415, #2420, #2421,
#2446, #2447, #2460, #2462.

---------------------------------------------------------------------------

Version 2.8.0, April 3, 2019

Support `androidx.annotation.RecentlyNonNull` and `RecentlyNullable` (as of
2.6.0, but not previously documented).

The following qualifiers are now repeatable:  `@DefaultQualifier`
`@EnsuresQualifierIf` `@EnsuresQualifier` `@RequiresQualifier`.  Therefore,
users generally do not need to write the following wrapper annotations:
`@DefaultQualifiers` `@EnsuresQualifiersIf` `@EnsuresQualifiers`
`@RequiresQualifiers`.

New command-line option `-ArequirePrefixInWarningSuppressions` makes
`@SuppressWarnings` recognize warning keys of the form
"checkername:key.about.problem" but ignore warning keys of the form
"key.about.problem" without the checker name as a prefix.

New CONSTRUCTOR_RESULT enum constant in TypeUseLocation makes it possible to
set default annotations for constructor results.

Clarified the semantics of annotations on class and constructor declarations.
See Section 25.5 "Annotations on classes and constructors" in the manual.

Interface changes:
 * Added protected methods to BaseTypeVisitor so that checkers can change the
   checks for annotations on classes, constructor declarations, and constructor
   invocations.
 * Removed BaseTypeVisitor#checkAssignability and BaseTypeVisitor#isAssignable
   methods.
 * Renamed AnnotatedTypeFactory#getEnclosingMethod to
   AnnotatedTypeFactory#getEnclosingElementForArtificialTree

**Closed issues:**
#2159, #2230, #2318, #2324, #2330, #2334, #2343, #2344, #2353, #2366, #2367,
#2370, #2371, #2385.

---------------------------------------------------------------------------

Version 2.7.0, March 1, 2019

The manual links to the AWS crypto policy compliance checker, which enforces
that no weak cipher algorithms are used with the Java crypto API.

The Nullness Checker supports RxJava annotations
io.reactivex.annotations.NonNull and io.reactivex.annotations.Nullable.

The checker-qual artifact (jar file) contains an OSGi manifest.

New TYPE_DECLARATION enum constant in TypeUseLocation makes it possible to
(for example) set defaults annotations for class/interface definitions.

Interface changes:
 * Renamed the "value" element of the @HasSubsequence annotation to
   "subsequence".
 * Renamed @PolySignedness to @PolySigned.
 * Renamed AnnotatedTypeFactory.ParameterizedMethodType to
   ParameterizedExecutableType.

Added missing checks regarding annotations on classes, constructor
declarations, and constructor invocations.  You may see new warnings.

**Closed issues:**
#788, #1751, #2147, #2163, #2186, #2235, #2243, #2263, #2264, #2286, #2302,
#2326, #2327.

---------------------------------------------------------------------------

Version 2.6.0, February 3, 2019

The manual includes a section about how to use Lombok and the Checker
Framework simultaneously.

Commons CSV has been added to the annotated libraries on Maven Central.

Some error messages have been changed to improve comprehensibility,
such as by adjusting wording or adding additional information.

Relevant to type system implementers:
Renamed method areSameIgnoringValues to areSameByName.

**Closed issues:**
#2008, #2166, #2185, #2187, #2221, #2224, #2229, #2234, #2248.
Also fixed false negatives in handling of Map.get().

---------------------------------------------------------------------------

Version 2.5.8, December 5, 2018

The manual now links to the AWS KMS compliance checker, which enforces
that calls to AWS KMS only generate 256-bit keys.

**Closed issues:**
#372, #1678, #2207, #2212, #2217.

---------------------------------------------------------------------------

Version 2.5.7, November 4, 2018

New @EnsuresKeyFor and @EnsuresKeyForIf method annotations permit
specifying the postcondition that a method gives some value a @KeyFor type.

The manual links to the Rx Thread & Effect Checker, which enforces
UI Thread safety properties for stream-based Android applications.

**Closed issues:**
#1014, #2151, #2178, #2180, #2183, #2188, #2190, #2195, #2196, #2198, #2199.

---------------------------------------------------------------------------

Version 2.5.6, October 3, 2018

Introduce checker-qual-android artifact that is just like the checker-qual
artifact, but the qualifiers have classfile retention.  This is useful for
Android projects.

Removed the code for the checker-compat-qual artifact.  It was only useful
for Java 7, which the Checker Framework no longer supports.  The
checker-compat-qual artifact remains available on Maven Central, with
versions 2.5.5 and earlier.

**Closed issues:**
#2135, #2157, #2158, #2164, #2171.

---------------------------------------------------------------------------

Version 2.5.5, August 30, 2018

Implicit imports (deprecated in November 2014) are no longer supported.

Renamed the testlib Maven artifact to framework-test.

Removed command-line option -AprintErrorStack, which is now the default.
Added -AnoPrintErrorStack to disable it (which should be rare).

Replaced ErrorReporter class with BugInCF and UserError exceptions.

**Closed issues:**
#1999, #2008, #2023, #2029, #2074, #2088, #2098, #2099, #2102, #2107.

---------------------------------------------------------------------------

Version 2.5.4, August 1, 2018

**Closed issues:**
#2030, #2048, #2052, #2059, #2065, #2067, #2073, #2082.

---------------------------------------------------------------------------

Version 2.5.3, July 2, 2018

**Closed issues:**
#266, #1248, #1678, #2010, #2011, #2018, #2020, #2046, #2047, #2054.

---------------------------------------------------------------------------

Version 2.5.2, June 1, 2018

In the Map Key Checker, null is now @UnknownKeyFor.  See the "Map Key Checker"
chapter in the manual for more details.

**Closed issues:**
#370, #469, #1701, #1916, #1922, #1959, #1976, #1978, #1981, #1983, #1984, #1991, #1992.

---------------------------------------------------------------------------

Version 2.5.1, May 1, 2018

Added a Maven artifact of the Checker Framework testing library, testlib.

**Closed issues:**
#849, #1739, #1838, #1847, #1890, #1901, #1911, #1912, #1913, #1934, #1936,
#1941, #1942, #1945, #1946, #1948, #1949, #1952, #1953, #1956, #1958.

---------------------------------------------------------------------------

Version 2.5.0, April 2, 2018

Declaration annotations that are aliases for type annotations are now treated
as if they apply to the top-level type.  See "Declaration annotations" section
in the "Warnings" chapter in the manual for more details.

Ended support for annotations in comments.  See "Migrating away from
annotations in comments" section in the "Handling legacy code" chapter in the
manual for instructions on how to remove annotations from comments.

**Closed issues:**
#515, #1667, #1739, #1776, #1819, #1863, #1864, #1865, #1866, #1867, #1870,
#1876, #1879, #1882, #1898, #1903, #1905, #1906, #1910, #1914, #1915, #1920.

---------------------------------------------------------------------------

Version 2.4.0, March 1, 2018

Added the Index Checker, which eliminates ArrayIndexOutOfBoundsException.

Added the Optional Checker, which verifies uses of Java 8's Optional class.

Removed the Linear Checker, whose implementation was inconsistent with its
documentation.

Added a @QualifierArgument annotation to be used on pre- and postcondition
  annotations created by @PreconditionAnnotation, @PostconditionAnnotation,
  and @ConditionalPostconditionAnnotation. This allows qualifiers with
  arguments to be used in pre- and postconditions.

Added new type @InternalFormForNonArray to the Signature Checker

Moved annotated libraries from checker/lib/*.jar to the Central Repository:
https://search.maven.org/#search%7Cga%7C1%7Cg%3A%22org.checkerframework.annotatedlib%22

Moved the Javadoc stub file from checker/lib/javadoc.astub to
checker/resources/javadoc.astub.

Simplified the instructions for running the Checker Framework with Gradle.

The Checker Framework Eclipse plugin is no longer released nor supported.

**Closed issues:**
#65, #66, #100, #108, #175, #184, #190, #194, #209, #239, #260, #270, #274,
#293, #302, #303, #306, #321, #325, #341, #356, #360, #361, #371, #383, #385,
#391, #397, #398, #410, #423, #424, #431, #430, #432, #548, #1131, #1148,
#1213, #1455, #1504, #1642, #1685, #1770, #1796, #1797, #1801, #1809, #1810,
#1815, #1817, #1818, #1823, #1831, #1837, #1839, #1850, #1851, #1852, #1861.

---------------------------------------------------------------------------

Version 2.3.2, February 1, 2018

**Closed issues:**
#946, #1133, #1232, #1319, #1625, #1633, #1696, #1709, #1712, #1734, #1738,
#1749, #1754, #1760, #1761, #1768, #1769, #1781.

---------------------------------------------------------------------------

Version 2.3.1, January 2, 2018

**Closed issues:**
#1695, #1696, #1697, #1698, #1705, #1708, #1711, #1714, #1715, #1724.

---------------------------------------------------------------------------

Version 2.3.0, December 1, 2017

Removed the deprecated @LazyNonNull type qualifier.
Deprecated most methods in InternalUtils and moved them to either
TreeUtils or TypesUtils. Adapted a few method names and parameter
orders for consistency.

**Closed issues:**
#951, #1356, #1495, #1602, #1605, #1623, #1628, #1636, #1641, #1653, #1655,
#1664, #1665, #1681, #1684, #1688, #1690.

---------------------------------------------------------------------------

Version 2.2.2, November 2, 2017

The Interning Checker supports a new annotation, @InternedDistinct, which
indicates that the value is not equals() to any other value.

An annotated version of the Commons IO library appears in checker/lib/ .

Closed issue #1586, which required re-opening issues 293 and 341 until
proper fixes for those are implemented.

**Closed issues:**
#1386, #1389, #1423, #1520, #1529, #1530, #1531, #1546, #1553, #1555, #1565,
#1570, #1579, #1580, #1582, #1585, #1586, #1587, #1598, #1609, #1615, #1617.

---------------------------------------------------------------------------

Version 2.2.1, September 29, 2017

Deprecated some methods in AnnotatedTypeMirror and AnnotationUtils, to
be removed after the 2.2.1 release.

The qualifiers and utility classes in checker-qual.jar are compiled to Java 8
byte code. A new jar, checker-qual7.jar, includes the qualifiers and utility
classes compiled to Java 7 byte code.

**Closed issues:**
#724, #1431, #1442, #1459, #1464, #1482, #1496, #1499, #1500, #1506, #1507,
#1510, #1512, #1522, #1526, #1528, #1532, #1535, #1542, #1543.

---------------------------------------------------------------------------

Version 2.2.0, September 5, 2017

A Java 8 JVM is required to run the Checker Framework.
You can still typecheck and compile Java 7 (or earlier) code.
With the "-target 7" flag, the resulting .class files still run with JDK 7.

The stub file format has changed to be more similar to regular Java syntax.
Most notably, receiver annotations are written using standard Java 8 syntax
(a special first formal paramter named "this") and inner classes are written
using standard Java syntax (rather than at the top level using a name that
contains "$". You need to update your stub files to conform to the new syntax.

**Closed issues:**
#220, #293, #297, #341, #375, #407, #536, #571, #798, #867, #1180, #1214, #1218,
#1371, #1411, #1427, #1428, #1435, #1438, #1450, #1456, #1460, #1466, #1473,
#1474.

---------------------------------------------------------------------------

Version 2.1.14, 3 August 2017

Nullness Checker change to annotated JDK:  The type argument to the Class,
Constructor, and Optional classes may now be annotated as @Nullable or
@NonNull.  The nullness of the type argument doesn't matter, but this
enables easier integration with generic clients.

Many crashes and false positives associated with uninferred method type
arguments have been correct. By default, uninferred method type arguments,
which can happen with Java 8 style target type contexts, are silently ignored.
Use the option -AconservativeUninferredTypeArguments to see warnings about
method calls where the Checker Framework fails to infer type arguments.

**Closed issues:**
#753, #804, #961, #1032, #1062, #1066, #1098, #1209, #1280, #1316, #1329, #1355,
#1365, #1366, #1367, #1377, #1379, #1382, #1384, #1397, #1398, #1399, #1402,
#1404, #1406, #1407.

---------------------------------------------------------------------------

Version 2.1.13, 3 July 2017

Verified that the Checker Framework builds from source on Windows Subsystem
for Linux, on Windows 10 Creators Edition.

The manual explains how to configure Android projects that use Android Studio
3.0 and Android Gradle Plugin 3.0.0, which support type annotations.

**Closed issues:**
#146, #1264, #1275, #1290, #1303, #1308, #1310, #1312, #1313, #1315, #1323,
#1324, #1331, #1332, #1333, #1334, #1347, #1357, #1372.

---------------------------------------------------------------------------

Version 2.1.12, 1 June 2017

The manual links to Glacier, a class immutability checker.

The stubparser license has been updated.  You can now use stubparser under
either the LGPL or the Apache license, whichever you prefer.

**Closed issues:**
#254, #1201, #1229, #1236, #1239, #1240, #1257, #1265, #1270, #1271, #1272,
#1274, #1288, #1291, #1299, #1304, #1305.

---------------------------------------------------------------------------

Version 2.1.11, 1 May 2017

The manual contains new FAQ (frequently asked questions) sections about
false positive warnings and about inference for field types.

**Closed issues:**
#989, #1096, #1136, #1228.

---------------------------------------------------------------------------

Version 2.1.10, 3 April 2017

The Constant Value Checker, which performs constant propagation, has been
extended to perform interval analysis -- that is, it determines, for each
expression, a statically-known lower and upper bound.  Use the new
@IntRange annotation to express this.  Thanks to Jiasen (Jason) Xu for this
feature.

**Closed issues:**
#134, #216, #227, #307, #334, #437, #445, #718, #1044, #1045, #1051, #1052,
#1054, #1055, #1059, #1077, #1087, #1102, #1108, #1110, #1111, #1120, #1124,
#1127, #1132.

---------------------------------------------------------------------------

Version 2.1.9, 1 March 2017

By default, uninferred method type arguments, which can happen with Java 8
style target type contexts, are silently ignored, removing many false
positives.  The new option -AconservativeUninferredTypeArguments can be used to
get the conservative behavior.

**Closed issues:**
#1006, #1011, #1015, #1027, #1035, #1036, #1037, #1039, #1043, #1046, #1049,
#1053, #1072, #1084.

---------------------------------------------------------------------------

Version 2.1.8, 20 January 2017

The Checker Framework webpage has moved to https://checkerframework.org/.
Old URLs should redirect to the new one, but please update your links
and let us know if any old links are broken rather than redirecting.

The documentation has been reorganized in the Checker Framework repository.
The manual, tutorial, and webpages now appear under checker-framework/docs/.

**Closed issues:**
#770, #1003, #1012.

---------------------------------------------------------------------------

Version 2.1.7, 3 January 2017

Manual improvements:
 * Added a link to jOOQ's SQL checker.
 * Documented the `-AprintVerboseGenerics` command-line option.
 * Better explanation of relationship between Fake Enum and Subtyping Checkers.

**Closed issues:**
#154, #322, #402, #404, #433, #531, #578, #720, #795, #916, #953, #973, #974,
#975, #976, #980, #988, #1000.

---------------------------------------------------------------------------

Version 2.1.6, 1 December 2016

**Closed issues:**
#412, #475.

---------------------------------------------------------------------------

Version 2.1.5, 2 November 2016

The new class org.checkerframework.checker.nullness.Opt provides every
method in Java 8's java.util.Optional class, but written for possibly-null
references rather than for the Optional type.  This can shorten code that
manipulates possibly-null references.

In bytecode, type variable upper bounds of type Object may or may not have
been explicitly written.  The Checker Framework now assumes they were not
written explicitly in source code and defaults them as implicit upper bounds.

The manual describes how to run a checker within the NetBeans IDE.

The manual describes two approaches to creating a type alias or typedef.

**Closed issues:**
#643, #775, #887, #906, #941.

---------------------------------------------------------------------------

Version 2.1.4, 3 October 2016

**Closed issues:**
#885, #886, #919.

---------------------------------------------------------------------------

Version 2.1.3, 16 September 2016

**Closed issues:**
#122, #488, #495, #580, #618, #647, #713, #764, #818, #872, #893, #894, #901,
#902, #903, #905, #913.

---------------------------------------------------------------------------

Version 2.1.2, 1 September 2016

**Closed issues:**
#182, #367, #712, #811, #846, #857, #858, #863, #870, #871, #878, #883, #888.

---------------------------------------------------------------------------

Version 2.1.1, 1 August 2016

The codebase conforms to a consistent coding style, which is enforced by
a git pre-commit hook.

AnnotatedTypeFactory#createSupportedTypeQualifiers() must now return a mutable
list.  Checkers that override this method will have to be changed.

**Closed issues:**
#384, #590, #681, #790, #805, #809, #810, #820, #824, #826, #829, #838, #845,
#850, #856.

---------------------------------------------------------------------------

Version 2.1.0, 1 July 2016

The new Signedness Checker prevents mixing of unsigned and signed
values and prevents meaningless operations on unsigned values.

The Lock Checker expresses the annotated variable as `<self>`;
previously it used `itself`, which may conflict with an identifier.

**Closed issues:**
#166, #273, #358, #408, #471, #484, #594, #625, #692, #700, #701, #711, #717,
#752, #756, #759, #763, #767, #779, #783, #794, #807, #808.

---------------------------------------------------------------------------

Version 2.0.1, 1 June 2016

We renamed method annotateImplicit to addComputedTypeAnnotations.  If you
have implemented a checker, you need to change occurrences of
annotateImplicit to addComputedTypeAnnotations.

The Checker Framework (checker.jar) is now placed on the processorpath
during compilation.  Previously, it was placed on the classpath.  The
qualifiers (checker-qual.jar) remain on the classpath.  This change should
reduce conflicts between your code and the Checker Framework.  If your code
depends on classes in the Checker Framework, then you should add those
classes to the classpath when you run the compiler.

**Closed issues:**
#171, #250, #291, #523, #577, #672, #680, #688, #689, #690, #691, #695, #696,
#698, #702, #704, #705, #706, #707, #720, #721, #723, #728, #736, #738, #740.

---------------------------------------------------------------------------

Version 2.0.0, 2 May 2016

Inference:

 * The infer-and-annotate.sh script infers annotations and inserts them in
   your source code.  This can reduce the burden of writing annotations and
   let you get started using a type system more quickly.  See the
   "Whole-program inference" section in the manual for details.

Type systems:

 * The Lock Checker has been replaced by a new implementation that provides
   a stronger guarantee.  The old Lock Checker prevented two threads from
   simultaneously using a given variable, but race conditions were still
   possible due to aliases.  The new Lock Checker prevents two threads from
   simultaneously dereferencing a given value, and thus prevents race
   conditions.  For details, see the "Lock Checker" chapter in the manual,
   which has been rewritten to describe the new semantics.

 * The top type qualifier for the Signature String type system has been
   renamed from @UnannotatedString to @SignatureUnknown.  You shouldn't
   ever write this annotation, but if you perform separate compilation (for
   instance, if you do type-checking with the Signature String Checker
   against a library that is annotated with Signature String annotations),
   then you need to re-compile the library.

 * The IGJ, OIGJ, and Javari Checkers are no longer distributed with the
   Checker Framework.  If you wish to use them, install version 1.9.13 of
   the Checker Framework.  The implementations have been removed because
   they were not being maintained.  The type systems are valuable, but the
   type-checkers should be rewritten from scratch.

Documentation improvements:

 * New manual section "Tips for creating a checker" shows how to break down
   the implementation of a type system into small, manageable pieces.

 * Improved instructions for using Maven and Gradle, including for Android
   code.

Tool changes:

 * The Checker Framework Live Demo webpage lets you try the Checker
   Framework without installing it:  http://eisop.uwaterloo.ca/live/

 * New command-line arguments -Acfgviz and -Averbosecfg enable better
   debugging of the control-flow-graph generation step of type-checking.

 * New command-line argument -Ainfer is used by the infer-and-annotate.sh
   script that performs type inference.

**Closed issues:**
#69, #86, #199, #299, #329, #421, #428, #557, #564, #573, #579, #665, #668, #669,
#670, #671.

---------------------------------------------------------------------------

Version 1.9.13, 1 April 2016

Documentation:
 * Clarified Maven documentation about use of annotations in comments.
 * Added FAQ about annotating fully-qualified type names.

**Closed issues:**
#438, #572, #579, #607, #624, #631.

---------------------------------------------------------------------------

Version 1.9.12, 1 March 2016

The Checker Framework distribution contains annotated versions
of libraries in directory checker-framework/checker/lib/.
During type-checking, you should put these versions first on your classpath,
to obtain more precise type-checking with fewer false positive warnings.

tools.jar is no longer required to be on the classpath when using
checker-qual.jar

The Signature String Checker supports two new string representations of a
Java type: @InternalForm and @ClassGetSimpleName.

The manual documents how to run a pluggable type-checker in IntelliJ IDEA.

The instructions on how to run a type-checker in Gradle have been updated to
use the artifacts in Maven Central. Examples using the instructions have been
added under checker-framework/docs/examples/GradleExamples/.

Renamed enum DefaultLocation to TypeUseLocation.

**Closed issues:**
#130, #263, #345, #458, #559, #559, #574, #582, #596.

---------------------------------------------------------------------------

Version 1.9.11, 1 February 2016

Renamed and merged -AuseSafeDefaultsForUnannotatedSourceCode and
-AsafeDefaultsForUnannotatedBytecode command-line options to
-AuseDefaultsForUncheckedCode that takes arguments source and bytecode.

For type-system developers:

* The previously deprecated
  org.checkerframework.framework.qual.TypeQualifier{s} annotations
  were removed.
* Every type system uses the CLIMB-to-top defaulting scheme, unless it
  explicitly specifies a different one.  Previously a type system needed
  to explicitly request CLIMB-to-top, but now it is the default.

**Closed issues:**
#524, #563, #568.

---------------------------------------------------------------------------

Version 1.9.10, 4 January 2016

The Checker Framework distribution files now contain a version number:
for example, checker-framework-1.9.9.zip rather than checker-framework.zip.

The Nullness Checker supports the org.eclipse.jgit.annotations.Nullable and
NonNull annotations.

Buildfiles do less unnecessary recomputation.

Documentation:
 * Documented how to initialize circular data structures in the
   Initialization type system.
 * Linked to David Bürgin's Nullness Checker tutorial at
   https://github.com/glts/safer-spring-petclinic/wiki
 * Acknowledged more contributors in the manual.

For type-system developers:
 * The org.checkerframework.framework.qual.TypeQualifier{s} annotations are
   now deprecated.  To indicate which annotations a checker supports, see
   https://checkerframework.org/manual/#creating-indicating-supported-annotations .
   Support for TypeQualifier{s} will be removed in the next release.
 * Renamed
   org.checkerframework.framework.qual.Default{,Qualifier}ForUnannotatedCode to
   DefaultInUncheckedCodeFor and DefaultQualifierInHierarchyInUncheckedCode.

**Closed issues:**
#169, #363, #448, #478, #496, #516, #529.

---------------------------------------------------------------------------

Version 1.9.9, 1 December 2015

Fixed issues:  #511, #513, #514, #455, #527.

Removed the javac_maven script and batch file,
which had been previously deprecated.

---------------------------------------------------------------------------

Version 1.9.8, 9 November 2015

Field initialization warnings can now be suppressed for a single field at a
time, by placing @SuppressWarnings("initialization") on the field declaration.

Updated Maven instructions to no longer require a script.
Added an example of how to use the instructions under
docs/examples/MavenExample.

The javac_maven script (and batch file) are deprecated and will be
removed as of December 2015.

Fixed issues:  #487, #500, #502.

---------------------------------------------------------------------------

Version 1.9.7, 24 October 2015

Fixed issues:  #291, #474.

----------------------------------------------------------------------

Version 1.9.6, 8 October 2015

Fixed issue:  #460.

----------------------------------------------------------------------

Version 1.9.5, 1 September 2015

Test Framework Updates:
  * The test framework has been refactored to improve extensibility.
  * Tests that previously extended ParameterizedCheckerTest or
    CheckerTest should extend either CheckerFrameworkTest or nothing.
  * If a test used methods that were previously found on
    CheckerTest, you may find them in TestUtilities.

Fixed issues:  #438, #457, #459.

----------------------------------------------------------------------

Version 1.9.4, 4 August 2015

Documented the notion of a compound checker, which depends on other checkers
  and automatically runs them.

Renamed -AuseConservativeDefaultsForUnannotatedSourceCode command-line
  option to -AuseSafeDefaultsForUnannotatedSourceCode

Moved the Checker Framework version control repository from Google Code to
GitHub, and from the Mercurial version control system to Git.  If you have
cloned the old repository, then discard your old clone and create a new one
using this command:
  git clone https://github.com/typetools/checker-framework.git

Fixed issues:  #427, #429, #434, #442, #450.

----------------------------------------------------------------------

Version 1.9.3, 1 July 2015

New command-line options:
 * -AsafeDefaultsForUnannotatedBytecode causes a checker to use conservative
   defaults for .class files that were compiled without running the given
   checker.  Without this option, type-checking is unsound (that is, there
   might be errors at run time even though the checker issues no warnings).
 * -AuseConservativeDefaultsForUnannotatedSourceCode uses conservative
   annotations for unannotated type uses.  Use this when compiling a library in
   which some but not all classes are annotated.

Various bug fixes and documentation improvements.

Fixed issues: #436.

----------------------------------------------------------------------

Version 1.9.2, 1 June 2015

Internationalization Format String Checker:
This new type-checker prevents use of incorrect internationalization
format strings.

Fixed issues: #434.

----------------------------------------------------------------------

Version 1.9.1, 1 May 2015

New FAQ entry:
  "How does the Checker Framework compare with Eclipse's null analysis?"

----------------------------------------------------------------------

Version 1.9.0, 17 April 2015

Bug fixes for generics, especially type parameters:
   * Manual chapter 21 "Generics and polymorphism" has been expanded,
     and it gives more information on annotating type parameters.
   * The qualifier on a type parameter (e.g. <@HERE T> ) only applies
     to the lower bound of that type parameter.  Previously it also
     applied to the upper bound.
   * Unannotated, unbounded wildcards are now qualified with the
     annotations of the type parameter to which they are an argument.
     See the new manual section 23.3.4 for more details.
   * Warning "bound.type.incompatible" is issued if the lower bound of
     a type parameter or wildcard is a supertype of its upper bound,
     e.g.  <@Nullable T extends @NonNull Object>
   * Method type argument inference has been improved. Fewer warnings
     should be issued when method invocations omit type arguments.
   * Added command-line option -AprintVerboseGenerics to print more
     information about type parameters and wildcards when they appear
     in warning messages.

Reflection resolution:
If you supply the -AresolveReflection command-line option, the Checker
Framework attempts to resolve reflection.  This reduces the number of
false positive warnings caused by reflection.

The documentation for the Map Key Checker has been moved into its own
chapter in the manual.

Fixed issues: #221, #241, #313, #314, #328, #335, #337, #338, #339, #355, #369,
              #376, #378, #386, #388, #389, #393, #403, #404, #413, #414, #415,
              #417, #418, #420, #421, #422, #426.

----------------------------------------------------------------------

Version 1.8.11, 2 March 2015

Fixed issues: #396, #400, #401.

----------------------------------------------------------------------

Version 1.8.10, 30 January 2015

Fixed issues: #37, #127, #350, #364, #365, #387, #392, #395.

----------------------------------------------------------------------

Version 1.8.9, 19 December 2014

Aliasing Checker:
This new type-checker ensures that an expression has no aliases.

Fixed issues: #362, #380, #382.

----------------------------------------------------------------------

Version 1.8.8, 26 November 2014

@SuppressWarnings("all") suppresses all Checker Framework warnings.

Implicit imports are deprecated, including the jsr308_imports environment
variable and the -jsr308_imports ... and -Djsr308.imports=... command-line
options.

For checkers bundled with the Checker Framework, package names may now
be omitted when running from the command line.
E.g.
    javac -processor NullnessChecker MyFile.java

The Nullness checker supports Android annotations
android.support.annotation.NonNull and android.support.annotation.Nullable.

Fixed issues: #366, #379.

----------------------------------------------------------------------

Version 1.8.7, 30 October 2014

Fix performance regression introduced in release 1.8.6.

Nullness Checker:
  * Updated Nullness annotations in the annotated JDK.
    See issues: #336, #340, #374.
  * String concatenations with null literals are now @NonNull
    rather than @Nullable.  See issue #357.

Fixed issues:  #200, #300, #332, #336, #340, #357, #359, #373, #374.

----------------------------------------------------------------------

Version 1.8.6, 25 September 2014

Method Reference and Lambda Expression Support:
The Checker Framework now supports type-checking method references
and lambda expressions to ensure they are congruent with the
functional interface they are assigned to. The bodies of lambda expressions
are also now type-checked similarly to regular method bodies.

Dataflow:
 * Handling of the following language features has been improved:
   boxed Booleans, finally blocks, switch statements, type casts, enhanced
   for loops
 * Performance improvements

Annotations:
The checker-compat-qual.jar is now included with the Checker Framework
release.  It can also be found in Maven Central at the coordinates:
org.checkerframework:checker-compat-qual
Annotations in checker-compat-qual.jar do not require Java 8 but
can only be placed in annotation locations valid in Java 7.

----------------------------------------------------------------------

Version 1.8.5, 29 August 2014

Eclipse Plugin:
All checkers in the Checker Framework manual now appear in the
Eclipse plugin by default.  Users no longer have to include
checker.jar on their classpath to run any of the built-in checkers.

Improved Java 7 compatibility and introduced Java 7 compliant
annotations for the Nullness Checker.  Please see the section on
"Class-file compatibility with Java 7" in the manual for more details.

Fixed issue #347.

----------------------------------------------------------------------

Version 1.8.4, 1 August 2014

The new Constant Value Checker is a constant propagation analysis:  it
determines which variable values can be known at compile time.

Overriding methods now inherit declaration annotations from methods they
override, if the declaration annotation is meta-annotate with
@InheritedAnnotation.  In particular, the purity annotations @SideEffectFree,
@Deterministic, and @Pure are inherited.

Command-line options:
 * Renamed the -AenablePurity command-line flag to -AcheckPurityAnnotations.
 * Added a command-line option -AoutputArgsToFile to output all command-line
   options passed to the compiler to a file.  This is especially useful when
   debugging Maven compilation.

Annotations:
These changes are relevant only to people who wish to use pluggable
type-checking with a standard Java 7 toolset.  (If you are not having
trouble with your Java 7 JVM, then you don't care about them.)
 * Made clean-room reimplementations of nullness-related annotations
   compatible with Java 7 JVMs, by removing TYPE_USE as a target.
 * Added a new set of Java 7 compatibility annotations for the Nullness Checker
   in the org.checkerframework.checker.nullness.compatqual package. These
   annotations do not require Java 8 but can only be placed in annotation
   locations valid in Java 7.

Java 8 support:
The Checker Framework no longer crashes when type-checking code with lambda
expressions, but it does issue a lambda.unsupported warning when
type-checking code containing lambda expressions.  Full support for
type-checking lambda expressions will appear in a future release.

Fixed issue #343.

----------------------------------------------------------------------

Version 1.8.3, 1 July 2014

Updated the Initialization Checker section in the manual with
a new introduction paragraph.

Removed the Maven plugin section from the manual as the plugin is
no longer maintained and the final release was on June 2, #2014.
The javac_maven script (and batch file) are available to use
the Checker Framework from Maven.

Fixed issue #331.

----------------------------------------------------------------------

Version 1.8.2, 2 Jun 2014

Converted from using rt.jar to ct.sym for creating the annotated jdk.
Using the annotated jdk on the bootclasspath of a VM will cause the
vm to crash immediately.

The Lock Checker has been rewritten to support dataflow analysis.
It can now understand conditional expressions, for example, and
knows that "lock" is held in the body of statements like
"if (lock.tryLock()) { ... }"
The Lock Checker chapter in the manual has been updated accordingly
and describes the new Lock Checker features in detail.

Provided a javac_maven script (and batch file) to make it simpler
to use the Checker Framework from Maven.  The Maven plug-in is deprecated
and will be removed as of July 1, 2014. Added an explanation of how
to use the script in the Maven section of the manual.

The Checker Framework installation instructions in the manual have
been updated.

Fixed issues: #312, #315, #316, #318, #319, #324, #326, #327.

----------------------------------------------------------------------

Version 1.8.1, 1 May 2014

Support to directly use the Java 8 javac in addition to jsr308-langtools.
Added docs/examples directory to checker-framework.zip.
New section in the manual describing the contents of checker-framework.zip.

Fixed issues: #204, #304, #320.

----------------------------------------------------------------------

Version 1.8.0, 2 April 2014

Added the GUI Effect Checker, which prevents "invalid thread access" errors
when a background thread in a GUI attempts to access the UI.

Changed the Java package of all type-checkers and qualifiers.  The package
"checkers" has been renamed to "org.checkerframeork.checker".  This
requires you to change your import statements, such as from
  import checkers.nullness.quals.*;
to
  import org.checkerframework.checker.nullness.qual.*;
It also requires you to change command-line invocations of javac, such as from
  javac -processor checkers.nullness.NullnessChecker ...
to
  javac -processor org.checkerframework.checker.nullness.NullnessChecker ...

Restructured the Checker Framework project and package layout,
using the org.checkerframework prefix.

----------------------------------------------------------------------

Version 1.7.5, 5 March 2014

Minor improvements to documentation and demos.
Support a few new units in the UnitsChecker.

----------------------------------------------------------------------

Version 1.7.4, 19 February 2014

Error messages now display the error key that can be used in
SuppressWarnings annotations. Use -AshowSuppressWarningKeys to
show additional keys.

Defaulted type qualifiers are now stored in the Element and written
to the final bytecode.

Reduce special treatment of checkers.quals.Unqualified.

Fixed issues: #170, #240, #265, #281.

----------------------------------------------------------------------

Version 1.7.3, 4 February 2014

Fixes for Issues #210, #253, #280, #288.

Manual:
   Improved discussion of checker guarantees.

Maven Plugin:
   Added option useJavacOutput to display exact compiler output.

Eclipse Plugin:
   Added the Format String Checker to the list of built-in checkers.

----------------------------------------------------------------------

Version 1.7.2, 2 January 2014

Fixed issues: #289, #292, #295, #296, #298.

----------------------------------------------------------------------

Version 1.7.1, 9 December 2013

Fixes for Issues #141, #145, #257, #261, #269, #267, #275, #278, #282, #283, #284, #285.

**Implementation details:**

Renamed AbstractBasicAnnotatedTypeFactory to GenericAnnotatedTypeFactory

----------------------------------------------------------------------

Version 1.7.0, 23 October 2013

Format String Checker:
  This new type-checker ensures that format methods, such as
  System.out.printf, are invoked with correct arguments.

Renamed the Basic Checker to the Subtyping Checker.

Reimplemented the dataflow analysis that performs flow-sensitive type
  refinement.  This fixes many bugs, improves precision, and adds features.
  Many more Java expressions can be written as annotation arguments.

Initialization Checker:
  This new abstract type-checker verifies initialization properties.  It
  needs to be combined with another type system whose proper initialization
  should be checked.  This is the new default initialzation checker for the
  Nullness Checker.  It is based on the "Freedom Before Commitment" approach.

Renamed method annotations used by the Nullness Checker:
  @AssertNonNullAfter => @EnsuresNonNull
  @NonNullOnEntry => @RequiresNonNull
  @AssertNonNullIfTrue(...) => @IfMethodReturnsFalseEnsuresNonNull
  @AssertNonNullIfFalse(...) => @IfMethodReturnsFalseEnsuresNonNull
  @LazyNonNull => @MonotonicNonNull
  @AssertParametersNonNull => [no replacement]
Removed annotations used by the Nullness Checker:
  @AssertParametersNonNull
Renamed type annotations used by the Initialization Checker:
  @NonRaw => @Initialized
  @Raw => @UnknownInitialization
  new annotation @UnderInitialization
The old Initialization Checker (that uses @Raw and @NonRaw) can be invoked
  by invoking the NullnessRawnessChecker rather than the NullnessChecker.

Purity (side effect) analysis uses new annotations @SideEffectFree,
  @Deterministic, and @TerminatesExecution; @Pure means both @SideEffectFree
  and @Deterministic.

Pre- and postconditions about type qualifiers are available for any type system
  through @RequiresQualifier, @EnsuresQualifier and @EnsuresQualifierIf.  The
  contract annotations for the Nullness Checker (e.g. @EnsuresNonNull) are now
  only a special case of these general purpose annotations.
  The meta-annotations @PreconditionAnnotation, @PostconditionAnnotation, and
  @ConditionalPostconditionAnnotation can be used to create more special-case
  annotations for other type systems.

Renamed assertion comment string used by all checkers:
  @SuppressWarnings => @AssumeAssertion

To use an assert statement to suppress warnings, the assertion message must
  include the string "@AssumeAssertion(warningkey)".  Previously, just the
  warning key sufficed, but the string @SuppressWarnings(warningkey) was
  recommended.

New command-line options:
  -AonlyDefs and -AonlyUses complement existing -AskipDefs and -AskipUses
  -AsuppressWarnings Suppress warnings matching the given key
  -AassumeSideEffectFree Unsoundly assume that every method is side-effect-free
  -AignoreRawTypeArguments Ignore subtype tests for type arguments that
    were inferred for a raw type
  -AenablePurity Check the bodies of methods marked as pure
    (@SideEffectFree or @Deterministic)
  -AsuggestPureMethods Suggest methods that could be marked as pure
  -AassumeAssertionsAreEnabled, -AassumeAssertionsAreDisabled Whether to
    assume that assertions are enabled or disabled
  -AconcurrentSemantics Whether to assume concurrent semantics
  -Anocheckjdk Don't err if no annotated JDK can be found
  -Aflowdotdir Create an image of the control flow graph
  -AinvariantArrays replaces -Alint=arrays:invariant
  -AcheckCastElementType replaces -Alint=cast:strict

Manual:
  New manual section about array types.
  New FAQ entries:  "Which checker should I start with?", "How can I handle
    typestate, or phases of my program with different data properties?",
    "What is the meaning of a type qualifier at a class declaration?"
  Reorganized FAQ chapter into sections.
  Many other improvements.

----------------------------------------------------------------------

Version 1.6.7, 28 August 2013

User-visible framework improvements:
  Improve the error message produced by -Adetailedmsgtext

Bug fixes:
  Fix issue #245: anonymous classes were skipped by default

----------------------------------------------------------------------

Version 1.6.6, 01 August 2013

Documentation:
  The Checker Framework manual has been improved.  Changes include:
more troubleshooting tips to the Checker Framework manual, an improved
discussion on qualifier bounds, more examples, improved formatting, and more.
  An FAQ entry has been added to discuss JSR305.
  Minor clarifications have been added to the Checker Framework tutorial.

----------------------------------------------------------------------

Version 1.6.5, 01 July 2013

User-visible framework improvements:
  Stub files now support static imports.

Maven plugin:
  Maven plugin will now issue a warning rather than quit when zero checkers are specified in a project's pom.xml.

Documentation:
  Improved the Maven plugin instructions in the Checker Framework manual.
  Added documentation for the -XDTA:noannotationsincomments compiler flag.

Internal framework improvements:
  Improved Maven-plugin developer documentation.

----------------------------------------------------------------------

Version 1.6.4, 01 June 2013

User-visible framework improvements:
    StubGenerator now generates stubs that can be read by the StubParser.

Maven plugin:
    The Maven plugin no longer requires the Maven project's output directory to exist in order to run the Checker Framework.  However, if you ask the Checker Framework to generate class files then the output directory will be created.

Documentation:
  Improved the Maven plugin instructions in the Checker Framework manual.
  Improved the discussion of why to define both a bottom and a top qualifier in the Checker Framework manual.
  Update FAQ to discuss that some other tools incorrectly interpret array declarations.

----------------------------------------------------------------------

Version 1.6.3, 01 May 2013

Eclipse plugin bug fixes:
  The javac argument files used by the Eclipse plugin now properly escape file paths.  Windows users should no longer encounter errors about missing built-in checkers.

Documentation:
  Add FAQ "What is the meaning of an annotation after a type?"

----------------------------------------------------------------------

Version 1.6.2, 04 Apr 2013

Eclipse plugin:
  The "Additional compiler parameters" text field has now been replaced by a list.  Parameters in this list may be activated/deactivated via checkbox.

Eclipse plugin bug fixes:
   Classpaths and source files should now be correctly quoted when they contain spaces.

Internal framework improvements:
  Update pom files to use the same update-version code as the Checker Framework "web" ant task.  Remove pom specific update-version code.
  Update build ant tasks to avoid re-running targets when executing tests from the release script.

----------------------------------------------------------------------

Version 1.6.1, 01 Mar 2013

User-visible framework improvements:
  A number of error messages have been clarified.
  Stub file now supports type annotations in front and after method type variable declarations.
  You may now specify custom paths to javac.jar and jdk7.jar on the command line for non-standard installations.

Internal framework improvements:
  Add shouldBeApplied method to avoid unnecessary scans in DefaultApplier and avoid annotating void types.
  Add createQualifierDefaults and createQualifierPolymorphism factory methods.

Maven plugin:
  Put Checker Framework jars at the beginning of classpath.
  Added option to compile code in order to support checking for multi-module projects.
  The plugin no longer copies the various Checker Framework maven artifacts to one location but instead takes advantage of the new custom path options for javac.jar and jdk7.jar.
  The maven plugin no longer attempts to resolve jdk6.jar

Eclipse plugin:
  Put Checker Framework jars at the beginning of classpath.
  All files selected from a single project can now be checked.  The previous behavior only checked the entire project or one file depending on the type of the first file selected.

Documentation:
  Fixed broken links and incomplete URLs in the Checker Framework Manual.
  Update FAQ to discuss that some other tools incorrectly interpret array declarations.

Bug fixes

----------------------------------------------------------------------

Version 1.6.0, 1 Feb 2013

User-visible framework improvements:
  It is possible to use enum constants in stub files without requiring the fully qualified name, as was previously necessary.
  Support build on a stock Java 8 OpenJDK.

Adapt to underlying jsr308-langtools changes.
  The most visible change is syntax for fully-qualified types, from @A java.lang.Object to java.lang.@A Object.
  JDK 7 is now required.  The Checker Framework does not build or run on JDK 6.

Documentation:
  A new tutorial is available at https://checkerframework.org/tutorial/

----------------------------------------------------------------------

Version 1.5.0, 14 Jan 2013

User-visible framework improvements:
  To invoke the Checker Framework, call the main method of class
    CheckerMain, which is a drop-in replacement for javac.  This replaces
    all previous techniques for invoking the Checker Framework.  Users
    should no longer provide any Checker Framework jars on the classpath or
    bootclasspath.  jsr308-all.jar has been removed.
  The Checker Framework now works with both JDK 6 and JDK 7, without need
    for user customization.  The Checker Framework determines the
    appropriate annotated JDK to use.
  All jar files now reside in checker-framework/checkers/binary/.

Maven plugin:
  Individual pom files (and artifacts in the Maven repository) for all
    Checker Framework jar files.
  Avoid too-long command lines on Windows.
  See the Maven section of the manual for more details.

Eclipse plugin:
  Avoid too-long command lines on Windows.
  Other bug fixes and interface improvements.

Other framework improvements:
  New -Adetailedmsgtext command-line option, intended for use by IDE plugins.

----------------------------------------------------------------------

Version 1.4.4, 1 Dec 2012

Internal framework improvements:
  Add shutdown hook mechanism and use it for -AresourceStats resource
    statistics flag.
  Add -AstubWarnIfNotFound and -AstubDebug options to improve
    warnings and debug information from the stub file parsing.
  Ignore case when comparing error suppression keys.
  Support the bottom type as subtype of any wildcard type.

Tool Integration Changes
  The Maven plugin id has been changed to reflect standard Maven
    naming conventions.
  Eclipse and Maven plugin version numbers will now
    track the Checker Framework version numbers.

Bug fixes.

----------------------------------------------------------------------

Version 1.4.3, 1 Nov 2012

Clarify license:
  The Checker Framework is licensed under the GPL2.  More permissive
    licenses apply to annotations, tool plugins (Maven, Eclipse),
    external libraries included with the Checker Framework, and examples in
    the Checker Framework Manual.
  Replaced all third-party annotations by cleanroom implementations, to
    avoid any potential problems or confusion with licensing.

Aliased annotations:
  Clarified that there is no need to rewrite your program.  The Checker
    Framework recognizes dozens of annotations used by other tools.

Improved documentation of Units Checker and Gradle Integration.
Improved developer documentation of Eclipse and Maven plugins.

Bug fixes.

----------------------------------------------------------------------

Version 1.4.2, 16 Oct 2012

External tool support:
  Eclipse plug-in now works properly, due to many fixes

Regex Checker:
  New CheckedPatternSyntaxException added to RegexUtil

Support new foreign annotations:
  org.eclipse.jdt.annotation.Nullable
  org.eclipse.jdt.annotation.NonNull

New FAQ: "What is a receiver?"

Make annotations use 1-based numbering for formal parameters:
  Previously, due to a bug the annotations used 0-based numbering.
  This change means that you need to rewrite annotations in the following ways:
    @KeyFor("#3")  =>  @KeyFor("#4")
    @AssertNonNullIfTrue("#0")  =>  @AssertNonNullIfTrue("#1")
    @AssertNonNullIfTrue({"#0", "#1"})  =>  @AssertNonNullIfTrue({"#1", "#2"})
    @AssertNonNullAfter("get(#2)")  =>  @AssertNonNullAfter("get(#3)")
  This command:
    find . -type f -print | xargs perl -pi -e 's/("#)([0-9])(")/$1.($2+1).$3/eg'
  handles the first two cases, which account for most uses.  You would need
  to handle any annotations like the last two cases in a different way,
  such as by running
    grep -r -n -E '\("[^"]+#[0-9][^A-Za-z]|\("#[0-9][^"]' .
  and making manual changes to the matching lines.  (It is possible to
  provide a command that handles all cases, but it would be more likely to
  make undesired changes.)
  Whenever making automated changes, it is wise to save a copy of your
  codebase, then compare it to the modified version so you can undo any
  undesired changes.  Also, avoid running the automated command over version
  control files such as your .hg, .git, .svn, or CVS directory.

----------------------------------------------------------------------

Version 1.4.1, 29 Sep 2012

User-visible framework improvements:
  Support stub files contained in .jar files.
  Support aliasing for declaration annotations.
  Updated the Maven plugin.

Code refactoring:
  Make AnnotationUtils and AnnotatedTypes into stateless utility classes.
    Instead, provide the necessary parameters for particular methods.
  Make class AnnotationBuilder independent of AnnotationUtils.
  Remove the ProcessingEnvironment from AnnotatedTypeMirror, which was
    hardly used and can be replaced easily.
  Used more consistent naming for a few more fields.
  Moved AnnotatedTypes from package checkers.types to checkers.utils.
    this required making a few methods in AnnotatedTypeFactory public,
    which might require changes in downstream code.

Internal framework improvements:
  Fixed Issues #136, #139, #142, #156.
  Bug fixes and documentation improvements.

----------------------------------------------------------------------

Version 1.4.0, 11 Sep 2012

User-visible framework improvements:
  Defaulting:
    @DefaultQualifier annotations now use a Class instead of a String,
      preventing simple typo errors.
    @DefaultLocation extended with more constants.
    TreeAnnotator propagates the least-upper-bound of the operands of
      binary/compound operations, instead of taking the default qualifier.
  Stub files now ignore the return type, allowing for files automatically
    generated from other formats.
  Type factories and type hierarchies:
    Simplify AnnotatedTypeFactory constructors.
    Add a GeneralAnnotatedTypeFactory that supports multiple type systems.
    Improvements to QualifierHierarchy construction.
  Type-checking improvements:
    Propagate annotations from the sub-expression of a cast to its result.
    Better handling of assignment context and improved inference of
      array creation expressions.
  Optional stricter checking of casts to array and generic types using
    the new -Alint=cast:strict flag.
    This will become the default in the future.
  Code reorganization:
    SourceChecker.initChecker no longer has a ProcessingEnvironment
      parameter. The environment can now be accessed using the standard
      processingEnv field (instead of the previous env field).
    Classes com.sun.source.util.AbstractTypeProcessor and
      checkers.util.AggregateChecker are now in package checkers.source.
    Move isAssignable from the BaseTypeChecker to the BaseTypeVisitor; now
      the Checker only consists of factories and logic is contained in the
      Visitor.
  Warning and error messages:
    Issue a warning if an unsupported -Alint option is provided.
    Improved error messages.
  Maven plugin now works.

Nullness Checker:
  Only allow creation of (implicitly) non-null objects.
  Optionally forbid creation of arrays with @NonNull component type,
    when flag -Alint=arrays:forbidnonnullcomponents is supplied.
    This will become the default in the future.

Internal framework improvements:
  Enable assertion checking.
  Improve handling of annotated type variables.
  Assignment context is now a type, not a tree.
  Fix all compiler warnings.

----------------------------------------------------------------------

Version 1.3.1, 21 Jul 2012

Installation:
  Clarify installation instructions for Windows.  Remove javac.bat, which
  worked for running distributed checkers but not for creating new checkers.

User-visible framework improvements:
  Implement @PolyAll qualifier to vary over multiple type systems.
  The Checker Framework is unsound due to Java's covariant array subtyping.
    You can enable invariant array subtyping (for qualifiers only, not for
    base Java types) with the command-line option -Alint=arrays:invariant.
    This will become the default in the future.

Internal framework improvements:
  Improve defaulting for multiple qualifier hierarchies.
  Big refactoring of how qualifier hierarchies are built up.
  Improvements to error handling output for unexpected exceptions.
  Bug fixes and documentation improvements.

----------------------------------------------------------------------

Version 1.3.0, 3 Jul 2012

Annotation syntax changes, as mandated by the latest Type Annotations
(JSR 308) specification.  The most important ones are:
- New receiver syntax, using "this" as a formal parameter name:
    ReturnType methodname(@ReceiverAnnotation MyClass this, ...) { ... }
- Changed @Target default to be the Java 1.5 values
- UW extension: in addition to annotations in comments, support
    special /*>>> */ comments to hide multiple tokens.
    This is useful for the new receiver syntax and for import statements.

Framework improvements:
  Adapt to annotation storage changes in jsr308-langtools 1.3.0.
  Move type validation methods from the BaseTypeChecker to BaseTypeVisitor.

----------------------------------------------------------------------

Version 1.2.7, 14 May 2012

Regex Checker:
  Add basic support for the concatenation of two non-regular expressions
    that produce a valid regular expression.
  Support "isRegex" in flow inference.

Framework improvements:
  New @StubFiles annotation declaratively adds stub files to a checker.

Internal bug fixes:
  Respect skipDefs and skipUses in NullnessFlow.
  Support package annotations in stub files.
  Better support for enums in annotation attributes.
  Cleanups to how implicit receivers are determined.

----------------------------------------------------------------------

Version 1.2.6, 18 Mar 2012

Nullness Checker:
  Correctly handle unboxing in more contexts (if, switch (Issue 129),
    while loops, ...)

Regex Checker:
  Add capturing groups parameter to Regex qualifier.
    Count groups in String literals and String concatenation.
    Verify group number to method calls that take a capturing group
      number.
    Update RegexUtil methods to take optional groups parameter.
    Modify regex qualifier hierarchy to support groups parameter.
  Add special case for Pattern.compile when called with Pattern.LITERAL flag.

Internal bug fixes:
  Improve flow's support of annotations with parameters.
  Fix generics corner cases (Issues #131, #132, #133, #135).
  Support type annotations in annotations and type-check annotations.
  Improve reflective look-up of visitors and factories.
  Small cleanups.

----------------------------------------------------------------------

Version 1.2.5.1, 06 Feb 2012

Nullness Checker:
  Correct the annotations on ThreadLocal and InheritableThreadLocal.

Internal bug fixes:
  Expand release tests.
  Compile release with JDK 6 to work on both JDK 6 and JDK 7.

----------------------------------------------------------------------

Version 1.2.5, 3 Feb 2012

Don't put classpath on the bootclasspath when invoking javac.  This
prevents problems if, for example, android.jar is on the classpath.

New -jsr308_imports ... and -Djsr308.imports=... command-line options, for
specifying implicit imports from the command line.  This is needed by Maven.

New -Aignorejdkastub option makes the checker not load the jdk.astub
file. Files from the "stubs" option are still loaded.

Regex Checker:
  Support concatenation of PolyRegex strings.
  Improve examples of use of RegexUtil methods.

Signature Checker:
  Add new @ClassGetName annotation, for a 4th string representation of a
    class that is used by the JDK.  Add supporting annotations to make the
    type hierarchy a complete lattice.
  Add PolySignature annotation.

Internal bug fixes:
  Improve method type argument inference.
  Handle type variables whose upper bound is a type variable.
  Fix bug in least upper bound computation for anonymous classes.
  Improve handling of annotations inherited from superclasses.
  Fix design problem with Nullness Checker and primitive types.
  Ensure that overriding methods respect pre- and postconditions.
  Correctly resolve references to an enclosing this.
  Improve handling of Java source that contains compilation errors.

----------------------------------------------------------------------

Version 1.2.4, 15 Dec 2011

All checkers:
- @Target(TYPE_USE) meta-annotation is properly handled.

Nullness Checker:
- Do not allow nullness annotations on primitive types.
- Improvements to rawness (initialization) checks.
- Special-case known keys for System.getProperty.
- The -Alint=uninitialized command-line option now defaults to off, and
  applies only to initialization of primitive and @Nullable fields.  It is
  not possible to disable, from the command line, the check that all
  @NonNull fields are initialized.  Such warnings must be suppressed
  explicitly, for example by using @SuppressWarnings.

Regex Checker:
- Improved RegexUtil class.

Manual:
- Add FAQ item "Is the Checker Framework an official part of Java?"
- Trim down README.txt; users should read the manual instead.
- Improvements throughout, especially to Nullness and Regex Checker sections.

**Implementation details:**
- Add a new @InvisibleQualifier meta-annotation for type qualifiers.
  Instead of special-casing @Unqualified in the AnnotatedTypeMirror it
  now looks for this meta-annotation. This also allows type systems to
  hide type qualifiers it doesn't want visible, which we now use in the
  Nullness Checker to hide the @Primitive annotation.
- Nullness Checker:  Introduce a new internal qualifier @Primitive that is
  used for primitive types.
- Be stricter about qualifiers being present on all types. If you get
  errors about missing qualifiers, check your defaulting rules.
  This helped in fixing small bugs in corner cases of the type
  hierarchy and type factory.
- Unify decoding type annotations from trees and elements.
- Improve handling of annotations on type variables and upper bounds.
- Support checkers that use multiple, disjoint qualifier hierarchies.
- Many bug fixes.

----------------------------------------------------------------------

Version 1.2.3, 1 Nov 2011

Regex Checker:
- Add @PolyRegex polymorphic annotation
- Add more stub library annotations

**Implementation details:**
- Do not use "null" for unqualified types. Explicitly use @Unqualified
  and be strict about correct usage. If this causes trouble for you,
  check your @ImplicitFor and @DefaultQualifierInHierarchy
  meta-annotations and ensure correct defaulting in your
  AnnotatedTypeFactory.

Bug fixes:
- Correctly handle f-bounded polymorphism. AnnotatedTypeMirror now has
  methods to query the "effective" annotations on a type, which
  handles type variable and wildcard bounds correctly. Also, terminate
  recursions by not doing lazy-initialization of bounds during defaulting.
- Many other small bug fixes and documentation updates.

----------------------------------------------------------------------

Version 1.2.2, 1 Oct 2011

Be less restrictive about when to start type processing when errors
already exist.
Add -AskipDefs command-line option to not type-check some class
definitions.
Documentation improvements.

----------------------------------------------------------------------

Version 1.2.1, 20 Sep 2011

Fix issues #109, #110, #111 and various other cleanups.
Improvements to the release process.
Documentation improvements.

----------------------------------------------------------------------

Version 1.2.0.1, 4 Sep 2011

New version number to stay in sync with JSR 308 compiler bugfix.
No significant changes.

----------------------------------------------------------------------

Version 1.2.0, 2 Sep 2011

Updated to JDK 8. Use -source 8 (the new default) for type annotations.
Documentation improvements
Bug fixes all over

Nullness Checker:
- Correct the upper bounds of all Collection subtypes

----------------------------------------------------------------------

Version 1.1.5, 22 Jul 2011

**User-visible changes:**

Units Checker:
  Instead of conversion routines, provide unit constants, with which
  to multiply unqualified values. This is easier to type and the
  multiplication gets optimized away by the compiler.

Fenum Checker:
  Ensure that the switch statement expression is a supertype of all
  the case expressions.

**Implementation details:**

- Parse declaration annotations in stub files

- Output error messages instead of raising exceptions. This change
  required us to introduce method "initChecker" in class
  SourceChecker, which should be used instead of "init". This allows
  us to handle the calls to initChecker within the framework.
  Use method "errorAbort" to output an error message and abort
  processing.

----------------------------------------------------------------------

Version 1.1.4, 8 Jul 2011

**User-visible changes:**

Units Checker (new):
  Ensures operations are performed on variables of correct units of
  measurement (e.g., miles vs. kilometers vs. kilograms).

Changed -AskipClasses command-line option to -AskipUses

**Implementation details:**

- Improve support for type qualifiers with enum attributes

----------------------------------------------------------------------

Version 1.1.3, 17 Jun 2011

**User-visible changes:**

Interning:
- Add @UsesObjectEquals annotation

Manual:
- Signature Checker is now documented
- Fenum Checker documentation improved
- Small improvements to other sections

**Implementation details:**

- Updates to the web-site build process

- The BaseTypeVisitor used to provide the same two type parameters as
  class SourceVisitor. However, all subtypes of BaseTypeVisitor were
  instantiated as <Void, Void>. We decided to directly instantiate the
  SourceVisitor as <Void, Void> and removed this complexity.
  Instead, the BaseTypeVisitor is now parameterized by the subtype of
  BaseTypeChecker that should be used. This gives a more concrete type
  to field "checker" and is similar to BasicAnnotatedTypeFactory.

- Added method AnnotatedTypeFactory.typeVariablesFromUse to allow
  type-checkers to adapt the upper bounds of a type variable depending on
  the type instantiation.

- Method type argument inference:
  Changed AnnotatedTypeFactory.methodFromUse to return a Pair consisting
  of the method and the inferred or explicit method type arguments.
  If you override this method, you will need to update your version.
  See this change set for a simple example:
  https://github.com/typetools/checker-framework/source/detail?r=8381a213a4

- Testing framework:
  Support for multiple expected errors using the "// :: A :: B :: C" syntax.

Many small updates and fixes.

----------------------------------------------------------------------

Version 1.1.2, 12 Jan 2011

Fake Enum Checker (new):
  A "fake enumeration" is a set of integers rather than a proper Java enum.
  They are used in legacy code and for efficiency (e.g., in Android).  The
  Fake Enum Checker gives them the same safety guarantees as a proper Java
  enum.

Property File Checker (new):
  Ensures that valid keys are used for property files and resource bundles.
  Also includes a checker that code is properly internationalized and a
  checker for compiler message keys as used in the Checker Framework.

Signature Checker (new):
  Ensures that different string representations of a Java type (e.g.,
  "pakkage.Outer.Inner" vs. "pakkage.Outer$Inner" vs. "Lpakkage/Outer$Inner;")
  are not misused.

Interning Checker enhancements:
  Issues fewer false positives for code like "a==b || a.equals(b)"

Foreign annotations:
  The Checker Framework supports more non-Checker-Framework annotations.
  This means that it can check already-annotated code without requiring you
  to rewrite your annotations.
    Add as an alias for checkers.interning.quals.Interned:
      com.sun.istack.Interned
    Add as aliases for checkers.nullness.quals.NonNull:
      com.sun.istack.NotNull
      org.netbeans.api.annotations.common.NonNull
    Add as aliases for checkers.nullness.quals.Nullable:
      com.sun.istack.Nullable
      javax.validation.constraints.NotNull
      org.netbeans.api.annotations.common.CheckForNull
      org.netbeans.api.annotations.common.NullAllowed
      org.netbeans.api.annotations.common.NullUnknown

Manual improvements:
  Improve installation instructions
  Rewrite section on generics (thanks to Bert Fernandez and David Cok)
    Also refactor the generics section into its own chapter
  Rewrite section on @Unused and @Dependent
  New manual section: Writing Java expressions as annotation arguments
  Better explanation of warning suppression
  JSR 308 is planned for Java 8, not Java 7

Stub files:
  Support nested classes by expressing them at top level in binary form: A$B
  Improved error reporting when parsing stub files

Annotated JDK:
  New way of generating annotated JDK
  jdk.jar file no longer appears in repository
  Warning if you are not using the annotated JDK.

Miscellaneous:
  Warn if -source command-line argument does not support type annotations

Many bug fixes
  There are too many to list, but some notable ones are to local type
  inference, generics, pre- and post-conditions (e.g., @NonNullOnEntry,
  @AssertNonNull*), and map keys (@KeyFor).  In particular, preconditions
  and map key annotations are now checked, and if they cannot be verified,
  an error is raised; previously, they were not verified, just unsoundly
  trusted.

----------------------------------------------------------------------

Version 1.1.1, 18 Sep 2010

Eclipse support:
  Removed the obsolete Eclipse plug-in from repository.  The new one uses a
  different repository
  (http://code.google.com/a/eclipselabs.org/p/checker-plugin/) but a user
  obtains it from the same URL as before:
  https://checkerframework.org/eclipse/

Property Key Checker:
  The property key checker allows multiple resource bundles and the
  simultaneous use of both resource bundles and property files.

Javari Checker:
  Added Javari stub classes for more JDK classes.

Distribution:
  Changed directory structure (top level is "checker-framework"; "checkers"
  is a under that) for consistency with version control repository.

Many documentation improvements and minor bugfixes.

----------------------------------------------------------------------

Version 1.1.0b, 16 Jun 2010

Fixed a bug related to running binary release in JDK 6

----------------------------------------------------------------------

Version 1.1.0, 13 Jun 2010

Checkers
  Introduced a new simple mechanism for running a checker
  Added one annotated JDK for all checkers

Nullness Checker
  Fixed bugs related to map.get() and KeyFor annotation
  Fixed bugs related to AssertNonNull* and parameters
  Minor updates to the annotated JDK, especially to java.io.File

Manual
  Updated installation instructions
  Clarified section regarding fields and type inference

----------------------------------------------------------------------

Version 1.0.9, 25 May 2010

Nullness Checker:
  Improved Javadocs and manual documentation
  Added two new annotations: AssertNonNullAfter, KeyFor
  Fixed a bug related to AssertNonNullIfFalse and assert statements
  Renamed NonNullVariable to NonNullOnEntry

Checkers:
  Interning: Skipping equality check, if either operands should be skipped
  Fixed a bug related to annotations targeting array fields found in classfile
  Fixed a bug related to method invocation generic type inference
    in static methods

Manual
  Added a section on nullness method annotations
  Revised the Nullness Checker section
  Updated Ant usage instructions

----------------------------------------------------------------------

Version 1.0.8, 15 May 2010

Checkers
  Changed behavior of flow type refinement when annotation is explicit
  Handle array initializer trees (without explicit type)
  Handle the case of Vector.copyInto
  Include javax classes in the distributed jdk jar files

Interning Checker
  Handle interning inference of string concatenation
  Add 20+ @Interned annotations to the JDK
  Add an option, checkclass, to validate the interning
    of specific classes only

Bug fixes
  Fix a bug related to array implicit types
  Lock Checker: Treat null as a bottom type

Manual
  Added a new section about Flow inference and fields

----------------------------------------------------------------------

Version 1.0.7, 12 Apr 2010

Checkers
  Distributed a Maven repository
  Updated stub parser project to latest version (javaparser 1.0.8)
  Fixed bugs related to iterable wildcards and type parameter types

----------------------------------------------------------------------

Version 1.0.6, 24 Feb 2009

Nullness Checker
  Added support for new annotations:
    Pure - indicates that the method, given the same parameters, return the
            same values
    AssertNonNullIfFalse - indicates that a field is NonNull if the method
            returns false
  Renamed AssertNonNull to AssertParametersNonNull
  Updated the annotated jdk

Javari Checker
  Fixed many bugs:
    handle implicit dereferencing of this (e.g. `field` in place of
      `this.field`)
    apply default annotations to method parameters

----------------------------------------------------------------------

Version 1.0.5, 12 Jan 2009

Checkers
  Added support for annotated jdk jars
  Improved readability of some failure messages
  Added AssertNonNullIfTrue support for method parameter references
  Fixed a bug related to LazyNonNull and array fields
  Fixed a bug related to inference and compound assignments (e.g. +=)
  nullness: permit the type of @NonNull Void

Manual
  Updated annotating-libraries chapter regarding annotated jdk

----------------------------------------------------------------------

Version 1.0.4, 19 Dec 2009

Bug Fixes
  wildcards not recognized as subtypes of type variables
    e.g. '? extends A' and 'A'
  PolyNull methods not accepting null literal value arguments
  spurious unexpected Raw warnings

Manual
  Clarified FAQ item regarding why List's type parameter is
    "extends @NonNull Object"

----------------------------------------------------------------------

Version 1.0.3, 5 Dec 2009

Checkers
  New location UPPER_BOUND for DefaultQualifier permits setting the default
    for upper bounds, such as Object in "? extends Object".
  @DefaultQualifier accepts simple names, like @DefaultQualifier("Nullable"),
    rather than requiring @DefaultQualifier("checkers.nullness.quals.Nullable").
  Local variable type inference has improved support for array accesses.
  The repository contains Eclipse project and launch configuration files.
    This is helpful too people who want to build a checker, not to people
    who merely want to run a checker.
  Many bug fixes, including:
    handling wildcard subtyping rules
    stub files and vararg methods being ignored
    nullness and spurious rawness errors
    uses of array clone method (e.g. String[].clone())
    multibound type parameters (e.g. <T extends @A Number & @B Cloneable>)

Manual
  Documented the behavior of annotations on type parameter declarations.
  New FAQ item:
    How to collect warnings from multiple files
    Why a qualifier shouldn't apply to both types and declarations

----------------------------------------------------------------------

Version 1.0.2, 16 Nov 2009

Checkers
  Renamed Regex Checker's @ValidRegex annotation to @Regex
  Improved Collection.toArray() heuristics to be more sound

Bug fixes
  Fixed the annotated JDK to match OpenJDK 6
    - Added missing methods and corrected class hierarchy
  Fixed a crash related to intersection types

----------------------------------------------------------------------

Version 1.0.1, 1 Nov 2009

Checkers
  Added new checkers:
    RegEx checker to detect invalid regular expression use
    Internationalization (I18n) checker to detect internationalization errors

Functionality
  Added more performance optimizations
  nullness: Added support for netbeans nullness annotations
  nullness: better semantics for redundant nullness tests
    related to redundant tests in assertions
  lock: Added support for JCIP annotation in the Lock Checker
  tainting: Added support for polymorphism
  Lock Checker supports the JCIP GuardedBy annotation

Bug fixes
  Fixed a crashing bug related to interaction between
    generic types and wildcards
  Fixed a bug in stub file parser related to vararg annotations
  Fixed few bugs in skeleton file generators

Manual
  Tweak installation instructions
  Reference Units Checker
  Added new sections for new checkers
    RegEx checker (S 10)
    Internationalization Checker (S 11)

----------------------------------------------------------------------

Version 1.0.0, 30 Sep 2009

Functionality
  Added Linear Checker to restrict aliasing

Bug fixes
  Fixed flow erros related to loop controls and break/continue

Manual
  Adopt new term, "Declaration Annotation" instead of non-type annotations
  Added new sections:
    Linear Checker (S 9)
    Inexpressible types (S 14.3)
    How to get started annotating legacy code (S 2.4.4)
  Expanded Tainting Checker section

----------------------------------------------------------------------

Version 0.9.9, 4 Sep 2009

Functionality
  Added more optional lint checks (cast:unsafe, all)
  Nullness Checker supports @SuppressWarnings("nullness:generic.argument"),
    for suppressing warnings related to misuse of generic type arguments.
    This was already supported and documented, but had not been mentioned
    in the changelog.

Bug fixes
  Fixed many bugs related to Stub files causing parser to ignore
    bodiless constructors
    annotated arrays annotations
    type parameter and wildcard bounds annotations

Manual
  Rewrote 'javac implementation survival guide' (S 13.9)
  Restructured 'Using a checker' (S 2)
  Added 'Integration with external tools' (S 14)
  Added new questions to the FAQ (S 15)

----------------------------------------------------------------------

Version 0.9.8, 21 Aug 2009

Functionality
  Added a Tainting Checker
  Added support for conditional nonnull checking
  Added optional check for redundant nullness tests
  Updated stub parser to latest libraries

Bug fixes
  Fixed a bug related to int[] treated as Object when passed to vararg T...
  Fixed a crash related to intersection types
  Fixed a bug related to -AskipClasses not being honored
  Fixed a bug related to flow

Manual
  Added new sections
    8 Tainting Checker
    3.2.3 Conditional nullness

----------------------------------------------------------------------

Version 0.9.7, 12 Aug 2009

Functionality
  Changed swNonNull to castNonNull
  nullness: Improved flow to infer nullness based on method invocations
  locking: Permitted @Holding to appear on constructors

Bug fixes
  Fixed a bug related to typevar and wildcard extends clauses

----------------------------------------------------------------------

Version 0.9.6, 29 Jul 2009

Functionality
  Changed 'jsr308.skipClasses' property with '-AskipClasses' option
  Locking checker
    - Add subtype checking for Holding
    - Treat constructors as synchronized methods

Bug fixes
  Added some missing nullness annotations in the jdk
  Fixed some bugs related to reading stub files

Manual
  Added a new section
    2.10  Tips about writing annotations
  Updated sections of
    2.6   Unused fields and dependent types
    3.1.1 Rawness annotation hierarchy

----------------------------------------------------------------------

Version 0.9.5, 13 Jul 2009

Functionality
  Added support for Findbugs, JSR305, and IntelliJ nullness annotations
  Added an Aggregate Checker base-class
  Added support for a form of field access control

Bug fixes
  Added check for arguments in super() calls in constructors

Manual
  Added new sections:
    Fields access control
    Other tools for nullness checking
    Bundling multiple checkers

----------------------------------------------------------------------

Version 0.9.4, 30 Jun 2009

Functionality
  Added Lock Checker

Bug fixes
  Handle more patterns for determining Map.get() return type

Manual Documentations
  Improved installation instructions
  Added the following sections
    2.6 Dependent types
    3.1 subsection for LazyNonNull
    10.9 When to use (and not to use) type qualifiers

----------------------------------------------------------------------

Version 0.9.3, 23 Jun 2009

Functionality
  Added support DefaultQualifier on packages
  Added support for Dependent qualifier types
    see checkers.quals.Dependent
  Added an option to treat checker errors as warnings
  Improved flow handling of boolean logic

Manual Documentations
  Improved installation instructions
  Improved discussion of effective and implicit qualifiers and defaults
  Added a discussion about the need for bottom qualifiers
  Added sections for how-to
    . suppress Basic Checker warnings
    . troubleshoot skeleton files

----------------------------------------------------------------------

Version 0.9.2, 2 Jun 2009

Functionality
  Added pre-liminary support for lazy initialization in nullness
    see LazyNonNull

Bug fixes
  Corrected method declarations in JDK skeleton files
    - bug resulted in a runtime error

Documentations
  Updated qualifier javadoc documentations
  Corrected a reference on passing qualifiers to javac

----------------------------------------------------------------------

Version 0.9.1, 19 May 2009

Bug fixes
  Eliminated unexpected compiler errors when using checkers
  Fixed bug related to reading annotations in skeleton files

API Changes
  Renamed SourceChecker.process() to .typeProcess()

Manual
  Updated troubleshooting info
    info for annotations in skeleton files

----------------------------------------------------------------------

Version 0.9b, 22 Apr 2009

No visible changes

----------------------------------------------------------------------

Version 0.9, 16 Apr 2009

Framework
  More space and performance optimizations
  Handle raw type with multiple type var level
    e.g. class Pair<X, Y extends X> { ... }

Manual
  Improve installation instructions
  Update references to command line arguments

----------------------------------------------------------------------

Version 0.8.9, 28 Mar 2009

Framework
  Introduce Space (and minor performance) optimizations
  Type-check constructor invocation receiver type
  Fixed bug related to try-catch flow sensitivity analysis
  Fixed bugs when type-checking annotations and enums
    - bug results in null-pointer exception

----------------------------------------------------------------------

Version 0.8.8, 13 Mar 2009

Nullness Checker
  Support for custom nullness assertion via @AssertNonNull
  Support for meta-annotation AssertNonNull
  Support for Collection.toArray() method
    Infer the nullness of the returned type
  Corrected some JDK Collection API annotations

Framework
  Fixed bugs related to assignments expressions in Flow
  Fixed bugs related to enum and annotation type hierarchy
  Fixed bugs related to default annotations on wildcard bounds

----------------------------------------------------------------------

Version 0.8.7, 27 Feb 2009

Framework
  Support annotations on type parameters
  Fixed bugs related to polymorphic types/annotations
  Fixed bugs related to stub fixes

Manual
  Specify annotation defaults settings for IGJ
  Update Known Problems section
----------------------------------------------------------------------

Version 0.8.6, 3 Feb 2009

Framework
  Fixed bugs related to flow sensitivity analysis related to
    . for loop and do while loops
    . multiple iterations of a loop
    . complement of logical conditions
  Declarative syntax for string literal type introduction rules
  Support for specifying stub file directories

----------------------------------------------------------------------

Version 0.8.5, 17 Jan 2009

Framework
  Fixed bugs related to flow sensitivity analysis
  Fixed bugs related to annotations on type parameters

----------------------------------------------------------------------

Version 0.8.4, 17 Dec 2008

Distribution
  Included checkers-quals.jar which contains the qualifiers only

Framework
  Fixed bugs related to inner classes
  Fixed a bug related to resolving polymorphic qualifiers
    within static methods

Manual
  Added 'Distributing your annotated project'

----------------------------------------------------------------------

Version 0.8.3, 7 Dec 2008

Framework
  Fixed bugs related to inner classes
  Changed cast semantics
    Unqualified casts don't change cast away (or in) any qualifiers
  Refactored AnnotationBuilder to ease building annotations
  Added support for Object += String new behavior
  Added a type validation check for method return types

Nullness
  Added inference of field initialization
    Suppress false warnings due to method invocations within constructors

IGJ
  Added proper support for AssignsFields and inner classes interactions

Manual
  Updated 'Known Problems' section

----------------------------------------------------------------------

Version 0.8.2, 14 Nov 2008

Framework
  Included a binary distribution in the releases
  Added support for annotations on type parameters
  Fixed bugs related to casts

Nullness
  Improved error messages readability
  Added partial support for Map.get() detection

Manual
  Improved installation instructions

----------------------------------------------------------------------

Version 0.8.1, 1 Nov 2008

Framework
  Added support for array initializers
  Fixed many bugs related to generics and generic type inference

Documentations
  Added 'Getting Started' guide

----------------------------------------------------------------------

Version 0.8, 27 Sep 2008

Framework
  Added support for newly specified array syntax
  Refactored code for annotating supertypes
  Fixed AnnotationBuilder AnnotationMirror string representation
  Fixed AnnotatedTypeMirror hashCode

Manual
  Reorganized 'Annotating Libraries' section

----------------------------------------------------------------------

Version 0.7.9, 19 Sep 2008

Framework
  Added support for stub files/classes
  Fixed bugs related to anonymous classes
  Fixed bugs related to qualifier polymorphism

Manual
  Updated 'Annotating Libraries' section to describe stub files

Tests
  Added support for Windows
  Fixed a bug causing IGJ tests to fail on Windows

----------------------------------------------------------------------

Version 0.7.8, 12 Sep 2008

Framework
  Improved support for anonymous classes
  Included refactorings to ease extensibility
  Fixed some minor bugs

Nullness
  Fix some errors in annotated JDK

----------------------------------------------------------------------

Version 0.7.7, 29 Aug 2008

Framework
  Fixed bugs related to polymorphic qualifiers
  Fixed bugs related to elements array convention
  Add implicit type arguments to raw types

Interning
  Suppress cast warnings for interned classes

Manual
  Removed discussion of non-standard array syntax alternatives

----------------------------------------------------------------------

Version 0.7.6, 12 Aug 2008

Framework
  Changed default array syntax to ARRAYS-PRE, per the JSR 308 specification
  Added an optional check for qualifier unsafe casts
  Added support for running multiple checkers at once
  Fixed bugs related array syntax
  Fixed bugs related to accessing outer classes with-in inner classes

Manual
  Added a new subsection about Checker Auto-Discovery
    2.2.1 Checker Auto-discovery

----------------------------------------------------------------------

Version 0.7.5, 2 Aug 2008

Framework
  Added support for ARRAYS-PRE and ELTS-PRE array syntax
  Added a check for unsafe casts
  Some improvements to the AnnotationBuilder API

Nullness Checker
  Added a check for synchronized objects
  Added a check for (un)boxing conversions

Javari Checker
  Fixed some JDK annotated classes

----------------------------------------------------------------------

Version 0.7.4, 11 July 2008

Framework
  Added support for annotations found in classfiles
  Added support for the ARRAY-IN array syntax
  Added AnnotationBuilder, to create AnotationMirrors with values
  Improved the readability of recursive types string representation

Nullness Checker
  Added a check for thrown Throwable nullability

IGJ Checker
  Treat enums as mutable by default, like regular classes

Manual
  Added a new subsection about array syntax proposals:
    2.1.2 Annotating Arrays

----------------------------------------------------------------------

Version 0.7.3,  4 July 2008

Javari Checker
  Converted JDK files into stubs

Nullness Checker
  Fixed java.lang.Number declaration in the annotated jdk

Framework
  Fixed a bug causing crashes related to primitive type boxing
  Renamed DAGQualifierHierarchy to GraphQualifierHierarchy

----------------------------------------------------------------------

Version 0.7.2, 26 June 2008

IGJ Checker
  Supports flow-sensitive type refinement

Framework
  Renamed Default annotation to DefaultQualifier
  Added DefaultQualifiers annotation
  Fixed bugs related to flow-sensitive type refinement
  Fixed an error in the build script in Windows

Manual
  Added a new section
    9.2  javac implementation survival guide
  Added hyperlinks to Javadocs of the referenced classes

----------------------------------------------------------------------

Version 0.7.1, 20 June 2008

Nullness Checker
  Made NNEL the default qualifier scheme

Basic Checker
  Moved to its own checkers.basic package

Framework
  Enhanced type-checking within qualifier-polymorphic method bodies
  Fixed a bug causing StackOverflowError when type-checking wildcards
  Fixed a bug causing a NullPointerException when type-checking
    compound assignments, in the form of +=

Class Skeleton Generator
  Distributed in compiled form (no more special installation instructions)
  Added required asmx.jar library to lib/

Manual
  Added new sections
    2.2.1 Ant tasks
    2.2.2 Eclipse plugin
    2.6   The effective qualifier on a type
  Rewrote section 8 on annotating libraries
    Added reference to the new Eclipse plug-in
    Deleted installation instructions

Javari Checker
  Fixed bugs causing a NullPointerException when type-checking
    primitive arrays

IGJ Checker
  Fixed bugs related to uses of raw types

API Changes
  Moved AnnotationFactory functionality to AnnotationUtils
  Removed .root and .inConflict from DAGQualifierHierarchy

----------------------------------------------------------------------

Version 0.7, 14 June 2008

Installation
  New, very simple installation instructions for Linux.  For other
    operating systems, you should continue to use the old instructions.

Nullness Checker
  Renamed from "NonNull Checker" to "Nullness Checker".
    Renamed package from checkers.nonnull to checkers.nullness.
    The annotation names remain the same.
  Added PolyNull, a polymorphic type qualifier for nullness.

Interning Checker
  Renamed from "Interned Checker" to "Interning Checker".
    Renamed package from checkers.interned to checkers.interning.
    The annotation names remain the same.
  Added PolyInterned, a polymorphic type qualifier for Interning.
  Added support for @Default annotation.

Framework
  Qualifiers
    @PolymorphicQualifier was not previously documented in the manual.
    Moved meta-qualifiers from checkers.metaquals package to checkers.quals.
    Removed @VariableQualifier and @RootQualifier meta-qualifiers.
  Added BasicAnnotatedTypeFactory, a factory that handles implicitFor,
    defaults, flow-sensitive type inference.
  Deprecated GraphQualifierHierarchy; DAGQualifierHierarchy replaces it.
  Renamed methods in QualifierHierarchy.

Manual
  Rewrote several manual sections, most notably:
    2.1.1  Writing annotations in comments for backward compatibility
      (note new -Xspacesincomments argument to javac)
    2.3  Checking partially-annotated programs: handling unannotated code
    2.6  Default qualifier for unannotated types
    2.7  Implicitly refined types (flow-sensitive type qualifier inference)
    8  Annotating libraries
    9  How to create a new checker plugin
  Javadoc for the Checker Framework is included in its distribution and is
    available online at https://checkerframework.org/api/ .

----------------------------------------------------------------------

Version 0.6.4, 9 June 2008

All Framework
  Updated the distributed JDK and examples to the new location of qualifiers

Javari Checker
  Improved documentation on polymorphism resolution
  Removed redundant code now added to the framework from JavariVisitor,
    JavariChecker and JavariAnnotatedTypeFactory
  Refactored method polymorphism into JavariAnnotatedTypeFactory
  Fixed bug on obtaining type from NewClassTree, annotations at constructor
    invocation are not ignored now
  Refactored polymorphism resolution, now all annotations on parameters and
    receivers are replaced, not only on the return type
  Refactored and renamed internal annotator classes in
    JavariAnnotatedTypeFactory
  Added more constructor tests
  Moved Javari annotations to checkers.javari.quals package

----------------------------------------------------------------------

Version 0.6.3, 6 June 2008

Checker Framework
  Improved documentation and manual
  Treat qualifiers on extends clauses of type variables and wildcard types as
    if present on type variable itself
  Renamed AnnotationRelations to QualifierHierarchy
  Renamed GraphAnnotationRelations to GraphQualifierHierarchy
  Renamed TypeRelations to TypeHierarchy
  Added flow as a supported lint option for all checkers
  Determined the suppress warning key reflectively

Interned Checker
  Moved @Interned annotation to checkers.interned.quals package

NonNull Checker
  Moved nonnull annotations to checkers.nonnull.quals package

Miscellaneous
  Included Javadocs in the release
  Improved documentation for all checkers

----------------------------------------------------------------------

Version 0.6.2, 30 May 2008

Checker Framework API
  Added support for @Default annotation via TreeAnnotator
  Added support for PolymorphicQualifier meta-annotation
  Disallow the use of @SupportedAnnotationTypes on checkers
  Fixed bugs related to wildcards with super clauses
  Improved flow-sensitive analysis for fields

Javari Checker
  Moved Javari qualifiers from checkers.quals to checkers.javari.quals
  Fixed bugs causing null pointer exceptions

NonNull Checker
  Fixed bugs related to nonnull flow
  Added new tests to test suite

Basic Checker
  Renamed Custom Checker to Basic Checker

----------------------------------------------------------------------

Version 0.6.1, 26 Apr 2008

Checker Framework API
  Added support for @ImplicitFor meta-annotations via the new TypeAnnotator
    and TreeAnnotator classes
  Improved documentation and specifications
  Fixed a bug related to getting supertypes of wildcards
  Fixed a crash on class literals of primitive and array types
  Framework ignores annotations that are not part of a type system
  Fixed several minor bugs in the flow-sensitive inference implementation.

IGJ Checker
  Updated the checker to use AnnotationRelations and TypeRelations

Javari Checker
  Changing RoMaybe annotation to PolyRead
  Updated checker to use AnnotationRelations and TypeRelations
  Updated the JDK
  Fixed bugs related to QReadOnly and type argument subtyping
  Fixed bugs related to this-mutable fields in methods with @ReadOnly receiver
  Fixed bugs related to primitive type casts
  Added new tests to test suit

NonNull Checker
  Updated the annotated JDK
  Fixed bugs in which default annotations were not correctly applied
  Added @Raw types to handle partial object initialization.
  Fixed several minor bugs in the checker implementation.

Custom Checker
  Updated checker to use hierarchy meta-annotations, via -Aquals argument

----------------------------------------------------------------------

Version 0.6, 11 Apr 2008

Checker Framework API
  Introduced AnnotationRelations and TypeRelations, more robust classes to
    represent type and annotation hierarchies, and deprecated
    SimpleSubtypeRelation
  Add support for meta-annotations to declare type qualifiers subtype relations
  Re-factored AnnotatedTypes and AnnotatedTypeFactory
  Added a default implementation of SourceChecker.getSuppressWarningsKey()
    that reads the @SuppressWarningsKey class annotation
  Improved support for multidimensional arrays and new array expressions
  Fixed a bug in which implicit annotations were not being applied to
    parenthesized expressions
  Framework ignores annotations on a type that do not have @TypeQualifier
  Moved error/warning messages into "messages.properties" files in each
    checker package
  Fixed a bug in which annotations were inferred to liberally by
    checkers.flow.Flow

Interned Checker
  Added heuristics that suppress warnings for certain comparisons (namely in
    methods that override Comparator.compareTo and Object.equals)
  The Interned checker uses flow-sensitive inference by default

IGJ Checker
  Fixed bugs related to resolving immutability variable in method invocation
  Fixed a bug related to reassignability of fields
  Add more tests

Javari Checker
  Added placeholder annotation for ThisMutable mutability
  Re-factored JavariAnnotatedTypeFactory
  Fixed self-type resolution for method receivers for readonly classes
  Fixed annotations on parameters of readonly methods
  Fixed type validation for arrays of primitives
  Added more tests
  Renamed @RoMaybe annotation to @PolyRead

NonNull Checker
  Removed deprecated checkers.nonnull.flow package
  Fixed a bug in which default annotations were not applied correctly

Miscellaneous
  Improved Javadocs
  Added FactoryTestChecker, a more modular tester for the annotated type
    factory
  Simplify error output for some types by stripping package names

----------------------------------------------------------------------

Version 0.5.1, 21 Mar 2008

Checker Framework API
  Added support for conditional expression
  Added checks for type validity and assignability
  Added support for per-checker customization of asMemberOf
  Added support for type parameters in method invocation,
    including type inference
  Enhanced performance of AnnotatedTypeFactory
  Checkers run only when no errors are found by Javac
  Fixed bugs related AnnotationUtils.deepCopy()
  Fixed support for annotated class type parameters
  Fixed some support for annotated type variable bounds
  Added enhancements to flow-sensitive qualifier inference
  Added checks for type parameter bounds

Interned Checker
  Fixed some failing test cases
  Fixed a bug related to autoboxing/unboxing
  Added experimental flow-sensitive qualifier inference (use
    "-Alint=flow" to enable)
  Improved subtype testing, removing some spurious errors

IGJ Checker
  Deleted IGJVisitor!
  Fixed some bugs related to immutability type variable resolution

Javari Checker
  Removed redundant methods from JavariVisitor in the new framework
  Added support to constructor receivers
  Added support to parenthesized expressions
  Fixed a bug related to resolving RoMaybe constructors
  Fixed a bug related to parsing conditional expressions
  Added parsing of parenthesized expressions
  Replaced checkers.javari.VisitorState with
    checkers.types.VisitorState, present in BaseTypeVisitor
  Modified JavariVisitor type parameters (it now extends
    BaseTypeVisitor<Void, Void>, not BaseTypeVisitor<Void,
    checkers.javari.VisitorState>)
  Modified JavariAnnotatedTypeFactory TreePreAnnotator to mutate a
    AnnotatedTypeMirror parameter instead of returning a
    List<AnnotationMirror>, in accordance with other parts of the
    framework design
  Modified test output format
  Added tests to test suite

NonNull Checker
  Fixed a bug related to errors produced on package declarations
  Exception parameters are now treated as NonNull by default
  Added better support for complex conditionals in NonNull-specific
    flow-sensitive inference
  Fixed some failing test cases
  Improved subtype testing, removing some spurious errors

Custom Checker
  Added a new type-checker for type systems with no special semantics, for
    which annotations can be provided via the command line

Miscellaneous
  Made corrections and added more links to Javadocs
  A platform-independent binary version of the checkers and framework
    (checkers.jar) is now included in this release

----------------------------------------------------------------------

Version 0.5, 7 Mar 2008

Checker Framework API
  Enhanced the supertype finder to take annotations on extends and
    implements clauses of a class type
  Fixed a bug related to checking an empty array initializer ("{}")
  Fixed a bug related to missing type information when multiple
    top-level classes are defined in a single file
  Fixed infinite recursion when checking expressions like "Enum<E
    extends Enum<E>>"
  Fixed a crash in checkers.flow.Flow related to multiple top-level
    classes in a single file
  Added better support for annotated wildcard type bounds
  Added AnnotatedTypeFactory.annotateImplicit() methods to replace
    overriding the getAnnotatedType() methods directly
  Fixed a bug in which constructor arguments were not checked

Interned Checker
  Fixed a bug related to auto-unboxing of classes for primitives
  Added checks for calling methods with an @Interned receiver

IGJ Checker
  Implemented the immutability inference for self-type (type of
    'this') properly
  Enhanced the implicit annotations to make an un-annotated code
    type-check
  Fixed bugs related to invoking methods based on a method's receiver
    annotations

Javari Checker
  Restored in this version, after porting to the new framework

NonNull Checker
  Fixed a bug in which primitive types were considered possibly null
  Improvements to support for @Default annotations

Miscellaneous
  Improved error message display for all checkers

----------------------------------------------------------------------

Version 0.4.1, 22 Feb 2008

Checker Framework API
  Introduced AnnotatedTypeFactory.directSupertypes() which finds the
    supertypes as annotated types, which can be used by the framework.
  Introduced default error messages analogous to javac's error messages.
  Fixed bugs related to handling array access and enhanced-for-loop type
    testing.
  Fixed several bugs that are due AnnotationMirror not overriding .equals()
    and .hashCode().
  Improved Javadocs for various classes and methods.
  Fixed several bugs that caused crashes in the checkers.
  Fixed a bug where varargs annotations were not handled correctly.

IGJ Checker
  Restored in this version, after porting the checker to the new framework.

NonNull Checker
  Fixed a bug where static field accesses were not handled correctly.
  Improved error messages for the NonNull checker.
  Added the NNEL (NonNull Except Locals) annotation default.

Interned Checker
  Fixed a bug where annotations on type parameter bounds were not handled
    correctly.
  Improved error messages for the Interned checker.

----------------------------------------------------------------------

Version 0.4, 11 Feb 2008

Checker Framework API
  Added checkers.flow, an improved and generalized flow-sensitive type
    qualifier inference, and removed redundant parts from
    checkers.nonnull.flow.
  Fixed a bug that prevented AnnotatedTypeMirror.removeAnnotation from working
    correctly.
  Fixed incorrect behavior in checkers.util.SimpleSubtypeRelation.

NonNull Checker
  Adopted the new checkers.flow.Flow type qualifier inference.
  Clarifications and improvements to Javadocs.

----------------------------------------------------------------------

Version 0.3.99, 20 Nov 2007

Checker Framework API
  Deprecated AnnotatedClassType, AnnotatedMethodType, and AnnotationLocation
    in favor of AnnotatedTypeMirror (a new representation of annotated types
    based on the javax.lang.model.type hierarchy).
  Added checkers.basetype, which provides simple assignment and
    pseudo-assignment checking.
  Deprecated checkers.subtype in favor of checkers.basetype.
  Added options for debugging output from checkers: -Afilenames, -Ashowchecks

Interned Checker
  Adopted the new Checker Framework API.
  Fixed a bug in which "new" expressions had an incorrect type.

NonNull Checker
  Adopted the new Checker Framework API.

Javari Checker
IGJ Checker
  Removed in this version, to be restored in a future version pending
    completion of updates to these checkers with respect to the new framework
    API.

----------------------------------------------------------------------

Version 0.3, 1 Oct 2007

Miscellaneous Changes
  Consolidated HTML documentation into a single user manual (see the "manual"
    directory in the distribution).

IGJ Checker
  New features:
    Added a test suite.
    Added annotations (skeleton files) for parts of java.util and java.lang.

NonNull Checker
  New features:
    @SuppressWarnings("nonnull") annotation suppresses checker warnings.
    @Default annotation can make NonNull (not Nullable) the default.
    Added annotations (skeleton classes) for parts of java.util and java.lang.
    NonNull checker skips no classes by default (previously skipped JDK).
    Improved error messages: checker reports expected and found types.

  Bug fixes:
    Fixed a null-pointer exception when checking certain array accesses.
    Improved checking for field dereferences.

Interned Checker
  New features:
    @SuppressWarnings("interned") annotation suppresses checker warnings.
    The checker warns when two @Interned objects are compared with .equals

  Bug fixes:
    The checker honors @Interned annotations on method receivers.
    java.lang.Class types are treated as @Interned.

Checker Framework API
  New features:
    Added support for default annotations and warning suppression in checkers

----------------------------------------------------------------------

Version 0.2.3, 30 Aug 2007

IGJ Checker
  New features:
    changed @W(int) annotation to @I(String) to improve readability
    improved readability of error messages
    added a test for validity of types (testing @Mutable String)

  Bug fixes:
    fixed resolving of @I on fields on receiver type
    fixed assignment checking assignment validity for enhanced for loop
    added check for constructor invocation parameters

Interned Checker
  added the Interned checker, for verifying the absence of equality testing
    errors; see "interned-checker.html" for more information

Javari Checker
  New features:
    added skeleton classes for parts of java.util and java.lang with Javari
      annotations

  Bug fixes:
    fixed readonly inner class bug on Javari Checker

NonNull Checker
  New features:
    flow-sensitive analysis for assignments from a known @NonNull type (e.g.,
      when the right-hand of an assignment is @NonNull, the left-hand is
      considered @NonNull from the assignment to the next possible
      reassignment)
    flow-sensitive analysis within conditional checks

  Bug fixes:
    fixed several sources of null-pointer errors in the NonNull checker
    fixed a bug in the flow-sensitive analysis when a variable was used on
      both sides of the "=" operator

Checker Framework API
  New features:
    added the TypesUtils.toString() method for pretty-printing annotated types
    added AnnotationUtils, a utility class for working with annotations and
      their values
    added SourceChecker.getDefaultSkipPattern(), so that checkers can
      individually specify which classes to skip by default
    added preliminary support for suppressing checker warnings via
      the @SuppressWarnings annotation

  Bug fixes:
    fixed handling of annotations of field values
    InternalAnnotation now correctly uses defaults for annotation values
    improved support for annotations on class type parameter bounds
    fixed an assertion violation when compiling certain uses of arrays

----------------------------------------------------------------------

Version 0.2.2, 16 Aug 2007


Code Changes

* checkers.igj
    some bug fixes and improved documentation

* checkers.javari
    fixed standard return value to be @Mutable
    fixed generic and array handling of @ReadOnly
    fixed @RoMaybe resolution of receivers at method invocation
    fixed parsing of parenthesized trees and conditional trees
    added initial support for for-enhanced loop
    fixed constructor behavior on @ReadOnly classes
    added checks for annotations on primitive types inside arrays

* checkers.nonnull
    flow sensitive analysis supports System.exit, new class/array creation

* checkers.subtype
    fixes for method overriding and other generics-related bugs

* checkers.types
    added AnnotatedTypeMirror, a new representation for annotated types that
      might be moved to the compiler in later version
    added AnnotatedTypeScanner and AnnotatedTypeVisitor, visitors for types
    AnnotatedTypeFactory uses GenericsUtils for improved handing of annotated
      generic types

* checkers.util
    added AnnotatedTypes, a utility class for AnnotatedTypeMirror
    added GenericsUtils, a utility class for working with generic types

* tests
    modified output to print only missing and unexpected diagnostics
    added new test cases for the Javari Checker


Documentation Changes

* checkers/igj-checker.html
    improvements to page

* checkers/javari-checker.html
    examples now point to test suit files

Miscellaneous Changes

* checkers/build.xml
    Ant script fails if it doesn't find the correct JSR 308 javac version

----------------------------------------------------------------------

Version 0.2.1, 1 Aug 2007


Code Changes

* checkers.igj & checkers.igj.quals
    added an initial implementation for the IGJ language

* checkers.javari
    added a state parameter to the visitor methods
    added tests and restructured the test suite
    restructured and implemented RoMaybe
    modified return type to be mutable by default
    fixed mutability type handling for type casts and field access
    fixed bug, ensuring no primitives can be ReadOnly
    a method receiver type is now based on the correct annotation
    fixed parameter type-checking for overriden methods
    fixed bug on readonly field initialization
    added handling for unary trees

* checkers.nonnull
    added a tests for the flow-senstive analysis and varargs methods
    improved flow-sensitive analysis: else statements, asserts,
      return/throw statements, instanceof checks, complex conditionals with &&
    fixed a bug in the flow-sensitive analysis that incorrectly inferred
      @NonNull for some elements
    removed NonnullAnnotatedClassType, moving its functionality into
      NonnullAnnotatedTypeFactory

* checkers.source
    SourceChecker.getSupportedAnnotationTypes() returns ["*"], overriding
      AbstractProcessor.getSupportedAnnotationTypes(). This enables all
      checkers to run on unannotated code

* checkers.subtypes
    fixed a bug pertaining to method parameter checks for overriding methods
    fixed a bug that caused crashes when checking varargs methods

* checkers.types
    AnnotatedTypeFactory.getClass(Element) and getMethod(Element) use the
      tree of the passed Element if one exists
    AnnotatedClassType.includeAt, .execludeAt, .getAnnotationData were
      added and are public
    added constructor() and skipParens() methods to InternalUtils
    renamed getTypeArgumentLocations() to getAnnotatedTypeArgumentLocations()
      in AnnotatedClassType
    added AnnotationData to represent annotations instead of Class instances;
      primarily allows querying annotation arguments
    added switch for whether or not to use includes/excludes in
      AnnotatedClassType.hasAnnotationAt()

* checkers.util
    added utility classes
    added skeleton class generator utility for annotating external libraries


Documentation Changes

* checkers/nonnull-checker.html
    added a note about JML
    added a caveat about variable initialization

* checkers/README-checkers.html
    improvements to instructions

----------------------------------------------------------------------

Version 0.2, 2 Jul 2007


Code Changes

* checkers.subtype
    subtype checker warns for annotated and redundant typecasts
    SubtypeVisitor checks for invalid return and parameter types in overriding
      methods
    added checks for compound assignments (like '+=')

* checkers.source
    SourceChecker honors the "checkers.skipClasses" property as a regex for
      suppressing warnings from unannotated code (property is "java.*" by
      default)
    SourceVisitor extends TreePathScanner<R,P> instead of
      TreeScanner<Void,Void>

* checkers.types
    AnnotatedClassType.isAnnotatedWith removed
    AnnotatedClassType.getInnerLocations renamed to getTypeArgumentLocations
    AnnotatedClassType.include now removes from the exclude list (and
      vice-versa)
    AnnotatedClassType.setElement and setTree methods are now public

* checkers.nonnull
    added a flow-sensitive analysis for inferring @NonNull in "if (var !=
      null)"-style checks
    added checks for prefix and postfix increment and decrement operations

* checkers.javari
    added initial implementation of a type-checker for the Javari language

----------------------------------------------------------------------

Version 0.1.1, 7 Jun 2007


Documentation Changes

* checkers/nonnull-checker.html
    created "Tiny examples" subsection
    created "Annotated library" subsection
    noted where to read @NonNull-annotated source
    moved instructions for unannotated code to README-checkers.html
    various minor corrections and clarifications

* checkers/README-checkers.html
    added cross-references to other Checker Framework documents
    removed redundant text
    moved instructions for unannotated code from nonnull-checker.html
    various minor corrections and clarifications

* checkers/creating-a-checker.html
    added note about getSupportedSourceVersion
    removed line numbers from @Interned example
    added section on SubtypeChecker/SubtypeVisitor
    various minor corrections and clarifications


Code Changes

* checkers.subtype
    removed deprecated getCheckedAnnotation() mechanism
    added missing package Javadocs
    package Javadocs reference relevant HTML documentation
    various improvements to Javadocs
    SubtypeVisitor and SubtypeChecker are now abstract classes
    updated with respect to preferred usages of
      AnnotatedClassType.hasAnnotationAt and AnnotatedClassType.annotateAt

* checkers.source
    added missing package Javadocs
    package Javadocs reference relevant HTML documentation

* checkers.types
    added missing package Javadocs
    package Javadocs reference relevant HTML documentation
    AnnotatedClassType.annotateAt now correctly handles
      AnnotationLocation.RAW argument
    AnnotatedClassType.annotate deprecated in favor of
      AnnotatedClassType.annotateAt with AnnotationLocation.RAW as an argument
    AnnotatedClassType.isAnnotatedWith deprecated in favor of
      AnnotatedClassType.hasAnnotationAt with AnnotationLocation.RAW as an
      argument
    Added fromArray and fromList methods to AnnotationLocation and made
      corresponding constructors private.

* checkers.quals
    added Javadocs and meta-annotations on annotation declarations where
      missing
    package Javadocs reference relevant HTML documentation

* checkers.nonnull
    various improvements to Javadocs
    package Javadocs reference relevant HTML documentation


Miscellaneous Changes

    improved documentation of ch examples
    Checker Framework build file now only attempts to compile .java files


----------------------------------------------------------------------

Version 0.1.0, 1 May 2007

Initial release.<|MERGE_RESOLUTION|>--- conflicted
+++ resolved
@@ -31,14 +31,6 @@
 class, the method `compare` was renamed `defaultAction`. The method `combineRs`
 was replaced by `reduce`.
 
-<<<<<<< HEAD
-=======
-Deprecated method `AnnotationUtils.getElementValuesWithDefaults`: use a
-method that takes an `ExecutableElement` instead.
-
-Removed deprecated `PluginUtil` class.
-
->>>>>>> a626fa21
 Removed methods:
  * `AnnotationUtils.getElementValueArrayOrSingleton`
  * `DependentTypesHelper.standardizeNewClassTree`: use `atExpression` instead
@@ -60,6 +52,7 @@
 
 Deprecated some overloads in `AnnotationUtils` that take a `CharSequence`
 (use an overload that takes an `ExecutablElement`):
+ * `getElementValuesWithDefaults`
  * `getElementValueEnum`
  * `getElementValueEnumArray`
 
