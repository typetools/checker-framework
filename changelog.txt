--- conflicted
+++ resolved
@@ -10,16 +10,11 @@
  * Renamings:
    applyUncheckedCodeDefaults() to applyConservativeDefaults()
    useUncheckedCodeDefault() to useConservativeDefault()
-<<<<<<< HEAD
- * AbstractTypeProcessor#typeProcessingOver() always gets called
-=======
- * Removed the deprecated Analysis#Analysis(ProcessingEnvironment)
-   and Analysis#Analysis(T, int, ProcessingEnvironment);
->>>>>>> fd6a857b
  * Deprecated the `framework.source.Result` class; use `DiagMessage` or
    `List<DiagMessage>` instead.  If you were creating a `Result` just to
    pass it to `report`, then call new methods `reportError` and
    `reportWarning` instead.
+ * AbstractTypeProcessor#typeProcessingOver() always gets called.
 
 ---------------------------------------------------------------------------
 
