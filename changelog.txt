Version 3.5.0, July 1, 2020

It is no longer necessary to pass -Astubs=checker.jar/javadoc.astub when
compiling a program that uses Javadoc classes.

The Nullness Checker now treats `System.getProperty()` soundly.  Use
`-Alint=permitClearProperty` to disable special treatment of
`System.getProperty()` and to permit undefining built-in system properties.

<<<<<<< HEAD
The Dataflow Framework now also supports backward analysis.
=======
Add support for class qualifier parameters.  See "Class qualifier parameters"
section in the manual.
>>>>>>> 850909c9

Implementation details:
 * Changed the types of some fields and methods from array to List:
   QualifierDefaults.validLocationsForUncheckedCodeDefaults()
   QualifierDefaults.STANDARD_CLIMB_DEFAULTS_TOP
   QualifierDefaults.STANDARD_CLIMB_DEFAULTS_BOTTOM
   QualifierDefaults.STANDARD_UNCHECKED_DEFAULTS_TOP
   QualifierDefaults.STANDARD_UNCHECKED_DEFAULTS_BOTTOM
 * Dataflow Framework: Analysis is now an interface, added AbstractAnalysis,
   ForwardAnalysis, ForwardTransferFunction, ForwardAnalysisImpl,
   BackwardAnalysis, BackwardTransferFunction, BackwardAnalysisImpl.
   Existing code is easy to adapt:
     `extends Analysis<V, S, T>` => `extends ForwardAnalysisImpl<V, S, T>`
     `implements TransferFunction<V, S>` => `implements ForwardTransferFunction<V, S>`

In AbstractQualifierPolymorphism, use AnnotationMirrors instead of sets of
annotation mirrors.

---------------------------------------------------------------------------

Version 3.4.1, June 1, 2020

-Ainfer now takes an argument:
 * -Ainfer=jaifs uses .jaif files to store the results of whole-program inference.
 * -Ainfer=stubs uses .astub files to store the results of whole-program inference.
 * -Ainfer is deprecated but is the same as -Ainfer=jaifs, for backwards compatibility.

New command-line option:
  -AmergeStubsWithSource If both a stub file and a source file are available, use both.

Closed issues:
#2893, #3021, #3128, #3160, #3232, #3277, #3285, #3289, #3295, #3302, #3305,
#3307, #3310, #3316, #3318, #3329.

---------------------------------------------------------------------------

Version 3.4.0, May 3, 2020

The annotated jdk8.jar is no longer used.  You should remove any occurrence of
  -Xbootclasspath/p:.../jdk8.jar
from your build scripts.  Annotations for JDK 8 are included in checker.jar.

The Returns Receiver Checker enables documenting and checking that a method
returns its receiver (i.e., the `this` parameter).

Closed issues:
#3267, #3263, #3217, #3212, #3201, #3111, #3010, #2943, #2930.

---------------------------------------------------------------------------

Version 3.3.0, April 1, 2020

New command-line options:
  -Alint=trustArrayLenZero trust @ArrayLen(0) annotations when determining
  the type of Collections.toArray.

Renamings:
  -AuseDefaultsForUncheckedCode to -AuseConservativeDefaultsForUncheckedCode
    The old name works temporarily but will be removed in a future release.

For collection methods with `Object` formal parameter type, such as
contains, indexOf, and remove, the annotated JDK now forbids null as an
argument.  To make the Nullness Checker permit null, pass
`-Astubs=checker.jar/collection-object-parameters-may-be-null.astub`.

The argument to @SuppressWarnings can be a substring of a message key that
extends at each end to a period or an end of the key.  (Previously, any
substring worked, including the empty string which suppressed all warnings.
Use "all" to suppress all warnings.)

All postcondition annotations are repeatable (e.g., `@EnsuresNonNull`,
`@EnsuresNonNullIf`, ...).

Renamed wrapper annotations (which users should not write):
 * `@DefaultQualifiers` => `@DefaultQualifier.List`
 * `@EnsuresQualifiersIf` => `@EnsuresQualifierIf.List`
 * `@EnsuresQualifiers` => `@EnsuresQualifier.List`
 * `@RequiresQualifiers` => `@RequiresQualifier.List`

Implementation details:
 * Removed `@DefaultInUncheckedCodeFor` and
   `@DefaultQualifierInHierarchyInUncheckedCode`.
 * Renamings:
   applyUncheckedCodeDefaults() to applyConservativeDefaults()
   useUncheckedCodeDefault() to useConservativeDefault()
   AnnotatedTypeReplacer to AnnotatedTypeCopierWithReplacement
   AnnotatedTypeMerger to AnnotatedTypeReplacer
 * Deprecated the `framework.source.Result` class; use `DiagMessage` or
   `List<DiagMessage>` instead.  If you were creating a `Result` just to
   pass it to `report`, then call new methods `reportError` and
   `reportWarning` instead.
 * AbstractTypeProcessor#typeProcessingOver() always gets called.

Closed issues:
#1307, #1881, #1929, #2432, #2793, #3040, #3046, #3050, #3056, #3083, #3124,
#3126, #3129, #3132, #3139, #3149, #3150, #3167, #3189.

---------------------------------------------------------------------------

Version 3.2.0, March 2, 2020

@SuppressWarnings("initialization") suppresses only warnings whose key
contains "initialization".  Previously, it suppressed all warnings issued
by the Nullness Checker or the Initialization Checker.

Closed issues:
#2719, #3001, #3020, #3069, #3093, #3120.

---------------------------------------------------------------------------

Version 3.1.1, February 3, 2020

New command-line options:
  -AassumeDeterministic Unsoundly assume that every method is deterministic
  -AassumePure Unsoundly assume that every method is pure

Renamed -Anocheckjdk to -ApermitMissingJdk.
The old version still works, for backward compatibility.

Renamed -Alint=forbidnonnullarraycomponents to
-Alint=soundArrayCreationNullness.  The old version still works, for
backward compatibility.

Implementation details:
 * Deprecated QualifierHierarchy#getTypeQualifiers.
 * Deprecated Analysis#Analysis(ProcessingEnvironment) and Analysis#Analysis(T,
   int, ProcessingEnvironment); use Analysis#Analysis(), Analysis#Analysis(int),
   Analysis#Analysis(T), and Analysis#Analysis(T, int) instead.
 * Renamed SourceChecker#getMessages to getMessagesProperties.
 * Renamed one overload of SourceChecker.printMessages to printOrStoreMessage.

Closed issues:
#2181, #2975, #3018, #3022, #3032, #3036, #3037, #3038, #3041, #3049, #3055,
#3076.

---------------------------------------------------------------------------

Version 3.1.0, January 3, 2020

Command-line option -AprintGitProperties prints information about the git
repository from which the Checker Framework was compiled.

Implementation details:
 * Removed static cache in AnnotationUtils#areSameByClass and added
   AnnotatedTypeFactory#areSameByClass that uses an instance cache.
 * Removed static cache in AnnotationBuilder#fromName and #fromClass.
 * ContractsUtils#getPreconditions takes an ExecutableElement as an argument.
 * ContractsUtils#getContracts returns a Set.
 * Moved ContractUtils.Contract to outer level.
 * Renamed ConditionalPostcondition#annoResult to ConditionalPostcondition#resultValue.

Closed issues:
#2867, #2897, #2972.

---------------------------------------------------------------------------

Version 3.0.1, December 2, 2019

New command-line option for the Constant Value Checker
`-AnoNullStringsConcatenation` unsoundly assumes that every operand of a String
concatenation is non-null.

Implementation details:
 * Moved AnnotatedTypes#hasTypeQualifierElementTypes to AnnotationUtils.
 * Deprecated AnnotatedTypes#isTypeAnnotation and AnnotatedTypes#hasTypeQualifierElementTypes.

Closed issues:
#945, #1224, #2024, #2744, #2809, #2815, #2818, #2830, #2840, #2853, #2854,
#2865, #2873, #2874, #2878, #2880, #2886, #2888, #2900, #2905, #2919, #2923.

---------------------------------------------------------------------------

Version 3.0.0, November 1, 2019

The Checker Framework works on both JDK 8 and JDK 11.
 * Type annotations for JDK 8 remain in jdk8.jar.
 * Type annotations for JDK 11 appear in stub files in checker.jar.

Removed the @PolyAll annotation.

Implementation details:
 * Removed all previously deprecated methods.
 * AnnotatedTypeFactory#getFnInterfaceFromTree now returns an AnnotatedExecutableType.
 * AnnotationUtils#areSame and #areSameByName now only accept non-null
   AnnotationMirrors

Closed issues:
#1169, #1654, #2081, #2703, #2739, #2749, #2779, #2781, #2798, #2820, #2824,
#2829, #2842, #2845, #2848.

---------------------------------------------------------------------------

Version 2.11.1, October 1, 2019

The manual links to the Object Construction Checker.

Closed issues:
#1635, #2718, #2767.

---------------------------------------------------------------------------

Version 2.11.0, August 30, 2019

The Checker Framework now uses the Java 9 javac API. The manual describes
how to satisfy this dependency, in a way that works on a Java 8 JVM.
Running the Checker Framework on a Java 9 JVM is not yet supported.

---------------------------------------------------------------------------

Version 2.10.1, August 22, 2019

Closed issues:
#1152, #1614, #2031, #2482, #2543, #2587, #2678, #2686, #2690, #2712, #2717,
#2713, #2721, #2725, #2729.

---------------------------------------------------------------------------

Version 2.10.0, August 1, 2019

Removed the NullnessRawnessChecker.  Use the NullnessChecker instead.

Closed issues:
#435, #939, #1430, #1687, #1771, #1902, #2173, #2345, #2470, #2534, #2606,
#2613, #2619, #2633, #2638.

---------------------------------------------------------------------------

Version 2.9.0, July 3, 2019

Renamed the Signedness Checker's @Constant annotation to @SignednessGlb.
Introduced an alias, @SignedPositive, for use by programmers.

Annotated the first argument of Opt.get and Opt.orElseThrow as @NonNull.

Removed meta-annotation @ImplicitFor:
 * Use the new meta-annotation @QualifierForLiteral to replace
   @ImplicitFor(literals, stringpatterns).
 * Use the meta-annotation @DefaultFor to replace @ImplicitFor(typeKinds,
   types).
 * Use the new meta-annotation @UpperBoundFor to specify a qualifier upper
   bound for certain types.
 * You can completely remove
     @ImplicitFor(typeNames = Void.class, literals = LiteralKind.NULL)
   on bottom qualifiers.
     @DefaultFor(types = Void.class)
   and
     @QualifierForLiterals(literals = LiteralKind.NULL)
   are added to the bottom qualifier by default.

Add @DefaultQualifierOnUse and @NoDefaultQualifierOnUse type declaration annotations

New/changed error message keys:
 * initialization.static.fields.uninitialized for uninitialized static fields
 * unary.increment.type.incompatible and unary.decrement.type.incompatible
   replace some occurrences of compound.assignment.type.incompatible

Implementation details:
 * Renamed QualifierPolymorphism#annotate methods to resolve
 * Renamed ImplicitsTreeAnnotator to LiteralTreeAnnotator
 * Renamed ImplicitsTypeAnnotator to DefaultForTypeAnnotator
 * Removed TypeUseLocation.TYPE_DECLARATION
 * Removed InheritedFromClassAnnotator, replace with DefaultQualifierForUseTypeAnnotator
 * Rename TreeUtils.isSuperCall and TreeUtils.isThisCall to
 isSuperConstructorCall and isThisConstructorCall

Closed issues:
#2247, #2391, #2409, #2434, #2451, #2457, #2468, #2484, #2485, #2493, #2505,
#2536, #2537, #2540, #2541, #2564, #2565, #2585.

---------------------------------------------------------------------------

Version 2.8.2, June 3, 2019

The Signature Checker supports a new type, @FqBinaryName.

Added a template for a repository that you can use to write a custom checker.

Linked to the Checker Framework Gradle plugin, which makes it easy to run
a checker on a project that is built using the Gradle build tool.

Implementation detail: deprecated TreeUtils.skipParens in favor of
TreeUtils.withoutParens which has the same specification.

Closed issues:
#2291, #2406, #2469, #2477, #2479, #2480, #2494, #2499.

---------------------------------------------------------------------------

Version 2.8.1, May 1, 2019

Moved text about the Purity Checker into its own chapter in the manual.

Closed issues:
#660, #2030, #2223, #2240, #2244, #2375, #2407, #2410, #2415, #2420, #2421,
#2446, #2447, #2460, #2462.

---------------------------------------------------------------------------

Version 2.8.0, April 3, 2019

Support `androidx.annotation.RecentlyNonNull` and `RecentlyNullable` (as of
2.6.0, but not previously documented).

The following qualifiers are now repeatable:  `@DefaultQualifier`
`@EnsuresQualifierIf` `@EnsuresQualifier` `@RequiresQualifier`.  Therefore,
users generally do not need to write the following wrapper annotations:
`@DefaultQualifiers` `@EnsuresQualifiersIf` `@EnsuresQualifiers`
`@RequiresQualifiers`.

New command-line option `-ArequirePrefixInWarningSuppressions` makes
`@SuppressWarnings` recognize warning keys of the form
"checkername:key.about.problem" but ignore warning keys of the form
"key.about.problem" without the checker name as a prefix.

New CONSTRUCTOR_RESULT enum constant in TypeUseLocation makes it possible to
set default annotations for constructor results.

Clarified the semantics of annotations on class and constructor declarations.
See Section 25.5 "Annotations on classes and constructors" in the manual.

Interface changes:
 * Added protected methods to BaseTypeVisitor so that checkers can change the
   checks for annotations on classes, constructor declarations, and constructor
   invocations.
 * Removed BaseTypeVisitor#checkAssignability and BaseTypeVisitor#isAssignable
   methods.
 * Renamed AnnotatedTypeFactory#getEnclosingMethod to
   AnnotatedTypeFactory#getEnclosingElementForArtificialTree

Closed issues:
#2159, #2230, #2318, #2324, #2330, #2334, #2343, #2344, #2353, #2366, #2367,
#2370, #2371, #2385.

---------------------------------------------------------------------------

Version 2.7.0, March 1, 2019

The manual links to the AWS crypto policy compliance checker, which enforces
that no weak cipher algorithms are used with the Java crypto API.

The Nullness Checker supports RxJava annotations
io.reactivex.annotations.NonNull and io.reactivex.annotations.Nullable.

The checker-qual artifact (jar file) contains an OSGi manifest.

New TYPE_DECLARATION enum constant in TypeUseLocation makes it possible to
(for example) set defaults annotations for class/interface definitions.

Interface changes:
 * Renamed the "value" element of the @HasSubsequence annotation to
   "subsequence".
 * Renamed @PolySignedness to @PolySigned.
 * Renamed AnnotatedTypeFactory.ParameterizedMethodType to
   ParameterizedExecutableType.

Added missing checks regarding annotations on classes, constructor
declarations, and constructor invocations.  You may see new warnings.

Closed issues:
#788, #1751, #2147, #2163, #2186, #2235, #2243, #2263, #2264, #2286, #2302,
#2326, #2327.

---------------------------------------------------------------------------

Version 2.6.0, February 3, 2019

The manual includes a section about how to use Lombok and the Checker
Framework simultaneously.

Commons CSV has been added to the annotated libraries on Maven Central.

Some error messages have been changed to improve comprehensibility,
such as by adjusting wording or adding additional information.

Relevant to type system implementers:
Renamed method areSameIgnoringValues to areSameByName.

Closed issues: #2008, #2166, #2185, #2187, #2221, #2224, #2229, #2234, #2248.
Also fixed false negatives in handling of Map.get().

---------------------------------------------------------------------------

Version 2.5.8, December 5, 2018

The manual now links to the AWS KMS compliance checker, which enforces
that calls to AWS KMS only generate 256-bit keys.

Closed issues: #372, #1678, #2207, #2212, #2217.

---------------------------------------------------------------------------

Version 2.5.7, November 4, 2018

New @EnsuresKeyFor and @EnsuresKeyForIf method annotations permit
specifying the postcondition that a method gives some value a @KeyFor type.

The manual links to the Rx Thread & Effect Checker, which enforces
UI Thread safety properties for stream-based Android applications.

Closed issues:
#1014, #2151, #2178, #2180, #2183, #2188, #2190, #2195, #2196, #2198, #2199.

---------------------------------------------------------------------------

Version 2.5.6, October 3, 2018

Introduce checker-qual-android artifact that is just like the checker-qual
artifact, but the qualifiers have classfile retention.  This is useful for
Android projects.

Remove the checker-compat-qual artifact, which was only useful for Java 7,
which the Checker Framework no longer supports.  It remains available on
Maven Central, with versions 2.5.5 and earlier.

Closed issues:
#2135, #2157, #2158, #2164, #2171.

---------------------------------------------------------------------------

Version 2.5.5, August 30, 2018

Implicit imports (deprecated in November 2014) are no longer supported.

Renamed the testlib Maven artifact to framework-test.

Removed command-line option -AprintErrorStack, which is now the default.
Added -AnoPrintErrorStack to disable it (which should be rare).

Replaced ErrorReporter class with BugInCF and UserError exceptions.

Closed issues:
#1999, #2008, #2023, #2029, #2074, #2088, #2098, #2099, #2102, #2107.

---------------------------------------------------------------------------

Version 2.5.4, August 1, 2018

Closed issues:
#2030, #2048, #2052, #2059, #2065, #2067, #2073, #2082.

---------------------------------------------------------------------------

Version 2.5.3, July 2, 2018

Closed issues:
#266, #1248, #1678, #2010, #2011, #2018, #2020, #2046, #2047, #2054.

---------------------------------------------------------------------------

Version 2.5.2, June 1, 2018

In the Map Key Checker, null is now @UnknownKeyFor.  See the "Map Key Checker"
chapter in the manual for more details.

Closed issues:
#370, #469, #1701, #1916, #1922, #1959, #1976, #1978, #1981, #1983, #1984, #1991, #1992.

---------------------------------------------------------------------------

Version 2.5.1, May 1, 2018

Added a Maven artifact of the Checker Framework testing library, testlib.

Closed issues:
#849, #1739, #1838, #1847, #1890, #1901, #1911, #1912, #1913, #1934, #1936,
#1941, #1942, #1945, #1946, #1948, #1949, #1952, #1953, #1956, #1958.

---------------------------------------------------------------------------

Version 2.5.0, April 2, 2018

Declaration annotations that are aliases for type annotations are now treated
as if they apply to the top-level type.  See "Declaration annotations" section
in the "Warnings" chapter in the manual for more details.

Ended support for annotations in comments.  See "Migrating away from
annotations in comments" section in the "Handling legacy code" chapter in the
manual for instructions on how to remove annotations from comments.

Closed issues:
#515, #1667, #1739, #1776, #1819, #1863, #1864, #1865, #1866, #1867, #1870,
#1876, #1879, #1882, #1898, #1903, #1905, #1906, #1910, #1914, #1915, #1920.

---------------------------------------------------------------------------

Version 2.4.0, March 1, 2018

Added the Index Checker, which eliminates ArrayIndexOutOfBoundsException.

Added the Optional Checker, which verifies uses of Java 8's Optional class.

Removed the Linear Checker, whose implementation was inconsistent with its
documentation.

Added a @QualifierArgument annotation to be used on pre- and postcondition
  annotations created by @PreconditionAnnotation, @PostconditionAnnotation,
  and @ConditionalPostconditionAnnotation. This allows qualifiers with
  arguments to be used in pre- and postconditions.

Added new type @InternalFormForNonArray to the Signature Checker

Moved annotated libraries from checker/lib/*.jar to the Central Repository:
https://search.maven.org/#search%7Cga%7C1%7Cg%3A%22org.checkerframework.annotatedlib%22

Moved the Javadoc stub file from checker/lib/javadoc.astub to
checker/resources/javadoc.astub.

Simplified the instructions for running the Checker Framework with Gradle.

The Checker Framework Eclipse plugin is no longer released nor supported.

Closed issues:
#65, #66, #100, #108, #175, #184, #190, #194, #209, #239, #260, #270, #274,
#293, #302, #303, #306, #321, #325, #341, #356, #360, #361, #371, #383, #385,
#391, #397, #398, #410, #423, #424, #431, #430, #432, #548, #1131, #1148,
#1213, #1455, #1504, #1642, #1685, #1770, #1796, #1797, #1801, #1809, #1810,
#1815, #1817, #1818, #1823, #1831, #1837, #1839, #1850, #1851, #1852, #1861.

---------------------------------------------------------------------------

Version 2.3.2, February 1, 2018

Closed issues:
#946, #1133, #1232, #1319, #1625, #1633, #1696, #1709, #1712, #1734, #1738,
#1749, #1754, #1760, #1761, #1768, #1769, #1781.

---------------------------------------------------------------------------

Version 2.3.1, January 2, 2018

Closed issues:
#1695, #1696, #1697, #1698, #1705, #1708, #1711, #1714, #1715, #1724.

---------------------------------------------------------------------------

Version 2.3.0, December 1, 2017

Removed the deprecated @LazyNonNull type qualifier.
Deprecated most methods in InternalUtils and moved them to either
TreeUtils or TypesUtils. Adapted a few method names and parameter
orders for consistency.

Closed issues:
#951, #1356, #1495, #1602, #1605, #1623, #1628, #1636, #1641, #1653, #1655,
#1664, #1665, #1681, #1684, #1688, #1690.

---------------------------------------------------------------------------

Version 2.2.2, November 2, 2017

The Interning Checker supports a new annotation, @InternedDistinct, which
indicates that the value is not equals() to any other value.

An annotated version of the Commons IO library appears in checker/lib/ .

Closed issue #1586, which required re-opening issues 293 and 341 until
proper fixes for those are implemented.

Closed issues:
#1386, #1389, #1423, #1520, #1529, #1530, #1531, #1546, #1553, #1555, #1565,
#1570, #1579, #1580, #1582, #1585, #1586, #1587, #1598, #1609, #1615, #1617.

---------------------------------------------------------------------------

Version 2.2.1, September 29, 2017

Deprecated some methods in AnnotatedTypeMirror and AnnotationUtils, to
be removed after the 2.2.1 release.

The qualifiers and utility classes in checker-qual.jar are compiled to Java 8
byte code. A new jar, checker-qual7.jar, includes the qualifiers and utility
classes compiled to Java 7 byte code.

Closed issues:
#724, #1431, #1442, #1459, #1464, #1482, #1496, #1499, #1500, #1506, #1507,
#1510, #1512, #1522, #1526, #1528, #1532, #1535, #1542, #1543.

---------------------------------------------------------------------------

Version 2.2.0, September 5, 2017

A Java 8 JVM is required to run the Checker Framework.
You can still typecheck and compile Java 7 (or earlier) code.
With the "-target 7" flag, the resulting .class files still run with JDK 7.

The stub file format has changed to be more similar to regular Java syntax.
Most notably, receiver annotations are written using standard Java 8 syntax
(a special first formal paramter named "this") and inner classes are written
using standard Java syntax (rather than at the top level using a name that
contains "$". You need to update your stub files to conform to the new syntax.

Closed issues:
#220, #293, #297, #341, #375, #407, #536, #571, #798, #867, #1180, #1214, #1218,
#1371, #1411, #1427, #1428, #1435, #1438, #1450, #1456, #1460, #1466, #1473,
#1474.

---------------------------------------------------------------------------

Version 2.1.14, 3 August 2017

Nullness Checker change to annotated JDK:  The type argument to the Class,
Constructor, and Optional classes may now be annotated as @Nullable or
@NonNull.  The nullness of the type argument doesn't matter, but this
enables easier integration with generic clients.

Many crashes and false positives associated with uninferred method type
arguments have been correct. By default, uninferred method type arguments,
which can happen with Java 8 style target type contexts, are silently ignored.
Use the option -AconservativeUninferredTypeArguments to see warnings about
method calls where the Checker Framework fails to infer type arguments.

Closed issues:
#753, #804, #961, #1032, #1062, #1066, #1098, #1209, #1280, #1316, #1329, #1355,
#1365, #1366, #1367, #1377, #1379, #1382, #1384, #1397, #1398, #1399, #1402,
#1404, #1406, #1407.

---------------------------------------------------------------------------

Version 2.1.13, 3 July 2017

Verified that the Checker Framework builds from source on Windows Subsystem
for Linux, on Windows 10 Creators Edition.

The manual explains how to configure Android projects that use Android Studio
3.0 and Android Gradle Plugin 3.0.0, which support type annotations.

Closed issues:
#146, #1264, #1275, #1290, #1303, #1308, #1310, #1312, #1313, #1315, #1323,
#1324, #1331, #1332, #1333, #1334, #1347, #1357, #1372.

---------------------------------------------------------------------------

Version 2.1.12, 1 June 2017

The manual links to Glacier, a class immutability checker.

The stubparser license has been updated.  You can now use stubparser under
either the LGPL or the Apache license, whichever you prefer.

Closed issues:
#254, #1201, #1229, #1236, #1239, #1240, #1257, #1265, #1270, #1271, #1272,
#1274, #1288, #1291, #1299, #1304, #1305.

---------------------------------------------------------------------------

Version 2.1.11, 1 May 2017

The manual contains new FAQ (frequently asked questions) sections about
false positive warnings and about inference for field types.

Closed issues:
#989, #1096, #1136, #1228.

---------------------------------------------------------------------------

Version 2.1.10, 3 April 2017

The Constant Value Checker, which performs constant propagation, has been
extended to perform interval analysis -- that is, it determines, for each
expression, a statically-known lower and upper bound.  Use the new
@IntRange annotation to express this.  Thanks to Jiasen (Jason) Xu for this
feature.

Closed issues:
#134, #216, #227, #307, #334, #437, #445, #718, #1044, #1045, #1051, #1052,
#1054, #1055, #1059, #1077, #1087, #1102, #1108, #1110, #1111, #1120, #1124,
#1127, #1132.

---------------------------------------------------------------------------

Version 2.1.9, 1 March 2017

By default, uninferred method type arguments, which can happen with Java 8
style target type contexts, are silently ignored, removing many false
positives.  The new option -AconservativeUninferredTypeArguments can be used to
get the conservative behavior.

Closed issues:
#1006, #1011, #1015, #1027, #1035, #1036, #1037, #1039, #1043, #1046, #1049,
#1053, #1072, #1084.

---------------------------------------------------------------------------

Version 2.1.8, 20 January 2017

The Checker Framework webpage has moved to https://checkerframework.org/.
Old URLs should redirect to the new one, but please update your links
and let us know if any old links are broken rather than redirecting.

The documentation has been reorganized in the Checker Framework repository.
The manual, tutorial, and webpages now appear under checker-framework/docs/.

Closed issues:
#770, #1003, #1012.

---------------------------------------------------------------------------

Version 2.1.7, 3 January 2017

Manual improvements:
 * Added a link to jOOQ's SQL checker.
 * Documented the `-AprintVerboseGenerics` command-line option.
 * Better explanation of relationship between Fake Enum and Subtyping Checkers.

Closed issues:
#154, #322, #402, #404, #433, #531, #578, #720, #795, #916, #953, #973, #974,
#975, #976, #980, #988, #1000.

---------------------------------------------------------------------------

Version 2.1.6, 1 December 2016

Closed issues:
#412, #475.

---------------------------------------------------------------------------

Version 2.1.5, 2 November 2016

The new class org.checkerframework.checker.nullness.Opt provides every
method in Java 8's java.util.Optional class, but written for possibly-null
references rather than for the Optional type.  This can shorten code that
manipulates possibly-null references.

In bytecode, type variable upper bounds of type Object may or may not have
been explicitly written.  The Checker Framework now assumes they were not
written explicitly in source code and defaults them as implicit upper bounds.

The manual describes how to run a checker within the NetBeans IDE.

The manual describes two approaches to creating a type alias or typedef.

Closed issues:
#643, #775, #887, #906, #941.

---------------------------------------------------------------------------

Version 2.1.4, 3 October 2016

Closed issues:
#885, #886, #919.

---------------------------------------------------------------------------

Version 2.1.3, 16 September 2016

Closed issues:
#122, #488, #495, #580, #618, #647, #713, #764, #818, #872, #893, #894, #901,
#902, #903, #905, #913.

---------------------------------------------------------------------------

Version 2.1.2, 1 September 2016

Closed issues:
#182, #367, #712, #811, #846, #857, #858, #863, #870, #871, #878, #883, #888.

---------------------------------------------------------------------------

Version 2.1.1, 1 August 2016

The codebase conforms to a consistent coding style, which is enforced by
a git pre-commit hook.

AnnotatedTypeFactory#createSupportedTypeQualifiers() must now return a mutable
list.  Checkers that override this method will have to be changed.

Closed issues:
#384, #590, #681, #790, #805, #809, #810, #820, #824, #826, #829, #838, #845,
#850, #856.

---------------------------------------------------------------------------

Version 2.1.0, 1 July 2016

The new Signedness Checker prevents mixing of unsigned and signed
values and prevents meaningless operations on unsigned values.

The Lock Checker expresses the annotated variable as `<self>`;
previously it used `itself`, which may conflict with an identifier.

Closed issues:
#166, #273, #358, #408, #471, #484, #594, #625, #692, #700, #701, #711, #717,
#752, #756, #759, #763, #767, #779, #783, #794, #807, #808.

---------------------------------------------------------------------------

Version 2.0.1, 1 June 2016

We renamed method annotateImplicit to addComputedTypeAnnotations.  If you
have implemented a checker, you need to change occurrences of
annotateImplicit to addComputedTypeAnnotations.

The Checker Framework (checker.jar) is now placed on the processorpath
during compilation.  Previously, it was placed on the classpath.  The
qualifiers (checker-qual.jar) remain on the classpath.  This change should
reduce conflicts between your code and the Checker Framework.  If your code
depends on classes in the Checker Framework, then you should add those
classes to the classpath when you run the compiler.

Closed issues:
#171, #250, #291, #523, #577, #672, #680, #688, #689, #690, #691, #695, #696,
#698, #702, #704, #705, #706, #707, #720, #721, #723, #728, #736, #738, #740.

---------------------------------------------------------------------------

Version 2.0.0, 2 May 2016

Inference:

 * The infer-and-annotate.sh script infers annotations and inserts them in
   your source code.  This can reduce the burden of writing annotations and
   let you get started using a type system more quickly.  See the
   "Whole-program inference" section in the manual for details.

Type systems:

 * The Lock Checker has been replaced by a new implementation that provides
   a stronger guarantee.  The old Lock Checker prevented two threads from
   simultaneously using a given variable, but race conditions were still
   possible due to aliases.  The new Lock Checker prevents two threads from
   simultaneously dereferencing a given value, and thus prevents race
   conditions.  For details, see the "Lock Checker" chapter in the manual,
   which has been rewritten to describe the new semantics.

 * The top type qualifier for the Signature String type system has been
   renamed from @UnannotatedString to @SignatureUnknown.  You shouldn't
   ever write this annotation, but if you perform separate compilation (for
   instance, if you do type-checking with the Signature String Checker
   against a library that is annotated with Signature String annotations),
   then you need to re-compile the library.

 * The IGJ, OIGJ, and Javari Checkers are no longer distributed with the
   Checker Framework.  If you wish to use them, install version 1.9.13 of
   the Checker Framework.  The implementations have been removed because
   they were not being maintained.  The type systems are valuable, but the
   type-checkers should be rewritten from scratch.

Documentation improvements:

 * New manual section "Tips for creating a checker" shows how to break down
   the implementation of a type system into small, manageable pieces.

 * Improved instructions for using Maven and Gradle, including for Android
   code.

Tool changes:

 * The Checker Framework Live Demo webpage lets you try the Checker
   Framework without installing it:  http://eisop.uwaterloo.ca/live/

 * New command-line arguments -Acfgviz and -Averbosecfg enable better
   debugging of the control-flow-graph generation step of type-checking.

 * New command-line argument -Ainfer is used by the infer-and-annotate.sh
   script that performs type inference.

Closed issues:
#69, #86, #199, #299, #329, #421, #428, #557, #564, #573, #579, #665, #668, #669,
#670, #671.

---------------------------------------------------------------------------

Version 1.9.13, 1 April 2016

Documentation:
 * Clarified Maven documentation about use of annotations in comments.
 * Added FAQ about annotating fully-qualified type names.

Closed issues:  #438, #572, #579, #607, #624, #631.

---------------------------------------------------------------------------

Version 1.9.12, 1 March 2016

The Checker Framework distribution contains annotated versions
of libraries in directory checker-framework/checker/lib/.
During type-checking, you should put these versions first on your classpath,
to obtain more precise type-checking with fewer false positive warnings.

tools.jar is no longer required to be on the classpath when using
checker-qual.jar

The Signature String Checker supports two new string representations of a
Java type: @InternalForm and @ClassGetSimpleName.

The manual documents how to run a pluggable type-checker in IntelliJ IDEA.

The instructions on how to run a type-checker in Gradle have been updated to
use the artifacts in Maven Central. Examples using the instructions have been
added under checker-framework/docs/examples/GradleExamples/.

Renamed enum DefaultLocation to TypeUseLocation.

Closed issues:  #130, #263, #345, #458, #559, #559, #574, #582, #596.

---------------------------------------------------------------------------

Version 1.9.11, 1 February 2016

Renamed and merged -AuseSafeDefaultsForUnannotatedSourceCode and
-AsafeDefaultsForUnannotatedBytecode command-line options to
-AuseDefaultsForUncheckedCode that takes arguments source and bytecode.

For type-system developers:

* The previously deprecated
  org.checkerframework.framework.qual.TypeQualifier{s} annotations
  were removed.
* Every type system uses the CLIMB-to-top defaulting scheme, unless it
  explicitly specifies a different one.  Previously a type system needed
  to explicitly request CLIMB-to-top, but now it is the default.

Closed issues: #524, #563, #568.

---------------------------------------------------------------------------

Version 1.9.10, 4 January 2016

The Checker Framework distribution files now contain a version number:
for example, checker-framework-1.9.9.zip rather than checker-framework.zip.

The Nullness Checker supports the org.eclipse.jgit.annotations.Nullable and
NonNull annotations.

Buildfiles do less unnecessary recomputation.

Documentation:
 * Documented how to initialize circular data structures in the
   Initialization type system.
 * Linked to David Bürgin's Nullness Checker tutorial at
   https://github.com/glts/safer-spring-petclinic/wiki
 * Acknowledged more contributors in the manual.

For type-system developers:
 * The org.checkerframework.framework.qual.TypeQualifier{s} annotations are
   now deprecated.  To indicate which annotations a checker supports, see
   https://checkerframework.org/manual/#creating-indicating-supported-annotations .
   Support for TypeQualifier{s} will be removed in the next release.
 * Renamed
   org.checkerframework.framework.qual.Default{,Qualifier}ForUnannotatedCode to
   DefaultInUncheckedCodeFor and DefaultQualifierInHierarchyInUncheckedCode.

Closed issues: #169, #363, #448, #478, #496, #516, #529.

---------------------------------------------------------------------------

Version 1.9.9, 1 December 2015

Fixed issues:  #511, #513, #514, #455, #527.

Removed the javac_maven script and batch file,
which had been previously deprecated.

---------------------------------------------------------------------------

Version 1.9.8, 9 November 2015

Field initialization warnings can now be suppressed for a single field at a
time, by placing @SuppressWarnings("initialization") on the field declaration.

Updated Maven instructions to no longer require a script.
Added an example of how to use the instructions under
docs/examples/MavenExample.

The javac_maven script (and batch file) are deprecated and will be
removed as of December 2015.

Fixed issues:  #487, #500, #502.

---------------------------------------------------------------------------

Version 1.9.7, 24 October 2015

Fixed issues:  #291, #474.

----------------------------------------------------------------------

Version 1.9.6, 8 October 2015

Fixed issue:  #460.

----------------------------------------------------------------------

Version 1.9.5, 1 September 2015

Test Framework Updates:
  * The test framework has been refactored to improve extensibility.
  * Tests that previously extended ParameterizedCheckerTest or
    CheckerTest should extend either CheckerFrameworkTest or nothing.
  * If a test used methods that were previously found on
    CheckerTest, you may find them in TestUtilities.

Fixed issues:  #438, #457, #459.

----------------------------------------------------------------------

Version 1.9.4, 4 August 2015

Documented the notion of a compound checker, which depends on other checkers
  and automatically runs them.

Renamed -AuseConservativeDefaultsForUnannotatedSourceCode command-line
  option to -AuseSafeDefaultsForUnannotatedSourceCode

Moved the Checker Framework version control repository from Google Code to
GitHub, and from the Mercurial version control system to Git.  If you have
cloned the old repository, then discard your old clone and create a new one
using this command:
  git clone https://github.com/typetools/checker-framework.git

Fixed issues:  #427, #429, #434, #442, #450.

----------------------------------------------------------------------

Version 1.9.3, 1 July 2015

New command-line options:
 * -AsafeDefaultsForUnannotatedBytecode causes a checker to use conservative
   defaults for .class files that were compiled without running the given
   checker.  Without this option, type-checking is unsound (that is, there
   might be errors at run time even though the checker issues no warnings).
 * -AuseConservativeDefaultsForUnannotatedSourceCode uses conservative
   annotations for unannotated type uses.  Use this when compiling a library in
   which some but not all classes are annotated.

Various bug fixes and documentation improvements.

Fixed issues: #436.

----------------------------------------------------------------------

Version 1.9.2, 1 June 2015

Internationalization Format String Checker:
This new type-checker prevents use of incorrect internationalization
format strings.

Fixed issues: #434.

----------------------------------------------------------------------

Version 1.9.1, 1 May 2015

New FAQ entry:
  "How does the Checker Framework compare with Eclipse's null analysis?"

----------------------------------------------------------------------

Version 1.9.0, 17 April 2015

Bug fixes for generics, especially type parameters:
   * Manual chapter 21 "Generics and polymorphism" has been expanded,
     and it gives more information on annotating type parameters.
   * The qualifier on a type parameter (e.g. <@HERE T> ) only applies
     to the lower bound of that type parameter.  Previously it also
     applied to the upper bound.
   * Unannotated, unbounded wildcards are now qualified with the
     annotations of the type parameter to which they are an argument.
     See the new manual section 23.3.4 for more details.
   * Warning "bound.type.incompatible" is issued if the lower bound of
     a type parameter or wildcard is a supertype of its upper bound,
     e.g.  <@Nullable T extends @NonNull Object>
   * Method type argument inference has been improved. Fewer warnings
     should be issued when method invocations omit type arguments.
   * Added command-line option -AprintVerboseGenerics to print more
     information about type parameters and wildcards when they appear
     in warning messages.

Reflection resolution:
If you supply the -AresolveReflection command-line option, the Checker
Framework attempts to resolve reflection.  This reduces the number of
false positive warnings caused by reflection.

The documentation for the Map Key Checker has been moved into its own
chapter in the manual.

Fixed issues: #221, #241, #313, #314, #328, #335, #337, #338, #339, #355, #369,
              #376, #378, #386, #388, #389, #393, #403, #404, #413, #414, #415,
              #417, #418, #420, #421, #422, #426.

----------------------------------------------------------------------

Version 1.8.11, 2 March 2015

Fixed issues: #396, #400, #401.

----------------------------------------------------------------------

Version 1.8.10, 30 January 2015

Fixed issues: #37, #127, #350, #364, #365, #387, #392, #395.

----------------------------------------------------------------------

Version 1.8.9, 19 December 2014

Aliasing Checker:
This new type-checker ensures that an expression has no aliases.

Fixed issues: #362, #380, #382.

----------------------------------------------------------------------

Version 1.8.8, 26 November 2014

@SuppressWarnings("all") suppresses all Checker Framework warnings.

Implicit imports are deprecated, including the jsr308_imports environment
variable and the -jsr308_imports ... and -Djsr308.imports=... command-line
options.

For checkers bundled with the Checker Framework, package names may now
be omitted when running from the command line.
E.g.
    javac -processor NullnessChecker MyFile.java

The Nullness checker supports Android annotations
android.support.annotation.NonNull and android.support.annotation.Nullable.

Fixed issues: #366, #379.

----------------------------------------------------------------------

Version 1.8.7, 30 October 2014

Fix performance regression introduced in release 1.8.6.

Nullness Checker:
  * Updated Nullness annotations in the annotated JDK.
    See issues: #336, #340, #374.
  * String concatenations with null literals are now @NonNull
    rather than @Nullable.  See issue #357.

Fixed issues:  #200, #300, #332, #336, #340, #357, #359, #373, #374.

----------------------------------------------------------------------

Version 1.8.6, 25 September 2014

Method Reference and Lambda Expression Support:
The Checker Framework now supports type-checking method references
and lambda expressions to ensure they are congruent with the
functional interface they are assigned to. The bodies of lambda expressions
are also now type-checked similarly to regular method bodies.

Dataflow:
 * Handling of the following language features has been improved:
   boxed Booleans, finally blocks, switch statements, type casts, enhanced
   for loops
 * Performance improvements

Annotations:
The checker-compat-qual.jar is now included with the Checker Framework
release.  It can also be found in Maven Central at the coordinates:
org.checkerframework:checker-compat-qual
Annotations in checker-compat-qual.jar do not require Java 8 but
can only be placed in annotation locations valid in Java 7.

----------------------------------------------------------------------

Version 1.8.5, 29 August 2014

Eclipse Plugin:
All checkers in the Checker Framework manual now appear in the
Eclipse plugin by default.  Users no longer have to include
checker.jar on their classpath to run any of the built-in checkers.

Improved Java 7 compatibility and introduced Java 7 compliant
annotations for the Nullness Checker.  Please see the section on
"Class-file compatibility with Java 7" in the manual for more details.

Fixed issue #347.

----------------------------------------------------------------------

Version 1.8.4, 1 August 2014

The new Constant Value Checker is a constant propagation analysis:  it
determines which variable values can be known at compile time.

Overriding methods now inherit declaration annotations from methods they
override, if the declaration annotation is meta-annotate with
@InheritedAnnotation.  In particular, the purity annotations @SideEffectFree,
@Deterministic, and @Pure are inherited.

Command-line options:
 * Renamed the -AenablePurity command-line flag to -AcheckPurityAnnotations.
 * Added a command-line option -AoutputArgsToFile to output all command-line
   options passed to the compiler to a file.  This is especially useful when
   debugging Maven compilation.

Annotations:
These changes are relevant only to people who wish to use pluggable
type-checking with a standard Java 7 toolset.  (If you are not having
trouble with your Java 7 JVM, then you don't care about them.)
 * Made clean-room reimplementations of nullness-related annotations
   compatible with Java 7 JVMs, by removing TYPE_USE as a target.
 * Added a new set of Java 7 compatibility annotations for the Nullness Checker
   in the org.checkerframework.checker.nullness.compatqual package. These
   annotations do not require Java 8 but can only be placed in annotation
   locations valid in Java 7.

Java 8 support:
The Checker Framework no longer crashes when type-checking code with lambda
expressions, but it does issue a lambda.unsupported warning when
type-checking code containing lambda expressions.  Full support for
type-checking lambda expressions will appear in a future release.

Fixed issue #343.

----------------------------------------------------------------------

Version 1.8.3, 1 July 2014

Updated the Initialization Checker section in the manual with
a new introduction paragraph.

Removed the Maven plugin section from the manual as the plugin is
no longer maintained and the final release was on June 2, #2014.
The javac_maven script (and batch file) are available to use
the Checker Framework from Maven.

Fixed issue #331.

----------------------------------------------------------------------

Version 1.8.2, 2 Jun 2014

Converted from using rt.jar to ct.sym for creating the annotated jdk.
Using the annotated jdk on the bootclasspath of a VM will cause the
vm to crash immediately.

The Lock Checker has been rewritten to support dataflow analysis.
It can now understand conditional expressions, for example, and
knows that "lock" is held in the body of statements like
"if (lock.tryLock()) { ... }"
The Lock Checker chapter in the manual has been updated accordingly
and describes the new Lock Checker features in detail.

Provided a javac_maven script (and batch file) to make it simpler
to use the Checker Framework from Maven.  The Maven plug-in is deprecated
and will be removed as of July 1, 2014. Added an explanation of how
to use the script in the Maven section of the manual.

The Checker Framework installation instructions in the manual have
been updated.

Fixed issues: #312, #315, #316, #318, #319, #324, #326, #327.

----------------------------------------------------------------------

Version 1.8.1, 1 May 2014

Support to directly use the Java 8 javac in addition to jsr308-langtools.
Added docs/examples directory to checker-framework.zip.
New section in the manual describing the contents of checker-framework.zip.

Fixed issues: #204, #304, #320.

----------------------------------------------------------------------

Version 1.8.0, 2 April 2014

Added the GUI Effect Checker, which prevents "invalid thread access" errors
when a background thread in a GUI attempts to access the UI.

Changed the Java package of all type-checkers and qualifiers.  The package
"checkers" has been renamed to "org.checkerframeork.checker".  This
requires you to change your import statements, such as from
  import checkers.nullness.quals.*;
to
  import org.checkerframework.checker.nullness.qual.*;
It also requires you to change command-line invocations of javac, such as from
  javac -processor checkers.nullness.NullnessChecker ...
to
  javac -processor org.checkerframework.checker.nullness.NullnessChecker ...

Restructured the Checker Framework project and package layout,
using the org.checkerframework prefix.

----------------------------------------------------------------------

Version 1.7.5, 5 March 2014

Minor improvements to documentation and demos.
Support a few new units in the UnitsChecker.

----------------------------------------------------------------------

Version 1.7.4, 19 February 2014

Error messages now display the error key that can be used in
SuppressWarning annotations. Use -AshowSuppressWarningKeys to
show additional keys.

Defaulted type qualifiers are now stored in the Element and written
to the final bytecode.

Reduce special treatment of checkers.quals.Unqualified.

Fixed issues: #170, #240, #265, #281.

----------------------------------------------------------------------

Version 1.7.3, 4 February 2014

Fixes for Issues #210, #253, #280, #288.

Manual:
   Improved discussion of checker guarantees.

Maven Plugin:
   Added option useJavacOutput to display exact compiler output.

Eclipse Plugin:
   Added the Format String Checker to the list of built-in checkers.

----------------------------------------------------------------------

Version 1.7.2, 2 January 2014

Fixed issues: #289, #292, #295, #296, #298.

----------------------------------------------------------------------

Version 1.7.1, 9 December 2013

Fixes for Issues #141, #145, #257, #261, #269, #267, #275, #278, #282, #283, #284, #285.

Implementation details:
  Renamed AbstractBasicAnnotatedTypeFactory to GenericAnnotatedTypeFactory

----------------------------------------------------------------------

Version 1.7.0, 23 October 2013

Format String Checker:
  This new type-checker ensures that format methods, such as
  System.out.printf, are invoked with correct arguments.

Renamed the Basic Checker to the Subtyping Checker.

Reimplemented the dataflow analysis that performs flow-sensitive type
  refinement.  This fixes many bugs, improves precision, and adds features.
  Many more Java expressions can be written as annotation arguments.

Initialization Checker:
  This new abstract type-checker verifies initialization properties.  It
  needs to be combined with another type system whose proper initialization
  should be checked.  This is the new default initialzation checker for the
  Nullness Checker.  It is based on the "Freedom Before Commitment" approach.

Renamed method annotations used by the Nullness Checker:
  @AssertNonNullAfter => @EnsuresNonNull
  @NonNullOnEntry => @RequiresNonNull
  @AssertNonNullIfTrue(...) => @IfMethodReturnsFalseEnsuresNonNull
  @AssertNonNullIfFalse(...) => @IfMethodReturnsFalseEnsuresNonNull
  @LazyNonNull => @MonotonicNonNull
  @AssertParametersNonNull => [no replacement]
Removed annotations used by the Nullness Checker:
  @AssertParametersNonNull
Renamed type annotations used by the Initialization Checker:
  @NonRaw => @Initialized
  @Raw => @UnknownInitialization
  new annotation @UnderInitialization
The old Initialization Checker (that uses @Raw and @NonRaw) can be invoked
  by invoking the NullnessRawnessChecker rather than the NullnessChecker.

Purity (side effect) analysis uses new annotations @SideEffectFree,
  @Deterministic, and @TerminatesExecution; @Pure means both @SideEffectFree
  and @Deterministic.

Pre- and postconditions about type qualifiers are available for any type system
  through @RequiresQualifier, @EnsuresQualifier and @EnsuresQualifierIf.  The
  contract annotations for the Nullness Checker (e.g. @EnsuresNonNull) are now
  only a special case of these general purpose annotations.
  The meta-annotations @PreconditionAnnotation, @PostconditionAnnotation, and
  @ConditionalPostconditionAnnotation can be used to create more special-case
  annotations for other type systems.

Renamed assertion comment string used by all checkers:
  @SuppressWarnings => @AssumeAssertion

To use an assert statement to suppress warnings, the assertion message must
  include the string "@AssumeAssertion(warningkey)".  Previously, just the
  warning key sufficed, but the string @SuppressWarnings(warningkey) was
  recommended.

New command-line options:
  -AonlyDefs and -AonlyUses complement existing -AskipDefs and -AskipUses
  -AsuppressWarnings Suppress warnings matching the given key
  -AassumeSideEffectFree Unsoundly assume that every method is side-effect-free
  -AignoreRawTypeArguments Ignore subtype tests for type arguments that
    were inferred for a raw type
  -AenablePurity Check the bodies of methods marked as pure
    (@SideEffectFree or @Deterministic)
  -AsuggestPureMethods Suggest methods that could be marked as pure
  -AassumeAssertionsAreEnabled, -AassumeAssertionsAreDisabled Whether to
    assume that assertions are enabled or disabled
  -AconcurrentSemantics Whether to assume concurrent semantics
  -Anocheckjdk Don't err if no annotated JDK can be found
  -Aflowdotdir Create an image of the control flow graph
  -AinvariantArrays replaces -Alint=arrays:invariant
  -AcheckCastElementType replaces -Alint=cast:strict

Manual:
  New manual section about array types.
  New FAQ entries:  "Which checker should I start with?", "How can I handle
    typestate, or phases of my program with different data properties?",
    "What is the meaning of a type qualifier at a class declaration?"
  Reorganized FAQ chapter into sections.
  Many other improvements.

----------------------------------------------------------------------

Version 1.6.7, 28 August 2013

User-visible framework improvements:
  Improve the error message produced by -Adetailedmsgtext

Bug fixes:
  Fix issue #245: anonymous classes were skipped by default

----------------------------------------------------------------------

Version 1.6.6, 01 August 2013

Documentation:
  The Checker Framework manual has been improved.  Changes include:
more troubleshooting tips to the Checker Framework manual, an improved
discussion on qualifier bounds, more examples, improved formatting, and more.
  An FAQ entry has been added to discuss JSR305.
  Minor clarifications have been added to the Checker Framework tutorial.

----------------------------------------------------------------------

Version 1.6.5, 01 July 2013

User-visible framework improvements:
  Stub files now support static imports.

Maven plugin:
  Maven plugin will now issue a warning rather than quit when zero checkers are specified in a project's pom.xml.

Documentation:
  Improved the Maven plugin instructions in the Checker Framework manual.
  Added documentation for the -XDTA:noannotationsincomments compiler flag.

Internal framework improvements:
  Improved Maven-plugin developer documentation.

----------------------------------------------------------------------

Version 1.6.4, 01 June 2013

User-visible framework improvements:
    StubGenerator now generates stubs that can be read by the StubParser.

Maven plugin:
    The Maven plugin no longer requires the Maven project's output directory to exist in order to run the Checker Framework.  However, if you ask the Checker Framework to generate class files then the output directory will be created.

Documentation:
  Improved the Maven plugin instructions in the Checker Framework manual.
  Improved the discussion of why to define both a bottom and a top qualifier in the Checker Framework manual.
  Update FAQ to discuss that some other tools incorrectly interpret array declarations.

----------------------------------------------------------------------

Version 1.6.3, 01 May 2013

Eclipse plugin bug fixes:
  The javac argument files used by the Eclipse plugin now properly escape file paths.  Windows users should no longer encounter errors about missing built-in checkers.

Documentation:
  Add FAQ "What is the meaning of an annotation after a type?"

----------------------------------------------------------------------

Version 1.6.2, 04 Apr 2013

Eclipse plugin:
  The "Additional compiler parameters" text field has now been replaced by a list.  Parameters in this list may be activated/deactivated via checkbox.

Eclipse plugin bug fixes:
   Classpaths and source files should now be correctly quoted when they contain spaces.

Internal framework improvements:
  Update pom files to use the same update-version code as the Checker Framework "web" ant task.  Remove pom specific update-version code.
  Update build ant tasks to avoid re-running targets when executing tests from the release script.

----------------------------------------------------------------------

Version 1.6.1, 01 Mar 2013

User-visible framework improvements:
  A number of error messages have been clarified.
  Stub file now supports type annotations in front and after method type variable declarations.
  You may now specify custom paths to javac.jar and jdk7.jar on the command line for non-standard installations.

Internal framework improvements:
  Add shouldBeApplied method to avoid unnecessary scans in DefaultApplier and avoid annotating void types.
  Add createQualifierDefaults and createQualifierPolymorphism factory methods.

Maven plugin:
  Put Checker Framework jars at the beginning of classpath.
  Added option to compile code in order to support checking for multi-module projects.
  The plugin no longer copies the various Checker Framework maven artifacts to one location but instead takes advantage of the new custom path options for javac.jar and jdk7.jar.
  The maven plugin no longer attempts to resolve jdk6.jar

Eclipse plugin:
  Put Checker Framework jars at the beginning of classpath.
  All files selected from a single project can now be checked.  The previous behavior only checked the entire project or one file depending on the type of the first file selected.

Documentation:
  Fixed broken links and incomplete URLs in the Checker Framework Manual.
  Update FAQ to discuss that some other tools incorrectly interpret array declarations.

Bug fixes

----------------------------------------------------------------------

Version 1.6.0, 1 Feb 2013

User-visible framework improvements:
  It is possible to use enum constants in stub files without requiring the fully qualified name, as was previously necessary.
  Support build on a stock Java 8 OpenJDK.

Adapt to underlying jsr308-langtools changes.
  The most visible change is syntax for fully-qualified types, from @A java.lang.Object to java.lang.@A Object.
  JDK 7 is now required.  The Checker Framework does not build or run on JDK 6.

Documentation:
  A new tutorial is available at https://checkerframework.org/tutorial/

----------------------------------------------------------------------

Version 1.5.0, 14 Jan 2013

User-visible framework improvements:
  To invoke the Checker Framework, call the main method of class
    CheckerMain, which is a drop-in replacement for javac.  This replaces
    all previous techniques for invoking the Checker Framework.  Users
    should no longer provide any Checker Framework jars on the classpath or
    bootclasspath.  jsr308-all.jar has been removed.
  The Checker Framework now works with both JDK 6 and JDK 7, without need
    for user customization.  The Checker Framework determines the
    appropriate annotated JDK to use.
  All jar files now reside in checker-framework/checkers/binary/.

Maven plugin:
  Individual pom files (and artifacts in the Maven repository) for all
    Checker Framework jar files.
  Avoid too-long command lines on Windows.
  See the Maven section of the manual for more details.

Eclipse plugin:
  Avoid too-long command lines on Windows.
  Other bug fixes and interface improvements.

Other framework improvements:
  New -Adetailedmsgtext command-line option, intended for use by IDE plugins.

----------------------------------------------------------------------

Version 1.4.4, 1 Dec 2012

Internal framework improvements:
  Add shutdown hook mechanism and use it for -AresourceStats resource
    statistics flag.
  Add -AstubWarnIfNotFound and -AstubDebug options to improve
    warnings and debug information from the stub file parsing.
  Ignore case when comparing error suppression keys.
  Support the bottom type as subtype of any wildcard type.

Tool Integration Changes
  The Maven plugin id has been changed to reflect standard Maven
    naming conventions.
  Eclipse and Maven plugin version numbers will now
    track the Checker Framework version numbers.

Bug fixes.

----------------------------------------------------------------------

Version 1.4.3, 1 Nov 2012

Clarify license:
  The Checker Framework is licensed under the GPL2.  More permissive
    licenses apply to annotations, tool plugins (Maven, Eclipse),
    external libraries included with the Checker Framework, and examples in
    the Checker Framework Manual.
  Replaced all third-party annotations by cleanroom implementations, to
    avoid any potential problems or confusion with licensing.

Aliased annotations:
  Clarified that there is no need to rewrite your program.  The Checker
    Framework recognizes dozens of annotations used by other tools.

Improved documentation of Units Checker and Gradle Integration.
Improved developer documentation of Eclipse and Maven plugins.

Bug fixes.

----------------------------------------------------------------------

Version 1.4.2, 16 Oct 2012

External tool support:
  Eclipse plug-in now works properly, due to many fixes

Regex Checker:
  New CheckedPatternSyntaxException added to RegexUtil

Support new foreign annotations:
  org.eclipse.jdt.annotation.Nullable
  org.eclipse.jdt.annotation.NonNull

New FAQ: "What is a receiver?"

Make annotations use 1-based numbering for formal parameters:
  Previously, due to a bug the annotations used 0-based numbering.
  This change means that you need to rewrite annotations in the following ways:
    @KeyFor("#3")  =>  @KeyFor("#4")
    @AssertNonNullIfTrue("#0")  =>  @AssertNonNullIfTrue("#1")
    @AssertNonNullIfTrue({"#0", "#1"})  =>  @AssertNonNullIfTrue({"#1", "#2"})
    @AssertNonNullAfter("get(#2)")  =>  @AssertNonNullAfter("get(#3)")
  This command:
    find . -type f -print | xargs perl -pi -e 's/("#)([0-9])(")/$1.($2+1).$3/eg'
  handles the first two cases, which account for most uses.  You would need
  to handle any annotations like the last two cases in a different way,
  such as by running
    grep -r -n -E '\("[^"]+#[0-9][^A-Za-z]|\("#[0-9][^"]' .
  and making manual changes to the matching lines.  (It is possible to
  provide a command that handles all cases, but it would be more likely to
  make undesired changes.)
  Whenever making automated changes, it is wise to save a copy of your
  codebase, then compare it to the modified version so you can undo any
  undesired changes.  Also, avoid running the automated command over version
  control files such as your .hg, .git, .svn, or CVS directory.

----------------------------------------------------------------------

Version 1.4.1, 29 Sep 2012

User-visible framework improvements:
  Support stub files contained in .jar files.
  Support aliasing for declaration annotations.
  Updated the Maven plugin.

Code refactoring:
  Make AnnotationUtils and AnnotatedTypes into stateless utility classes.
    Instead, provide the necessary parameters for particular methods.
  Make class AnnotationBuilder independent of AnnotationUtils.
  Remove the ProcessingEnvironment from AnnotatedTypeMirror, which was
    hardly used and can be replaced easily.
  Used more consistent naming for a few more fields.
  Moved AnnotatedTypes from package checkers.types to checkers.utils.
    this required making a few methods in AnnotatedTypeFactory public,
    which might require changes in downstream code.

Internal framework improvements:
  Fixed Issues #136, #139, #142, #156.
  Bug fixes and documentation improvements.

----------------------------------------------------------------------

Version 1.4.0, 11 Sep 2012

User-visible framework improvements:
  Defaulting:
    @DefaultQualifier annotations now use a Class instead of a String,
      preventing simple typo errors.
    @DefaultLocation extended with more constants.
    TreeAnnotator propagates the least-upper-bound of the operands of
      binary/compound operations, instead of taking the default qualifier.
  Stub files now ignore the return type, allowing for files automatically
    generated from other formats.
  Type factories and type hierarchies:
    Simplify AnnotatedTypeFactory constructors.
    Add a GeneralAnnotatedTypeFactory that supports multiple type systems.
    Improvements to QualifierHierarchy construction.
  Type-checking improvements:
    Propagate annotations from the sub-expression of a cast to its result.
    Better handling of assignment context and improved inference of
      array creation expressions.
  Optional stricter checking of casts to array and generic types using
    the new -Alint=cast:strict flag.
    This will become the default in the future.
  Code reorganization:
    SourceChecker.initChecker no longer has a ProcessingEnvironment
      parameter. The environment can now be accessed using the standard
      processingEnv field (instead of the previous env field).
    Classes com.sun.source.util.AbstractTypeProcessor and
      checkers.util.AggregateChecker are now in package checkers.source.
    Move isAssignable from the BaseTypeChecker to the BaseTypeVisitor; now
      the Checker only consists of factories and logic is contained in the
      Visitor.
  Warning and error messages:
    Issue a warning if an unsupported -Alint option is provided.
    Improved error messages.
  Maven plugin now works.

Nullness Checker:
  Only allow creation of (implicitly) non-null objects.
  Optionally forbid creation of arrays with @NonNull component type,
    when flag -Alint=arrays:forbidnonnullcomponents is supplied.
    This will become the default in the future.

Internal framework improvements:
  Enable assertion checking.
  Improve handling of annotated type variables.
  Assignment context is now a type, not a tree.
  Fix all compiler warnings.

----------------------------------------------------------------------

Version 1.3.1, 21 Jul 2012

Installation:
  Clarify installation instructions for Windows.  Remove javac.bat, which
  worked for running distributed checkers but not for creating new checkers.

User-visible framework improvements:
  Implement @PolyAll qualifier to vary over multiple type systems.
  The Checker Framework is unsound due to Java's covariant array subtyping.
    You can enable invariant array subtyping (for qualifiers only, not for
    base Java types) with the command-line option -Alint=arrays:invariant.
    This will become the default in the future.

Internal framework improvements:
  Improve defaulting for multiple qualifier hierarchies.
  Big refactoring of how qualifier hierarchies are built up.
  Improvements to error handling output for unexpected exceptions.
  Bug fixes and documentation improvements.

----------------------------------------------------------------------

Version 1.3.0, 3 Jul 2012

Annotation syntax changes, as mandated by the latest Type Annotations
(JSR 308) specification.  The most important ones are:
- New receiver syntax, using "this" as a formal parameter name:
    ReturnType methodname(@ReceiverAnnotation MyClass this, ...) { ... }
- Changed @Target default to be the Java 1.5 values
- UW extension: in addition to annotations in comments, support
    special /*>>> */ comments to hide multiple tokens.
    This is useful for the new receiver syntax and for import statements.

Framework improvements:
  Adapt to annotation storage changes in jsr308-langtools 1.3.0.
  Move type validation methods from the BaseTypeChecker to BaseTypeVisitor.

----------------------------------------------------------------------

Version 1.2.7, 14 May 2012

Regex Checker:
  Add basic support for the concatenation of two non-regular expressions
    that produce a valid regular expression.
  Support "isRegex" in flow inference.

Framework improvements:
  New @StubFiles annotation declaratively adds stub files to a checker.

Internal bug fixes:
  Respect skipDefs and skipUses in NullnessFlow.
  Support package annotations in stub files.
  Better support for enums in annotation attributes.
  Cleanups to how implicit receivers are determined.

----------------------------------------------------------------------

Version 1.2.6, 18 Mar 2012

Nullness Checker:
  Correctly handle unboxing in more contexts (if, switch (Issue 129),
    while loops, ...)

Regex Checker:
  Add capturing groups parameter to Regex qualifier.
    Count groups in String literals and String concatenation.
    Verify group number to method calls that take a capturing group
      number.
    Update RegexUtil methods to take optional groups parameter.
    Modify regex qualifier hierarchy to support groups parameter.
  Add special case for Pattern.compile when called with Pattern.LITERAL flag.

Internal bug fixes:
  Improve flow's support of annotations with parameters.
  Fix generics corner cases (Issues #131, #132, #133, #135).
  Support type annotations in annotations and type-check annotations.
  Improve reflective look-up of visitors and factories.
  Small cleanups.

----------------------------------------------------------------------

Version 1.2.5.1, 06 Feb 2012

Nullness Checker:
  Correct the annotations on ThreadLocal and InheritableThreadLocal.

Internal bug fixes:
  Expand release tests.
  Compile release with JDK 6 to work on both JDK 6 and JDK 7.

----------------------------------------------------------------------

Version 1.2.5, 3 Feb 2012

Don't put classpath on the bootclasspath when invoking javac.  This
prevents problems if, for example, android.jar is on the classpath.

New -jsr308_imports ... and -Djsr308.imports=... command-line options, for
specifying implicit imports from the command line.  This is needed by Maven.

New -Aignorejdkastub option makes the checker not load the jdk.astub
file. Files from the "stubs" option are still loaded.

Regex Checker:
  Support concatenation of PolyRegex strings.
  Improve examples of use of RegexUtil methods.

Signature Checker:
  Add new @ClassGetName annotation, for a 4th string representation of a
    class that is used by the JDK.  Add supporting annotations to make the
    type hierarchy a complete lattice.
  Add PolySignature annotation.

Internal bug fixes:
  Improve method type argument inference.
  Handle type variables whose upper bound is a type variable.
  Fix bug in least upper bound computation for anonymous classes.
  Improve handling of annotations inherited from superclasses.
  Fix design problem with Nullness Checker and primitive types.
  Ensure that overriding methods respect pre- and postconditions.
  Correctly resolve references to an enclosing this.
  Improve handling of Java source that contains compilation errors.

----------------------------------------------------------------------

Version 1.2.4, 15 Dec 2011

All checkers:
- @Target(TYPE_USE) meta-annotation is properly handled.

Nullness Checker:
- Do not allow nullness annotations on primitive types.
- Improvements to rawness (initialization) checks.
- Special-case known keys for System.getProperty.
- The -Alint=uninitialized command-line option now defaults to off, and
  applies only to initialization of primitive and @Nullable fields.  It is
  not possible to disable, from the command line, the check that all
  @NonNull fields are initialized.  Such warnings must be suppressed
  explicitly, for example by using @SuppressWarnings.

Regex Checker:
- Improved RegexUtil class.

Manual:
- Add FAQ item "Is the Checker Framework an official part of Java?"
- Trim down README.txt; users should read the manual instead.
- Improvements throughout, especially to Nullness and Regex Checker sections.

Implementation details:
- Add a new @InvisibleQualifier meta-annotation for type qualifiers.
  Instead of special-casing @Unqualified in the AnnotatedTypeMirror it
  now looks for this meta-annotation. This also allows type systems to
  hide type qualifiers it doesn't want visible, which we now use in the
  Nullness Checker to hide the @Primitive annotation.
- Nullness Checker:  Introduce a new internal qualifier @Primitive that is
  used for primitive types.
- Be stricter about qualifiers being present on all types. If you get
  errors about missing qualifiers, check your defaulting rules.
  This helped in fixing small bugs in corner cases of the type
  hierarchy and type factory.
- Unify decoding type annotations from trees and elements.
- Improve handling of annotations on type variables and upper bounds.
- Support checkers that use multiple, disjoint qualifier hierarchies.
- Many bug fixes.

----------------------------------------------------------------------

Version 1.2.3, 1 Nov 2011

Regex Checker:
- Add @PolyRegex polymorphic annotation
- Add more stub library annotations

Implementation details:
- Do not use "null" for unqualified types. Explicitly use @Unqualified
  and be strict about correct usage. If this causes trouble for you,
  check your @ImplicitFor and @DefaultQualifierInHierarchy
  meta-annotations and ensure correct defaulting in your
  AnnotatedTypeFactory.

Bug fixes:
- Correctly handle f-bounded polymorphism. AnnotatedTypeMirror now has
  methods to query the "effective" annotations on a type, which
  handles type variable and wildcard bounds correctly. Also, terminate
  recursions by not doing lazy-initialization of bounds during defaulting.
- Many other small bug fixes and documentation updates.

----------------------------------------------------------------------

Version 1.2.2, 1 Oct 2011

Be less restrictive about when to start type processing when errors
already exist.
Add -AskipDefs command-line option to not type-check some class
definitions.
Documentation improvements.

----------------------------------------------------------------------

Version 1.2.1, 20 Sep 2011

Fix issues #109, #110, #111 and various other cleanups.
Improvements to the release process.
Documentation improvements.

----------------------------------------------------------------------

Version 1.2.0.1, 4 Sep 2011

New version number to stay in sync with JSR 308 compiler bugfix.
No significant changes.

----------------------------------------------------------------------

Version 1.2.0, 2 Sep 2011

Updated to JDK 8. Use -source 8 (the new default) for type annotations.
Documentation improvements
Bug fixes all over

Nullness Checker:
- Correct the upper bounds of all Collection subtypes

----------------------------------------------------------------------

Version 1.1.5, 22 Jul 2011

Units Checker:
  Instead of conversion routines, provide unit constants, with which
  to multiply unqualified values. This is easier to type and the
  multiplication gets optimized away by the compiler.

Fenum Checker:
  Ensure that the switch statement expression is a supertype of all
  the case expressions.

Implementation details:

- Parse declaration annotations in stub files

- Output error messages instead of raising exceptions. This change
  required us to introduce method "initChecker" in class
  SourceChecker, which should be used instead of "init". This allows
  us to handle the calls to initChecker within the framework.
  Use method "errorAbort" to output an error message and abort
  processing.

----------------------------------------------------------------------

Version 1.1.4, 8 Jul 2011

Units Checker (new):
  Ensures operations are performed on variables of correct units of
  measurement (e.g., miles vs. kilometers vs. kilograms).

Changed -AskipClasses command-line option to -AskipUses

Implementation details:

- Improve support for type qualifiers with enum attributes

----------------------------------------------------------------------

Version 1.1.3, 17 Jun 2011

Interning:
- Add @UsesObjectEquals annotation

Manual:
- Signature Checker is now documented
- Fenum Checker documentation improved
- Small improvements to other sections

Implementation details:

- Updates to the web-site build process

- The BaseTypeVisitor used to provide the same two type parameters as
  class SourceVisitor. However, all subtypes of BaseTypeVisitor were
  instantiated as <Void, Void>. We decided to directly instantiate the
  SourceVisitor as <Void, Void> and removed this complexity.
  Instead, the BaseTypeVisitor is now parameterized by the subtype of
  BaseTypeChecker that should be used. This gives a more concrete type
  to field "checker" and is similar to BasicAnnotatedTypeFactory.

- Added method AnnotatedTypeFactory.typeVariablesFromUse to allow
  type-checkers to adapt the upper bounds of a type variable depending on
  the type instantiation.

- Method type argument inference:
  Changed AnnotatedTypeFactory.methodFromUse to return a Pair consisting
  of the method and the inferred or explicit method type arguments.
  If you override this method, you will need to update your version.
  See this change set for a simple example:
  https://github.com/typetools/checker-framework/source/detail?r=8381a213a4

- Testing framework:
  Support for multiple expected errors using the "// :: A :: B :: C" syntax.

Many small updates and fixes.

----------------------------------------------------------------------

Version 1.1.2, 12 Jan 2011

Fake Enum Checker (new):
  A "fake enumeration" is a set of integers rather than a proper Java enum.
  They are used in legacy code and for efficiency (e.g., in Android).  The
  Fake Enum Checker gives them the same safety guarantees as a proper Java
  enum.

Property File Checker (new):
  Ensures that valid keys are used for property files and resource bundles.
  Also includes a checker that code is properly internationalized and a
  checker for compiler message keys as used in the Checker Framework.

Signature Checker (new):
  Ensures that different string representations of a Java type (e.g.,
  "package.Outer.Inner" vs. "package.Outer$Inner" vs. "Lpackage/Outer$Inner;")
  are not misused.

Interning Checker enhancements:
  Issues fewer false positives for code like "a==b || a.equals(b)"

Foreign annotations:
  The Checker Framework supports more non-Checker-Framework annotations.
  This means that it can check already-annotated code without requiring you
  to rewrite your annotations.
    Add as an alias for checkers.interning.quals.Interned:
      com.sun.istack.Interned
    Add as aliases for checkers.nullness.quals.NonNull:
      com.sun.istack.NotNull
      org.netbeans.api.annotations.common.NonNull
    Add as aliases for checkers.nullness.quals.Nullable:
      com.sun.istack.Nullable
      javax.validation.constraints.NotNull
      org.netbeans.api.annotations.common.CheckForNull
      org.netbeans.api.annotations.common.NullAllowed
      org.netbeans.api.annotations.common.NullUnknown

Manual improvements:
  Improve installation instructions
  Rewrite section on generics (thanks to Bert Fernandez and David Cok)
    Also refactor the generics section into its own chapter
  Rewrite section on @Unused and @Dependent
  New manual section: Writing Java expressions as annotation arguments
  Better explanation of warning suppression
  JSR 308 is planned for Java 8, not Java 7

Stub files:
  Support nested classes by expressing them at top level in binary form: A$B
  Improved error reporting when parsing stub files

Annotated JDK:
  New way of generating annotated JDK
  jdk.jar file no longer appears in repository
  Warning if you are not using the annotated JDK.

Miscellaneous:
  Warn if -source command-line argument does not support type annotations

Many bug fixes
  There are too many to list, but some notable ones are to local type
  inference, generics, pre- and post-conditions (e.g., @NonNullOnEntry,
  @AssertNonNull*), and map keys (@KeyFor).  In particular, preconditions
  and map key annotations are now checked, and if they cannot be verified,
  an error is raised; previously, they were not verified, just unsoundly
  trusted.

----------------------------------------------------------------------

Version 1.1.1, 18 Sep 2010

Eclipse support:
  Removed the obsolete Eclipse plug-in from repository.  The new one uses a
  different repository
  (http://code.google.com/a/eclipselabs.org/p/checker-plugin/) but a user
  obtains it from the same URL as before:
  https://checkerframework.org/eclipse/

Property Key Checker:
  The property key checker allows multiple resource bundles and the
  simultaneous use of both resource bundles and property files.

Javari Checker:
  Added Javari stub classes for more JDK classes.

Distribution:
  Changed directory structure (top level is "checker-framework"; "checkers"
  is a under that) for consistency with version control repository.

Many documentation improvements and minor bugfixes.

----------------------------------------------------------------------

Version 1.1.0b, 16 Jun 2010

Fixed a bug related to running binary release in JDK 6

----------------------------------------------------------------------

Version 1.1.0, 13 Jun 2010

Checkers
  Introduced a new simple mechanism for running a checker
  Added one annotated JDK for all checkers

Nullness Checker
  Fixed bugs related to map.get() and KeyFor annotation
  Fixed bugs related to AssertNonNull* and parameters
  Minor updates to the annotated JDK, especially to java.io.File

Manual
  Updated installation instructions
  Clarified section regarding fields and type inference

----------------------------------------------------------------------

Version 1.0.9, 25 May 2010

Nullness Checker:
  Improved Javadocs and manual documentation
  Added two new annotations: AssertNonNullAfter, KeyFor
  Fixed a bug related to AssertNonNullIfFalse and assert statements
  Renamed NonNullVariable to NonNullOnEntry

Checkers:
  Interning: Skipping equality check, if either operands should be skipped
  Fixed a bug related to annotations targeting array fields found in classfile
  Fixed a bug related to method invocation generic type inference
    in static methods

Manual
  Added a section on nullness method annotations
  Revised the Nullness Checker section
  Updated Ant usage instructions

----------------------------------------------------------------------

Version 1.0.8, 15 May 2010

Checkers
  Changed behavior of flow type refinement when annotation is explicit
  Handle array initializer trees (without explicit type)
  Handle the case of Vector.copyInto
  Include javax classes in the distributed jdk jar files

Interning Checker
  Handle interning inference of string concatenation
  Add 20+ @Interned annotations to the JDK
  Add an option, checkclass, to validate the interning
    of specific classes only

Bug fixes
  Fix a bug related to array implicit types
  Lock Checker: Treat null as a bottom type

Manual
  Added a new section about Flow inference and fields

----------------------------------------------------------------------

Version 1.0.7, 12 Apr 2010

Checkers
  Distributed a Maven repository
  Updated stub parser project to latest version (javaparser 1.0.8)
  Fixed bugs related to iterable wildcards and type parameter types

----------------------------------------------------------------------

Version 1.0.6, 24 Feb 2009

Nullness Checker
  Added support for new annotations:
    Pure - indicates that the method, given the same parameters, return the
            same values
    AssertNonNullIfFalse - indicates that a field is NonNull if the method
            returns false
  Renamed AssertNonNull to AssertParametersNonNull
  Updated the annotated jdk

Javari Checker
  Fixed many bugs:
    handle implicit dereferencing of this (e.g. `field` in place of
      `this.field`)
    apply default annotations to method parameters

----------------------------------------------------------------------

Version 1.0.5, 12 Jan 2009

Checkers
  Added support for annotated jdk jars
  Improved readability of some failure messages
  Added AssertNonNullIfTrue support for method parameter references
  Fixed a bug related to LazyNonNull and array fields
  Fixed a bug related to inference and compound assignments (e.g. +=)
  nullness: permit the type of @NonNull Void

Manual
  Updated annotating-libraries chapter regarding annotated jdk

----------------------------------------------------------------------

Version 1.0.4, 19 Dec 2009

Bug Fixes
  wildcards not recognized as subtypes of type variables
    e.g. '? extends A' and 'A'
  PolyNull methods not accepting null literal value arguments
  spurious unexpected Raw warnings

Manual
  Clarified FAQ item regarding why List's type parameter is
    "extends @NonNull Object"

----------------------------------------------------------------------

Version 1.0.3, 5 Dec 2009

Checkers
  New location UPPER_BOUND for DefaultQualifier permits setting the default
    for upper bounds, such as Object in "? extends Object".
  @DefaultQualifier accepts simple names, like @DefaultQualifier("Nullable"),
    rather than requiring @DefaultQualifier("checkers.nullness.quals.Nullable").
  Local variable type inference has improved support for array accesses.
  The repository contains Eclipse project and launch configuration files.
    This is helpful too people who want to build a checker, not to people
    who merely want to run a checker.
  Many bug fixes, including:
    handling wildcard subtyping rules
    stub files and vararg methods being ignored
    nullness and spurious rawness errors
    uses of array clone method (e.g. String[].clone())
    multibound type parameters (e.g. <T extends @A Number & @B Cloneable>)

Manual
  Documented the behavior of annotations on type parameter declarations.
  New FAQ item:
    How to collect warnings from multiple files
    Why a qualifier shouldn't apply to both types and declarations

----------------------------------------------------------------------

Version 1.0.2, 16 Nov 2009

Checkers
  Renamed Regex Checker's @ValidRegex annotation to @Regex
  Improved Collection.toArray() heuristics to be more sound

Bug fixes
  Fixed the annotated JDK to match OpenJDK 6
    - Added missing methods and corrected class hierarchy
  Fixed a crash related to intersection types

----------------------------------------------------------------------

Version 1.0.1, 1 Nov 2009

Checkers
  Added new checkers:
    RegEx checker to detect invalid regular expression use
    Internationalization (I18n) checker to detect internationalization errors

Functionality
  Added more performance optimizations
  nullness: Added support for netbeans nullness annotations
  nullness: better semantics for redundant nullness tests
    related to redundant tests in assertions
  lock: Added support for JCIP annotation in the Lock Checker
  tainting: Added support for polymorphism
  Lock Checker supports the JCIP GuardedBy annotation

Bug fixes
  Fixed a crashing bug related to interaction between
    generic types and wildcards
  Fixed a bug in stub file parser related to vararg annotations
  Fixed few bugs in skeleton file generators

Manual
  Tweak installation instructions
  Reference Units Checker
  Added new sections for new checkers
    RegEx checker (S 10)
    Internationalization Checker (S 11)

----------------------------------------------------------------------

Version 1.0.0, 30 Sep 2009

Functionality
  Added Linear Checker to restrict aliasing

Bug fixes
  Fixed flow erros related to loop controls and break/continue

Manual
  Adopt new term, "Declaration Annotation" instead of non-type annotations
  Added new sections:
    Linear Checker (S 9)
    Inexpressible types (S 14.3)
    How to get started annotating legacy code (S 2.4.4)
  Expanded Tainting Checker section

----------------------------------------------------------------------

Version 0.9.9, 4 Sep 2009

Functionality
  Added more optional lint checks (cast:unsafe, all)
  Nullness Checker supports @SuppressWarnings("nullness:generic.argument"),
    for suppressing warnings related to misuse of generic type arguments.
    This was already supported and documented, but had not been mentioned
    in the changelog.

Bug fixes
  Fixed many bugs related to Stub files causing parser to ignore
    bodiless constructors
    annotated arrays annotations
    type parameter and wildcard bounds annotations

Manual
  Rewrote 'javac implementation survival guide' (S 13.9)
  Restructured 'Using a checker' (S 2)
  Added 'Integration with external tools' (S 14)
  Added new questions to the FAQ (S 15)

----------------------------------------------------------------------

Version 0.9.8, 21 Aug 2009

Functionality
  Added a Tainting Checker
  Added support for conditional nonnull checking
  Added optional check for redundant nullness tests
  Updated stub parser to latest libraries

Bug fixes
  Fixed a bug related to int[] treated as Object when passed to vararg T...
  Fixed a crash related to intersection types
  Fixed a bug related to -AskipClasses not being honored
  Fixed a bug related to flow

Manual
  Added new sections
    8 Tainting Checker
    3.2.3 Conditional nullness

----------------------------------------------------------------------

Version 0.9.7, 12 Aug 2009

Functionality
  Changed swNonNull to castNonNull
  nullness: Improved flow to infer nullness based on method invocations
  locking: Permitted @Holding to appear on constructors

Bug fixes
  Fixed a bug related to typevar and wildcard extends clauses

----------------------------------------------------------------------

Version 0.9.6, 29 Jul 2009

Functionality
  Changed 'jsr308.skipClasses' property with '-AskipClasses' option
  Locking checker
    - Add subtype checking for Holding
    - Treat constructors as synchronized methods

Bug fixes
  Added some missing nullness annotations in the jdk
  Fixed some bugs related to reading stub files

Manual
  Added a new section
    2.10  Tips about writing annotations
  Updated sections of
    2.6   Unused fields and dependent types
    3.1.1 Rawness annotation hierarchy

----------------------------------------------------------------------

Version 0.9.5, 13 Jul 2009

Functionality
  Added support for Findbugs, JSR305, and IntelliJ nullness annotations
  Added an Aggregate Checker base-class
  Added support for a form of field access control

Bug fixes
  Added check for arguments in super() calls in constructors

Manual
  Added new sections:
    Fields access control
    Other tools for nullness checking
    Bundling multiple checkers

----------------------------------------------------------------------

Version 0.9.4, 30 Jun 2009

Functionality
  Added Lock Checker

Bug fixes
  Handle more patterns for determining Map.get() return type

Manual Documentations
  Improved installation instructions
  Added the following sections
    2.6 Dependent types
    3.1 subsection for LazyNonNull
    10.9 When to use (and not to use) type qualifiers

----------------------------------------------------------------------

Version 0.9.3, 23 Jun 2009

Functionality
  Added support DefaultQualifier on packages
  Added support for Dependent qualifier types
    see checkers.quals.Dependent
  Added an option to treat checker errors as warnings
  Improved flow handling of boolean logic

Manual Documentations
  Improved installation instructions
  Improved discussion of effective and implicit qualifiers and defaults
  Added a discussion about the need for bottom qualifiers
  Added sections for how-to
    . suppress Basic Checker warnings
    . troubleshoot skeleton files

----------------------------------------------------------------------

Version 0.9.2, 2 Jun 2009

Functionality
  Added pre-liminary support for lazy initialization in nullness
    see LazyNonNull

Bug fixes
  Corrected method declarations in JDK skeleton files
    - bug resulted in a runtime error

Documentations
  Updated qualifier javadoc documentations
  Corrected a reference on passing qualifiers to javac

----------------------------------------------------------------------

Version 0.9.1, 19 May 2009

Bug fixes
  Eliminated unexpected compiler errors when using checkers
  Fixed bug related to reading annotations in skeleton files

API Changes
  Renamed SourceChecker.process() to .typeProcess()

Manual
  Updated troubleshooting info
    info for annotations in skeleton files

----------------------------------------------------------------------

Version 0.9b, 22 Apr 2009

No visible changes

----------------------------------------------------------------------

Version 0.9, 16 Apr 2009

Framework
  More space and performance optimizations
  Handle raw type with multiple type var level
    e.g. class Pair<X, Y extends X> { ... }

Manual
  Improve installation instructions
  Update references to command line arguments

----------------------------------------------------------------------

Version 0.8.9, 28 Mar 2009

Framework
  Introduce Space (and minor performance) optimizations
  Type-check constructor invocation receiver type
  Fixed bug related to try-catch flow sensitivity analysis
  Fixed bugs when type-checking annotations and enums
    - bug results in null-pointer exception

----------------------------------------------------------------------

Version 0.8.8, 13 Mar 2009

Nullness Checker
  Support for custom nullness assertion via @AssertNonNull
  Support for meta-annotation AssertNonNull
  Support for Collection.toArray() method
    Infer the nullness of the returned type
  Corrected some JDK Collection API annotations

Framework
  Fixed bugs related to assignments expressions in Flow
  Fixed bugs related to enum and annotation type hierarchy
  Fixed bugs related to default annotations on wildcard bounds

----------------------------------------------------------------------

Version 0.8.7, 27 Feb 2009

Framework
  Support annotations on type parameters
  Fixed bugs related to polymorphic types/annotations
  Fixed bugs related to stub fixes

Manual
  Specify annotation defaults settings for IGJ
  Update Known Problems section
----------------------------------------------------------------------

Version 0.8.6, 3 Feb 2009

Framework
  Fixed bugs related to flow sensitivity analysis related to
    . for loop and do while loops
    . multiple iterations of a loop
    . complement of logical conditions
  Declarative syntax for string literal type introduction rules
  Support for specifying stub file directories

----------------------------------------------------------------------

Version 0.8.5, 17 Jan 2009

Framework
  Fixed bugs related to flow sensitivity analysis
  Fixed bugs related to annotations on type parameters

----------------------------------------------------------------------

Version 0.8.4, 17 Dec 2008

Distribution
  Included checkers-quals.jar which contains the qualifiers only

Framework
  Fixed bugs related to inner classes
  Fixed a bug related to resolving polymorphic qualifiers
    within static methods

Manual
  Added 'Distributing your annotated project'

----------------------------------------------------------------------

Version 0.8.3, 7 Dec 2008

Framework
  Fixed bugs related to inner classes
  Changed cast semantics
    Unqualified casts don't change cast away (or in) any qualifiers
  Refactored AnnotationBuilder to ease building annotations
  Added support for Object += String new behavior
  Added a type validation check for method return types

Nullness
  Added inference of field initialization
    Suppress false warnings due to method invocations within constructors

IGJ
  Added proper support for AssignsFields and inner classes interactions

Manual
  Updated 'Known Problems' section

----------------------------------------------------------------------

Version 0.8.2, 14 Nov 2008

Framework
  Included a binary distribution in the releases
  Added support for annotations on type parameters
  Fixed bugs related to casts

Nullness
  Improved error messages readability
  Added partial support for Map.get() detection

Manual
  Improved installation instructions

----------------------------------------------------------------------

Version 0.8.1, 1 Nov 2008

Framework
  Added support for array initializers
  Fixed many bugs related to generics and generic type inference

Documentations
  Added 'Getting Started' guide

----------------------------------------------------------------------

Version 0.8, 27 Sep 2008

Framework
  Added support for newly specified array syntax
  Refactored code for annotating supertypes
  Fixed AnnotationBuilder AnnotationMirror string representation
  Fixed AnnotatedTypeMirror hashCode

Manual
  Reorganized 'Annotating Libraries' section

----------------------------------------------------------------------

Version 0.7.9, 19 Sep 2008

Framework
  Added support for stub files/classes
  Fixed bugs related to anonymous classes
  Fixed bugs related to qualifier polymorphism

Manual
  Updated 'Annotating Libraries' section to describe stub files

Tests
  Added support for Windows
  Fixed a bug causing IGJ tests to fail on Windows

----------------------------------------------------------------------

Version 0.7.8, 12 Sep 2008

Framework
  Improved support for anonymous classes
  Included refactorings to ease extensibility
  Fixed some minor bugs

Nullness
  Fix some errors in annotated JDK

----------------------------------------------------------------------

Version 0.7.7, 29 Aug 2008

Framework
  Fixed bugs related to polymorphic qualifiers
  Fixed bugs related to elements array convention
  Add implicit type arguments to raw types

Interning
  Suppress cast warnings for interned classes

Manual
  Removed discussion of non-standard array syntax alternatives

----------------------------------------------------------------------

Version 0.7.6, 12 Aug 2008

Framework
  Changed default array syntax to ARRAYS-PRE, per the JSR 308 specification
  Added an optional check for qualifier unsafe casts
  Added support for running multiple checkers at once
  Fixed bugs related array syntax
  Fixed bugs related to accessing outer classes with-in inner classes

Manual
  Added a new subsection about Checker Auto-Discovery
    2.2.1 Checker Auto-discovery

----------------------------------------------------------------------

Version 0.7.5, 2 Aug 2008

Framework
  Added support for ARRAYS-PRE and ELTS-PRE array syntax
  Added a check for unsafe casts
  Some improvements to the AnnotationBuilder API

Nullness Checker
  Added a check for synchronized objects
  Added a check for (un)boxing conversions

Javari Checker
  Fixed some JDK annotated classes

----------------------------------------------------------------------

Version 0.7.4, 11 July 2008

Framework
  Added support for annotations found in classfiles
  Added support for the ARRAY-IN array syntax
  Added AnnotationBuilder, to create AnotationMirrors with values
  Improved the readability of recursive types string representation

Nullness Checker
  Added a check for thrown Throwable nullability

IGJ Checker
  Treat enums as mutable by default, like regular classes

Manual
  Added a new subsection about array syntax proposals:
    2.1.2 Annotating Arrays

----------------------------------------------------------------------

Version 0.7.3,  4 July 2008

Javari Checker
  Converted JDK files into stubs

Nullness Checker
  Fixed java.lang.Number declaration in the annotated jdk

Framework
  Fixed a bug causing crashes related to primitive type boxing
  Renamed DAGQualifierHierarchy to GraphQualifierHierarchy

----------------------------------------------------------------------

Version 0.7.2, 26 June 2008

IGJ Checker
  Supports flow-sensitive type refinement

Framework
  Renamed Default annotation to DefaultQualifier
  Added DefaultQualifiers annotation
  Fixed bugs related to flow-sensitive type refinement
  Fixed an error in the build script in Windows

Manual
  Added a new section
    9.2  javac implementation survival guide
  Added hyperlinks to Javadocs of the referenced classes

----------------------------------------------------------------------

Version 0.7.1, 20 June 2008

Nullness Checker
  Made NNEL the default qualifier scheme

Basic Checker
  Moved to its own checkers.basic package

Framework
  Enhanced type-checking within qualifier-polymorphic method bodies
  Fixed a bug causing StackOverflowError when type-checking wildcards
  Fixed a bug causing a NullPointerException when type-checking
    compound assignments, in the form of +=

Class Skeleton Generator
  Distributed in compiled form (no more special installation instructions)
  Added required asmx.jar library to lib/

Manual
  Added new sections
    2.2.1 Ant tasks
    2.2.2 Eclipse plugin
    2.6   The effective qualifier on a type
  Rewrote section 8 on annotating libraries
    Added reference to the new Eclipse plug-in
    Deleted installation instructions

Javari Checker
  Fixed bugs causing a NullPointerException when type-checking
    primitive arrays

IGJ Checker
  Fixed bugs related to uses of raw types

API Changes
  Moved AnnotationFactory functionality to AnnotationUtils
  Removed .root and .inConflict from DAGQualifierHierarchy

----------------------------------------------------------------------

Version 0.7, 14 June 2008

Installation
  New, very simple installation instructions for Linux.  For other
    operating systems, you should continue to use the old instructions.

Nullness Checker
  Renamed from "NonNull Checker" to "Nullness Checker".
    Renamed package from checkers.nonnull to checkers.nullness.
    The annotation names remain the same.
  Added PolyNull, a polymorphic type qualifier for nullness.

Interning Checker
  Renamed from "Interned Checker" to "Interning Checker".
    Renamed package from checkers.interned to checkers.interning.
    The annotation names remain the same.
  Added PolyInterned, a polymorphic type qualifier for Interning.
  Added support for @Default annotation.

Framework
  Qualifiers
    @PolymorphicQualifier was not previously documented in the manual.
    Moved meta-qualifiers from checkers.metaquals package to checkers.quals.
    Removed @VariableQualifier and @RootQualifier meta-qualifiers.
  Added BasicAnnotatedTypeFactory, a factory that handles implicitFor,
    defaults, flow-sensitive type inference.
  Deprecated GraphQualifierHierarchy; DAGQualifierHierarchy replaces it.
  Renamed methods in QualifierHierarchy.

Manual
  Rewrote several manual sections, most notably:
    2.1.1  Writing annotations in comments for backward compatibility
      (note new -Xspacesincomments argument to javac)
    2.3  Checking partially-annotated programs: handling unannotated code
    2.6  Default qualifier for unannotated types
    2.7  Implicitly refined types (flow-sensitive type qualifier inference)
    8  Annotating libraries
    9  How to create a new checker plugin
  Javadoc for the Checker Framework is included in its distribution and is
    available online at https://checkerframework.org/api/ .

----------------------------------------------------------------------

Version 0.6.4, 9 June 2008

All Framework
  Updated the distributed JDK and examples to the new location of qualifiers

Javari Checker
  Improved documentation on polymorphism resolution
  Removed redundant code now added to the framework from JavariVisitor,
    JavariChecker and JavariAnnotatedTypeFactory
  Refactored method polymorphism into JavariAnnotatedTypeFactory
  Fixed bug on obtaining type from NewClassTree, annotations at constructor
    invocation are not ignored now
  Refactored polymorphism resolution, now all annotations on parameters and
    receivers are replaced, not only on the return type
  Refactored and renamed internal annotator classes in
    JavariAnnotatedTypeFactory
  Added more constructor tests
  Moved Javari annotations to checkers.javari.quals package

----------------------------------------------------------------------

Version 0.6.3, 6 June 2008

Checker Framework
  Improved documentation and manual
  Treat qualifiers on extends clauses of type variables and wildcard types as
    if present on type variable itself
  Renamed AnnotationRelations to QualifierHierarchy
  Renamed GraphAnnotationRelations to GraphQualifierHierarchy
  Renamed TypeRelations to TypeHierarchy
  Added flow as a supported lint option for all checkers
  Determined the suppress warning key reflectively

Interned Checker
  Moved @Interned annotation to checkers.interned.quals package

NonNull Checker
  Moved nonnull annotations to checkers.nonnull.quals package

Miscellaneous
  Included Javadocs in the release
  Improved documentation for all checkers

----------------------------------------------------------------------

Version 0.6.2, 30 May 2008

Checker Framework API
  Added support for @Default annotation via TreeAnnotator
  Added support for PolymorphicQualifier meta-annotation
  Disallow the use of @SupportedAnnotationTypes on checkers
  Fixed bugs related to wildcards with super clauses
  Improved flow-sensitive analysis for fields

Javari Checker
  Moved Javari qualifiers from checkers.quals to checkers.javari.quals
  Fixed bugs causing null pointer exceptions

NonNull Checker
  Fixed bugs related to nonnull flow
  Added new tests to test suite

Basic Checker
  Renamed Custom Checker to Basic Checker

----------------------------------------------------------------------

Version 0.6.1, 26 Apr 2008

Checker Framework API
  Added support for @ImplicitFor meta-annotations via the new TypeAnnotator
    and TreeAnnotator classes
  Improved documentation and specifications
  Fixed a bug related to getting supertypes of wildcards
  Fixed a crash on class literals of primitive and array types
  Framework ignores annotations that are not part of a type system
  Fixed several minor bugs in the flow-sensitive inference implementation.

IGJ Checker
  Updated the checker to use AnnotationRelations and TypeRelations

Javari Checker
  Changing RoMaybe annotation to PolyRead
  Updated checker to use AnnotationRelations and TypeRelations
  Updated the JDK
  Fixed bugs related to QReadOnly and type argument subtyping
  Fixed bugs related to this-mutable fields in methods with @ReadOnly receiver
  Fixed bugs related to primitive type casts
  Added new tests to test suit

NonNull Checker
  Updated the annotated JDK
  Fixed bugs in which default annotations were not correctly applied
  Added @Raw types to handle partial object initialization.
  Fixed several minor bugs in the checker implementation.

Custom Checker
  Updated checker to use hierarchy meta-annotations, via -Aquals argument

----------------------------------------------------------------------

Version 0.6, 11 Apr 2008

Checker Framework API
  Introduced AnnotationRelations and TypeRelations, more robust classes to
    represent type and annotation hierarchies, and deprecated
    SimpleSubtypeRelation
  Add support for meta-annotations to declare type qualifiers subtype relations
  Re-factored AnnotatedTypes and AnnotatedTypeFactory
  Added a default implementation of SourceChecker.getSuppressWarningsKey()
    that reads the @SuppressWarningsKey class annotation
  Improved support for multidimensional arrays and new array expressions
  Fixed a bug in which implicit annotations were not being applied to
    parenthesized expressions
  Framework ignores annotations on a type that do not have @TypeQualifier
  Moved error/warning messages into "messages.properties" files in each
    checker package
  Fixed a bug in which annotations were inferred to liberally by
    checkers.flow.Flow

Interned Checker
  Added heuristics that suppress warnings for certain comparisons (namely in
    methods that override Comparator.compareTo and Object.equals)
  The Interned checker uses flow-sensitive inference by default

IGJ Checker
  Fixed bugs related to resolving immutability variable in method invocation
  Fixed a bug related to reassignability of fields
  Add more tests

Javari Checker
  Added placeholder annotation for ThisMutable mutability
  Re-factored JavariAnnotatedTypeFactory
  Fixed self-type resolution for method receivers for readonly classes
  Fixed annotations on parameters of readonly methods
  Fixed type validation for arrays of primitives
  Added more tests
  Renamed @RoMaybe annotation to @PolyRead

NonNull Checker
  Removed deprecated checkers.nonnull.flow package
  Fixed a bug in which default annotations were not applied correctly

Miscellaneous
  Improved Javadocs
  Added FactoryTestChecker, a more modular tester for the annotated type
    factory
  Simplify error output for some types by stripping package names

----------------------------------------------------------------------

Version 0.5.1, 21 Mar 2008

Checker Framework API
  Added support for conditional expression
  Added checks for type validity and assignability
  Added support for per-checker customization of asMemberOf
  Added support for type parameters in method invocation,
    including type inference
  Enhanced performance of AnnotatedTypeFactory
  Checkers run only when no errors are found by Javac
  Fixed bugs related AnnotationUtils.deepCopy()
  Fixed support for annotated class type parameters
  Fixed some support for annotated type variable bounds
  Added enhancements to flow-sensitive qualifier inference
  Added checks for type parameter bounds

Interned Checker
  Fixed some failing test cases
  Fixed a bug related to autoboxing/unboxing
  Added experimental flow-sensitive qualifier inference (use
    "-Alint=flow" to enable)
  Improved subtype testing, removing some spurious errors

IGJ Checker
  Deleted IGJVisitor!
  Fixed some bugs related to immutability type variable resolution

Javari Checker
  Removed redundant methods from JavariVisitor in the new framework
  Added support to constructor receivers
  Added support to parenthesized expressions
  Fixed a bug related to resolving RoMaybe constructors
  Fixed a bug related to parsing conditional expressions
  Added parsing of parenthesized expressions
  Replaced checkers.javari.VisitorState with
    checkers.types.VisitorState, present in BaseTypeVisitor
  Modified JavariVisitor type parameters (it now extends
    BaseTypeVisitor<Void, Void>, not BaseTypeVisitor<Void,
    checkers.javari.VisitorState>)
  Modified JavariAnnotatedTypeFactory TreePreAnnotator to mutate a
    AnnotatedTypeMirror parameter instead of returning a
    List<AnnotationMirror>, in accordance with other parts of the
    framework design
  Modified test output format
  Added tests to test suite

NonNull Checker
  Fixed a bug related to errors produced on package declarations
  Exception parameters are now treated as NonNull by default
  Added better support for complex conditionals in NonNull-specific
    flow-sensitive inference
  Fixed some failing test cases
  Improved subtype testing, removing some spurious errors

Custom Checker
  Added a new type-checker for type systems with no special semantics, for
    which annotations can be provided via the command line

Miscellaneous
  Made corrections and added more links to Javadocs
  A platform-independent binary version of the checkers and framework
    (checkers.jar) is now included in this release

----------------------------------------------------------------------

Version 0.5, 7 Mar 2008

Checker Framework API
  Enhanced the supertype finder to take annotations on extends and
    implements clauses of a class type
  Fixed a bug related to checking an empty array initializer ("{}")
  Fixed a bug related to missing type information when multiple
    top-level classes are defined in a single file
  Fixed infinite recursion when checking expressions like "Enum<E
    extends Enum<E>>"
  Fixed a crash in checkers.flow.Flow related to multiple top-level
    classes in a single file
  Added better support for annotated wildcard type bounds
  Added AnnotatedTypeFactory.annotateImplicit() methods to replace
    overriding the getAnnotatedType() methods directly
  Fixed a bug in which constructor arguments were not checked

Interned Checker
  Fixed a bug related to auto-unboxing of classes for primitives
  Added checks for calling methods with an @Interned receiver

IGJ Checker
  Implemented the immutability inference for self-type (type of
    'this') properly
  Enhanced the implicit annotations to make an un-annotated code
    type-check
  Fixed bugs related to invoking methods based on a method's receiver
    annotations

Javari Checker
  Restored in this version, after porting to the new framework

NonNull Checker
  Fixed a bug in which primitive types were considered possibly null
  Improvements to support for @Default annotations

Miscellaneous
  Improved error message display for all checkers

----------------------------------------------------------------------

Version 0.4.1, 22 Feb 2008

Checker Framework API
  Introduced AnnotatedTypeFactory.directSupertypes() which finds the
    supertypes as annotated types, which can be used by the framework.
  Introduced default error messages analogous to javac's error messages.
  Fixed bugs related to handling array access and enhanced-for-loop type
    testing.
  Fixed several bugs that are due AnnotationMirror not overriding .equals()
    and .hashCode().
  Improved Javadocs for various classes and methods.
  Fixed several bugs that caused crashes in the checkers.
  Fixed a bug where varargs annotations were not handled correctly.

IGJ Checker
  Restored in this version, after porting the checker to the new framework.

NonNull Checker
  Fixed a bug where static field accesses were not handled correctly.
  Improved error messages for the NonNull checker.
  Added the NNEL (NonNull Except Locals) annotation default.

Interned Checker
  Fixed a bug where annotations on type parameter bounds were not handled
    correctly.
  Improved error messages for the Interned checker.

----------------------------------------------------------------------

Version 0.4, 11 Feb 2008

Checker Framework API
  Added checkers.flow, an improved and generalized flow-sensitive type
    qualifier inference, and removed redundant parts from
    checkers.nonnull.flow.
  Fixed a bug that prevented AnnotatedTypeMirror.removeAnnotation from working
    correctly.
  Fixed incorrect behavior in checkers.util.SimpleSubtypeRelation.

NonNull Checker
  Adopted the new checkers.flow.Flow type qualifier inference.
  Clarifications and improvements to Javadocs.

----------------------------------------------------------------------

Version 0.3.99, 20 Nov 2007

Checker Framework API
  Deprecated AnnotatedClassType, AnnotatedMethodType, and AnnotationLocation
    in favor of AnnotatedTypeMirror (a new representation of annotated types
    based on the javax.lang.model.type hierarchy).
  Added checkers.basetype, which provides simple assignment and
    pseudo-assignment checking.
  Deprecated checkers.subtype in favor of checkers.basetype.
  Added options for debugging output from checkers: -Afilenames, -Ashowchecks

Interned Checker
  Adopted the new Checker Framework API.
  Fixed a bug in which "new" expressions had an incorrect type.

NonNull Checker
  Adopted the new Checker Framework API.

Javari Checker
IGJ Checker
  Removed in this version, to be restored in a future version pending
    completion of updates to these checkers with respect to the new framework
    API.

----------------------------------------------------------------------

Version 0.3, 1 Oct 2007

Miscellaneous Changes
  Consolidated HTML documentation into a single user manual (see the "manual"
    directory in the distribution).

IGJ Checker
  New features:
    Added a test suite.
    Added annotations (skeleton files) for parts of java.util and java.lang.

NonNull Checker
  New features:
    @SuppressWarnings("nonnull") annotation suppresses checker warnings.
    @Default annotation can make NonNull (not Nullable) the default.
    Added annotations (skeleton classes) for parts of java.util and java.lang.
    NonNull checker skips no classes by default (previously skipped JDK).
    Improved error messages: checker reports expected and found types.

  Bug fixes:
    Fixed a null-pointer exception when checking certain array accesses.
    Improved checking for field dereferences.

Interned Checker
  New features:
    @SuppressWarnings("interned") annotation suppresses checker warnings.
    The checker warns when two @Interned objects are compared with .equals

  Bug fixes:
    The checker honors @Interned annotations on method receivers.
    java.lang.Class types are treated as @Interned.

Checker Framework API
  New features:
    Added support for default annotations and warning suppression in checkers

----------------------------------------------------------------------

Version 0.2.3, 30 Aug 2007

IGJ Checker
  New features:
    changed @W(int) annotation to @I(String) to improve readability
    improved readability of error messages
    added a test for validity of types (testing @Mutable String)

  Bug fixes:
    fixed resolving of @I on fields on receiver type
    fixed assignment checking assignment validity for enhanced for loop
    added check for constructor invocation parameters

Interned Checker
  added the Interned checker, for verifying the absence of equality testing
    errors; see "interned-checker.html" for more information

Javari Checker
  New features:
    added skeleton classes for parts of java.util and java.lang with Javari
      annotations

  Bug fixes:
    fixed readonly inner class bug on Javari Checker

NonNull Checker
  New features:
    flow-sensitive analysis for assignments from a known @NonNull type (e.g.,
      when the right-hand of an assignment is @NonNull, the left-hand is
      considered @NonNull from the assignment to the next possible
      reassignment)
    flow-sensitive analysis within conditional checks

  Bug fixes:
    fixed several sources of null-pointer errors in the NonNull checker
    fixed a bug in the flow-sensitive analysis when a variable was used on
      both sides of the "=" operator

Checker Framework API
  New features:
    added the TypesUtils.toString() method for pretty-printing annotated types
    added AnnotationUtils, a utility class for working with annotations and
      their values
    added SourceChecker.getDefaultSkipPattern(), so that checkers can
      individually specify which classes to skip by default
    added preliminary support for suppressing checker warnings via
      the @SuppressWarnings annotation

  Bug fixes:
    fixed handling of annotations of field values
    InternalAnnotation now correctly uses defaults for annotation values
    improved support for annotations on class type parameter bounds
    fixed an assertion violation when compiling certain uses of arrays

----------------------------------------------------------------------

Version 0.2.2, 16 Aug 2007


Code Changes

* checkers.igj
    some bug fixes and improved documentation

* checkers.javari
    fixed standard return value to be @Mutable
    fixed generic and array handling of @ReadOnly
    fixed @RoMaybe resolution of receivers at method invocation
    fixed parsing of parenthesized trees and conditional trees
    added initial support for for-enhanced loop
    fixed constructor behavior on @ReadOnly classes
    added checks for annotations on primitive types inside arrays

* checkers.nonnull
    flow sensitive analysis supports System.exit, new class/array creation

* checkers.subtype
    fixes for method overriding and other generics-related bugs

* checkers.types
    added AnnotatedTypeMirror, a new representation for annotated types that
      might be moved to the compiler in later version
    added AnnotatedTypeScanner and AnnotatedTypeVisitor, visitors for types
    AnnotatedTypeFactory uses GenericsUtils for improved handing of annotated
      generic types

* checkers.util
    added AnnotatedTypes, a utility class for AnnotatedTypeMirror
    added GenericsUtils, a utility class for working with generic types

* tests
    modified output to print only missing and unexpected diagnostics
    added new test cases for the Javari Checker


Documentation Changes

* checkers/igj-checker.html
    improvements to page

* checkers/javari-checker.html
    examples now point to test suit files

Miscellaneous Changes

* checkers/build.xml
    Ant script fails if it doesn't find the correct JSR 308 javac version

----------------------------------------------------------------------

Version 0.2.1, 1 Aug 2007


Code Changes

* checkers.igj & checkers.igj.quals
    added an initial implementation for the IGJ language

* checkers.javari
    added a state parameter to the visitor methods
    added tests and restructured the test suite
    restructured and implemented RoMaybe
    modified return type to be mutable by default
    fixed mutability type handling for type casts and field access
    fixed bug, ensuring no primitives can be ReadOnly
    a method receiver type is now based on the correct annotation
    fixed parameter type-checking for overriden methods
    fixed bug on readonly field initialization
    added handling for unary trees

* checkers.nonnull
    added a tests for the flow-senstive analysis and varargs methods
    improved flow-sensitive analysis: else statements, asserts,
      return/throw statements, instanceof checks, complex conditionals with &&
    fixed a bug in the flow-sensitive analysis that incorrectly inferred
      @NonNull for some elements
    removed NonnullAnnotatedClassType, moving its functionality into
      NonnullAnnotatedTypeFactory

* checkers.source
    SourceChecker.getSupportedAnnotationTypes() returns ["*"], overriding
      AbstractProcessor.getSupportedAnnotationTypes(). This enables all
      checkers to run on unannotated code

* checkers.subtypes
    fixed a bug pertaining to method parameter checks for overriding methods
    fixed a bug that caused crashes when checking varargs methods

* checkers.types
    AnnotatedTypeFactory.getClass(Element) and getMethod(Element) use the
      tree of the passed Element if one exists
    AnnotatedClassType.includeAt, .execludeAt, .getAnnotationData were
      added and are public
    added constructor() and skipParens() methods to InternalUtils
    renamed getTypeArgumentLocations() to getAnnotatedTypeArgumentLocations()
      in AnnotatedClassType
    added AnnotationData to represent annotations instead of Class instances;
      primarily allows querying annotation arguments
    added switch for whether or not to use includes/excludes in
      AnnotatedClassType.hasAnnotationAt()

* checkers.util
    added utility classes
    added skeleton class generator utility for annotating external libraries


Documentation Changes

* checkers/nonnull-checker.html
    added a note about JML
    added a caveat about variable initialization

* checkers/README-checkers.html
    improvements to instructions

----------------------------------------------------------------------

Version 0.2, 2 Jul 2007


Code Changes

* checkers.subtype
    subtype checker warns for annotated and redundant typecasts
    SubtypeVisitor checks for invalid return and parameter types in overriding
      methods
    added checks for compound assignments (like '+=')

* checkers.source
    SourceChecker honors the "checkers.skipClasses" property as a regex for
      suppressing warnings from unannotated code (property is "java.*" by
      default)
    SourceVisitor extends TreePathScanner<R,P> instead of
      TreeScanner<Void,Void>

* checkers.types
    AnnotatedClassType.isAnnotatedWith removed
    AnnotatedClassType.getInnerLocations renamed to getTypeArgumentLocations
    AnnotatedClassType.include now removes from the exclude list (and
      vice-versa)
    AnnotatedClassType.setElement and setTree methods are now public

* checkers.nonnull
    added a flow-sensitive analysis for inferring @NonNull in "if (var !=
      null)"-style checks
    added checks for prefix and postfix increment and decrement operations

* checkers.javari
    added initial implementation of a type-checker for the Javari language

----------------------------------------------------------------------

Version 0.1.1, 7 Jun 2007


Documentation Changes

* checkers/nonnull-checker.html
    created "Tiny examples" subsection
    created "Annotated library" subsection
    noted where to read @NonNull-annotated source
    moved instructions for unannotated code to README-checkers.html
    various minor corrections and clarifications

* checkers/README-checkers.html
    added cross-references to other Checker Framework documents
    removed redundant text
    moved instructions for unannotated code from nonnull-checker.html
    various minor corrections and clarifications

* checkers/creating-a-checker.html
    added note about getSupportedSourceVersion
    removed line numbers from @Interned example
    added section on SubtypeChecker/SubtypeVisitor
    various minor corrections and clarifications


Code Changes

* checkers.subtype
    removed deprecated getCheckedAnnotation() mechanism
    added missing package Javadocs
    package Javadocs reference relevant HTML documentation
    various improvements to Javadocs
    SubtypeVisitor and SubtypeChecker are now abstract classes
    updated with respect to preferred usages of
      AnnotatedClassType.hasAnnotationAt and AnnotatedClassType.annotateAt

* checkers.source
    added missing package Javadocs
    package Javadocs reference relevant HTML documentation

* checkers.types
    added missing package Javadocs
    package Javadocs reference relevant HTML documentation
    AnnotatedClassType.annotateAt now correctly handles
      AnnotationLocation.RAW argument
    AnnotatedClassType.annotate deprecated in favor of
      AnnotatedClassType.annotateAt with AnnotationLocation.RAW as an argument
    AnnotatedClassType.isAnnotatedWith deprecated in favor of
      AnnotatedClassType.hasAnnotationAt with AnnotationLocation.RAW as an
      argument
    Added fromArray and fromList methods to AnnotationLocation and made
      corresponding constructors private.

* checkers.quals
    added Javadocs and meta-annotations on annotation declarations where
      missing
    package Javadocs reference relevant HTML documentation

* checkers.nonnull
    various improvements to Javadocs
    package Javadocs reference relevant HTML documentation


Miscellaneous Changes

    improved documentation of ch examples
    Checker Framework build file now only attempts to compile .java files


----------------------------------------------------------------------

Version 0.1.0, 1 May 2007

Initial release.<|MERGE_RESOLUTION|>--- conflicted
+++ resolved
@@ -7,12 +7,10 @@
 `-Alint=permitClearProperty` to disable special treatment of
 `System.getProperty()` and to permit undefining built-in system properties.
 
-<<<<<<< HEAD
-The Dataflow Framework now also supports backward analysis.
-=======
 Add support for class qualifier parameters.  See "Class qualifier parameters"
 section in the manual.
->>>>>>> 850909c9
+
+The Dataflow Framework now also supports backward analysis.
 
 Implementation details:
  * Changed the types of some fields and methods from array to List:
