Version 3.7.1, November 2, 2020

<<<<<<< HEAD
The Constant Value Checker supports two new annotations: @EnumVal and @MatchesRegex.
=======
The Nullness Checker supports annotation org.jspecify.annotations.NullnessUnspecified.

The Constant Value Checker supports annotation @EnumVal.
>>>>>>> 65e6ceae

Implementation details:

Deprecated CFAbstractTransfer.getValueWithSameAnnotations(), which is no
longer used.  Added new methods getWidenedValue() and getNarrowedValue().

Renamed TestUtilities.assertResultsAreValid() to TestUtilities.assertTestDidNotFail().

Renamed BaseTypeValidator.isValidType() to BaseTypeValidator.isValidStructurally().

---------------------------------------------------------------------------

Version 3.7.0, October 1, 2020

The new Called Methods Checker tracks methods that have definitely been
called on an object. It automatically supports detecting mis-uses of the
builder pattern in code that uses Lombok or AutoValue.

Accumulation analysis is now supported via a generic Accumulation Checker.
An accumulation analysis is a restricted form of typestate analysis that does
not require a precise alias analysis for soundness. The Called Methods Checker
is an accumulation analysis.

The Nullness Checker supports annotations
org.codehaus.commons.nullanalysis.NotNull,
org.codehaus.commons.nullanalysis.Nullable, and
org.jspecify.annotations.Nullable.

The Signature Checker supports annotations @CanonicalName and @CanonicalNameOrEmpty.
The Signature Checker treats jdk.jfr.Unsigned as an alias for its own @Unsigned annotation.

The shorthand syntax for the -processor command-line argument applies to
utility checkers, such as the Constant Value Checker.

Implementation details:

A checker implementation may override AnnotatedTypeFactory.getWidenedAnnotations
to provide special behavior for primitive widening conversions.

Deprecated org.checkerframework.framework.util.MultiGraphQualifierHierarchy and
org.checkerframework.framework.util.GraphQualifierHierarchy.  Removed
AnnotatedTypeFactory#createQualifierHierarchy(MultiGraphFactory) and
AnnotatedTypeFactory#createQualifierHierarchyFactory.  See Javadoc of
MultiGraphQualifierHierarchy for instructions on how to use the new classes and
methods.

Renamed methods:
  NumberUtils.isFloatingPoint => TypesUtils.isFloatingPoint
  NumberUtils.isIntegral => TypesUtils.isIntegralPrimitiveOrBoxed
  NumberUtils.isPrimitiveFloatingPoint => TypeKindUtils.isFloatingPoint
  NumberUtils.isPrimitiveIntegral => TypeKindUtils.isIntegral
  NumberUtils.unboxPrimitive => TypeKindUtils.primitiveOrBoxedToTypeKind
  TypeKindUtils.widenedNumericType => TypeKindUtils.widenedNumericType
  TypesUtils.isFloating => TypesUtils.isFloatingPrimitive
  TypesUtils.isIntegral => TypesUtils.isIntegralPrimitive

The CFStore copy constructor now takes only one argument.

Closed issues:
#352, #354, #553, #722, #762, #2208, #2239, #3033, #3105, #3266, #3275, #3408,
#3561, #3616, #3619, #3622, #3625, #3630, #3632, #3648, #3650, #3667, #3668,
#3669, #3700, #3701.

---------------------------------------------------------------------------

Version 3.6.1, September 2, 2020

Documented that the Checker Framework can issue false positive warnings in
dead code.

Documented when the Signedness Checker permits right shift operations.

Closed issues:
#3484, #3562, #3565, #3566, #3570, #3584, #3594, #3597, #3598.

---------------------------------------------------------------------------

Version 3.6.0, August 3, 2020

The Interning Checker supports method annotations @EqualsMethod and
@CompareToMethod.  Place them on methods like equals(), compareTo(), and
compare() to permit certain uses of == on non-interned values.

Added an overloaded version of NullnessUtil.castNonNull that takes an error message.

Added a new option `-Aversion` to print the version of the Checker Framework.

New CFGVisualizeLauncher command-line arguments:
 * `--outputdir`: directory in which to write output files
 * `--string`: print the control flow graph in the terminal
All CFGVisualizeLauncher command-line arguments now start with `--` instead of `-`.

Implementation details:

commonAssignmentCheck() now takes an additional argument.  Type system
authors must update their overriding implementations.

Renamed GenericAnnotatedTypeFactory#addAnnotationsFromDefaultQualifierForUse to
#addAnnotationsFromDefaultForType and
BaseTypeValidator#shouldCheckTopLevelDeclaredType to
#shouldCheckTopLevelDeclaredOrPrimitiveType

Removed org.checkerframework.framework.test.FrameworkPer(Directory/File)Test classes.
Use CheckerFrameworkPer(Directory/File)Test instead.

Closed issues:

#1395, #2483, #3207, #3223, #3224, #3313, #3381, #3422, #3424, #3428, #3429,
#3438, #3442, #3443, #3447, #3449, #3461, #3482, #3485, #3495, #3500, #3528.

---------------------------------------------------------------------------

Version 3.5.0, July 1, 2020

Use "allcheckers:" instead of "all:" as a prefix in a warning suppression string.
Writing `@SuppressWarnings("allcheckers")` means the same thing as
`@SuppressWarnings("all")`, unless the `-ArequirePrefixInWarningSuppressions`
command-line argument is supplied.  See the manual for details.

It is no longer necessary to pass -Astubs=checker.jar/javadoc.astub when
compiling a program that uses Javadoc classes.

Renamed command-line arguments:
 * -AshowSuppressWarningKeys to -AshowSuppressWarningsStrings

The Signature Checker no longer considers Java keywords to be identifiers.
Renamed Signature Checker annotations:
  @BinaryNameInUnnamedPackage => @BinaryNameWithoutPackage
  @FieldDescriptorForPrimitiveOrArrayInUnnamedPackage => @FieldDescriptorWithoutPackage
  @IdentifierOrArray => @ArrayWithoutPackage
Added new Signature Checker annotations:
  @BinaryNameOrPrimitiveType
  @DotSeparatedIdentifiersOrPrimitiveType
  #IdentifierOrPrimitiveType

The Nullness Checker now treats `System.getProperty()` soundly.  Use
`-Alint=permitClearProperty` to disable special treatment of
`System.getProperty()` and to permit undefining built-in system properties.

Class qualifier parameters:  When a generic class represents a collection,
a user can write a type qualifier on the type argument, as in
`List<@Tainted Character>` versus `List<@Untainted Character>`.  When a
non-generic class represents a collection with a hard-coded type (as
`StringBuffer` hard-codes `Character`), you can use the new class qualifier
parameter feature to distinguish `StringBuffer`s that contain different
types of characters.

The Dataflow Framework supports backward analysis.  See its manual.

Implementation details:

Changed the types of some fields and methods from array to List:
 * QualifierDefaults.validLocationsForUncheckedCodeDefaults()
 * QualifierDefaults.STANDARD_CLIMB_DEFAULTS_TOP
 * QualifierDefaults.STANDARD_CLIMB_DEFAULTS_BOTTOM
 * QualifierDefaults.STANDARD_UNCHECKED_DEFAULTS_TOP
 * QualifierDefaults.STANDARD_UNCHECKED_DEFAULTS_BOTTOM

Dataflow Framework: Analysis is now an interface.  Added AbstractAnalysis,
ForwardAnalysis, ForwardTransferFunction, ForwardAnalysisImpl,
BackwardAnalysis, BackwardTransferFunction, and BackwardAnalysisImpl.
To adapt existing code:
 * `extends Analysis<V, S, T>` => `extends ForwardAnalysisImpl<V, S, T>`
 * `implements TransferFunction<V, S>` => `implements ForwardTransferFunction<V, S>`

In AbstractQualifierPolymorphism, use AnnotationMirrors instead of sets of
annotation mirrors.

Renamed meta-annotation SuppressWarningsKeys to SuppressWarningsPrefix.
Renamed SourceChecker#getSuppressWarningsKeys(...) to getSuppressWarningsPrefixes.
Renamed SubtypingChecker#getSuppressWarningsKeys to getSuppressWarningsPrefixes.

Added GenericAnnotatedTypeFactory#postAnalyze, changed signature of
GenericAnnotatedTypeFactory#handleCFGViz, and removed CFAbstractAnalysis#visualizeCFG.

Removed methods and classes marked deprecated in release 3.3.0 or earlier.

Closed issues:
#1362, #1727, #2632, #3249, #3296, #3300, #3356, #3357, #3358, #3359, #3380.

---------------------------------------------------------------------------

Version 3.4.1, June 1, 2020

-Ainfer now takes an argument:
 * -Ainfer=jaifs uses .jaif files to store the results of whole-program inference.
 * -Ainfer=stubs uses .astub files to store the results of whole-program inference.
 * -Ainfer is deprecated but is the same as -Ainfer=jaifs, for backwards compatibility.

New command-line option:
  -AmergeStubsWithSource If both a stub file and a source file are available, use both.

Closed issues:
#2893, #3021, #3128, #3160, #3232, #3277, #3285, #3289, #3295, #3302, #3305,
#3307, #3310, #3316, #3318, #3329.

---------------------------------------------------------------------------

Version 3.4.0, May 3, 2020

The annotated jdk8.jar is no longer used.  You should remove any occurrence of
  -Xbootclasspath/p:.../jdk8.jar
from your build scripts.  Annotations for JDK 8 are included in checker.jar.

The Returns Receiver Checker enables documenting and checking that a method
returns its receiver (i.e., the `this` parameter).

Closed issues:
#3267, #3263, #3217, #3212, #3201, #3111, #3010, #2943, #2930.

---------------------------------------------------------------------------

Version 3.3.0, April 1, 2020

New command-line options:
  -Alint=trustArrayLenZero trust @ArrayLen(0) annotations when determining
  the type of Collections.toArray.

Renamings:
  -AuseDefaultsForUncheckedCode to -AuseConservativeDefaultsForUncheckedCode
    The old name works temporarily but will be removed in a future release.

For collection methods with `Object` formal parameter type, such as
contains, indexOf, and remove, the annotated JDK now forbids null as an
argument.  To make the Nullness Checker permit null, pass
`-Astubs=collection-object-parameters-may-be-null.astub`.

The argument to @SuppressWarnings can be a substring of a message key that
extends at each end to a period or an end of the key.  (Previously, any
substring worked, including the empty string which suppressed all warnings.
Use "all" to suppress all warnings.)

All postcondition annotations are repeatable (e.g., `@EnsuresNonNull`,
`@EnsuresNonNullIf`, ...).

Renamed wrapper annotations (which users should not write):
 * `@DefaultQualifiers` => `@DefaultQualifier.List`
 * `@EnsuresQualifiersIf` => `@EnsuresQualifierIf.List`
 * `@EnsuresQualifiers` => `@EnsuresQualifier.List`
 * `@RequiresQualifiers` => `@RequiresQualifier.List`

Implementation details:
 * Removed `@DefaultInUncheckedCodeFor` and
   `@DefaultQualifierInHierarchyInUncheckedCode`.
 * Renamings:
   applyUncheckedCodeDefaults() to applyConservativeDefaults()
   useUncheckedCodeDefault() to useConservativeDefault()
   AnnotatedTypeReplacer to AnnotatedTypeCopierWithReplacement
   AnnotatedTypeMerger to AnnotatedTypeReplacer
 * Deprecated the `framework.source.Result` class; use `DiagMessage` or
   `List<DiagMessage>` instead.  If you were creating a `Result` just to
   pass it to `report`, then call new methods `reportError` and
   `reportWarning` instead.
 * AbstractTypeProcessor#typeProcessingOver() always gets called.

Closed issues:
#1307, #1881, #1929, #2432, #2793, #3040, #3046, #3050, #3056, #3083, #3124,
#3126, #3129, #3132, #3139, #3149, #3150, #3167, #3189.

---------------------------------------------------------------------------

Version 3.2.0, March 2, 2020

@SuppressWarnings("initialization") suppresses only warnings whose key
contains "initialization".  Previously, it suppressed all warnings issued
by the Nullness Checker or the Initialization Checker.

Closed issues:
#2719, #3001, #3020, #3069, #3093, #3120.

---------------------------------------------------------------------------

Version 3.1.1, February 3, 2020

New command-line options:
  -AassumeDeterministic Unsoundly assume that every method is deterministic
  -AassumePure Unsoundly assume that every method is pure

Renamed -Anocheckjdk to -ApermitMissingJdk.
The old version still works, for backward compatibility.

Renamed -Alint=forbidnonnullarraycomponents to
-Alint=soundArrayCreationNullness.  The old version still works, for
backward compatibility.

Implementation details:
 * Deprecated QualifierHierarchy#getTypeQualifiers.
 * Deprecated Analysis#Analysis(ProcessingEnvironment) and Analysis#Analysis(T,
   int, ProcessingEnvironment); use Analysis#Analysis(), Analysis#Analysis(int),
   Analysis#Analysis(T), and Analysis#Analysis(T, int) instead.
 * Renamed SourceChecker#getMessages to getMessagesProperties.
 * Renamed one overload of SourceChecker.printMessages to printOrStoreMessage.

Closed issues:
#2181, #2975, #3018, #3022, #3032, #3036, #3037, #3038, #3041, #3049, #3055,
#3076.

---------------------------------------------------------------------------

Version 3.1.0, January 3, 2020

Command-line option -AprintGitProperties prints information about the git
repository from which the Checker Framework was compiled.

Implementation details:
 * Removed static cache in AnnotationUtils#areSameByClass and added
   AnnotatedTypeFactory#areSameByClass that uses an instance cache.
 * Removed static cache in AnnotationBuilder#fromName and #fromClass.
 * ContractsUtils#getPreconditions takes an ExecutableElement as an argument.
 * ContractsUtils#getContracts returns a Set.
 * Moved ContractUtils.Contract to outer level.
 * Renamed ConditionalPostcondition#annoResult to ConditionalPostcondition#resultValue.

Closed issues:
#2867, #2897, #2972.

---------------------------------------------------------------------------

Version 3.0.1, December 2, 2019

New command-line option for the Constant Value Checker
`-AnoNullStringsConcatenation` unsoundly assumes that every operand of a String
concatenation is non-null.

Implementation details:
 * Moved AnnotatedTypes#hasTypeQualifierElementTypes to AnnotationUtils.
 * Deprecated AnnotatedTypes#isTypeAnnotation and AnnotatedTypes#hasTypeQualifierElementTypes.

Closed issues:
#945, #1224, #2024, #2744, #2809, #2815, #2818, #2830, #2840, #2853, #2854,
#2865, #2873, #2874, #2878, #2880, #2886, #2888, #2900, #2905, #2919, #2923.

---------------------------------------------------------------------------

Version 3.0.0, November 1, 2019

The Checker Framework works on both JDK 8 and JDK 11.
 * Type annotations for JDK 8 remain in jdk8.jar.
 * Type annotations for JDK 11 appear in stub files in checker.jar.

Removed the @PolyAll annotation.

Implementation details:
 * Removed all previously deprecated methods.
 * AnnotatedTypeFactory#getFnInterfaceFromTree now returns an AnnotatedExecutableType.
 * AnnotationUtils#areSame and #areSameByName now only accept non-null
   AnnotationMirrors

Closed issues:
#1169, #1654, #2081, #2703, #2739, #2749, #2779, #2781, #2798, #2820, #2824,
#2829, #2842, #2845, #2848.

---------------------------------------------------------------------------

Version 2.11.1, October 1, 2019

The manual links to the Object Construction Checker.

Closed issues:
#1635, #2718, #2767.

---------------------------------------------------------------------------

Version 2.11.0, August 30, 2019

The Checker Framework now uses the Java 9 javac API. The manual describes
how to satisfy this dependency, in a way that works on a Java 8 JVM.
Running the Checker Framework on a Java 9 JVM is not yet supported.

---------------------------------------------------------------------------

Version 2.10.1, August 22, 2019

Closed issues:
#1152, #1614, #2031, #2482, #2543, #2587, #2678, #2686, #2690, #2712, #2717,
#2713, #2721, #2725, #2729.

---------------------------------------------------------------------------

Version 2.10.0, August 1, 2019

Removed the NullnessRawnessChecker.  Use the NullnessChecker instead.

Closed issues:
#435, #939, #1430, #1687, #1771, #1902, #2173, #2345, #2470, #2534, #2606,
#2613, #2619, #2633, #2638.

---------------------------------------------------------------------------

Version 2.9.0, July 3, 2019

Renamed the Signedness Checker's @Constant annotation to @SignednessGlb.
Introduced an alias, @SignedPositive, for use by programmers.

Annotated the first argument of Opt.get and Opt.orElseThrow as @NonNull.

Removed meta-annotation @ImplicitFor:
 * Use the new meta-annotation @QualifierForLiteral to replace
   @ImplicitFor(literals, stringpatterns).
 * Use the meta-annotation @DefaultFor to replace @ImplicitFor(typeKinds,
   types).
 * Use the new meta-annotation @UpperBoundFor to specify a qualifier upper
   bound for certain types.
 * You can completely remove
     @ImplicitFor(typeNames = Void.class, literals = LiteralKind.NULL)
   on bottom qualifiers.
     @DefaultFor(types = Void.class)
   and
     @QualifierForLiterals(literals = LiteralKind.NULL)
   are added to the bottom qualifier by default.

Add @DefaultQualifierOnUse and @NoDefaultQualifierOnUse type declaration annotations

New/changed error message keys:
 * initialization.static.fields.uninitialized for uninitialized static fields
 * unary.increment.type.incompatible and unary.decrement.type.incompatible
   replace some occurrences of compound.assignment.type.incompatible

Implementation details:
 * Renamed QualifierPolymorphism#annotate methods to resolve
 * Renamed ImplicitsTreeAnnotator to LiteralTreeAnnotator
 * Renamed ImplicitsTypeAnnotator to DefaultForTypeAnnotator
 * Removed TypeUseLocation.TYPE_DECLARATION
 * Removed InheritedFromClassAnnotator, replace with DefaultQualifierForUseTypeAnnotator
 * Rename TreeUtils.isSuperCall and TreeUtils.isThisCall to
 isSuperConstructorCall and isThisConstructorCall

Closed issues:
#2247, #2391, #2409, #2434, #2451, #2457, #2468, #2484, #2485, #2493, #2505,
#2536, #2537, #2540, #2541, #2564, #2565, #2585.

---------------------------------------------------------------------------

Version 2.8.2, June 3, 2019

The Signature Checker supports a new type, @FqBinaryName.

Added a template for a repository that you can use to write a custom checker.

Linked to the Checker Framework Gradle plugin, which makes it easy to run
a checker on a project that is built using the Gradle build tool.

Implementation detail: deprecated TreeUtils.skipParens in favor of
TreeUtils.withoutParens which has the same specification.

Closed issues:
#2291, #2406, #2469, #2477, #2479, #2480, #2494, #2499.

---------------------------------------------------------------------------

Version 2.8.1, May 1, 2019

Moved text about the Purity Checker into its own chapter in the manual.

Closed issues:
#660, #2030, #2223, #2240, #2244, #2375, #2407, #2410, #2415, #2420, #2421,
#2446, #2447, #2460, #2462.

---------------------------------------------------------------------------

Version 2.8.0, April 3, 2019

Support `androidx.annotation.RecentlyNonNull` and `RecentlyNullable` (as of
2.6.0, but not previously documented).

The following qualifiers are now repeatable:  `@DefaultQualifier`
`@EnsuresQualifierIf` `@EnsuresQualifier` `@RequiresQualifier`.  Therefore,
users generally do not need to write the following wrapper annotations:
`@DefaultQualifiers` `@EnsuresQualifiersIf` `@EnsuresQualifiers`
`@RequiresQualifiers`.

New command-line option `-ArequirePrefixInWarningSuppressions` makes
`@SuppressWarnings` recognize warning keys of the form
"checkername:key.about.problem" but ignore warning keys of the form
"key.about.problem" without the checker name as a prefix.

New CONSTRUCTOR_RESULT enum constant in TypeUseLocation makes it possible to
set default annotations for constructor results.

Clarified the semantics of annotations on class and constructor declarations.
See Section 25.5 "Annotations on classes and constructors" in the manual.

Interface changes:
 * Added protected methods to BaseTypeVisitor so that checkers can change the
   checks for annotations on classes, constructor declarations, and constructor
   invocations.
 * Removed BaseTypeVisitor#checkAssignability and BaseTypeVisitor#isAssignable
   methods.
 * Renamed AnnotatedTypeFactory#getEnclosingMethod to
   AnnotatedTypeFactory#getEnclosingElementForArtificialTree

Closed issues:
#2159, #2230, #2318, #2324, #2330, #2334, #2343, #2344, #2353, #2366, #2367,
#2370, #2371, #2385.

---------------------------------------------------------------------------

Version 2.7.0, March 1, 2019

The manual links to the AWS crypto policy compliance checker, which enforces
that no weak cipher algorithms are used with the Java crypto API.

The Nullness Checker supports RxJava annotations
io.reactivex.annotations.NonNull and io.reactivex.annotations.Nullable.

The checker-qual artifact (jar file) contains an OSGi manifest.

New TYPE_DECLARATION enum constant in TypeUseLocation makes it possible to
(for example) set defaults annotations for class/interface definitions.

Interface changes:
 * Renamed the "value" element of the @HasSubsequence annotation to
   "subsequence".
 * Renamed @PolySignedness to @PolySigned.
 * Renamed AnnotatedTypeFactory.ParameterizedMethodType to
   ParameterizedExecutableType.

Added missing checks regarding annotations on classes, constructor
declarations, and constructor invocations.  You may see new warnings.

Closed issues:
#788, #1751, #2147, #2163, #2186, #2235, #2243, #2263, #2264, #2286, #2302,
#2326, #2327.

---------------------------------------------------------------------------

Version 2.6.0, February 3, 2019

The manual includes a section about how to use Lombok and the Checker
Framework simultaneously.

Commons CSV has been added to the annotated libraries on Maven Central.

Some error messages have been changed to improve comprehensibility,
such as by adjusting wording or adding additional information.

Relevant to type system implementers:
Renamed method areSameIgnoringValues to areSameByName.

Closed issues: #2008, #2166, #2185, #2187, #2221, #2224, #2229, #2234, #2248.
Also fixed false negatives in handling of Map.get().

---------------------------------------------------------------------------

Version 2.5.8, December 5, 2018

The manual now links to the AWS KMS compliance checker, which enforces
that calls to AWS KMS only generate 256-bit keys.

Closed issues: #372, #1678, #2207, #2212, #2217.

---------------------------------------------------------------------------

Version 2.5.7, November 4, 2018

New @EnsuresKeyFor and @EnsuresKeyForIf method annotations permit
specifying the postcondition that a method gives some value a @KeyFor type.

The manual links to the Rx Thread & Effect Checker, which enforces
UI Thread safety properties for stream-based Android applications.

Closed issues:
#1014, #2151, #2178, #2180, #2183, #2188, #2190, #2195, #2196, #2198, #2199.

---------------------------------------------------------------------------

Version 2.5.6, October 3, 2018

Introduce checker-qual-android artifact that is just like the checker-qual
artifact, but the qualifiers have classfile retention.  This is useful for
Android projects.

Removed the code for the checker-compat-qual artifact.  It was only useful
for Java 7, which the Checker Framework no longer supports.  The
checker-compat-qual artifact remains available on Maven Central, with
versions 2.5.5 and earlier.

Closed issues:
#2135, #2157, #2158, #2164, #2171.

---------------------------------------------------------------------------

Version 2.5.5, August 30, 2018

Implicit imports (deprecated in November 2014) are no longer supported.

Renamed the testlib Maven artifact to framework-test.

Removed command-line option -AprintErrorStack, which is now the default.
Added -AnoPrintErrorStack to disable it (which should be rare).

Replaced ErrorReporter class with BugInCF and UserError exceptions.

Closed issues:
#1999, #2008, #2023, #2029, #2074, #2088, #2098, #2099, #2102, #2107.

---------------------------------------------------------------------------

Version 2.5.4, August 1, 2018

Closed issues:
#2030, #2048, #2052, #2059, #2065, #2067, #2073, #2082.

---------------------------------------------------------------------------

Version 2.5.3, July 2, 2018

Closed issues:
#266, #1248, #1678, #2010, #2011, #2018, #2020, #2046, #2047, #2054.

---------------------------------------------------------------------------

Version 2.5.2, June 1, 2018

In the Map Key Checker, null is now @UnknownKeyFor.  See the "Map Key Checker"
chapter in the manual for more details.

Closed issues:
#370, #469, #1701, #1916, #1922, #1959, #1976, #1978, #1981, #1983, #1984, #1991, #1992.

---------------------------------------------------------------------------

Version 2.5.1, May 1, 2018

Added a Maven artifact of the Checker Framework testing library, testlib.

Closed issues:
#849, #1739, #1838, #1847, #1890, #1901, #1911, #1912, #1913, #1934, #1936,
#1941, #1942, #1945, #1946, #1948, #1949, #1952, #1953, #1956, #1958.

---------------------------------------------------------------------------

Version 2.5.0, April 2, 2018

Declaration annotations that are aliases for type annotations are now treated
as if they apply to the top-level type.  See "Declaration annotations" section
in the "Warnings" chapter in the manual for more details.

Ended support for annotations in comments.  See "Migrating away from
annotations in comments" section in the "Handling legacy code" chapter in the
manual for instructions on how to remove annotations from comments.

Closed issues:
#515, #1667, #1739, #1776, #1819, #1863, #1864, #1865, #1866, #1867, #1870,
#1876, #1879, #1882, #1898, #1903, #1905, #1906, #1910, #1914, #1915, #1920.

---------------------------------------------------------------------------

Version 2.4.0, March 1, 2018

Added the Index Checker, which eliminates ArrayIndexOutOfBoundsException.

Added the Optional Checker, which verifies uses of Java 8's Optional class.

Removed the Linear Checker, whose implementation was inconsistent with its
documentation.

Added a @QualifierArgument annotation to be used on pre- and postcondition
  annotations created by @PreconditionAnnotation, @PostconditionAnnotation,
  and @ConditionalPostconditionAnnotation. This allows qualifiers with
  arguments to be used in pre- and postconditions.

Added new type @InternalFormForNonArray to the Signature Checker

Moved annotated libraries from checker/lib/*.jar to the Central Repository:
https://search.maven.org/#search%7Cga%7C1%7Cg%3A%22org.checkerframework.annotatedlib%22

Moved the Javadoc stub file from checker/lib/javadoc.astub to
checker/resources/javadoc.astub.

Simplified the instructions for running the Checker Framework with Gradle.

The Checker Framework Eclipse plugin is no longer released nor supported.

Closed issues:
#65, #66, #100, #108, #175, #184, #190, #194, #209, #239, #260, #270, #274,
#293, #302, #303, #306, #321, #325, #341, #356, #360, #361, #371, #383, #385,
#391, #397, #398, #410, #423, #424, #431, #430, #432, #548, #1131, #1148,
#1213, #1455, #1504, #1642, #1685, #1770, #1796, #1797, #1801, #1809, #1810,
#1815, #1817, #1818, #1823, #1831, #1837, #1839, #1850, #1851, #1852, #1861.

---------------------------------------------------------------------------

Version 2.3.2, February 1, 2018

Closed issues:
#946, #1133, #1232, #1319, #1625, #1633, #1696, #1709, #1712, #1734, #1738,
#1749, #1754, #1760, #1761, #1768, #1769, #1781.

---------------------------------------------------------------------------

Version 2.3.1, January 2, 2018

Closed issues:
#1695, #1696, #1697, #1698, #1705, #1708, #1711, #1714, #1715, #1724.

---------------------------------------------------------------------------

Version 2.3.0, December 1, 2017

Removed the deprecated @LazyNonNull type qualifier.
Deprecated most methods in InternalUtils and moved them to either
TreeUtils or TypesUtils. Adapted a few method names and parameter
orders for consistency.

Closed issues:
#951, #1356, #1495, #1602, #1605, #1623, #1628, #1636, #1641, #1653, #1655,
#1664, #1665, #1681, #1684, #1688, #1690.

---------------------------------------------------------------------------

Version 2.2.2, November 2, 2017

The Interning Checker supports a new annotation, @InternedDistinct, which
indicates that the value is not equals() to any other value.

An annotated version of the Commons IO library appears in checker/lib/ .

Closed issue #1586, which required re-opening issues 293 and 341 until
proper fixes for those are implemented.

Closed issues:
#1386, #1389, #1423, #1520, #1529, #1530, #1531, #1546, #1553, #1555, #1565,
#1570, #1579, #1580, #1582, #1585, #1586, #1587, #1598, #1609, #1615, #1617.

---------------------------------------------------------------------------

Version 2.2.1, September 29, 2017

Deprecated some methods in AnnotatedTypeMirror and AnnotationUtils, to
be removed after the 2.2.1 release.

The qualifiers and utility classes in checker-qual.jar are compiled to Java 8
byte code. A new jar, checker-qual7.jar, includes the qualifiers and utility
classes compiled to Java 7 byte code.

Closed issues:
#724, #1431, #1442, #1459, #1464, #1482, #1496, #1499, #1500, #1506, #1507,
#1510, #1512, #1522, #1526, #1528, #1532, #1535, #1542, #1543.

---------------------------------------------------------------------------

Version 2.2.0, September 5, 2017

A Java 8 JVM is required to run the Checker Framework.
You can still typecheck and compile Java 7 (or earlier) code.
With the "-target 7" flag, the resulting .class files still run with JDK 7.

The stub file format has changed to be more similar to regular Java syntax.
Most notably, receiver annotations are written using standard Java 8 syntax
(a special first formal paramter named "this") and inner classes are written
using standard Java syntax (rather than at the top level using a name that
contains "$". You need to update your stub files to conform to the new syntax.

Closed issues:
#220, #293, #297, #341, #375, #407, #536, #571, #798, #867, #1180, #1214, #1218,
#1371, #1411, #1427, #1428, #1435, #1438, #1450, #1456, #1460, #1466, #1473,
#1474.

---------------------------------------------------------------------------

Version 2.1.14, 3 August 2017

Nullness Checker change to annotated JDK:  The type argument to the Class,
Constructor, and Optional classes may now be annotated as @Nullable or
@NonNull.  The nullness of the type argument doesn't matter, but this
enables easier integration with generic clients.

Many crashes and false positives associated with uninferred method type
arguments have been correct. By default, uninferred method type arguments,
which can happen with Java 8 style target type contexts, are silently ignored.
Use the option -AconservativeUninferredTypeArguments to see warnings about
method calls where the Checker Framework fails to infer type arguments.

Closed issues:
#753, #804, #961, #1032, #1062, #1066, #1098, #1209, #1280, #1316, #1329, #1355,
#1365, #1366, #1367, #1377, #1379, #1382, #1384, #1397, #1398, #1399, #1402,
#1404, #1406, #1407.

---------------------------------------------------------------------------

Version 2.1.13, 3 July 2017

Verified that the Checker Framework builds from source on Windows Subsystem
for Linux, on Windows 10 Creators Edition.

The manual explains how to configure Android projects that use Android Studio
3.0 and Android Gradle Plugin 3.0.0, which support type annotations.

Closed issues:
#146, #1264, #1275, #1290, #1303, #1308, #1310, #1312, #1313, #1315, #1323,
#1324, #1331, #1332, #1333, #1334, #1347, #1357, #1372.

---------------------------------------------------------------------------

Version 2.1.12, 1 June 2017

The manual links to Glacier, a class immutability checker.

The stubparser license has been updated.  You can now use stubparser under
either the LGPL or the Apache license, whichever you prefer.

Closed issues:
#254, #1201, #1229, #1236, #1239, #1240, #1257, #1265, #1270, #1271, #1272,
#1274, #1288, #1291, #1299, #1304, #1305.

---------------------------------------------------------------------------

Version 2.1.11, 1 May 2017

The manual contains new FAQ (frequently asked questions) sections about
false positive warnings and about inference for field types.

Closed issues:
#989, #1096, #1136, #1228.

---------------------------------------------------------------------------

Version 2.1.10, 3 April 2017

The Constant Value Checker, which performs constant propagation, has been
extended to perform interval analysis -- that is, it determines, for each
expression, a statically-known lower and upper bound.  Use the new
@IntRange annotation to express this.  Thanks to Jiasen (Jason) Xu for this
feature.

Closed issues:
#134, #216, #227, #307, #334, #437, #445, #718, #1044, #1045, #1051, #1052,
#1054, #1055, #1059, #1077, #1087, #1102, #1108, #1110, #1111, #1120, #1124,
#1127, #1132.

---------------------------------------------------------------------------

Version 2.1.9, 1 March 2017

By default, uninferred method type arguments, which can happen with Java 8
style target type contexts, are silently ignored, removing many false
positives.  The new option -AconservativeUninferredTypeArguments can be used to
get the conservative behavior.

Closed issues:
#1006, #1011, #1015, #1027, #1035, #1036, #1037, #1039, #1043, #1046, #1049,
#1053, #1072, #1084.

---------------------------------------------------------------------------

Version 2.1.8, 20 January 2017

The Checker Framework webpage has moved to https://checkerframework.org/.
Old URLs should redirect to the new one, but please update your links
and let us know if any old links are broken rather than redirecting.

The documentation has been reorganized in the Checker Framework repository.
The manual, tutorial, and webpages now appear under checker-framework/docs/.

Closed issues:
#770, #1003, #1012.

---------------------------------------------------------------------------

Version 2.1.7, 3 January 2017

Manual improvements:
 * Added a link to jOOQ's SQL checker.
 * Documented the `-AprintVerboseGenerics` command-line option.
 * Better explanation of relationship between Fake Enum and Subtyping Checkers.

Closed issues:
#154, #322, #402, #404, #433, #531, #578, #720, #795, #916, #953, #973, #974,
#975, #976, #980, #988, #1000.

---------------------------------------------------------------------------

Version 2.1.6, 1 December 2016

Closed issues:
#412, #475.

---------------------------------------------------------------------------

Version 2.1.5, 2 November 2016

The new class org.checkerframework.checker.nullness.Opt provides every
method in Java 8's java.util.Optional class, but written for possibly-null
references rather than for the Optional type.  This can shorten code that
manipulates possibly-null references.

In bytecode, type variable upper bounds of type Object may or may not have
been explicitly written.  The Checker Framework now assumes they were not
written explicitly in source code and defaults them as implicit upper bounds.

The manual describes how to run a checker within the NetBeans IDE.

The manual describes two approaches to creating a type alias or typedef.

Closed issues:
#643, #775, #887, #906, #941.

---------------------------------------------------------------------------

Version 2.1.4, 3 October 2016

Closed issues:
#885, #886, #919.

---------------------------------------------------------------------------

Version 2.1.3, 16 September 2016

Closed issues:
#122, #488, #495, #580, #618, #647, #713, #764, #818, #872, #893, #894, #901,
#902, #903, #905, #913.

---------------------------------------------------------------------------

Version 2.1.2, 1 September 2016

Closed issues:
#182, #367, #712, #811, #846, #857, #858, #863, #870, #871, #878, #883, #888.

---------------------------------------------------------------------------

Version 2.1.1, 1 August 2016

The codebase conforms to a consistent coding style, which is enforced by
a git pre-commit hook.

AnnotatedTypeFactory#createSupportedTypeQualifiers() must now return a mutable
list.  Checkers that override this method will have to be changed.

Closed issues:
#384, #590, #681, #790, #805, #809, #810, #820, #824, #826, #829, #838, #845,
#850, #856.

---------------------------------------------------------------------------

Version 2.1.0, 1 July 2016

The new Signedness Checker prevents mixing of unsigned and signed
values and prevents meaningless operations on unsigned values.

The Lock Checker expresses the annotated variable as `<self>`;
previously it used `itself`, which may conflict with an identifier.

Closed issues:
#166, #273, #358, #408, #471, #484, #594, #625, #692, #700, #701, #711, #717,
#752, #756, #759, #763, #767, #779, #783, #794, #807, #808.

---------------------------------------------------------------------------

Version 2.0.1, 1 June 2016

We renamed method annotateImplicit to addComputedTypeAnnotations.  If you
have implemented a checker, you need to change occurrences of
annotateImplicit to addComputedTypeAnnotations.

The Checker Framework (checker.jar) is now placed on the processorpath
during compilation.  Previously, it was placed on the classpath.  The
qualifiers (checker-qual.jar) remain on the classpath.  This change should
reduce conflicts between your code and the Checker Framework.  If your code
depends on classes in the Checker Framework, then you should add those
classes to the classpath when you run the compiler.

Closed issues:
#171, #250, #291, #523, #577, #672, #680, #688, #689, #690, #691, #695, #696,
#698, #702, #704, #705, #706, #707, #720, #721, #723, #728, #736, #738, #740.

---------------------------------------------------------------------------

Version 2.0.0, 2 May 2016

Inference:

 * The infer-and-annotate.sh script infers annotations and inserts them in
   your source code.  This can reduce the burden of writing annotations and
   let you get started using a type system more quickly.  See the
   "Whole-program inference" section in the manual for details.

Type systems:

 * The Lock Checker has been replaced by a new implementation that provides
   a stronger guarantee.  The old Lock Checker prevented two threads from
   simultaneously using a given variable, but race conditions were still
   possible due to aliases.  The new Lock Checker prevents two threads from
   simultaneously dereferencing a given value, and thus prevents race
   conditions.  For details, see the "Lock Checker" chapter in the manual,
   which has been rewritten to describe the new semantics.

 * The top type qualifier for the Signature String type system has been
   renamed from @UnannotatedString to @SignatureUnknown.  You shouldn't
   ever write this annotation, but if you perform separate compilation (for
   instance, if you do type-checking with the Signature String Checker
   against a library that is annotated with Signature String annotations),
   then you need to re-compile the library.

 * The IGJ, OIGJ, and Javari Checkers are no longer distributed with the
   Checker Framework.  If you wish to use them, install version 1.9.13 of
   the Checker Framework.  The implementations have been removed because
   they were not being maintained.  The type systems are valuable, but the
   type-checkers should be rewritten from scratch.

Documentation improvements:

 * New manual section "Tips for creating a checker" shows how to break down
   the implementation of a type system into small, manageable pieces.

 * Improved instructions for using Maven and Gradle, including for Android
   code.

Tool changes:

 * The Checker Framework Live Demo webpage lets you try the Checker
   Framework without installing it:  http://eisop.uwaterloo.ca/live/

 * New command-line arguments -Acfgviz and -Averbosecfg enable better
   debugging of the control-flow-graph generation step of type-checking.

 * New command-line argument -Ainfer is used by the infer-and-annotate.sh
   script that performs type inference.

Closed issues:
#69, #86, #199, #299, #329, #421, #428, #557, #564, #573, #579, #665, #668, #669,
#670, #671.

---------------------------------------------------------------------------

Version 1.9.13, 1 April 2016

Documentation:
 * Clarified Maven documentation about use of annotations in comments.
 * Added FAQ about annotating fully-qualified type names.

Closed issues:  #438, #572, #579, #607, #624, #631.

---------------------------------------------------------------------------

Version 1.9.12, 1 March 2016

The Checker Framework distribution contains annotated versions
of libraries in directory checker-framework/checker/lib/.
During type-checking, you should put these versions first on your classpath,
to obtain more precise type-checking with fewer false positive warnings.

tools.jar is no longer required to be on the classpath when using
checker-qual.jar

The Signature String Checker supports two new string representations of a
Java type: @InternalForm and @ClassGetSimpleName.

The manual documents how to run a pluggable type-checker in IntelliJ IDEA.

The instructions on how to run a type-checker in Gradle have been updated to
use the artifacts in Maven Central. Examples using the instructions have been
added under checker-framework/docs/examples/GradleExamples/.

Renamed enum DefaultLocation to TypeUseLocation.

Closed issues:  #130, #263, #345, #458, #559, #559, #574, #582, #596.

---------------------------------------------------------------------------

Version 1.9.11, 1 February 2016

Renamed and merged -AuseSafeDefaultsForUnannotatedSourceCode and
-AsafeDefaultsForUnannotatedBytecode command-line options to
-AuseDefaultsForUncheckedCode that takes arguments source and bytecode.

For type-system developers:

* The previously deprecated
  org.checkerframework.framework.qual.TypeQualifier{s} annotations
  were removed.
* Every type system uses the CLIMB-to-top defaulting scheme, unless it
  explicitly specifies a different one.  Previously a type system needed
  to explicitly request CLIMB-to-top, but now it is the default.

Closed issues: #524, #563, #568.

---------------------------------------------------------------------------

Version 1.9.10, 4 January 2016

The Checker Framework distribution files now contain a version number:
for example, checker-framework-1.9.9.zip rather than checker-framework.zip.

The Nullness Checker supports the org.eclipse.jgit.annotations.Nullable and
NonNull annotations.

Buildfiles do less unnecessary recomputation.

Documentation:
 * Documented how to initialize circular data structures in the
   Initialization type system.
 * Linked to David Bürgin's Nullness Checker tutorial at
   https://github.com/glts/safer-spring-petclinic/wiki
 * Acknowledged more contributors in the manual.

For type-system developers:
 * The org.checkerframework.framework.qual.TypeQualifier{s} annotations are
   now deprecated.  To indicate which annotations a checker supports, see
   https://checkerframework.org/manual/#creating-indicating-supported-annotations .
   Support for TypeQualifier{s} will be removed in the next release.
 * Renamed
   org.checkerframework.framework.qual.Default{,Qualifier}ForUnannotatedCode to
   DefaultInUncheckedCodeFor and DefaultQualifierInHierarchyInUncheckedCode.

Closed issues: #169, #363, #448, #478, #496, #516, #529.

---------------------------------------------------------------------------

Version 1.9.9, 1 December 2015

Fixed issues:  #511, #513, #514, #455, #527.

Removed the javac_maven script and batch file,
which had been previously deprecated.

---------------------------------------------------------------------------

Version 1.9.8, 9 November 2015

Field initialization warnings can now be suppressed for a single field at a
time, by placing @SuppressWarnings("initialization") on the field declaration.

Updated Maven instructions to no longer require a script.
Added an example of how to use the instructions under
docs/examples/MavenExample.

The javac_maven script (and batch file) are deprecated and will be
removed as of December 2015.

Fixed issues:  #487, #500, #502.

---------------------------------------------------------------------------

Version 1.9.7, 24 October 2015

Fixed issues:  #291, #474.

----------------------------------------------------------------------

Version 1.9.6, 8 October 2015

Fixed issue:  #460.

----------------------------------------------------------------------

Version 1.9.5, 1 September 2015

Test Framework Updates:
  * The test framework has been refactored to improve extensibility.
  * Tests that previously extended ParameterizedCheckerTest or
    CheckerTest should extend either CheckerFrameworkTest or nothing.
  * If a test used methods that were previously found on
    CheckerTest, you may find them in TestUtilities.

Fixed issues:  #438, #457, #459.

----------------------------------------------------------------------

Version 1.9.4, 4 August 2015

Documented the notion of a compound checker, which depends on other checkers
  and automatically runs them.

Renamed -AuseConservativeDefaultsForUnannotatedSourceCode command-line
  option to -AuseSafeDefaultsForUnannotatedSourceCode

Moved the Checker Framework version control repository from Google Code to
GitHub, and from the Mercurial version control system to Git.  If you have
cloned the old repository, then discard your old clone and create a new one
using this command:
  git clone https://github.com/typetools/checker-framework.git

Fixed issues:  #427, #429, #434, #442, #450.

----------------------------------------------------------------------

Version 1.9.3, 1 July 2015

New command-line options:
 * -AsafeDefaultsForUnannotatedBytecode causes a checker to use conservative
   defaults for .class files that were compiled without running the given
   checker.  Without this option, type-checking is unsound (that is, there
   might be errors at run time even though the checker issues no warnings).
 * -AuseConservativeDefaultsForUnannotatedSourceCode uses conservative
   annotations for unannotated type uses.  Use this when compiling a library in
   which some but not all classes are annotated.

Various bug fixes and documentation improvements.

Fixed issues: #436.

----------------------------------------------------------------------

Version 1.9.2, 1 June 2015

Internationalization Format String Checker:
This new type-checker prevents use of incorrect internationalization
format strings.

Fixed issues: #434.

----------------------------------------------------------------------

Version 1.9.1, 1 May 2015

New FAQ entry:
  "How does the Checker Framework compare with Eclipse's null analysis?"

----------------------------------------------------------------------

Version 1.9.0, 17 April 2015

Bug fixes for generics, especially type parameters:
   * Manual chapter 21 "Generics and polymorphism" has been expanded,
     and it gives more information on annotating type parameters.
   * The qualifier on a type parameter (e.g. <@HERE T> ) only applies
     to the lower bound of that type parameter.  Previously it also
     applied to the upper bound.
   * Unannotated, unbounded wildcards are now qualified with the
     annotations of the type parameter to which they are an argument.
     See the new manual section 23.3.4 for more details.
   * Warning "bound.type.incompatible" is issued if the lower bound of
     a type parameter or wildcard is a supertype of its upper bound,
     e.g.  <@Nullable T extends @NonNull Object>
   * Method type argument inference has been improved. Fewer warnings
     should be issued when method invocations omit type arguments.
   * Added command-line option -AprintVerboseGenerics to print more
     information about type parameters and wildcards when they appear
     in warning messages.

Reflection resolution:
If you supply the -AresolveReflection command-line option, the Checker
Framework attempts to resolve reflection.  This reduces the number of
false positive warnings caused by reflection.

The documentation for the Map Key Checker has been moved into its own
chapter in the manual.

Fixed issues: #221, #241, #313, #314, #328, #335, #337, #338, #339, #355, #369,
              #376, #378, #386, #388, #389, #393, #403, #404, #413, #414, #415,
              #417, #418, #420, #421, #422, #426.

----------------------------------------------------------------------

Version 1.8.11, 2 March 2015

Fixed issues: #396, #400, #401.

----------------------------------------------------------------------

Version 1.8.10, 30 January 2015

Fixed issues: #37, #127, #350, #364, #365, #387, #392, #395.

----------------------------------------------------------------------

Version 1.8.9, 19 December 2014

Aliasing Checker:
This new type-checker ensures that an expression has no aliases.

Fixed issues: #362, #380, #382.

----------------------------------------------------------------------

Version 1.8.8, 26 November 2014

@SuppressWarnings("all") suppresses all Checker Framework warnings.

Implicit imports are deprecated, including the jsr308_imports environment
variable and the -jsr308_imports ... and -Djsr308.imports=... command-line
options.

For checkers bundled with the Checker Framework, package names may now
be omitted when running from the command line.
E.g.
    javac -processor NullnessChecker MyFile.java

The Nullness checker supports Android annotations
android.support.annotation.NonNull and android.support.annotation.Nullable.

Fixed issues: #366, #379.

----------------------------------------------------------------------

Version 1.8.7, 30 October 2014

Fix performance regression introduced in release 1.8.6.

Nullness Checker:
  * Updated Nullness annotations in the annotated JDK.
    See issues: #336, #340, #374.
  * String concatenations with null literals are now @NonNull
    rather than @Nullable.  See issue #357.

Fixed issues:  #200, #300, #332, #336, #340, #357, #359, #373, #374.

----------------------------------------------------------------------

Version 1.8.6, 25 September 2014

Method Reference and Lambda Expression Support:
The Checker Framework now supports type-checking method references
and lambda expressions to ensure they are congruent with the
functional interface they are assigned to. The bodies of lambda expressions
are also now type-checked similarly to regular method bodies.

Dataflow:
 * Handling of the following language features has been improved:
   boxed Booleans, finally blocks, switch statements, type casts, enhanced
   for loops
 * Performance improvements

Annotations:
The checker-compat-qual.jar is now included with the Checker Framework
release.  It can also be found in Maven Central at the coordinates:
org.checkerframework:checker-compat-qual
Annotations in checker-compat-qual.jar do not require Java 8 but
can only be placed in annotation locations valid in Java 7.

----------------------------------------------------------------------

Version 1.8.5, 29 August 2014

Eclipse Plugin:
All checkers in the Checker Framework manual now appear in the
Eclipse plugin by default.  Users no longer have to include
checker.jar on their classpath to run any of the built-in checkers.

Improved Java 7 compatibility and introduced Java 7 compliant
annotations for the Nullness Checker.  Please see the section on
"Class-file compatibility with Java 7" in the manual for more details.

Fixed issue #347.

----------------------------------------------------------------------

Version 1.8.4, 1 August 2014

The new Constant Value Checker is a constant propagation analysis:  it
determines which variable values can be known at compile time.

Overriding methods now inherit declaration annotations from methods they
override, if the declaration annotation is meta-annotate with
@InheritedAnnotation.  In particular, the purity annotations @SideEffectFree,
@Deterministic, and @Pure are inherited.

Command-line options:
 * Renamed the -AenablePurity command-line flag to -AcheckPurityAnnotations.
 * Added a command-line option -AoutputArgsToFile to output all command-line
   options passed to the compiler to a file.  This is especially useful when
   debugging Maven compilation.

Annotations:
These changes are relevant only to people who wish to use pluggable
type-checking with a standard Java 7 toolset.  (If you are not having
trouble with your Java 7 JVM, then you don't care about them.)
 * Made clean-room reimplementations of nullness-related annotations
   compatible with Java 7 JVMs, by removing TYPE_USE as a target.
 * Added a new set of Java 7 compatibility annotations for the Nullness Checker
   in the org.checkerframework.checker.nullness.compatqual package. These
   annotations do not require Java 8 but can only be placed in annotation
   locations valid in Java 7.

Java 8 support:
The Checker Framework no longer crashes when type-checking code with lambda
expressions, but it does issue a lambda.unsupported warning when
type-checking code containing lambda expressions.  Full support for
type-checking lambda expressions will appear in a future release.

Fixed issue #343.

----------------------------------------------------------------------

Version 1.8.3, 1 July 2014

Updated the Initialization Checker section in the manual with
a new introduction paragraph.

Removed the Maven plugin section from the manual as the plugin is
no longer maintained and the final release was on June 2, #2014.
The javac_maven script (and batch file) are available to use
the Checker Framework from Maven.

Fixed issue #331.

----------------------------------------------------------------------

Version 1.8.2, 2 Jun 2014

Converted from using rt.jar to ct.sym for creating the annotated jdk.
Using the annotated jdk on the bootclasspath of a VM will cause the
vm to crash immediately.

The Lock Checker has been rewritten to support dataflow analysis.
It can now understand conditional expressions, for example, and
knows that "lock" is held in the body of statements like
"if (lock.tryLock()) { ... }"
The Lock Checker chapter in the manual has been updated accordingly
and describes the new Lock Checker features in detail.

Provided a javac_maven script (and batch file) to make it simpler
to use the Checker Framework from Maven.  The Maven plug-in is deprecated
and will be removed as of July 1, 2014. Added an explanation of how
to use the script in the Maven section of the manual.

The Checker Framework installation instructions in the manual have
been updated.

Fixed issues: #312, #315, #316, #318, #319, #324, #326, #327.

----------------------------------------------------------------------

Version 1.8.1, 1 May 2014

Support to directly use the Java 8 javac in addition to jsr308-langtools.
Added docs/examples directory to checker-framework.zip.
New section in the manual describing the contents of checker-framework.zip.

Fixed issues: #204, #304, #320.

----------------------------------------------------------------------

Version 1.8.0, 2 April 2014

Added the GUI Effect Checker, which prevents "invalid thread access" errors
when a background thread in a GUI attempts to access the UI.

Changed the Java package of all type-checkers and qualifiers.  The package
"checkers" has been renamed to "org.checkerframeork.checker".  This
requires you to change your import statements, such as from
  import checkers.nullness.quals.*;
to
  import org.checkerframework.checker.nullness.qual.*;
It also requires you to change command-line invocations of javac, such as from
  javac -processor checkers.nullness.NullnessChecker ...
to
  javac -processor org.checkerframework.checker.nullness.NullnessChecker ...

Restructured the Checker Framework project and package layout,
using the org.checkerframework prefix.

----------------------------------------------------------------------

Version 1.7.5, 5 March 2014

Minor improvements to documentation and demos.
Support a few new units in the UnitsChecker.

----------------------------------------------------------------------

Version 1.7.4, 19 February 2014

Error messages now display the error key that can be used in
SuppressWarnings annotations. Use -AshowSuppressWarningKeys to
show additional keys.

Defaulted type qualifiers are now stored in the Element and written
to the final bytecode.

Reduce special treatment of checkers.quals.Unqualified.

Fixed issues: #170, #240, #265, #281.

----------------------------------------------------------------------

Version 1.7.3, 4 February 2014

Fixes for Issues #210, #253, #280, #288.

Manual:
   Improved discussion of checker guarantees.

Maven Plugin:
   Added option useJavacOutput to display exact compiler output.

Eclipse Plugin:
   Added the Format String Checker to the list of built-in checkers.

----------------------------------------------------------------------

Version 1.7.2, 2 January 2014

Fixed issues: #289, #292, #295, #296, #298.

----------------------------------------------------------------------

Version 1.7.1, 9 December 2013

Fixes for Issues #141, #145, #257, #261, #269, #267, #275, #278, #282, #283, #284, #285.

Implementation details:
  Renamed AbstractBasicAnnotatedTypeFactory to GenericAnnotatedTypeFactory

----------------------------------------------------------------------

Version 1.7.0, 23 October 2013

Format String Checker:
  This new type-checker ensures that format methods, such as
  System.out.printf, are invoked with correct arguments.

Renamed the Basic Checker to the Subtyping Checker.

Reimplemented the dataflow analysis that performs flow-sensitive type
  refinement.  This fixes many bugs, improves precision, and adds features.
  Many more Java expressions can be written as annotation arguments.

Initialization Checker:
  This new abstract type-checker verifies initialization properties.  It
  needs to be combined with another type system whose proper initialization
  should be checked.  This is the new default initialzation checker for the
  Nullness Checker.  It is based on the "Freedom Before Commitment" approach.

Renamed method annotations used by the Nullness Checker:
  @AssertNonNullAfter => @EnsuresNonNull
  @NonNullOnEntry => @RequiresNonNull
  @AssertNonNullIfTrue(...) => @IfMethodReturnsFalseEnsuresNonNull
  @AssertNonNullIfFalse(...) => @IfMethodReturnsFalseEnsuresNonNull
  @LazyNonNull => @MonotonicNonNull
  @AssertParametersNonNull => [no replacement]
Removed annotations used by the Nullness Checker:
  @AssertParametersNonNull
Renamed type annotations used by the Initialization Checker:
  @NonRaw => @Initialized
  @Raw => @UnknownInitialization
  new annotation @UnderInitialization
The old Initialization Checker (that uses @Raw and @NonRaw) can be invoked
  by invoking the NullnessRawnessChecker rather than the NullnessChecker.

Purity (side effect) analysis uses new annotations @SideEffectFree,
  @Deterministic, and @TerminatesExecution; @Pure means both @SideEffectFree
  and @Deterministic.

Pre- and postconditions about type qualifiers are available for any type system
  through @RequiresQualifier, @EnsuresQualifier and @EnsuresQualifierIf.  The
  contract annotations for the Nullness Checker (e.g. @EnsuresNonNull) are now
  only a special case of these general purpose annotations.
  The meta-annotations @PreconditionAnnotation, @PostconditionAnnotation, and
  @ConditionalPostconditionAnnotation can be used to create more special-case
  annotations for other type systems.

Renamed assertion comment string used by all checkers:
  @SuppressWarnings => @AssumeAssertion

To use an assert statement to suppress warnings, the assertion message must
  include the string "@AssumeAssertion(warningkey)".  Previously, just the
  warning key sufficed, but the string @SuppressWarnings(warningkey) was
  recommended.

New command-line options:
  -AonlyDefs and -AonlyUses complement existing -AskipDefs and -AskipUses
  -AsuppressWarnings Suppress warnings matching the given key
  -AassumeSideEffectFree Unsoundly assume that every method is side-effect-free
  -AignoreRawTypeArguments Ignore subtype tests for type arguments that
    were inferred for a raw type
  -AenablePurity Check the bodies of methods marked as pure
    (@SideEffectFree or @Deterministic)
  -AsuggestPureMethods Suggest methods that could be marked as pure
  -AassumeAssertionsAreEnabled, -AassumeAssertionsAreDisabled Whether to
    assume that assertions are enabled or disabled
  -AconcurrentSemantics Whether to assume concurrent semantics
  -Anocheckjdk Don't err if no annotated JDK can be found
  -Aflowdotdir Create an image of the control flow graph
  -AinvariantArrays replaces -Alint=arrays:invariant
  -AcheckCastElementType replaces -Alint=cast:strict

Manual:
  New manual section about array types.
  New FAQ entries:  "Which checker should I start with?", "How can I handle
    typestate, or phases of my program with different data properties?",
    "What is the meaning of a type qualifier at a class declaration?"
  Reorganized FAQ chapter into sections.
  Many other improvements.

----------------------------------------------------------------------

Version 1.6.7, 28 August 2013

User-visible framework improvements:
  Improve the error message produced by -Adetailedmsgtext

Bug fixes:
  Fix issue #245: anonymous classes were skipped by default

----------------------------------------------------------------------

Version 1.6.6, 01 August 2013

Documentation:
  The Checker Framework manual has been improved.  Changes include:
more troubleshooting tips to the Checker Framework manual, an improved
discussion on qualifier bounds, more examples, improved formatting, and more.
  An FAQ entry has been added to discuss JSR305.
  Minor clarifications have been added to the Checker Framework tutorial.

----------------------------------------------------------------------

Version 1.6.5, 01 July 2013

User-visible framework improvements:
  Stub files now support static imports.

Maven plugin:
  Maven plugin will now issue a warning rather than quit when zero checkers are specified in a project's pom.xml.

Documentation:
  Improved the Maven plugin instructions in the Checker Framework manual.
  Added documentation for the -XDTA:noannotationsincomments compiler flag.

Internal framework improvements:
  Improved Maven-plugin developer documentation.

----------------------------------------------------------------------

Version 1.6.4, 01 June 2013

User-visible framework improvements:
    StubGenerator now generates stubs that can be read by the StubParser.

Maven plugin:
    The Maven plugin no longer requires the Maven project's output directory to exist in order to run the Checker Framework.  However, if you ask the Checker Framework to generate class files then the output directory will be created.

Documentation:
  Improved the Maven plugin instructions in the Checker Framework manual.
  Improved the discussion of why to define both a bottom and a top qualifier in the Checker Framework manual.
  Update FAQ to discuss that some other tools incorrectly interpret array declarations.

----------------------------------------------------------------------

Version 1.6.3, 01 May 2013

Eclipse plugin bug fixes:
  The javac argument files used by the Eclipse plugin now properly escape file paths.  Windows users should no longer encounter errors about missing built-in checkers.

Documentation:
  Add FAQ "What is the meaning of an annotation after a type?"

----------------------------------------------------------------------

Version 1.6.2, 04 Apr 2013

Eclipse plugin:
  The "Additional compiler parameters" text field has now been replaced by a list.  Parameters in this list may be activated/deactivated via checkbox.

Eclipse plugin bug fixes:
   Classpaths and source files should now be correctly quoted when they contain spaces.

Internal framework improvements:
  Update pom files to use the same update-version code as the Checker Framework "web" ant task.  Remove pom specific update-version code.
  Update build ant tasks to avoid re-running targets when executing tests from the release script.

----------------------------------------------------------------------

Version 1.6.1, 01 Mar 2013

User-visible framework improvements:
  A number of error messages have been clarified.
  Stub file now supports type annotations in front and after method type variable declarations.
  You may now specify custom paths to javac.jar and jdk7.jar on the command line for non-standard installations.

Internal framework improvements:
  Add shouldBeApplied method to avoid unnecessary scans in DefaultApplier and avoid annotating void types.
  Add createQualifierDefaults and createQualifierPolymorphism factory methods.

Maven plugin:
  Put Checker Framework jars at the beginning of classpath.
  Added option to compile code in order to support checking for multi-module projects.
  The plugin no longer copies the various Checker Framework maven artifacts to one location but instead takes advantage of the new custom path options for javac.jar and jdk7.jar.
  The maven plugin no longer attempts to resolve jdk6.jar

Eclipse plugin:
  Put Checker Framework jars at the beginning of classpath.
  All files selected from a single project can now be checked.  The previous behavior only checked the entire project or one file depending on the type of the first file selected.

Documentation:
  Fixed broken links and incomplete URLs in the Checker Framework Manual.
  Update FAQ to discuss that some other tools incorrectly interpret array declarations.

Bug fixes

----------------------------------------------------------------------

Version 1.6.0, 1 Feb 2013

User-visible framework improvements:
  It is possible to use enum constants in stub files without requiring the fully qualified name, as was previously necessary.
  Support build on a stock Java 8 OpenJDK.

Adapt to underlying jsr308-langtools changes.
  The most visible change is syntax for fully-qualified types, from @A java.lang.Object to java.lang.@A Object.
  JDK 7 is now required.  The Checker Framework does not build or run on JDK 6.

Documentation:
  A new tutorial is available at https://checkerframework.org/tutorial/

----------------------------------------------------------------------

Version 1.5.0, 14 Jan 2013

User-visible framework improvements:
  To invoke the Checker Framework, call the main method of class
    CheckerMain, which is a drop-in replacement for javac.  This replaces
    all previous techniques for invoking the Checker Framework.  Users
    should no longer provide any Checker Framework jars on the classpath or
    bootclasspath.  jsr308-all.jar has been removed.
  The Checker Framework now works with both JDK 6 and JDK 7, without need
    for user customization.  The Checker Framework determines the
    appropriate annotated JDK to use.
  All jar files now reside in checker-framework/checkers/binary/.

Maven plugin:
  Individual pom files (and artifacts in the Maven repository) for all
    Checker Framework jar files.
  Avoid too-long command lines on Windows.
  See the Maven section of the manual for more details.

Eclipse plugin:
  Avoid too-long command lines on Windows.
  Other bug fixes and interface improvements.

Other framework improvements:
  New -Adetailedmsgtext command-line option, intended for use by IDE plugins.

----------------------------------------------------------------------

Version 1.4.4, 1 Dec 2012

Internal framework improvements:
  Add shutdown hook mechanism and use it for -AresourceStats resource
    statistics flag.
  Add -AstubWarnIfNotFound and -AstubDebug options to improve
    warnings and debug information from the stub file parsing.
  Ignore case when comparing error suppression keys.
  Support the bottom type as subtype of any wildcard type.

Tool Integration Changes
  The Maven plugin id has been changed to reflect standard Maven
    naming conventions.
  Eclipse and Maven plugin version numbers will now
    track the Checker Framework version numbers.

Bug fixes.

----------------------------------------------------------------------

Version 1.4.3, 1 Nov 2012

Clarify license:
  The Checker Framework is licensed under the GPL2.  More permissive
    licenses apply to annotations, tool plugins (Maven, Eclipse),
    external libraries included with the Checker Framework, and examples in
    the Checker Framework Manual.
  Replaced all third-party annotations by cleanroom implementations, to
    avoid any potential problems or confusion with licensing.

Aliased annotations:
  Clarified that there is no need to rewrite your program.  The Checker
    Framework recognizes dozens of annotations used by other tools.

Improved documentation of Units Checker and Gradle Integration.
Improved developer documentation of Eclipse and Maven plugins.

Bug fixes.

----------------------------------------------------------------------

Version 1.4.2, 16 Oct 2012

External tool support:
  Eclipse plug-in now works properly, due to many fixes

Regex Checker:
  New CheckedPatternSyntaxException added to RegexUtil

Support new foreign annotations:
  org.eclipse.jdt.annotation.Nullable
  org.eclipse.jdt.annotation.NonNull

New FAQ: "What is a receiver?"

Make annotations use 1-based numbering for formal parameters:
  Previously, due to a bug the annotations used 0-based numbering.
  This change means that you need to rewrite annotations in the following ways:
    @KeyFor("#3")  =>  @KeyFor("#4")
    @AssertNonNullIfTrue("#0")  =>  @AssertNonNullIfTrue("#1")
    @AssertNonNullIfTrue({"#0", "#1"})  =>  @AssertNonNullIfTrue({"#1", "#2"})
    @AssertNonNullAfter("get(#2)")  =>  @AssertNonNullAfter("get(#3)")
  This command:
    find . -type f -print | xargs perl -pi -e 's/("#)([0-9])(")/$1.($2+1).$3/eg'
  handles the first two cases, which account for most uses.  You would need
  to handle any annotations like the last two cases in a different way,
  such as by running
    grep -r -n -E '\("[^"]+#[0-9][^A-Za-z]|\("#[0-9][^"]' .
  and making manual changes to the matching lines.  (It is possible to
  provide a command that handles all cases, but it would be more likely to
  make undesired changes.)
  Whenever making automated changes, it is wise to save a copy of your
  codebase, then compare it to the modified version so you can undo any
  undesired changes.  Also, avoid running the automated command over version
  control files such as your .hg, .git, .svn, or CVS directory.

----------------------------------------------------------------------

Version 1.4.1, 29 Sep 2012

User-visible framework improvements:
  Support stub files contained in .jar files.
  Support aliasing for declaration annotations.
  Updated the Maven plugin.

Code refactoring:
  Make AnnotationUtils and AnnotatedTypes into stateless utility classes.
    Instead, provide the necessary parameters for particular methods.
  Make class AnnotationBuilder independent of AnnotationUtils.
  Remove the ProcessingEnvironment from AnnotatedTypeMirror, which was
    hardly used and can be replaced easily.
  Used more consistent naming for a few more fields.
  Moved AnnotatedTypes from package checkers.types to checkers.utils.
    this required making a few methods in AnnotatedTypeFactory public,
    which might require changes in downstream code.

Internal framework improvements:
  Fixed Issues #136, #139, #142, #156.
  Bug fixes and documentation improvements.

----------------------------------------------------------------------

Version 1.4.0, 11 Sep 2012

User-visible framework improvements:
  Defaulting:
    @DefaultQualifier annotations now use a Class instead of a String,
      preventing simple typo errors.
    @DefaultLocation extended with more constants.
    TreeAnnotator propagates the least-upper-bound of the operands of
      binary/compound operations, instead of taking the default qualifier.
  Stub files now ignore the return type, allowing for files automatically
    generated from other formats.
  Type factories and type hierarchies:
    Simplify AnnotatedTypeFactory constructors.
    Add a GeneralAnnotatedTypeFactory that supports multiple type systems.
    Improvements to QualifierHierarchy construction.
  Type-checking improvements:
    Propagate annotations from the sub-expression of a cast to its result.
    Better handling of assignment context and improved inference of
      array creation expressions.
  Optional stricter checking of casts to array and generic types using
    the new -Alint=cast:strict flag.
    This will become the default in the future.
  Code reorganization:
    SourceChecker.initChecker no longer has a ProcessingEnvironment
      parameter. The environment can now be accessed using the standard
      processingEnv field (instead of the previous env field).
    Classes com.sun.source.util.AbstractTypeProcessor and
      checkers.util.AggregateChecker are now in package checkers.source.
    Move isAssignable from the BaseTypeChecker to the BaseTypeVisitor; now
      the Checker only consists of factories and logic is contained in the
      Visitor.
  Warning and error messages:
    Issue a warning if an unsupported -Alint option is provided.
    Improved error messages.
  Maven plugin now works.

Nullness Checker:
  Only allow creation of (implicitly) non-null objects.
  Optionally forbid creation of arrays with @NonNull component type,
    when flag -Alint=arrays:forbidnonnullcomponents is supplied.
    This will become the default in the future.

Internal framework improvements:
  Enable assertion checking.
  Improve handling of annotated type variables.
  Assignment context is now a type, not a tree.
  Fix all compiler warnings.

----------------------------------------------------------------------

Version 1.3.1, 21 Jul 2012

Installation:
  Clarify installation instructions for Windows.  Remove javac.bat, which
  worked for running distributed checkers but not for creating new checkers.

User-visible framework improvements:
  Implement @PolyAll qualifier to vary over multiple type systems.
  The Checker Framework is unsound due to Java's covariant array subtyping.
    You can enable invariant array subtyping (for qualifiers only, not for
    base Java types) with the command-line option -Alint=arrays:invariant.
    This will become the default in the future.

Internal framework improvements:
  Improve defaulting for multiple qualifier hierarchies.
  Big refactoring of how qualifier hierarchies are built up.
  Improvements to error handling output for unexpected exceptions.
  Bug fixes and documentation improvements.

----------------------------------------------------------------------

Version 1.3.0, 3 Jul 2012

Annotation syntax changes, as mandated by the latest Type Annotations
(JSR 308) specification.  The most important ones are:
- New receiver syntax, using "this" as a formal parameter name:
    ReturnType methodname(@ReceiverAnnotation MyClass this, ...) { ... }
- Changed @Target default to be the Java 1.5 values
- UW extension: in addition to annotations in comments, support
    special /*>>> */ comments to hide multiple tokens.
    This is useful for the new receiver syntax and for import statements.

Framework improvements:
  Adapt to annotation storage changes in jsr308-langtools 1.3.0.
  Move type validation methods from the BaseTypeChecker to BaseTypeVisitor.

----------------------------------------------------------------------

Version 1.2.7, 14 May 2012

Regex Checker:
  Add basic support for the concatenation of two non-regular expressions
    that produce a valid regular expression.
  Support "isRegex" in flow inference.

Framework improvements:
  New @StubFiles annotation declaratively adds stub files to a checker.

Internal bug fixes:
  Respect skipDefs and skipUses in NullnessFlow.
  Support package annotations in stub files.
  Better support for enums in annotation attributes.
  Cleanups to how implicit receivers are determined.

----------------------------------------------------------------------

Version 1.2.6, 18 Mar 2012

Nullness Checker:
  Correctly handle unboxing in more contexts (if, switch (Issue 129),
    while loops, ...)

Regex Checker:
  Add capturing groups parameter to Regex qualifier.
    Count groups in String literals and String concatenation.
    Verify group number to method calls that take a capturing group
      number.
    Update RegexUtil methods to take optional groups parameter.
    Modify regex qualifier hierarchy to support groups parameter.
  Add special case for Pattern.compile when called with Pattern.LITERAL flag.

Internal bug fixes:
  Improve flow's support of annotations with parameters.
  Fix generics corner cases (Issues #131, #132, #133, #135).
  Support type annotations in annotations and type-check annotations.
  Improve reflective look-up of visitors and factories.
  Small cleanups.

----------------------------------------------------------------------

Version 1.2.5.1, 06 Feb 2012

Nullness Checker:
  Correct the annotations on ThreadLocal and InheritableThreadLocal.

Internal bug fixes:
  Expand release tests.
  Compile release with JDK 6 to work on both JDK 6 and JDK 7.

----------------------------------------------------------------------

Version 1.2.5, 3 Feb 2012

Don't put classpath on the bootclasspath when invoking javac.  This
prevents problems if, for example, android.jar is on the classpath.

New -jsr308_imports ... and -Djsr308.imports=... command-line options, for
specifying implicit imports from the command line.  This is needed by Maven.

New -Aignorejdkastub option makes the checker not load the jdk.astub
file. Files from the "stubs" option are still loaded.

Regex Checker:
  Support concatenation of PolyRegex strings.
  Improve examples of use of RegexUtil methods.

Signature Checker:
  Add new @ClassGetName annotation, for a 4th string representation of a
    class that is used by the JDK.  Add supporting annotations to make the
    type hierarchy a complete lattice.
  Add PolySignature annotation.

Internal bug fixes:
  Improve method type argument inference.
  Handle type variables whose upper bound is a type variable.
  Fix bug in least upper bound computation for anonymous classes.
  Improve handling of annotations inherited from superclasses.
  Fix design problem with Nullness Checker and primitive types.
  Ensure that overriding methods respect pre- and postconditions.
  Correctly resolve references to an enclosing this.
  Improve handling of Java source that contains compilation errors.

----------------------------------------------------------------------

Version 1.2.4, 15 Dec 2011

All checkers:
- @Target(TYPE_USE) meta-annotation is properly handled.

Nullness Checker:
- Do not allow nullness annotations on primitive types.
- Improvements to rawness (initialization) checks.
- Special-case known keys for System.getProperty.
- The -Alint=uninitialized command-line option now defaults to off, and
  applies only to initialization of primitive and @Nullable fields.  It is
  not possible to disable, from the command line, the check that all
  @NonNull fields are initialized.  Such warnings must be suppressed
  explicitly, for example by using @SuppressWarnings.

Regex Checker:
- Improved RegexUtil class.

Manual:
- Add FAQ item "Is the Checker Framework an official part of Java?"
- Trim down README.txt; users should read the manual instead.
- Improvements throughout, especially to Nullness and Regex Checker sections.

Implementation details:
- Add a new @InvisibleQualifier meta-annotation for type qualifiers.
  Instead of special-casing @Unqualified in the AnnotatedTypeMirror it
  now looks for this meta-annotation. This also allows type systems to
  hide type qualifiers it doesn't want visible, which we now use in the
  Nullness Checker to hide the @Primitive annotation.
- Nullness Checker:  Introduce a new internal qualifier @Primitive that is
  used for primitive types.
- Be stricter about qualifiers being present on all types. If you get
  errors about missing qualifiers, check your defaulting rules.
  This helped in fixing small bugs in corner cases of the type
  hierarchy and type factory.
- Unify decoding type annotations from trees and elements.
- Improve handling of annotations on type variables and upper bounds.
- Support checkers that use multiple, disjoint qualifier hierarchies.
- Many bug fixes.

----------------------------------------------------------------------

Version 1.2.3, 1 Nov 2011

Regex Checker:
- Add @PolyRegex polymorphic annotation
- Add more stub library annotations

Implementation details:
- Do not use "null" for unqualified types. Explicitly use @Unqualified
  and be strict about correct usage. If this causes trouble for you,
  check your @ImplicitFor and @DefaultQualifierInHierarchy
  meta-annotations and ensure correct defaulting in your
  AnnotatedTypeFactory.

Bug fixes:
- Correctly handle f-bounded polymorphism. AnnotatedTypeMirror now has
  methods to query the "effective" annotations on a type, which
  handles type variable and wildcard bounds correctly. Also, terminate
  recursions by not doing lazy-initialization of bounds during defaulting.
- Many other small bug fixes and documentation updates.

----------------------------------------------------------------------

Version 1.2.2, 1 Oct 2011

Be less restrictive about when to start type processing when errors
already exist.
Add -AskipDefs command-line option to not type-check some class
definitions.
Documentation improvements.

----------------------------------------------------------------------

Version 1.2.1, 20 Sep 2011

Fix issues #109, #110, #111 and various other cleanups.
Improvements to the release process.
Documentation improvements.

----------------------------------------------------------------------

Version 1.2.0.1, 4 Sep 2011

New version number to stay in sync with JSR 308 compiler bugfix.
No significant changes.

----------------------------------------------------------------------

Version 1.2.0, 2 Sep 2011

Updated to JDK 8. Use -source 8 (the new default) for type annotations.
Documentation improvements
Bug fixes all over

Nullness Checker:
- Correct the upper bounds of all Collection subtypes

----------------------------------------------------------------------

Version 1.1.5, 22 Jul 2011

Units Checker:
  Instead of conversion routines, provide unit constants, with which
  to multiply unqualified values. This is easier to type and the
  multiplication gets optimized away by the compiler.

Fenum Checker:
  Ensure that the switch statement expression is a supertype of all
  the case expressions.

Implementation details:

- Parse declaration annotations in stub files

- Output error messages instead of raising exceptions. This change
  required us to introduce method "initChecker" in class
  SourceChecker, which should be used instead of "init". This allows
  us to handle the calls to initChecker within the framework.
  Use method "errorAbort" to output an error message and abort
  processing.

----------------------------------------------------------------------

Version 1.1.4, 8 Jul 2011

Units Checker (new):
  Ensures operations are performed on variables of correct units of
  measurement (e.g., miles vs. kilometers vs. kilograms).

Changed -AskipClasses command-line option to -AskipUses

Implementation details:

- Improve support for type qualifiers with enum attributes

----------------------------------------------------------------------

Version 1.1.3, 17 Jun 2011

Interning:
- Add @UsesObjectEquals annotation

Manual:
- Signature Checker is now documented
- Fenum Checker documentation improved
- Small improvements to other sections

Implementation details:

- Updates to the web-site build process

- The BaseTypeVisitor used to provide the same two type parameters as
  class SourceVisitor. However, all subtypes of BaseTypeVisitor were
  instantiated as <Void, Void>. We decided to directly instantiate the
  SourceVisitor as <Void, Void> and removed this complexity.
  Instead, the BaseTypeVisitor is now parameterized by the subtype of
  BaseTypeChecker that should be used. This gives a more concrete type
  to field "checker" and is similar to BasicAnnotatedTypeFactory.

- Added method AnnotatedTypeFactory.typeVariablesFromUse to allow
  type-checkers to adapt the upper bounds of a type variable depending on
  the type instantiation.

- Method type argument inference:
  Changed AnnotatedTypeFactory.methodFromUse to return a Pair consisting
  of the method and the inferred or explicit method type arguments.
  If you override this method, you will need to update your version.
  See this change set for a simple example:
  https://github.com/typetools/checker-framework/source/detail?r=8381a213a4

- Testing framework:
  Support for multiple expected errors using the "// :: A :: B :: C" syntax.

Many small updates and fixes.

----------------------------------------------------------------------

Version 1.1.2, 12 Jan 2011

Fake Enum Checker (new):
  A "fake enumeration" is a set of integers rather than a proper Java enum.
  They are used in legacy code and for efficiency (e.g., in Android).  The
  Fake Enum Checker gives them the same safety guarantees as a proper Java
  enum.

Property File Checker (new):
  Ensures that valid keys are used for property files and resource bundles.
  Also includes a checker that code is properly internationalized and a
  checker for compiler message keys as used in the Checker Framework.

Signature Checker (new):
  Ensures that different string representations of a Java type (e.g.,
  "pakkage.Outer.Inner" vs. "pakkage.Outer$Inner" vs. "Lpakkage/Outer$Inner;")
  are not misused.

Interning Checker enhancements:
  Issues fewer false positives for code like "a==b || a.equals(b)"

Foreign annotations:
  The Checker Framework supports more non-Checker-Framework annotations.
  This means that it can check already-annotated code without requiring you
  to rewrite your annotations.
    Add as an alias for checkers.interning.quals.Interned:
      com.sun.istack.Interned
    Add as aliases for checkers.nullness.quals.NonNull:
      com.sun.istack.NotNull
      org.netbeans.api.annotations.common.NonNull
    Add as aliases for checkers.nullness.quals.Nullable:
      com.sun.istack.Nullable
      javax.validation.constraints.NotNull
      org.netbeans.api.annotations.common.CheckForNull
      org.netbeans.api.annotations.common.NullAllowed
      org.netbeans.api.annotations.common.NullUnknown

Manual improvements:
  Improve installation instructions
  Rewrite section on generics (thanks to Bert Fernandez and David Cok)
    Also refactor the generics section into its own chapter
  Rewrite section on @Unused and @Dependent
  New manual section: Writing Java expressions as annotation arguments
  Better explanation of warning suppression
  JSR 308 is planned for Java 8, not Java 7

Stub files:
  Support nested classes by expressing them at top level in binary form: A$B
  Improved error reporting when parsing stub files

Annotated JDK:
  New way of generating annotated JDK
  jdk.jar file no longer appears in repository
  Warning if you are not using the annotated JDK.

Miscellaneous:
  Warn if -source command-line argument does not support type annotations

Many bug fixes
  There are too many to list, but some notable ones are to local type
  inference, generics, pre- and post-conditions (e.g., @NonNullOnEntry,
  @AssertNonNull*), and map keys (@KeyFor).  In particular, preconditions
  and map key annotations are now checked, and if they cannot be verified,
  an error is raised; previously, they were not verified, just unsoundly
  trusted.

----------------------------------------------------------------------

Version 1.1.1, 18 Sep 2010

Eclipse support:
  Removed the obsolete Eclipse plug-in from repository.  The new one uses a
  different repository
  (http://code.google.com/a/eclipselabs.org/p/checker-plugin/) but a user
  obtains it from the same URL as before:
  https://checkerframework.org/eclipse/

Property Key Checker:
  The property key checker allows multiple resource bundles and the
  simultaneous use of both resource bundles and property files.

Javari Checker:
  Added Javari stub classes for more JDK classes.

Distribution:
  Changed directory structure (top level is "checker-framework"; "checkers"
  is a under that) for consistency with version control repository.

Many documentation improvements and minor bugfixes.

----------------------------------------------------------------------

Version 1.1.0b, 16 Jun 2010

Fixed a bug related to running binary release in JDK 6

----------------------------------------------------------------------

Version 1.1.0, 13 Jun 2010

Checkers
  Introduced a new simple mechanism for running a checker
  Added one annotated JDK for all checkers

Nullness Checker
  Fixed bugs related to map.get() and KeyFor annotation
  Fixed bugs related to AssertNonNull* and parameters
  Minor updates to the annotated JDK, especially to java.io.File

Manual
  Updated installation instructions
  Clarified section regarding fields and type inference

----------------------------------------------------------------------

Version 1.0.9, 25 May 2010

Nullness Checker:
  Improved Javadocs and manual documentation
  Added two new annotations: AssertNonNullAfter, KeyFor
  Fixed a bug related to AssertNonNullIfFalse and assert statements
  Renamed NonNullVariable to NonNullOnEntry

Checkers:
  Interning: Skipping equality check, if either operands should be skipped
  Fixed a bug related to annotations targeting array fields found in classfile
  Fixed a bug related to method invocation generic type inference
    in static methods

Manual
  Added a section on nullness method annotations
  Revised the Nullness Checker section
  Updated Ant usage instructions

----------------------------------------------------------------------

Version 1.0.8, 15 May 2010

Checkers
  Changed behavior of flow type refinement when annotation is explicit
  Handle array initializer trees (without explicit type)
  Handle the case of Vector.copyInto
  Include javax classes in the distributed jdk jar files

Interning Checker
  Handle interning inference of string concatenation
  Add 20+ @Interned annotations to the JDK
  Add an option, checkclass, to validate the interning
    of specific classes only

Bug fixes
  Fix a bug related to array implicit types
  Lock Checker: Treat null as a bottom type

Manual
  Added a new section about Flow inference and fields

----------------------------------------------------------------------

Version 1.0.7, 12 Apr 2010

Checkers
  Distributed a Maven repository
  Updated stub parser project to latest version (javaparser 1.0.8)
  Fixed bugs related to iterable wildcards and type parameter types

----------------------------------------------------------------------

Version 1.0.6, 24 Feb 2009

Nullness Checker
  Added support for new annotations:
    Pure - indicates that the method, given the same parameters, return the
            same values
    AssertNonNullIfFalse - indicates that a field is NonNull if the method
            returns false
  Renamed AssertNonNull to AssertParametersNonNull
  Updated the annotated jdk

Javari Checker
  Fixed many bugs:
    handle implicit dereferencing of this (e.g. `field` in place of
      `this.field`)
    apply default annotations to method parameters

----------------------------------------------------------------------

Version 1.0.5, 12 Jan 2009

Checkers
  Added support for annotated jdk jars
  Improved readability of some failure messages
  Added AssertNonNullIfTrue support for method parameter references
  Fixed a bug related to LazyNonNull and array fields
  Fixed a bug related to inference and compound assignments (e.g. +=)
  nullness: permit the type of @NonNull Void

Manual
  Updated annotating-libraries chapter regarding annotated jdk

----------------------------------------------------------------------

Version 1.0.4, 19 Dec 2009

Bug Fixes
  wildcards not recognized as subtypes of type variables
    e.g. '? extends A' and 'A'
  PolyNull methods not accepting null literal value arguments
  spurious unexpected Raw warnings

Manual
  Clarified FAQ item regarding why List's type parameter is
    "extends @NonNull Object"

----------------------------------------------------------------------

Version 1.0.3, 5 Dec 2009

Checkers
  New location UPPER_BOUND for DefaultQualifier permits setting the default
    for upper bounds, such as Object in "? extends Object".
  @DefaultQualifier accepts simple names, like @DefaultQualifier("Nullable"),
    rather than requiring @DefaultQualifier("checkers.nullness.quals.Nullable").
  Local variable type inference has improved support for array accesses.
  The repository contains Eclipse project and launch configuration files.
    This is helpful too people who want to build a checker, not to people
    who merely want to run a checker.
  Many bug fixes, including:
    handling wildcard subtyping rules
    stub files and vararg methods being ignored
    nullness and spurious rawness errors
    uses of array clone method (e.g. String[].clone())
    multibound type parameters (e.g. <T extends @A Number & @B Cloneable>)

Manual
  Documented the behavior of annotations on type parameter declarations.
  New FAQ item:
    How to collect warnings from multiple files
    Why a qualifier shouldn't apply to both types and declarations

----------------------------------------------------------------------

Version 1.0.2, 16 Nov 2009

Checkers
  Renamed Regex Checker's @ValidRegex annotation to @Regex
  Improved Collection.toArray() heuristics to be more sound

Bug fixes
  Fixed the annotated JDK to match OpenJDK 6
    - Added missing methods and corrected class hierarchy
  Fixed a crash related to intersection types

----------------------------------------------------------------------

Version 1.0.1, 1 Nov 2009

Checkers
  Added new checkers:
    RegEx checker to detect invalid regular expression use
    Internationalization (I18n) checker to detect internationalization errors

Functionality
  Added more performance optimizations
  nullness: Added support for netbeans nullness annotations
  nullness: better semantics for redundant nullness tests
    related to redundant tests in assertions
  lock: Added support for JCIP annotation in the Lock Checker
  tainting: Added support for polymorphism
  Lock Checker supports the JCIP GuardedBy annotation

Bug fixes
  Fixed a crashing bug related to interaction between
    generic types and wildcards
  Fixed a bug in stub file parser related to vararg annotations
  Fixed few bugs in skeleton file generators

Manual
  Tweak installation instructions
  Reference Units Checker
  Added new sections for new checkers
    RegEx checker (S 10)
    Internationalization Checker (S 11)

----------------------------------------------------------------------

Version 1.0.0, 30 Sep 2009

Functionality
  Added Linear Checker to restrict aliasing

Bug fixes
  Fixed flow erros related to loop controls and break/continue

Manual
  Adopt new term, "Declaration Annotation" instead of non-type annotations
  Added new sections:
    Linear Checker (S 9)
    Inexpressible types (S 14.3)
    How to get started annotating legacy code (S 2.4.4)
  Expanded Tainting Checker section

----------------------------------------------------------------------

Version 0.9.9, 4 Sep 2009

Functionality
  Added more optional lint checks (cast:unsafe, all)
  Nullness Checker supports @SuppressWarnings("nullness:generic.argument"),
    for suppressing warnings related to misuse of generic type arguments.
    This was already supported and documented, but had not been mentioned
    in the changelog.

Bug fixes
  Fixed many bugs related to Stub files causing parser to ignore
    bodiless constructors
    annotated arrays annotations
    type parameter and wildcard bounds annotations

Manual
  Rewrote 'javac implementation survival guide' (S 13.9)
  Restructured 'Using a checker' (S 2)
  Added 'Integration with external tools' (S 14)
  Added new questions to the FAQ (S 15)

----------------------------------------------------------------------

Version 0.9.8, 21 Aug 2009

Functionality
  Added a Tainting Checker
  Added support for conditional nonnull checking
  Added optional check for redundant nullness tests
  Updated stub parser to latest libraries

Bug fixes
  Fixed a bug related to int[] treated as Object when passed to vararg T...
  Fixed a crash related to intersection types
  Fixed a bug related to -AskipClasses not being honored
  Fixed a bug related to flow

Manual
  Added new sections
    8 Tainting Checker
    3.2.3 Conditional nullness

----------------------------------------------------------------------

Version 0.9.7, 12 Aug 2009

Functionality
  Changed swNonNull to castNonNull
  nullness: Improved flow to infer nullness based on method invocations
  locking: Permitted @Holding to appear on constructors

Bug fixes
  Fixed a bug related to typevar and wildcard extends clauses

----------------------------------------------------------------------

Version 0.9.6, 29 Jul 2009

Functionality
  Changed 'jsr308.skipClasses' property with '-AskipClasses' option
  Locking checker
    - Add subtype checking for Holding
    - Treat constructors as synchronized methods

Bug fixes
  Added some missing nullness annotations in the jdk
  Fixed some bugs related to reading stub files

Manual
  Added a new section
    2.10  Tips about writing annotations
  Updated sections of
    2.6   Unused fields and dependent types
    3.1.1 Rawness annotation hierarchy

----------------------------------------------------------------------

Version 0.9.5, 13 Jul 2009

Functionality
  Added support for Findbugs, JSR305, and IntelliJ nullness annotations
  Added an Aggregate Checker base-class
  Added support for a form of field access control

Bug fixes
  Added check for arguments in super() calls in constructors

Manual
  Added new sections:
    Fields access control
    Other tools for nullness checking
    Bundling multiple checkers

----------------------------------------------------------------------

Version 0.9.4, 30 Jun 2009

Functionality
  Added Lock Checker

Bug fixes
  Handle more patterns for determining Map.get() return type

Manual Documentations
  Improved installation instructions
  Added the following sections
    2.6 Dependent types
    3.1 subsection for LazyNonNull
    10.9 When to use (and not to use) type qualifiers

----------------------------------------------------------------------

Version 0.9.3, 23 Jun 2009

Functionality
  Added support DefaultQualifier on packages
  Added support for Dependent qualifier types
    see checkers.quals.Dependent
  Added an option to treat checker errors as warnings
  Improved flow handling of boolean logic

Manual Documentations
  Improved installation instructions
  Improved discussion of effective and implicit qualifiers and defaults
  Added a discussion about the need for bottom qualifiers
  Added sections for how-to
    . suppress Basic Checker warnings
    . troubleshoot skeleton files

----------------------------------------------------------------------

Version 0.9.2, 2 Jun 2009

Functionality
  Added pre-liminary support for lazy initialization in nullness
    see LazyNonNull

Bug fixes
  Corrected method declarations in JDK skeleton files
    - bug resulted in a runtime error

Documentations
  Updated qualifier javadoc documentations
  Corrected a reference on passing qualifiers to javac

----------------------------------------------------------------------

Version 0.9.1, 19 May 2009

Bug fixes
  Eliminated unexpected compiler errors when using checkers
  Fixed bug related to reading annotations in skeleton files

API Changes
  Renamed SourceChecker.process() to .typeProcess()

Manual
  Updated troubleshooting info
    info for annotations in skeleton files

----------------------------------------------------------------------

Version 0.9b, 22 Apr 2009

No visible changes

----------------------------------------------------------------------

Version 0.9, 16 Apr 2009

Framework
  More space and performance optimizations
  Handle raw type with multiple type var level
    e.g. class Pair<X, Y extends X> { ... }

Manual
  Improve installation instructions
  Update references to command line arguments

----------------------------------------------------------------------

Version 0.8.9, 28 Mar 2009

Framework
  Introduce Space (and minor performance) optimizations
  Type-check constructor invocation receiver type
  Fixed bug related to try-catch flow sensitivity analysis
  Fixed bugs when type-checking annotations and enums
    - bug results in null-pointer exception

----------------------------------------------------------------------

Version 0.8.8, 13 Mar 2009

Nullness Checker
  Support for custom nullness assertion via @AssertNonNull
  Support for meta-annotation AssertNonNull
  Support for Collection.toArray() method
    Infer the nullness of the returned type
  Corrected some JDK Collection API annotations

Framework
  Fixed bugs related to assignments expressions in Flow
  Fixed bugs related to enum and annotation type hierarchy
  Fixed bugs related to default annotations on wildcard bounds

----------------------------------------------------------------------

Version 0.8.7, 27 Feb 2009

Framework
  Support annotations on type parameters
  Fixed bugs related to polymorphic types/annotations
  Fixed bugs related to stub fixes

Manual
  Specify annotation defaults settings for IGJ
  Update Known Problems section
----------------------------------------------------------------------

Version 0.8.6, 3 Feb 2009

Framework
  Fixed bugs related to flow sensitivity analysis related to
    . for loop and do while loops
    . multiple iterations of a loop
    . complement of logical conditions
  Declarative syntax for string literal type introduction rules
  Support for specifying stub file directories

----------------------------------------------------------------------

Version 0.8.5, 17 Jan 2009

Framework
  Fixed bugs related to flow sensitivity analysis
  Fixed bugs related to annotations on type parameters

----------------------------------------------------------------------

Version 0.8.4, 17 Dec 2008

Distribution
  Included checkers-quals.jar which contains the qualifiers only

Framework
  Fixed bugs related to inner classes
  Fixed a bug related to resolving polymorphic qualifiers
    within static methods

Manual
  Added 'Distributing your annotated project'

----------------------------------------------------------------------

Version 0.8.3, 7 Dec 2008

Framework
  Fixed bugs related to inner classes
  Changed cast semantics
    Unqualified casts don't change cast away (or in) any qualifiers
  Refactored AnnotationBuilder to ease building annotations
  Added support for Object += String new behavior
  Added a type validation check for method return types

Nullness
  Added inference of field initialization
    Suppress false warnings due to method invocations within constructors

IGJ
  Added proper support for AssignsFields and inner classes interactions

Manual
  Updated 'Known Problems' section

----------------------------------------------------------------------

Version 0.8.2, 14 Nov 2008

Framework
  Included a binary distribution in the releases
  Added support for annotations on type parameters
  Fixed bugs related to casts

Nullness
  Improved error messages readability
  Added partial support for Map.get() detection

Manual
  Improved installation instructions

----------------------------------------------------------------------

Version 0.8.1, 1 Nov 2008

Framework
  Added support for array initializers
  Fixed many bugs related to generics and generic type inference

Documentations
  Added 'Getting Started' guide

----------------------------------------------------------------------

Version 0.8, 27 Sep 2008

Framework
  Added support for newly specified array syntax
  Refactored code for annotating supertypes
  Fixed AnnotationBuilder AnnotationMirror string representation
  Fixed AnnotatedTypeMirror hashCode

Manual
  Reorganized 'Annotating Libraries' section

----------------------------------------------------------------------

Version 0.7.9, 19 Sep 2008

Framework
  Added support for stub files/classes
  Fixed bugs related to anonymous classes
  Fixed bugs related to qualifier polymorphism

Manual
  Updated 'Annotating Libraries' section to describe stub files

Tests
  Added support for Windows
  Fixed a bug causing IGJ tests to fail on Windows

----------------------------------------------------------------------

Version 0.7.8, 12 Sep 2008

Framework
  Improved support for anonymous classes
  Included refactorings to ease extensibility
  Fixed some minor bugs

Nullness
  Fix some errors in annotated JDK

----------------------------------------------------------------------

Version 0.7.7, 29 Aug 2008

Framework
  Fixed bugs related to polymorphic qualifiers
  Fixed bugs related to elements array convention
  Add implicit type arguments to raw types

Interning
  Suppress cast warnings for interned classes

Manual
  Removed discussion of non-standard array syntax alternatives

----------------------------------------------------------------------

Version 0.7.6, 12 Aug 2008

Framework
  Changed default array syntax to ARRAYS-PRE, per the JSR 308 specification
  Added an optional check for qualifier unsafe casts
  Added support for running multiple checkers at once
  Fixed bugs related array syntax
  Fixed bugs related to accessing outer classes with-in inner classes

Manual
  Added a new subsection about Checker Auto-Discovery
    2.2.1 Checker Auto-discovery

----------------------------------------------------------------------

Version 0.7.5, 2 Aug 2008

Framework
  Added support for ARRAYS-PRE and ELTS-PRE array syntax
  Added a check for unsafe casts
  Some improvements to the AnnotationBuilder API

Nullness Checker
  Added a check for synchronized objects
  Added a check for (un)boxing conversions

Javari Checker
  Fixed some JDK annotated classes

----------------------------------------------------------------------

Version 0.7.4, 11 July 2008

Framework
  Added support for annotations found in classfiles
  Added support for the ARRAY-IN array syntax
  Added AnnotationBuilder, to create AnotationMirrors with values
  Improved the readability of recursive types string representation

Nullness Checker
  Added a check for thrown Throwable nullability

IGJ Checker
  Treat enums as mutable by default, like regular classes

Manual
  Added a new subsection about array syntax proposals:
    2.1.2 Annotating Arrays

----------------------------------------------------------------------

Version 0.7.3,  4 July 2008

Javari Checker
  Converted JDK files into stubs

Nullness Checker
  Fixed java.lang.Number declaration in the annotated jdk

Framework
  Fixed a bug causing crashes related to primitive type boxing
  Renamed DAGQualifierHierarchy to GraphQualifierHierarchy

----------------------------------------------------------------------

Version 0.7.2, 26 June 2008

IGJ Checker
  Supports flow-sensitive type refinement

Framework
  Renamed Default annotation to DefaultQualifier
  Added DefaultQualifiers annotation
  Fixed bugs related to flow-sensitive type refinement
  Fixed an error in the build script in Windows

Manual
  Added a new section
    9.2  javac implementation survival guide
  Added hyperlinks to Javadocs of the referenced classes

----------------------------------------------------------------------

Version 0.7.1, 20 June 2008

Nullness Checker
  Made NNEL the default qualifier scheme

Basic Checker
  Moved to its own checkers.basic package

Framework
  Enhanced type-checking within qualifier-polymorphic method bodies
  Fixed a bug causing StackOverflowError when type-checking wildcards
  Fixed a bug causing a NullPointerException when type-checking
    compound assignments, in the form of +=

Class Skeleton Generator
  Distributed in compiled form (no more special installation instructions)
  Added required asmx.jar library to lib/

Manual
  Added new sections
    2.2.1 Ant tasks
    2.2.2 Eclipse plugin
    2.6   The effective qualifier on a type
  Rewrote section 8 on annotating libraries
    Added reference to the new Eclipse plug-in
    Deleted installation instructions

Javari Checker
  Fixed bugs causing a NullPointerException when type-checking
    primitive arrays

IGJ Checker
  Fixed bugs related to uses of raw types

API Changes
  Moved AnnotationFactory functionality to AnnotationUtils
  Removed .root and .inConflict from DAGQualifierHierarchy

----------------------------------------------------------------------

Version 0.7, 14 June 2008

Installation
  New, very simple installation instructions for Linux.  For other
    operating systems, you should continue to use the old instructions.

Nullness Checker
  Renamed from "NonNull Checker" to "Nullness Checker".
    Renamed package from checkers.nonnull to checkers.nullness.
    The annotation names remain the same.
  Added PolyNull, a polymorphic type qualifier for nullness.

Interning Checker
  Renamed from "Interned Checker" to "Interning Checker".
    Renamed package from checkers.interned to checkers.interning.
    The annotation names remain the same.
  Added PolyInterned, a polymorphic type qualifier for Interning.
  Added support for @Default annotation.

Framework
  Qualifiers
    @PolymorphicQualifier was not previously documented in the manual.
    Moved meta-qualifiers from checkers.metaquals package to checkers.quals.
    Removed @VariableQualifier and @RootQualifier meta-qualifiers.
  Added BasicAnnotatedTypeFactory, a factory that handles implicitFor,
    defaults, flow-sensitive type inference.
  Deprecated GraphQualifierHierarchy; DAGQualifierHierarchy replaces it.
  Renamed methods in QualifierHierarchy.

Manual
  Rewrote several manual sections, most notably:
    2.1.1  Writing annotations in comments for backward compatibility
      (note new -Xspacesincomments argument to javac)
    2.3  Checking partially-annotated programs: handling unannotated code
    2.6  Default qualifier for unannotated types
    2.7  Implicitly refined types (flow-sensitive type qualifier inference)
    8  Annotating libraries
    9  How to create a new checker plugin
  Javadoc for the Checker Framework is included in its distribution and is
    available online at https://checkerframework.org/api/ .

----------------------------------------------------------------------

Version 0.6.4, 9 June 2008

All Framework
  Updated the distributed JDK and examples to the new location of qualifiers

Javari Checker
  Improved documentation on polymorphism resolution
  Removed redundant code now added to the framework from JavariVisitor,
    JavariChecker and JavariAnnotatedTypeFactory
  Refactored method polymorphism into JavariAnnotatedTypeFactory
  Fixed bug on obtaining type from NewClassTree, annotations at constructor
    invocation are not ignored now
  Refactored polymorphism resolution, now all annotations on parameters and
    receivers are replaced, not only on the return type
  Refactored and renamed internal annotator classes in
    JavariAnnotatedTypeFactory
  Added more constructor tests
  Moved Javari annotations to checkers.javari.quals package

----------------------------------------------------------------------

Version 0.6.3, 6 June 2008

Checker Framework
  Improved documentation and manual
  Treat qualifiers on extends clauses of type variables and wildcard types as
    if present on type variable itself
  Renamed AnnotationRelations to QualifierHierarchy
  Renamed GraphAnnotationRelations to GraphQualifierHierarchy
  Renamed TypeRelations to TypeHierarchy
  Added flow as a supported lint option for all checkers
  Determined the suppress warning key reflectively

Interned Checker
  Moved @Interned annotation to checkers.interned.quals package

NonNull Checker
  Moved nonnull annotations to checkers.nonnull.quals package

Miscellaneous
  Included Javadocs in the release
  Improved documentation for all checkers

----------------------------------------------------------------------

Version 0.6.2, 30 May 2008

Checker Framework API
  Added support for @Default annotation via TreeAnnotator
  Added support for PolymorphicQualifier meta-annotation
  Disallow the use of @SupportedAnnotationTypes on checkers
  Fixed bugs related to wildcards with super clauses
  Improved flow-sensitive analysis for fields

Javari Checker
  Moved Javari qualifiers from checkers.quals to checkers.javari.quals
  Fixed bugs causing null pointer exceptions

NonNull Checker
  Fixed bugs related to nonnull flow
  Added new tests to test suite

Basic Checker
  Renamed Custom Checker to Basic Checker

----------------------------------------------------------------------

Version 0.6.1, 26 Apr 2008

Checker Framework API
  Added support for @ImplicitFor meta-annotations via the new TypeAnnotator
    and TreeAnnotator classes
  Improved documentation and specifications
  Fixed a bug related to getting supertypes of wildcards
  Fixed a crash on class literals of primitive and array types
  Framework ignores annotations that are not part of a type system
  Fixed several minor bugs in the flow-sensitive inference implementation.

IGJ Checker
  Updated the checker to use AnnotationRelations and TypeRelations

Javari Checker
  Changing RoMaybe annotation to PolyRead
  Updated checker to use AnnotationRelations and TypeRelations
  Updated the JDK
  Fixed bugs related to QReadOnly and type argument subtyping
  Fixed bugs related to this-mutable fields in methods with @ReadOnly receiver
  Fixed bugs related to primitive type casts
  Added new tests to test suit

NonNull Checker
  Updated the annotated JDK
  Fixed bugs in which default annotations were not correctly applied
  Added @Raw types to handle partial object initialization.
  Fixed several minor bugs in the checker implementation.

Custom Checker
  Updated checker to use hierarchy meta-annotations, via -Aquals argument

----------------------------------------------------------------------

Version 0.6, 11 Apr 2008

Checker Framework API
  Introduced AnnotationRelations and TypeRelations, more robust classes to
    represent type and annotation hierarchies, and deprecated
    SimpleSubtypeRelation
  Add support for meta-annotations to declare type qualifiers subtype relations
  Re-factored AnnotatedTypes and AnnotatedTypeFactory
  Added a default implementation of SourceChecker.getSuppressWarningsKey()
    that reads the @SuppressWarningsKey class annotation
  Improved support for multidimensional arrays and new array expressions
  Fixed a bug in which implicit annotations were not being applied to
    parenthesized expressions
  Framework ignores annotations on a type that do not have @TypeQualifier
  Moved error/warning messages into "messages.properties" files in each
    checker package
  Fixed a bug in which annotations were inferred to liberally by
    checkers.flow.Flow

Interned Checker
  Added heuristics that suppress warnings for certain comparisons (namely in
    methods that override Comparator.compareTo and Object.equals)
  The Interned checker uses flow-sensitive inference by default

IGJ Checker
  Fixed bugs related to resolving immutability variable in method invocation
  Fixed a bug related to reassignability of fields
  Add more tests

Javari Checker
  Added placeholder annotation for ThisMutable mutability
  Re-factored JavariAnnotatedTypeFactory
  Fixed self-type resolution for method receivers for readonly classes
  Fixed annotations on parameters of readonly methods
  Fixed type validation for arrays of primitives
  Added more tests
  Renamed @RoMaybe annotation to @PolyRead

NonNull Checker
  Removed deprecated checkers.nonnull.flow package
  Fixed a bug in which default annotations were not applied correctly

Miscellaneous
  Improved Javadocs
  Added FactoryTestChecker, a more modular tester for the annotated type
    factory
  Simplify error output for some types by stripping package names

----------------------------------------------------------------------

Version 0.5.1, 21 Mar 2008

Checker Framework API
  Added support for conditional expression
  Added checks for type validity and assignability
  Added support for per-checker customization of asMemberOf
  Added support for type parameters in method invocation,
    including type inference
  Enhanced performance of AnnotatedTypeFactory
  Checkers run only when no errors are found by Javac
  Fixed bugs related AnnotationUtils.deepCopy()
  Fixed support for annotated class type parameters
  Fixed some support for annotated type variable bounds
  Added enhancements to flow-sensitive qualifier inference
  Added checks for type parameter bounds

Interned Checker
  Fixed some failing test cases
  Fixed a bug related to autoboxing/unboxing
  Added experimental flow-sensitive qualifier inference (use
    "-Alint=flow" to enable)
  Improved subtype testing, removing some spurious errors

IGJ Checker
  Deleted IGJVisitor!
  Fixed some bugs related to immutability type variable resolution

Javari Checker
  Removed redundant methods from JavariVisitor in the new framework
  Added support to constructor receivers
  Added support to parenthesized expressions
  Fixed a bug related to resolving RoMaybe constructors
  Fixed a bug related to parsing conditional expressions
  Added parsing of parenthesized expressions
  Replaced checkers.javari.VisitorState with
    checkers.types.VisitorState, present in BaseTypeVisitor
  Modified JavariVisitor type parameters (it now extends
    BaseTypeVisitor<Void, Void>, not BaseTypeVisitor<Void,
    checkers.javari.VisitorState>)
  Modified JavariAnnotatedTypeFactory TreePreAnnotator to mutate a
    AnnotatedTypeMirror parameter instead of returning a
    List<AnnotationMirror>, in accordance with other parts of the
    framework design
  Modified test output format
  Added tests to test suite

NonNull Checker
  Fixed a bug related to errors produced on package declarations
  Exception parameters are now treated as NonNull by default
  Added better support for complex conditionals in NonNull-specific
    flow-sensitive inference
  Fixed some failing test cases
  Improved subtype testing, removing some spurious errors

Custom Checker
  Added a new type-checker for type systems with no special semantics, for
    which annotations can be provided via the command line

Miscellaneous
  Made corrections and added more links to Javadocs
  A platform-independent binary version of the checkers and framework
    (checkers.jar) is now included in this release

----------------------------------------------------------------------

Version 0.5, 7 Mar 2008

Checker Framework API
  Enhanced the supertype finder to take annotations on extends and
    implements clauses of a class type
  Fixed a bug related to checking an empty array initializer ("{}")
  Fixed a bug related to missing type information when multiple
    top-level classes are defined in a single file
  Fixed infinite recursion when checking expressions like "Enum<E
    extends Enum<E>>"
  Fixed a crash in checkers.flow.Flow related to multiple top-level
    classes in a single file
  Added better support for annotated wildcard type bounds
  Added AnnotatedTypeFactory.annotateImplicit() methods to replace
    overriding the getAnnotatedType() methods directly
  Fixed a bug in which constructor arguments were not checked

Interned Checker
  Fixed a bug related to auto-unboxing of classes for primitives
  Added checks for calling methods with an @Interned receiver

IGJ Checker
  Implemented the immutability inference for self-type (type of
    'this') properly
  Enhanced the implicit annotations to make an un-annotated code
    type-check
  Fixed bugs related to invoking methods based on a method's receiver
    annotations

Javari Checker
  Restored in this version, after porting to the new framework

NonNull Checker
  Fixed a bug in which primitive types were considered possibly null
  Improvements to support for @Default annotations

Miscellaneous
  Improved error message display for all checkers

----------------------------------------------------------------------

Version 0.4.1, 22 Feb 2008

Checker Framework API
  Introduced AnnotatedTypeFactory.directSupertypes() which finds the
    supertypes as annotated types, which can be used by the framework.
  Introduced default error messages analogous to javac's error messages.
  Fixed bugs related to handling array access and enhanced-for-loop type
    testing.
  Fixed several bugs that are due AnnotationMirror not overriding .equals()
    and .hashCode().
  Improved Javadocs for various classes and methods.
  Fixed several bugs that caused crashes in the checkers.
  Fixed a bug where varargs annotations were not handled correctly.

IGJ Checker
  Restored in this version, after porting the checker to the new framework.

NonNull Checker
  Fixed a bug where static field accesses were not handled correctly.
  Improved error messages for the NonNull checker.
  Added the NNEL (NonNull Except Locals) annotation default.

Interned Checker
  Fixed a bug where annotations on type parameter bounds were not handled
    correctly.
  Improved error messages for the Interned checker.

----------------------------------------------------------------------

Version 0.4, 11 Feb 2008

Checker Framework API
  Added checkers.flow, an improved and generalized flow-sensitive type
    qualifier inference, and removed redundant parts from
    checkers.nonnull.flow.
  Fixed a bug that prevented AnnotatedTypeMirror.removeAnnotation from working
    correctly.
  Fixed incorrect behavior in checkers.util.SimpleSubtypeRelation.

NonNull Checker
  Adopted the new checkers.flow.Flow type qualifier inference.
  Clarifications and improvements to Javadocs.

----------------------------------------------------------------------

Version 0.3.99, 20 Nov 2007

Checker Framework API
  Deprecated AnnotatedClassType, AnnotatedMethodType, and AnnotationLocation
    in favor of AnnotatedTypeMirror (a new representation of annotated types
    based on the javax.lang.model.type hierarchy).
  Added checkers.basetype, which provides simple assignment and
    pseudo-assignment checking.
  Deprecated checkers.subtype in favor of checkers.basetype.
  Added options for debugging output from checkers: -Afilenames, -Ashowchecks

Interned Checker
  Adopted the new Checker Framework API.
  Fixed a bug in which "new" expressions had an incorrect type.

NonNull Checker
  Adopted the new Checker Framework API.

Javari Checker
IGJ Checker
  Removed in this version, to be restored in a future version pending
    completion of updates to these checkers with respect to the new framework
    API.

----------------------------------------------------------------------

Version 0.3, 1 Oct 2007

Miscellaneous Changes
  Consolidated HTML documentation into a single user manual (see the "manual"
    directory in the distribution).

IGJ Checker
  New features:
    Added a test suite.
    Added annotations (skeleton files) for parts of java.util and java.lang.

NonNull Checker
  New features:
    @SuppressWarnings("nonnull") annotation suppresses checker warnings.
    @Default annotation can make NonNull (not Nullable) the default.
    Added annotations (skeleton classes) for parts of java.util and java.lang.
    NonNull checker skips no classes by default (previously skipped JDK).
    Improved error messages: checker reports expected and found types.

  Bug fixes:
    Fixed a null-pointer exception when checking certain array accesses.
    Improved checking for field dereferences.

Interned Checker
  New features:
    @SuppressWarnings("interned") annotation suppresses checker warnings.
    The checker warns when two @Interned objects are compared with .equals

  Bug fixes:
    The checker honors @Interned annotations on method receivers.
    java.lang.Class types are treated as @Interned.

Checker Framework API
  New features:
    Added support for default annotations and warning suppression in checkers

----------------------------------------------------------------------

Version 0.2.3, 30 Aug 2007

IGJ Checker
  New features:
    changed @W(int) annotation to @I(String) to improve readability
    improved readability of error messages
    added a test for validity of types (testing @Mutable String)

  Bug fixes:
    fixed resolving of @I on fields on receiver type
    fixed assignment checking assignment validity for enhanced for loop
    added check for constructor invocation parameters

Interned Checker
  added the Interned checker, for verifying the absence of equality testing
    errors; see "interned-checker.html" for more information

Javari Checker
  New features:
    added skeleton classes for parts of java.util and java.lang with Javari
      annotations

  Bug fixes:
    fixed readonly inner class bug on Javari Checker

NonNull Checker
  New features:
    flow-sensitive analysis for assignments from a known @NonNull type (e.g.,
      when the right-hand of an assignment is @NonNull, the left-hand is
      considered @NonNull from the assignment to the next possible
      reassignment)
    flow-sensitive analysis within conditional checks

  Bug fixes:
    fixed several sources of null-pointer errors in the NonNull checker
    fixed a bug in the flow-sensitive analysis when a variable was used on
      both sides of the "=" operator

Checker Framework API
  New features:
    added the TypesUtils.toString() method for pretty-printing annotated types
    added AnnotationUtils, a utility class for working with annotations and
      their values
    added SourceChecker.getDefaultSkipPattern(), so that checkers can
      individually specify which classes to skip by default
    added preliminary support for suppressing checker warnings via
      the @SuppressWarnings annotation

  Bug fixes:
    fixed handling of annotations of field values
    InternalAnnotation now correctly uses defaults for annotation values
    improved support for annotations on class type parameter bounds
    fixed an assertion violation when compiling certain uses of arrays

----------------------------------------------------------------------

Version 0.2.2, 16 Aug 2007


Code Changes

* checkers.igj
    some bug fixes and improved documentation

* checkers.javari
    fixed standard return value to be @Mutable
    fixed generic and array handling of @ReadOnly
    fixed @RoMaybe resolution of receivers at method invocation
    fixed parsing of parenthesized trees and conditional trees
    added initial support for for-enhanced loop
    fixed constructor behavior on @ReadOnly classes
    added checks for annotations on primitive types inside arrays

* checkers.nonnull
    flow sensitive analysis supports System.exit, new class/array creation

* checkers.subtype
    fixes for method overriding and other generics-related bugs

* checkers.types
    added AnnotatedTypeMirror, a new representation for annotated types that
      might be moved to the compiler in later version
    added AnnotatedTypeScanner and AnnotatedTypeVisitor, visitors for types
    AnnotatedTypeFactory uses GenericsUtils for improved handing of annotated
      generic types

* checkers.util
    added AnnotatedTypes, a utility class for AnnotatedTypeMirror
    added GenericsUtils, a utility class for working with generic types

* tests
    modified output to print only missing and unexpected diagnostics
    added new test cases for the Javari Checker


Documentation Changes

* checkers/igj-checker.html
    improvements to page

* checkers/javari-checker.html
    examples now point to test suit files

Miscellaneous Changes

* checkers/build.xml
    Ant script fails if it doesn't find the correct JSR 308 javac version

----------------------------------------------------------------------

Version 0.2.1, 1 Aug 2007


Code Changes

* checkers.igj & checkers.igj.quals
    added an initial implementation for the IGJ language

* checkers.javari
    added a state parameter to the visitor methods
    added tests and restructured the test suite
    restructured and implemented RoMaybe
    modified return type to be mutable by default
    fixed mutability type handling for type casts and field access
    fixed bug, ensuring no primitives can be ReadOnly
    a method receiver type is now based on the correct annotation
    fixed parameter type-checking for overriden methods
    fixed bug on readonly field initialization
    added handling for unary trees

* checkers.nonnull
    added a tests for the flow-senstive analysis and varargs methods
    improved flow-sensitive analysis: else statements, asserts,
      return/throw statements, instanceof checks, complex conditionals with &&
    fixed a bug in the flow-sensitive analysis that incorrectly inferred
      @NonNull for some elements
    removed NonnullAnnotatedClassType, moving its functionality into
      NonnullAnnotatedTypeFactory

* checkers.source
    SourceChecker.getSupportedAnnotationTypes() returns ["*"], overriding
      AbstractProcessor.getSupportedAnnotationTypes(). This enables all
      checkers to run on unannotated code

* checkers.subtypes
    fixed a bug pertaining to method parameter checks for overriding methods
    fixed a bug that caused crashes when checking varargs methods

* checkers.types
    AnnotatedTypeFactory.getClass(Element) and getMethod(Element) use the
      tree of the passed Element if one exists
    AnnotatedClassType.includeAt, .execludeAt, .getAnnotationData were
      added and are public
    added constructor() and skipParens() methods to InternalUtils
    renamed getTypeArgumentLocations() to getAnnotatedTypeArgumentLocations()
      in AnnotatedClassType
    added AnnotationData to represent annotations instead of Class instances;
      primarily allows querying annotation arguments
    added switch for whether or not to use includes/excludes in
      AnnotatedClassType.hasAnnotationAt()

* checkers.util
    added utility classes
    added skeleton class generator utility for annotating external libraries


Documentation Changes

* checkers/nonnull-checker.html
    added a note about JML
    added a caveat about variable initialization

* checkers/README-checkers.html
    improvements to instructions

----------------------------------------------------------------------

Version 0.2, 2 Jul 2007


Code Changes

* checkers.subtype
    subtype checker warns for annotated and redundant typecasts
    SubtypeVisitor checks for invalid return and parameter types in overriding
      methods
    added checks for compound assignments (like '+=')

* checkers.source
    SourceChecker honors the "checkers.skipClasses" property as a regex for
      suppressing warnings from unannotated code (property is "java.*" by
      default)
    SourceVisitor extends TreePathScanner<R,P> instead of
      TreeScanner<Void,Void>

* checkers.types
    AnnotatedClassType.isAnnotatedWith removed
    AnnotatedClassType.getInnerLocations renamed to getTypeArgumentLocations
    AnnotatedClassType.include now removes from the exclude list (and
      vice-versa)
    AnnotatedClassType.setElement and setTree methods are now public

* checkers.nonnull
    added a flow-sensitive analysis for inferring @NonNull in "if (var !=
      null)"-style checks
    added checks for prefix and postfix increment and decrement operations

* checkers.javari
    added initial implementation of a type-checker for the Javari language

----------------------------------------------------------------------

Version 0.1.1, 7 Jun 2007


Documentation Changes

* checkers/nonnull-checker.html
    created "Tiny examples" subsection
    created "Annotated library" subsection
    noted where to read @NonNull-annotated source
    moved instructions for unannotated code to README-checkers.html
    various minor corrections and clarifications

* checkers/README-checkers.html
    added cross-references to other Checker Framework documents
    removed redundant text
    moved instructions for unannotated code from nonnull-checker.html
    various minor corrections and clarifications

* checkers/creating-a-checker.html
    added note about getSupportedSourceVersion
    removed line numbers from @Interned example
    added section on SubtypeChecker/SubtypeVisitor
    various minor corrections and clarifications


Code Changes

* checkers.subtype
    removed deprecated getCheckedAnnotation() mechanism
    added missing package Javadocs
    package Javadocs reference relevant HTML documentation
    various improvements to Javadocs
    SubtypeVisitor and SubtypeChecker are now abstract classes
    updated with respect to preferred usages of
      AnnotatedClassType.hasAnnotationAt and AnnotatedClassType.annotateAt

* checkers.source
    added missing package Javadocs
    package Javadocs reference relevant HTML documentation

* checkers.types
    added missing package Javadocs
    package Javadocs reference relevant HTML documentation
    AnnotatedClassType.annotateAt now correctly handles
      AnnotationLocation.RAW argument
    AnnotatedClassType.annotate deprecated in favor of
      AnnotatedClassType.annotateAt with AnnotationLocation.RAW as an argument
    AnnotatedClassType.isAnnotatedWith deprecated in favor of
      AnnotatedClassType.hasAnnotationAt with AnnotationLocation.RAW as an
      argument
    Added fromArray and fromList methods to AnnotationLocation and made
      corresponding constructors private.

* checkers.quals
    added Javadocs and meta-annotations on annotation declarations where
      missing
    package Javadocs reference relevant HTML documentation

* checkers.nonnull
    various improvements to Javadocs
    package Javadocs reference relevant HTML documentation


Miscellaneous Changes

    improved documentation of ch examples
    Checker Framework build file now only attempts to compile .java files


----------------------------------------------------------------------

Version 0.1.0, 1 May 2007

Initial release.<|MERGE_RESOLUTION|>--- conflicted
+++ resolved
@@ -1,12 +1,8 @@
 Version 3.7.1, November 2, 2020
 
-<<<<<<< HEAD
 The Constant Value Checker supports two new annotations: @EnumVal and @MatchesRegex.
-=======
+
 The Nullness Checker supports annotation org.jspecify.annotations.NullnessUnspecified.
-
-The Constant Value Checker supports annotation @EnumVal.
->>>>>>> 65e6ceae
 
 Implementation details:
 
