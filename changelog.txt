--- conflicted
+++ resolved
@@ -6,17 +6,15 @@
 
 Added an overloaded version of NullnessUtil.castNonNull that takes an error message.
 
-<<<<<<< HEAD
+Added a new option `-Aversion` to print the version of the Checker Framework.
+
+Implementation details:
+
+commonAssignmentCheck() now takes an additional argument.  Type system
+authors must update their overriding implementations.
+
 The CFGVisualizeLauncher now supports to print the string representation
 of the control flow graph in the terminal by passing -string.
-=======
-Added a new option `-Aversion` to print the version of the Checker Framework.
-
-Implementation details:
-
-commonAssignmentCheck() now takes an additional argument.  Type system
-authors must update their overriding implementations.
->>>>>>> 013ff9ab
 
 ---------------------------------------------------------------------------
 
