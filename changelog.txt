Version 3.8.0, December 1, 2020

<<<<<<< HEAD
New scripts checker/bin/wpi.sh and checker/bin/wpi-many.sh run whole-program
inference, without modifying the source code of the target program(s).

=======
>>>>>>> 6e1fb65e
Implementation details:

Added classes `SubtypeIsSubsetQualifierHierarchy` and
`SubtypeIsSupersetQualifierHierarchy`.

Method renamings:
  ElementUtils.getVerboseName => ElementUtils.getQualifiedName
  ElementUtils.getSimpleName => ElementUtils.getSimpleSignature

Added a formal parameter to methods in `MostlyNoElementQualifierHierarchy`:
 * `leastUpperBoundWithElements`
 * `greatestLowerBoundWithElements`

---------------------------------------------------------------------------

Version 3.7.1, November 2, 2020

The Constant Value Checker supports two new annotations: @EnumVal and @MatchesRegex.

The Nullness Checker supports annotation org.jspecify.annotations.NullnessUnspecified.

Implementation details:

AnnotatedIntersectionType#directSuperTypes now returns
List<? extends AnnotatedTypeMirror>.

The @RelevantJavaTypes annotation is now enforced:  a checker issues a warning
if the programmer writes a type annotation on a type that is not listed.

Deprecated CFAbstractTransfer.getValueWithSameAnnotations(), which is no
longer used.  Added new methods getWidenedValue() and getNarrowedValue().

Renamed TestUtilities.assertResultsAreValid() to TestUtilities.assertTestDidNotFail().

Renamed BaseTypeValidator.isValidType() to BaseTypeValidator.isValidStructurally().

New method BaseTypeVisitor#visitAnnotatedType(List, Tree) centralizes checking
of user-written type annotations, even when parsed in declaration locations.

Closed issues:
#868, #1908, #2075, #3349, #3362, #3569, #3614, #3637, #3709, #3710, #3711,
#3720, #3730, #3742, #3760, #3770, #3775, #3776, #3792, #3793, #3794, #3819,
#3831.

---------------------------------------------------------------------------

Version 3.7.0, October 1, 2020

The new Called Methods Checker tracks methods that have definitely been
called on an object. It automatically supports detecting mis-uses of the
builder pattern in code that uses Lombok or AutoValue.

Accumulation analysis is now supported via a generic Accumulation Checker.
An accumulation analysis is a restricted form of typestate analysis that does
not require a precise alias analysis for soundness. The Called Methods Checker
is an accumulation analysis.

The Nullness Checker supports annotations
org.codehaus.commons.nullanalysis.NotNull,
org.codehaus.commons.nullanalysis.Nullable, and
org.jspecify.annotations.Nullable.

The Signature Checker supports annotations @CanonicalName and @CanonicalNameOrEmpty.
The Signature Checker treats jdk.jfr.Unsigned as an alias for its own @Unsigned annotation.

The shorthand syntax for the -processor command-line argument applies to
utility checkers, such as the Constant Value Checker.

Implementation details:

A checker implementation may override AnnotatedTypeFactory.getWidenedAnnotations
to provide special behavior for primitive widening conversions.

Deprecated org.checkerframework.framework.util.MultiGraphQualifierHierarchy and
org.checkerframework.framework.util.GraphQualifierHierarchy.  Removed
AnnotatedTypeFactory#createQualifierHierarchy(MultiGraphFactory) and
AnnotatedTypeFactory#createQualifierHierarchyFactory.  See Javadoc of
MultiGraphQualifierHierarchy for instructions on how to use the new classes and
methods.

Renamed methods:
  NumberUtils.isFloatingPoint => TypesUtils.isFloatingPoint
  NumberUtils.isIntegral => TypesUtils.isIntegralPrimitiveOrBoxed
  NumberUtils.isPrimitiveFloatingPoint => TypeKindUtils.isFloatingPoint
  NumberUtils.isPrimitiveIntegral => TypeKindUtils.isIntegral
  NumberUtils.unboxPrimitive => TypeKindUtils.primitiveOrBoxedToTypeKind
  TypeKindUtils.widenedNumericType => TypeKindUtils.widenedNumericType
  TypesUtils.isFloating => TypesUtils.isFloatingPrimitive
  TypesUtils.isIntegral => TypesUtils.isIntegralPrimitive

The CFStore copy constructor now takes only one argument.

Closed issues:
#352, #354, #553, #722, #762, #2208, #2239, #3033, #3105, #3266, #3275, #3408,
#3561, #3616, #3619, #3622, #3625, #3630, #3632, #3648, #3650, #3667, #3668,
#3669, #3700, #3701.

---------------------------------------------------------------------------

Version 3.6.1, September 2, 2020

Documented that the Checker Framework can issue false positive warnings in
dead code.

Documented when the Signedness Checker permits right shift operations.

Closed issues:
#3484, #3562, #3565, #3566, #3570, #3584, #3594, #3597, #3598.

---------------------------------------------------------------------------

Version 3.6.0, August 3, 2020

The Interning Checker supports method annotations @EqualsMethod and
@CompareToMethod.  Place them on methods like equals(), compareTo(), and
compare() to permit certain uses of == on non-interned values.

Added an overloaded version of NullnessUtil.castNonNull that takes an error message.

Added a new option `-Aversion` to print the version of the Checker Framework.

New CFGVisualizeLauncher command-line arguments:
 * `--outputdir`: directory in which to write output files
 * `--string`: print the control flow graph in the terminal
All CFGVisualizeLauncher command-line arguments now start with `--` instead of `-`.

Implementation details:

commonAssignmentCheck() now takes an additional argument.  Type system
authors must update their overriding implementations.

Renamed GenericAnnotatedTypeFactory#addAnnotationsFromDefaultQualifierForUse to
#addAnnotationsFromDefaultForType and
BaseTypeValidator#shouldCheckTopLevelDeclaredType to
#shouldCheckTopLevelDeclaredOrPrimitiveType

Removed org.checkerframework.framework.test.FrameworkPer(Directory/File)Test classes.
Use CheckerFrameworkPer(Directory/File)Test instead.

Closed issues:

#1395, #2483, #3207, #3223, #3224, #3313, #3381, #3422, #3424, #3428, #3429,
#3438, #3442, #3443, #3447, #3449, #3461, #3482, #3485, #3495, #3500, #3528.

---------------------------------------------------------------------------

Version 3.5.0, July 1, 2020

Use "allcheckers:" instead of "all:" as a prefix in a warning suppression string.
Writing `@SuppressWarnings("allcheckers")` means the same thing as
`@SuppressWarnings("all")`, unless the `-ArequirePrefixInWarningSuppressions`
command-line argument is supplied.  See the manual for details.

It is no longer necessary to pass -Astubs=checker.jar/javadoc.astub when
compiling a program that uses Javadoc classes.

Renamed command-line arguments:
 * -AshowSuppressWarningKeys to -AshowSuppressWarningsStrings

The Signature Checker no longer considers Java keywords to be identifiers.
Renamed Signature Checker annotations:
  @BinaryNameInUnnamedPackage => @BinaryNameWithoutPackage
  @FieldDescriptorForPrimitiveOrArrayInUnnamedPackage => @FieldDescriptorWithoutPackage
  @IdentifierOrArray => @ArrayWithoutPackage
Added new Signature Checker annotations:
  @BinaryNameOrPrimitiveType
  @DotSeparatedIdentifiersOrPrimitiveType
  #IdentifierOrPrimitiveType

The Nullness Checker now treats `System.getProperty()` soundly.  Use
`-Alint=permitClearProperty` to disable special treatment of
`System.getProperty()` and to permit undefining built-in system properties.

Class qualifier parameters:  When a generic class represents a collection,
a user can write a type qualifier on the type argument, as in
`List<@Tainted Character>` versus `List<@Untainted Character>`.  When a
non-generic class represents a collection with a hard-coded type (as
`StringBuffer` hard-codes `Character`), you can use the new class qualifier
parameter feature to distinguish `StringBuffer`s that contain different
types of characters.

The Dataflow Framework supports backward analysis.  See its manual.

Implementation details:

Changed the types of some fields and methods from array to List:
 * QualifierDefaults.validLocationsForUncheckedCodeDefaults()
 * QualifierDefaults.STANDARD_CLIMB_DEFAULTS_TOP
 * QualifierDefaults.STANDARD_CLIMB_DEFAULTS_BOTTOM
 * QualifierDefaults.STANDARD_UNCHECKED_DEFAULTS_TOP
 * QualifierDefaults.STANDARD_UNCHECKED_DEFAULTS_BOTTOM

Dataflow Framework: Analysis is now an interface.  Added AbstractAnalysis,
ForwardAnalysis, ForwardTransferFunction, ForwardAnalysisImpl,
BackwardAnalysis, BackwardTransferFunction, and BackwardAnalysisImpl.
To adapt existing code:
 * `extends Analysis<V, S, T>` => `extends ForwardAnalysisImpl<V, S, T>`
 * `implements TransferFunction<V, S>` => `implements ForwardTransferFunction<V, S>`

In AbstractQualifierPolymorphism, use AnnotationMirrors instead of sets of
annotation mirrors.

Renamed meta-annotation SuppressWarningsKeys to SuppressWarningsPrefix.
Renamed SourceChecker#getSuppressWarningsKeys(...) to getSuppressWarningsPrefixes.
Renamed SubtypingChecker#getSuppressWarningsKeys to getSuppressWarningsPrefixes.

Added GenericAnnotatedTypeFactory#postAnalyze, changed signature of
GenericAnnotatedTypeFactory#handleCFGViz, and removed CFAbstractAnalysis#visualizeCFG.

Removed methods and classes marked deprecated in release 3.3.0 or earlier.

Closed issues:
#1362, #1727, #2632, #3249, #3296, #3300, #3356, #3357, #3358, #3359, #3380.

---------------------------------------------------------------------------

Version 3.4.1, June 1, 2020

-Ainfer now takes an argument:
 * -Ainfer=jaifs uses .jaif files to store the results of whole-program inference.
 * -Ainfer=stubs uses .astub files to store the results of whole-program inference.
 * -Ainfer is deprecated but is the same as -Ainfer=jaifs, for backwards compatibility.

New command-line option:
  -AmergeStubsWithSource If both a stub file and a source file are available, use both.

Closed issues:
#2893, #3021, #3128, #3160, #3232, #3277, #3285, #3289, #3295, #3302, #3305,
#3307, #3310, #3316, #3318, #3329.

---------------------------------------------------------------------------

Version 3.4.0, May 3, 2020

The annotated jdk8.jar is no longer used.  You should remove any occurrence of
  -Xbootclasspath/p:.../jdk8.jar
from your build scripts.  Annotations for JDK 8 are included in checker.jar.

The Returns Receiver Checker enables documenting and checking that a method
returns its receiver (i.e., the `this` parameter).

Closed issues:
#3267, #3263, #3217, #3212, #3201, #3111, #3010, #2943, #2930.

---------------------------------------------------------------------------

Version 3.3.0, April 1, 2020

New command-line options:
  -Alint=trustArrayLenZero trust @ArrayLen(0) annotations when determining
  the type of Collections.toArray.

Renamings:
  -AuseDefaultsForUncheckedCode to -AuseConservativeDefaultsForUncheckedCode
    The old name works temporarily but will be removed in a future release.

For collection methods with `Object` formal parameter type, such as
contains, indexOf, and remove, the annotated JDK now forbids null as an
argument.  To make the Nullness Checker permit null, pass
`-Astubs=collection-object-parameters-may-be-null.astub`.

The argument to @SuppressWarnings can be a substring of a message key that
extends at each end to a period or an end of the key.  (Previously, any
substring worked, including the empty string which suppressed all warnings.
Use "all" to suppress all warnings.)

All postcondition annotations are repeatable (e.g., `@EnsuresNonNull`,
`@EnsuresNonNullIf`, ...).

Renamed wrapper annotations (which users should not write):
 * `@DefaultQualifiers` => `@DefaultQualifier.List`
 * `@EnsuresQualifiersIf` => `@EnsuresQualifierIf.List`
 * `@EnsuresQualifiers` => `@EnsuresQualifier.List`
 * `@RequiresQualifiers` => `@RequiresQualifier.List`

Implementation details:
 * Removed `@DefaultInUncheckedCodeFor` and
   `@DefaultQualifierInHierarchyInUncheckedCode`.
 * Renamings:
   applyUncheckedCodeDefaults() to applyConservativeDefaults()
   useUncheckedCodeDefault() to useConservativeDefault()
   AnnotatedTypeReplacer to AnnotatedTypeCopierWithReplacement
   AnnotatedTypeMerger to AnnotatedTypeReplacer
 * Deprecated the `framework.source.Result` class; use `DiagMessage` or
   `List<DiagMessage>` instead.  If you were creating a `Result` just to
   pass it to `report`, then call new methods `reportError` and
   `reportWarning` instead.
 * AbstractTypeProcessor#typeProcessingOver() always gets called.

Closed issues:
#1307, #1881, #1929, #2432, #2793, #3040, #3046, #3050, #3056, #3083, #3124,
#3126, #3129, #3132, #3139, #3149, #3150, #3167, #3189.

---------------------------------------------------------------------------

Version 3.2.0, March 2, 2020

@SuppressWarnings("initialization") suppresses only warnings whose key
contains "initialization".  Previously, it suppressed all warnings issued
by the Nullness Checker or the Initialization Checker.

Closed issues:
#2719, #3001, #3020, #3069, #3093, #3120.

---------------------------------------------------------------------------

Version 3.1.1, February 3, 2020

New command-line options:
  -AassumeDeterministic Unsoundly assume that every method is deterministic
  -AassumePure Unsoundly assume that every method is pure

Renamed -Anocheckjdk to -ApermitMissingJdk.
The old version still works, for backward compatibility.

Renamed -Alint=forbidnonnullarraycomponents to
-Alint=soundArrayCreationNullness.  The old version still works, for
backward compatibility.

Implementation details:
 * Deprecated QualifierHierarchy#getTypeQualifiers.
 * Deprecated Analysis#Analysis(ProcessingEnvironment) and Analysis#Analysis(T,
   int, ProcessingEnvironment); use Analysis#Analysis(), Analysis#Analysis(int),
   Analysis#Analysis(T), and Analysis#Analysis(T, int) instead.
 * Renamed SourceChecker#getMessages to getMessagesProperties.
 * Renamed one overload of SourceChecker.printMessages to printOrStoreMessage.

Closed issues:
#2181, #2975, #3018, #3022, #3032, #3036, #3037, #3038, #3041, #3049, #3055,
#3076.

---------------------------------------------------------------------------

Version 3.1.0, January 3, 2020

Command-line option -AprintGitProperties prints information about the git
repository from which the Checker Framework was compiled.

Implementation details:
 * Removed static cache in AnnotationUtils#areSameByClass and added
   AnnotatedTypeFactory#areSameByClass that uses an instance cache.
 * Removed static cache in AnnotationBuilder#fromName and #fromClass.
 * ContractsUtils#getPreconditions takes an ExecutableElement as an argument.
 * ContractsUtils#getContracts returns a Set.
 * Moved ContractUtils.Contract to outer level.
 * Renamed ConditionalPostcondition#annoResult to ConditionalPostcondition#resultValue.

Closed issues:
#2867, #2897, #2972.

---------------------------------------------------------------------------

Version 3.0.1, December 2, 2019

New command-line option for the Constant Value Checker
`-AnoNullStringsConcatenation` unsoundly assumes that every operand of a String
concatenation is non-null.

Implementation details:
 * Moved AnnotatedTypes#hasTypeQualifierElementTypes to AnnotationUtils.
 * Deprecated AnnotatedTypes#isTypeAnnotation and AnnotatedTypes#hasTypeQualifierElementTypes.

Closed issues:
#945, #1224, #2024, #2744, #2809, #2815, #2818, #2830, #2840, #2853, #2854,
#2865, #2873, #2874, #2878, #2880, #2886, #2888, #2900, #2905, #2919, #2923.

---------------------------------------------------------------------------

Version 3.0.0, November 1, 2019

The Checker Framework works on both JDK 8 and JDK 11.
 * Type annotations for JDK 8 remain in jdk8.jar.
 * Type annotations for JDK 11 appear in stub files in checker.jar.

Removed the @PolyAll annotation.

Implementation details:
 * Removed all previously deprecated methods.
 * AnnotatedTypeFactory#getFnInterfaceFromTree now returns an AnnotatedExecutableType.
 * AnnotationUtils#areSame and #areSameByName now only accept non-null
   AnnotationMirrors

Closed issues:
#1169, #1654, #2081, #2703, #2739, #2749, #2779, #2781, #2798, #2820, #2824,
#2829, #2842, #2845, #2848.

---------------------------------------------------------------------------

Version 2.11.1, October 1, 2019

The manual links to the Object Construction Checker.

Closed issues:
#1635, #2718, #2767.

---------------------------------------------------------------------------

Version 2.11.0, August 30, 2019

The Checker Framework now uses the Java 9 javac API. The manual describes
how to satisfy this dependency, in a way that works on a Java 8 JVM.
Running the Checker Framework on a Java 9 JVM is not yet supported.

---------------------------------------------------------------------------

Version 2.10.1, August 22, 2019

Closed issues:
#1152, #1614, #2031, #2482, #2543, #2587, #2678, #2686, #2690, #2712, #2717,
#2713, #2721, #2725, #2729.

---------------------------------------------------------------------------

Version 2.10.0, August 1, 2019

Removed the NullnessRawnessChecker.  Use the NullnessChecker instead.

Closed issues:
#435, #939, #1430, #1687, #1771, #1902, #2173, #2345, #2470, #2534, #2606,
#2613, #2619, #2633, #2638.

---------------------------------------------------------------------------

Version 2.9.0, July 3, 2019

Renamed the Signedness Checker's @Constant annotation to @SignednessGlb.
Introduced an alias, @SignedPositive, for use by programmers.

Annotated the first argument of Opt.get and Opt.orElseThrow as @NonNull.

Removed meta-annotation @ImplicitFor:
 * Use the new meta-annotation @QualifierForLiteral to replace
   @ImplicitFor(literals, stringpatterns).
 * Use the meta-annotation @DefaultFor to replace @ImplicitFor(typeKinds,
   types).
 * Use the new meta-annotation @UpperBoundFor to specify a qualifier upper
   bound for certain types.
 * You can completely remove
     @ImplicitFor(typeNames = Void.class, literals = LiteralKind.NULL)
   on bottom qualifiers.
     @DefaultFor(types = Void.class)
   and
     @QualifierForLiterals(literals = LiteralKind.NULL)
   are added to the bottom qualifier by default.

Add @DefaultQualifierOnUse and @NoDefaultQualifierOnUse type declaration annotations

New/changed error message keys:
 * initialization.static.fields.uninitialized for uninitialized static fields
 * unary.increment.type.incompatible and unary.decrement.type.incompatible
   replace some occurrences of compound.assignment.type.incompatible

Implementation details:
 * Renamed QualifierPolymorphism#annotate methods to resolve
 * Renamed ImplicitsTreeAnnotator to LiteralTreeAnnotator
 * Renamed ImplicitsTypeAnnotator to DefaultForTypeAnnotator
 * Removed TypeUseLocation.TYPE_DECLARATION
 * Removed InheritedFromClassAnnotator, replace with DefaultQualifierForUseTypeAnnotator
 * Rename TreeUtils.isSuperCall and TreeUtils.isThisCall to
 isSuperConstructorCall and isThisConstructorCall

Closed issues:
#2247, #2391, #2409, #2434, #2451, #2457, #2468, #2484, #2485, #2493, #2505,
#2536, #2537, #2540, #2541, #2564, #2565, #2585.

---------------------------------------------------------------------------

Version 2.8.2, June 3, 2019

The Signature Checker supports a new type, @FqBinaryName.

Added a template for a repository that you can use to write a custom checker.

Linked to the Checker Framework Gradle plugin, which makes it easy to run
a checker on a project that is built using the Gradle build tool.

Implementation detail: deprecated TreeUtils.skipParens in favor of
TreeUtils.withoutParens which has the same specification.

Closed issues:
#2291, #2406, #2469, #2477, #2479, #2480, #2494, #2499.

---------------------------------------------------------------------------

Version 2.8.1, May 1, 2019

Moved text about the Purity Checker into its own chapter in the manual.

Closed issues:
#660, #2030, #2223, #2240, #2244, #2375, #2407, #2410, #2415, #2420, #2421,
#2446, #2447, #2460, #2462.

---------------------------------------------------------------------------

Version 2.8.0, April 3, 2019

Support `androidx.annotation.RecentlyNonNull` and `RecentlyNullable` (as of
2.6.0, but not previously documented).

The following qualifiers are now repeatable:  `@DefaultQualifier`
`@EnsuresQualifierIf` `@EnsuresQualifier` `@RequiresQualifier`.  Therefore,
users generally do not need to write the following wrapper annotations:
`@DefaultQualifiers` `@EnsuresQualifiersIf` `@EnsuresQualifiers`
`@RequiresQualifiers`.

New command-line option `-ArequirePrefixInWarningSuppressions` makes
`@SuppressWarnings` recognize warning keys of the form
"checkername:key.about.problem" but ignore warning keys of the form
"key.about.problem" without the checker name as a prefix.

New CONSTRUCTOR_RESULT enum constant in TypeUseLocation makes it possible to
set default annotations for constructor results.

Clarified the semantics of annotations on class and constructor declarations.
See Section 25.5 "Annotations on classes and constructors" in the manual.

Interface changes:
 * Added protected methods to BaseTypeVisitor so that checkers can change the
   checks for annotations on classes, constructor declarations, and constructor
   invocations.
 * Removed BaseTypeVisitor#checkAssignability and BaseTypeVisitor#isAssignable
   methods.
 * Renamed AnnotatedTypeFactory#getEnclosingMethod to
   AnnotatedTypeFactory#getEnclosingElementForArtificialTree

Closed issues:
#2159, #2230, #2318, #2324, #2330, #2334, #2343, #2344, #2353, #2366, #2367,
#2370, #2371, #2385.

---------------------------------------------------------------------------

Version 2.7.0, March 1, 2019

The manual links to the AWS crypto policy compliance checker, which enforces
that no weak cipher algorithms are used with the Java crypto API.

The Nullness Checker supports RxJava annotations
io.reactivex.annotations.NonNull and io.reactivex.annotations.Nullable.

The checker-qual artifact (jar file) contains an OSGi manifest.

New TYPE_DECLARATION enum constant in TypeUseLocation makes it possible to
(for example) set defaults annotations for class/interface definitions.

Interface changes:
 * Renamed the "value" element of the @HasSubsequence annotation to
   "subsequence".
 * Renamed @PolySignedness to @PolySigned.
 * Renamed AnnotatedTypeFactory.ParameterizedMethodType to
   ParameterizedExecutableType.

Added missing checks regarding annotations on classes, constructor
declarations, and constructor invocations.  You may see new warnings.

Closed issues:
#788, #1751, #2147, #2163, #2186, #2235, #2243, #2263, #2264, #2286, #2302,
#2326, #2327.

---------------------------------------------------------------------------

Version 2.6.0, February 3, 2019

The manual includes a section about how to use Lombok and the Checker
Framework simultaneously.

Commons CSV has been added to the annotated libraries on Maven Central.

Some error messages have been changed to improve comprehensibility,
such as by adjusting wording or adding additional information.

Relevant to type system implementers:
Renamed method areSameIgnoringValues to areSameByName.

Closed issues: #2008, #2166, #2185, #2187, #2221, #2224, #2229, #2234, #2248.
Also fixed false negatives in handling of Map.get().

---------------------------------------------------------------------------

Version 2.5.8, December 5, 2018

The manual now links to the AWS KMS compliance checker, which enforces
that calls to AWS KMS only generate 256-bit keys.

Closed issues: #372, #1678, #2207, #2212, #2217.

---------------------------------------------------------------------------

Version 2.5.7, November 4, 2018

New @EnsuresKeyFor and @EnsuresKeyForIf method annotations permit
specifying the postcondition that a method gives some value a @KeyFor type.

The manual links to the Rx Thread & Effect Checker, which enforces
UI Thread safety properties for stream-based Android applications.

Closed issues:
#1014, #2151, #2178, #2180, #2183, #2188, #2190, #2195, #2196, #2198, #2199.

---------------------------------------------------------------------------

Version 2.5.6, October 3, 2018

Introduce checker-qual-android artifact that is just like the checker-qual
artifact, but the qualifiers have classfile retention.  This is useful for
Android projects.

Removed the code for the checker-compat-qual artifact.  It was only useful
for Java 7, which the Checker Framework no longer supports.  The
checker-compat-qual artifact remains available on Maven Central, with
versions 2.5.5 and earlier.

Closed issues:
#2135, #2157, #2158, #2164, #2171.

---------------------------------------------------------------------------

Version 2.5.5, August 30, 2018

Implicit imports (deprecated in November 2014) are no longer supported.

Renamed the testlib Maven artifact to framework-test.

Removed command-line option -AprintErrorStack, which is now the default.
Added -AnoPrintErrorStack to disable it (which should be rare).

Replaced ErrorReporter class with BugInCF and UserError exceptions.

Closed issues:
#1999, #2008, #2023, #2029, #2074, #2088, #2098, #2099, #2102, #2107.

---------------------------------------------------------------------------

Version 2.5.4, August 1, 2018

Closed issues:
#2030, #2048, #2052, #2059, #2065, #2067, #2073, #2082.

---------------------------------------------------------------------------

Version 2.5.3, July 2, 2018

Closed issues:
#266, #1248, #1678, #2010, #2011, #2018, #2020, #2046, #2047, #2054.

---------------------------------------------------------------------------

Version 2.5.2, June 1, 2018

In the Map Key Checker, null is now @UnknownKeyFor.  See the "Map Key Checker"
chapter in the manual for more details.

Closed issues:
#370, #469, #1701, #1916, #1922, #1959, #1976, #1978, #1981, #1983, #1984, #1991, #1992.

---------------------------------------------------------------------------

Version 2.5.1, May 1, 2018

Added a Maven artifact of the Checker Framework testing library, testlib.

Closed issues:
#849, #1739, #1838, #1847, #1890, #1901, #1911, #1912, #1913, #1934, #1936,
#1941, #1942, #1945, #1946, #1948, #1949, #1952, #1953, #1956, #1958.

---------------------------------------------------------------------------

Version 2.5.0, April 2, 2018

Declaration annotations that are aliases for type annotations are now treated
as if they apply to the top-level type.  See "Declaration annotations" section
in the "Warnings" chapter in the manual for more details.

Ended support for annotations in comments.  See "Migrating away from
annotations in comments" section in the "Handling legacy code" chapter in the
manual for instructions on how to remove annotations from comments.

Closed issues:
#515, #1667, #1739, #1776, #1819, #1863, #1864, #1865, #1866, #1867, #1870,
#1876, #1879, #1882, #1898, #1903, #1905, #1906, #1910, #1914, #1915, #1920.

---------------------------------------------------------------------------

Version 2.4.0, March 1, 2018

Added the Index Checker, which eliminates ArrayIndexOutOfBoundsException.

Added the Optional Checker, which verifies uses of Java 8's Optional class.

Removed the Linear Checker, whose implementation was inconsistent with its
documentation.

Added a @QualifierArgument annotation to be used on pre- and postcondition
  annotations created by @PreconditionAnnotation, @PostconditionAnnotation,
  and @ConditionalPostconditionAnnotation. This allows qualifiers with
  arguments to be used in pre- and postconditions.

Added new type @InternalFormForNonArray to the Signature Checker

Moved annotated libraries from checker/lib/*.jar to the Central Repository:
https://search.maven.org/#search%7Cga%7C1%7Cg%3A%22org.checkerframework.annotatedlib%22

Moved the Javadoc stub file from checker/lib/javadoc.astub to
checker/resources/javadoc.astub.

Simplified the instructions for running the Checker Framework with Gradle.

The Checker Framework Eclipse plugin is no longer released nor supported.

Closed issues:
#65, #66, #100, #108, #175, #184, #190, #194, #209, #239, #260, #270, #274,
#293, #302, #303, #306, #321, #325, #341, #356, #360, #361, #371, #383, #385,
#391, #397, #398, #410, #423, #424, #431, #430, #432, #548, #1131, #1148,
#1213, #1455, #1504, #1642, #1685, #1770, #1796, #1797, #1801, #1809, #1810,
#1815, #1817, #1818, #1823, #1831, #1837, #1839, #1850, #1851, #1852, #1861.

---------------------------------------------------------------------------

Version 2.3.2, February 1, 2018

Closed issues:
#946, #1133, #1232, #1319, #1625, #1633, #1696, #1709, #1712, #1734, #1738,
#1749, #1754, #1760, #1761, #1768, #1769, #1781.

---------------------------------------------------------------------------

Version 2.3.1, January 2, 2018

Closed issues:
#1695, #1696, #1697, #1698, #1705, #1708, #1711, #1714, #1715, #1724.

---------------------------------------------------------------------------

Version 2.3.0, December 1, 2017

Removed the deprecated @LazyNonNull type qualifier.
Deprecated most methods in InternalUtils and moved them to either
TreeUtils or TypesUtils. Adapted a few method names and parameter
orders for consistency.

Closed issues:
#951, #1356, #1495, #1602, #1605, #1623, #1628, #1636, #1641, #1653, #1655,
#1664, #1665, #1681, #1684, #1688, #1690.

---------------------------------------------------------------------------

Version 2.2.2, November 2, 2017

The Interning Checker supports a new annotation, @InternedDistinct, which
indicates that the value is not equals() to any other value.

An annotated version of the Commons IO library appears in checker/lib/ .

Closed issue #1586, which required re-opening issues 293 and 341 until
proper fixes for those are implemented.

Closed issues:
#1386, #1389, #1423, #1520, #1529, #1530, #1531, #1546, #1553, #1555, #1565,
#1570, #1579, #1580, #1582, #1585, #1586, #1587, #1598, #1609, #1615, #1617.

---------------------------------------------------------------------------

Version 2.2.1, September 29, 2017

Deprecated some methods in AnnotatedTypeMirror and AnnotationUtils, to
be removed after the 2.2.1 release.

The qualifiers and utility classes in checker-qual.jar are compiled to Java 8
byte code. A new jar, checker-qual7.jar, includes the qualifiers and utility
classes compiled to Java 7 byte code.

Closed issues:
#724, #1431, #1442, #1459, #1464, #1482, #1496, #1499, #1500, #1506, #1507,
#1510, #1512, #1522, #1526, #1528, #1532, #1535, #1542, #1543.

---------------------------------------------------------------------------

Version 2.2.0, September 5, 2017

A Java 8 JVM is required to run the Checker Framework.
You can still typecheck and compile Java 7 (or earlier) code.
With the "-target 7" flag, the resulting .class files still run with JDK 7.

The stub file format has changed to be more similar to regular Java syntax.
Most notably, receiver annotations are written using standard Java 8 syntax
(a special first formal paramter named "this") and inner classes are written
using standard Java syntax (rather than at the top level using a name that
contains "$". You need to update your stub files to conform to the new syntax.

Closed issues:
#220, #293, #297, #341, #375, #407, #536, #571, #798, #867, #1180, #1214, #1218,
#1371, #1411, #1427, #1428, #1435, #1438, #1450, #1456, #1460, #1466, #1473,
#1474.

---------------------------------------------------------------------------

Version 2.1.14, 3 August 2017

Nullness Checker change to annotated JDK:  The type argument to the Class,
Constructor, and Optional classes may now be annotated as @Nullable or
@NonNull.  The nullness of the type argument doesn't matter, but this
enables easier integration with generic clients.

Many crashes and false positives associated with uninferred method type
arguments have been correct. By default, uninferred method type arguments,
which can happen with Java 8 style target type contexts, are silently ignored.
Use the option -AconservativeUninferredTypeArguments to see warnings about
method calls where the Checker Framework fails to infer type arguments.

Closed issues:
#753, #804, #961, #1032, #1062, #1066, #1098, #1209, #1280, #1316, #1329, #1355,
#1365, #1366, #1367, #1377, #1379, #1382, #1384, #1397, #1398, #1399, #1402,
#1404, #1406, #1407.

---------------------------------------------------------------------------

Version 2.1.13, 3 July 2017

Verified that the Checker Framework builds from source on Windows Subsystem
for Linux, on Windows 10 Creators Edition.

The manual explains how to configure Android projects that use Android Studio
3.0 and Android Gradle Plugin 3.0.0, which support type annotations.

Closed issues:
#146, #1264, #1275, #1290, #1303, #1308, #1310, #1312, #1313, #1315, #1323,
#1324, #1331, #1332, #1333, #1334, #1347, #1357, #1372.

---------------------------------------------------------------------------

Version 2.1.12, 1 June 2017

The manual links to Glacier, a class immutability checker.

The stubparser license has been updated.  You can now use stubparser under
either the LGPL or the Apache license, whichever you prefer.

Closed issues:
#254, #1201, #1229, #1236, #1239, #1240, #1257, #1265, #1270, #1271, #1272,
#1274, #1288, #1291, #1299, #1304, #1305.

---------------------------------------------------------------------------

Version 2.1.11, 1 May 2017

The manual contains new FAQ (frequently asked questions) sections about
false positive warnings and about inference for field types.

Closed issues:
#989, #1096, #1136, #1228.

---------------------------------------------------------------------------

Version 2.1.10, 3 April 2017

The Constant Value Checker, which performs constant propagation, has been
extended to perform interval analysis -- that is, it determines, for each
expression, a statically-known lower and upper bound.  Use the new
@IntRange annotation to express this.  Thanks to Jiasen (Jason) Xu for this
feature.

Closed issues:
#134, #216, #227, #307, #334, #437, #445, #718, #1044, #1045, #1051, #1052,
#1054, #1055, #1059, #1077, #1087, #1102, #1108, #1110, #1111, #1120, #1124,
#1127, #1132.

---------------------------------------------------------------------------

Version 2.1.9, 1 March 2017

By default, uninferred method type arguments, which can happen with Java 8
style target type contexts, are silently ignored, removing many false
positives.  The new option -AconservativeUninferredTypeArguments can be used to
get the conservative behavior.

Closed issues:
#1006, #1011, #1015, #1027, #1035, #1036, #1037, #1039, #1043, #1046, #1049,
#1053, #1072, #1084.

---------------------------------------------------------------------------

Version 2.1.8, 20 January 2017

The Checker Framework webpage has moved to https://checkerframework.org/.
Old URLs should redirect to the new one, but please update your links
and let us know if any old links are broken rather than redirecting.

The documentation has been reorganized in the Checker Framework repository.
The manual, tutorial, and webpages now appear under checker-framework/docs/.

Closed issues:
#770, #1003, #1012.

---------------------------------------------------------------------------

Version 2.1.7, 3 January 2017

Manual improvements:
 * Added a link to jOOQ's SQL checker.
 * Documented the `-AprintVerboseGenerics` command-line option.
 * Better explanation of relationship between Fake Enum and Subtyping Checkers.

Closed issues:
#154, #322, #402, #404, #433, #531, #578, #720, #795, #916, #953, #973, #974,
#975, #976, #980, #988, #1000.

---------------------------------------------------------------------------

Version 2.1.6, 1 December 2016

Closed issues:
#412, #475.

---------------------------------------------------------------------------

Version 2.1.5, 2 November 2016

The new class org.checkerframework.checker.nullness.Opt provides every
method in Java 8's java.util.Optional class, but written for possibly-null
references rather than for the Optional type.  This can shorten code that
manipulates possibly-null references.

In bytecode, type variable upper bounds of type Object may or may not have
been explicitly written.  The Checker Framework now assumes they were not
written explicitly in source code and defaults them as implicit upper bounds.

The manual describes how to run a checker within the NetBeans IDE.

The manual describes two approaches to creating a type alias or typedef.

Closed issues:
#643, #775, #887, #906, #941.

---------------------------------------------------------------------------

Version 2.1.4, 3 October 2016

Closed issues:
#885, #886, #919.

---------------------------------------------------------------------------

Version 2.1.3, 16 September 2016

Closed issues:
#122, #488, #495, #580, #618, #647, #713, #764, #818, #872, #893, #894, #901,
#902, #903, #905, #913.

---------------------------------------------------------------------------

Version 2.1.2, 1 September 2016

Closed issues:
#182, #367, #712, #811, #846, #857, #858, #863, #870, #871, #878, #883, #888.

---------------------------------------------------------------------------

Version 2.1.1, 1 August 2016

The codebase conforms to a consistent coding style, which is enforced by
a git pre-commit hook.

AnnotatedTypeFactory#createSupportedTypeQualifiers() must now return a mutable
list.  Checkers that override this method will have to be changed.

Closed issues:
#384, #590, #681, #790, #805, #809, #810, #820, #824, #826, #829, #838, #845,
#850, #856.

---------------------------------------------------------------------------

Version 2.1.0, 1 July 2016

The new Signedness Checker prevents mixing of unsigned and signed
values and prevents meaningless operations on unsigned values.

The Lock Checker expresses the annotated variable as `<self>`;
previously it used `itself`, which may conflict with an identifier.

Closed issues:
#166, #273, #358, #408, #471, #484, #594, #625, #692, #700, #701, #711, #717,
#752, #756, #759, #763, #767, #779, #783, #794, #807, #808.

---------------------------------------------------------------------------

Version 2.0.1, 1 June 2016

We renamed method annotateImplicit to addComputedTypeAnnotations.  If you
have implemented a checker, you need to change occurrences of
annotateImplicit to addComputedTypeAnnotations.

The Checker Framework (checker.jar) is now placed on the processorpath
during compilation.  Previously, it was placed on the classpath.  The
qualifiers (checker-qual.jar) remain on the classpath.  This change should
reduce conflicts between your code and the Checker Framework.  If your code
depends on classes in the Checker Framework, then you should add those
classes to the classpath when you run the compiler.

Closed issues:
#171, #250, #291, #523, #577, #672, #680, #688, #689, #690, #691, #695, #696,
#698, #702, #704, #705, #706, #707, #720, #721, #723, #728, #736, #738, #740.

---------------------------------------------------------------------------

Version 2.0.0, 2 May 2016

Inference:

 * The infer-and-annotate.sh script infers annotations and inserts them in
   your source code.  This can reduce the burden of writing annotations and
   let you get started using a type system more quickly.  See the
   "Whole-program inference" section in the manual for details.

Type systems:

 * The Lock Checker has been replaced by a new implementation that provides
   a stronger guarantee.  The old Lock Checker prevented two threads from
   simultaneously using a given variable, but race conditions were still
   possible due to aliases.  The new Lock Checker prevents two threads from
   simultaneously dereferencing a given value, and thus prevents race
   conditions.  For details, see the "Lock Checker" chapter in the manual,
   which has been rewritten to describe the new semantics.

 * The top type qualifier for the Signature String type system has been
   renamed from @UnannotatedString to @SignatureUnknown.  You shouldn't
   ever write this annotation, but if you perform separate compilation (for
   instance, if you do type-checking with the Signature String Checker
   against a library that is annotated with Signature String annotations),
   then you need to re-compile the library.

 * The IGJ, OIGJ, and Javari Checkers are no longer distributed with the
   Checker Framework.  If you wish to use them, install version 1.9.13 of
   the Checker Framework.  The implementations have been removed because
   they were not being maintained.  The type systems are valuable, but the
   type-checkers should be rewritten from scratch.

Documentation improvements:

 * New manual section "Tips for creating a checker" shows how to break down
   the implementation of a type system into small, manageable pieces.

 * Improved instructions for using Maven and Gradle, including for Android
   code.

Tool changes:

 * The Checker Framework Live Demo webpage lets you try the Checker
   Framework without installing it:  http://eisop.uwaterloo.ca/live/

 * New command-line arguments -Acfgviz and -Averbosecfg enable better
   debugging of the control-flow-graph generation step of type-checking.

 * New command-line argument -Ainfer is used by the infer-and-annotate.sh
   script that performs type inference.

Closed issues:
#69, #86, #199, #299, #329, #421, #428, #557, #564, #573, #579, #665, #668, #669,
#670, #671.

---------------------------------------------------------------------------

Version 1.9.13, 1 April 2016

Documentation:
 * Clarified Maven documentation about use of annotations in comments.
 * Added FAQ about annotating fully-qualified type names.

Closed issues:  #438, #572, #579, #607, #624, #631.

---------------------------------------------------------------------------

Version 1.9.12, 1 March 2016

The Checker Framework distribution contains annotated versions
of libraries in directory checker-framework/checker/lib/.
During type-checking, you should put these versions first on your classpath,
to obtain more precise type-checking with fewer false positive warnings.

tools.jar is no longer required to be on the classpath when using
checker-qual.jar

The Signature String Checker supports two new string representations of a
Java type: @InternalForm and @ClassGetSimpleName.

The manual documents how to run a pluggable type-checker in IntelliJ IDEA.

The instructions on how to run a type-checker in Gradle have been updated to
use the artifacts in Maven Central. Examples using the instructions have been
added under checker-framework/docs/examples/GradleExamples/.

Renamed enum DefaultLocation to TypeUseLocation.

Closed issues:  #130, #263, #345, #458, #559, #559, #574, #582, #596.

---------------------------------------------------------------------------

Version 1.9.11, 1 February 2016

Renamed and merged -AuseSafeDefaultsForUnannotatedSourceCode and
-AsafeDefaultsForUnannotatedBytecode command-line options to
-AuseDefaultsForUncheckedCode that takes arguments source and bytecode.

For type-system developers:

* The previously deprecated
  org.checkerframework.framework.qual.TypeQualifier{s} annotations
  were removed.
* Every type system uses the CLIMB-to-top defaulting scheme, unless it
  explicitly specifies a different one.  Previously a type system needed
  to explicitly request CLIMB-to-top, but now it is the default.

Closed issues: #524, #563, #568.

---------------------------------------------------------------------------

Version 1.9.10, 4 January 2016

The Checker Framework distribution files now contain a version number:
for example, checker-framework-1.9.9.zip rather than checker-framework.zip.

The Nullness Checker supports the org.eclipse.jgit.annotations.Nullable and
NonNull annotations.

Buildfiles do less unnecessary recomputation.

Documentation:
 * Documented how to initialize circular data structures in the
   Initialization type system.
 * Linked to David Bürgin's Nullness Checker tutorial at
   https://github.com/glts/safer-spring-petclinic/wiki
 * Acknowledged more contributors in the manual.

For type-system developers:
 * The org.checkerframework.framework.qual.TypeQualifier{s} annotations are
   now deprecated.  To indicate which annotations a checker supports, see
   https://checkerframework.org/manual/#creating-indicating-supported-annotations .
   Support for TypeQualifier{s} will be removed in the next release.
 * Renamed
   org.checkerframework.framework.qual.Default{,Qualifier}ForUnannotatedCode to
   DefaultInUncheckedCodeFor and DefaultQualifierInHierarchyInUncheckedCode.

Closed issues: #169, #363, #448, #478, #496, #516, #529.

---------------------------------------------------------------------------

Version 1.9.9, 1 December 2015

Fixed issues:  #511, #513, #514, #455, #527.

Removed the javac_maven script and batch file,
which had been previously deprecated.

---------------------------------------------------------------------------

Version 1.9.8, 9 November 2015

Field initialization warnings can now be suppressed for a single field at a
time, by placing @SuppressWarnings("initialization") on the field declaration.

Updated Maven instructions to no longer require a script.
Added an example of how to use the instructions under
docs/examples/MavenExample.

The javac_maven script (and batch file) are deprecated and will be
removed as of December 2015.

Fixed issues:  #487, #500, #502.

---------------------------------------------------------------------------

Version 1.9.7, 24 October 2015

Fixed issues:  #291, #474.

----------------------------------------------------------------------

Version 1.9.6, 8 October 2015

Fixed issue:  #460.

----------------------------------------------------------------------

Version 1.9.5, 1 September 2015

Test Framework Updates:
  * The test framework has been refactored to improve extensibility.
  * Tests that previously extended ParameterizedCheckerTest or
    CheckerTest should extend either CheckerFrameworkTest or nothing.
  * If a test used methods that were previously found on
    CheckerTest, you may find them in TestUtilities.

Fixed issues:  #438, #457, #459.

----------------------------------------------------------------------

Version 1.9.4, 4 August 2015

Documented the notion of a compound checker, which depends on other checkers
  and automatically runs them.

Renamed -AuseConservativeDefaultsForUnannotatedSourceCode command-line
  option to -AuseSafeDefaultsForUnannotatedSourceCode

Moved the Checker Framework version control repository from Google Code to
GitHub, and from the Mercurial version control system to Git.  If you have
cloned the old repository, then discard your old clone and create a new one
using this command:
  git clone https://github.com/typetools/checker-framework.git

Fixed issues:  #427, #429, #434, #442, #450.

----------------------------------------------------------------------

Version 1.9.3, 1 July 2015

New command-line options:
 * -AsafeDefaultsForUnannotatedBytecode causes a checker to use conservative
   defaults for .class files that were compiled without running the given
   checker.  Without this option, type-checking is unsound (that is, there
   might be errors at run time even though the checker issues no warnings).
 * -AuseConservativeDefaultsForUnannotatedSourceCode uses conservative
   annotations for unannotated type uses.  Use this when compiling a library in
   which some but not all classes are annotated.

Various bug fixes and documentation improvements.

Fixed issues: #436.

----------------------------------------------------------------------

Version 1.9.2, 1 June 2015

Internationalization Format String Checker:
This new type-checker prevents use of incorrect internationalization
format strings.

Fixed issues: #434.

----------------------------------------------------------------------

Version 1.9.1, 1 May 2015

New FAQ entry:
  "How does the Checker Framework compare with Eclipse's null analysis?"

----------------------------------------------------------------------

Version 1.9.0, 17 April 2015

Bug fixes for generics, especially type parameters:
   * Manual chapter 21 "Generics and polymorphism" has been expanded,
     and it gives more information on annotating type parameters.
   * The qualifier on a type parameter (e.g. <@HERE T> ) only applies
     to the lower bound of that type parameter.  Previously it also
     applied to the upper bound.
   * Unannotated, unbounded wildcards are now qualified with the
     annotations of the type parameter to which they are an argument.
     See the new manual section 23.3.4 for more details.
   * Warning "bound.type.incompatible" is issued if the lower bound of
     a type parameter or wildcard is a supertype of its upper bound,
     e.g.  <@Nullable T extends @NonNull Object>
   * Method type argument inference has been improved. Fewer warnings
     should be issued when method invocations omit type arguments.
   * Added command-line option -AprintVerboseGenerics to print more
     information about type parameters and wildcards when they appear
     in warning messages.

Reflection resolution:
If you supply the -AresolveReflection command-line option, the Checker
Framework attempts to resolve reflection.  This reduces the number of
false positive warnings caused by reflection.

The documentation for the Map Key Checker has been moved into its own
chapter in the manual.

Fixed issues: #221, #241, #313, #314, #328, #335, #337, #338, #339, #355, #369,
              #376, #378, #386, #388, #389, #393, #403, #404, #413, #414, #415,
              #417, #418, #420, #421, #422, #426.

----------------------------------------------------------------------

Version 1.8.11, 2 March 2015

Fixed issues: #396, #400, #401.

----------------------------------------------------------------------

Version 1.8.10, 30 January 2015

Fixed issues: #37, #127, #350, #364, #365, #387, #392, #395.

----------------------------------------------------------------------

Version 1.8.9, 19 December 2014

Aliasing Checker:
This new type-checker ensures that an expression has no aliases.

Fixed issues: #362, #380, #382.

----------------------------------------------------------------------

Version 1.8.8, 26 November 2014

@SuppressWarnings("all") suppresses all Checker Framework warnings.

Implicit imports are deprecated, including the jsr308_imports environment
variable and the -jsr308_imports ... and -Djsr308.imports=... command-line
options.

For checkers bundled with the Checker Framework, package names may now
be omitted when running from the command line.
E.g.
    javac -processor NullnessChecker MyFile.java

The Nullness checker supports Android annotations
android.support.annotation.NonNull and android.support.annotation.Nullable.

Fixed issues: #366, #379.

----------------------------------------------------------------------

Version 1.8.7, 30 October 2014

Fix performance regression introduced in release 1.8.6.

Nullness Checker:
  * Updated Nullness annotations in the annotated JDK.
    See issues: #336, #340, #374.
  * String concatenations with null literals are now @NonNull
    rather than @Nullable.  See issue #357.

Fixed issues:  #200, #300, #332, #336, #340, #357, #359, #373, #374.

----------------------------------------------------------------------

Version 1.8.6, 25 September 2014

Method Reference and Lambda Expression Support:
The Checker Framework now supports type-checking method references
and lambda expressions to ensure they are congruent with the
functional interface they are assigned to. The bodies of lambda expressions
are also now type-checked similarly to regular method bodies.

Dataflow:
 * Handling of the following language features has been improved:
   boxed Booleans, finally blocks, switch statements, type casts, enhanced
   for loops
 * Performance improvements

Annotations:
The checker-compat-qual.jar is now included with the Checker Framework
release.  It can also be found in Maven Central at the coordinates:
org.checkerframework:checker-compat-qual
Annotations in checker-compat-qual.jar do not require Java 8 but
can only be placed in annotation locations valid in Java 7.

----------------------------------------------------------------------

Version 1.8.5, 29 August 2014

Eclipse Plugin:
All checkers in the Checker Framework manual now appear in the
Eclipse plugin by default.  Users no longer have to include
checker.jar on their classpath to run any of the built-in checkers.

Improved Java 7 compatibility and introduced Java 7 compliant
annotations for the Nullness Checker.  Please see the section on
"Class-file compatibility with Java 7" in the manual for more details.

Fixed issue #347.

----------------------------------------------------------------------

Version 1.8.4, 1 August 2014

The new Constant Value Checker is a constant propagation analysis:  it
determines which variable values can be known at compile time.

Overriding methods now inherit declaration annotations from methods they
override, if the declaration annotation is meta-annotate with
@InheritedAnnotation.  In particular, the purity annotations @SideEffectFree,
@Deterministic, and @Pure are inherited.

Command-line options:
 * Renamed the -AenablePurity command-line flag to -AcheckPurityAnnotations.
 * Added a command-line option -AoutputArgsToFile to output all command-line
   options passed to the compiler to a file.  This is especially useful when
   debugging Maven compilation.

Annotations:
These changes are relevant only to people who wish to use pluggable
type-checking with a standard Java 7 toolset.  (If you are not having
trouble with your Java 7 JVM, then you don't care about them.)
 * Made clean-room reimplementations of nullness-related annotations
   compatible with Java 7 JVMs, by removing TYPE_USE as a target.
 * Added a new set of Java 7 compatibility annotations for the Nullness Checker
   in the org.checkerframework.checker.nullness.compatqual package. These
   annotations do not require Java 8 but can only be placed in annotation
   locations valid in Java 7.

Java 8 support:
The Checker Framework no longer crashes when type-checking code with lambda
expressions, but it does issue a lambda.unsupported warning when
type-checking code containing lambda expressions.  Full support for
type-checking lambda expressions will appear in a future release.

Fixed issue #343.

----------------------------------------------------------------------

Version 1.8.3, 1 July 2014

Updated the Initialization Checker section in the manual with
a new introduction paragraph.

Removed the Maven plugin section from the manual as the plugin is
no longer maintained and the final release was on June 2, #2014.
The javac_maven script (and batch file) are available to use
the Checker Framework from Maven.

Fixed issue #331.

----------------------------------------------------------------------

Version 1.8.2, 2 Jun 2014

Converted from using rt.jar to ct.sym for creating the annotated jdk.
Using the annotated jdk on the bootclasspath of a VM will cause the
vm to crash immediately.

The Lock Checker has been rewritten to support dataflow analysis.
It can now understand conditional expressions, for example, and
knows that "lock" is held in the body of statements like
"if (lock.tryLock()) { ... }"
The Lock Checker chapter in the manual has been updated accordingly
and describes the new Lock Checker features in detail.

Provided a javac_maven script (and batch file) to make it simpler
to use the Checker Framework from Maven.  The Maven plug-in is deprecated
and will be removed as of July 1, 2014. Added an explanation of how
to use the script in the Maven section of the manual.

The Checker Framework installation instructions in the manual have
been updated.

Fixed issues: #312, #315, #316, #318, #319, #324, #326, #327.

----------------------------------------------------------------------

Version 1.8.1, 1 May 2014

Support to directly use the Java 8 javac in addition to jsr308-langtools.
Added docs/examples directory to checker-framework.zip.
New section in the manual describing the contents of checker-framework.zip.

Fixed issues: #204, #304, #320.

----------------------------------------------------------------------

Version 1.8.0, 2 April 2014

Added the GUI Effect Checker, which prevents "invalid thread access" errors
when a background thread in a GUI attempts to access the UI.

Changed the Java package of all type-checkers and qualifiers.  The package
"checkers" has been renamed to "org.checkerframeork.checker".  This
requires you to change your import statements, such as from
  import checkers.nullness.quals.*;
to
  import org.checkerframework.checker.nullness.qual.*;
It also requires you to change command-line invocations of javac, such as from
  javac -processor checkers.nullness.NullnessChecker ...
to
  javac -processor org.checkerframework.checker.nullness.NullnessChecker ...

Restructured the Checker Framework project and package layout,
using the org.checkerframework prefix.

----------------------------------------------------------------------

Version 1.7.5, 5 March 2014

Minor improvements to documentation and demos.
Support a few new units in the UnitsChecker.

----------------------------------------------------------------------

Version 1.7.4, 19 February 2014

Error messages now display the error key that can be used in
SuppressWarnings annotations. Use -AshowSuppressWarningKeys to
show additional keys.

Defaulted type qualifiers are now stored in the Element and written
to the final bytecode.

Reduce special treatment of checkers.quals.Unqualified.

Fixed issues: #170, #240, #265, #281.

----------------------------------------------------------------------

Version 1.7.3, 4 February 2014

Fixes for Issues #210, #253, #280, #288.

Manual:
   Improved discussion of checker guarantees.

Maven Plugin:
   Added option useJavacOutput to display exact compiler output.

Eclipse Plugin:
   Added the Format String Checker to the list of built-in checkers.

----------------------------------------------------------------------

Version 1.7.2, 2 January 2014

Fixed issues: #289, #292, #295, #296, #298.

----------------------------------------------------------------------

Version 1.7.1, 9 December 2013

Fixes for Issues #141, #145, #257, #261, #269, #267, #275, #278, #282, #283, #284, #285.

Implementation details:
  Renamed AbstractBasicAnnotatedTypeFactory to GenericAnnotatedTypeFactory

----------------------------------------------------------------------

Version 1.7.0, 23 October 2013

Format String Checker:
  This new type-checker ensures that format methods, such as
  System.out.printf, are invoked with correct arguments.

Renamed the Basic Checker to the Subtyping Checker.

Reimplemented the dataflow analysis that performs flow-sensitive type
  refinement.  This fixes many bugs, improves precision, and adds features.
  Many more Java expressions can be written as annotation arguments.

Initialization Checker:
  This new abstract type-checker verifies initialization properties.  It
  needs to be combined with another type system whose proper initialization
  should be checked.  This is the new default initialzation checker for the
  Nullness Checker.  It is based on the "Freedom Before Commitment" approach.

Renamed method annotations used by the Nullness Checker:
  @AssertNonNullAfter => @EnsuresNonNull
  @NonNullOnEntry => @RequiresNonNull
  @AssertNonNullIfTrue(...) => @IfMethodReturnsFalseEnsuresNonNull
  @AssertNonNullIfFalse(...) => @IfMethodReturnsFalseEnsuresNonNull
  @LazyNonNull => @MonotonicNonNull
  @AssertParametersNonNull => [no replacement]
Removed annotations used by the Nullness Checker:
  @AssertParametersNonNull
Renamed type annotations used by the Initialization Checker:
  @NonRaw => @Initialized
  @Raw => @UnknownInitialization
  new annotation @UnderInitialization
The old Initialization Checker (that uses @Raw and @NonRaw) can be invoked
  by invoking the NullnessRawnessChecker rather than the NullnessChecker.

Purity (side effect) analysis uses new annotations @SideEffectFree,
  @Deterministic, and @TerminatesExecution; @Pure means both @SideEffectFree
  and @Deterministic.

Pre- and postconditions about type qualifiers are available for any type system
  through @RequiresQualifier, @EnsuresQualifier and @EnsuresQualifierIf.  The
  contract annotations for the Nullness Checker (e.g. @EnsuresNonNull) are now
  only a special case of these general purpose annotations.
  The meta-annotations @PreconditionAnnotation, @PostconditionAnnotation, and
  @ConditionalPostconditionAnnotation can be used to create more special-case
  annotations for other type systems.

Renamed assertion comment string used by all checkers:
  @SuppressWarnings => @AssumeAssertion

To use an assert statement to suppress warnings, the assertion message must
  include the string "@AssumeAssertion(warningkey)".  Previously, just the
  warning key sufficed, but the string @SuppressWarnings(warningkey) was
  recommended.

New command-line options:
  -AonlyDefs and -AonlyUses complement existing -AskipDefs and -AskipUses
  -AsuppressWarnings Suppress warnings matching the given key
  -AassumeSideEffectFree Unsoundly assume that every method is side-effect-free
  -AignoreRawTypeArguments Ignore subtype tests for type arguments that
    were inferred for a raw type
  -AenablePurity Check the bodies of methods marked as pure
    (@SideEffectFree or @Deterministic)
  -AsuggestPureMethods Suggest methods that could be marked as pure
  -AassumeAssertionsAreEnabled, -AassumeAssertionsAreDisabled Whether to
    assume that assertions are enabled or disabled
  -AconcurrentSemantics Whether to assume concurrent semantics
  -Anocheckjdk Don't err if no annotated JDK can be found
  -Aflowdotdir Create an image of the control flow graph
  -AinvariantArrays replaces -Alint=arrays:invariant
  -AcheckCastElementType replaces -Alint=cast:strict

Manual:
  New manual section about array types.
  New FAQ entries:  "Which checker should I start with?", "How can I handle
    typestate, or phases of my program with different data properties?",
    "What is the meaning of a type qualifier at a class declaration?"
  Reorganized FAQ chapter into sections.
  Many other improvements.

----------------------------------------------------------------------

Version 1.6.7, 28 August 2013

User-visible framework improvements:
  Improve the error message produced by -Adetailedmsgtext

Bug fixes:
  Fix issue #245: anonymous classes were skipped by default

----------------------------------------------------------------------

Version 1.6.6, 01 August 2013

Documentation:
  The Checker Framework manual has been improved.  Changes include:
more troubleshooting tips to the Checker Framework manual, an improved
discussion on qualifier bounds, more examples, improved formatting, and more.
  An FAQ entry has been added to discuss JSR305.
  Minor clarifications have been added to the Checker Framework tutorial.

----------------------------------------------------------------------

Version 1.6.5, 01 July 2013

User-visible framework improvements:
  Stub files now support static imports.

Maven plugin:
  Maven plugin will now issue a warning rather than quit when zero checkers are specified in a project's pom.xml.

Documentation:
  Improved the Maven plugin instructions in the Checker Framework manual.
  Added documentation for the -XDTA:noannotationsincomments compiler flag.

Internal framework improvements:
  Improved Maven-plugin developer documentation.

----------------------------------------------------------------------

Version 1.6.4, 01 June 2013

User-visible framework improvements:
    StubGenerator now generates stubs that can be read by the StubParser.

Maven plugin:
    The Maven plugin no longer requires the Maven project's output directory to exist in order to run the Checker Framework.  However, if you ask the Checker Framework to generate class files then the output directory will be created.

Documentation:
  Improved the Maven plugin instructions in the Checker Framework manual.
  Improved the discussion of why to define both a bottom and a top qualifier in the Checker Framework manual.
  Update FAQ to discuss that some other tools incorrectly interpret array declarations.

----------------------------------------------------------------------

Version 1.6.3, 01 May 2013

Eclipse plugin bug fixes:
  The javac argument files used by the Eclipse plugin now properly escape file paths.  Windows users should no longer encounter errors about missing built-in checkers.

Documentation:
  Add FAQ "What is the meaning of an annotation after a type?"

----------------------------------------------------------------------

Version 1.6.2, 04 Apr 2013

Eclipse plugin:
  The "Additional compiler parameters" text field has now been replaced by a list.  Parameters in this list may be activated/deactivated via checkbox.

Eclipse plugin bug fixes:
   Classpaths and source files should now be correctly quoted when they contain spaces.

Internal framework improvements:
  Update pom files to use the same update-version code as the Checker Framework "web" ant task.  Remove pom specific update-version code.
  Update build ant tasks to avoid re-running targets when executing tests from the release script.

----------------------------------------------------------------------

Version 1.6.1, 01 Mar 2013

User-visible framework improvements:
  A number of error messages have been clarified.
  Stub file now supports type annotations in front and after method type variable declarations.
  You may now specify custom paths to javac.jar and jdk7.jar on the command line for non-standard installations.

Internal framework improvements:
  Add shouldBeApplied method to avoid unnecessary scans in DefaultApplier and avoid annotating void types.
  Add createQualifierDefaults and createQualifierPolymorphism factory methods.

Maven plugin:
  Put Checker Framework jars at the beginning of classpath.
  Added option to compile code in order to support checking for multi-module projects.
  The plugin no longer copies the various Checker Framework maven artifacts to one location but instead takes advantage of the new custom path options for javac.jar and jdk7.jar.
  The maven plugin no longer attempts to resolve jdk6.jar

Eclipse plugin:
  Put Checker Framework jars at the beginning of classpath.
  All files selected from a single project can now be checked.  The previous behavior only checked the entire project or one file depending on the type of the first file selected.

Documentation:
  Fixed broken links and incomplete URLs in the Checker Framework Manual.
  Update FAQ to discuss that some other tools incorrectly interpret array declarations.

Bug fixes

----------------------------------------------------------------------

Version 1.6.0, 1 Feb 2013

User-visible framework improvements:
  It is possible to use enum constants in stub files without requiring the fully qualified name, as was previously necessary.
  Support build on a stock Java 8 OpenJDK.

Adapt to underlying jsr308-langtools changes.
  The most visible change is syntax for fully-qualified types, from @A java.lang.Object to java.lang.@A Object.
  JDK 7 is now required.  The Checker Framework does not build or run on JDK 6.

Documentation:
  A new tutorial is available at https://checkerframework.org/tutorial/

----------------------------------------------------------------------

Version 1.5.0, 14 Jan 2013

User-visible framework improvements:
  To invoke the Checker Framework, call the main method of class
    CheckerMain, which is a drop-in replacement for javac.  This replaces
    all previous techniques for invoking the Checker Framework.  Users
    should no longer provide any Checker Framework jars on the classpath or
    bootclasspath.  jsr308-all.jar has been removed.
  The Checker Framework now works with both JDK 6 and JDK 7, without need
    for user customization.  The Checker Framework determines the
    appropriate annotated JDK to use.
  All jar files now reside in checker-framework/checkers/binary/.

Maven plugin:
  Individual pom files (and artifacts in the Maven repository) for all
    Checker Framework jar files.
  Avoid too-long command lines on Windows.
  See the Maven section of the manual for more details.

Eclipse plugin:
  Avoid too-long command lines on Windows.
  Other bug fixes and interface improvements.

Other framework improvements:
  New -Adetailedmsgtext command-line option, intended for use by IDE plugins.

----------------------------------------------------------------------

Version 1.4.4, 1 Dec 2012

Internal framework improvements:
  Add shutdown hook mechanism and use it for -AresourceStats resource
    statistics flag.
  Add -AstubWarnIfNotFound and -AstubDebug options to improve
    warnings and debug information from the stub file parsing.
  Ignore case when comparing error suppression keys.
  Support the bottom type as subtype of any wildcard type.

Tool Integration Changes
  The Maven plugin id has been changed to reflect standard Maven
    naming conventions.
  Eclipse and Maven plugin version numbers will now
    track the Checker Framework version numbers.

Bug fixes.

----------------------------------------------------------------------

Version 1.4.3, 1 Nov 2012

Clarify license:
  The Checker Framework is licensed under the GPL2.  More permissive
    licenses apply to annotations, tool plugins (Maven, Eclipse),
    external libraries included with the Checker Framework, and examples in
    the Checker Framework Manual.
  Replaced all third-party annotations by cleanroom implementations, to
    avoid any potential problems or confusion with licensing.

Aliased annotations:
  Clarified that there is no need to rewrite your program.  The Checker
    Framework recognizes dozens of annotations used by other tools.

Improved documentation of Units Checker and Gradle Integration.
Improved developer documentation of Eclipse and Maven plugins.

Bug fixes.

----------------------------------------------------------------------

Version 1.4.2, 16 Oct 2012

External tool support:
  Eclipse plug-in now works properly, due to many fixes

Regex Checker:
  New CheckedPatternSyntaxException added to RegexUtil

Support new foreign annotations:
  org.eclipse.jdt.annotation.Nullable
  org.eclipse.jdt.annotation.NonNull

New FAQ: "What is a receiver?"

Make annotations use 1-based numbering for formal parameters:
  Previously, due to a bug the annotations used 0-based numbering.
  This change means that you need to rewrite annotations in the following ways:
    @KeyFor("#3")  =>  @KeyFor("#4")
    @AssertNonNullIfTrue("#0")  =>  @AssertNonNullIfTrue("#1")
    @AssertNonNullIfTrue({"#0", "#1"})  =>  @AssertNonNullIfTrue({"#1", "#2"})
    @AssertNonNullAfter("get(#2)")  =>  @AssertNonNullAfter("get(#3)")
  This command:
    find . -type f -print | xargs perl -pi -e 's/("#)([0-9])(")/$1.($2+1).$3/eg'
  handles the first two cases, which account for most uses.  You would need
  to handle any annotations like the last two cases in a different way,
  such as by running
    grep -r -n -E '\("[^"]+#[0-9][^A-Za-z]|\("#[0-9][^"]' .
  and making manual changes to the matching lines.  (It is possible to
  provide a command that handles all cases, but it would be more likely to
  make undesired changes.)
  Whenever making automated changes, it is wise to save a copy of your
  codebase, then compare it to the modified version so you can undo any
  undesired changes.  Also, avoid running the automated command over version
  control files such as your .hg, .git, .svn, or CVS directory.

----------------------------------------------------------------------

Version 1.4.1, 29 Sep 2012

User-visible framework improvements:
  Support stub files contained in .jar files.
  Support aliasing for declaration annotations.
  Updated the Maven plugin.

Code refactoring:
  Make AnnotationUtils and AnnotatedTypes into stateless utility classes.
    Instead, provide the necessary parameters for particular methods.
  Make class AnnotationBuilder independent of AnnotationUtils.
  Remove the ProcessingEnvironment from AnnotatedTypeMirror, which was
    hardly used and can be replaced easily.
  Used more consistent naming for a few more fields.
  Moved AnnotatedTypes from package checkers.types to checkers.utils.
    this required making a few methods in AnnotatedTypeFactory public,
    which might require changes in downstream code.

Internal framework improvements:
  Fixed Issues #136, #139, #142, #156.
  Bug fixes and documentation improvements.

----------------------------------------------------------------------

Version 1.4.0, 11 Sep 2012

User-visible framework improvements:
  Defaulting:
    @DefaultQualifier annotations now use a Class instead of a String,
      preventing simple typo errors.
    @DefaultLocation extended with more constants.
    TreeAnnotator propagates the least-upper-bound of the operands of
      binary/compound operations, instead of taking the default qualifier.
  Stub files now ignore the return type, allowing for files automatically
    generated from other formats.
  Type factories and type hierarchies:
    Simplify AnnotatedTypeFactory constructors.
    Add a GeneralAnnotatedTypeFactory that supports multiple type systems.
    Improvements to QualifierHierarchy construction.
  Type-checking improvements:
    Propagate annotations from the sub-expression of a cast to its result.
    Better handling of assignment context and improved inference of
      array creation expressions.
  Optional stricter checking of casts to array and generic types using
    the new -Alint=cast:strict flag.
    This will become the default in the future.
  Code reorganization:
    SourceChecker.initChecker no longer has a ProcessingEnvironment
      parameter. The environment can now be accessed using the standard
      processingEnv field (instead of the previous env field).
    Classes com.sun.source.util.AbstractTypeProcessor and
      checkers.util.AggregateChecker are now in package checkers.source.
    Move isAssignable from the BaseTypeChecker to the BaseTypeVisitor; now
      the Checker only consists of factories and logic is contained in the
      Visitor.
  Warning and error messages:
    Issue a warning if an unsupported -Alint option is provided.
    Improved error messages.
  Maven plugin now works.

Nullness Checker:
  Only allow creation of (implicitly) non-null objects.
  Optionally forbid creation of arrays with @NonNull component type,
    when flag -Alint=arrays:forbidnonnullcomponents is supplied.
    This will become the default in the future.

Internal framework improvements:
  Enable assertion checking.
  Improve handling of annotated type variables.
  Assignment context is now a type, not a tree.
  Fix all compiler warnings.

----------------------------------------------------------------------

Version 1.3.1, 21 Jul 2012

Installation:
  Clarify installation instructions for Windows.  Remove javac.bat, which
  worked for running distributed checkers but not for creating new checkers.

User-visible framework improvements:
  Implement @PolyAll qualifier to vary over multiple type systems.
  The Checker Framework is unsound due to Java's covariant array subtyping.
    You can enable invariant array subtyping (for qualifiers only, not for
    base Java types) with the command-line option -Alint=arrays:invariant.
    This will become the default in the future.

Internal framework improvements:
  Improve defaulting for multiple qualifier hierarchies.
  Big refactoring of how qualifier hierarchies are built up.
  Improvements to error handling output for unexpected exceptions.
  Bug fixes and documentation improvements.

----------------------------------------------------------------------

Version 1.3.0, 3 Jul 2012

Annotation syntax changes, as mandated by the latest Type Annotations
(JSR 308) specification.  The most important ones are:
- New receiver syntax, using "this" as a formal parameter name:
    ReturnType methodname(@ReceiverAnnotation MyClass this, ...) { ... }
- Changed @Target default to be the Java 1.5 values
- UW extension: in addition to annotations in comments, support
    special /*>>> */ comments to hide multiple tokens.
    This is useful for the new receiver syntax and for import statements.

Framework improvements:
  Adapt to annotation storage changes in jsr308-langtools 1.3.0.
  Move type validation methods from the BaseTypeChecker to BaseTypeVisitor.

----------------------------------------------------------------------

Version 1.2.7, 14 May 2012

Regex Checker:
  Add basic support for the concatenation of two non-regular expressions
    that produce a valid regular expression.
  Support "isRegex" in flow inference.

Framework improvements:
  New @StubFiles annotation declaratively adds stub files to a checker.

Internal bug fixes:
  Respect skipDefs and skipUses in NullnessFlow.
  Support package annotations in stub files.
  Better support for enums in annotation attributes.
  Cleanups to how implicit receivers are determined.

----------------------------------------------------------------------

Version 1.2.6, 18 Mar 2012

Nullness Checker:
  Correctly handle unboxing in more contexts (if, switch (Issue 129),
    while loops, ...)

Regex Checker:
  Add capturing groups parameter to Regex qualifier.
    Count groups in String literals and String concatenation.
    Verify group number to method calls that take a capturing group
      number.
    Update RegexUtil methods to take optional groups parameter.
    Modify regex qualifier hierarchy to support groups parameter.
  Add special case for Pattern.compile when called with Pattern.LITERAL flag.

Internal bug fixes:
  Improve flow's support of annotations with parameters.
  Fix generics corner cases (Issues #131, #132, #133, #135).
  Support type annotations in annotations and type-check annotations.
  Improve reflective look-up of visitors and factories.
  Small cleanups.

----------------------------------------------------------------------

Version 1.2.5.1, 06 Feb 2012

Nullness Checker:
  Correct the annotations on ThreadLocal and InheritableThreadLocal.

Internal bug fixes:
  Expand release tests.
  Compile release with JDK 6 to work on both JDK 6 and JDK 7.

----------------------------------------------------------------------

Version 1.2.5, 3 Feb 2012

Don't put classpath on the bootclasspath when invoking javac.  This
prevents problems if, for example, android.jar is on the classpath.

New -jsr308_imports ... and -Djsr308.imports=... command-line options, for
specifying implicit imports from the command line.  This is needed by Maven.

New -Aignorejdkastub option makes the checker not load the jdk.astub
file. Files from the "stubs" option are still loaded.

Regex Checker:
  Support concatenation of PolyRegex strings.
  Improve examples of use of RegexUtil methods.

Signature Checker:
  Add new @ClassGetName annotation, for a 4th string representation of a
    class that is used by the JDK.  Add supporting annotations to make the
    type hierarchy a complete lattice.
  Add PolySignature annotation.

Internal bug fixes:
  Improve method type argument inference.
  Handle type variables whose upper bound is a type variable.
  Fix bug in least upper bound computation for anonymous classes.
  Improve handling of annotations inherited from superclasses.
  Fix design problem with Nullness Checker and primitive types.
  Ensure that overriding methods respect pre- and postconditions.
  Correctly resolve references to an enclosing this.
  Improve handling of Java source that contains compilation errors.

----------------------------------------------------------------------

Version 1.2.4, 15 Dec 2011

All checkers:
- @Target(TYPE_USE) meta-annotation is properly handled.

Nullness Checker:
- Do not allow nullness annotations on primitive types.
- Improvements to rawness (initialization) checks.
- Special-case known keys for System.getProperty.
- The -Alint=uninitialized command-line option now defaults to off, and
  applies only to initialization of primitive and @Nullable fields.  It is
  not possible to disable, from the command line, the check that all
  @NonNull fields are initialized.  Such warnings must be suppressed
  explicitly, for example by using @SuppressWarnings.

Regex Checker:
- Improved RegexUtil class.

Manual:
- Add FAQ item "Is the Checker Framework an official part of Java?"
- Trim down README.txt; users should read the manual instead.
- Improvements throughout, especially to Nullness and Regex Checker sections.

Implementation details:
- Add a new @InvisibleQualifier meta-annotation for type qualifiers.
  Instead of special-casing @Unqualified in the AnnotatedTypeMirror it
  now looks for this meta-annotation. This also allows type systems to
  hide type qualifiers it doesn't want visible, which we now use in the
  Nullness Checker to hide the @Primitive annotation.
- Nullness Checker:  Introduce a new internal qualifier @Primitive that is
  used for primitive types.
- Be stricter about qualifiers being present on all types. If you get
  errors about missing qualifiers, check your defaulting rules.
  This helped in fixing small bugs in corner cases of the type
  hierarchy and type factory.
- Unify decoding type annotations from trees and elements.
- Improve handling of annotations on type variables and upper bounds.
- Support checkers that use multiple, disjoint qualifier hierarchies.
- Many bug fixes.

----------------------------------------------------------------------

Version 1.2.3, 1 Nov 2011

Regex Checker:
- Add @PolyRegex polymorphic annotation
- Add more stub library annotations

Implementation details:
- Do not use "null" for unqualified types. Explicitly use @Unqualified
  and be strict about correct usage. If this causes trouble for you,
  check your @ImplicitFor and @DefaultQualifierInHierarchy
  meta-annotations and ensure correct defaulting in your
  AnnotatedTypeFactory.

Bug fixes:
- Correctly handle f-bounded polymorphism. AnnotatedTypeMirror now has
  methods to query the "effective" annotations on a type, which
  handles type variable and wildcard bounds correctly. Also, terminate
  recursions by not doing lazy-initialization of bounds during defaulting.
- Many other small bug fixes and documentation updates.

----------------------------------------------------------------------

Version 1.2.2, 1 Oct 2011

Be less restrictive about when to start type processing when errors
already exist.
Add -AskipDefs command-line option to not type-check some class
definitions.
Documentation improvements.

----------------------------------------------------------------------

Version 1.2.1, 20 Sep 2011

Fix issues #109, #110, #111 and various other cleanups.
Improvements to the release process.
Documentation improvements.

----------------------------------------------------------------------

Version 1.2.0.1, 4 Sep 2011

New version number to stay in sync with JSR 308 compiler bugfix.
No significant changes.

----------------------------------------------------------------------

Version 1.2.0, 2 Sep 2011

Updated to JDK 8. Use -source 8 (the new default) for type annotations.
Documentation improvements
Bug fixes all over

Nullness Checker:
- Correct the upper bounds of all Collection subtypes

----------------------------------------------------------------------

Version 1.1.5, 22 Jul 2011

Units Checker:
  Instead of conversion routines, provide unit constants, with which
  to multiply unqualified values. This is easier to type and the
  multiplication gets optimized away by the compiler.

Fenum Checker:
  Ensure that the switch statement expression is a supertype of all
  the case expressions.

Implementation details:

- Parse declaration annotations in stub files

- Output error messages instead of raising exceptions. This change
  required us to introduce method "initChecker" in class
  SourceChecker, which should be used instead of "init". This allows
  us to handle the calls to initChecker within the framework.
  Use method "errorAbort" to output an error message and abort
  processing.

----------------------------------------------------------------------

Version 1.1.4, 8 Jul 2011

Units Checker (new):
  Ensures operations are performed on variables of correct units of
  measurement (e.g., miles vs. kilometers vs. kilograms).

Changed -AskipClasses command-line option to -AskipUses

Implementation details:

- Improve support for type qualifiers with enum attributes

----------------------------------------------------------------------

Version 1.1.3, 17 Jun 2011

Interning:
- Add @UsesObjectEquals annotation

Manual:
- Signature Checker is now documented
- Fenum Checker documentation improved
- Small improvements to other sections

Implementation details:

- Updates to the web-site build process

- The BaseTypeVisitor used to provide the same two type parameters as
  class SourceVisitor. However, all subtypes of BaseTypeVisitor were
  instantiated as <Void, Void>. We decided to directly instantiate the
  SourceVisitor as <Void, Void> and removed this complexity.
  Instead, the BaseTypeVisitor is now parameterized by the subtype of
  BaseTypeChecker that should be used. This gives a more concrete type
  to field "checker" and is similar to BasicAnnotatedTypeFactory.

- Added method AnnotatedTypeFactory.typeVariablesFromUse to allow
  type-checkers to adapt the upper bounds of a type variable depending on
  the type instantiation.

- Method type argument inference:
  Changed AnnotatedTypeFactory.methodFromUse to return a Pair consisting
  of the method and the inferred or explicit method type arguments.
  If you override this method, you will need to update your version.
  See this change set for a simple example:
  https://github.com/typetools/checker-framework/source/detail?r=8381a213a4

- Testing framework:
  Support for multiple expected errors using the "// :: A :: B :: C" syntax.

Many small updates and fixes.

----------------------------------------------------------------------

Version 1.1.2, 12 Jan 2011

Fake Enum Checker (new):
  A "fake enumeration" is a set of integers rather than a proper Java enum.
  They are used in legacy code and for efficiency (e.g., in Android).  The
  Fake Enum Checker gives them the same safety guarantees as a proper Java
  enum.

Property File Checker (new):
  Ensures that valid keys are used for property files and resource bundles.
  Also includes a checker that code is properly internationalized and a
  checker for compiler message keys as used in the Checker Framework.

Signature Checker (new):
  Ensures that different string representations of a Java type (e.g.,
  "pakkage.Outer.Inner" vs. "pakkage.Outer$Inner" vs. "Lpakkage/Outer$Inner;")
  are not misused.

Interning Checker enhancements:
  Issues fewer false positives for code like "a==b || a.equals(b)"

Foreign annotations:
  The Checker Framework supports more non-Checker-Framework annotations.
  This means that it can check already-annotated code without requiring you
  to rewrite your annotations.
    Add as an alias for checkers.interning.quals.Interned:
      com.sun.istack.Interned
    Add as aliases for checkers.nullness.quals.NonNull:
      com.sun.istack.NotNull
      org.netbeans.api.annotations.common.NonNull
    Add as aliases for checkers.nullness.quals.Nullable:
      com.sun.istack.Nullable
      javax.validation.constraints.NotNull
      org.netbeans.api.annotations.common.CheckForNull
      org.netbeans.api.annotations.common.NullAllowed
      org.netbeans.api.annotations.common.NullUnknown

Manual improvements:
  Improve installation instructions
  Rewrite section on generics (thanks to Bert Fernandez and David Cok)
    Also refactor the generics section into its own chapter
  Rewrite section on @Unused and @Dependent
  New manual section: Writing Java expressions as annotation arguments
  Better explanation of warning suppression
  JSR 308 is planned for Java 8, not Java 7

Stub files:
  Support nested classes by expressing them at top level in binary form: A$B
  Improved error reporting when parsing stub files

Annotated JDK:
  New way of generating annotated JDK
  jdk.jar file no longer appears in repository
  Warning if you are not using the annotated JDK.

Miscellaneous:
  Warn if -source command-line argument does not support type annotations

Many bug fixes
  There are too many to list, but some notable ones are to local type
  inference, generics, pre- and post-conditions (e.g., @NonNullOnEntry,
  @AssertNonNull*), and map keys (@KeyFor).  In particular, preconditions
  and map key annotations are now checked, and if they cannot be verified,
  an error is raised; previously, they were not verified, just unsoundly
  trusted.

----------------------------------------------------------------------

Version 1.1.1, 18 Sep 2010

Eclipse support:
  Removed the obsolete Eclipse plug-in from repository.  The new one uses a
  different repository
  (http://code.google.com/a/eclipselabs.org/p/checker-plugin/) but a user
  obtains it from the same URL as before:
  https://checkerframework.org/eclipse/

Property Key Checker:
  The property key checker allows multiple resource bundles and the
  simultaneous use of both resource bundles and property files.

Javari Checker:
  Added Javari stub classes for more JDK classes.

Distribution:
  Changed directory structure (top level is "checker-framework"; "checkers"
  is a under that) for consistency with version control repository.

Many documentation improvements and minor bugfixes.

----------------------------------------------------------------------

Version 1.1.0b, 16 Jun 2010

Fixed a bug related to running binary release in JDK 6

----------------------------------------------------------------------

Version 1.1.0, 13 Jun 2010

Checkers
  Introduced a new simple mechanism for running a checker
  Added one annotated JDK for all checkers

Nullness Checker
  Fixed bugs related to map.get() and KeyFor annotation
  Fixed bugs related to AssertNonNull* and parameters
  Minor updates to the annotated JDK, especially to java.io.File

Manual
  Updated installation instructions
  Clarified section regarding fields and type inference

----------------------------------------------------------------------

Version 1.0.9, 25 May 2010

Nullness Checker:
  Improved Javadocs and manual documentation
  Added two new annotations: AssertNonNullAfter, KeyFor
  Fixed a bug related to AssertNonNullIfFalse and assert statements
  Renamed NonNullVariable to NonNullOnEntry

Checkers:
  Interning: Skipping equality check, if either operands should be skipped
  Fixed a bug related to annotations targeting array fields found in classfile
  Fixed a bug related to method invocation generic type inference
    in static methods

Manual
  Added a section on nullness method annotations
  Revised the Nullness Checker section
  Updated Ant usage instructions

----------------------------------------------------------------------

Version 1.0.8, 15 May 2010

Checkers
  Changed behavior of flow type refinement when annotation is explicit
  Handle array initializer trees (without explicit type)
  Handle the case of Vector.copyInto
  Include javax classes in the distributed jdk jar files

Interning Checker
  Handle interning inference of string concatenation
  Add 20+ @Interned annotations to the JDK
  Add an option, checkclass, to validate the interning
    of specific classes only

Bug fixes
  Fix a bug related to array implicit types
  Lock Checker: Treat null as a bottom type

Manual
  Added a new section about Flow inference and fields

----------------------------------------------------------------------

Version 1.0.7, 12 Apr 2010

Checkers
  Distributed a Maven repository
  Updated stub parser project to latest version (javaparser 1.0.8)
  Fixed bugs related to iterable wildcards and type parameter types

----------------------------------------------------------------------

Version 1.0.6, 24 Feb 2009

Nullness Checker
  Added support for new annotations:
    Pure - indicates that the method, given the same parameters, return the
            same values
    AssertNonNullIfFalse - indicates that a field is NonNull if the method
            returns false
  Renamed AssertNonNull to AssertParametersNonNull
  Updated the annotated jdk

Javari Checker
  Fixed many bugs:
    handle implicit dereferencing of this (e.g. `field` in place of
      `this.field`)
    apply default annotations to method parameters

----------------------------------------------------------------------

Version 1.0.5, 12 Jan 2009

Checkers
  Added support for annotated jdk jars
  Improved readability of some failure messages
  Added AssertNonNullIfTrue support for method parameter references
  Fixed a bug related to LazyNonNull and array fields
  Fixed a bug related to inference and compound assignments (e.g. +=)
  nullness: permit the type of @NonNull Void

Manual
  Updated annotating-libraries chapter regarding annotated jdk

----------------------------------------------------------------------

Version 1.0.4, 19 Dec 2009

Bug Fixes
  wildcards not recognized as subtypes of type variables
    e.g. '? extends A' and 'A'
  PolyNull methods not accepting null literal value arguments
  spurious unexpected Raw warnings

Manual
  Clarified FAQ item regarding why List's type parameter is
    "extends @NonNull Object"

----------------------------------------------------------------------

Version 1.0.3, 5 Dec 2009

Checkers
  New location UPPER_BOUND for DefaultQualifier permits setting the default
    for upper bounds, such as Object in "? extends Object".
  @DefaultQualifier accepts simple names, like @DefaultQualifier("Nullable"),
    rather than requiring @DefaultQualifier("checkers.nullness.quals.Nullable").
  Local variable type inference has improved support for array accesses.
  The repository contains Eclipse project and launch configuration files.
    This is helpful too people who want to build a checker, not to people
    who merely want to run a checker.
  Many bug fixes, including:
    handling wildcard subtyping rules
    stub files and vararg methods being ignored
    nullness and spurious rawness errors
    uses of array clone method (e.g. String[].clone())
    multibound type parameters (e.g. <T extends @A Number & @B Cloneable>)

Manual
  Documented the behavior of annotations on type parameter declarations.
  New FAQ item:
    How to collect warnings from multiple files
    Why a qualifier shouldn't apply to both types and declarations

----------------------------------------------------------------------

Version 1.0.2, 16 Nov 2009

Checkers
  Renamed Regex Checker's @ValidRegex annotation to @Regex
  Improved Collection.toArray() heuristics to be more sound

Bug fixes
  Fixed the annotated JDK to match OpenJDK 6
    - Added missing methods and corrected class hierarchy
  Fixed a crash related to intersection types

----------------------------------------------------------------------

Version 1.0.1, 1 Nov 2009

Checkers
  Added new checkers:
    RegEx checker to detect invalid regular expression use
    Internationalization (I18n) checker to detect internationalization errors

Functionality
  Added more performance optimizations
  nullness: Added support for netbeans nullness annotations
  nullness: better semantics for redundant nullness tests
    related to redundant tests in assertions
  lock: Added support for JCIP annotation in the Lock Checker
  tainting: Added support for polymorphism
  Lock Checker supports the JCIP GuardedBy annotation

Bug fixes
  Fixed a crashing bug related to interaction between
    generic types and wildcards
  Fixed a bug in stub file parser related to vararg annotations
  Fixed few bugs in skeleton file generators

Manual
  Tweak installation instructions
  Reference Units Checker
  Added new sections for new checkers
    RegEx checker (S 10)
    Internationalization Checker (S 11)

----------------------------------------------------------------------

Version 1.0.0, 30 Sep 2009

Functionality
  Added Linear Checker to restrict aliasing

Bug fixes
  Fixed flow erros related to loop controls and break/continue

Manual
  Adopt new term, "Declaration Annotation" instead of non-type annotations
  Added new sections:
    Linear Checker (S 9)
    Inexpressible types (S 14.3)
    How to get started annotating legacy code (S 2.4.4)
  Expanded Tainting Checker section

----------------------------------------------------------------------

Version 0.9.9, 4 Sep 2009

Functionality
  Added more optional lint checks (cast:unsafe, all)
  Nullness Checker supports @SuppressWarnings("nullness:generic.argument"),
    for suppressing warnings related to misuse of generic type arguments.
    This was already supported and documented, but had not been mentioned
    in the changelog.

Bug fixes
  Fixed many bugs related to Stub files causing parser to ignore
    bodiless constructors
    annotated arrays annotations
    type parameter and wildcard bounds annotations

Manual
  Rewrote 'javac implementation survival guide' (S 13.9)
  Restructured 'Using a checker' (S 2)
  Added 'Integration with external tools' (S 14)
  Added new questions to the FAQ (S 15)

----------------------------------------------------------------------

Version 0.9.8, 21 Aug 2009

Functionality
  Added a Tainting Checker
  Added support for conditional nonnull checking
  Added optional check for redundant nullness tests
  Updated stub parser to latest libraries

Bug fixes
  Fixed a bug related to int[] treated as Object when passed to vararg T...
  Fixed a crash related to intersection types
  Fixed a bug related to -AskipClasses not being honored
  Fixed a bug related to flow

Manual
  Added new sections
    8 Tainting Checker
    3.2.3 Conditional nullness

----------------------------------------------------------------------

Version 0.9.7, 12 Aug 2009

Functionality
  Changed swNonNull to castNonNull
  nullness: Improved flow to infer nullness based on method invocations
  locking: Permitted @Holding to appear on constructors

Bug fixes
  Fixed a bug related to typevar and wildcard extends clauses

----------------------------------------------------------------------

Version 0.9.6, 29 Jul 2009

Functionality
  Changed 'jsr308.skipClasses' property with '-AskipClasses' option
  Locking checker
    - Add subtype checking for Holding
    - Treat constructors as synchronized methods

Bug fixes
  Added some missing nullness annotations in the jdk
  Fixed some bugs related to reading stub files

Manual
  Added a new section
    2.10  Tips about writing annotations
  Updated sections of
    2.6   Unused fields and dependent types
    3.1.1 Rawness annotation hierarchy

----------------------------------------------------------------------

Version 0.9.5, 13 Jul 2009

Functionality
  Added support for Findbugs, JSR305, and IntelliJ nullness annotations
  Added an Aggregate Checker base-class
  Added support for a form of field access control

Bug fixes
  Added check for arguments in super() calls in constructors

Manual
  Added new sections:
    Fields access control
    Other tools for nullness checking
    Bundling multiple checkers

----------------------------------------------------------------------

Version 0.9.4, 30 Jun 2009

Functionality
  Added Lock Checker

Bug fixes
  Handle more patterns for determining Map.get() return type

Manual Documentations
  Improved installation instructions
  Added the following sections
    2.6 Dependent types
    3.1 subsection for LazyNonNull
    10.9 When to use (and not to use) type qualifiers

----------------------------------------------------------------------

Version 0.9.3, 23 Jun 2009

Functionality
  Added support DefaultQualifier on packages
  Added support for Dependent qualifier types
    see checkers.quals.Dependent
  Added an option to treat checker errors as warnings
  Improved flow handling of boolean logic

Manual Documentations
  Improved installation instructions
  Improved discussion of effective and implicit qualifiers and defaults
  Added a discussion about the need for bottom qualifiers
  Added sections for how-to
    . suppress Basic Checker warnings
    . troubleshoot skeleton files

----------------------------------------------------------------------

Version 0.9.2, 2 Jun 2009

Functionality
  Added pre-liminary support for lazy initialization in nullness
    see LazyNonNull

Bug fixes
  Corrected method declarations in JDK skeleton files
    - bug resulted in a runtime error

Documentations
  Updated qualifier javadoc documentations
  Corrected a reference on passing qualifiers to javac

----------------------------------------------------------------------

Version 0.9.1, 19 May 2009

Bug fixes
  Eliminated unexpected compiler errors when using checkers
  Fixed bug related to reading annotations in skeleton files

API Changes
  Renamed SourceChecker.process() to .typeProcess()

Manual
  Updated troubleshooting info
    info for annotations in skeleton files

----------------------------------------------------------------------

Version 0.9b, 22 Apr 2009

No visible changes

----------------------------------------------------------------------

Version 0.9, 16 Apr 2009

Framework
  More space and performance optimizations
  Handle raw type with multiple type var level
    e.g. class Pair<X, Y extends X> { ... }

Manual
  Improve installation instructions
  Update references to command line arguments

----------------------------------------------------------------------

Version 0.8.9, 28 Mar 2009

Framework
  Introduce Space (and minor performance) optimizations
  Type-check constructor invocation receiver type
  Fixed bug related to try-catch flow sensitivity analysis
  Fixed bugs when type-checking annotations and enums
    - bug results in null-pointer exception

----------------------------------------------------------------------

Version 0.8.8, 13 Mar 2009

Nullness Checker
  Support for custom nullness assertion via @AssertNonNull
  Support for meta-annotation AssertNonNull
  Support for Collection.toArray() method
    Infer the nullness of the returned type
  Corrected some JDK Collection API annotations

Framework
  Fixed bugs related to assignments expressions in Flow
  Fixed bugs related to enum and annotation type hierarchy
  Fixed bugs related to default annotations on wildcard bounds

----------------------------------------------------------------------

Version 0.8.7, 27 Feb 2009

Framework
  Support annotations on type parameters
  Fixed bugs related to polymorphic types/annotations
  Fixed bugs related to stub fixes

Manual
  Specify annotation defaults settings for IGJ
  Update Known Problems section
----------------------------------------------------------------------

Version 0.8.6, 3 Feb 2009

Framework
  Fixed bugs related to flow sensitivity analysis related to
    . for loop and do while loops
    . multiple iterations of a loop
    . complement of logical conditions
  Declarative syntax for string literal type introduction rules
  Support for specifying stub file directories

----------------------------------------------------------------------

Version 0.8.5, 17 Jan 2009

Framework
  Fixed bugs related to flow sensitivity analysis
  Fixed bugs related to annotations on type parameters

----------------------------------------------------------------------

Version 0.8.4, 17 Dec 2008

Distribution
  Included checkers-quals.jar which contains the qualifiers only

Framework
  Fixed bugs related to inner classes
  Fixed a bug related to resolving polymorphic qualifiers
    within static methods

Manual
  Added 'Distributing your annotated project'

----------------------------------------------------------------------

Version 0.8.3, 7 Dec 2008

Framework
  Fixed bugs related to inner classes
  Changed cast semantics
    Unqualified casts don't change cast away (or in) any qualifiers
  Refactored AnnotationBuilder to ease building annotations
  Added support for Object += String new behavior
  Added a type validation check for method return types

Nullness
  Added inference of field initialization
    Suppress false warnings due to method invocations within constructors

IGJ
  Added proper support for AssignsFields and inner classes interactions

Manual
  Updated 'Known Problems' section

----------------------------------------------------------------------

Version 0.8.2, 14 Nov 2008

Framework
  Included a binary distribution in the releases
  Added support for annotations on type parameters
  Fixed bugs related to casts

Nullness
  Improved error messages readability
  Added partial support for Map.get() detection

Manual
  Improved installation instructions

----------------------------------------------------------------------

Version 0.8.1, 1 Nov 2008

Framework
  Added support for array initializers
  Fixed many bugs related to generics and generic type inference

Documentations
  Added 'Getting Started' guide

----------------------------------------------------------------------

Version 0.8, 27 Sep 2008

Framework
  Added support for newly specified array syntax
  Refactored code for annotating supertypes
  Fixed AnnotationBuilder AnnotationMirror string representation
  Fixed AnnotatedTypeMirror hashCode

Manual
  Reorganized 'Annotating Libraries' section

----------------------------------------------------------------------

Version 0.7.9, 19 Sep 2008

Framework
  Added support for stub files/classes
  Fixed bugs related to anonymous classes
  Fixed bugs related to qualifier polymorphism

Manual
  Updated 'Annotating Libraries' section to describe stub files

Tests
  Added support for Windows
  Fixed a bug causing IGJ tests to fail on Windows

----------------------------------------------------------------------

Version 0.7.8, 12 Sep 2008

Framework
  Improved support for anonymous classes
  Included refactorings to ease extensibility
  Fixed some minor bugs

Nullness
  Fix some errors in annotated JDK

----------------------------------------------------------------------

Version 0.7.7, 29 Aug 2008

Framework
  Fixed bugs related to polymorphic qualifiers
  Fixed bugs related to elements array convention
  Add implicit type arguments to raw types

Interning
  Suppress cast warnings for interned classes

Manual
  Removed discussion of non-standard array syntax alternatives

----------------------------------------------------------------------

Version 0.7.6, 12 Aug 2008

Framework
  Changed default array syntax to ARRAYS-PRE, per the JSR 308 specification
  Added an optional check for qualifier unsafe casts
  Added support for running multiple checkers at once
  Fixed bugs related array syntax
  Fixed bugs related to accessing outer classes with-in inner classes

Manual
  Added a new subsection about Checker Auto-Discovery
    2.2.1 Checker Auto-discovery

----------------------------------------------------------------------

Version 0.7.5, 2 Aug 2008

Framework
  Added support for ARRAYS-PRE and ELTS-PRE array syntax
  Added a check for unsafe casts
  Some improvements to the AnnotationBuilder API

Nullness Checker
  Added a check for synchronized objects
  Added a check for (un)boxing conversions

Javari Checker
  Fixed some JDK annotated classes

----------------------------------------------------------------------

Version 0.7.4, 11 July 2008

Framework
  Added support for annotations found in classfiles
  Added support for the ARRAY-IN array syntax
  Added AnnotationBuilder, to create AnotationMirrors with values
  Improved the readability of recursive types string representation

Nullness Checker
  Added a check for thrown Throwable nullability

IGJ Checker
  Treat enums as mutable by default, like regular classes

Manual
  Added a new subsection about array syntax proposals:
    2.1.2 Annotating Arrays

----------------------------------------------------------------------

Version 0.7.3,  4 July 2008

Javari Checker
  Converted JDK files into stubs

Nullness Checker
  Fixed java.lang.Number declaration in the annotated jdk

Framework
  Fixed a bug causing crashes related to primitive type boxing
  Renamed DAGQualifierHierarchy to GraphQualifierHierarchy

----------------------------------------------------------------------

Version 0.7.2, 26 June 2008

IGJ Checker
  Supports flow-sensitive type refinement

Framework
  Renamed Default annotation to DefaultQualifier
  Added DefaultQualifiers annotation
  Fixed bugs related to flow-sensitive type refinement
  Fixed an error in the build script in Windows

Manual
  Added a new section
    9.2  javac implementation survival guide
  Added hyperlinks to Javadocs of the referenced classes

----------------------------------------------------------------------

Version 0.7.1, 20 June 2008

Nullness Checker
  Made NNEL the default qualifier scheme

Basic Checker
  Moved to its own checkers.basic package

Framework
  Enhanced type-checking within qualifier-polymorphic method bodies
  Fixed a bug causing StackOverflowError when type-checking wildcards
  Fixed a bug causing a NullPointerException when type-checking
    compound assignments, in the form of +=

Class Skeleton Generator
  Distributed in compiled form (no more special installation instructions)
  Added required asmx.jar library to lib/

Manual
  Added new sections
    2.2.1 Ant tasks
    2.2.2 Eclipse plugin
    2.6   The effective qualifier on a type
  Rewrote section 8 on annotating libraries
    Added reference to the new Eclipse plug-in
    Deleted installation instructions

Javari Checker
  Fixed bugs causing a NullPointerException when type-checking
    primitive arrays

IGJ Checker
  Fixed bugs related to uses of raw types

API Changes
  Moved AnnotationFactory functionality to AnnotationUtils
  Removed .root and .inConflict from DAGQualifierHierarchy

----------------------------------------------------------------------

Version 0.7, 14 June 2008

Installation
  New, very simple installation instructions for Linux.  For other
    operating systems, you should continue to use the old instructions.

Nullness Checker
  Renamed from "NonNull Checker" to "Nullness Checker".
    Renamed package from checkers.nonnull to checkers.nullness.
    The annotation names remain the same.
  Added PolyNull, a polymorphic type qualifier for nullness.

Interning Checker
  Renamed from "Interned Checker" to "Interning Checker".
    Renamed package from checkers.interned to checkers.interning.
    The annotation names remain the same.
  Added PolyInterned, a polymorphic type qualifier for Interning.
  Added support for @Default annotation.

Framework
  Qualifiers
    @PolymorphicQualifier was not previously documented in the manual.
    Moved meta-qualifiers from checkers.metaquals package to checkers.quals.
    Removed @VariableQualifier and @RootQualifier meta-qualifiers.
  Added BasicAnnotatedTypeFactory, a factory that handles implicitFor,
    defaults, flow-sensitive type inference.
  Deprecated GraphQualifierHierarchy; DAGQualifierHierarchy replaces it.
  Renamed methods in QualifierHierarchy.

Manual
  Rewrote several manual sections, most notably:
    2.1.1  Writing annotations in comments for backward compatibility
      (note new -Xspacesincomments argument to javac)
    2.3  Checking partially-annotated programs: handling unannotated code
    2.6  Default qualifier for unannotated types
    2.7  Implicitly refined types (flow-sensitive type qualifier inference)
    8  Annotating libraries
    9  How to create a new checker plugin
  Javadoc for the Checker Framework is included in its distribution and is
    available online at https://checkerframework.org/api/ .

----------------------------------------------------------------------

Version 0.6.4, 9 June 2008

All Framework
  Updated the distributed JDK and examples to the new location of qualifiers

Javari Checker
  Improved documentation on polymorphism resolution
  Removed redundant code now added to the framework from JavariVisitor,
    JavariChecker and JavariAnnotatedTypeFactory
  Refactored method polymorphism into JavariAnnotatedTypeFactory
  Fixed bug on obtaining type from NewClassTree, annotations at constructor
    invocation are not ignored now
  Refactored polymorphism resolution, now all annotations on parameters and
    receivers are replaced, not only on the return type
  Refactored and renamed internal annotator classes in
    JavariAnnotatedTypeFactory
  Added more constructor tests
  Moved Javari annotations to checkers.javari.quals package

----------------------------------------------------------------------

Version 0.6.3, 6 June 2008

Checker Framework
  Improved documentation and manual
  Treat qualifiers on extends clauses of type variables and wildcard types as
    if present on type variable itself
  Renamed AnnotationRelations to QualifierHierarchy
  Renamed GraphAnnotationRelations to GraphQualifierHierarchy
  Renamed TypeRelations to TypeHierarchy
  Added flow as a supported lint option for all checkers
  Determined the suppress warning key reflectively

Interned Checker
  Moved @Interned annotation to checkers.interned.quals package

NonNull Checker
  Moved nonnull annotations to checkers.nonnull.quals package

Miscellaneous
  Included Javadocs in the release
  Improved documentation for all checkers

----------------------------------------------------------------------

Version 0.6.2, 30 May 2008

Checker Framework API
  Added support for @Default annotation via TreeAnnotator
  Added support for PolymorphicQualifier meta-annotation
  Disallow the use of @SupportedAnnotationTypes on checkers
  Fixed bugs related to wildcards with super clauses
  Improved flow-sensitive analysis for fields

Javari Checker
  Moved Javari qualifiers from checkers.quals to checkers.javari.quals
  Fixed bugs causing null pointer exceptions

NonNull Checker
  Fixed bugs related to nonnull flow
  Added new tests to test suite

Basic Checker
  Renamed Custom Checker to Basic Checker

----------------------------------------------------------------------

Version 0.6.1, 26 Apr 2008

Checker Framework API
  Added support for @ImplicitFor meta-annotations via the new TypeAnnotator
    and TreeAnnotator classes
  Improved documentation and specifications
  Fixed a bug related to getting supertypes of wildcards
  Fixed a crash on class literals of primitive and array types
  Framework ignores annotations that are not part of a type system
  Fixed several minor bugs in the flow-sensitive inference implementation.

IGJ Checker
  Updated the checker to use AnnotationRelations and TypeRelations

Javari Checker
  Changing RoMaybe annotation to PolyRead
  Updated checker to use AnnotationRelations and TypeRelations
  Updated the JDK
  Fixed bugs related to QReadOnly and type argument subtyping
  Fixed bugs related to this-mutable fields in methods with @ReadOnly receiver
  Fixed bugs related to primitive type casts
  Added new tests to test suit

NonNull Checker
  Updated the annotated JDK
  Fixed bugs in which default annotations were not correctly applied
  Added @Raw types to handle partial object initialization.
  Fixed several minor bugs in the checker implementation.

Custom Checker
  Updated checker to use hierarchy meta-annotations, via -Aquals argument

----------------------------------------------------------------------

Version 0.6, 11 Apr 2008

Checker Framework API
  Introduced AnnotationRelations and TypeRelations, more robust classes to
    represent type and annotation hierarchies, and deprecated
    SimpleSubtypeRelation
  Add support for meta-annotations to declare type qualifiers subtype relations
  Re-factored AnnotatedTypes and AnnotatedTypeFactory
  Added a default implementation of SourceChecker.getSuppressWarningsKey()
    that reads the @SuppressWarningsKey class annotation
  Improved support for multidimensional arrays and new array expressions
  Fixed a bug in which implicit annotations were not being applied to
    parenthesized expressions
  Framework ignores annotations on a type that do not have @TypeQualifier
  Moved error/warning messages into "messages.properties" files in each
    checker package
  Fixed a bug in which annotations were inferred to liberally by
    checkers.flow.Flow

Interned Checker
  Added heuristics that suppress warnings for certain comparisons (namely in
    methods that override Comparator.compareTo and Object.equals)
  The Interned checker uses flow-sensitive inference by default

IGJ Checker
  Fixed bugs related to resolving immutability variable in method invocation
  Fixed a bug related to reassignability of fields
  Add more tests

Javari Checker
  Added placeholder annotation for ThisMutable mutability
  Re-factored JavariAnnotatedTypeFactory
  Fixed self-type resolution for method receivers for readonly classes
  Fixed annotations on parameters of readonly methods
  Fixed type validation for arrays of primitives
  Added more tests
  Renamed @RoMaybe annotation to @PolyRead

NonNull Checker
  Removed deprecated checkers.nonnull.flow package
  Fixed a bug in which default annotations were not applied correctly

Miscellaneous
  Improved Javadocs
  Added FactoryTestChecker, a more modular tester for the annotated type
    factory
  Simplify error output for some types by stripping package names

----------------------------------------------------------------------

Version 0.5.1, 21 Mar 2008

Checker Framework API
  Added support for conditional expression
  Added checks for type validity and assignability
  Added support for per-checker customization of asMemberOf
  Added support for type parameters in method invocation,
    including type inference
  Enhanced performance of AnnotatedTypeFactory
  Checkers run only when no errors are found by Javac
  Fixed bugs related AnnotationUtils.deepCopy()
  Fixed support for annotated class type parameters
  Fixed some support for annotated type variable bounds
  Added enhancements to flow-sensitive qualifier inference
  Added checks for type parameter bounds

Interned Checker
  Fixed some failing test cases
  Fixed a bug related to autoboxing/unboxing
  Added experimental flow-sensitive qualifier inference (use
    "-Alint=flow" to enable)
  Improved subtype testing, removing some spurious errors

IGJ Checker
  Deleted IGJVisitor!
  Fixed some bugs related to immutability type variable resolution

Javari Checker
  Removed redundant methods from JavariVisitor in the new framework
  Added support to constructor receivers
  Added support to parenthesized expressions
  Fixed a bug related to resolving RoMaybe constructors
  Fixed a bug related to parsing conditional expressions
  Added parsing of parenthesized expressions
  Replaced checkers.javari.VisitorState with
    checkers.types.VisitorState, present in BaseTypeVisitor
  Modified JavariVisitor type parameters (it now extends
    BaseTypeVisitor<Void, Void>, not BaseTypeVisitor<Void,
    checkers.javari.VisitorState>)
  Modified JavariAnnotatedTypeFactory TreePreAnnotator to mutate a
    AnnotatedTypeMirror parameter instead of returning a
    List<AnnotationMirror>, in accordance with other parts of the
    framework design
  Modified test output format
  Added tests to test suite

NonNull Checker
  Fixed a bug related to errors produced on package declarations
  Exception parameters are now treated as NonNull by default
  Added better support for complex conditionals in NonNull-specific
    flow-sensitive inference
  Fixed some failing test cases
  Improved subtype testing, removing some spurious errors

Custom Checker
  Added a new type-checker for type systems with no special semantics, for
    which annotations can be provided via the command line

Miscellaneous
  Made corrections and added more links to Javadocs
  A platform-independent binary version of the checkers and framework
    (checkers.jar) is now included in this release

----------------------------------------------------------------------

Version 0.5, 7 Mar 2008

Checker Framework API
  Enhanced the supertype finder to take annotations on extends and
    implements clauses of a class type
  Fixed a bug related to checking an empty array initializer ("{}")
  Fixed a bug related to missing type information when multiple
    top-level classes are defined in a single file
  Fixed infinite recursion when checking expressions like "Enum<E
    extends Enum<E>>"
  Fixed a crash in checkers.flow.Flow related to multiple top-level
    classes in a single file
  Added better support for annotated wildcard type bounds
  Added AnnotatedTypeFactory.annotateImplicit() methods to replace
    overriding the getAnnotatedType() methods directly
  Fixed a bug in which constructor arguments were not checked

Interned Checker
  Fixed a bug related to auto-unboxing of classes for primitives
  Added checks for calling methods with an @Interned receiver

IGJ Checker
  Implemented the immutability inference for self-type (type of
    'this') properly
  Enhanced the implicit annotations to make an un-annotated code
    type-check
  Fixed bugs related to invoking methods based on a method's receiver
    annotations

Javari Checker
  Restored in this version, after porting to the new framework

NonNull Checker
  Fixed a bug in which primitive types were considered possibly null
  Improvements to support for @Default annotations

Miscellaneous
  Improved error message display for all checkers

----------------------------------------------------------------------

Version 0.4.1, 22 Feb 2008

Checker Framework API
  Introduced AnnotatedTypeFactory.directSupertypes() which finds the
    supertypes as annotated types, which can be used by the framework.
  Introduced default error messages analogous to javac's error messages.
  Fixed bugs related to handling array access and enhanced-for-loop type
    testing.
  Fixed several bugs that are due AnnotationMirror not overriding .equals()
    and .hashCode().
  Improved Javadocs for various classes and methods.
  Fixed several bugs that caused crashes in the checkers.
  Fixed a bug where varargs annotations were not handled correctly.

IGJ Checker
  Restored in this version, after porting the checker to the new framework.

NonNull Checker
  Fixed a bug where static field accesses were not handled correctly.
  Improved error messages for the NonNull checker.
  Added the NNEL (NonNull Except Locals) annotation default.

Interned Checker
  Fixed a bug where annotations on type parameter bounds were not handled
    correctly.
  Improved error messages for the Interned checker.

----------------------------------------------------------------------

Version 0.4, 11 Feb 2008

Checker Framework API
  Added checkers.flow, an improved and generalized flow-sensitive type
    qualifier inference, and removed redundant parts from
    checkers.nonnull.flow.
  Fixed a bug that prevented AnnotatedTypeMirror.removeAnnotation from working
    correctly.
  Fixed incorrect behavior in checkers.util.SimpleSubtypeRelation.

NonNull Checker
  Adopted the new checkers.flow.Flow type qualifier inference.
  Clarifications and improvements to Javadocs.

----------------------------------------------------------------------

Version 0.3.99, 20 Nov 2007

Checker Framework API
  Deprecated AnnotatedClassType, AnnotatedMethodType, and AnnotationLocation
    in favor of AnnotatedTypeMirror (a new representation of annotated types
    based on the javax.lang.model.type hierarchy).
  Added checkers.basetype, which provides simple assignment and
    pseudo-assignment checking.
  Deprecated checkers.subtype in favor of checkers.basetype.
  Added options for debugging output from checkers: -Afilenames, -Ashowchecks

Interned Checker
  Adopted the new Checker Framework API.
  Fixed a bug in which "new" expressions had an incorrect type.

NonNull Checker
  Adopted the new Checker Framework API.

Javari Checker
IGJ Checker
  Removed in this version, to be restored in a future version pending
    completion of updates to these checkers with respect to the new framework
    API.

----------------------------------------------------------------------

Version 0.3, 1 Oct 2007

Miscellaneous Changes
  Consolidated HTML documentation into a single user manual (see the "manual"
    directory in the distribution).

IGJ Checker
  New features:
    Added a test suite.
    Added annotations (skeleton files) for parts of java.util and java.lang.

NonNull Checker
  New features:
    @SuppressWarnings("nonnull") annotation suppresses checker warnings.
    @Default annotation can make NonNull (not Nullable) the default.
    Added annotations (skeleton classes) for parts of java.util and java.lang.
    NonNull checker skips no classes by default (previously skipped JDK).
    Improved error messages: checker reports expected and found types.

  Bug fixes:
    Fixed a null-pointer exception when checking certain array accesses.
    Improved checking for field dereferences.

Interned Checker
  New features:
    @SuppressWarnings("interned") annotation suppresses checker warnings.
    The checker warns when two @Interned objects are compared with .equals

  Bug fixes:
    The checker honors @Interned annotations on method receivers.
    java.lang.Class types are treated as @Interned.

Checker Framework API
  New features:
    Added support for default annotations and warning suppression in checkers

----------------------------------------------------------------------

Version 0.2.3, 30 Aug 2007

IGJ Checker
  New features:
    changed @W(int) annotation to @I(String) to improve readability
    improved readability of error messages
    added a test for validity of types (testing @Mutable String)

  Bug fixes:
    fixed resolving of @I on fields on receiver type
    fixed assignment checking assignment validity for enhanced for loop
    added check for constructor invocation parameters

Interned Checker
  added the Interned checker, for verifying the absence of equality testing
    errors; see "interned-checker.html" for more information

Javari Checker
  New features:
    added skeleton classes for parts of java.util and java.lang with Javari
      annotations

  Bug fixes:
    fixed readonly inner class bug on Javari Checker

NonNull Checker
  New features:
    flow-sensitive analysis for assignments from a known @NonNull type (e.g.,
      when the right-hand of an assignment is @NonNull, the left-hand is
      considered @NonNull from the assignment to the next possible
      reassignment)
    flow-sensitive analysis within conditional checks

  Bug fixes:
    fixed several sources of null-pointer errors in the NonNull checker
    fixed a bug in the flow-sensitive analysis when a variable was used on
      both sides of the "=" operator

Checker Framework API
  New features:
    added the TypesUtils.toString() method for pretty-printing annotated types
    added AnnotationUtils, a utility class for working with annotations and
      their values
    added SourceChecker.getDefaultSkipPattern(), so that checkers can
      individually specify which classes to skip by default
    added preliminary support for suppressing checker warnings via
      the @SuppressWarnings annotation

  Bug fixes:
    fixed handling of annotations of field values
    InternalAnnotation now correctly uses defaults for annotation values
    improved support for annotations on class type parameter bounds
    fixed an assertion violation when compiling certain uses of arrays

----------------------------------------------------------------------

Version 0.2.2, 16 Aug 2007


Code Changes

* checkers.igj
    some bug fixes and improved documentation

* checkers.javari
    fixed standard return value to be @Mutable
    fixed generic and array handling of @ReadOnly
    fixed @RoMaybe resolution of receivers at method invocation
    fixed parsing of parenthesized trees and conditional trees
    added initial support for for-enhanced loop
    fixed constructor behavior on @ReadOnly classes
    added checks for annotations on primitive types inside arrays

* checkers.nonnull
    flow sensitive analysis supports System.exit, new class/array creation

* checkers.subtype
    fixes for method overriding and other generics-related bugs

* checkers.types
    added AnnotatedTypeMirror, a new representation for annotated types that
      might be moved to the compiler in later version
    added AnnotatedTypeScanner and AnnotatedTypeVisitor, visitors for types
    AnnotatedTypeFactory uses GenericsUtils for improved handing of annotated
      generic types

* checkers.util
    added AnnotatedTypes, a utility class for AnnotatedTypeMirror
    added GenericsUtils, a utility class for working with generic types

* tests
    modified output to print only missing and unexpected diagnostics
    added new test cases for the Javari Checker


Documentation Changes

* checkers/igj-checker.html
    improvements to page

* checkers/javari-checker.html
    examples now point to test suit files

Miscellaneous Changes

* checkers/build.xml
    Ant script fails if it doesn't find the correct JSR 308 javac version

----------------------------------------------------------------------

Version 0.2.1, 1 Aug 2007


Code Changes

* checkers.igj & checkers.igj.quals
    added an initial implementation for the IGJ language

* checkers.javari
    added a state parameter to the visitor methods
    added tests and restructured the test suite
    restructured and implemented RoMaybe
    modified return type to be mutable by default
    fixed mutability type handling for type casts and field access
    fixed bug, ensuring no primitives can be ReadOnly
    a method receiver type is now based on the correct annotation
    fixed parameter type-checking for overriden methods
    fixed bug on readonly field initialization
    added handling for unary trees

* checkers.nonnull
    added a tests for the flow-senstive analysis and varargs methods
    improved flow-sensitive analysis: else statements, asserts,
      return/throw statements, instanceof checks, complex conditionals with &&
    fixed a bug in the flow-sensitive analysis that incorrectly inferred
      @NonNull for some elements
    removed NonnullAnnotatedClassType, moving its functionality into
      NonnullAnnotatedTypeFactory

* checkers.source
    SourceChecker.getSupportedAnnotationTypes() returns ["*"], overriding
      AbstractProcessor.getSupportedAnnotationTypes(). This enables all
      checkers to run on unannotated code

* checkers.subtypes
    fixed a bug pertaining to method parameter checks for overriding methods
    fixed a bug that caused crashes when checking varargs methods

* checkers.types
    AnnotatedTypeFactory.getClass(Element) and getMethod(Element) use the
      tree of the passed Element if one exists
    AnnotatedClassType.includeAt, .execludeAt, .getAnnotationData were
      added and are public
    added constructor() and skipParens() methods to InternalUtils
    renamed getTypeArgumentLocations() to getAnnotatedTypeArgumentLocations()
      in AnnotatedClassType
    added AnnotationData to represent annotations instead of Class instances;
      primarily allows querying annotation arguments
    added switch for whether or not to use includes/excludes in
      AnnotatedClassType.hasAnnotationAt()

* checkers.util
    added utility classes
    added skeleton class generator utility for annotating external libraries


Documentation Changes

* checkers/nonnull-checker.html
    added a note about JML
    added a caveat about variable initialization

* checkers/README-checkers.html
    improvements to instructions

----------------------------------------------------------------------

Version 0.2, 2 Jul 2007


Code Changes

* checkers.subtype
    subtype checker warns for annotated and redundant typecasts
    SubtypeVisitor checks for invalid return and parameter types in overriding
      methods
    added checks for compound assignments (like '+=')

* checkers.source
    SourceChecker honors the "checkers.skipClasses" property as a regex for
      suppressing warnings from unannotated code (property is "java.*" by
      default)
    SourceVisitor extends TreePathScanner<R,P> instead of
      TreeScanner<Void,Void>

* checkers.types
    AnnotatedClassType.isAnnotatedWith removed
    AnnotatedClassType.getInnerLocations renamed to getTypeArgumentLocations
    AnnotatedClassType.include now removes from the exclude list (and
      vice-versa)
    AnnotatedClassType.setElement and setTree methods are now public

* checkers.nonnull
    added a flow-sensitive analysis for inferring @NonNull in "if (var !=
      null)"-style checks
    added checks for prefix and postfix increment and decrement operations

* checkers.javari
    added initial implementation of a type-checker for the Javari language

----------------------------------------------------------------------

Version 0.1.1, 7 Jun 2007


Documentation Changes

* checkers/nonnull-checker.html
    created "Tiny examples" subsection
    created "Annotated library" subsection
    noted where to read @NonNull-annotated source
    moved instructions for unannotated code to README-checkers.html
    various minor corrections and clarifications

* checkers/README-checkers.html
    added cross-references to other Checker Framework documents
    removed redundant text
    moved instructions for unannotated code from nonnull-checker.html
    various minor corrections and clarifications

* checkers/creating-a-checker.html
    added note about getSupportedSourceVersion
    removed line numbers from @Interned example
    added section on SubtypeChecker/SubtypeVisitor
    various minor corrections and clarifications


Code Changes

* checkers.subtype
    removed deprecated getCheckedAnnotation() mechanism
    added missing package Javadocs
    package Javadocs reference relevant HTML documentation
    various improvements to Javadocs
    SubtypeVisitor and SubtypeChecker are now abstract classes
    updated with respect to preferred usages of
      AnnotatedClassType.hasAnnotationAt and AnnotatedClassType.annotateAt

* checkers.source
    added missing package Javadocs
    package Javadocs reference relevant HTML documentation

* checkers.types
    added missing package Javadocs
    package Javadocs reference relevant HTML documentation
    AnnotatedClassType.annotateAt now correctly handles
      AnnotationLocation.RAW argument
    AnnotatedClassType.annotate deprecated in favor of
      AnnotatedClassType.annotateAt with AnnotationLocation.RAW as an argument
    AnnotatedClassType.isAnnotatedWith deprecated in favor of
      AnnotatedClassType.hasAnnotationAt with AnnotationLocation.RAW as an
      argument
    Added fromArray and fromList methods to AnnotationLocation and made
      corresponding constructors private.

* checkers.quals
    added Javadocs and meta-annotations on annotation declarations where
      missing
    package Javadocs reference relevant HTML documentation

* checkers.nonnull
    various improvements to Javadocs
    package Javadocs reference relevant HTML documentation


Miscellaneous Changes

    improved documentation of ch examples
    Checker Framework build file now only attempts to compile .java files


----------------------------------------------------------------------

Version 0.1.0, 1 May 2007

Initial release.<|MERGE_RESOLUTION|>--- conflicted
+++ resolved
@@ -1,11 +1,8 @@
 Version 3.8.0, December 1, 2020
 
-<<<<<<< HEAD
 New scripts checker/bin/wpi.sh and checker/bin/wpi-many.sh run whole-program
 inference, without modifying the source code of the target program(s).
 
-=======
->>>>>>> 6e1fb65e
 Implementation details:
 
 Added classes `SubtypeIsSubsetQualifierHierarchy` and
