--- conflicted
+++ resolved
@@ -1,4 +1,3 @@
-<<<<<<< HEAD
 Version ?.?.?, ??? ?, 2019
 
 Postcondition annotations such as @EnsuresNonNull and @EnsuresNonNullIf are repeatable.
@@ -9,8 +8,6 @@
  * `@EnsuresQualifiers` => `@EnsuresQualifier.List`
  * `@RequiresQualifiers` => `@RequiresQualifier`.List
 
-
-=======
 ---------------------------------------------------------------------------
 
 Version 2.11.0, August 30, 2019
@@ -26,7 +23,6 @@
 Closed issues:
 1152, 1614, 2031, 2482, 2543, 2587, 2678, 2686, 2690, 2712, 2717, 2713, 2721,
 2725, 2729.
->>>>>>> b34adc49
 
 ---------------------------------------------------------------------------
 
