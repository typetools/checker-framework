--- conflicted
+++ resolved
@@ -1,19 +1,11 @@
-<<<<<<< HEAD
----------------------------------------------------------------------------
-
-=======
->>>>>>> 360170a8
 Version 3.?.?, August 3, 2020
 
 The Interning Checker supports method annotations @EqualsMethod and
 @CompareToMethod.  Place them on methods like equals(), compareTo(), and
 compare() to permit certain uses of == on non-interned values.
 
-<<<<<<< HEAD
-=======
 Added an overloaded version of NullnessUtil.castNonNull that takes an error message.
 
->>>>>>> 360170a8
 ---------------------------------------------------------------------------
 
 Version 3.5.0, July 1, 2020
