Version 1.8.2, 2 Jun 2014

Converted from using rt.jar to ct.sym for creating the annotated jdk.
Using the annotated jdk on the bootclasspath of a VM will cause the
vm to crash immediately.

<<<<<<< HEAD
Fixes for Issue 315, 319, 326, 327.
=======
Provided a javac_maven script (and batch file) to make it simpler
to use the Checker Framework from Maven.  The Maven plug-in is deprecated
and will be removed as of July 1, 2014. Added an explanation of how
to use the script in the Maven section of the manual.

Fixes for Issue 315.
>>>>>>> 13c41489

----------------------------------------------------------------------

Version 1.8.1, 1 May 2014

Support to directly use the Java 8 javac in addition to jsr308-langtools.
Added checker/examples directory to checker-framework.zip.
New section in the manual describing the contents of checker-framework.zip.

Fixes for Issues 204, 304, 320.

----------------------------------------------------------------------

Version 1.8.0, 2 April 2014

Added the GUI Effect Checker, which prevents "invalid thread access" errors
when a background thread in a GUI attempts to access the UI.

Changed the Java package of all type-checkers and qualifiers.  The package
"checkers" has been renamed to "org.checkerframeork.checker".  This
requires you to change your import statements, such as from
  import checkers.nullness.quals.*;
to 
  import org.checkerframework.checker.nullness.qual.*;
It also requires you to change command-line invocations of javac, such as from
  javac -processor checkers.nullness.NullnessChecker ...
to 
  javac -processor org.checkerframework.checker.nullness.NullnessChecker ...

Restructured the Checker Framework project and package layout,
using the org.checkerframework prefix.

----------------------------------------------------------------------

Version 1.7.5, 5 March 2014

Minor improvements to documentation and demos.
Support a few new units in the UnitsChecker.

----------------------------------------------------------------------

Version 1.7.4, 19 February 2014

Error messages now display the error key that can be used in
SuppressWarning annotations. Use -AshowSuppressWarningKeys to
show additional keys.

Defaulted type qualifiers are now stored in the Element and written
to the final bytecode.

Reduce special treatment of checkers.quals.Unqualified.

Fixes for Issues 240, 265, 281.

----------------------------------------------------------------------

Version 1.7.3, 4 February 2014

Fixes for Issues 210, 253, 280, 288.

Manual:
   Improved discussion of checker guarantees.

Maven Plugin:
   Added option useJavacOutput to display exact compiler output. 

Eclipse Plugin:
   Added the Format String Checker to the list of built-in checkers.

----------------------------------------------------------------------

Version 1.7.2, 2 January 2014

Fixes for Issues 289, 292, 295, 296, 298.

----------------------------------------------------------------------

Version 1.7.1, 9 December 2013

Fixes for Issues 141, 145, 257, 261, 269, 267, 275, 278, 282, 283, 284, 285.

Implementation details:
  Renamed AbstractBasicAnnotatedTypeFactory to GenericAnnotatedTypeFactory

----------------------------------------------------------------------

Version 1.7.0, 23 October 2013

Format String Checker:
  This new type-checker ensures that format methods, such as
  System.out.printf, are invoked with correct arguments.

Renamed the Basic Checker to the Subtyping Checker.

Reimplemented the dataflow analysis that performs flow-sensitive type
  refinement.  This fixes many bugs, improves precision, and adds features.
  Many more Java expressions can be written as annotation arguments.

Initialization Checker:
  This new abstract type-checker verifies initialization properties.  It
  needs to be combined with another type system whose proper initialization
  should be checked.  This is the new default initialzation checker for the
  Nullness Checker.  It is based on the "Freedom Before Commitment" approach.

Renamed method annotations used by the Nullness Checker:
  @AssertNonNullAfter => @EnsuresNonNull
  @NonNullOnEntry => @RequiresNonNull
  @AssertNonNullIfTrue(...) => @IfMethodReturnsFalseEnsuresNonNull
  @AssertNonNullIfFalse(...) => @IfMethodReturnsFalseEnsuresNonNull
  @LazyNonNull => @MonotonicNonNull
  @AssertParametersNonNull => [no replacement]
Removed annotations used by the Nullness Checker:
  @AssertParametersNonNull
Renamed type annotations used by the Initialization Checker:
  @NonRaw => @Initialized
  @Raw => @UnknownInitialization
  new annotation @UnderInitialization
The old Initialization Checker (that uses @Raw and @NonRaw) can be invoked
  by invoking the NullnessRawnessChecker rather than the NullnessChecker.

Purity (side effect) analysis uses new annotations @SideEffectFree,
  @Deterministic, and @TerminatesExecution; @Pure means both @SideEffectFree
  and @Deterministic.

Pre- and postconditions about type qualifiers are available for any type system
  through @RequiresQualifier, @EnsuresQualifier and @EnsuresQualifierIf.  The
  contract annotations for the Nullness Checker (e.g. @EnsuresNonNull) are now
  only a special case of these general purpose annotations.
  The meta-annotations @PreconditionAnnotation, @PostconditionAnnotation, and
  @ConditionalPostconditionAnnotation can be used to create more special-case
  annotations for other type systems.

Renamed assertion comment string used by all checkers:
  @SuppressWarnings => @AssumeAssertion

To use an assert statement to suppress warnings, the assertion message must
  include the string "@AssumeAssertion(warningkey)".  Previously, just the
  warning key sufficed, but the string @SuppressWarnings(warningkey) was
  recommended.

New command-line options:
  -AonlyDefs and -AonlyUses complement existing -AskipDefs and -AskipUses
  -AsuppressWarnings Suppress warnings matching the given key
  -AassumeSideEffectFree Unsoundly assume that every method is side-effect-free
  -AignoreRawTypeArguments Ignore subtype tests for type arguments that
    were inferred for a raw type
  -AenablePurity Check the bodies of methods marked as pure
    (@SideEffectFree or @Deterministic)
  -AsuggestPureMethods Suggest methods that could be marked as pure
  -AassumeAssertionsAreEnabled, -AassumeAssertionsAreDisabled Whether to
    assume that assertions are enabled or disabled
  -AconcurrentSemantics Whether to assume concurrent semantics
  -Anocheckjdk Don't err if no annotated JDK can be found
  -Aflowdotdir Create an image of the control flow graph
  -AinvariantArrays replaces -Alint=arrays:invariant 
  -AcheckCastElementType replaces -Alint=cast:strict

Manual:
  New manual section about array types.
  New FAQ entries:  "Which checker should I start with?", "How can I handle
    typestate, or phases of my program with different data properties?",
    "What is the meaning of a type qualifier at a class declaration?"
  Reorganized FAQ chapter into sections.
  Many other improvements.

----------------------------------------------------------------------

Version 1.6.7, 28 August 2013

User-visible framework improvements:
  Improve the error message produced by -Adetailedmsg

Bug fixes:
  Fix issue #245: anonymous classes were skipped by default

----------------------------------------------------------------------

Version 1.6.6, 01 August 2013

Documentation:
  The Checker Framework manual has been improved.  Changes include: 
more troubleshooting tips to the Checker Framework manual, an improved discussion on qualifier bounds, more examples, improved formatting, and more.
  An FAQ entry has been added to discuss JSR305.
  Minor clarifications have been added to the Checker Framework tutorial.

----------------------------------------------------------------------

Version 1.6.5, 01 July 2013

User-visible framework improvements:
  Stub files now support static imports.

Maven plugin:
  Maven plugin will now issue a warning rather than quit when zero checkers are specified in a project's pom.xml.

Documentation:
  Improved the Maven plugin instructions in the Checker Framework manual.
  Added documentation for the -XDTA:noannotationsincomments compiler flag.

Internal framework improvements:
  Improved Maven-plugin developer documentation.

----------------------------------------------------------------------

Version 1.6.4, 01 June 2013

User-visible framework improvements:
    StubGenerator now generates stubs that can be read by the StubParser.

Maven plugin:
    The Maven plugin no longer requires the Maven project's output directory to exist in order to run the Checker Framework.  However, if you ask the Checker Framework to generate class files then the output directory will be created.

Documentation:
  Improved the Maven plugin instructions in the Checker Framework manual.
  Improved the discussion of why to define both a bottom and a top qualifier in the Checker Framework manual.
  Update FAQ to discuss that some other tools incorrectly interpret array declarations.

----------------------------------------------------------------------

Version 1.6.3, 01 May 2013

Eclipse plugin bug fixes:
  The javac argument files used by the Eclipse plugin now properly escape file paths.  Windows users should no longer encounter errors about missing built-in checkers.

Documentation: 
  Add FAQ "What is the meaning of an annotation after a type?"

----------------------------------------------------------------------

Version 1.6.2, 04 Apr 2013

Eclipse plugin:
  The "Additional compiler parameters" text field has now been replaced by a list.  Parameters in this list may be activated/deactivated via checkbox.

Eclipse plugin bug fixes:
   Classpaths and source files should now be correctly quoted when they contain spaces.

Internal framework improvements:
  Update pom files to use the same update-version code as the Checker Framework "web" ant task.  Remove pom specific update-version code.
  Update build ant tasks to avoid re-running targets when executing tests from the release script.

----------------------------------------------------------------------

Version 1.6.1, 01 Mar 2013

User-visible framework improvements:
  A number of error messages have been clarified.
  Stub file now supports type annotations in front and after method type variable declarations.
  You may now specify custom paths to javac.jar and jdk7.jar on the command line for non-standard installations.

Internal framework improvements:
  Add shouldBeApplied method to avoid unnecessary scans in DefaultApplier and avoid annotating void types.
  Add createQualifierDefaults and createQualifierPolymorphism factory methods.

Maven plugin:
  Put Checker Framework jars at the beginning of classpath.
  Added option to compile code in order to support checking for multi-module projects.
  The plugin no longer copies the various Checker Framework maven artifacts to one location but instead takes advantage of the new custom path options for javac.jar and jdk7.jar.
  The maven plugin no longer attempts to resolve jdk6.jar
  
Eclipse plugin:
  Put Checker Framework jars at the beginning of classpath.
  All files selected from a single project can now be checked.  The previous behavior only checked the entire project or one file depending on the type of the first file selected.
  
Documentation:
  Fixed broken links and incomplete URLs in the Checker Framework Manual.
  Update FAQ to discuss that some other tools incorrectly interpret array declarations.
  
Bug fixes

----------------------------------------------------------------------
Version 1.6.0, 1 Feb 2013

User-visible framework improvements:
  It is possible to use enum constants in stub files without requiring the fully qualified name, as was previously necessary.
  Support build on a stock Java 8 OpenJDK.

Adapt to underlying jsr308-langtools changes.
  The most visible change is syntax for fully-qualified types, from @A java.lang.Object to java.lang.@A Object.
  JDK 7 is now required.  The Checker Framework does not build or run on JDK 6.

Documentation:
  A new tutorial is available at http://types.cs.washington.edu/checker-framework/tutorial/

----------------------------------------------------------------------
Version 1.5.0, 14 Jan 2013

User-visible framework improvements:
  To invoke the Checker Framework, call the main method of class
    CheckerMain, which is a drop-in replacement for javac.  This replaces
    all previous techniques for invoking the Checker Framework.  Users
    should no longer provide any Checker Framework jars on the classpath or
    bootclasspath.  jsr308-all.jar has been removed.
  The Checker Framework now works with both JDK 6 and JDK 7, without need
    for user customization.  The Checker Framework determines the
    appropriate annotated JDK to use.
  All jar files now reside in checker-framework/checkers/binary/.

Maven plugin:
  Individual pom files (and artifacts in the Maven repository) for all
    Checker Framework jar files.
  Avoid too-long command lines on Windows.
  See the Maven section of the manual for more details.

Eclipse plugin:
  Avoid too-long command lines on Windows.
  Other bug fixes and interface improvements.

Other framework improvements:
  New -Adetailedmsgtext command-line option, intended for use by IDE plugins.

----------------------------------------------------------------------
Version 1.4.4, 1 Dec 2012

Internal framework improvements:
  Add shutdown hook mechanism and use it for -AresourceStats resource
    statistics flag.
  Add -AstubWarnIfNotFound and -AstubDebug options to improve
    warnings and debug information from the stub file parsing.
  Ignore case when comparing error suppression keys.
  Support the bottom type as subtype of any wildcard type.

Tool Integration Changes
  The Maven plugin id has been changed to reflect standard Maven
    naming conventions.
  Eclipse and Maven plugin version numbers will now
    track the Checker Framework version numbers.
  
Bug fixes.

----------------------------------------------------------------------
Version 1.4.3, 1 Nov 2012

Clarify license:
  The Checker Framework is licensed under the GPL2.  More permissive
    licenses apply to annotations, tool plugins (Maven, Eclipse),
    external libraries included with the Checker Framework, and examples in
    the Checker Framework Manual.
  Replaced all third-party annotations by cleanroom implementations, to
    avoid any potential problems or confusion with licensing.

Aliased annotations:
  Clarified that there is no need to rewrite your program.  The Checker
    Framework recognizes dozens of annotations used by other tools.

Improved documentation of Units Checker and Gradle Integration.
Improved developer documentation of Eclipse and Maven plugins.

Bug fixes.

----------------------------------------------------------------------
Version 1.4.2, 16 Oct 2012

External tool support:
  Eclipse plug-in now works properly, due to many fixes

Regex Checker:
  New CheckedPatternSyntaxException added to RegexUtil

Support new foreign annotations:
  org.eclipse.jdt.annotation.Nullable
  org.eclipse.jdt.annotation.NonNull

New FAQ: "What is a receiver?"

Make annotations use 1-based numbering for formal parameters:
  Previously, due to a bug the annotations used 0-based numbering.
  This change means that you need to rewrite annotations in the following ways:
    @KeyFor("#3")  =>  @KeyFor("#4")
    @AssertNonNullIfTrue("#0")  =>  @AssertNonNullIfTrue("#1")
    @AssertNonNullIfTrue({"#0", "#1"})  =>  @AssertNonNullIfTrue({"#1", "#2"})
    @AssertNonNullAfter("get(#2)")  =>  @AssertNonNullAfter("get(#3)")
  This command:
    find . -type f -print | xargs perl -pi -e 's/("#)([0-9])(")/$1.($2+1).$3/eg'
  handles the first two cases, which account for most uses.  You would need
  to handle any annotations like the last two cases in a different way,
  such as by running
    grep -r -n -E '\("[^"]+#[0-9][^A-Za-z]|\("#[0-9][^"]' .
  and making manual changes to the matching lines.  (It is possible to
  provide a command that handles all cases, but it would be more likely to
  make undesired changes.)
  Whenever making automated changes, it is wise to save a copy of your
  codebase, then compare it to the modified version so you can undo any
  undesired changes.  Also, avoid running the automated command over version
  control files such as your .hg, .git, .svn, or CVS directory.

----------------------------------------------------------------------
Version 1.4.1, 29 Sep 2012

User-visible framework improvements:
  Support stub files contained in .jar files.
  Support aliasing for declaration annotations.
  Updated the Maven plugin.

Code refactoring:
  Make AnnotationUtils and AnnotatedTypes into stateless utility classes.
    Instead, provide the necessary parameters for particular methods.
  Make class AnnotationBuilder independent of AnnotationUtils.
  Remove the ProcessingEnvironment from AnnotatedTypeMirror, which was
    hardly used and can be replaced easily.
  Used more consistent naming for a few more fields.
  Moved AnnotatedTypes from package checkers.types to checkers.utils.
    this required making a few methods in AnnotatedTypeFactory public,
    which might require changes in downstream code.

Internal framework improvements:
  Fixed Issues 136, 139, 142, 156.
  Bug fixes and documentation improvements.

----------------------------------------------------------------------
Version 1.4.0, 11 Sep 2012

User-visible framework improvements:
  Defaulting:
    @DefaultQualifier annotations now use a Class instead of a String,
      preventing simple typo errors.
    @DefaultLocation extended with more constants.
    TreeAnnotator propagates the least-upper-bound of the operands of
      binary/compound operations, instead of taking the default qualifier.
  Stub files now ignore the return type, allowing for files automatically
    generated from other formats.
  Type factories and type hierarchies:
    Simplify AnnotatedTypeFactory constructors.
    Add a GeneralAnnotatedTypeFactory that supports multiple type systems.
    Improvements to QualifierHierarchy construction.
  Type-checking improvements:
    Propagate annotations from the sub-expression of a cast to its result.
    Better handling of assignment context and improved inference of
      array creation expressions.
  Optional stricter checking of casts to array and generic types using
    the new -Alint=cast:strict flag.
    This will become the default in the future.
  Code reorganization:
    SourceChecker.initChecker no longer has a ProcessingEnvironment
      parameter. The environment can now be accessed using the standard
      processingEnv field (instead of the previous env field).
    Classes com.sun.source.util.AbstractTypeProcessor and
      checkers.util.AggregateChecker are now in package checkers.source.
    Move isAssignable from the BaseTypeChecker to the BaseTypeVisitor; now
      the Checker only consists of factories and logic is contained in the
      Visitor.
  Warning and error messages:
    Issue a warning if an unsupported -Alint option is provided.
    Improved error messages.
  Maven plugin now works.

Nullness Checker:
  Only allow creation of (implicitly) non-null objects.
  Optionally forbid creation of arrays with @NonNull component type,
    when flag -Alint=arrays:forbidnonnullcomponents is supplied.
    This will become the default in the future.

Internal framework improvements:
  Enable assertion checking.
  Improve handling of annotated type variables.
  Assignment context is now a type, not a tree.
  Fix all compiler warnings.

----------------------------------------------------------------------
Version 1.3.1, 21 Jul 2012

Installation:
  Clarify installation instructions for Windows.  Remove javac.bat, which
  worked for running distributed checkers but not for creating new checkers.

User-visible framework improvements:
  Implement @PolyAll qualifier to vary over multiple type systems.
  The Checker Framework is unsound due to Java's covariant array subtyping.
    You can enable invariant array subtyping (for qualifiers only, not for
    base Java types) with the command-line option -Alint=arrays:invariant.
    This will become the default in the future.

Internal framework improvements:
  Improve defaulting for multiple qualifier hierarchies.
  Big refactoring of how qualifier hierarchies are built up.
  Improvements to error handling output for unexpected exceptions.
  Bug fixes and documentation improvements.

----------------------------------------------------------------------
Version 1.3.0, 3 Jul 2012

Annotation syntax changes, as mandated by the latest Type Annotations
(JSR 308) specification.  The most important ones are:
- New receiver syntax, using "this" as a formal parameter name:
    ReturnType methodname(@ReceiverAnnotation MyClass this, ...) { ... }
- Changed @Target default to be the Java 1.5 values
- UW extension: in addition to annotations in comments, support
    special /*>>> */ comments to hide multiple tokens.
    This is useful for the new receiver syntax and for import statements.

Framework improvements:
  Adapt to annotation storage changes in jsr308-langtools 1.3.0.
  Move type validation methods from the BaseTypeChecker to BaseTypeVisitor.

----------------------------------------------------------------------
Version 1.2.7, 14 May 2012

Regex Checker:
  Add basic support for the concatenation of two non-regular expressions
    that produce a valid regular expression.
  Support "isRegex" in flow inference.

Framework improvements:
  New @StubFiles annotation declaratively adds stub files to a checker.

Internal bug fixes:
  Respect skipDefs and skipUses in NullnessFlow.
  Support package annotations in stub files.
  Better support for enums in annotation attributes.
  Cleanups to how implicit receivers are determined.

----------------------------------------------------------------------
Version 1.2.6, 18 Mar 2012

Nullness Checker:
  Correctly handle unboxing in more contexts (if, switch (Issue 129),
    while loops, ...)

Regex Checker:
  Add capturing groups parameter to Regex qualifier.
    Count groups in String literals and String concatenation.
    Verify group number to method calls that take a capturing group
      number.
    Update RegexUtil methods to take optional groups parameter.
    Modify regex qualifier hierarchy to support groups parameter.
  Add special case for Pattern.compile when called with Pattern.LITERAL flag.

Internal bug fixes:
  Improve flow's support of annotations with parameters.
  Fix generics corner cases (Issues 131, 132, 133, 135).
  Support type annotations in annotations and type-check annotations.
  Improve reflective look-up of visitors and factories.
  Small cleanups.

----------------------------------------------------------------------
Version 1.2.5.1, 06 Feb 2012

Nullness Checker:
  Correct the annotations on ThreadLocal and InheritableThreadLocal.

Internal bug fixes:
  Expand release tests.
  Compile release with JDK 6 to work on both JDK 6 and JDK 7.

----------------------------------------------------------------------
Version 1.2.5, 3 Feb 2012

Don't put classpath on the bootclasspath when invoking javac.  This
prevents problems if, for example, android.jar is on the classpath.

New -jsr308_imports ... and -Djsr308.imports=... command-line options, for
specifying implicit imports from the command line.  This is needed by Maven.

New -Aignorejdkastub option makes the checker not load the jdk.astub
file. Files from the "stubs" option are still loaded.

Regex Checker:
  Support concatenation of PolyRegex strings.
  Improve examples of use of RegexUtil methods.

Signature Checker:
  Add new @ClassGetName annotation, for a 4th string representation of a
    class that is used by the JDK.  Add supporting annotations to make the
    type hierarchy a complete lattice.
  Add PolySignature annotation.

Internal bug fixes:
  Improve method type argument inference.
  Handle type variables whose upper bound is a type variable.
  Fix bug in least upper bound computation for anonymous classes.
  Improve handling of annotations inherited from superclasses.
  Fix design problem with Nullness Checker and primitive types.
  Ensure that overriding methods respect pre- and postconditions.
  Correctly resolve references to an enclosing this.
  Improve handling of Java source that contains compilation errors.

----------------------------------------------------------------------
Version 1.2.4, 15 Dec 2011

All checkers:
- @Target(TYPE_USE) meta-annotation is properly handled.

Nullness Checker:
- Do not allow nullness annotations on primitive types.
- Improvements to rawness (initialization) checks.
- Special-case known keys for System.getProperty.
- The -Alint=uninitialized command-line option now defaults to off, and
  applies only to initialization of primitive and @Nullable fields.  It is
  not possible to disable, from the command line, the check that all
  @NonNull fields are initialized.  Such warnings must be suppressed
  explicitly, for example by using @SuppressWarnings.

Regex Checker:
- Improved RegexUtil class.

Manual:
- Add FAQ item "Is the Checker Framework an official part of Java?"
- Trim down README.txt; users should read the manual instead.
- Improvements throughout, especially to Nullness and Regex Checker sections.

Implementation details:
- Add a new @InvisibleQualifier meta-annotation for type qualifiers.
  Instead of special-casing @Unqualified in the AnnotatedTypeMirror it
  now looks for this meta-annotation. This also allows type systems to
  hide type qualifiers it doesn't want visible, which we now use in the
  Nullness Checker to hide the @Primitive annotation.
- Nullness Checker:  Introduce a new internal qualifier @Primitive that is
  used for primitive types.
- Be stricter about qualifiers being present on all types. If you get
  errors about missing qualifiers, check your defaulting rules.
  This helped in fixing small bugs in corner cases of the type
  hierarchy and type factory.
- Unify decoding type annotations from trees and elements.
- Improve handling of annotations on type variables and upper bounds.
- Support checkers that use multiple, disjoint qualifier hierarchies.
- Many bug fixes.

----------------------------------------------------------------------
Version 1.2.3, 1 Nov 2011

Regex Checker:
- Add @PolyRegex polymorphic annotation
- Add more stub library annotations

Implementation details:
- Do not use "null" for unqualified types. Explicitly use @Unqualified
  and be strict about correct usage. If this causes trouble for you,
  check your @ImplicitFor and @DefaultQualifierInHierarchy
  meta-annotations and ensure correct defaulting in your
  AnnotatedTypeFactory.

Bug fixes:
- Correctly handle f-bounded polymorphism. AnnotatedTypeMirror now has
  methods to query the "effective" annotations on a type, which
  handles type variable and wildcard bounds correctly. Also, terminate
  recursions by not doing lazy-initialization of bounds during defaulting.
- Many other small bug fixes and documentation updates.

----------------------------------------------------------------------
Version 1.2.2, 1 Oct 2011

Be less restrictive about when to start type processing when errors
already exist.
Add -AskipDefs command-line option to not type-check some class
definitions.
Documentation improvements.

----------------------------------------------------------------------
Version 1.2.1, 20 Sep 2011

Fix issues 109, 110, 111 and various other cleanups.
Improvements to the release process.
Documentation improvements.

----------------------------------------------------------------------
Version 1.2.0.1, 4 Sep 2011

New version number to stay in sync with JSR 308 compiler bugfix.
No significant changes.

----------------------------------------------------------------------
Version 1.2.0, 2 Sep 2011

Updated to JDK 8. Use -source 8 (the new default) for type annotations.
Documentation improvements
Bug fixes all over

Nullness Checker:
- Correct the upper bounds of all Collection subtypes

----------------------------------------------------------------------
Version 1.1.5, 22 Jul 2011

Units Checker:
  Instead of conversion routines, provide unit constants, with which
  to multiply unqualified values. This is easier to type and the
  multiplication gets optimized away by the compiler.

Fenum Checker:
  Ensure that the switch statement expression is a supertype of all
  the case expressions.

Implementation details:

- Parse declaration annotations in stub files

- Output error messages instead of raising exceptions. This change
  required us to introduce method "initChecker" in class
  SourceChecker, which should be used instead of "init". This allows
  us to handle the calls to initChecker within the framework.
  Use method "errorAbort" to output an error message and abort
  processing.

----------------------------------------------------------------------
Version 1.1.4, 8 Jul 2011

Units Checker (new):
  Ensures operations are performed on variables of correct units of
  measurement (e.g., miles vs. kilometers vs. kilograms).

Changed -AskipClasses command-line option to -AskipUses

Implementation details:

- Improve support for type qualifiers with enum attributes

----------------------------------------------------------------------
Version 1.1.3, 17 Jun 2011

Interning:
- Add @UsesObjectEquals annotation

Manual:
- Signature Checker is now documented
- Fenum Checker documentation improved
- Small improvements to other sections

Implementation details:

- Updates to the web-site build process

- The BaseTypeVisitor used to provide the same two type parameters as
  class SourceVisitor. However, all subtypes of BaseTypeVisitor were
  instantiated as <Void, Void>. We decided to directly instantiate the
  SourceVisitor as <Void, Void> and removed this complexity.
  Instead, the BaseTypeVisitor is now parameterized by the subtype of
  BaseTypeChecker that should be used. This gives a more concrete type
  to field "checker" and is similar to BasicAnnotatedTypeFactory.

- Added method AnnotatedTypeFactory.typeVariablesFromUse to allow
  type-checkers to adapt the upper bounds of a type variable depending on
  the type instantiation.

- Method type argument inference:
  Changed AnnotatedTypeFactory.methodFromUse to return a Pair consisting
  of the method and the inferred or explicit method type arguments.
  If you override this method, you will need to update your version.
  See this change set for a simple example:
  http://code.google.com/p/checker-framework/source/detail?r=8381a213a4

- Testing framework:
  Support for multiple expected errors using the "//:: A :: B :: C" syntax.

Many small updates and fixes.

----------------------------------------------------------------------
Version 1.1.2, 12 Jan 2011

Fake Enum Checker (new):
  A "fake enumeration" is a set of integers rather than a proper Java enum.
  They are used in legacy code and for efficiency (e.g., in Android).  The
  Fake Enum Checker gives them the same safety guarantees as a proper Java
  enum.

Property File Checker (new):
  Ensures that valid keys are used for property files and resource bundles.
  Also includes a checker that code is properly internationalized and a
  checker for compiler message keys as used in the Checker Framework.

Signature Checker (new):
  Ensures that different string representations of a Java type (e.g.,
  "package.Outer.Inner" vs. "package.Outer$Inner" vs. "Lpackage/Outer$Inner;")
  are not misused.

Interning Checker enhancements:
  Issues fewer false positives for code like "a==b || a.equals(b)"

Foreign annotations:
  The Checker Framework supports more non-Checker-Framework annotations.
  This means that it can check already-annotated code without requiring you
  to rewrite your annotations.
    Add as an alias for checkers.interning.quals.Interned:
      com.sun.istack.Interned
    Add as aliases for checkers.nullness.quals.NonNull:
      com.sun.istack.NotNull
      org.netbeans.api.annotations.common.NonNull
    Add as aliases for checkers.nullness.quals.Nullable:
      com.sun.istack.Nullable
      javax.validation.constraints.NotNull
      org.netbeans.api.annotations.common.CheckForNull
      org.netbeans.api.annotations.common.NullAllowed
      org.netbeans.api.annotations.common.NullUnknown

Manual improvements:
  Improve installation instructions
  Rewrite section on generics (thanks to Bert Fernandez and David Cok)
    Also refactor the generics section into its own chapter
  Rewrite section on @Unused and @Dependent
  New manual section: Writing Java expressions as annotation arguments
  Better explanation of warning suppression
  JSR 308 is planned for Java 8, not Java 7

Stub files:
  Support nested classes by expressing them at top level in binary form: A$B
  Improved error reporting when parsing stub files

Annotated JDK:
  New way of generating annotated JDK
  jdk.jar file no longer appears in repository
  Warning if you are not using the annotated JDK.

Miscellaneous:
  Warn if -source command-line argument does not support type annotations

Many bug fixes
  There are too many to list, but some notable ones are to local type
  inference, generics, pre- and post-conditions (e.g., @NonNullOnEntry,
  @AssertNonNull*), and map keys (@KeyFor).  In particular, preconditions
  and map key annotations are now checked, and if they cannot be verified,
  an error is raised; previously, they were not verified, just unsoundly
  trusted.

----------------------------------------------------------------------
Version 1.1.1, 18 Sep 2010

Eclipse support:
  Removed the obsolete Eclipse plug-in from repository.  The new one uses a
  different repository
  (http://code.google.com/a/eclipselabs.org/p/checker-plugin/) but a user
  obtains it from the same URL as before:
  http://types.cs.washington.edu/checker-framework/eclipse/

Property Key Checker:
  The property key checker allows multiple resource bundles and the
  simultaneous use of both resource bundles and property files.

Javari Checker:
  Added Javari stub classes for more JDK classes.

Distribution:
  Changed directory structure (top level is "checker-framework"; "checkers"
  is a under that) for consistency with version control repository.

Many documentation improvements and minor bugfixes.

----------------------------------------------------------------------
Version 1.1.0b, 16 Jun 2010

Fixed a bug related to running binary release in JDK 6

----------------------------------------------------------------------
Version 1.1.0, 13 Jun 2010

Checkers
  Introduced a new simple mechanism for running a checker
  Added one annotated JDK for all checkers

Nullness Checker
  Fixed bugs related to map.get() and KeyFor annotation
  Fixed bugs related to AssertNonNull* and parameters
  Minor updates to the annotated JDK, especially to java.io.File

Manual
  Updated installation instructions
  Clarified section regarding fields and type inference

----------------------------------------------------------------------
Version 1.0.9, 25 May 2010

Nullness Checker:
  Improved Javadocs and manual documentation
  Added two new annotations: AssertNonNullAfter, KeyFor
  Fixed a bug related to AssertNonNullIfFalse and assert statements
  Renamed NonNullVariable to NonNullOnEntry

Checkers:
  Interning: Skipping equality check, if either operands should be skipped
  Fixed a bug related to annotations targeting array fields found in classfile
  Fixed a bug related to method invocation generic type inference
    in static methods

Manual
  Added a section on nullness method annotations
  Revised the Nullness Checker section
  Updated Ant usage instructions

----------------------------------------------------------------------
Version 1.0.8, 15 May 2010

Checkers
  Changed behavior of flow type refinement when annotation is explicit
  Handle array initializer trees (without explicit type)
  Handle the case of Vector.copyInto
  Include javax classes in the distributed jdk jar files

Interning Checker
  Handle interning inference of string concatenation
  Add 20+ @Interned annotations to the JDK
  Add an option, checkclass, to validate the interning
    of specific classes only

Bug fixes
  Fix a bug related to array implicit types
  Lock Checker: Treat null as a bottom type

Manual
  Added a new section about Flow inference and fields

----------------------------------------------------------------------
Version 1.0.7, 12 Apr 2010

Checkers
  Distributed a Maven repository
  Updated stub parser project to latest version (javaparser 1.0.8)
  Fixed bugs related to iterable wildcards and type parameter types

----------------------------------------------------------------------
Version 1.0.6, 24 Feb 2009

Nullness Checker
  Added support for new annotations:
    Pure - indicates that the method, given the same parameters, return the
            same values
    AssertNonNullIfFalse - indicates that a field is NonNull if the method
            returns false
  Renamed AssertNonNull to AssertParametersNonNull
  Updated the annotated jdk

Javari Checker
  Fixed many bugs:
    handle implicit dereferencing of this (e.g. `field` in place of
      `this.field`)
    apply default annotations to method parameters

----------------------------------------------------------------------
Version 1.0.5, 12 Jan 2009

Checkers
  Added support for annotated jdk jars
  Improved readability of some failure messages
  Added AssertNonNullIfTrue support for method parameter references
  Fixed a bug related to LazyNonNull and array fields
  Fixed a bug related to inference and compound assignments (e.g. +=)
  nullness: permit the type of @NonNull Void

Manual
  Updated annotating-libraries chapter regarding annotated jdk

----------------------------------------------------------------------
Version 1.0.4, 19 Dec 2009

Bug Fixes
  wildcards not recognized as subtypes of type variables
    e.g. '? extends A' and 'A'
  PolyNull methods not accepting null literal value arguments
  spurious unexpected Raw warnings

Manual
  Clarified FAQ item regarding why List's type parameter is
    "extends @NonNull Object"  

----------------------------------------------------------------------
Version 1.0.3, 5 Dec 2009

Checkers
  New location UPPER_BOUND for DefaultQualifier permits setting the default
    for upper bounds, such as Object in "? extends Object".
  @DefaultQualifier accepts simple names, like @DefaultQualifier("Nullable"),
    rather than requiring @DefaultQualifier("checkers.nullness.quals.Nullable").
  Local variable type inference has improved support for array accesses.
  The repository contains Eclipse project and launch configuration files.
    This is helpful too people who want to build a checker, not to people
    who merely want to run a checker.
  Many bug fixes, including:
    handling wildcard subtyping rules
    stub files and vararg methods being ignored
    nullness and spurious rawness errors
    uses of array clone method (e.g. String[].clone())
    multibound type parameters (e.g. <T extends @A Number & @B Cloneable>)

Manual
  Documented the behavior of annotations on type parameter declarations.
  New FAQ item:
    How to collect warnings from multiple files
    Why a qualifier shouldn't apply to both types and declarations

----------------------------------------------------------------------
Version 1.0.2, 16 Nov 2009

Checkers
  Renamed Regex Checker's @ValidRegex annotation to @Regex
  Improved Collection.toArray() heuristics to be more sound

Bug fixes
  Fixed the annotated JDK to match OpenJDK 6
    - Added missing methods and corrected class hierarchy
  Fixed a crash related to intersection types

----------------------------------------------------------------------
Version 1.0.1, 1 Nov 2009

Checkers
  Added new checkers:
    RegEx checker to detect invalid regular expression use
    Internationalization (I18n) checker to detect internationalization errors

Functionality
  Added more performance optimizations
  nullness: Added support for netbeans nullness annotations
  nullness: better semantics for redundant nullness tests
	related to redundant tests in assertions
  lock: Added support for JCIP annotation in the Lock Checker
  tainting: Added support for polymorphism
  Lock Checker supports the JCIP GuardedBy annotation

Bug fixes
  Fixed a crashing bug related to interaction between
	generic types and wildcards
  Fixed a bug in stub file parser related to vararg annotations
  Fixed few bugs in skeleton file generators

Manual
  Tweak installation instructions
  Reference Units Checker
  Added new sections for new checkers
    RegEx checker (S 10)
    Internationalization Checker (S 11)

----------------------------------------------------------------------
Version 1.0.0, 30 Sep 2009

Functionality
  Added Linear Checker to restrict aliasing

Bug fixes
  Fixed flow erros related to loop controls and break/continue

Manual
  Adopt new term, "Declaration Annotation" instead of non-type annotations
  Added new sections:
    Linear Checker (S 9)
    Inexpressible types (S 14.3)
    How to get started annotating legacy code (S 2.4.4)
  Expanded Tainting Checker section

----------------------------------------------------------------------
Version 0.9.9, 4 Sep 2009

Functionality
  Added more optional lint checks (cast:unsafe, all)
  Nullness Checker supports @SuppressWarnings("nullness:generic.argument"),
    for suppressing warnings related to misuse of generic type arguments.
    This was already supported and documented, but had not been mentioned
    in the changelog.

Bug fixes
  Fixed many bugs related to Stub files causing parser to ignore
    bodiless constructors
    annotated arrays annotations
    type parameter and wildcard bounds annotations

Manual
  Rewrote 'javac implementation survival guide' (S 13.9)
  Restructured 'Using a checker' (S 2)
  Added 'Integration with external tools' (S 14)
  Added new questions to the FAQ (S 15)

----------------------------------------------------------------------
Version 0.9.8, 21 Aug 2009

Functionality
  Added a Tainting Checker
  Added support for conditional nonnull checking
  Added optional check for redundant nullness tests
  Updated stub parser to latest libraries

Bug fixes
  Fixed a bug related to int[] treated as Object when passed to vararg T...
  Fixed a crash related to intersection types
  Fixed a bug related to -AskipClasses not being honored
  Fixed a bug related to flow

Manual
  Added new sections
    8 Tainting Checker
    3.2.3 Conditional nullness

----------------------------------------------------------------------
Version 0.9.7, 12 Aug 2009

Functionality
  Changed swNonNull to castNonNull
  nullness: Improved flow to infer nullness based on method invocations
  locking: Permitted @Holding to appear on constructors

Bug fixes
  Fixed a bug related to typevar and wildcard extends clauses

----------------------------------------------------------------------
Version 0.9.6, 29 Jul 2009

Functionality
  Changed 'jsr308.skipClasses' property with '-AskipClasses' option
  Locking checker
    - Add subtype checking for Holding
    - Treat constructors as synchronized methods

Bug fixes
  Added some missing nullness annotations in the jdk
  Fixed some bugs related to reading stub files

Manual
  Added a new section
    2.10  Tips about writing annotations
  Updated sections of
    2.6   Unused fields and dependent types
    3.1.1 Rawness annotation hierarchy

----------------------------------------------------------------------
Version 0.9.5, 13 Jul 2009

Functionality
  Added support for Findbugs, JSR305, and IntelliJ nullness annotations
  Added an Aggregate Checker base-class
  Added support for a form of field access control

Bug fixes
  Added check for arguments in super() calls in constructors

Manual
  Added new sections:
    Fields access control
    Other tools for nullness checking
    Bundling multiple checkers

----------------------------------------------------------------------
Version 0.9.4, 30 Jun 2009

Functionality
  Added Lock Checker

Bug fixes
  Handle more patterns for determining Map.get() return type

Manual Documentations
  Improved installation instructions
  Added the following sections
    2.6 Dependent types
    3.1 subsection for LazyNonNull
    10.9 When to use (and not to use) type qualifiers

----------------------------------------------------------------------
Version 0.9.3, 23 Jun 2009

Functionality
  Added support DefaultQualifier on packages
  Added support for Dependent qualifier types
    see checkers.quals.Dependent
  Added an option to treat checker errors as warnings
  Improved flow handling of boolean logic

Manual Documentations
  Improved installation instructions
  Improved discussion of effective and implicit qualifiers and defaults
  Added a discussion about the need for bottom qualifiers
  Added sections for how-to
    . suppress Basic Checker warnings
    . troubleshoot skeleton files

----------------------------------------------------------------------
Version 0.9.2, 2 Jun 2009

Functionality
  Added pre-liminary support for lazy initialization in nullness
    see LazyNonNull

Bug fixes
  Corrected method declarations in JDK skeleton files
    - bug resulted in a runtime error

Documentations
  Updated qualifier javadoc documentations
  Corrected a reference on passing qualifiers to javac

----------------------------------------------------------------------
Version 0.9.1, 19 May 2009

Bug fixes
  Eliminated unexpected compiler errors when using checkers
  Fixed bug related to reading annotations in skeleton files

API Changes
  Renamed SourceChecker.process() to .typeProcess()

Manual
  Updated troubleshooting info
    info for annotations in skeleton files

----------------------------------------------------------------------
Version 0.9b, 22 Apr 2009

No visible changes

----------------------------------------------------------------------
Version 0.9, 16 Apr 2009

Framework
  More space and performance optimizations
  Handle raw type with multiple type var level
    e.g. class Pair<X, Y extends X> { ... }

Manual
  Improve installation instructions
  Update references to command line arguments

----------------------------------------------------------------------
Version 0.8.9, 28 Mar 2009

Framework
  Introduce Space (and minor performance) optimizations
  Type-check constructor invocation receiver type
  Fixed bug related to try-catch flow sensitivity analysis
  Fixed bugs when type-checking annotations and enums
    - bug results in null-pointer exception

----------------------------------------------------------------------
Version 0.8.8, 13 Mar 2009

Nullness Checker
  Support for custom nullness assertion via @AssertNonNull
  Support for meta-annotation AssertNonNull
  Support for Collection.toArray() method
    Infer the nullness of the returned type
  Corrected some JDK Collection API annotations

Framework
  Fixed bugs related to assignments expressions in Flow
  Fixed bugs related to enum and annotation type hierarchy
  Fixed bugs related to default annotations on wildcard bounds

----------------------------------------------------------------------
Version 0.8.7, 27 Feb 2009

Framework
  Support annotations on type parameters
  Fixed bugs related to polymorphic types/annotations
  Fixed bugs related to stub fixes

Manual
  Specify annotation defaults settings for IGJ
  Update Known Problems section
----------------------------------------------------------------------
Version 0.8.6, 3 Feb 2009

Framework
  Fixed bugs related to flow sensitivity analysis related to
    . for loop and do while loops
    . multiple iterations of a loop
    . complement of logical conditions
  Declarative syntax for string literal type introduction rules
  Support for specifying stub file directories

----------------------------------------------------------------------
Version 0.8.5, 17 Jan 2009

Framework
  Fixed bugs related to flow sensitivity analysis
  Fixed bugs related to annotations on type parameters

----------------------------------------------------------------------
Version 0.8.4, 17 Dec 2008

Distribution
  Included checkers-quals.jar which contains the qualifiers only

Framework
  Fixed bugs related to inner classes
  Fixed a bug related to resolving polymorphic qualifiers
    within static methods

Manual
  Added 'Distributing your annotated project'

----------------------------------------------------------------------
Version 0.8.3, 7 Dec 2008

Framework
  Fixed bugs related to inner classes
  Changed cast semantics
    Unqualified casts don't change cast away (or in) any qualifiers
  Refactored AnnotationBuilder to ease building annotations
  Added support for Object += String new behavior
  Added a type validation check for method return types

Nullness
  Added inference of field initialization
    Suppress false warnings due to method invocations within constructors

IGJ
  Added proper support for AssignsFields and inner classes interactions

Manual
  Updated 'Known Problems' section

----------------------------------------------------------------------
Version 0.8.2, 14 Nov 2008

Framework
  Included a binary distribution in the releases
  Added support for annotations on type parameters
  Fixed bugs related to casts

Nullness
  Improved error messages readability
  Added partial support for Map.get() detection

Manual
  Improved installation instructions

----------------------------------------------------------------------
Version 0.8.1, 1 Nov 2008

Framework
  Added support for array initializers
  Fixed many bugs related to generics and generic type inference

Documentations
  Added 'Getting Started' guide

----------------------------------------------------------------------
Version 0.8, 27 Sep 2008

Framework
  Added support for newly specified array syntax
  Refactored code for annotating supertypes
  Fixed AnnotationBuilder AnnotationMirror string representation
  Fixed AnnotatedTypeMirror hashCode

Manual
  Reorganized 'Annotating Libraries' section

----------------------------------------------------------------------
Version 0.7.9, 19 Sep 2008

Framework
  Added support for stub files/classes
  Fixed bugs related to anonymous classes
  Fixed bugs related to qualifier polymorphism

Manual
  Updated 'Annotating Libraries' section to describe stub files

Tests
  Added support for Windows
  Fixed a bug causing IGJ tests to fail on Windows

----------------------------------------------------------------------
Version 0.7.8, 12 Sep 2008

Framework
  Improved support for anonymous classes
  Included refactorings to ease extensibility
  Fixed some minor bugs

Nullness
  Fix some errors in annotated JDK

----------------------------------------------------------------------
Version 0.7.7, 29 Aug 2008

Framework
  Fixed bugs related to polymorphic qualifiers
  Fixed bugs related to elements array convention
  Add implicit type arguments to raw types

Interning
  Suppress cast warnings for interned classes

Manual
  Removed discussion of non-standard array syntax alternatives

----------------------------------------------------------------------
Version 0.7.6, 12 Aug 2008

Framework
  Changed default array syntax to ARRAYS-PRE, per the JSR 308 specification
  Added an optional check for qualifier unsafe casts
  Added support for running multiple checkers at once
  Fixed bugs related array syntax
  Fixed bugs related to accessing outer classes with-in inner classes

Manual
  Added a new subsection about Checker Auto-Discovery
    2.2.1 Checker Auto-discovery

----------------------------------------------------------------------
Version 0.7.5, 2 Aug 2008

Framework
  Added support for ARRAYS-PRE and ELTS-PRE array syntax
  Added a check for unsafe casts
  Some improvements to the AnnotationBuilder API

Nullness Checker
  Added a check for synchronized objects
  Added a check for (un)boxing conversions

Javari Checker
  Fixed some JDK annotated classes

----------------------------------------------------------------------
Version 0.7.4, 11 July 2008

Framework
  Added support for annotations found in classfiles
  Added support for the ARRAY-IN array syntax
  Added AnnotationBuilder, to create AnotationMirrors with values
  Improved the readability of recursive types string representation

Nullness Checker
  Added a check for thrown Throwable nullability

IGJ Checker
  Treat enums as mutable by default, like regular classes

Manual
  Added a new subsection about array syntax proposals:
    2.1.2 Annotating Arrays

----------------------------------------------------------------------
Version 0.7.3,  4 July 2008

Javari Checker
  Converted JDK files into stubs

Nullness Checker
  Fixed java.lang.Number declaration in the annotated jdk

Framework
  Fixed a bug causing crashes related to primitive type boxing
  Renamed DAGQualifierHierarchy to GraphQualifierHierarchy

----------------------------------------------------------------------
Version 0.7.2, 26 June 2008

IGJ Checker
  Supports flow-sensitive type refinement

Framework
  Renamed Default annotation to DefaultQualifier
  Added DefaultQualifiers annotation
  Fixed bugs related to flow-sensitive type refinement
  Fixed an error in the build script in Windows

Manual
  Added a new section
    9.2  javac implementation survival guide
  Added hyperlinks to Javadocs of the referenced classes

----------------------------------------------------------------------
Version 0.7.1, 20 June 2008

Nullness Checker
  Made NNEL the default qualifier scheme

Basic Checker
  Moved to its own checkers.basic package

Framework
  Enhanced type-checking within qualifier-polymorphic method bodies
  Fixed a bug causing StackOverflowError when type-checking wildcards
  Fixed a bug causing a NullPointerException when type-checking
    compound assignments, in the form of +=

Class Skeleton Generator
  Distributed in compiled form (no more special installation instructions)
  Added required asmx.jar library to lib/

Manual
  Added new sections
    2.2.1 Ant tasks
    2.2.2 Eclipse plugin
    2.6   The effective qualifier on a type
  Rewrote section 8 on annotating libraries
    Added reference to the new Eclipse plug-in
    Deleted installation instructions

Javari Checker
  Fixed bugs causing a NullPointerException when type-checking
    primitive arrays

IGJ Checker
  Fixed bugs related to uses of raw types

API Changes
  Moved AnnotationFactory functionality to AnnotationUtils
  Removed .root and .inConflict from DAGQualifierHierarchy

----------------------------------------------------------------------
Version 0.7, 14 June 2008

Installation
  New, very simple installation instructions for Linux.  For other
    operating systems, you should continue to use the old instructions.

Nullness Checker
  Renamed from "NonNull Checker" to "Nullness Checker".
    Renamed package from checkers.nonnull to checkers.nullness.
    The annotation names remain the same.
  Added PolyNull, a polymorphic type qualifier for nullness.

Interning Checker
  Renamed from "Interned Checker" to "Interning Checker".
    Renamed package from checkers.interned to checkers.interning.
    The annotation names remain the same.
  Added PolyInterned, a polymorphic type qualifier for Interning.
  Added support for @Default annotation.

Framework
  Qualifiers
    @PolymorphicQualifier was not previously documented in the manual.
    Moved meta-qualifiers from checkers.metaquals package to checkers.quals.
    Removed @VariableQualifier and @RootQualifier meta-qualifiers.
  Added BasicAnnotatedTypeFactory, a factory that handles implicitFor,
    defaults, flow-sensitive type inference.
  Deprecated GraphQualifierHierarchy; DAGQualifierHierarchy replaces it.
  Renamed methods in QualifierHierarchy.

Manual
  Rewrote several manual sections, most notably:
    2.1.1  Writing annotations in comments for backward compatibility
      (note new -Xspacesincomments argument to javac)
    2.3  Checking partially-annotated programs: handling unannotated code
    2.6  Default qualifier for unannotated types
    2.7  Implicitly refined types (flow-sensitive type qualifier inference)
    8  Annotating libraries
    9  How to create a new checker plugin
  Javadoc for the Checker Framework is included in its distribution and is
    available online at http://types.cs.washington.edu/checker-framework/current/doc/ .

----------------------------------------------------------------------
Version 0.6.4, 9 June 2008

All Framework
  Updated the distributed JDK and examples to the new location of qualifiers

Javari Checker
  Improved documentation on polymorphism resolution
  Removed redundant code now added to the framework from JavariVisitor,
    JavariChecker and JavariAnnotatedTypeFactory
  Refactored method polymorphism into JavariAnnotatedTypeFactory
  Fixed bug on obtaining type from NewClassTree, annotations at constructor
    invocation are not ignored now
  Refactored polymorphism resolution, now all annotations on parameters and
    receivers are replaced, not only on the return type
  Refactored and renamed internal annotator classes in
    JavariAnnotatedTypeFactory
  Added more constructor tests
  Moved Javari annotations to checkers.javari.quals package

----------------------------------------------------------------------
Version 0.6.3, 6 June 2008

Checker Framework
  Improved documentation and manual
  Treat qualifiers on extends clauses of type variables and wildcard types as
    if present on type variable itself
  Renamed AnnotationRelations to QualifierHierarchy
  Renamed GraphAnnotationRelations to GraphQualifierHierarchy
  Renamed TypeRelations to TypeHierarchy
  Added flow as a supported lint option for all checkers
  Determined the suppress warning key reflectively

Interned Checker
  Moved @Interned annotation to checkers.interned.quals package

NonNull Checker
  Moved nonnull annotations to checkers.nonnull.quals package

Miscellaneous
  Included Javadocs in the release
  Improved documentation for all checkers

----------------------------------------------------------------------
Version 0.6.2, 30 May 2008

Checker Framework API
  Added support for @Default annotation via TreeAnnotator
  Added support for PolymorphicQualifier meta-annotation
  Disallow the use of @SupportedAnnotationTypes on checkers
  Fixed bugs related to wildcards with super clauses
  Improved flow-sensitive analysis for fields

Javari Checker
  Moved Javari qualifiers from checkers.quals to checkers.javari.quals
  Fixed bugs causing null pointer exceptions

NonNull Checker
  Fixed bugs related to nonnull flow
  Added new tests to test suite

Basic Checker
  Renamed Custom Checker to Basic Checker

----------------------------------------------------------------------
Version 0.6.1, 26 Apr 2008

Checker Framework API
  Added support for @ImplicitFor meta-annotations via the new TypeAnnotator
    and TreeAnnotator classes
  Improved documentation and specifications
  Fixed a bug related to getting supertypes of wildcards
  Fixed a crash on class literals of primitive and array types
  Framework ignores annotations that are not part of a type system
  Fixed several minor bugs in the flow-sensitive inference implementation.

IGJ Checker
  Updated the checker to use AnnotationRelations and TypeRelations

Javari Checker
  Changing RoMaybe annotation to PolyRead
  Updated checker to use AnnotationRelations and TypeRelations
  Updated the JDK
  Fixed bugs related to QReadOnly and type argument subtyping
  Fixed bugs related to this-mutable fields in methods with @ReadOnly receiver
  Fixed bugs related to primitive type casts
  Added new tests to test suit

NonNull Checker
  Updated the annotated JDK
  Fixed bugs in which default annotations were not correctly applied
  Added @Raw types to handle partial object initialization.
  Fixed several minor bugs in the checker implementation.

Custom Checker
  Updated checker to use hierarchy meta-annotations, via -Aquals argument

----------------------------------------------------------------------
Version 0.6, 11 Apr 2008

Checker Framework API
  Introduced AnnotationRelations and TypeRelations, more robust classes to
    represent type and annotation hierarchies, and deprecated
    SimpleSubtypeRelation
  Add support for meta-annotations to declare type qualifiers subtype relations
  Re-factored AnnotatedTypes and AnnotatedTypeFactory
  Added a default implementation of SourceChecker.getSuppressWarningsKey()
    that reads the @SuppressWarningsKey class annotation
  Improved support for multidimensional arrays and new array expressions
  Fixed a bug in which implicit annotations were not being applied to
    parenthesized expressions
  Framework ignores annotations on a type that do not have @TypeQualifier
  Moved error/warning messages into "messages.properties" files in each
    checker package
  Fixed a bug in which annotations were inferred to liberally by
    checkers.flow.Flow

Interned Checker
  Added heuristics that suppress warnings for certain comparisons (namely in
    methods that override Comparator.compareTo and Object.equals)
  The Interned checker uses flow-sensitive inference by default

IGJ Checker
  Fixed bugs related to resolving immutability variable in method invocation
  Fixed a bug related to reassignability of fields
  Add more tests

Javari Checker
  Added placeholder annotation for ThisMutable mutability
  Re-factored JavariAnnotatedTypeFactory
  Fixed self-type resolution for method receivers for readonly classes
  Fixed annotations on parameters of readonly methods
  Fixed type validation for arrays of primitives
  Added more tests
  Renamed @RoMaybe annotation to @PolyRead

NonNull Checker
  Removed deprecated checkers.nonnull.flow package
  Fixed a bug in which default annotations were not applied correctly

Miscellaneous
  Improved Javadocs
  Added FactoryTestChecker, a more modular tester for the annotated type
    factory
  Simplify error output for some types by stripping package names

----------------------------------------------------------------------
Version 0.5.1, 21 Mar 2008

Checker Framework API
  Added support for conditional expression
  Added checks for type validity and assignability
  Added support for per-checker customization of asMemberOf
  Added support for type parameters in method invocation,
    including type inference
  Enhanced performance of AnnotatedTypeFactory
  Checkers run only when no errors are found by Javac
  Fixed bugs related AnnotationUtils.deepCopy()
  Fixed support for annotated class type parameters
  Fixed some support for annotated type variable bounds
  Added enhancements to flow-sensitive qualifier inference
  Added checks for type parameter bounds

Interned Checker
  Fixed some failing test cases
  Fixed a bug related to autoboxing/unboxing
  Added experimental flow-sensitive qualifier inference (use
    "-Alint=flow" to enable)
  Improved subtype testing, removing some spurious errors

IGJ Checker
  Deleted IGJVisitor!
  Fixed some bugs related to immutability type variable resolution

Javari Checker
  Removed redundant methods from JavariVisitor in the new framework
  Added support to constructor receivers
  Added support to parenthesized expressions
  Fixed a bug related to resolving RoMaybe constructors
  Fixed a bug related to parsing conditional expressions
  Added parsing of parenthesized expressions
  Replaced checkers.javari.VisitorState with
    checkers.types.VisitorState, present in BaseTypeVisitor
  Modified JavariVisitor type parameters (it now extends
    BaseTypeVisitor<Void, Void>, not BaseTypeVisitor<Void,
    checkers.javari.VisitorState>)
  Modified JavariAnnotatedTypeFactory TreePreAnnotator to mutate a
    AnnotatedTypeMirror parameter instead of returning a
    List<AnnotationMirror>, in accordance with other parts of the
    framework design
  Modified test output format
  Added tests to test suite

NonNull Checker
  Fixed a bug related to errors produced on package declarations
  Exception parameters are now treated as NonNull by default
  Added better support for complex conditionals in NonNull-specific
    flow-sensitive inference
  Fixed some failing test cases
  Improved subtype testing, removing some spurious errors

Custom Checker
  Added a new type-checker for type systems with no special semantics, for
    which annotations can be provided via the command line

Miscellaneous
  Made corrections and added more links to Javadocs
  A platform-independent binary version of the checkers and framework
    (checkers.jar) is now included in this release

----------------------------------------------------------------------
Version 0.5, 7 Mar 2008

Checker Framework API
  Enhanced the supertype finder to take annotations on extends and
    implements clauses of a class type
  Fixed a bug related to checking an empty array initializer ("{}")
  Fixed a bug related to missing type information when multiple
    top-level classes are defined in a single file
  Fixed infinite recursion when checking expressions like "Enum<E
    extends Enum<E>>"
  Fixed a crash in checkers.flow.Flow related to multiple top-level
    classes in a single file
  Added better support for annotated wildcard type bounds
  Added AnnotatedTypeFactory.annotateImplicit() methods to replace
    overriding the getAnntoatedType() methods directly
  Fixed a bug in which constructor arguments were not checked

Interned Checker
  Fixed a bug related to auto-unboxing of classes for primitives
  Added checks for calling methods with an @Interned receiver

IGJ Checker
  Implemented the immutability inference for self-type (type of
    'this') properly
  Enhanced the implicit annotations to make an un-annotated code
    type-check
  Fixed bugs related to invoking methods based on a method's receiver
    annotations

Javari Checker
  Restored in this version, after porting to the new framework

NonNull Checker
  Fixed a bug in which primitive types were considered possibly null
  Improvements to support for @Default annotations

Miscellaneous
  Improved error message display for all checkers

----------------------------------------------------------------------
Version 0.4.1, 22 Feb 2008

Checker Framework API
  Introduced AnnotatedTypeFactory.directSupertypes() which finds the
    supertypes as annotated types, which can be used by the framework.
  Introduced default error messages analogous to javac's error messages.
  Fixed bugs related to handling array access and enhanced-for-loop type
    testing.
  Fixed several bugs that are due AnnotationMirror not overriding .equals()
    and .hashCode().
  Improved Javadocs for various classes and methods.
  Fixed several bugs that caused crashes in the checkers.
  Fixed a bug where varargs annotations were not handled correctly.

IGJ Checker
  Restored in this version, after porting the checker to the new framework.

NonNull Checker
  Fixed a bug where static field accesses were not handled correctly.
  Improved error messages for the NonNull checker.
  Added the NNEL (NonNull Except Locals) annotation default.

Interned Checker
  Fixed a bug where annotations on type parameter bounds were not handled
    correctly.
  Improved error messages for the Interned checker.

----------------------------------------------------------------------
Version 0.4, 11 Feb 2008

Checker Framework API
  Added checkers.flow, an improved and generalized flow-sensitive type
    qualifier inference, and removed redundant parts from
    checkers.nonnull.flow.
  Fixed a bug that prevented AnnotatedTypeMirror.removeAnnotation from working
    correctly.
  Fixed incorrect behavior in checkers.util.SimpleSubtypeRelation.

NonNull Checker
  Adopted the new checkers.flow.Flow type qualifier inference.
  Clarifications and improvements to Javadocs.

----------------------------------------------------------------------
Version 0.3.99, 20 Nov 2007

Checker Framework API
  Deprecated AnnotatedClassType, AnnotatedMethodType, and AnnotationLocation
    in favor of AnnotatedTypeMirror (a new representation of annotated types
    based on the javax.lang.model.type hierarchy).
  Added checkers.basetype, which provides simple assignment and
    pseudo-assignment checking.
  Deprecated checkers.subtype in favor of checkers.basetype.
  Added options for debugging output from checkers: -Afilenames, -Ashowchecks

Interned Checker
  Adopted the new Checker Framework API.
  Fixed a bug in which "new" expressions had an incorrect type.

NonNull Checker
  Adopted the new Checker Framework API.

Javari Checker
IGJ Checker
  Removed in this version, to be restored in a future version pending
    completion of updates to these checkers with respect to the new framework
    API.

----------------------------------------------------------------------
Version 0.3, 1 Oct 2007

Miscellaneous Changes
  Consolidated HTML documentation into a single user manual (see the "manual"
    directory in the distribution).

IGJ Checker
  New features:
    Added a test suite.
    Added annotations (skeleton files) for parts of java.util and java.lang.

NonNull Checker
  New features:
    @SuppressWarnings("nonnull") annotation suppresses checker warnings.
    @Default annotation can make NonNull (not Nullable) the default.
    Added annotations (skeleton classes) for parts of java.util and java.lang.
    NonNull checker skips no classes by default (previously skipped JDK).
    Improved error messages: checker reports expected and found types.

  Bug fixes:
    Fixed a null-pointer exception when checking certain array accesses.
    Improved checking for field dereferences.

Interned Checker
  New features:
    @SuppressWarnings("interned") annotation suppresses checker warnings.
    The checker warns when two @Interned objects are compared with .equals

  Bug fixes:
    The checker honors @Interned annotations on method receivers.
    java.lang.Class types are treated as @Interned.

Checker Framework API
  New features:
    Added support for default annotations and warning suppression in checkers

----------------------------------------------------------------------
Version 0.2.3, 30 Aug 2007

IGJ Checker
  New features:
    changed @W(int) annotation to @I(String) to improve readability
    improved readability of error messages
    added a test for validity of types (testing @Mutable String)

  Bug fixes:
    fixed resolving of @I on fields on receiver type
    fixed assignment checking assignment validity for enhanced for loop
    added check for constructor invocation parameters

Interned Checker
  added the Interned checker, for verifying the absence of equality testing
    errors; see "interned-checker.html" for more information

Javari Checker
  New features:
    added skeleton classes for parts of java.util and java.lang with Javari
      annotations

  Bug fixes:
    fixed readonly inner class bug on Javari Checker

NonNull Checker
  New features:
    flow-sensitive analysis for assignments from a known @NonNull type (e.g.,
      when the right-hand of an assignment is @NonNull, the left-hand is
      considered @NonNull from the assignment to the next possible
      reassignment)
    flow-sensitive analysis within conditional checks

  Bug fixes:
    fixed several sources of null-pointer errors in the NonNull checker
    fixed a bug in the flow-sensitive analysis when a variable was used on
      both sides of the "=" operator

Checker Framework API
  New features:
    added the TypesUtils.toString() method for pretty-printing annotated types
    added AnnotationUtils, a utility class for working with annotations and
      their values
    added SourceChecker.getDefaultSkipPattern(), so that checkers can
      individually specify which classes to skip by default
    added preliminary support for suppressing checker warnings via
      the @SuppressWarnings annotation

  Bug fixes:
    fixed handling of annotations of field values
    InternalAnnotation now correctly uses defaults for annotation values
    improved support for annotations on class type parameter bounds
    fixed an assertion violation when compiling certain uses of arrays

----------------------------------------------------------------------
Version 0.2.2, 16 Aug 2007


Code Changes

* checkers.igj
    some bug fixes and improved documentation

* checkers.javari
    fixed standard return value to be @Mutable
    fixed generic and array handling of @ReadOnly
    fixed @RoMaybe resolution of receivers at method invocation
    fixed parsing of parenthesized trees and conditional trees
    added initial support for for-enhanced loop
    fixed constructor behavior on @ReadOnly classes
    added checks for annotations on primitive types inside arrays

* checkers.nonnull
    flow sensitive analysis supports System.exit, new class/array creation

* checkers.subtype
    fixes for method overriding and other generics-related bugs

* checkers.types
    added AnnotatedTypeMirror, a new representation for annotated types that
      might be moved to the compiler in later version
    added AnnotatedTypeScanner and AnnotatedTypeVisitor, visitors for types
    AnnotatedTypeFactory uses GenericsUtils for improved handing of annotated
      generic types

* checkers.util
    added AnnotatedTypes, a utility class for AnnotatedTypeMirror
    added GenericsUtils, a utility class for working with generic types

* tests
    modified output to print only missing and unexpected diagnostics
    added new test cases for the Javari Checker


Documentation Changes

* checkers/igj-checker.html
    improvements to page

* checkers/javari-checker.html
    examples now point to test suit files

Miscellaneous Changes

* checkers/build.xml
    Ant script fails if it doesn't find the correct JSR 308 javac version

----------------------------------------------------------------------
Version 0.2.1, 1 Aug 2007


Code Changes

* checkers.igj & checkers.igj.quals
    added an initial implementation for the IGJ language

* checkers.javari
    added a state parameter to the visitor methods
    added tests and restructured the test suite
    restructured and implemented RoMaybe
    modified return type to be mutable by default
    fixed mutability type handling for type casts and field access
    fixed bug, ensuring no primitives can be ReadOnly
    a method receiver type is now based on the correct annotation
    fixed parameter type-checking for overriden methods
    fixed bug on readonly field initialization
    added handling for unary trees

* checkers.nonnull
    added a tests for the flow-senstive analysis and varargs methods
    improved flow-sensitive analysis: else statements, asserts,
      return/throw statements, instanceof checks, complex conditionals with &&
    fixed a bug in the flow-sensitive analysis that incorrectly inferred
      @NonNull for some elements
    removed NonnullAnnotatedClassType, moving its functionality into
      NonnullAnnotatedTypeFactory

* checkers.source
    SourceChecker.getSupportedAnnotationTypes() returns ["*"], overriding
      AbstractProcessor.getSupportedAnnotationTypes(). This enables all
      checkers to run on unannotated code

* checkers.subtypes
    fixed a bug pertaining to method parameter checks for overriding methods
    fixed a bug that caused crashes when checking varargs methods

* checkers.types
    AnnotatedTypeFactory.getClass(Element) and getMethod(Element) use the
      tree of the passed Element if one exists
    AnnotatedClassType.includeAt, .execludeAt, .getAnnotationData were
      added and are public
    added constructor() and skipParens() methods to InternalUtils
    renamed getTypeArgumentLocations() to getAnnotatedTypeArgumentLocations()
      in AnnotatedClassType
    added AnnotationData to represent annotations instead of Class instances;
      primarily allows querying annotation arguments
    added switch for whether or not to use includes/excludes in
      AnnotatedClassType.hasAnnotationAt()

* checkers.util
    added utility classes
    added skeleton class generator utility for annotating external libraries


Documentation Changes

* checkers/nonnull-checker.html
    added a note about JML
    added a caveat about variable initialization

* checkers/README-checkers.html
    improvements to instructions

----------------------------------------------------------------------
Version 0.2, 2 Jul 2007


Code Changes

* checkers.subtype
    subtype checker warns for annotated and redundant typecasts
    SubtypeVisitor checks for invalid return and parameter types in overriding
      methods
    added checks for compound assignments (like '+=')

* checkers.source
    SourceChecker honors the "checkers.skipClasses" property as a regex for
      suppressing warnings from unannotated code (property is "java.*" by
      default)
    SourceVisitor extends TreePathScanner<R,P> instead of
      TreeScanner<Void,Void>

* checkers.types
    AnnotatedClassType.isAnnotatedWith removed
    AnnotatedClassType.getInnerLocations renamed to getTypeArgumentLocations
    AnnotatedClassType.include now removes from the exclude list (and
      vice-versa)
    AnnotatedClassType.setElement and setTree methods are now public

* checkers.nonnull
    added a flow-sensitive analysis for inferring @NonNull in "if (var !=
      null)"-style checks
    added checks for prefix and postfix increment and decrement operations

* checkers.javari
    added initial implementation of a type-checker for the Javari language

----------------------------------------------------------------------
Version 0.1.1, 7 Jun 2007


Documentation Changes

* checkers/nonnull-checker.html
    created "Tiny examples" subsection
    created "Annotated library" subsection
    noted where to read @NonNull-annotated source
    moved instructions for unannotated code to README-checkers.html
    various minor corrections and clarifications

* checkers/README-checkers.html
    added cross-references to other Checker Framework documents
    removed redundant text
    moved instructions for unannotated code from nonnull-checker.html
    various minor corrections and clarifications

* checkers/creating-a-checker.html
    added note about getSupportedSourceVersion
    removed line numbers from @Interned example
    added section on SubtypeChecker/SubtypeVisitor
    various minor corrections and clarifications


Code Changes

* checkers.subtype
    removed deprecated getCheckedAnnotation() mechanism
    added missing package Javadocs
    package Javadocs reference relevant HTML documentation
    various improvements to Javadocs
    SubtypeVisitor and SubtypeChecker are now abstract classes
    updated with respect to preferred usages of
      AnnotatedClassType.hasAnnotationAt and AnnotatedClassType.annotateAt

* checkers.source
    added missing package Javadocs
    package Javadocs reference relevant HTML documentation

* checkers.types
    added missing package Javadocs
    package Javadocs reference relevant HTML documentation
    AnnotatedClassType.annotateAt now correctly handles
      AnnotationLocation.RAW argument
    AnnotatedClassType.annotate deprecated in favor of
      AnnotatedClassType.annotateAt with AnnotationLocation.RAW as an argument
    AnnotatedClassType.isAnnotatedWith deprecated in favor of
      AnnotatedClassType.hasAnnotationAt with AnnotationLocation.RAW as an
      argument
    Added fromArray and fromList methods to AnnotationLocation and made
      corresponding constructors private.

* checkers.quals
    added Javadocs and meta-annotations on annotation declarations where
      missing
    package Javadocs reference relevant HTML documentation

* checkers.nonnull
    various improvements to Javadocs
    package Javadocs reference relevant HTML documentation


Miscellaneous Changes

    improved documentation of ch examples
    Checker Framework build file now only attempts to compile .java files


----------------------------------------------------------------------
Version 0.1.0, 1 May 2007

Initial release.<|MERGE_RESOLUTION|>--- conflicted
+++ resolved
@@ -4,16 +4,12 @@
 Using the annotated jdk on the bootclasspath of a VM will cause the
 vm to crash immediately.
 
-<<<<<<< HEAD
-Fixes for Issue 315, 319, 326, 327.
-=======
 Provided a javac_maven script (and batch file) to make it simpler
 to use the Checker Framework from Maven.  The Maven plug-in is deprecated
 and will be removed as of July 1, 2014. Added an explanation of how
 to use the script in the Maven section of the manual.
 
-Fixes for Issue 315.
->>>>>>> 13c41489
+Fixes for Issue 315, 319, 326, 327.
 
 ----------------------------------------------------------------------
 
