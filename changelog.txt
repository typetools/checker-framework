Version 3.12.0, April 1, 2021

**User-visible changes:**

New FAQ item "How should I annotate code that uses generics?" gives
examples of annotations on type variables, together with their meaning.

`-Ainfer=ajava` uses ajava files (rather than jaif files or stub files)
internally during whole-program inference.

The Optional Checker supports a new annotation `@OptionalBottom` that
stands for (only) the `null` value.

**Implementation details:**

A precondition or normal postcondition annotation's `value` element must have
type `String[]`, not `String`.  A conditinoal postcondition annotation's
`expression` element must have type `String[]`, not `String`.  These changes
will not affect users (any programmer-written annotation that was legal before
will still be legal), but it may affect checker implementations.

<<<<<<< HEAD
`JavaExpressionParseUtil`:
`JavaExpressionParseUtil#parse` no longer viewpoint-adapts Java expressions. It
just converts the expression `String` to a `JavaExpression`.  To that end,
`JavaExpressionParseUtil.JavaExpressionContext` has been removed and
`JavaExpressionParseUtil#parse` no longer takes a context object.  Most calls to
`JavaExpressionParseUtil#parse` should be replaced with a call to one of the
methods in `StringToJavaExpressions`.
=======
Renamed `AnnotatedTypeComparer` to `DoubleAnnotatedTypeScanner`. In the new
class, the method `compare` was renamed `defaultAction`. The method `combineRs`
was replaced by `reduce`.

Removed methods:
 * `AnnotationUtils.getElementValueArrayOrSingleton`
>>>>>>> 265d1c42

Removed deprecated `PluginUtil` class.

Removed methods:
 * `AnnotationUtils.getElementValueArrayOrSingleton`
 * `DependentTypesHelper.standardizeNewClassTree`: use `atExpression` instead
 * `DependentTypesHelper.standardizeString`: override one of the methods
   explained in the Javadoc of `convertAnnotationMirror`

Method renamings:
 * `DefaultQualifierForUseTypeAnnotator.getSupportAnnosFromDefaultQualifierForUses` => `getDefaultQualifierForUses`
 * In `DependentTypesHelper`:
    * `check*` => `check*ForErrorExpressions`
    * `viewpointAdaptConstructor` => `atConstructorInvocation`
    * `viewpointAdaptMethod` => `atMethodInvocation`
    * `viewpointAdaptTypeVariableBounds` => `atParameterizedTypeUse`
    * `standardizeClass` =>  `atTypeDecl`
    * `standardizeExpression` => `atExpression`
    * `standardizeFieldAccess` => `atFieldAccess`
    * `standardizeReturnType` => `atReturnType`
    * `standardizeVariable` => `atVariableDeclaration`

**Closed issues:**

---------------------------------------------------------------------------

Version 3.11.0, March 1, 2021

**User-visible changes:**

In a stub file for a class C, you may write a declaration for a method that is
inherited by C but not defined by it.  Previously, such stub declarations were
ignored.  For more information, see the manual's documentation of "fake
overrides".

Nullness Checker error message key changes:
 * `known.nonnull` => `nulltest.redundant`
 * `initialization.static.fields.uninitialized` => `initialization.static.field.uninitialized`,
   and it is now issued on the field rather than on the class
 * new `initialization.field.uninitialized` is issued on the field instead of
   `initialization.fields.uninitialized` on the class, if there is no
   explicitly-written constructor.

Signature Checker supports two new type qualifiers:
 * `@CanonicalNameAndBinaryName`
 * `@CanonicalNameOrPrimitiveType`

**Implementation details:**

You can make a variable's default type depend on its name, or a method
return type default depend on the method's name.  To support this feature,
`@DefaultFor` has new elements `names` and `namesExceptions`.

Changes to protected fields in `OverrideChecker`:
 * Removed `overriderMeth`, `overriderTyp`, `overriddenMeth`, `overriddenTyp`
 * Renamed `methodReference` => `isMethodReference`
 * Renamed `overridingType` => `overriderType`
 * Renamed `overridingReturnType` => `overriderReturnType`

Changes to JavaExpression parsing:
 * The signatures of these methods changed; see Javadoc.
    * `JavaExpressionParseUtil#parse`
    * `DependentTypesHelper#standardizeString`
 * These methods moved:
    * `GenericAnnotatedTypeFactory#standardizeAnnotationFromContract` => `DependentTypesHelper`
    * `JavaExpressionParseUtil#fromVariableTree` => `JavaExpression`

Changes to JavaExpressionContext:
 * New method JavaExpressionContext#buildContextForMethodDeclaration(MethodTree, SourceChecker)
   replaces all overloads of buildContextForMethodDeclaration.

Parsing a Java expression no longer requires the formal parameters
`AnnotationProvider provider` or `boolean allowNonDeterministic`.  Methods
in `JavaExpression` with simplified signatures include
 * `fromArrayAccess`
 * `fromNodeFieldAccess`
 * `fromNode`
 * `fromTree`
 * `getParametersOfEnclosingMethod`
 * `getReceiver`

`CFAbstractStore.insertValue` does nothing if passed a nondeterministic
expression.  Use new method `CFAbstractStore.insertValuePermitNondeterministic`
to map a nondeterministic expression to a value.

**Closed issues:**
#862, #3631, #3991, #4031, #4206, #4207, #4226, #4231, #4248, #4263, #4265,
#4279, #4286, #4289.

---------------------------------------------------------------------------

Version 3.10.0, February 1, 2021

**User-visible changes:**

Moved utility classes from `checker-qual.jar` to the new `checker-util.jar`.
Also, added `util` to the end of all the packages of the utility classes.

In Maven Central, `checker.jar` no longer contains duplicates of qualifiers in
`checker-qual.jar`, but rather uses a Maven dependency. A fat jar file with all
the dependencies (like the old `checker.jar`) is available in Maven Central with
the classifier "all".

When supplying the `-Ainfer=...` command-line argument, you must also supply `-Awarns`.

Replaced several error message keys:
 * `contracts.precondition.expression.parameter.name`
 * `contracts.postcondition.expression.parameter.name`
 * `contracts.conditional.postcondition.expression.parameter.name`
 * `method.declaration.expression.parameter.name`
by new message keys:
 * `expression.parameter.name.invalid`
 * `expression.parameter.name.shadows.field`

**Implementation details:**

Deprecated `ElementUtils.enclosingClass`; use `ElementUtils.enclosingTypeElement`.

Removed classes (use `SourceChecker` instead):
 * `BaseTypeContext`
 * `CFContext`
 * `BaseContext`

Removed methods:
 * `SourceChecker.getContext()`: it returned the receiver
 * `SourceChecker.getChecker()`: it returned the receiver
 * `AnnotatedTypeFactory.getContext()`: use `getChecker()`
 * methods on `TreePath`s from class 'TreeUtils`; use the versions in `TreePathUtil`.

Moved class:
 * org.checkerframework.framework.util.PurityUnqualified to
   org.checkerframework.framework.qual.PurityUnqualified

Renamed methods:
 * `AnnotatedTypeMirror.directSuperTypes` => `directSupertypes` (note
   capitalization) for consistency with `javax.lang.model.util.Types`
 * `AnnotatedTypeMirror.removeAnnotation(Class)` => `removeAnnotationByClass`
 * `MethodCall.getParameters` => `getArguments`
 * `MethodCall.containsSyntacticEqualParameter` => `containsSyntacticEqualArgument`
 * `ArrayAccess.getReceiver` => `getArray`

**Closed issues:**
#3325 , #3474.

---------------------------------------------------------------------------

Version 3.9.1, January 13, 2021

**Implementation details:**

Copied methods on `TreePath`s from class 'TreeUtils` to new class `TreePathUtil`.
(The methods in TreePath will be deleted in the next release.)
 * `TreeUtils.enclosingClass` => `TreePathUtil.enclosingClass`
 * `TreeUtils.enclosingMethod` => `TreePathUtil.enclosingMethod`
 * `TreeUtils.enclosingMethodOrLambda` => `TreePathUtil.enclosingMethodOrLambda`
 * `TreeUtils.enclosingNonParen` => `TreePathUtil.enclosingNonParen`
 * `TreeUtils.enclosingOfClass` => `TreePathUtil.enclosingOfClass`
 * `TreeUtils.enclosingOfKind` => `TreePathUtil.enclosingOfKind`
 * `TreeUtils.enclosingTopLevelBlock` => `TreePathUtil.enclosingTopLevelBlock`
 * `TreeUtils.enclosingVariable` => `TreePathUtil.enclosingVariable`
 * `TreeUtils.getAssignmentContext` => `TreePathUtil.getAssignmentContext`
 * `TreeUtils.inConstructor` => `TreePathUtil.inConstructor`
 * `TreeUtils.isTreeInStaticScope` => `TreePathUtil.isTreeInStaticScope`
 * `TreeUtils.pathTillClass` => `TreePathUtil.pathTillClass`
 * `TreeUtils.pathTillOfKind` => `TreePathUtil.pathTillOfKind`

**Closed issues:**
#789, #3202, #4071, #4083, #4114, #4115.

---------------------------------------------------------------------------

Version 3.9.0, January 4, 2021

**User-visible changes:**

New scripts `checker/bin/wpi.sh` and `checker/bin/wpi-many.sh` run whole-program
inference, without modifying the source code of the target programs.

The `-Ainfer` command-line argument now infers
 * method preconditions (`@RequiresQualifiers`, `@RequiresNonNull`)
 * method postconditions (`@EnsuresQualifiers`, `@EnsuresNonNull`)
 * `@MonotonicNonNull`

The Called Methods Checker supports the -AdisableReturnsReceiver command-line option.

The Format String Checker recognizes Error Prone's `@FormatMethod` annotation.

Use of `@SuppressWarnings("fbc")` to suppress initialization warnings is deprecated.

**Implementation details:**

Class renamings:
 * `StubParser` => `AnnotationFileParser`
 * `Receiver` => `JavaExpression`
   Also related class and method renamings, such as
    * `FlowExpressions.internalReprOf` => `JavaExpressions.fromNode`
 * In the Dataflow Framework:
    * `ThisLiteralNode` => `ThisNode`
    * `ExplicitThisLiteralNode` => `ExplicitThisNode`
    * `ImplicitThisLiteralNode` => `ImplicitThisNode`

Method deprecations:
 * Deprecated `AnnotatedTypeFactory.addAliasedAnnotation`; use `addAliasedTypeAnnotation`

**Closed issues:**
#765, #2452, #2953, #3377, #3496, #3499, #3826, #3956, #3971, #3974, #3994,
#4004, #4005, #4018, #4032, #4068, #4070.

---------------------------------------------------------------------------

Version 3.8.0, December 1, 2020

**User-visible changes:**

The Initialized Fields Checker warns when a field is not initialized by a
constructor.  This is more general than the Initialization Checker, which
only checks that `@NonNull` fields are initialized.

The manual describes how to modify an sbt build file to run the Checker
Framework.

The -AwarnUnneededSuppressions command-line option warns only about
suppression strings that contain a checker name.

The -AwarnUnneededSuppressionsExceptions=REGEX command-line option
partially disables -AwarnUnneededSuppressions.  Most users don't need this.

**Implementation details:**

Added classes `SubtypeIsSubsetQualifierHierarchy` and
`SubtypeIsSupersetQualifierHierarchy`.

Moved the `contractsUtils` field from the visitor to the type factory.

Class renamings:
 * `ContractsUtils` => `ContractsFromMethod`

Method renamings:
 * `ElementUtils.getVerboseName` => `ElementUtils.getQualifiedName`
 * `ElementUtils.getSimpleName` => `ElementUtils.getSimpleSignature`

Field renamings:
 * `AnnotatedTypeMirror.actualType` => `AnnotatedTypeMirror.underlyingType`

Added a formal parameter to methods in `MostlyNoElementQualifierHierarchy`:
 * `leastUpperBoundWithElements`
 * `greatestLowerBoundWithElements`

Removed a formal parameter from methods in `BaseTypeVisitor`:
 * `checkPostcondition`
 * `checkConditionalPostcondition`

In `Analysis.runAnalysisFor()`, changed `boolean` parameter to enum `BeforeOrAfter`.

Removed `org.checkerframework.framework.util.AnnotatedTypes#getIteratedType`; use
`AnnotatedTypeFactory#getIterableElementType(ExpressionTree)` instead.

**Closed issues:**
#3287, #3390, #3681, #3839, #3850, #3851, #3862, #3871, #3884, #3888, #3908,
#3929, #3932, #3935.

---------------------------------------------------------------------------

Version 3.7.1, November 2, 2020

**User-visible changes:**

The Constant Value Checker supports two new annotations: @EnumVal and @MatchesRegex.

The Nullness Checker supports annotation org.jspecify.annotations.NullnessUnspecified.

**Implementation details:**

AnnotatedIntersectionType#directSuperTypes now returns
List<? extends AnnotatedTypeMirror>.

The @RelevantJavaTypes annotation is now enforced:  a checker issues a warning
if the programmer writes a type annotation on a type that is not listed.

Deprecated CFAbstractTransfer.getValueWithSameAnnotations(), which is no
longer used.  Added new methods getWidenedValue() and getNarrowedValue().

Renamed TestUtilities.assertResultsAreValid() to TestUtilities.assertTestDidNotFail().

Renamed BaseTypeValidator.isValidType() to BaseTypeValidator.isValidStructurally().

New method BaseTypeVisitor#visitAnnotatedType(List, Tree) centralizes checking
of user-written type annotations, even when parsed in declaration locations.

**Closed issues:**
#868, #1908, #2075, #3349, #3362, #3569, #3614, #3637, #3709, #3710, #3711,
#3720, #3730, #3742, #3760, #3770, #3775, #3776, #3792, #3793, #3794, #3819,
#3831.

---------------------------------------------------------------------------

Version 3.7.0, October 1, 2020

**User-visible changes:**

The new Called Methods Checker tracks methods that have definitely been
called on an object. It automatically supports detecting mis-uses of the
builder pattern in code that uses Lombok or AutoValue.

Accumulation analysis is now supported via a generic Accumulation Checker.
An accumulation analysis is a restricted form of typestate analysis that does
not require a precise alias analysis for soundness. The Called Methods Checker
is an accumulation analysis.

The Nullness Checker supports annotations
org.codehaus.commons.nullanalysis.NotNull,
org.codehaus.commons.nullanalysis.Nullable, and
org.jspecify.annotations.Nullable.

The Signature Checker supports annotations @CanonicalName and @CanonicalNameOrEmpty.
The Signature Checker treats jdk.jfr.Unsigned as an alias for its own @Unsigned annotation.

The shorthand syntax for the -processor command-line argument applies to
utility checkers, such as the Constant Value Checker.

**Implementation details:**

A checker implementation may override AnnotatedTypeFactory.getWidenedAnnotations
to provide special behavior for primitive widening conversions.

Deprecated org.checkerframework.framework.util.MultiGraphQualifierHierarchy and
org.checkerframework.framework.util.GraphQualifierHierarchy.  Removed
AnnotatedTypeFactory#createQualifierHierarchy(MultiGraphFactory) and
AnnotatedTypeFactory#createQualifierHierarchyFactory.  See Javadoc of
MultiGraphQualifierHierarchy for instructions on how to use the new classes and
methods.

Renamed methods:
  NumberUtils.isFloatingPoint => TypesUtils.isFloatingPoint
  NumberUtils.isIntegral => TypesUtils.isIntegralPrimitiveOrBoxed
  NumberUtils.isPrimitiveFloatingPoint => TypeKindUtils.isFloatingPoint
  NumberUtils.isPrimitiveIntegral => TypeKindUtils.isIntegral
  NumberUtils.unboxPrimitive => TypeKindUtils.primitiveOrBoxedToTypeKind
  TypeKindUtils.widenedNumericType => TypeKindUtils.widenedNumericType
  TypesUtils.isFloating => TypesUtils.isFloatingPrimitive
  TypesUtils.isIntegral => TypesUtils.isIntegralPrimitive

The CFStore copy constructor now takes only one argument.

**Closed issues:**
#352, #354, #553, #722, #762, #2208, #2239, #3033, #3105, #3266, #3275, #3408,
#3561, #3616, #3619, #3622, #3625, #3630, #3632, #3648, #3650, #3667, #3668,
#3669, #3700, #3701.

---------------------------------------------------------------------------

Version 3.6.1, September 2, 2020

Documented that the Checker Framework can issue false positive warnings in
dead code.

Documented when the Signedness Checker permits right shift operations.

**Closed issues:**
#3484, #3562, #3565, #3566, #3570, #3584, #3594, #3597, #3598.

---------------------------------------------------------------------------

Version 3.6.0, August 3, 2020

**User-visible changes:**

The Interning Checker supports method annotations @EqualsMethod and
@CompareToMethod.  Place them on methods like equals(), compareTo(), and
compare() to permit certain uses of == on non-interned values.

Added an overloaded version of NullnessUtil.castNonNull that takes an error message.

Added a new option `-Aversion` to print the version of the Checker Framework.

New CFGVisualizeLauncher command-line arguments:
 * `--outputdir`: directory in which to write output files
 * `--string`: print the control flow graph in the terminal
All CFGVisualizeLauncher command-line arguments now start with `--` instead of `-`.

**Implementation details:**

commonAssignmentCheck() now takes an additional argument.  Type system
authors must update their overriding implementations.

Renamed GenericAnnotatedTypeFactory#addAnnotationsFromDefaultQualifierForUse to
#addAnnotationsFromDefaultForType and
BaseTypeValidator#shouldCheckTopLevelDeclaredType to
#shouldCheckTopLevelDeclaredOrPrimitiveType

Removed org.checkerframework.framework.test.FrameworkPer(Directory/File)Test classes.
Use CheckerFrameworkPer(Directory/File)Test instead.

**Closed issues:**

#1395, #2483, #3207, #3223, #3224, #3313, #3381, #3422, #3424, #3428, #3429,
#3438, #3442, #3443, #3447, #3449, #3461, #3482, #3485, #3495, #3500, #3528.

---------------------------------------------------------------------------

Version 3.5.0, July 1, 2020

**User-visible changes:**

Use "allcheckers:" instead of "all:" as a prefix in a warning suppression string.
Writing `@SuppressWarnings("allcheckers")` means the same thing as
`@SuppressWarnings("all")`, unless the `-ArequirePrefixInWarningSuppressions`
command-line argument is supplied.  See the manual for details.

It is no longer necessary to pass -Astubs=checker.jar/javadoc.astub when
compiling a program that uses Javadoc classes.

Renamed command-line arguments:
 * -AshowSuppressWarningKeys to -AshowSuppressWarningsStrings

The Signature Checker no longer considers Java keywords to be identifiers.
Renamed Signature Checker annotations:
  @BinaryNameInUnnamedPackage => @BinaryNameWithoutPackage
  @FieldDescriptorForPrimitiveOrArrayInUnnamedPackage => @FieldDescriptorWithoutPackage
  @IdentifierOrArray => @ArrayWithoutPackage
Added new Signature Checker annotations:
  @BinaryNameOrPrimitiveType
  @DotSeparatedIdentifiersOrPrimitiveType
  #IdentifierOrPrimitiveType

The Nullness Checker now treats `System.getProperty()` soundly.  Use
`-Alint=permitClearProperty` to disable special treatment of
`System.getProperty()` and to permit undefining built-in system properties.

Class qualifier parameters:  When a generic class represents a collection,
a user can write a type qualifier on the type argument, as in
`List<@Tainted Character>` versus `List<@Untainted Character>`.  When a
non-generic class represents a collection with a hard-coded type (as
`StringBuffer` hard-codes `Character`), you can use the new class qualifier
parameter feature to distinguish `StringBuffer`s that contain different
types of characters.

The Dataflow Framework supports backward analysis.  See its manual.

**Implementation details:**

Changed the types of some fields and methods from array to List:
 * QualifierDefaults.validLocationsForUncheckedCodeDefaults()
 * QualifierDefaults.STANDARD_CLIMB_DEFAULTS_TOP
 * QualifierDefaults.STANDARD_CLIMB_DEFAULTS_BOTTOM
 * QualifierDefaults.STANDARD_UNCHECKED_DEFAULTS_TOP
 * QualifierDefaults.STANDARD_UNCHECKED_DEFAULTS_BOTTOM

Dataflow Framework: Analysis is now an interface.  Added AbstractAnalysis,
ForwardAnalysis, ForwardTransferFunction, ForwardAnalysisImpl,
BackwardAnalysis, BackwardTransferFunction, and BackwardAnalysisImpl.
To adapt existing code:
 * `extends Analysis<V, S, T>` => `extends ForwardAnalysisImpl<V, S, T>`
 * `implements TransferFunction<V, S>` => `implements ForwardTransferFunction<V, S>`

In AbstractQualifierPolymorphism, use AnnotationMirrors instead of sets of
annotation mirrors.

Renamed meta-annotation SuppressWarningsKeys to SuppressWarningsPrefix.
Renamed SourceChecker#getSuppressWarningsKeys(...) to getSuppressWarningsPrefixes.
Renamed SubtypingChecker#getSuppressWarningsKeys to getSuppressWarningsPrefixes.

Added GenericAnnotatedTypeFactory#postAnalyze, changed signature of
GenericAnnotatedTypeFactory#handleCFGViz, and removed CFAbstractAnalysis#visualizeCFG.

Removed methods and classes marked deprecated in release 3.3.0 or earlier.

**Closed issues:**
#1362, #1727, #2632, #3249, #3296, #3300, #3356, #3357, #3358, #3359, #3380.

---------------------------------------------------------------------------

Version 3.4.1, June 1, 2020

-Ainfer now takes an argument:
 * -Ainfer=jaifs uses .jaif files to store the results of whole-program inference.
 * -Ainfer=stubs uses .astub files to store the results of whole-program inference.
 * -Ainfer is deprecated but is the same as -Ainfer=jaifs, for backwards compatibility.

New command-line option:
  -AmergeStubsWithSource If both a stub file and a source file are available, use both.

**Closed issues:**
#2893, #3021, #3128, #3160, #3232, #3277, #3285, #3289, #3295, #3302, #3305,
#3307, #3310, #3316, #3318, #3329.

---------------------------------------------------------------------------

Version 3.4.0, May 3, 2020

The annotated jdk8.jar is no longer used.  You should remove any occurrence of
  -Xbootclasspath/p:.../jdk8.jar
from your build scripts.  Annotations for JDK 8 are included in checker.jar.

The Returns Receiver Checker enables documenting and checking that a method
returns its receiver (i.e., the `this` parameter).

**Closed issues:**
#3267, #3263, #3217, #3212, #3201, #3111, #3010, #2943, #2930.

---------------------------------------------------------------------------

Version 3.3.0, April 1, 2020

**User-visible changes:**

New command-line options:
  -Alint=trustArrayLenZero trust @ArrayLen(0) annotations when determining
  the type of Collections.toArray.

Renamings:
  -AuseDefaultsForUncheckedCode to -AuseConservativeDefaultsForUncheckedCode
    The old name works temporarily but will be removed in a future release.

For collection methods with `Object` formal parameter type, such as
contains, indexOf, and remove, the annotated JDK now forbids null as an
argument.  To make the Nullness Checker permit null, pass
`-Astubs=collection-object-parameters-may-be-null.astub`.

The argument to @SuppressWarnings can be a substring of a message key that
extends at each end to a period or an end of the key.  (Previously, any
substring worked, including the empty string which suppressed all warnings.
Use "all" to suppress all warnings.)

All postcondition annotations are repeatable (e.g., `@EnsuresNonNull`,
`@EnsuresNonNullIf`, ...).

Renamed wrapper annotations (which users should not write):
 * `@DefaultQualifiers` => `@DefaultQualifier.List`
 * `@EnsuresQualifiersIf` => `@EnsuresQualifierIf.List`
 * `@EnsuresQualifiers` => `@EnsuresQualifier.List`
 * `@RequiresQualifiers` => `@RequiresQualifier.List`

**Implementation details:**

Removed `@DefaultInUncheckedCodeFor` and
`@DefaultQualifierInHierarchyInUncheckedCode`.

Renamings:
 * applyUncheckedCodeDefaults() to applyConservativeDefaults()
 * useUncheckedCodeDefault() to useConservativeDefault()
 * AnnotatedTypeReplacer to AnnotatedTypeCopierWithReplacement
 * AnnotatedTypeMerger to AnnotatedTypeReplacer

Deprecated the `framework.source.Result` class; use `DiagMessage` or
`List<DiagMessage>` instead.  If you were creating a `Result` just to
pass it to `report`, then call new methods `reportError` and
`reportWarning` instead.

AbstractTypeProcessor#typeProcessingOver() always gets called.

**Closed issues:**
#1307, #1881, #1929, #2432, #2793, #3040, #3046, #3050, #3056, #3083, #3124,
#3126, #3129, #3132, #3139, #3149, #3150, #3167, #3189.

---------------------------------------------------------------------------

Version 3.2.0, March 2, 2020

@SuppressWarnings("initialization") suppresses only warnings whose key
contains "initialization".  Previously, it suppressed all warnings issued
by the Nullness Checker or the Initialization Checker.

**Closed issues:**
#2719, #3001, #3020, #3069, #3093, #3120.

---------------------------------------------------------------------------

Version 3.1.1, February 3, 2020

New command-line options:
  -AassumeDeterministic Unsoundly assume that every method is deterministic
  -AassumePure Unsoundly assume that every method is pure

Renamed -Anocheckjdk to -ApermitMissingJdk.
The old version still works, for backward compatibility.

Renamed -Alint=forbidnonnullarraycomponents to
-Alint=soundArrayCreationNullness.  The old version still works, for
backward compatibility.

Implementation details:
 * Deprecated QualifierHierarchy#getTypeQualifiers.
 * Deprecated Analysis#Analysis(ProcessingEnvironment) and Analysis#Analysis(T,
   int, ProcessingEnvironment); use Analysis#Analysis(), Analysis#Analysis(int),
   Analysis#Analysis(T), and Analysis#Analysis(T, int) instead.
 * Renamed SourceChecker#getMessages to getMessagesProperties.
 * Renamed one overload of SourceChecker.printMessages to printOrStoreMessage.

**Closed issues:**
#2181, #2975, #3018, #3022, #3032, #3036, #3037, #3038, #3041, #3049, #3055,
#3076.

---------------------------------------------------------------------------

Version 3.1.0, January 3, 2020

Command-line option -AprintGitProperties prints information about the git
repository from which the Checker Framework was compiled.

**Implementation details:**
 * Removed static cache in AnnotationUtils#areSameByClass and added
   AnnotatedTypeFactory#areSameByClass that uses an instance cache.
 * Removed static cache in AnnotationBuilder#fromName and #fromClass.
 * ContractsUtils#getPreconditions takes an ExecutableElement as an argument.
 * ContractsUtils#getContracts returns a Set.
 * Moved ContractUtils.Contract to outer level.
 * Renamed ConditionalPostcondition#annoResult to ConditionalPostcondition#resultValue.

**Closed issues:**
#2867, #2897, #2972.

---------------------------------------------------------------------------

Version 3.0.1, December 2, 2019

New command-line option for the Constant Value Checker
`-AnoNullStringsConcatenation` unsoundly assumes that every operand of a String
concatenation is non-null.

**Implementation details:**
 * Moved AnnotatedTypes#hasTypeQualifierElementTypes to AnnotationUtils.
 * Deprecated AnnotatedTypes#isTypeAnnotation and AnnotatedTypes#hasTypeQualifierElementTypes.

**Closed issues:**
#945, #1224, #2024, #2744, #2809, #2815, #2818, #2830, #2840, #2853, #2854,
#2865, #2873, #2874, #2878, #2880, #2886, #2888, #2900, #2905, #2919, #2923.

---------------------------------------------------------------------------

Version 3.0.0, November 1, 2019

The Checker Framework works on both JDK 8 and JDK 11.
 * Type annotations for JDK 8 remain in jdk8.jar.
 * Type annotations for JDK 11 appear in stub files in checker.jar.

Removed the @PolyAll annotation.

**Implementation details:**
 * Removed all previously deprecated methods.
 * AnnotatedTypeFactory#getFnInterfaceFromTree now returns an AnnotatedExecutableType.
 * AnnotationUtils#areSame and #areSameByName now only accept non-null
   AnnotationMirrors

**Closed issues:**
#1169, #1654, #2081, #2703, #2739, #2749, #2779, #2781, #2798, #2820, #2824,
#2829, #2842, #2845, #2848.

---------------------------------------------------------------------------

Version 2.11.1, October 1, 2019

The manual links to the Object Construction Checker.

**Closed issues:**
#1635, #2718, #2767.

---------------------------------------------------------------------------

Version 2.11.0, August 30, 2019

The Checker Framework now uses the Java 9 javac API. The manual describes
how to satisfy this dependency, in a way that works on a Java 8 JVM.
Running the Checker Framework on a Java 9 JVM is not yet supported.

---------------------------------------------------------------------------

Version 2.10.1, August 22, 2019

**Closed issues:**
#1152, #1614, #2031, #2482, #2543, #2587, #2678, #2686, #2690, #2712, #2717,
#2713, #2721, #2725, #2729.

---------------------------------------------------------------------------

Version 2.10.0, August 1, 2019

Removed the NullnessRawnessChecker.  Use the NullnessChecker instead.

**Closed issues:**
#435, #939, #1430, #1687, #1771, #1902, #2173, #2345, #2470, #2534, #2606,
#2613, #2619, #2633, #2638.

---------------------------------------------------------------------------

Version 2.9.0, July 3, 2019

Renamed the Signedness Checker's @Constant annotation to @SignednessGlb.
Introduced an alias, @SignedPositive, for use by programmers.

Annotated the first argument of Opt.get and Opt.orElseThrow as @NonNull.

Removed meta-annotation @ImplicitFor:
 * Use the new meta-annotation @QualifierForLiteral to replace
   @ImplicitFor(literals, stringpatterns).
 * Use the meta-annotation @DefaultFor to replace @ImplicitFor(typeKinds,
   types).
 * Use the new meta-annotation @UpperBoundFor to specify a qualifier upper
   bound for certain types.
 * You can completely remove
     @ImplicitFor(typeNames = Void.class, literals = LiteralKind.NULL)
   on bottom qualifiers.
     @DefaultFor(types = Void.class)
   and
     @QualifierForLiterals(literals = LiteralKind.NULL)
   are added to the bottom qualifier by default.

Add @DefaultQualifierOnUse and @NoDefaultQualifierOnUse type declaration annotations

New/changed error message keys:
 * initialization.static.fields.uninitialized for uninitialized static fields
 * unary.increment.type.incompatible and unary.decrement.type.incompatible
   replace some occurrences of compound.assignment.type.incompatible

**Implementation details:**
 * Renamed QualifierPolymorphism#annotate methods to resolve
 * Renamed ImplicitsTreeAnnotator to LiteralTreeAnnotator
 * Renamed ImplicitsTypeAnnotator to DefaultForTypeAnnotator
 * Removed TypeUseLocation.TYPE_DECLARATION
 * Removed InheritedFromClassAnnotator, replace with DefaultQualifierForUseTypeAnnotator
 * Rename TreeUtils.isSuperCall and TreeUtils.isThisCall to
 isSuperConstructorCall and isThisConstructorCall

**Closed issues:**
#2247, #2391, #2409, #2434, #2451, #2457, #2468, #2484, #2485, #2493, #2505,
#2536, #2537, #2540, #2541, #2564, #2565, #2585.

---------------------------------------------------------------------------

Version 2.8.2, June 3, 2019

The Signature Checker supports a new type, @FqBinaryName.

Added a template for a repository that you can use to write a custom checker.

Linked to the Checker Framework Gradle plugin, which makes it easy to run
a checker on a project that is built using the Gradle build tool.

Implementation detail: deprecated TreeUtils.skipParens in favor of
TreeUtils.withoutParens which has the same specification.

**Closed issues:**
#2291, #2406, #2469, #2477, #2479, #2480, #2494, #2499.

---------------------------------------------------------------------------

Version 2.8.1, May 1, 2019

Moved text about the Purity Checker into its own chapter in the manual.

**Closed issues:**
#660, #2030, #2223, #2240, #2244, #2375, #2407, #2410, #2415, #2420, #2421,
#2446, #2447, #2460, #2462.

---------------------------------------------------------------------------

Version 2.8.0, April 3, 2019

Support `androidx.annotation.RecentlyNonNull` and `RecentlyNullable` (as of
2.6.0, but not previously documented).

The following qualifiers are now repeatable:  `@DefaultQualifier`
`@EnsuresQualifierIf` `@EnsuresQualifier` `@RequiresQualifier`.  Therefore,
users generally do not need to write the following wrapper annotations:
`@DefaultQualifiers` `@EnsuresQualifiersIf` `@EnsuresQualifiers`
`@RequiresQualifiers`.

New command-line option `-ArequirePrefixInWarningSuppressions` makes
`@SuppressWarnings` recognize warning keys of the form
"checkername:key.about.problem" but ignore warning keys of the form
"key.about.problem" without the checker name as a prefix.

New CONSTRUCTOR_RESULT enum constant in TypeUseLocation makes it possible to
set default annotations for constructor results.

Clarified the semantics of annotations on class and constructor declarations.
See Section 25.5 "Annotations on classes and constructors" in the manual.

Interface changes:
 * Added protected methods to BaseTypeVisitor so that checkers can change the
   checks for annotations on classes, constructor declarations, and constructor
   invocations.
 * Removed BaseTypeVisitor#checkAssignability and BaseTypeVisitor#isAssignable
   methods.
 * Renamed AnnotatedTypeFactory#getEnclosingMethod to
   AnnotatedTypeFactory#getEnclosingElementForArtificialTree

**Closed issues:**
#2159, #2230, #2318, #2324, #2330, #2334, #2343, #2344, #2353, #2366, #2367,
#2370, #2371, #2385.

---------------------------------------------------------------------------

Version 2.7.0, March 1, 2019

The manual links to the AWS crypto policy compliance checker, which enforces
that no weak cipher algorithms are used with the Java crypto API.

The Nullness Checker supports RxJava annotations
io.reactivex.annotations.NonNull and io.reactivex.annotations.Nullable.

The checker-qual artifact (jar file) contains an OSGi manifest.

New TYPE_DECLARATION enum constant in TypeUseLocation makes it possible to
(for example) set defaults annotations for class/interface definitions.

Interface changes:
 * Renamed the "value" element of the @HasSubsequence annotation to
   "subsequence".
 * Renamed @PolySignedness to @PolySigned.
 * Renamed AnnotatedTypeFactory.ParameterizedMethodType to
   ParameterizedExecutableType.

Added missing checks regarding annotations on classes, constructor
declarations, and constructor invocations.  You may see new warnings.

**Closed issues:**
#788, #1751, #2147, #2163, #2186, #2235, #2243, #2263, #2264, #2286, #2302,
#2326, #2327.

---------------------------------------------------------------------------

Version 2.6.0, February 3, 2019

The manual includes a section about how to use Lombok and the Checker
Framework simultaneously.

Commons CSV has been added to the annotated libraries on Maven Central.

Some error messages have been changed to improve comprehensibility,
such as by adjusting wording or adding additional information.

Relevant to type system implementers:
Renamed method areSameIgnoringValues to areSameByName.

**Closed issues:**
#2008, #2166, #2185, #2187, #2221, #2224, #2229, #2234, #2248.
Also fixed false negatives in handling of Map.get().

---------------------------------------------------------------------------

Version 2.5.8, December 5, 2018

The manual now links to the AWS KMS compliance checker, which enforces
that calls to AWS KMS only generate 256-bit keys.

**Closed issues:**
#372, #1678, #2207, #2212, #2217.

---------------------------------------------------------------------------

Version 2.5.7, November 4, 2018

New @EnsuresKeyFor and @EnsuresKeyForIf method annotations permit
specifying the postcondition that a method gives some value a @KeyFor type.

The manual links to the Rx Thread & Effect Checker, which enforces
UI Thread safety properties for stream-based Android applications.

**Closed issues:**
#1014, #2151, #2178, #2180, #2183, #2188, #2190, #2195, #2196, #2198, #2199.

---------------------------------------------------------------------------

Version 2.5.6, October 3, 2018

Introduce checker-qual-android artifact that is just like the checker-qual
artifact, but the qualifiers have classfile retention.  This is useful for
Android projects.

Removed the code for the checker-compat-qual artifact.  It was only useful
for Java 7, which the Checker Framework no longer supports.  The
checker-compat-qual artifact remains available on Maven Central, with
versions 2.5.5 and earlier.

**Closed issues:**
#2135, #2157, #2158, #2164, #2171.

---------------------------------------------------------------------------

Version 2.5.5, August 30, 2018

Implicit imports (deprecated in November 2014) are no longer supported.

Renamed the testlib Maven artifact to framework-test.

Removed command-line option -AprintErrorStack, which is now the default.
Added -AnoPrintErrorStack to disable it (which should be rare).

Replaced ErrorReporter class with BugInCF and UserError exceptions.

**Closed issues:**
#1999, #2008, #2023, #2029, #2074, #2088, #2098, #2099, #2102, #2107.

---------------------------------------------------------------------------

Version 2.5.4, August 1, 2018

**Closed issues:**
#2030, #2048, #2052, #2059, #2065, #2067, #2073, #2082.

---------------------------------------------------------------------------

Version 2.5.3, July 2, 2018

**Closed issues:**
#266, #1248, #1678, #2010, #2011, #2018, #2020, #2046, #2047, #2054.

---------------------------------------------------------------------------

Version 2.5.2, June 1, 2018

In the Map Key Checker, null is now @UnknownKeyFor.  See the "Map Key Checker"
chapter in the manual for more details.

**Closed issues:**
#370, #469, #1701, #1916, #1922, #1959, #1976, #1978, #1981, #1983, #1984, #1991, #1992.

---------------------------------------------------------------------------

Version 2.5.1, May 1, 2018

Added a Maven artifact of the Checker Framework testing library, testlib.

**Closed issues:**
#849, #1739, #1838, #1847, #1890, #1901, #1911, #1912, #1913, #1934, #1936,
#1941, #1942, #1945, #1946, #1948, #1949, #1952, #1953, #1956, #1958.

---------------------------------------------------------------------------

Version 2.5.0, April 2, 2018

Declaration annotations that are aliases for type annotations are now treated
as if they apply to the top-level type.  See "Declaration annotations" section
in the "Warnings" chapter in the manual for more details.

Ended support for annotations in comments.  See "Migrating away from
annotations in comments" section in the "Handling legacy code" chapter in the
manual for instructions on how to remove annotations from comments.

**Closed issues:**
#515, #1667, #1739, #1776, #1819, #1863, #1864, #1865, #1866, #1867, #1870,
#1876, #1879, #1882, #1898, #1903, #1905, #1906, #1910, #1914, #1915, #1920.

---------------------------------------------------------------------------

Version 2.4.0, March 1, 2018

Added the Index Checker, which eliminates ArrayIndexOutOfBoundsException.

Added the Optional Checker, which verifies uses of Java 8's Optional class.

Removed the Linear Checker, whose implementation was inconsistent with its
documentation.

Added a @QualifierArgument annotation to be used on pre- and postcondition
  annotations created by @PreconditionAnnotation, @PostconditionAnnotation,
  and @ConditionalPostconditionAnnotation. This allows qualifiers with
  arguments to be used in pre- and postconditions.

Added new type @InternalFormForNonArray to the Signature Checker

Moved annotated libraries from checker/lib/*.jar to the Central Repository:
https://search.maven.org/#search%7Cga%7C1%7Cg%3A%22org.checkerframework.annotatedlib%22

Moved the Javadoc stub file from checker/lib/javadoc.astub to
checker/resources/javadoc.astub.

Simplified the instructions for running the Checker Framework with Gradle.

The Checker Framework Eclipse plugin is no longer released nor supported.

**Closed issues:**
#65, #66, #100, #108, #175, #184, #190, #194, #209, #239, #260, #270, #274,
#293, #302, #303, #306, #321, #325, #341, #356, #360, #361, #371, #383, #385,
#391, #397, #398, #410, #423, #424, #431, #430, #432, #548, #1131, #1148,
#1213, #1455, #1504, #1642, #1685, #1770, #1796, #1797, #1801, #1809, #1810,
#1815, #1817, #1818, #1823, #1831, #1837, #1839, #1850, #1851, #1852, #1861.

---------------------------------------------------------------------------

Version 2.3.2, February 1, 2018

**Closed issues:**
#946, #1133, #1232, #1319, #1625, #1633, #1696, #1709, #1712, #1734, #1738,
#1749, #1754, #1760, #1761, #1768, #1769, #1781.

---------------------------------------------------------------------------

Version 2.3.1, January 2, 2018

**Closed issues:**
#1695, #1696, #1697, #1698, #1705, #1708, #1711, #1714, #1715, #1724.

---------------------------------------------------------------------------

Version 2.3.0, December 1, 2017

Removed the deprecated @LazyNonNull type qualifier.
Deprecated most methods in InternalUtils and moved them to either
TreeUtils or TypesUtils. Adapted a few method names and parameter
orders for consistency.

**Closed issues:**
#951, #1356, #1495, #1602, #1605, #1623, #1628, #1636, #1641, #1653, #1655,
#1664, #1665, #1681, #1684, #1688, #1690.

---------------------------------------------------------------------------

Version 2.2.2, November 2, 2017

The Interning Checker supports a new annotation, @InternedDistinct, which
indicates that the value is not equals() to any other value.

An annotated version of the Commons IO library appears in checker/lib/ .

Closed issue #1586, which required re-opening issues 293 and 341 until
proper fixes for those are implemented.

**Closed issues:**
#1386, #1389, #1423, #1520, #1529, #1530, #1531, #1546, #1553, #1555, #1565,
#1570, #1579, #1580, #1582, #1585, #1586, #1587, #1598, #1609, #1615, #1617.

---------------------------------------------------------------------------

Version 2.2.1, September 29, 2017

Deprecated some methods in AnnotatedTypeMirror and AnnotationUtils, to
be removed after the 2.2.1 release.

The qualifiers and utility classes in checker-qual.jar are compiled to Java 8
byte code. A new jar, checker-qual7.jar, includes the qualifiers and utility
classes compiled to Java 7 byte code.

**Closed issues:**
#724, #1431, #1442, #1459, #1464, #1482, #1496, #1499, #1500, #1506, #1507,
#1510, #1512, #1522, #1526, #1528, #1532, #1535, #1542, #1543.

---------------------------------------------------------------------------

Version 2.2.0, September 5, 2017

A Java 8 JVM is required to run the Checker Framework.
You can still typecheck and compile Java 7 (or earlier) code.
With the "-target 7" flag, the resulting .class files still run with JDK 7.

The stub file format has changed to be more similar to regular Java syntax.
Most notably, receiver annotations are written using standard Java 8 syntax
(a special first formal paramter named "this") and inner classes are written
using standard Java syntax (rather than at the top level using a name that
contains "$". You need to update your stub files to conform to the new syntax.

**Closed issues:**
#220, #293, #297, #341, #375, #407, #536, #571, #798, #867, #1180, #1214, #1218,
#1371, #1411, #1427, #1428, #1435, #1438, #1450, #1456, #1460, #1466, #1473,
#1474.

---------------------------------------------------------------------------

Version 2.1.14, 3 August 2017

Nullness Checker change to annotated JDK:  The type argument to the Class,
Constructor, and Optional classes may now be annotated as @Nullable or
@NonNull.  The nullness of the type argument doesn't matter, but this
enables easier integration with generic clients.

Many crashes and false positives associated with uninferred method type
arguments have been correct. By default, uninferred method type arguments,
which can happen with Java 8 style target type contexts, are silently ignored.
Use the option -AconservativeUninferredTypeArguments to see warnings about
method calls where the Checker Framework fails to infer type arguments.

**Closed issues:**
#753, #804, #961, #1032, #1062, #1066, #1098, #1209, #1280, #1316, #1329, #1355,
#1365, #1366, #1367, #1377, #1379, #1382, #1384, #1397, #1398, #1399, #1402,
#1404, #1406, #1407.

---------------------------------------------------------------------------

Version 2.1.13, 3 July 2017

Verified that the Checker Framework builds from source on Windows Subsystem
for Linux, on Windows 10 Creators Edition.

The manual explains how to configure Android projects that use Android Studio
3.0 and Android Gradle Plugin 3.0.0, which support type annotations.

**Closed issues:**
#146, #1264, #1275, #1290, #1303, #1308, #1310, #1312, #1313, #1315, #1323,
#1324, #1331, #1332, #1333, #1334, #1347, #1357, #1372.

---------------------------------------------------------------------------

Version 2.1.12, 1 June 2017

The manual links to Glacier, a class immutability checker.

The stubparser license has been updated.  You can now use stubparser under
either the LGPL or the Apache license, whichever you prefer.

**Closed issues:**
#254, #1201, #1229, #1236, #1239, #1240, #1257, #1265, #1270, #1271, #1272,
#1274, #1288, #1291, #1299, #1304, #1305.

---------------------------------------------------------------------------

Version 2.1.11, 1 May 2017

The manual contains new FAQ (frequently asked questions) sections about
false positive warnings and about inference for field types.

**Closed issues:**
#989, #1096, #1136, #1228.

---------------------------------------------------------------------------

Version 2.1.10, 3 April 2017

The Constant Value Checker, which performs constant propagation, has been
extended to perform interval analysis -- that is, it determines, for each
expression, a statically-known lower and upper bound.  Use the new
@IntRange annotation to express this.  Thanks to Jiasen (Jason) Xu for this
feature.

**Closed issues:**
#134, #216, #227, #307, #334, #437, #445, #718, #1044, #1045, #1051, #1052,
#1054, #1055, #1059, #1077, #1087, #1102, #1108, #1110, #1111, #1120, #1124,
#1127, #1132.

---------------------------------------------------------------------------

Version 2.1.9, 1 March 2017

By default, uninferred method type arguments, which can happen with Java 8
style target type contexts, are silently ignored, removing many false
positives.  The new option -AconservativeUninferredTypeArguments can be used to
get the conservative behavior.

**Closed issues:**
#1006, #1011, #1015, #1027, #1035, #1036, #1037, #1039, #1043, #1046, #1049,
#1053, #1072, #1084.

---------------------------------------------------------------------------

Version 2.1.8, 20 January 2017

The Checker Framework webpage has moved to https://checkerframework.org/.
Old URLs should redirect to the new one, but please update your links
and let us know if any old links are broken rather than redirecting.

The documentation has been reorganized in the Checker Framework repository.
The manual, tutorial, and webpages now appear under checker-framework/docs/.

**Closed issues:**
#770, #1003, #1012.

---------------------------------------------------------------------------

Version 2.1.7, 3 January 2017

Manual improvements:
 * Added a link to jOOQ's SQL checker.
 * Documented the `-AprintVerboseGenerics` command-line option.
 * Better explanation of relationship between Fake Enum and Subtyping Checkers.

**Closed issues:**
#154, #322, #402, #404, #433, #531, #578, #720, #795, #916, #953, #973, #974,
#975, #976, #980, #988, #1000.

---------------------------------------------------------------------------

Version 2.1.6, 1 December 2016

**Closed issues:**
#412, #475.

---------------------------------------------------------------------------

Version 2.1.5, 2 November 2016

The new class org.checkerframework.checker.nullness.Opt provides every
method in Java 8's java.util.Optional class, but written for possibly-null
references rather than for the Optional type.  This can shorten code that
manipulates possibly-null references.

In bytecode, type variable upper bounds of type Object may or may not have
been explicitly written.  The Checker Framework now assumes they were not
written explicitly in source code and defaults them as implicit upper bounds.

The manual describes how to run a checker within the NetBeans IDE.

The manual describes two approaches to creating a type alias or typedef.

**Closed issues:**
#643, #775, #887, #906, #941.

---------------------------------------------------------------------------

Version 2.1.4, 3 October 2016

**Closed issues:**
#885, #886, #919.

---------------------------------------------------------------------------

Version 2.1.3, 16 September 2016

**Closed issues:**
#122, #488, #495, #580, #618, #647, #713, #764, #818, #872, #893, #894, #901,
#902, #903, #905, #913.

---------------------------------------------------------------------------

Version 2.1.2, 1 September 2016

**Closed issues:**
#182, #367, #712, #811, #846, #857, #858, #863, #870, #871, #878, #883, #888.

---------------------------------------------------------------------------

Version 2.1.1, 1 August 2016

The codebase conforms to a consistent coding style, which is enforced by
a git pre-commit hook.

AnnotatedTypeFactory#createSupportedTypeQualifiers() must now return a mutable
list.  Checkers that override this method will have to be changed.

**Closed issues:**
#384, #590, #681, #790, #805, #809, #810, #820, #824, #826, #829, #838, #845,
#850, #856.

---------------------------------------------------------------------------

Version 2.1.0, 1 July 2016

The new Signedness Checker prevents mixing of unsigned and signed
values and prevents meaningless operations on unsigned values.

The Lock Checker expresses the annotated variable as `<self>`;
previously it used `itself`, which may conflict with an identifier.

**Closed issues:**
#166, #273, #358, #408, #471, #484, #594, #625, #692, #700, #701, #711, #717,
#752, #756, #759, #763, #767, #779, #783, #794, #807, #808.

---------------------------------------------------------------------------

Version 2.0.1, 1 June 2016

We renamed method annotateImplicit to addComputedTypeAnnotations.  If you
have implemented a checker, you need to change occurrences of
annotateImplicit to addComputedTypeAnnotations.

The Checker Framework (checker.jar) is now placed on the processorpath
during compilation.  Previously, it was placed on the classpath.  The
qualifiers (checker-qual.jar) remain on the classpath.  This change should
reduce conflicts between your code and the Checker Framework.  If your code
depends on classes in the Checker Framework, then you should add those
classes to the classpath when you run the compiler.

**Closed issues:**
#171, #250, #291, #523, #577, #672, #680, #688, #689, #690, #691, #695, #696,
#698, #702, #704, #705, #706, #707, #720, #721, #723, #728, #736, #738, #740.

---------------------------------------------------------------------------

Version 2.0.0, 2 May 2016

Inference:

 * The infer-and-annotate.sh script infers annotations and inserts them in
   your source code.  This can reduce the burden of writing annotations and
   let you get started using a type system more quickly.  See the
   "Whole-program inference" section in the manual for details.

Type systems:

 * The Lock Checker has been replaced by a new implementation that provides
   a stronger guarantee.  The old Lock Checker prevented two threads from
   simultaneously using a given variable, but race conditions were still
   possible due to aliases.  The new Lock Checker prevents two threads from
   simultaneously dereferencing a given value, and thus prevents race
   conditions.  For details, see the "Lock Checker" chapter in the manual,
   which has been rewritten to describe the new semantics.

 * The top type qualifier for the Signature String type system has been
   renamed from @UnannotatedString to @SignatureUnknown.  You shouldn't
   ever write this annotation, but if you perform separate compilation (for
   instance, if you do type-checking with the Signature String Checker
   against a library that is annotated with Signature String annotations),
   then you need to re-compile the library.

 * The IGJ, OIGJ, and Javari Checkers are no longer distributed with the
   Checker Framework.  If you wish to use them, install version 1.9.13 of
   the Checker Framework.  The implementations have been removed because
   they were not being maintained.  The type systems are valuable, but the
   type-checkers should be rewritten from scratch.

Documentation improvements:

 * New manual section "Tips for creating a checker" shows how to break down
   the implementation of a type system into small, manageable pieces.

 * Improved instructions for using Maven and Gradle, including for Android
   code.

Tool changes:

 * The Checker Framework Live Demo webpage lets you try the Checker
   Framework without installing it:  http://eisop.uwaterloo.ca/live/

 * New command-line arguments -Acfgviz and -Averbosecfg enable better
   debugging of the control-flow-graph generation step of type-checking.

 * New command-line argument -Ainfer is used by the infer-and-annotate.sh
   script that performs type inference.

**Closed issues:**
#69, #86, #199, #299, #329, #421, #428, #557, #564, #573, #579, #665, #668, #669,
#670, #671.

---------------------------------------------------------------------------

Version 1.9.13, 1 April 2016

Documentation:
 * Clarified Maven documentation about use of annotations in comments.
 * Added FAQ about annotating fully-qualified type names.

**Closed issues:**
#438, #572, #579, #607, #624, #631.

---------------------------------------------------------------------------

Version 1.9.12, 1 March 2016

The Checker Framework distribution contains annotated versions
of libraries in directory checker-framework/checker/lib/.
During type-checking, you should put these versions first on your classpath,
to obtain more precise type-checking with fewer false positive warnings.

tools.jar is no longer required to be on the classpath when using
checker-qual.jar

The Signature String Checker supports two new string representations of a
Java type: @InternalForm and @ClassGetSimpleName.

The manual documents how to run a pluggable type-checker in IntelliJ IDEA.

The instructions on how to run a type-checker in Gradle have been updated to
use the artifacts in Maven Central. Examples using the instructions have been
added under checker-framework/docs/examples/GradleExamples/.

Renamed enum DefaultLocation to TypeUseLocation.

**Closed issues:**
#130, #263, #345, #458, #559, #559, #574, #582, #596.

---------------------------------------------------------------------------

Version 1.9.11, 1 February 2016

Renamed and merged -AuseSafeDefaultsForUnannotatedSourceCode and
-AsafeDefaultsForUnannotatedBytecode command-line options to
-AuseDefaultsForUncheckedCode that takes arguments source and bytecode.

For type-system developers:

* The previously deprecated
  org.checkerframework.framework.qual.TypeQualifier{s} annotations
  were removed.
* Every type system uses the CLIMB-to-top defaulting scheme, unless it
  explicitly specifies a different one.  Previously a type system needed
  to explicitly request CLIMB-to-top, but now it is the default.

**Closed issues:**
#524, #563, #568.

---------------------------------------------------------------------------

Version 1.9.10, 4 January 2016

The Checker Framework distribution files now contain a version number:
for example, checker-framework-1.9.9.zip rather than checker-framework.zip.

The Nullness Checker supports the org.eclipse.jgit.annotations.Nullable and
NonNull annotations.

Buildfiles do less unnecessary recomputation.

Documentation:
 * Documented how to initialize circular data structures in the
   Initialization type system.
 * Linked to David Bürgin's Nullness Checker tutorial at
   https://github.com/glts/safer-spring-petclinic/wiki
 * Acknowledged more contributors in the manual.

For type-system developers:
 * The org.checkerframework.framework.qual.TypeQualifier{s} annotations are
   now deprecated.  To indicate which annotations a checker supports, see
   https://checkerframework.org/manual/#creating-indicating-supported-annotations .
   Support for TypeQualifier{s} will be removed in the next release.
 * Renamed
   org.checkerframework.framework.qual.Default{,Qualifier}ForUnannotatedCode to
   DefaultInUncheckedCodeFor and DefaultQualifierInHierarchyInUncheckedCode.

**Closed issues:**
#169, #363, #448, #478, #496, #516, #529.

---------------------------------------------------------------------------

Version 1.9.9, 1 December 2015

Fixed issues:  #511, #513, #514, #455, #527.

Removed the javac_maven script and batch file,
which had been previously deprecated.

---------------------------------------------------------------------------

Version 1.9.8, 9 November 2015

Field initialization warnings can now be suppressed for a single field at a
time, by placing @SuppressWarnings("initialization") on the field declaration.

Updated Maven instructions to no longer require a script.
Added an example of how to use the instructions under
docs/examples/MavenExample.

The javac_maven script (and batch file) are deprecated and will be
removed as of December 2015.

Fixed issues:  #487, #500, #502.

---------------------------------------------------------------------------

Version 1.9.7, 24 October 2015

Fixed issues:  #291, #474.

----------------------------------------------------------------------

Version 1.9.6, 8 October 2015

Fixed issue:  #460.

----------------------------------------------------------------------

Version 1.9.5, 1 September 2015

Test Framework Updates:
  * The test framework has been refactored to improve extensibility.
  * Tests that previously extended ParameterizedCheckerTest or
    CheckerTest should extend either CheckerFrameworkTest or nothing.
  * If a test used methods that were previously found on
    CheckerTest, you may find them in TestUtilities.

Fixed issues:  #438, #457, #459.

----------------------------------------------------------------------

Version 1.9.4, 4 August 2015

Documented the notion of a compound checker, which depends on other checkers
  and automatically runs them.

Renamed -AuseConservativeDefaultsForUnannotatedSourceCode command-line
  option to -AuseSafeDefaultsForUnannotatedSourceCode

Moved the Checker Framework version control repository from Google Code to
GitHub, and from the Mercurial version control system to Git.  If you have
cloned the old repository, then discard your old clone and create a new one
using this command:
  git clone https://github.com/typetools/checker-framework.git

Fixed issues:  #427, #429, #434, #442, #450.

----------------------------------------------------------------------

Version 1.9.3, 1 July 2015

New command-line options:
 * -AsafeDefaultsForUnannotatedBytecode causes a checker to use conservative
   defaults for .class files that were compiled without running the given
   checker.  Without this option, type-checking is unsound (that is, there
   might be errors at run time even though the checker issues no warnings).
 * -AuseConservativeDefaultsForUnannotatedSourceCode uses conservative
   annotations for unannotated type uses.  Use this when compiling a library in
   which some but not all classes are annotated.

Various bug fixes and documentation improvements.

Fixed issues: #436.

----------------------------------------------------------------------

Version 1.9.2, 1 June 2015

Internationalization Format String Checker:
This new type-checker prevents use of incorrect internationalization
format strings.

Fixed issues: #434.

----------------------------------------------------------------------

Version 1.9.1, 1 May 2015

New FAQ entry:
  "How does the Checker Framework compare with Eclipse's null analysis?"

----------------------------------------------------------------------

Version 1.9.0, 17 April 2015

Bug fixes for generics, especially type parameters:
   * Manual chapter 21 "Generics and polymorphism" has been expanded,
     and it gives more information on annotating type parameters.
   * The qualifier on a type parameter (e.g. <@HERE T> ) only applies
     to the lower bound of that type parameter.  Previously it also
     applied to the upper bound.
   * Unannotated, unbounded wildcards are now qualified with the
     annotations of the type parameter to which they are an argument.
     See the new manual section 23.3.4 for more details.
   * Warning "bound.type.incompatible" is issued if the lower bound of
     a type parameter or wildcard is a supertype of its upper bound,
     e.g.  <@Nullable T extends @NonNull Object>
   * Method type argument inference has been improved. Fewer warnings
     should be issued when method invocations omit type arguments.
   * Added command-line option -AprintVerboseGenerics to print more
     information about type parameters and wildcards when they appear
     in warning messages.

Reflection resolution:
If you supply the -AresolveReflection command-line option, the Checker
Framework attempts to resolve reflection.  This reduces the number of
false positive warnings caused by reflection.

The documentation for the Map Key Checker has been moved into its own
chapter in the manual.

Fixed issues: #221, #241, #313, #314, #328, #335, #337, #338, #339, #355, #369,
              #376, #378, #386, #388, #389, #393, #403, #404, #413, #414, #415,
              #417, #418, #420, #421, #422, #426.

----------------------------------------------------------------------

Version 1.8.11, 2 March 2015

Fixed issues: #396, #400, #401.

----------------------------------------------------------------------

Version 1.8.10, 30 January 2015

Fixed issues: #37, #127, #350, #364, #365, #387, #392, #395.

----------------------------------------------------------------------

Version 1.8.9, 19 December 2014

Aliasing Checker:
This new type-checker ensures that an expression has no aliases.

Fixed issues: #362, #380, #382.

----------------------------------------------------------------------

Version 1.8.8, 26 November 2014

@SuppressWarnings("all") suppresses all Checker Framework warnings.

Implicit imports are deprecated, including the jsr308_imports environment
variable and the -jsr308_imports ... and -Djsr308.imports=... command-line
options.

For checkers bundled with the Checker Framework, package names may now
be omitted when running from the command line.
E.g.
    javac -processor NullnessChecker MyFile.java

The Nullness checker supports Android annotations
android.support.annotation.NonNull and android.support.annotation.Nullable.

Fixed issues: #366, #379.

----------------------------------------------------------------------

Version 1.8.7, 30 October 2014

Fix performance regression introduced in release 1.8.6.

Nullness Checker:
  * Updated Nullness annotations in the annotated JDK.
    See issues: #336, #340, #374.
  * String concatenations with null literals are now @NonNull
    rather than @Nullable.  See issue #357.

Fixed issues:  #200, #300, #332, #336, #340, #357, #359, #373, #374.

----------------------------------------------------------------------

Version 1.8.6, 25 September 2014

Method Reference and Lambda Expression Support:
The Checker Framework now supports type-checking method references
and lambda expressions to ensure they are congruent with the
functional interface they are assigned to. The bodies of lambda expressions
are also now type-checked similarly to regular method bodies.

Dataflow:
 * Handling of the following language features has been improved:
   boxed Booleans, finally blocks, switch statements, type casts, enhanced
   for loops
 * Performance improvements

Annotations:
The checker-compat-qual.jar is now included with the Checker Framework
release.  It can also be found in Maven Central at the coordinates:
org.checkerframework:checker-compat-qual
Annotations in checker-compat-qual.jar do not require Java 8 but
can only be placed in annotation locations valid in Java 7.

----------------------------------------------------------------------

Version 1.8.5, 29 August 2014

Eclipse Plugin:
All checkers in the Checker Framework manual now appear in the
Eclipse plugin by default.  Users no longer have to include
checker.jar on their classpath to run any of the built-in checkers.

Improved Java 7 compatibility and introduced Java 7 compliant
annotations for the Nullness Checker.  Please see the section on
"Class-file compatibility with Java 7" in the manual for more details.

Fixed issue #347.

----------------------------------------------------------------------

Version 1.8.4, 1 August 2014

The new Constant Value Checker is a constant propagation analysis:  it
determines which variable values can be known at compile time.

Overriding methods now inherit declaration annotations from methods they
override, if the declaration annotation is meta-annotate with
@InheritedAnnotation.  In particular, the purity annotations @SideEffectFree,
@Deterministic, and @Pure are inherited.

Command-line options:
 * Renamed the -AenablePurity command-line flag to -AcheckPurityAnnotations.
 * Added a command-line option -AoutputArgsToFile to output all command-line
   options passed to the compiler to a file.  This is especially useful when
   debugging Maven compilation.

Annotations:
These changes are relevant only to people who wish to use pluggable
type-checking with a standard Java 7 toolset.  (If you are not having
trouble with your Java 7 JVM, then you don't care about them.)
 * Made clean-room reimplementations of nullness-related annotations
   compatible with Java 7 JVMs, by removing TYPE_USE as a target.
 * Added a new set of Java 7 compatibility annotations for the Nullness Checker
   in the org.checkerframework.checker.nullness.compatqual package. These
   annotations do not require Java 8 but can only be placed in annotation
   locations valid in Java 7.

Java 8 support:
The Checker Framework no longer crashes when type-checking code with lambda
expressions, but it does issue a lambda.unsupported warning when
type-checking code containing lambda expressions.  Full support for
type-checking lambda expressions will appear in a future release.

Fixed issue #343.

----------------------------------------------------------------------

Version 1.8.3, 1 July 2014

Updated the Initialization Checker section in the manual with
a new introduction paragraph.

Removed the Maven plugin section from the manual as the plugin is
no longer maintained and the final release was on June 2, #2014.
The javac_maven script (and batch file) are available to use
the Checker Framework from Maven.

Fixed issue #331.

----------------------------------------------------------------------

Version 1.8.2, 2 Jun 2014

Converted from using rt.jar to ct.sym for creating the annotated jdk.
Using the annotated jdk on the bootclasspath of a VM will cause the
vm to crash immediately.

The Lock Checker has been rewritten to support dataflow analysis.
It can now understand conditional expressions, for example, and
knows that "lock" is held in the body of statements like
"if (lock.tryLock()) { ... }"
The Lock Checker chapter in the manual has been updated accordingly
and describes the new Lock Checker features in detail.

Provided a javac_maven script (and batch file) to make it simpler
to use the Checker Framework from Maven.  The Maven plug-in is deprecated
and will be removed as of July 1, 2014. Added an explanation of how
to use the script in the Maven section of the manual.

The Checker Framework installation instructions in the manual have
been updated.

Fixed issues: #312, #315, #316, #318, #319, #324, #326, #327.

----------------------------------------------------------------------

Version 1.8.1, 1 May 2014

Support to directly use the Java 8 javac in addition to jsr308-langtools.
Added docs/examples directory to checker-framework.zip.
New section in the manual describing the contents of checker-framework.zip.

Fixed issues: #204, #304, #320.

----------------------------------------------------------------------

Version 1.8.0, 2 April 2014

Added the GUI Effect Checker, which prevents "invalid thread access" errors
when a background thread in a GUI attempts to access the UI.

Changed the Java package of all type-checkers and qualifiers.  The package
"checkers" has been renamed to "org.checkerframeork.checker".  This
requires you to change your import statements, such as from
  import checkers.nullness.quals.*;
to
  import org.checkerframework.checker.nullness.qual.*;
It also requires you to change command-line invocations of javac, such as from
  javac -processor checkers.nullness.NullnessChecker ...
to
  javac -processor org.checkerframework.checker.nullness.NullnessChecker ...

Restructured the Checker Framework project and package layout,
using the org.checkerframework prefix.

----------------------------------------------------------------------

Version 1.7.5, 5 March 2014

Minor improvements to documentation and demos.
Support a few new units in the UnitsChecker.

----------------------------------------------------------------------

Version 1.7.4, 19 February 2014

Error messages now display the error key that can be used in
SuppressWarnings annotations. Use -AshowSuppressWarningKeys to
show additional keys.

Defaulted type qualifiers are now stored in the Element and written
to the final bytecode.

Reduce special treatment of checkers.quals.Unqualified.

Fixed issues: #170, #240, #265, #281.

----------------------------------------------------------------------

Version 1.7.3, 4 February 2014

Fixes for Issues #210, #253, #280, #288.

Manual:
   Improved discussion of checker guarantees.

Maven Plugin:
   Added option useJavacOutput to display exact compiler output.

Eclipse Plugin:
   Added the Format String Checker to the list of built-in checkers.

----------------------------------------------------------------------

Version 1.7.2, 2 January 2014

Fixed issues: #289, #292, #295, #296, #298.

----------------------------------------------------------------------

Version 1.7.1, 9 December 2013

Fixes for Issues #141, #145, #257, #261, #269, #267, #275, #278, #282, #283, #284, #285.

**Implementation details:**

Renamed AbstractBasicAnnotatedTypeFactory to GenericAnnotatedTypeFactory

----------------------------------------------------------------------

Version 1.7.0, 23 October 2013

Format String Checker:
  This new type-checker ensures that format methods, such as
  System.out.printf, are invoked with correct arguments.

Renamed the Basic Checker to the Subtyping Checker.

Reimplemented the dataflow analysis that performs flow-sensitive type
  refinement.  This fixes many bugs, improves precision, and adds features.
  Many more Java expressions can be written as annotation arguments.

Initialization Checker:
  This new abstract type-checker verifies initialization properties.  It
  needs to be combined with another type system whose proper initialization
  should be checked.  This is the new default initialzation checker for the
  Nullness Checker.  It is based on the "Freedom Before Commitment" approach.

Renamed method annotations used by the Nullness Checker:
  @AssertNonNullAfter => @EnsuresNonNull
  @NonNullOnEntry => @RequiresNonNull
  @AssertNonNullIfTrue(...) => @IfMethodReturnsFalseEnsuresNonNull
  @AssertNonNullIfFalse(...) => @IfMethodReturnsFalseEnsuresNonNull
  @LazyNonNull => @MonotonicNonNull
  @AssertParametersNonNull => [no replacement]
Removed annotations used by the Nullness Checker:
  @AssertParametersNonNull
Renamed type annotations used by the Initialization Checker:
  @NonRaw => @Initialized
  @Raw => @UnknownInitialization
  new annotation @UnderInitialization
The old Initialization Checker (that uses @Raw and @NonRaw) can be invoked
  by invoking the NullnessRawnessChecker rather than the NullnessChecker.

Purity (side effect) analysis uses new annotations @SideEffectFree,
  @Deterministic, and @TerminatesExecution; @Pure means both @SideEffectFree
  and @Deterministic.

Pre- and postconditions about type qualifiers are available for any type system
  through @RequiresQualifier, @EnsuresQualifier and @EnsuresQualifierIf.  The
  contract annotations for the Nullness Checker (e.g. @EnsuresNonNull) are now
  only a special case of these general purpose annotations.
  The meta-annotations @PreconditionAnnotation, @PostconditionAnnotation, and
  @ConditionalPostconditionAnnotation can be used to create more special-case
  annotations for other type systems.

Renamed assertion comment string used by all checkers:
  @SuppressWarnings => @AssumeAssertion

To use an assert statement to suppress warnings, the assertion message must
  include the string "@AssumeAssertion(warningkey)".  Previously, just the
  warning key sufficed, but the string @SuppressWarnings(warningkey) was
  recommended.

New command-line options:
  -AonlyDefs and -AonlyUses complement existing -AskipDefs and -AskipUses
  -AsuppressWarnings Suppress warnings matching the given key
  -AassumeSideEffectFree Unsoundly assume that every method is side-effect-free
  -AignoreRawTypeArguments Ignore subtype tests for type arguments that
    were inferred for a raw type
  -AenablePurity Check the bodies of methods marked as pure
    (@SideEffectFree or @Deterministic)
  -AsuggestPureMethods Suggest methods that could be marked as pure
  -AassumeAssertionsAreEnabled, -AassumeAssertionsAreDisabled Whether to
    assume that assertions are enabled or disabled
  -AconcurrentSemantics Whether to assume concurrent semantics
  -Anocheckjdk Don't err if no annotated JDK can be found
  -Aflowdotdir Create an image of the control flow graph
  -AinvariantArrays replaces -Alint=arrays:invariant
  -AcheckCastElementType replaces -Alint=cast:strict

Manual:
  New manual section about array types.
  New FAQ entries:  "Which checker should I start with?", "How can I handle
    typestate, or phases of my program with different data properties?",
    "What is the meaning of a type qualifier at a class declaration?"
  Reorganized FAQ chapter into sections.
  Many other improvements.

----------------------------------------------------------------------

Version 1.6.7, 28 August 2013

User-visible framework improvements:
  Improve the error message produced by -Adetailedmsgtext

Bug fixes:
  Fix issue #245: anonymous classes were skipped by default

----------------------------------------------------------------------

Version 1.6.6, 01 August 2013

Documentation:
  The Checker Framework manual has been improved.  Changes include:
more troubleshooting tips to the Checker Framework manual, an improved
discussion on qualifier bounds, more examples, improved formatting, and more.
  An FAQ entry has been added to discuss JSR305.
  Minor clarifications have been added to the Checker Framework tutorial.

----------------------------------------------------------------------

Version 1.6.5, 01 July 2013

User-visible framework improvements:
  Stub files now support static imports.

Maven plugin:
  Maven plugin will now issue a warning rather than quit when zero checkers are specified in a project's pom.xml.

Documentation:
  Improved the Maven plugin instructions in the Checker Framework manual.
  Added documentation for the -XDTA:noannotationsincomments compiler flag.

Internal framework improvements:
  Improved Maven-plugin developer documentation.

----------------------------------------------------------------------

Version 1.6.4, 01 June 2013

User-visible framework improvements:
    StubGenerator now generates stubs that can be read by the StubParser.

Maven plugin:
    The Maven plugin no longer requires the Maven project's output directory to exist in order to run the Checker Framework.  However, if you ask the Checker Framework to generate class files then the output directory will be created.

Documentation:
  Improved the Maven plugin instructions in the Checker Framework manual.
  Improved the discussion of why to define both a bottom and a top qualifier in the Checker Framework manual.
  Update FAQ to discuss that some other tools incorrectly interpret array declarations.

----------------------------------------------------------------------

Version 1.6.3, 01 May 2013

Eclipse plugin bug fixes:
  The javac argument files used by the Eclipse plugin now properly escape file paths.  Windows users should no longer encounter errors about missing built-in checkers.

Documentation:
  Add FAQ "What is the meaning of an annotation after a type?"

----------------------------------------------------------------------

Version 1.6.2, 04 Apr 2013

Eclipse plugin:
  The "Additional compiler parameters" text field has now been replaced by a list.  Parameters in this list may be activated/deactivated via checkbox.

Eclipse plugin bug fixes:
   Classpaths and source files should now be correctly quoted when they contain spaces.

Internal framework improvements:
  Update pom files to use the same update-version code as the Checker Framework "web" ant task.  Remove pom specific update-version code.
  Update build ant tasks to avoid re-running targets when executing tests from the release script.

----------------------------------------------------------------------

Version 1.6.1, 01 Mar 2013

User-visible framework improvements:
  A number of error messages have been clarified.
  Stub file now supports type annotations in front and after method type variable declarations.
  You may now specify custom paths to javac.jar and jdk7.jar on the command line for non-standard installations.

Internal framework improvements:
  Add shouldBeApplied method to avoid unnecessary scans in DefaultApplier and avoid annotating void types.
  Add createQualifierDefaults and createQualifierPolymorphism factory methods.

Maven plugin:
  Put Checker Framework jars at the beginning of classpath.
  Added option to compile code in order to support checking for multi-module projects.
  The plugin no longer copies the various Checker Framework maven artifacts to one location but instead takes advantage of the new custom path options for javac.jar and jdk7.jar.
  The maven plugin no longer attempts to resolve jdk6.jar

Eclipse plugin:
  Put Checker Framework jars at the beginning of classpath.
  All files selected from a single project can now be checked.  The previous behavior only checked the entire project or one file depending on the type of the first file selected.

Documentation:
  Fixed broken links and incomplete URLs in the Checker Framework Manual.
  Update FAQ to discuss that some other tools incorrectly interpret array declarations.

Bug fixes

----------------------------------------------------------------------

Version 1.6.0, 1 Feb 2013

User-visible framework improvements:
  It is possible to use enum constants in stub files without requiring the fully qualified name, as was previously necessary.
  Support build on a stock Java 8 OpenJDK.

Adapt to underlying jsr308-langtools changes.
  The most visible change is syntax for fully-qualified types, from @A java.lang.Object to java.lang.@A Object.
  JDK 7 is now required.  The Checker Framework does not build or run on JDK 6.

Documentation:
  A new tutorial is available at https://checkerframework.org/tutorial/

----------------------------------------------------------------------

Version 1.5.0, 14 Jan 2013

User-visible framework improvements:
  To invoke the Checker Framework, call the main method of class
    CheckerMain, which is a drop-in replacement for javac.  This replaces
    all previous techniques for invoking the Checker Framework.  Users
    should no longer provide any Checker Framework jars on the classpath or
    bootclasspath.  jsr308-all.jar has been removed.
  The Checker Framework now works with both JDK 6 and JDK 7, without need
    for user customization.  The Checker Framework determines the
    appropriate annotated JDK to use.
  All jar files now reside in checker-framework/checkers/binary/.

Maven plugin:
  Individual pom files (and artifacts in the Maven repository) for all
    Checker Framework jar files.
  Avoid too-long command lines on Windows.
  See the Maven section of the manual for more details.

Eclipse plugin:
  Avoid too-long command lines on Windows.
  Other bug fixes and interface improvements.

Other framework improvements:
  New -Adetailedmsgtext command-line option, intended for use by IDE plugins.

----------------------------------------------------------------------

Version 1.4.4, 1 Dec 2012

Internal framework improvements:
  Add shutdown hook mechanism and use it for -AresourceStats resource
    statistics flag.
  Add -AstubWarnIfNotFound and -AstubDebug options to improve
    warnings and debug information from the stub file parsing.
  Ignore case when comparing error suppression keys.
  Support the bottom type as subtype of any wildcard type.

Tool Integration Changes
  The Maven plugin id has been changed to reflect standard Maven
    naming conventions.
  Eclipse and Maven plugin version numbers will now
    track the Checker Framework version numbers.

Bug fixes.

----------------------------------------------------------------------

Version 1.4.3, 1 Nov 2012

Clarify license:
  The Checker Framework is licensed under the GPL2.  More permissive
    licenses apply to annotations, tool plugins (Maven, Eclipse),
    external libraries included with the Checker Framework, and examples in
    the Checker Framework Manual.
  Replaced all third-party annotations by cleanroom implementations, to
    avoid any potential problems or confusion with licensing.

Aliased annotations:
  Clarified that there is no need to rewrite your program.  The Checker
    Framework recognizes dozens of annotations used by other tools.

Improved documentation of Units Checker and Gradle Integration.
Improved developer documentation of Eclipse and Maven plugins.

Bug fixes.

----------------------------------------------------------------------

Version 1.4.2, 16 Oct 2012

External tool support:
  Eclipse plug-in now works properly, due to many fixes

Regex Checker:
  New CheckedPatternSyntaxException added to RegexUtil

Support new foreign annotations:
  org.eclipse.jdt.annotation.Nullable
  org.eclipse.jdt.annotation.NonNull

New FAQ: "What is a receiver?"

Make annotations use 1-based numbering for formal parameters:
  Previously, due to a bug the annotations used 0-based numbering.
  This change means that you need to rewrite annotations in the following ways:
    @KeyFor("#3")  =>  @KeyFor("#4")
    @AssertNonNullIfTrue("#0")  =>  @AssertNonNullIfTrue("#1")
    @AssertNonNullIfTrue({"#0", "#1"})  =>  @AssertNonNullIfTrue({"#1", "#2"})
    @AssertNonNullAfter("get(#2)")  =>  @AssertNonNullAfter("get(#3)")
  This command:
    find . -type f -print | xargs perl -pi -e 's/("#)([0-9])(")/$1.($2+1).$3/eg'
  handles the first two cases, which account for most uses.  You would need
  to handle any annotations like the last two cases in a different way,
  such as by running
    grep -r -n -E '\("[^"]+#[0-9][^A-Za-z]|\("#[0-9][^"]' .
  and making manual changes to the matching lines.  (It is possible to
  provide a command that handles all cases, but it would be more likely to
  make undesired changes.)
  Whenever making automated changes, it is wise to save a copy of your
  codebase, then compare it to the modified version so you can undo any
  undesired changes.  Also, avoid running the automated command over version
  control files such as your .hg, .git, .svn, or CVS directory.

----------------------------------------------------------------------

Version 1.4.1, 29 Sep 2012

User-visible framework improvements:
  Support stub files contained in .jar files.
  Support aliasing for declaration annotations.
  Updated the Maven plugin.

Code refactoring:
  Make AnnotationUtils and AnnotatedTypes into stateless utility classes.
    Instead, provide the necessary parameters for particular methods.
  Make class AnnotationBuilder independent of AnnotationUtils.
  Remove the ProcessingEnvironment from AnnotatedTypeMirror, which was
    hardly used and can be replaced easily.
  Used more consistent naming for a few more fields.
  Moved AnnotatedTypes from package checkers.types to checkers.utils.
    this required making a few methods in AnnotatedTypeFactory public,
    which might require changes in downstream code.

Internal framework improvements:
  Fixed Issues #136, #139, #142, #156.
  Bug fixes and documentation improvements.

----------------------------------------------------------------------

Version 1.4.0, 11 Sep 2012

User-visible framework improvements:
  Defaulting:
    @DefaultQualifier annotations now use a Class instead of a String,
      preventing simple typo errors.
    @DefaultLocation extended with more constants.
    TreeAnnotator propagates the least-upper-bound of the operands of
      binary/compound operations, instead of taking the default qualifier.
  Stub files now ignore the return type, allowing for files automatically
    generated from other formats.
  Type factories and type hierarchies:
    Simplify AnnotatedTypeFactory constructors.
    Add a GeneralAnnotatedTypeFactory that supports multiple type systems.
    Improvements to QualifierHierarchy construction.
  Type-checking improvements:
    Propagate annotations from the sub-expression of a cast to its result.
    Better handling of assignment context and improved inference of
      array creation expressions.
  Optional stricter checking of casts to array and generic types using
    the new -Alint=cast:strict flag.
    This will become the default in the future.
  Code reorganization:
    SourceChecker.initChecker no longer has a ProcessingEnvironment
      parameter. The environment can now be accessed using the standard
      processingEnv field (instead of the previous env field).
    Classes com.sun.source.util.AbstractTypeProcessor and
      checkers.util.AggregateChecker are now in package checkers.source.
    Move isAssignable from the BaseTypeChecker to the BaseTypeVisitor; now
      the Checker only consists of factories and logic is contained in the
      Visitor.
  Warning and error messages:
    Issue a warning if an unsupported -Alint option is provided.
    Improved error messages.
  Maven plugin now works.

Nullness Checker:
  Only allow creation of (implicitly) non-null objects.
  Optionally forbid creation of arrays with @NonNull component type,
    when flag -Alint=arrays:forbidnonnullcomponents is supplied.
    This will become the default in the future.

Internal framework improvements:
  Enable assertion checking.
  Improve handling of annotated type variables.
  Assignment context is now a type, not a tree.
  Fix all compiler warnings.

----------------------------------------------------------------------

Version 1.3.1, 21 Jul 2012

Installation:
  Clarify installation instructions for Windows.  Remove javac.bat, which
  worked for running distributed checkers but not for creating new checkers.

User-visible framework improvements:
  Implement @PolyAll qualifier to vary over multiple type systems.
  The Checker Framework is unsound due to Java's covariant array subtyping.
    You can enable invariant array subtyping (for qualifiers only, not for
    base Java types) with the command-line option -Alint=arrays:invariant.
    This will become the default in the future.

Internal framework improvements:
  Improve defaulting for multiple qualifier hierarchies.
  Big refactoring of how qualifier hierarchies are built up.
  Improvements to error handling output for unexpected exceptions.
  Bug fixes and documentation improvements.

----------------------------------------------------------------------

Version 1.3.0, 3 Jul 2012

Annotation syntax changes, as mandated by the latest Type Annotations
(JSR 308) specification.  The most important ones are:
- New receiver syntax, using "this" as a formal parameter name:
    ReturnType methodname(@ReceiverAnnotation MyClass this, ...) { ... }
- Changed @Target default to be the Java 1.5 values
- UW extension: in addition to annotations in comments, support
    special /*>>> */ comments to hide multiple tokens.
    This is useful for the new receiver syntax and for import statements.

Framework improvements:
  Adapt to annotation storage changes in jsr308-langtools 1.3.0.
  Move type validation methods from the BaseTypeChecker to BaseTypeVisitor.

----------------------------------------------------------------------

Version 1.2.7, 14 May 2012

Regex Checker:
  Add basic support for the concatenation of two non-regular expressions
    that produce a valid regular expression.
  Support "isRegex" in flow inference.

Framework improvements:
  New @StubFiles annotation declaratively adds stub files to a checker.

Internal bug fixes:
  Respect skipDefs and skipUses in NullnessFlow.
  Support package annotations in stub files.
  Better support for enums in annotation attributes.
  Cleanups to how implicit receivers are determined.

----------------------------------------------------------------------

Version 1.2.6, 18 Mar 2012

Nullness Checker:
  Correctly handle unboxing in more contexts (if, switch (Issue 129),
    while loops, ...)

Regex Checker:
  Add capturing groups parameter to Regex qualifier.
    Count groups in String literals and String concatenation.
    Verify group number to method calls that take a capturing group
      number.
    Update RegexUtil methods to take optional groups parameter.
    Modify regex qualifier hierarchy to support groups parameter.
  Add special case for Pattern.compile when called with Pattern.LITERAL flag.

Internal bug fixes:
  Improve flow's support of annotations with parameters.
  Fix generics corner cases (Issues #131, #132, #133, #135).
  Support type annotations in annotations and type-check annotations.
  Improve reflective look-up of visitors and factories.
  Small cleanups.

----------------------------------------------------------------------

Version 1.2.5.1, 06 Feb 2012

Nullness Checker:
  Correct the annotations on ThreadLocal and InheritableThreadLocal.

Internal bug fixes:
  Expand release tests.
  Compile release with JDK 6 to work on both JDK 6 and JDK 7.

----------------------------------------------------------------------

Version 1.2.5, 3 Feb 2012

Don't put classpath on the bootclasspath when invoking javac.  This
prevents problems if, for example, android.jar is on the classpath.

New -jsr308_imports ... and -Djsr308.imports=... command-line options, for
specifying implicit imports from the command line.  This is needed by Maven.

New -Aignorejdkastub option makes the checker not load the jdk.astub
file. Files from the "stubs" option are still loaded.

Regex Checker:
  Support concatenation of PolyRegex strings.
  Improve examples of use of RegexUtil methods.

Signature Checker:
  Add new @ClassGetName annotation, for a 4th string representation of a
    class that is used by the JDK.  Add supporting annotations to make the
    type hierarchy a complete lattice.
  Add PolySignature annotation.

Internal bug fixes:
  Improve method type argument inference.
  Handle type variables whose upper bound is a type variable.
  Fix bug in least upper bound computation for anonymous classes.
  Improve handling of annotations inherited from superclasses.
  Fix design problem with Nullness Checker and primitive types.
  Ensure that overriding methods respect pre- and postconditions.
  Correctly resolve references to an enclosing this.
  Improve handling of Java source that contains compilation errors.

----------------------------------------------------------------------

Version 1.2.4, 15 Dec 2011

All checkers:
- @Target(TYPE_USE) meta-annotation is properly handled.

Nullness Checker:
- Do not allow nullness annotations on primitive types.
- Improvements to rawness (initialization) checks.
- Special-case known keys for System.getProperty.
- The -Alint=uninitialized command-line option now defaults to off, and
  applies only to initialization of primitive and @Nullable fields.  It is
  not possible to disable, from the command line, the check that all
  @NonNull fields are initialized.  Such warnings must be suppressed
  explicitly, for example by using @SuppressWarnings.

Regex Checker:
- Improved RegexUtil class.

Manual:
- Add FAQ item "Is the Checker Framework an official part of Java?"
- Trim down README.txt; users should read the manual instead.
- Improvements throughout, especially to Nullness and Regex Checker sections.

**Implementation details:**
- Add a new @InvisibleQualifier meta-annotation for type qualifiers.
  Instead of special-casing @Unqualified in the AnnotatedTypeMirror it
  now looks for this meta-annotation. This also allows type systems to
  hide type qualifiers it doesn't want visible, which we now use in the
  Nullness Checker to hide the @Primitive annotation.
- Nullness Checker:  Introduce a new internal qualifier @Primitive that is
  used for primitive types.
- Be stricter about qualifiers being present on all types. If you get
  errors about missing qualifiers, check your defaulting rules.
  This helped in fixing small bugs in corner cases of the type
  hierarchy and type factory.
- Unify decoding type annotations from trees and elements.
- Improve handling of annotations on type variables and upper bounds.
- Support checkers that use multiple, disjoint qualifier hierarchies.
- Many bug fixes.

----------------------------------------------------------------------

Version 1.2.3, 1 Nov 2011

Regex Checker:
- Add @PolyRegex polymorphic annotation
- Add more stub library annotations

**Implementation details:**
- Do not use "null" for unqualified types. Explicitly use @Unqualified
  and be strict about correct usage. If this causes trouble for you,
  check your @ImplicitFor and @DefaultQualifierInHierarchy
  meta-annotations and ensure correct defaulting in your
  AnnotatedTypeFactory.

Bug fixes:
- Correctly handle f-bounded polymorphism. AnnotatedTypeMirror now has
  methods to query the "effective" annotations on a type, which
  handles type variable and wildcard bounds correctly. Also, terminate
  recursions by not doing lazy-initialization of bounds during defaulting.
- Many other small bug fixes and documentation updates.

----------------------------------------------------------------------

Version 1.2.2, 1 Oct 2011

Be less restrictive about when to start type processing when errors
already exist.
Add -AskipDefs command-line option to not type-check some class
definitions.
Documentation improvements.

----------------------------------------------------------------------

Version 1.2.1, 20 Sep 2011

Fix issues #109, #110, #111 and various other cleanups.
Improvements to the release process.
Documentation improvements.

----------------------------------------------------------------------

Version 1.2.0.1, 4 Sep 2011

New version number to stay in sync with JSR 308 compiler bugfix.
No significant changes.

----------------------------------------------------------------------

Version 1.2.0, 2 Sep 2011

Updated to JDK 8. Use -source 8 (the new default) for type annotations.
Documentation improvements
Bug fixes all over

Nullness Checker:
- Correct the upper bounds of all Collection subtypes

----------------------------------------------------------------------

Version 1.1.5, 22 Jul 2011

**User-visible changes:**

Units Checker:
  Instead of conversion routines, provide unit constants, with which
  to multiply unqualified values. This is easier to type and the
  multiplication gets optimized away by the compiler.

Fenum Checker:
  Ensure that the switch statement expression is a supertype of all
  the case expressions.

**Implementation details:**

- Parse declaration annotations in stub files

- Output error messages instead of raising exceptions. This change
  required us to introduce method "initChecker" in class
  SourceChecker, which should be used instead of "init". This allows
  us to handle the calls to initChecker within the framework.
  Use method "errorAbort" to output an error message and abort
  processing.

----------------------------------------------------------------------

Version 1.1.4, 8 Jul 2011

**User-visible changes:**

Units Checker (new):
  Ensures operations are performed on variables of correct units of
  measurement (e.g., miles vs. kilometers vs. kilograms).

Changed -AskipClasses command-line option to -AskipUses

**Implementation details:**

- Improve support for type qualifiers with enum attributes

----------------------------------------------------------------------

Version 1.1.3, 17 Jun 2011

**User-visible changes:**

Interning:
- Add @UsesObjectEquals annotation

Manual:
- Signature Checker is now documented
- Fenum Checker documentation improved
- Small improvements to other sections

**Implementation details:**

- Updates to the web-site build process

- The BaseTypeVisitor used to provide the same two type parameters as
  class SourceVisitor. However, all subtypes of BaseTypeVisitor were
  instantiated as <Void, Void>. We decided to directly instantiate the
  SourceVisitor as <Void, Void> and removed this complexity.
  Instead, the BaseTypeVisitor is now parameterized by the subtype of
  BaseTypeChecker that should be used. This gives a more concrete type
  to field "checker" and is similar to BasicAnnotatedTypeFactory.

- Added method AnnotatedTypeFactory.typeVariablesFromUse to allow
  type-checkers to adapt the upper bounds of a type variable depending on
  the type instantiation.

- Method type argument inference:
  Changed AnnotatedTypeFactory.methodFromUse to return a Pair consisting
  of the method and the inferred or explicit method type arguments.
  If you override this method, you will need to update your version.
  See this change set for a simple example:
  https://github.com/typetools/checker-framework/source/detail?r=8381a213a4

- Testing framework:
  Support for multiple expected errors using the "// :: A :: B :: C" syntax.

Many small updates and fixes.

----------------------------------------------------------------------

Version 1.1.2, 12 Jan 2011

Fake Enum Checker (new):
  A "fake enumeration" is a set of integers rather than a proper Java enum.
  They are used in legacy code and for efficiency (e.g., in Android).  The
  Fake Enum Checker gives them the same safety guarantees as a proper Java
  enum.

Property File Checker (new):
  Ensures that valid keys are used for property files and resource bundles.
  Also includes a checker that code is properly internationalized and a
  checker for compiler message keys as used in the Checker Framework.

Signature Checker (new):
  Ensures that different string representations of a Java type (e.g.,
  "pakkage.Outer.Inner" vs. "pakkage.Outer$Inner" vs. "Lpakkage/Outer$Inner;")
  are not misused.

Interning Checker enhancements:
  Issues fewer false positives for code like "a==b || a.equals(b)"

Foreign annotations:
  The Checker Framework supports more non-Checker-Framework annotations.
  This means that it can check already-annotated code without requiring you
  to rewrite your annotations.
    Add as an alias for checkers.interning.quals.Interned:
      com.sun.istack.Interned
    Add as aliases for checkers.nullness.quals.NonNull:
      com.sun.istack.NotNull
      org.netbeans.api.annotations.common.NonNull
    Add as aliases for checkers.nullness.quals.Nullable:
      com.sun.istack.Nullable
      javax.validation.constraints.NotNull
      org.netbeans.api.annotations.common.CheckForNull
      org.netbeans.api.annotations.common.NullAllowed
      org.netbeans.api.annotations.common.NullUnknown

Manual improvements:
  Improve installation instructions
  Rewrite section on generics (thanks to Bert Fernandez and David Cok)
    Also refactor the generics section into its own chapter
  Rewrite section on @Unused and @Dependent
  New manual section: Writing Java expressions as annotation arguments
  Better explanation of warning suppression
  JSR 308 is planned for Java 8, not Java 7

Stub files:
  Support nested classes by expressing them at top level in binary form: A$B
  Improved error reporting when parsing stub files

Annotated JDK:
  New way of generating annotated JDK
  jdk.jar file no longer appears in repository
  Warning if you are not using the annotated JDK.

Miscellaneous:
  Warn if -source command-line argument does not support type annotations

Many bug fixes
  There are too many to list, but some notable ones are to local type
  inference, generics, pre- and post-conditions (e.g., @NonNullOnEntry,
  @AssertNonNull*), and map keys (@KeyFor).  In particular, preconditions
  and map key annotations are now checked, and if they cannot be verified,
  an error is raised; previously, they were not verified, just unsoundly
  trusted.

----------------------------------------------------------------------

Version 1.1.1, 18 Sep 2010

Eclipse support:
  Removed the obsolete Eclipse plug-in from repository.  The new one uses a
  different repository
  (http://code.google.com/a/eclipselabs.org/p/checker-plugin/) but a user
  obtains it from the same URL as before:
  https://checkerframework.org/eclipse/

Property Key Checker:
  The property key checker allows multiple resource bundles and the
  simultaneous use of both resource bundles and property files.

Javari Checker:
  Added Javari stub classes for more JDK classes.

Distribution:
  Changed directory structure (top level is "checker-framework"; "checkers"
  is a under that) for consistency with version control repository.

Many documentation improvements and minor bugfixes.

----------------------------------------------------------------------

Version 1.1.0b, 16 Jun 2010

Fixed a bug related to running binary release in JDK 6

----------------------------------------------------------------------

Version 1.1.0, 13 Jun 2010

Checkers
  Introduced a new simple mechanism for running a checker
  Added one annotated JDK for all checkers

Nullness Checker
  Fixed bugs related to map.get() and KeyFor annotation
  Fixed bugs related to AssertNonNull* and parameters
  Minor updates to the annotated JDK, especially to java.io.File

Manual
  Updated installation instructions
  Clarified section regarding fields and type inference

----------------------------------------------------------------------

Version 1.0.9, 25 May 2010

Nullness Checker:
  Improved Javadocs and manual documentation
  Added two new annotations: AssertNonNullAfter, KeyFor
  Fixed a bug related to AssertNonNullIfFalse and assert statements
  Renamed NonNullVariable to NonNullOnEntry

Checkers:
  Interning: Skipping equality check, if either operands should be skipped
  Fixed a bug related to annotations targeting array fields found in classfile
  Fixed a bug related to method invocation generic type inference
    in static methods

Manual
  Added a section on nullness method annotations
  Revised the Nullness Checker section
  Updated Ant usage instructions

----------------------------------------------------------------------

Version 1.0.8, 15 May 2010

Checkers
  Changed behavior of flow type refinement when annotation is explicit
  Handle array initializer trees (without explicit type)
  Handle the case of Vector.copyInto
  Include javax classes in the distributed jdk jar files

Interning Checker
  Handle interning inference of string concatenation
  Add 20+ @Interned annotations to the JDK
  Add an option, checkclass, to validate the interning
    of specific classes only

Bug fixes
  Fix a bug related to array implicit types
  Lock Checker: Treat null as a bottom type

Manual
  Added a new section about Flow inference and fields

----------------------------------------------------------------------

Version 1.0.7, 12 Apr 2010

Checkers
  Distributed a Maven repository
  Updated stub parser project to latest version (javaparser 1.0.8)
  Fixed bugs related to iterable wildcards and type parameter types

----------------------------------------------------------------------

Version 1.0.6, 24 Feb 2009

Nullness Checker
  Added support for new annotations:
    Pure - indicates that the method, given the same parameters, return the
            same values
    AssertNonNullIfFalse - indicates that a field is NonNull if the method
            returns false
  Renamed AssertNonNull to AssertParametersNonNull
  Updated the annotated jdk

Javari Checker
  Fixed many bugs:
    handle implicit dereferencing of this (e.g. `field` in place of
      `this.field`)
    apply default annotations to method parameters

----------------------------------------------------------------------

Version 1.0.5, 12 Jan 2009

Checkers
  Added support for annotated jdk jars
  Improved readability of some failure messages
  Added AssertNonNullIfTrue support for method parameter references
  Fixed a bug related to LazyNonNull and array fields
  Fixed a bug related to inference and compound assignments (e.g. +=)
  nullness: permit the type of @NonNull Void

Manual
  Updated annotating-libraries chapter regarding annotated jdk

----------------------------------------------------------------------

Version 1.0.4, 19 Dec 2009

Bug Fixes
  wildcards not recognized as subtypes of type variables
    e.g. '? extends A' and 'A'
  PolyNull methods not accepting null literal value arguments
  spurious unexpected Raw warnings

Manual
  Clarified FAQ item regarding why List's type parameter is
    "extends @NonNull Object"

----------------------------------------------------------------------

Version 1.0.3, 5 Dec 2009

Checkers
  New location UPPER_BOUND for DefaultQualifier permits setting the default
    for upper bounds, such as Object in "? extends Object".
  @DefaultQualifier accepts simple names, like @DefaultQualifier("Nullable"),
    rather than requiring @DefaultQualifier("checkers.nullness.quals.Nullable").
  Local variable type inference has improved support for array accesses.
  The repository contains Eclipse project and launch configuration files.
    This is helpful too people who want to build a checker, not to people
    who merely want to run a checker.
  Many bug fixes, including:
    handling wildcard subtyping rules
    stub files and vararg methods being ignored
    nullness and spurious rawness errors
    uses of array clone method (e.g. String[].clone())
    multibound type parameters (e.g. <T extends @A Number & @B Cloneable>)

Manual
  Documented the behavior of annotations on type parameter declarations.
  New FAQ item:
    How to collect warnings from multiple files
    Why a qualifier shouldn't apply to both types and declarations

----------------------------------------------------------------------

Version 1.0.2, 16 Nov 2009

Checkers
  Renamed Regex Checker's @ValidRegex annotation to @Regex
  Improved Collection.toArray() heuristics to be more sound

Bug fixes
  Fixed the annotated JDK to match OpenJDK 6
    - Added missing methods and corrected class hierarchy
  Fixed a crash related to intersection types

----------------------------------------------------------------------

Version 1.0.1, 1 Nov 2009

Checkers
  Added new checkers:
    RegEx checker to detect invalid regular expression use
    Internationalization (I18n) checker to detect internationalization errors

Functionality
  Added more performance optimizations
  nullness: Added support for netbeans nullness annotations
  nullness: better semantics for redundant nullness tests
    related to redundant tests in assertions
  lock: Added support for JCIP annotation in the Lock Checker
  tainting: Added support for polymorphism
  Lock Checker supports the JCIP GuardedBy annotation

Bug fixes
  Fixed a crashing bug related to interaction between
    generic types and wildcards
  Fixed a bug in stub file parser related to vararg annotations
  Fixed few bugs in skeleton file generators

Manual
  Tweak installation instructions
  Reference Units Checker
  Added new sections for new checkers
    RegEx checker (S 10)
    Internationalization Checker (S 11)

----------------------------------------------------------------------

Version 1.0.0, 30 Sep 2009

Functionality
  Added Linear Checker to restrict aliasing

Bug fixes
  Fixed flow erros related to loop controls and break/continue

Manual
  Adopt new term, "Declaration Annotation" instead of non-type annotations
  Added new sections:
    Linear Checker (S 9)
    Inexpressible types (S 14.3)
    How to get started annotating legacy code (S 2.4.4)
  Expanded Tainting Checker section

----------------------------------------------------------------------

Version 0.9.9, 4 Sep 2009

Functionality
  Added more optional lint checks (cast:unsafe, all)
  Nullness Checker supports @SuppressWarnings("nullness:generic.argument"),
    for suppressing warnings related to misuse of generic type arguments.
    This was already supported and documented, but had not been mentioned
    in the changelog.

Bug fixes
  Fixed many bugs related to Stub files causing parser to ignore
    bodiless constructors
    annotated arrays annotations
    type parameter and wildcard bounds annotations

Manual
  Rewrote 'javac implementation survival guide' (S 13.9)
  Restructured 'Using a checker' (S 2)
  Added 'Integration with external tools' (S 14)
  Added new questions to the FAQ (S 15)

----------------------------------------------------------------------

Version 0.9.8, 21 Aug 2009

Functionality
  Added a Tainting Checker
  Added support for conditional nonnull checking
  Added optional check for redundant nullness tests
  Updated stub parser to latest libraries

Bug fixes
  Fixed a bug related to int[] treated as Object when passed to vararg T...
  Fixed a crash related to intersection types
  Fixed a bug related to -AskipClasses not being honored
  Fixed a bug related to flow

Manual
  Added new sections
    8 Tainting Checker
    3.2.3 Conditional nullness

----------------------------------------------------------------------

Version 0.9.7, 12 Aug 2009

Functionality
  Changed swNonNull to castNonNull
  nullness: Improved flow to infer nullness based on method invocations
  locking: Permitted @Holding to appear on constructors

Bug fixes
  Fixed a bug related to typevar and wildcard extends clauses

----------------------------------------------------------------------

Version 0.9.6, 29 Jul 2009

Functionality
  Changed 'jsr308.skipClasses' property with '-AskipClasses' option
  Locking checker
    - Add subtype checking for Holding
    - Treat constructors as synchronized methods

Bug fixes
  Added some missing nullness annotations in the jdk
  Fixed some bugs related to reading stub files

Manual
  Added a new section
    2.10  Tips about writing annotations
  Updated sections of
    2.6   Unused fields and dependent types
    3.1.1 Rawness annotation hierarchy

----------------------------------------------------------------------

Version 0.9.5, 13 Jul 2009

Functionality
  Added support for Findbugs, JSR305, and IntelliJ nullness annotations
  Added an Aggregate Checker base-class
  Added support for a form of field access control

Bug fixes
  Added check for arguments in super() calls in constructors

Manual
  Added new sections:
    Fields access control
    Other tools for nullness checking
    Bundling multiple checkers

----------------------------------------------------------------------

Version 0.9.4, 30 Jun 2009

Functionality
  Added Lock Checker

Bug fixes
  Handle more patterns for determining Map.get() return type

Manual Documentations
  Improved installation instructions
  Added the following sections
    2.6 Dependent types
    3.1 subsection for LazyNonNull
    10.9 When to use (and not to use) type qualifiers

----------------------------------------------------------------------

Version 0.9.3, 23 Jun 2009

Functionality
  Added support DefaultQualifier on packages
  Added support for Dependent qualifier types
    see checkers.quals.Dependent
  Added an option to treat checker errors as warnings
  Improved flow handling of boolean logic

Manual Documentations
  Improved installation instructions
  Improved discussion of effective and implicit qualifiers and defaults
  Added a discussion about the need for bottom qualifiers
  Added sections for how-to
    . suppress Basic Checker warnings
    . troubleshoot skeleton files

----------------------------------------------------------------------

Version 0.9.2, 2 Jun 2009

Functionality
  Added pre-liminary support for lazy initialization in nullness
    see LazyNonNull

Bug fixes
  Corrected method declarations in JDK skeleton files
    - bug resulted in a runtime error

Documentations
  Updated qualifier javadoc documentations
  Corrected a reference on passing qualifiers to javac

----------------------------------------------------------------------

Version 0.9.1, 19 May 2009

Bug fixes
  Eliminated unexpected compiler errors when using checkers
  Fixed bug related to reading annotations in skeleton files

API Changes
  Renamed SourceChecker.process() to .typeProcess()

Manual
  Updated troubleshooting info
    info for annotations in skeleton files

----------------------------------------------------------------------

Version 0.9b, 22 Apr 2009

No visible changes

----------------------------------------------------------------------

Version 0.9, 16 Apr 2009

Framework
  More space and performance optimizations
  Handle raw type with multiple type var level
    e.g. class Pair<X, Y extends X> { ... }

Manual
  Improve installation instructions
  Update references to command line arguments

----------------------------------------------------------------------

Version 0.8.9, 28 Mar 2009

Framework
  Introduce Space (and minor performance) optimizations
  Type-check constructor invocation receiver type
  Fixed bug related to try-catch flow sensitivity analysis
  Fixed bugs when type-checking annotations and enums
    - bug results in null-pointer exception

----------------------------------------------------------------------

Version 0.8.8, 13 Mar 2009

Nullness Checker
  Support for custom nullness assertion via @AssertNonNull
  Support for meta-annotation AssertNonNull
  Support for Collection.toArray() method
    Infer the nullness of the returned type
  Corrected some JDK Collection API annotations

Framework
  Fixed bugs related to assignments expressions in Flow
  Fixed bugs related to enum and annotation type hierarchy
  Fixed bugs related to default annotations on wildcard bounds

----------------------------------------------------------------------

Version 0.8.7, 27 Feb 2009

Framework
  Support annotations on type parameters
  Fixed bugs related to polymorphic types/annotations
  Fixed bugs related to stub fixes

Manual
  Specify annotation defaults settings for IGJ
  Update Known Problems section
----------------------------------------------------------------------

Version 0.8.6, 3 Feb 2009

Framework
  Fixed bugs related to flow sensitivity analysis related to
    . for loop and do while loops
    . multiple iterations of a loop
    . complement of logical conditions
  Declarative syntax for string literal type introduction rules
  Support for specifying stub file directories

----------------------------------------------------------------------

Version 0.8.5, 17 Jan 2009

Framework
  Fixed bugs related to flow sensitivity analysis
  Fixed bugs related to annotations on type parameters

----------------------------------------------------------------------

Version 0.8.4, 17 Dec 2008

Distribution
  Included checkers-quals.jar which contains the qualifiers only

Framework
  Fixed bugs related to inner classes
  Fixed a bug related to resolving polymorphic qualifiers
    within static methods

Manual
  Added 'Distributing your annotated project'

----------------------------------------------------------------------

Version 0.8.3, 7 Dec 2008

Framework
  Fixed bugs related to inner classes
  Changed cast semantics
    Unqualified casts don't change cast away (or in) any qualifiers
  Refactored AnnotationBuilder to ease building annotations
  Added support for Object += String new behavior
  Added a type validation check for method return types

Nullness
  Added inference of field initialization
    Suppress false warnings due to method invocations within constructors

IGJ
  Added proper support for AssignsFields and inner classes interactions

Manual
  Updated 'Known Problems' section

----------------------------------------------------------------------

Version 0.8.2, 14 Nov 2008

Framework
  Included a binary distribution in the releases
  Added support for annotations on type parameters
  Fixed bugs related to casts

Nullness
  Improved error messages readability
  Added partial support for Map.get() detection

Manual
  Improved installation instructions

----------------------------------------------------------------------

Version 0.8.1, 1 Nov 2008

Framework
  Added support for array initializers
  Fixed many bugs related to generics and generic type inference

Documentations
  Added 'Getting Started' guide

----------------------------------------------------------------------

Version 0.8, 27 Sep 2008

Framework
  Added support for newly specified array syntax
  Refactored code for annotating supertypes
  Fixed AnnotationBuilder AnnotationMirror string representation
  Fixed AnnotatedTypeMirror hashCode

Manual
  Reorganized 'Annotating Libraries' section

----------------------------------------------------------------------

Version 0.7.9, 19 Sep 2008

Framework
  Added support for stub files/classes
  Fixed bugs related to anonymous classes
  Fixed bugs related to qualifier polymorphism

Manual
  Updated 'Annotating Libraries' section to describe stub files

Tests
  Added support for Windows
  Fixed a bug causing IGJ tests to fail on Windows

----------------------------------------------------------------------

Version 0.7.8, 12 Sep 2008

Framework
  Improved support for anonymous classes
  Included refactorings to ease extensibility
  Fixed some minor bugs

Nullness
  Fix some errors in annotated JDK

----------------------------------------------------------------------

Version 0.7.7, 29 Aug 2008

Framework
  Fixed bugs related to polymorphic qualifiers
  Fixed bugs related to elements array convention
  Add implicit type arguments to raw types

Interning
  Suppress cast warnings for interned classes

Manual
  Removed discussion of non-standard array syntax alternatives

----------------------------------------------------------------------

Version 0.7.6, 12 Aug 2008

Framework
  Changed default array syntax to ARRAYS-PRE, per the JSR 308 specification
  Added an optional check for qualifier unsafe casts
  Added support for running multiple checkers at once
  Fixed bugs related array syntax
  Fixed bugs related to accessing outer classes with-in inner classes

Manual
  Added a new subsection about Checker Auto-Discovery
    2.2.1 Checker Auto-discovery

----------------------------------------------------------------------

Version 0.7.5, 2 Aug 2008

Framework
  Added support for ARRAYS-PRE and ELTS-PRE array syntax
  Added a check for unsafe casts
  Some improvements to the AnnotationBuilder API

Nullness Checker
  Added a check for synchronized objects
  Added a check for (un)boxing conversions

Javari Checker
  Fixed some JDK annotated classes

----------------------------------------------------------------------

Version 0.7.4, 11 July 2008

Framework
  Added support for annotations found in classfiles
  Added support for the ARRAY-IN array syntax
  Added AnnotationBuilder, to create AnotationMirrors with values
  Improved the readability of recursive types string representation

Nullness Checker
  Added a check for thrown Throwable nullability

IGJ Checker
  Treat enums as mutable by default, like regular classes

Manual
  Added a new subsection about array syntax proposals:
    2.1.2 Annotating Arrays

----------------------------------------------------------------------

Version 0.7.3,  4 July 2008

Javari Checker
  Converted JDK files into stubs

Nullness Checker
  Fixed java.lang.Number declaration in the annotated jdk

Framework
  Fixed a bug causing crashes related to primitive type boxing
  Renamed DAGQualifierHierarchy to GraphQualifierHierarchy

----------------------------------------------------------------------

Version 0.7.2, 26 June 2008

IGJ Checker
  Supports flow-sensitive type refinement

Framework
  Renamed Default annotation to DefaultQualifier
  Added DefaultQualifiers annotation
  Fixed bugs related to flow-sensitive type refinement
  Fixed an error in the build script in Windows

Manual
  Added a new section
    9.2  javac implementation survival guide
  Added hyperlinks to Javadocs of the referenced classes

----------------------------------------------------------------------

Version 0.7.1, 20 June 2008

Nullness Checker
  Made NNEL the default qualifier scheme

Basic Checker
  Moved to its own checkers.basic package

Framework
  Enhanced type-checking within qualifier-polymorphic method bodies
  Fixed a bug causing StackOverflowError when type-checking wildcards
  Fixed a bug causing a NullPointerException when type-checking
    compound assignments, in the form of +=

Class Skeleton Generator
  Distributed in compiled form (no more special installation instructions)
  Added required asmx.jar library to lib/

Manual
  Added new sections
    2.2.1 Ant tasks
    2.2.2 Eclipse plugin
    2.6   The effective qualifier on a type
  Rewrote section 8 on annotating libraries
    Added reference to the new Eclipse plug-in
    Deleted installation instructions

Javari Checker
  Fixed bugs causing a NullPointerException when type-checking
    primitive arrays

IGJ Checker
  Fixed bugs related to uses of raw types

API Changes
  Moved AnnotationFactory functionality to AnnotationUtils
  Removed .root and .inConflict from DAGQualifierHierarchy

----------------------------------------------------------------------

Version 0.7, 14 June 2008

Installation
  New, very simple installation instructions for Linux.  For other
    operating systems, you should continue to use the old instructions.

Nullness Checker
  Renamed from "NonNull Checker" to "Nullness Checker".
    Renamed package from checkers.nonnull to checkers.nullness.
    The annotation names remain the same.
  Added PolyNull, a polymorphic type qualifier for nullness.

Interning Checker
  Renamed from "Interned Checker" to "Interning Checker".
    Renamed package from checkers.interned to checkers.interning.
    The annotation names remain the same.
  Added PolyInterned, a polymorphic type qualifier for Interning.
  Added support for @Default annotation.

Framework
  Qualifiers
    @PolymorphicQualifier was not previously documented in the manual.
    Moved meta-qualifiers from checkers.metaquals package to checkers.quals.
    Removed @VariableQualifier and @RootQualifier meta-qualifiers.
  Added BasicAnnotatedTypeFactory, a factory that handles implicitFor,
    defaults, flow-sensitive type inference.
  Deprecated GraphQualifierHierarchy; DAGQualifierHierarchy replaces it.
  Renamed methods in QualifierHierarchy.

Manual
  Rewrote several manual sections, most notably:
    2.1.1  Writing annotations in comments for backward compatibility
      (note new -Xspacesincomments argument to javac)
    2.3  Checking partially-annotated programs: handling unannotated code
    2.6  Default qualifier for unannotated types
    2.7  Implicitly refined types (flow-sensitive type qualifier inference)
    8  Annotating libraries
    9  How to create a new checker plugin
  Javadoc for the Checker Framework is included in its distribution and is
    available online at https://checkerframework.org/api/ .

----------------------------------------------------------------------

Version 0.6.4, 9 June 2008

All Framework
  Updated the distributed JDK and examples to the new location of qualifiers

Javari Checker
  Improved documentation on polymorphism resolution
  Removed redundant code now added to the framework from JavariVisitor,
    JavariChecker and JavariAnnotatedTypeFactory
  Refactored method polymorphism into JavariAnnotatedTypeFactory
  Fixed bug on obtaining type from NewClassTree, annotations at constructor
    invocation are not ignored now
  Refactored polymorphism resolution, now all annotations on parameters and
    receivers are replaced, not only on the return type
  Refactored and renamed internal annotator classes in
    JavariAnnotatedTypeFactory
  Added more constructor tests
  Moved Javari annotations to checkers.javari.quals package

----------------------------------------------------------------------

Version 0.6.3, 6 June 2008

Checker Framework
  Improved documentation and manual
  Treat qualifiers on extends clauses of type variables and wildcard types as
    if present on type variable itself
  Renamed AnnotationRelations to QualifierHierarchy
  Renamed GraphAnnotationRelations to GraphQualifierHierarchy
  Renamed TypeRelations to TypeHierarchy
  Added flow as a supported lint option for all checkers
  Determined the suppress warning key reflectively

Interned Checker
  Moved @Interned annotation to checkers.interned.quals package

NonNull Checker
  Moved nonnull annotations to checkers.nonnull.quals package

Miscellaneous
  Included Javadocs in the release
  Improved documentation for all checkers

----------------------------------------------------------------------

Version 0.6.2, 30 May 2008

Checker Framework API
  Added support for @Default annotation via TreeAnnotator
  Added support for PolymorphicQualifier meta-annotation
  Disallow the use of @SupportedAnnotationTypes on checkers
  Fixed bugs related to wildcards with super clauses
  Improved flow-sensitive analysis for fields

Javari Checker
  Moved Javari qualifiers from checkers.quals to checkers.javari.quals
  Fixed bugs causing null pointer exceptions

NonNull Checker
  Fixed bugs related to nonnull flow
  Added new tests to test suite

Basic Checker
  Renamed Custom Checker to Basic Checker

----------------------------------------------------------------------

Version 0.6.1, 26 Apr 2008

Checker Framework API
  Added support for @ImplicitFor meta-annotations via the new TypeAnnotator
    and TreeAnnotator classes
  Improved documentation and specifications
  Fixed a bug related to getting supertypes of wildcards
  Fixed a crash on class literals of primitive and array types
  Framework ignores annotations that are not part of a type system
  Fixed several minor bugs in the flow-sensitive inference implementation.

IGJ Checker
  Updated the checker to use AnnotationRelations and TypeRelations

Javari Checker
  Changing RoMaybe annotation to PolyRead
  Updated checker to use AnnotationRelations and TypeRelations
  Updated the JDK
  Fixed bugs related to QReadOnly and type argument subtyping
  Fixed bugs related to this-mutable fields in methods with @ReadOnly receiver
  Fixed bugs related to primitive type casts
  Added new tests to test suit

NonNull Checker
  Updated the annotated JDK
  Fixed bugs in which default annotations were not correctly applied
  Added @Raw types to handle partial object initialization.
  Fixed several minor bugs in the checker implementation.

Custom Checker
  Updated checker to use hierarchy meta-annotations, via -Aquals argument

----------------------------------------------------------------------

Version 0.6, 11 Apr 2008

Checker Framework API
  Introduced AnnotationRelations and TypeRelations, more robust classes to
    represent type and annotation hierarchies, and deprecated
    SimpleSubtypeRelation
  Add support for meta-annotations to declare type qualifiers subtype relations
  Re-factored AnnotatedTypes and AnnotatedTypeFactory
  Added a default implementation of SourceChecker.getSuppressWarningsKey()
    that reads the @SuppressWarningsKey class annotation
  Improved support for multidimensional arrays and new array expressions
  Fixed a bug in which implicit annotations were not being applied to
    parenthesized expressions
  Framework ignores annotations on a type that do not have @TypeQualifier
  Moved error/warning messages into "messages.properties" files in each
    checker package
  Fixed a bug in which annotations were inferred to liberally by
    checkers.flow.Flow

Interned Checker
  Added heuristics that suppress warnings for certain comparisons (namely in
    methods that override Comparator.compareTo and Object.equals)
  The Interned checker uses flow-sensitive inference by default

IGJ Checker
  Fixed bugs related to resolving immutability variable in method invocation
  Fixed a bug related to reassignability of fields
  Add more tests

Javari Checker
  Added placeholder annotation for ThisMutable mutability
  Re-factored JavariAnnotatedTypeFactory
  Fixed self-type resolution for method receivers for readonly classes
  Fixed annotations on parameters of readonly methods
  Fixed type validation for arrays of primitives
  Added more tests
  Renamed @RoMaybe annotation to @PolyRead

NonNull Checker
  Removed deprecated checkers.nonnull.flow package
  Fixed a bug in which default annotations were not applied correctly

Miscellaneous
  Improved Javadocs
  Added FactoryTestChecker, a more modular tester for the annotated type
    factory
  Simplify error output for some types by stripping package names

----------------------------------------------------------------------

Version 0.5.1, 21 Mar 2008

Checker Framework API
  Added support for conditional expression
  Added checks for type validity and assignability
  Added support for per-checker customization of asMemberOf
  Added support for type parameters in method invocation,
    including type inference
  Enhanced performance of AnnotatedTypeFactory
  Checkers run only when no errors are found by Javac
  Fixed bugs related AnnotationUtils.deepCopy()
  Fixed support for annotated class type parameters
  Fixed some support for annotated type variable bounds
  Added enhancements to flow-sensitive qualifier inference
  Added checks for type parameter bounds

Interned Checker
  Fixed some failing test cases
  Fixed a bug related to autoboxing/unboxing
  Added experimental flow-sensitive qualifier inference (use
    "-Alint=flow" to enable)
  Improved subtype testing, removing some spurious errors

IGJ Checker
  Deleted IGJVisitor!
  Fixed some bugs related to immutability type variable resolution

Javari Checker
  Removed redundant methods from JavariVisitor in the new framework
  Added support to constructor receivers
  Added support to parenthesized expressions
  Fixed a bug related to resolving RoMaybe constructors
  Fixed a bug related to parsing conditional expressions
  Added parsing of parenthesized expressions
  Replaced checkers.javari.VisitorState with
    checkers.types.VisitorState, present in BaseTypeVisitor
  Modified JavariVisitor type parameters (it now extends
    BaseTypeVisitor<Void, Void>, not BaseTypeVisitor<Void,
    checkers.javari.VisitorState>)
  Modified JavariAnnotatedTypeFactory TreePreAnnotator to mutate a
    AnnotatedTypeMirror parameter instead of returning a
    List<AnnotationMirror>, in accordance with other parts of the
    framework design
  Modified test output format
  Added tests to test suite

NonNull Checker
  Fixed a bug related to errors produced on package declarations
  Exception parameters are now treated as NonNull by default
  Added better support for complex conditionals in NonNull-specific
    flow-sensitive inference
  Fixed some failing test cases
  Improved subtype testing, removing some spurious errors

Custom Checker
  Added a new type-checker for type systems with no special semantics, for
    which annotations can be provided via the command line

Miscellaneous
  Made corrections and added more links to Javadocs
  A platform-independent binary version of the checkers and framework
    (checkers.jar) is now included in this release

----------------------------------------------------------------------

Version 0.5, 7 Mar 2008

Checker Framework API
  Enhanced the supertype finder to take annotations on extends and
    implements clauses of a class type
  Fixed a bug related to checking an empty array initializer ("{}")
  Fixed a bug related to missing type information when multiple
    top-level classes are defined in a single file
  Fixed infinite recursion when checking expressions like "Enum<E
    extends Enum<E>>"
  Fixed a crash in checkers.flow.Flow related to multiple top-level
    classes in a single file
  Added better support for annotated wildcard type bounds
  Added AnnotatedTypeFactory.annotateImplicit() methods to replace
    overriding the getAnnotatedType() methods directly
  Fixed a bug in which constructor arguments were not checked

Interned Checker
  Fixed a bug related to auto-unboxing of classes for primitives
  Added checks for calling methods with an @Interned receiver

IGJ Checker
  Implemented the immutability inference for self-type (type of
    'this') properly
  Enhanced the implicit annotations to make an un-annotated code
    type-check
  Fixed bugs related to invoking methods based on a method's receiver
    annotations

Javari Checker
  Restored in this version, after porting to the new framework

NonNull Checker
  Fixed a bug in which primitive types were considered possibly null
  Improvements to support for @Default annotations

Miscellaneous
  Improved error message display for all checkers

----------------------------------------------------------------------

Version 0.4.1, 22 Feb 2008

Checker Framework API
  Introduced AnnotatedTypeFactory.directSupertypes() which finds the
    supertypes as annotated types, which can be used by the framework.
  Introduced default error messages analogous to javac's error messages.
  Fixed bugs related to handling array access and enhanced-for-loop type
    testing.
  Fixed several bugs that are due AnnotationMirror not overriding .equals()
    and .hashCode().
  Improved Javadocs for various classes and methods.
  Fixed several bugs that caused crashes in the checkers.
  Fixed a bug where varargs annotations were not handled correctly.

IGJ Checker
  Restored in this version, after porting the checker to the new framework.

NonNull Checker
  Fixed a bug where static field accesses were not handled correctly.
  Improved error messages for the NonNull checker.
  Added the NNEL (NonNull Except Locals) annotation default.

Interned Checker
  Fixed a bug where annotations on type parameter bounds were not handled
    correctly.
  Improved error messages for the Interned checker.

----------------------------------------------------------------------

Version 0.4, 11 Feb 2008

Checker Framework API
  Added checkers.flow, an improved and generalized flow-sensitive type
    qualifier inference, and removed redundant parts from
    checkers.nonnull.flow.
  Fixed a bug that prevented AnnotatedTypeMirror.removeAnnotation from working
    correctly.
  Fixed incorrect behavior in checkers.util.SimpleSubtypeRelation.

NonNull Checker
  Adopted the new checkers.flow.Flow type qualifier inference.
  Clarifications and improvements to Javadocs.

----------------------------------------------------------------------

Version 0.3.99, 20 Nov 2007

Checker Framework API
  Deprecated AnnotatedClassType, AnnotatedMethodType, and AnnotationLocation
    in favor of AnnotatedTypeMirror (a new representation of annotated types
    based on the javax.lang.model.type hierarchy).
  Added checkers.basetype, which provides simple assignment and
    pseudo-assignment checking.
  Deprecated checkers.subtype in favor of checkers.basetype.
  Added options for debugging output from checkers: -Afilenames, -Ashowchecks

Interned Checker
  Adopted the new Checker Framework API.
  Fixed a bug in which "new" expressions had an incorrect type.

NonNull Checker
  Adopted the new Checker Framework API.

Javari Checker
IGJ Checker
  Removed in this version, to be restored in a future version pending
    completion of updates to these checkers with respect to the new framework
    API.

----------------------------------------------------------------------

Version 0.3, 1 Oct 2007

Miscellaneous Changes
  Consolidated HTML documentation into a single user manual (see the "manual"
    directory in the distribution).

IGJ Checker
  New features:
    Added a test suite.
    Added annotations (skeleton files) for parts of java.util and java.lang.

NonNull Checker
  New features:
    @SuppressWarnings("nonnull") annotation suppresses checker warnings.
    @Default annotation can make NonNull (not Nullable) the default.
    Added annotations (skeleton classes) for parts of java.util and java.lang.
    NonNull checker skips no classes by default (previously skipped JDK).
    Improved error messages: checker reports expected and found types.

  Bug fixes:
    Fixed a null-pointer exception when checking certain array accesses.
    Improved checking for field dereferences.

Interned Checker
  New features:
    @SuppressWarnings("interned") annotation suppresses checker warnings.
    The checker warns when two @Interned objects are compared with .equals

  Bug fixes:
    The checker honors @Interned annotations on method receivers.
    java.lang.Class types are treated as @Interned.

Checker Framework API
  New features:
    Added support for default annotations and warning suppression in checkers

----------------------------------------------------------------------

Version 0.2.3, 30 Aug 2007

IGJ Checker
  New features:
    changed @W(int) annotation to @I(String) to improve readability
    improved readability of error messages
    added a test for validity of types (testing @Mutable String)

  Bug fixes:
    fixed resolving of @I on fields on receiver type
    fixed assignment checking assignment validity for enhanced for loop
    added check for constructor invocation parameters

Interned Checker
  added the Interned checker, for verifying the absence of equality testing
    errors; see "interned-checker.html" for more information

Javari Checker
  New features:
    added skeleton classes for parts of java.util and java.lang with Javari
      annotations

  Bug fixes:
    fixed readonly inner class bug on Javari Checker

NonNull Checker
  New features:
    flow-sensitive analysis for assignments from a known @NonNull type (e.g.,
      when the right-hand of an assignment is @NonNull, the left-hand is
      considered @NonNull from the assignment to the next possible
      reassignment)
    flow-sensitive analysis within conditional checks

  Bug fixes:
    fixed several sources of null-pointer errors in the NonNull checker
    fixed a bug in the flow-sensitive analysis when a variable was used on
      both sides of the "=" operator

Checker Framework API
  New features:
    added the TypesUtils.toString() method for pretty-printing annotated types
    added AnnotationUtils, a utility class for working with annotations and
      their values
    added SourceChecker.getDefaultSkipPattern(), so that checkers can
      individually specify which classes to skip by default
    added preliminary support for suppressing checker warnings via
      the @SuppressWarnings annotation

  Bug fixes:
    fixed handling of annotations of field values
    InternalAnnotation now correctly uses defaults for annotation values
    improved support for annotations on class type parameter bounds
    fixed an assertion violation when compiling certain uses of arrays

----------------------------------------------------------------------

Version 0.2.2, 16 Aug 2007


Code Changes

* checkers.igj
    some bug fixes and improved documentation

* checkers.javari
    fixed standard return value to be @Mutable
    fixed generic and array handling of @ReadOnly
    fixed @RoMaybe resolution of receivers at method invocation
    fixed parsing of parenthesized trees and conditional trees
    added initial support for for-enhanced loop
    fixed constructor behavior on @ReadOnly classes
    added checks for annotations on primitive types inside arrays

* checkers.nonnull
    flow sensitive analysis supports System.exit, new class/array creation

* checkers.subtype
    fixes for method overriding and other generics-related bugs

* checkers.types
    added AnnotatedTypeMirror, a new representation for annotated types that
      might be moved to the compiler in later version
    added AnnotatedTypeScanner and AnnotatedTypeVisitor, visitors for types
    AnnotatedTypeFactory uses GenericsUtils for improved handing of annotated
      generic types

* checkers.util
    added AnnotatedTypes, a utility class for AnnotatedTypeMirror
    added GenericsUtils, a utility class for working with generic types

* tests
    modified output to print only missing and unexpected diagnostics
    added new test cases for the Javari Checker


Documentation Changes

* checkers/igj-checker.html
    improvements to page

* checkers/javari-checker.html
    examples now point to test suit files

Miscellaneous Changes

* checkers/build.xml
    Ant script fails if it doesn't find the correct JSR 308 javac version

----------------------------------------------------------------------

Version 0.2.1, 1 Aug 2007


Code Changes

* checkers.igj & checkers.igj.quals
    added an initial implementation for the IGJ language

* checkers.javari
    added a state parameter to the visitor methods
    added tests and restructured the test suite
    restructured and implemented RoMaybe
    modified return type to be mutable by default
    fixed mutability type handling for type casts and field access
    fixed bug, ensuring no primitives can be ReadOnly
    a method receiver type is now based on the correct annotation
    fixed parameter type-checking for overriden methods
    fixed bug on readonly field initialization
    added handling for unary trees

* checkers.nonnull
    added a tests for the flow-senstive analysis and varargs methods
    improved flow-sensitive analysis: else statements, asserts,
      return/throw statements, instanceof checks, complex conditionals with &&
    fixed a bug in the flow-sensitive analysis that incorrectly inferred
      @NonNull for some elements
    removed NonnullAnnotatedClassType, moving its functionality into
      NonnullAnnotatedTypeFactory

* checkers.source
    SourceChecker.getSupportedAnnotationTypes() returns ["*"], overriding
      AbstractProcessor.getSupportedAnnotationTypes(). This enables all
      checkers to run on unannotated code

* checkers.subtypes
    fixed a bug pertaining to method parameter checks for overriding methods
    fixed a bug that caused crashes when checking varargs methods

* checkers.types
    AnnotatedTypeFactory.getClass(Element) and getMethod(Element) use the
      tree of the passed Element if one exists
    AnnotatedClassType.includeAt, .execludeAt, .getAnnotationData were
      added and are public
    added constructor() and skipParens() methods to InternalUtils
    renamed getTypeArgumentLocations() to getAnnotatedTypeArgumentLocations()
      in AnnotatedClassType
    added AnnotationData to represent annotations instead of Class instances;
      primarily allows querying annotation arguments
    added switch for whether or not to use includes/excludes in
      AnnotatedClassType.hasAnnotationAt()

* checkers.util
    added utility classes
    added skeleton class generator utility for annotating external libraries


Documentation Changes

* checkers/nonnull-checker.html
    added a note about JML
    added a caveat about variable initialization

* checkers/README-checkers.html
    improvements to instructions

----------------------------------------------------------------------

Version 0.2, 2 Jul 2007


Code Changes

* checkers.subtype
    subtype checker warns for annotated and redundant typecasts
    SubtypeVisitor checks for invalid return and parameter types in overriding
      methods
    added checks for compound assignments (like '+=')

* checkers.source
    SourceChecker honors the "checkers.skipClasses" property as a regex for
      suppressing warnings from unannotated code (property is "java.*" by
      default)
    SourceVisitor extends TreePathScanner<R,P> instead of
      TreeScanner<Void,Void>

* checkers.types
    AnnotatedClassType.isAnnotatedWith removed
    AnnotatedClassType.getInnerLocations renamed to getTypeArgumentLocations
    AnnotatedClassType.include now removes from the exclude list (and
      vice-versa)
    AnnotatedClassType.setElement and setTree methods are now public

* checkers.nonnull
    added a flow-sensitive analysis for inferring @NonNull in "if (var !=
      null)"-style checks
    added checks for prefix and postfix increment and decrement operations

* checkers.javari
    added initial implementation of a type-checker for the Javari language

----------------------------------------------------------------------

Version 0.1.1, 7 Jun 2007


Documentation Changes

* checkers/nonnull-checker.html
    created "Tiny examples" subsection
    created "Annotated library" subsection
    noted where to read @NonNull-annotated source
    moved instructions for unannotated code to README-checkers.html
    various minor corrections and clarifications

* checkers/README-checkers.html
    added cross-references to other Checker Framework documents
    removed redundant text
    moved instructions for unannotated code from nonnull-checker.html
    various minor corrections and clarifications

* checkers/creating-a-checker.html
    added note about getSupportedSourceVersion
    removed line numbers from @Interned example
    added section on SubtypeChecker/SubtypeVisitor
    various minor corrections and clarifications


Code Changes

* checkers.subtype
    removed deprecated getCheckedAnnotation() mechanism
    added missing package Javadocs
    package Javadocs reference relevant HTML documentation
    various improvements to Javadocs
    SubtypeVisitor and SubtypeChecker are now abstract classes
    updated with respect to preferred usages of
      AnnotatedClassType.hasAnnotationAt and AnnotatedClassType.annotateAt

* checkers.source
    added missing package Javadocs
    package Javadocs reference relevant HTML documentation

* checkers.types
    added missing package Javadocs
    package Javadocs reference relevant HTML documentation
    AnnotatedClassType.annotateAt now correctly handles
      AnnotationLocation.RAW argument
    AnnotatedClassType.annotate deprecated in favor of
      AnnotatedClassType.annotateAt with AnnotationLocation.RAW as an argument
    AnnotatedClassType.isAnnotatedWith deprecated in favor of
      AnnotatedClassType.hasAnnotationAt with AnnotationLocation.RAW as an
      argument
    Added fromArray and fromList methods to AnnotationLocation and made
      corresponding constructors private.

* checkers.quals
    added Javadocs and meta-annotations on annotation declarations where
      missing
    package Javadocs reference relevant HTML documentation

* checkers.nonnull
    various improvements to Javadocs
    package Javadocs reference relevant HTML documentation


Miscellaneous Changes

    improved documentation of ch examples
    Checker Framework build file now only attempts to compile .java files


----------------------------------------------------------------------

Version 0.1.0, 1 May 2007

Initial release.<|MERGE_RESOLUTION|>--- conflicted
+++ resolved
@@ -19,7 +19,6 @@
 will not affect users (any programmer-written annotation that was legal before
 will still be legal), but it may affect checker implementations.
 
-<<<<<<< HEAD
 `JavaExpressionParseUtil`:
 `JavaExpressionParseUtil#parse` no longer viewpoint-adapts Java expressions. It
 just converts the expression `String` to a `JavaExpression`.  To that end,
@@ -27,14 +26,10 @@
 `JavaExpressionParseUtil#parse` no longer takes a context object.  Most calls to
 `JavaExpressionParseUtil#parse` should be replaced with a call to one of the
 methods in `StringToJavaExpressions`.
-=======
+
 Renamed `AnnotatedTypeComparer` to `DoubleAnnotatedTypeScanner`. In the new
 class, the method `compare` was renamed `defaultAction`. The method `combineRs`
 was replaced by `reduce`.
-
-Removed methods:
- * `AnnotationUtils.getElementValueArrayOrSingleton`
->>>>>>> 265d1c42
 
 Removed deprecated `PluginUtil` class.
 
