--- conflicted
+++ resolved
@@ -28,10 +28,6 @@
         }
     }
 }
-<<<<<<< HEAD
-
-=======
->>>>>>> 4505e7f2
 publishing {
     publications {
         javacUtil(MavenPublication) {
