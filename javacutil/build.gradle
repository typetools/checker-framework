plugins {
  id 'java-library'
}

repositories {
  mavenCentral()
}

dependencies {
  implementation project(':checker-qual')

  // This is used by org.checkerframework.javacutil.TypesUtils.isImmutableTypeInJdk.
  // https://mvnrepository.com/artifact/org.plumelib/plume-util
  implementation "org.plumelib:plume-util:${versions.plumeUtil}"
  implementation "org.plumelib:reflection-util:${versions.reflectionUtil}"

  // External dependencies:
  // If you add an external dependency, you must shadow its packages both in checker.jar and
  // and dataflow-shaded.jar.
<<<<<<< HEAD
  // See these comments:
  //   * in ../build.gradle in the shadowJar block.
  //   * in ../dataflow/build.gradle in the createDataflowShaded task.  TODO: I don't see why one needs to read this comment.
=======
  // Update relocations in these locations:
  //   * in ../build.gradle in the shadowJar block.
  //   * in ../dataflow/build.gradle in the createDataflowShaded task.
>>>>>>> bebd3fca
}

apply from: rootProject.file('gradle-mvn-push.gradle')

final javacUtilPom(publication) {
  sharedPublicationConfiguration(publication)
  publication.from components.java

  publication.pom {
    name = 'Javacutil'
    description = 'javacutil contains utility classes for the javac compiler.'
    licenses {
      license {
        name = 'GNU General Public License, version 2 (GPL2), with the classpath exception'
        url = 'http://www.gnu.org/software/classpath/license.html'
        distribution = 'repo'
      }
    }
  }
}

publishing {
  publications {
    javacUtil(MavenPublication) {
      javacUtilPom it
    }
  }
}

signing {
  sign publishing.publications.javacUtil
}<|MERGE_RESOLUTION|>--- conflicted
+++ resolved
@@ -17,15 +17,9 @@
   // External dependencies:
   // If you add an external dependency, you must shadow its packages both in checker.jar and
   // and dataflow-shaded.jar.
-<<<<<<< HEAD
-  // See these comments:
-  //   * in ../build.gradle in the shadowJar block.
-  //   * in ../dataflow/build.gradle in the createDataflowShaded task.  TODO: I don't see why one needs to read this comment.
-=======
   // Update relocations in these locations:
   //   * in ../build.gradle in the shadowJar block.
   //   * in ../dataflow/build.gradle in the createDataflowShaded task.
->>>>>>> bebd3fca
 }
 
 apply from: rootProject.file('gradle-mvn-push.gradle')
