plugins {
    id 'java-library'
}

repositories {
    mavenCentral()
}

dependencies {
    implementation project(':checker-qual')

    // This is used by org.checkerframework.javacutil.TypesUtils.isImmutableTypeInJdk.
    // https://mvnrepository.com/artifact/org.plumelib/plume-util
<<<<<<< HEAD
    implementation 'org.plumelib:plume-util:1.6.0-SNAPSHOT'
=======
    implementation "org.plumelib:plume-util:${plumeUtilVersion}"
>>>>>>> 53dce26c

    // External dependencies:
    // If you add an external dependency, you must shadow its packages both in checker.jar and
    // and dataflow-shaded.jar.
    // See the comment in ../build.gradle in the shadowJar block and ../dataflow/build.gradle in
    // shadowJar block.
}

apply from: rootProject.file("gradle-mvn-push.gradle")

final javacUtilPom(publication) {
    sharedPublicationConfiguration(publication)
    publication.from components.java

    publication.pom {
        name = 'Javacutil'
        description = 'javacutil contains utility classes for the javac compiler.'
        licenses {
            license {
                name = 'GNU General Public License, version 2 (GPL2), with the classpath exception'
                url = 'http://www.gnu.org/software/classpath/license.html'
                distribution = 'repo'
            }
        }
    }
}
publishing {
    publications {
        javacUtil(MavenPublication) {
            javacUtilPom it
        }
    }
}
signing {
    sign publishing.publications.javacUtil
}<|MERGE_RESOLUTION|>--- conflicted
+++ resolved
@@ -11,11 +11,7 @@
 
     // This is used by org.checkerframework.javacutil.TypesUtils.isImmutableTypeInJdk.
     // https://mvnrepository.com/artifact/org.plumelib/plume-util
-<<<<<<< HEAD
-    implementation 'org.plumelib:plume-util:1.6.0-SNAPSHOT'
-=======
     implementation "org.plumelib:plume-util:${plumeUtilVersion}"
->>>>>>> 53dce26c
 
     // External dependencies:
     // If you add an external dependency, you must shadow its packages both in checker.jar and
