repositories {
    mavenCentral()
}

dependencies {
<<<<<<< HEAD
    // This is used by org.checkerframework.javacutil.TypesUtils.isImmutableTypeInJdk
=======
    // This is used by org.checkerframework.javacutil.TypesUtils.isImmutableTypeInJdk.
>>>>>>> 2baab05c
    // https://mvnrepository.com/artifact/org.plumelib/plume-util
    // Keep version number in sync with ../maven-artifacts/release/javacutilReleasePom.xml .
    compile 'org.plumelib:plume-util:1.0.6'

    compile configurations.javacJar
    compileOnly project(':checker-qual')
}<|MERGE_RESOLUTION|>--- conflicted
+++ resolved
@@ -3,11 +3,7 @@
 }
 
 dependencies {
-<<<<<<< HEAD
-    // This is used by org.checkerframework.javacutil.TypesUtils.isImmutableTypeInJdk
-=======
     // This is used by org.checkerframework.javacutil.TypesUtils.isImmutableTypeInJdk.
->>>>>>> 2baab05c
     // https://mvnrepository.com/artifact/org.plumelib/plume-util
     // Keep version number in sync with ../maven-artifacts/release/javacutilReleasePom.xml .
     compile 'org.plumelib:plume-util:1.0.6'
