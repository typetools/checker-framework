plugins {
  id 'java-library'
}

repositories {
  mavenCentral()
}

dependencies {
  implementation project(':checker-qual')

  // This is used by org.checkerframework.javacutil.TypesUtils.isImmutableTypeInJdk.
  // https://mvnrepository.com/artifact/org.plumelib/plume-util
  implementation "org.plumelib:plume-util:${versions.plumeUtil}"
  implementation "org.plumelib:reflection-util:${versions.reflectionUtil}"

  // External dependencies:
<<<<<<< HEAD
  // If you add an external dependency, you must shadow its packages.
  // Add lines in the shadowJar block below and in ../build.gradle.

  // https://mvnrepository.com/artifact/com.google.guava/guava
  implementation "com.google.guava:guava:32.0.1-jre"
=======
  // If you add an external dependency, you must shadow its packages both in checker.jar and
  // and dataflow-shaded.jar.
  // See the comment in ../build.gradle in the shadowJar block and ../dataflow/build.gradle
  // createDataflowShaded task.
>>>>>>> 21d541ad
}


apply from: rootProject.file('gradle-mvn-push.gradle')

final javacUtilPom(publication) {
  sharedPublicationConfiguration(publication)
  publication.from components.java

  publication.pom {
    name = 'Javacutil'
    description = 'javacutil contains utility classes for the javac compiler.'
    licenses {
      license {
        name = 'GNU General Public License, version 2 (GPL2), with the classpath exception'
        url = 'http://www.gnu.org/software/classpath/license.html'
        distribution = 'repo'
      }
    }
  }
}

publishing {
  publications {
    javacUtil(MavenPublication) {
      javacUtilPom it
    }
  }
}

signing {
  sign publishing.publications.javacUtil
}<|MERGE_RESOLUTION|>--- conflicted
+++ resolved
@@ -15,18 +15,10 @@
   implementation "org.plumelib:reflection-util:${versions.reflectionUtil}"
 
   // External dependencies:
-<<<<<<< HEAD
-  // If you add an external dependency, you must shadow its packages.
-  // Add lines in the shadowJar block below and in ../build.gradle.
-
-  // https://mvnrepository.com/artifact/com.google.guava/guava
-  implementation "com.google.guava:guava:32.0.1-jre"
-=======
   // If you add an external dependency, you must shadow its packages both in checker.jar and
   // and dataflow-shaded.jar.
   // See the comment in ../build.gradle in the shadowJar block and ../dataflow/build.gradle
   // createDataflowShaded task.
->>>>>>> 21d541ad
 }
 
 
