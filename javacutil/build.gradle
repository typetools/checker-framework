--- conflicted
+++ resolved
@@ -17,19 +17,13 @@
   // External dependencies:
   // If you add an external dependency, you must shadow its packages both in checker.jar and
   // and dataflow-shaded.jar.
-<<<<<<< HEAD
-  // See the comment in ../build.gradle in the shadowJar block and ../dataflow/build.gradle
-  // createDataflowShaded task.
-=======
   // Update relocations in these locations:
   //   * in ../build.gradle in the shadowJar block.
   //   * in ../dataflow/build.gradle in the createDataflowShaded task.
->>>>>>> a1582130
 
   // https://mvnrepository.com/artifact/com.google.guava/guava
   implementation "com.google.guava:guava:32.0.1-jre"
 }
-
 
 apply from: rootProject.file('gradle-mvn-push.gradle')
 
