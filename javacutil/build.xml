<!--
  This is an Ant build file for compiling shared javac utilities.
-->
<project name="javacutil" default="dist" basedir=".">

    <description>
        Builds a library of utilities shared by sub-projects in the Checker Framework.
    </description>

    <property file="build.${os.name}.properties"/>
    <property file="build.properties"/>
    <property file="${basedir}/../build-common.properties"/>
    <property name="javadoc.private" value="false"/>

    <import file="${basedir}/../build-common.xml"/>


    <!-- If adding dependencies to other projects, ensure
         the Javadoc dependencies are also updated accordingly
         (and vice versa). -->
    <target name="prep" depends="prep-all"
            description="Create required directories">
        <mkdir dir="${build}"/>
        <mkdir dir="${tmpdir}" />
    </target>

    <target name="clean" description="Remove generated files">
        <delete dir="${build}"/>
        <delete file="${javacutil.lib}"/>
        <delete dir="dist"/>
        <delete dir="${api.doc}"/>
        <delete dir="${tmpdir}"/>
        <delete dir="${temp.dir}"/>
    </target>

    <target name="build.check.uptodate"
            description="Set properties: filesets and build.uptodate">
        <fileset id="src.files" dir="${src}">
            <include name="**/*.java"/>
            <exclude name="**/package-info.java"/>
        </fileset>

        <uptodate property="build.uptodate" targetfile="${build}">
            <srcfiles refid="src.files"/>
            <mapper type="glob" from="*.java" to="../${build}/*.class"/>
        </uptodate>
    </target>

    <target name="build" depends="prep,build.check.uptodate"
            unless="build.uptodate"
            description="Compile files.  Does not update any jars">
        <pathconvert pathsep=" " property="src.files.spaceseparated_jc">
            <path>
                <fileset dir="${src}">
                    <include name="**/*.java"/>
                    <!-- ManualTaglet should probably be somewhere else rather than in this directory. -->
                    <exclude name="**/javacutil/dist/**"/>
                </fileset>
            </path>
        </pathconvert>

        <echo message="${src.files.spaceseparated_jc}" file="${tmpdir}/srcfiles-javacutil.txt"/>
        <java fork="true"
              failonerror="true"
              classpath="${javac.lib}"
              classname="com.sun.tools.javac.Main">
<<<<<<< HEAD
            <jvmarg value="-Xbootclasspath/p:${javac.jdk.lib}"/>

=======
>>>>>>> a8196e79
            <arg value="-g"/>
            <!-- Make sure we only have Java 8 source code and generate Java 8 bytecode. -->
            <arg value="-source"/>
            <arg value="8"/>
            <arg value="-target"/>
            <arg value="8"/>
            <!-- To not get a warning about missing bootstrap
                 classpath for Java 8 (once we use Java 9). -->
            <arg value="-Xlint:-options"/>
            <arg value="-encoding"/>
            <arg value="utf-8"/>
            <arg value="-sourcepath"/>
            <arg value="${src}"/>
            <arg value="-d"/>
            <arg value="${build}"/>
            <arg value="@${tmpdir}/srcfiles-javacutil.txt"/>
            <arg value="-version"/>
            <arg value="-XDTA:noannotationsincomments"/>
            <arg value="-Xlint"/>
            <arg value="-Werror"/>
        </java>
        <delete file="${tmpdir}/srcfiles-javacutil.txt"/>

        <!--
        Touch doesn't work on a directory, so can't do:
           <touch file="${build}"/>
        Instead, create and remove a file, which modifies the directory.
        -->
        <touch file="${build}/.timestamp"/>
        <delete file="${build}/.timestamp"/>
    </target>

    <!-- TODO: add a type-checking target that doesn't use
         -XDTA:noannotations in comments. -->

    <target name="dist" depends="build" description="Create jar file">
        <mkdir dir="dist" />
        <jar destfile="${javacutil.lib}" basedir="${build}"/>
    </target>

    <target name="sources-jar">
        <jar destfile="${javacutil.sources.lib}" basedir="${src}"/>
    </target>

    <target name="javadoc-jar" depends="javadoc">
        <jar destfile="${javacutil.javadoc.lib}" basedir="${api.doc}" includes="**"/>
    </target>

    <!-- If adding a Javadoc dependency to another project,
         there is likely also a build dependency to that project.
         Please add it as well and keep both in sync. -->
    <target name="javadoc" depends="prep,prep-ManualTaglet"
            description="Create Javadoc documentation">

        <!-- This relative path is wrong; running "ant -find" from a
        subdirectory fails. -->
        <!-- With Ant 1.9.4 or later, add
            failonwarning="true"
            but Travis is stuck on Ant 1.8.2 as of 6/2016 -->
        <javadoc sourcepath="${src}"
                 destdir="${api.doc}"
                 private="${javadoc.private}"
                 encoding="UTF-8"
                 additionalParam="-Xdoclint:all,-missing"
                 failonerror="true"
                 executable="${javadoc.bin}"
                 classpath="${build}:${javac.lib}:${javadoc.lib}"
                 bootclasspath="${javac.lib}:${javadoc.lib}:${java.home}/lib/rt.jar">
            <package name="org.checkerframework.javacutil.*"/>

            <link href="http://docs.oracle.com/javase/8/docs/api/"/>
            <link href="http://docs.oracle.com/javase/8/docs/jdk/api/javac/tree/"/>
            <taglet name="org.checkerframework.javacutil.dist.ManualTaglet" path="${build}"/>
            <arg value="-XDTA:noannotationsincomments"/>
        </javadoc>
    </target>

</project><|MERGE_RESOLUTION|>--- conflicted
+++ resolved
@@ -64,11 +64,8 @@
               failonerror="true"
               classpath="${javac.lib}"
               classname="com.sun.tools.javac.Main">
-<<<<<<< HEAD
             <jvmarg value="-Xbootclasspath/p:${javac.jdk.lib}"/>
 
-=======
->>>>>>> a8196e79
             <arg value="-g"/>
             <!-- Make sure we only have Java 8 source code and generate Java 8 bytecode. -->
             <arg value="-source"/>
