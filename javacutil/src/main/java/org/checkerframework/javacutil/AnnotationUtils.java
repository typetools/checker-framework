package org.checkerframework.javacutil;

import com.sun.source.tree.AnnotationTree;
import com.sun.source.tree.MethodTree;
import com.sun.source.tree.ModifiersTree;
import com.sun.tools.javac.code.Symbol.VarSymbol;
import com.sun.tools.javac.code.Type;
import com.sun.tools.javac.model.JavacElements;
import java.lang.annotation.Annotation;
import java.lang.annotation.ElementType;
import java.lang.annotation.Inherited;
import java.lang.annotation.Target;
import java.lang.reflect.Array;
import java.util.ArrayList;
import java.util.Collection;
import java.util.Collections;
import java.util.Comparator;
import java.util.EnumSet;
import java.util.HashMap;
import java.util.Iterator;
import java.util.List;
import java.util.Map;
import java.util.NavigableSet;
import java.util.Objects;
import java.util.Set;
import java.util.StringJoiner;
import java.util.TreeMap;
import java.util.TreeSet;
import javax.lang.model.element.AnnotationMirror;
import javax.lang.model.element.AnnotationValue;
import javax.lang.model.element.ElementKind;
import javax.lang.model.element.ExecutableElement;
import javax.lang.model.element.Name;
import javax.lang.model.element.TypeElement;
import javax.lang.model.element.VariableElement;
import javax.lang.model.type.DeclaredType;
import javax.lang.model.util.ElementFilter;
import org.checkerframework.checker.interning.qual.CompareToMethod;
import org.checkerframework.checker.interning.qual.EqualsMethod;
import org.checkerframework.checker.nullness.qual.NonNull;
import org.checkerframework.checker.nullness.qual.Nullable;
import org.checkerframework.checker.signature.qual.BinaryName;
import org.checkerframework.checker.signature.qual.CanonicalName;
import org.checkerframework.dataflow.qual.SideEffectFree;
import org.checkerframework.framework.util.DefaultAnnotationFormatter;
import org.checkerframework.javacutil.AnnotationBuilder.CheckerFrameworkAnnotationMirror;

/** A utility class for working with annotations. */
public class AnnotationUtils {

    // Class cannot be instantiated.
    private AnnotationUtils() {
        throw new AssertionError("Class AnnotationUtils cannot be instantiated.");
    }

    // **********************************************************************
    // Helper methods to handle annotations.  mainly workaround
    // AnnotationMirror.equals undesired property
    // (I think the undesired property is that it's reference equality.)
    // **********************************************************************

    /**
     * Returns the fully-qualified name of an annotation as a String.
     *
     * @param annotation the annotation whose name to return
     * @return the fully-qualified name of an annotation as a String
     */
    public static final @CanonicalName String annotationName(AnnotationMirror annotation) {
        if (annotation instanceof AnnotationBuilder.CheckerFrameworkAnnotationMirror) {
            return ((AnnotationBuilder.CheckerFrameworkAnnotationMirror) annotation).annotationName;
        }
        final DeclaredType annoType = annotation.getAnnotationType();
        final TypeElement elm = (TypeElement) annoType.asElement();
        @SuppressWarnings("signature:assignment.type.incompatible") // JDK needs annotations
        @CanonicalName String name = elm.getQualifiedName().toString();
        return name;
    }

    /**
     * Returns the binary name of an annotation as a String.
     *
     * @param annotation the annotation whose binary name to return
     * @return the binary name of an annotation as a String
     */
    public static final @BinaryName String annotationBinaryName(AnnotationMirror annotation) {
        final DeclaredType annoType = annotation.getAnnotationType();
        final TypeElement elm = (TypeElement) annoType.asElement();
        return ElementUtils.getBinaryName(elm);
    }

    /**
     * Returns true iff both annotations are of the same type and have the same annotation values.
     *
     * <p>This behavior differs from {@code AnnotationMirror.equals(Object)}. The equals method
     * returns true iff both annotations are the same and annotate the same annotation target (e.g.
     * field, variable, etc) -- that is, if its arguments are the same annotation instance.
     *
     * @param a1 the first AnnotationMirror to compare
     * @param a2 the second AnnotationMirror to compare
     * @return true iff a1 and a2 are the same annotation
     */
    @EqualsMethod
    public static boolean areSame(AnnotationMirror a1, AnnotationMirror a2) {
        if (a1 == a2) {
            return true;
        }

        if (!areSameByName(a1, a2)) {
            return false;
        }

        // This commented implementation is less efficient.  It is also wrong:  it requires a
        // particular order for fields, and it distinguishes the long constants "33" and "33L".
        // Map<? extends ExecutableElement, ? extends AnnotationValue> elval1 =
        //         getElementValuesWithDefaults(a1);
        // Map<? extends ExecutableElement, ? extends AnnotationValue> elval2 =
        //         getElementValuesWithDefaults(a2);
        // return elval1.toString().equals(elval2.toString());

        return sameElementValues(a1, a2);
    }

    /**
     * Return true iff a1 and a2 have the same annotation type.
     *
     * @param a1 the first AnnotationMirror to compare
     * @param a2 the second AnnotationMirror to compare
     * @return true iff a1 and a2 have the same annotation name
     * @see #areSame(AnnotationMirror, AnnotationMirror)
     */
    @EqualsMethod
    public static boolean areSameByName(AnnotationMirror a1, AnnotationMirror a2) {
        if (a1 == a2) {
            return true;
        }
        if (a1 == null || a2 == null) {
            throw new BugInCF("Unexpected null argument:  areSameByName(%s, %s)", a1, a2);
        }

        if (a1 instanceof CheckerFrameworkAnnotationMirror
                && a2 instanceof CheckerFrameworkAnnotationMirror) {
            return ((CheckerFrameworkAnnotationMirror) a1).annotationName
                    == ((CheckerFrameworkAnnotationMirror) a2).annotationName;
        }

        return annotationName(a1).equals(annotationName(a2));
    }

    /**
     * Checks that the annotation {@code am} has the name {@code aname} (a fully-qualified type
     * name). Values are ignored.
     *
     * @param am the AnnotationMirror whose name to compare
     * @param aname the string to compare
     * @return true if aname is the name of am
     */
    public static boolean areSameByName(AnnotationMirror am, String aname) {
        return aname.equals(annotationName(am));
    }

    /**
     * Checks that the annotation {@code am} has the name of {@code annoClass}. Values are ignored.
     *
     * <p>This method is not very efficient. It is more efficient to use {@code
     * AnnotatedTypeFactory#areSameByClass} or {@link #areSameByName}.
     *
     * @param am the AnnotationMirror whose class to compare
     * @param annoClass the class to compare
     * @return true if annoclass is the class of am
     */
    public static boolean areSameByClass(
            AnnotationMirror am, Class<? extends Annotation> annoClass) {
        String canonicalName = annoClass.getCanonicalName();
        assert canonicalName != null : "@AssumeAssertion(nullness): assumption";
        return areSameByName(am, canonicalName);
    }

    /**
     * Checks that two collections contain the same annotations.
     *
     * @param c1 the first collection to compare
     * @param c2 the second collection to compare
     * @return true iff c1 and c2 contain the same annotations, according to {@link
     *     #areSame(AnnotationMirror, AnnotationMirror)}
     */
    public static boolean areSame(
            Collection<? extends AnnotationMirror> c1, Collection<? extends AnnotationMirror> c2) {
        if (c1.size() != c2.size()) {
            return false;
        }
        if (c1.size() == 1) {
            return areSame(c1.iterator().next(), c2.iterator().next());
        }

        // while loop depends on SortedSet implementation.
        NavigableSet<AnnotationMirror> s1 = createAnnotationSet();
        NavigableSet<AnnotationMirror> s2 = createAnnotationSet();
        s1.addAll(c1);
        s2.addAll(c2);
        Iterator<AnnotationMirror> iter1 = s1.iterator();
        Iterator<AnnotationMirror> iter2 = s2.iterator();

        while (iter1.hasNext()) {
            AnnotationMirror anno1 = iter1.next();
            AnnotationMirror anno2 = iter2.next();
            if (!areSame(anno1, anno2)) {
                return false;
            }
        }
        return true;
    }

    /**
     * Checks that the collection contains the annotation. Using Collection.contains does not always
     * work, because it does not use areSame for comparison.
     *
     * @param c a collection of AnnotationMirrors
     * @param anno the AnnotationMirror to search for in c
     * @return true iff c contains anno, according to areSame
     */
    public static boolean containsSame(
            Collection<? extends AnnotationMirror> c, AnnotationMirror anno) {
        return getSame(c, anno) != null;
    }

    /**
     * Returns the AnnotationMirror in {@code c} that is the same annotation as {@code anno}.
     *
     * @param c a collection of AnnotationMirrors
     * @param anno the AnnotationMirror to search for in c
     * @return AnnotationMirror with the same class as {@code anno} iff c contains anno, according
     *     to areSame; otherwise, {@code null}
     */
    public static @Nullable AnnotationMirror getSame(
            Collection<? extends AnnotationMirror> c, AnnotationMirror anno) {
        for (AnnotationMirror an : c) {
            if (AnnotationUtils.areSame(an, anno)) {
                return an;
            }
        }
        return null;
    }

    /**
     * Checks that the collection contains the annotation. Using Collection.contains does not always
     * work, because it does not use areSame for comparison.
     *
     * <p>This method is not very efficient. It is more efficient to use {@code
     * AnnotatedTypeFactory#containsSameByClass} or {@link #containsSameByName}.
     *
     * @param c a collection of AnnotationMirrors
     * @param anno the annotation class to search for in c
     * @return true iff c contains anno, according to areSameByClass
     */
    public static boolean containsSameByClass(
            Collection<? extends AnnotationMirror> c, Class<? extends Annotation> anno) {
        return getAnnotationByClass(c, anno) != null;
    }

    /**
     * Returns the AnnotationMirror in {@code c} that has the same class as {@code anno}.
     *
     * <p>This method is not very efficient. It is more efficient to use {@code
     * AnnotatedTypeFactory#getAnnotationByClass} or {@link #getAnnotationByName}.
     *
     * @param c a collection of AnnotationMirrors
     * @param anno the class to search for in c
     * @return AnnotationMirror with the same class as {@code anno} iff c contains anno, according
     *     to areSameByClass; otherwise, {@code null}
     */
    public static @Nullable AnnotationMirror getAnnotationByClass(
            Collection<? extends AnnotationMirror> c, Class<? extends Annotation> anno) {
        for (AnnotationMirror an : c) {
            if (AnnotationUtils.areSameByClass(an, anno)) {
                return an;
            }
        }
        return null;
    }

    /**
     * Checks that the collection contains an annotation of the given name. Differs from using
     * Collection.contains, which does not use areSameByName for comparison.
     *
     * @param c a collection of AnnotationMirrors
     * @param anno the name to search for in c
     * @return true iff c contains anno, according to areSameByName
     */
    public static boolean containsSameByName(
            Collection<? extends AnnotationMirror> c, String anno) {
        return getAnnotationByName(c, anno) != null;
    }

    /**
     * Returns the AnnotationMirror in {@code c} that has the same name as {@code anno}.
     *
     * @param c a collection of AnnotationMirrors
     * @param anno the name to search for in c
     * @return AnnotationMirror with the same name as {@code anno} iff c contains anno, according to
     *     areSameByName; otherwise, {@code null}
     */
    public static @Nullable AnnotationMirror getAnnotationByName(
            Collection<? extends AnnotationMirror> c, String anno) {
        for (AnnotationMirror an : c) {
            if (AnnotationUtils.areSameByName(an, anno)) {
                return an;
            }
        }
        return null;
    }

    /**
     * Checks that the collection contains an annotation of the given name. Differs from using
     * Collection.contains, which does not use areSameByName for comparison.
     *
     * @param c a collection of AnnotationMirrors
     * @param anno the annotation whose name to search for in c
     * @return true iff c contains anno, according to areSameByName
     */
    public static boolean containsSameByName(
            Collection<? extends AnnotationMirror> c, AnnotationMirror anno) {
        return getSameByName(c, anno) != null;
    }

    /**
     * Returns the AnnotationMirror in {@code c} that is the same annotation as {@code anno}
     * ignoring values.
     *
     * @param c a collection of AnnotationMirrors
     * @param anno the annotation whose name to search for in c
     * @return AnnotationMirror with the same class as {@code anno} iff c contains anno, according
     *     to areSameByName; otherwise, {@code null}
     */
    public static @Nullable AnnotationMirror getSameByName(
            Collection<? extends AnnotationMirror> c, AnnotationMirror anno) {
        for (AnnotationMirror an : c) {
            if (AnnotationUtils.areSameByName(an, anno)) {
                return an;
            }
        }
        return null;
    }

    /**
     * Provide ordering for {@link AnnotationMirror}s. AnnotationMirrors are first compared by their
     * fully-qualified names, then by their element values in order of the name of the element.
     *
     * @param a1 the first annotation
     * @param a2 the second annotation
     * @return an ordering over AnnotationMirrors based on their name and values
     */
    public static int compareAnnotationMirrors(AnnotationMirror a1, AnnotationMirror a2) {
        if (!AnnotationUtils.areSameByName(a1, a2)) {
            return annotationName(a1).compareTo(annotationName(a2));
        }

        // The annotations have the same name, but different values, so compare values.
        Map<? extends ExecutableElement, ? extends AnnotationValue> vals1 = a1.getElementValues();
        Map<? extends ExecutableElement, ? extends AnnotationValue> vals2 = a2.getElementValues();
        Set<ExecutableElement> sortedElements =
                new TreeSet<>(Comparator.comparing(ElementUtils::getSimpleSignature));
        sortedElements.addAll(
                ElementFilter.methodsIn(a1.getAnnotationType().asElement().getEnclosedElements()));

        for (ExecutableElement meth : sortedElements) {
            AnnotationValue aval1 = vals1.get(meth);
            AnnotationValue aval2 = vals2.get(meth);
            if (aval1 == null) {
                aval1 = meth.getDefaultValue();
            }
            if (aval2 == null) {
                aval2 = meth.getDefaultValue();
            }
            int result = compareAnnotationValue(aval1, aval2);
            if (result != 0) {
                return result;
            }
        }
        return 0;
    }

    /**
     * Return 0 iff the two AnnotationValue objects are the same.
     *
     * @param av1 the first AnnotationValue to compare
     * @param av2 the second AnnotationValue to compare
     * @return 0 if if the two annotation values are the same
     */
    @CompareToMethod
    private static int compareAnnotationValue(AnnotationValue av1, AnnotationValue av2) {
        if (av1 == av2) {
            return 0;
        } else if (av1 == null) {
            return -1;
        } else if (av2 == null) {
            return 1;
        }
        return compareAnnotationValueValue(av1.getValue(), av2.getValue());
    }

    /**
     * Compares two annotation values for order.
     *
     * @param val1 a value returned by {@code AnnotationValue.getValue()}
     * @param val2 a value returned by {@code AnnotationValue.getValue()}
     * @return a negative integer, zero, or a positive integer as the first annotation value is less
     *     than, equal to, or greater than the second annotation value
     */
    @CompareToMethod
    private static int compareAnnotationValueValue(@Nullable Object val1, @Nullable Object val2) {
        if (val1 == val2) {
            return 0;
        } else if (val1 == null) {
            return -1;
        } else if (val2 == null) {
            return 1;
        }
        // Can't use deepEquals() to compare val1 and val2, because they might have mismatched
        // AnnotationValue vs. CheckerFrameworkAnnotationValue, and AnnotationValue doesn't override
        // equals().  So, write my own version of deepEquals().
        if ((val1 instanceof List<?>) && (val2 instanceof List<?>)) {
            List<?> list1 = (List<?>) val1;
            List<?> list2 = (List<?>) val2;
            if (list1.size() != list2.size()) {
                return list1.size() - list2.size();
            }
            // Don't compare setwise, because order can matter. These mean different things:
            //   @LTLengthOf(value={"a1","a2"}, offest={"0", "1"})
            //   @LTLengthOf(value={"a2","a1"}, offest={"0", "1"})
            for (int i = 0; i < list1.size(); i++) {
                Object v1 = list1.get(i);
                Object v2 = list2.get(i);
                int result = compareAnnotationValueValue(v1, v2);
                if (result != 0) {
                    return result;
                }
            }
            return 0;
        } else if ((val1 instanceof AnnotationMirror) && (val2 instanceof AnnotationMirror)) {
            return compareAnnotationMirrors((AnnotationMirror) val1, (AnnotationMirror) val2);
        } else if ((val1 instanceof AnnotationValue) && (val2 instanceof AnnotationValue)) {
            // This case occurs because of the recursive call when comparing arrays of
            // annotation values.
            return compareAnnotationValue((AnnotationValue) val1, (AnnotationValue) val2);
        }

        if ((val1 instanceof Type.ClassType) && (val2 instanceof Type.ClassType)) {
            // Type.ClassType does not override equals
            if (TypesUtils.areSameDeclaredTypes((Type.ClassType) val1, (Type.ClassType) val2)) {
                return 0;
            }
        }
        if (Objects.equals(val1, val2)) {
            return 0;
        }
        int result = val1.toString().compareTo(val2.toString());
        if (result == 0) {
            result = -1;
        }
        return result;
    }

    /**
     * Create a map suitable for storing {@link AnnotationMirror} as keys.
     *
     * <p>It can store one instance of {@link AnnotationMirror} of a given declared type, regardless
     * of the annotation element values.
     *
     * @param <V> the value of the map
     * @return a new map with {@link AnnotationMirror} as key
     */
    public static <V> Map<AnnotationMirror, V> createAnnotationMap() {
        return new TreeMap<>(AnnotationUtils::compareAnnotationMirrors);
    }

    /**
     * Constructs a {@link Set} for storing {@link AnnotationMirror}s.
     *
     * <p>It stores at most once instance of {@link AnnotationMirror} of a given type, regardless of
     * the annotation element values.
     *
     * @return a sorted new set to store {@link AnnotationMirror} as element
     */
    public static NavigableSet<AnnotationMirror> createAnnotationSet() {
        return new TreeSet<>(AnnotationUtils::compareAnnotationMirrors);
    }

    /**
     * Constructs a {@link Set} for storing {@link AnnotationMirror}s contain all the annotations in
     * {@code annos}.
     *
     * <p>It stores at most once instance of {@link AnnotationMirror} of a given type, regardless of
     * the annotation element values.
     *
     * @param annos a Collection of AnnotationMirrors to put in the created set
     * @return a sorted new set to store {@link AnnotationMirror} as element
     */
    public static NavigableSet<AnnotationMirror> createAnnotationSet(
            Collection<AnnotationMirror> annos) {
        TreeSet<AnnotationMirror> set = new TreeSet<>(AnnotationUtils::compareAnnotationMirrors);
        set.addAll(annos);
        return set;
    }

    /**
     * Constructs an unmodifiable {@link Set} for storing {@link AnnotationMirror}s contain all the
     * annotations in {@code annos}.
     *
     * <p>It stores at most once instance of {@link AnnotationMirror} of a given type, regardless of
     * the annotation element values.
     *
     * @param annos a Collection of AnnotationMirrors to put in the created set
     * @return a sorted, unmodifiable, new set to store {@link AnnotationMirror} as element
     */
    public static NavigableSet<AnnotationMirror> createUnmodifiableAnnotationSet(
            Collection<AnnotationMirror> annos) {
        TreeSet<AnnotationMirror> set = new TreeSet<>(AnnotationUtils::compareAnnotationMirrors);
        set.addAll(annos);
        return Collections.unmodifiableNavigableSet(set);
    }

    /**
     * Returns true if the given annotation has a @Inherited meta-annotation.
     *
     * @param anno the annotation to check for an @Inherited meta-annotation
     * @return true if the given annotation has a @Inherited meta-annotation
     */
    public static boolean hasInheritedMeta(AnnotationMirror anno) {
        return anno.getAnnotationType().asElement().getAnnotation(Inherited.class) != null;
    }

    /**
     * Returns the set of {@link ElementKind}s to which {@code target} applies, ignoring TYPE_USE.
     *
     * @param target a location where an annotation can be written
     * @return the set of {@link ElementKind}s to which {@code target} applies, ignoring TYPE_USE
     */
    public static EnumSet<ElementKind> getElementKindsForTarget(@Nullable Target target) {
        if (target == null) {
            // A missing @Target implies that the annotation can be written everywhere.
            return EnumSet.allOf(ElementKind.class);
        }
        EnumSet<ElementKind> eleKinds = EnumSet.noneOf(ElementKind.class);
        for (ElementType elementType : target.value()) {
            eleKinds.addAll(getElementKindsForElementType(elementType));
        }
        return eleKinds;
    }

    /**
     * Returns the set of {@link ElementKind}s corresponding to {@code elementType}. If the element
     * type is TYPE_USE, then ElementKinds returned should be the same as those returned for TYPE
     * and TYPE_PARAMETER, but this method returns the empty set instead.
     *
     * @param elementType the elementType to find ElementKinds for
     * @return the set of {@link ElementKind}s corresponding to {@code elementType}
     */
    public static EnumSet<ElementKind> getElementKindsForElementType(ElementType elementType) {
        switch (elementType) {
            case TYPE:
                return EnumSet.copyOf(ElementUtils.typeElementKinds());
            case FIELD:
                return EnumSet.of(ElementKind.FIELD, ElementKind.ENUM_CONSTANT);
            case METHOD:
                return EnumSet.of(ElementKind.METHOD);
            case PARAMETER:
                return EnumSet.of(ElementKind.PARAMETER);
            case CONSTRUCTOR:
                return EnumSet.of(ElementKind.CONSTRUCTOR);
            case LOCAL_VARIABLE:
                return EnumSet.of(
                        ElementKind.LOCAL_VARIABLE,
                        ElementKind.RESOURCE_VARIABLE,
                        ElementKind.EXCEPTION_PARAMETER);
            case ANNOTATION_TYPE:
                return EnumSet.of(ElementKind.ANNOTATION_TYPE);
            case PACKAGE:
                return EnumSet.of(ElementKind.PACKAGE);
            case TYPE_PARAMETER:
                return EnumSet.of(ElementKind.TYPE_PARAMETER);
            case TYPE_USE:
                return EnumSet.noneOf(ElementKind.class);
            default:
                // TODO: Use MODULE enum constants directly instead of looking them up by name.
                // (Java 11)
                if (elementType.name().equals("MODULE")) {
                    return EnumSet.of(ElementKind.valueOf("MODULE"));
                }
                if (elementType.name().equals("RECORD_COMPONENT")) {
                    return EnumSet.of(ElementKind.valueOf("RECORD_COMPONENT"));
                }
                throw new BugInCF("Unrecognized ElementType: " + elementType);
        }
    }

    // **********************************************************************
    // Annotation values: inefficient extractors that take an element name
    // **********************************************************************

    /**
     * Returns the values of an annotation's elements, including defaults. The method with the same
     * name in JavacElements cannot be used directly, because it includes a cast to
     * Attribute.Compound, which doesn't hold for annotations generated by the Checker Framework.
     *
     * <p>This method is intended for use only by the framework. Clients should use a method that
     * takes an {@link ExecutableElement}.
     *
     * @see AnnotationMirror#getElementValues()
     * @see JavacElements#getElementValuesWithDefaults(AnnotationMirror)
     * @param ad annotation to examine
     * @return the values of the annotation's elements, including defaults
     */
    public static Map<? extends ExecutableElement, ? extends AnnotationValue>
            getElementValuesWithDefaults(AnnotationMirror ad) {
        Map<ExecutableElement, AnnotationValue> valMap = new HashMap<>();
        if (ad.getElementValues() != null) {
            valMap.putAll(ad.getElementValues());
        }
        for (ExecutableElement meth :
                ElementFilter.methodsIn(ad.getAnnotationType().asElement().getEnclosedElements())) {
            AnnotationValue defaultValue = meth.getDefaultValue();
            if (defaultValue != null) {
                valMap.putIfAbsent(meth, defaultValue);
            }
        }
        return valMap;
    }

    /**
     * Verify whether the element with the name {@code elementName} exists in the annotation {@code
     * anno}.
     *
     * <p>This method is intended for use only by the framework. Clients should use a method that
     * takes an {@link ExecutableElement}.
     *
     * @param anno the annotation to examine
     * @param elementName the name of the element
     * @return whether the element exists in anno
     */
    public static boolean hasElementValue(AnnotationMirror anno, CharSequence elementName) {
        Map<? extends ExecutableElement, ? extends AnnotationValue> valmap =
                anno.getElementValues();
        for (ExecutableElement elem : valmap.keySet()) {
            if (elem.getSimpleName().contentEquals(elementName)) {
                return true;
            }
        }
        return false;
    }

    /**
     * Get the element with the name {@code elementName} of the annotation {@code anno}. The result
     * has type {@code expectedType}.
     *
     * <p>If the return type is an array, use {@link #getElementValueArray} instead.
     *
     * <p>If the return type is an enum, use {@link #getElementValueEnum} instead.
     *
     * <p>This method is intended only for use by the framework. A checker implementation should use
     * {@link #getElementValue(AnnotationMirror, ExecutableElement, Class)} or {@link
     * #getElementValue(AnnotationMirror, ExecutableElement, Class, Object)}.
     *
     * @param anno the annotation whose element to access
     * @param elementName the name of the element to access
     * @param expectedType the type of the element and the return value
     * @param <T> the class of the type
     * @param useDefaults whether to apply default values to the element
     * @return the value of the element with the given name
     */
    public static <T> T getElementValue(
            AnnotationMirror anno,
            CharSequence elementName,
            Class<T> expectedType,
            boolean useDefaults) {
        Map<? extends ExecutableElement, ? extends AnnotationValue> valmap;
        if (useDefaults) {
            valmap = getElementValuesWithDefaults(anno);
        } else {
            valmap = anno.getElementValues();
        }
        for (ExecutableElement elem : valmap.keySet()) {
            if (elem.getSimpleName().contentEquals(elementName)) {
                AnnotationValue val = valmap.get(elem);
                try {
                    return expectedType.cast(val.getValue());
                } catch (ClassCastException e) {
                    throw new BugInCF(
                            "getElementValue(%s, %s, %s, %s): val=%s, val.getValue()=%s [%s]",
                            anno,
                            elementName,
                            expectedType,
                            useDefaults,
                            val,
                            val.getValue(),
                            val.getValue().getClass());
                }
            }
        }
        throw new NoSuchElementException(
                String.format(
                        "No element with name \'%s\' in annotation %s; useDefaults=%s, valmap.keySet()=%s",
                        elementName, anno, useDefaults, valmap.keySet()));
    }

    /**
     * Differentiates NoSuchElementException from other BugInCF, for use by getElementValueOrNull.
     */
    @SuppressWarnings("serial")
    private static class NoSuchElementException extends BugInCF {
        /**
         * Constructs a new NoSuchElementException.
         *
         * @param message the detail message
         */
        public NoSuchElementException(String message) {
            super(message);
        }
    }

    /**
     * Get the element with the name {@code elementName} of the annotation {@code anno}, or return
     * null if no such element exists.
     *
     * <p>This method is intended only for use by the framework. A checker implementation should use
     * {@link #getElementValue(AnnotationMirror, ExecutableElement, Class, Object)}.
     *
     * @param anno the annotation whose element to access
     * @param elementName the name of the element to access
     * @param expectedType the type of the element and the return value
     * @param <T> the class of the type
     * @param useDefaults whether to apply default values to the element
     * @return the value of the element with the given name, or null
     */
    public static <T> @Nullable T getElementValueOrNull(
            AnnotationMirror anno,
            CharSequence elementName,
            Class<T> expectedType,
            boolean useDefaults) {
        // This implementation permits getElementValue a more detailed error message than if
        // getElementValue called getElementValueOrNull and threw an error if the result was null.
        try {
            return getElementValue(anno, elementName, expectedType, useDefaults);
        } catch (NoSuchElementException e) {
            return null;
        }
<<<<<<< HEAD
    }

    /**
     * Get the element with the name {@code elementName} of the annotation {@code anno}, or return
     * null if no such element exists. One element of the result has type {@code expectedType}.
     *
     * <p>This method is intended only for use by the framework. A checker implementation should use
     * {@link #getElementValue(AnnotationMirror, ExecutableElement, Class, Object)}.
     *
     * @param anno the annotation whose element to access
     * @param elementName the name of the element to access
     * @param expectedType the component type of the element and of the return value
     * @param <T> the class of the component type
     * @param useDefaults whether to apply default values to the element
     * @return the value of the element with the given name, or null
     */
    public static <T> @Nullable List<T> getElementValueArrayOrNull(
            AnnotationMirror anno,
            CharSequence elementName,
            Class<T> expectedType,
            boolean useDefaults) {
        // This implementation permits getElementValue a more detailed error message than if
        // getElementValue called getElementValueOrNull and threw an error if the result was null.
        try {
            return getElementValueArray(anno, elementName, expectedType, useDefaults);
        } catch (NoSuchElementException e) {
            return null;
        }
=======
>>>>>>> 0a4c4a8f
    }

    /**
     * Get the element with the name {@code name} of the annotation {@code anno}. The result is an
     * enum of type {@code T}.
     *
     * <p>This method is intended only for use by the framework. A checker implementation should use
     * {@link #getElementValueEnum(AnnotationMirror, ExecutableElement, Class)} or {@link
     * #getElementValueEnum(AnnotationMirror, ExecutableElement, Class, Enum)}.
     *
     * @param anno the annotation to disassemble
     * @param elementName the name of the element to access
     * @param expectedType the type of the element and the return value, an enum
     * @param <T> the class of the type
     * @param useDefaults whether to apply default values to the element
     * @return the value of the element with the given name
     */
    public static <T extends Enum<T>> T getElementValueEnum(
            AnnotationMirror anno,
            CharSequence elementName,
            Class<T> expectedType,
            boolean useDefaults) {
        VarSymbol vs = getElementValue(anno, elementName, VarSymbol.class, useDefaults);
        T value = Enum.valueOf(expectedType, vs.getSimpleName().toString());
        return value;
    }

    /**
     * Get the element with the name {@code elementName} of the annotation {@code anno}, where the
     * element has an array type. One element of the result has type {@code expectedType}.
     *
     * <p>Parameter useDefaults is used to determine whether default values should be used for
     * annotation values. Finding defaults requires more computation, so should be false when no
     * defaulting is needed.
     *
     * <p>This method is intended only for use by the framework. A checker implementation should use
     * {@code #getElementValueArray(AnnotationMirror, ExecutableElement, Class)} or {@code
     * #getElementValueArray(AnnotationMirror, ExecutableElement, Class, Object)}.
     *
     * @param anno the annotation to disassemble
     * @param elementName the name of the element to access
     * @param expectedType the component type of the element and of the return type
     * @param <T> the class of the type
     * @param useDefaults whether to apply default values to the element
     * @return the value of the element with the given name; it is a new list, so it is safe for
     *     clients to side-effect
     */
    public static <T> List<T> getElementValueArray(
            AnnotationMirror anno,
            CharSequence elementName,
            Class<T> expectedType,
            boolean useDefaults) {
        @SuppressWarnings("unchecked")
        List<AnnotationValue> la = getElementValue(anno, elementName, List.class, useDefaults);
        List<T> result = new ArrayList<>(la.size());
        for (AnnotationValue a : la) {
            try {
                result.add(expectedType.cast(a.getValue()));
            } catch (Throwable t) {
                String err1 =
                        String.format(
                                "getElementValueArray(%n  anno=%s,%n  elementName=%s,%n  expectedType=%s,%n  useDefaults=%s)%n",
                                anno, elementName, expectedType, useDefaults);
                String err2 =
                        String.format(
                                "Error in cast:%n  expectedType=%s%n  a=%s [%s]%n  a.getValue()=%s [%s]",
                                expectedType,
                                a,
                                a.getClass(),
                                a.getValue(),
                                a.getValue().getClass());
                throw new BugInCF(err1 + "; " + err2, t);
            }
        }
        return result;
    }

    /**
     * Get the element with the name {@code elementName} of the annotation {@code anno}, or the
     * default value if no element is present explicitly, where the element has an array type and
     * the elements are {@code Enum}s. One element of the result has type {@code expectedType}.
     *
     * <p>This method is intended only for use by the framework. A checker implementation should use
     * {@link #getElementValueEnumArray(AnnotationMirror, ExecutableElement, Class)} or {@link
     * #getElementValueEnumArray(AnnotationMirror, ExecutableElement, Class, Enum[])}.
     *
     * @param anno the annotation to disassemble
     * @param elementName the name of the element to access
     * @param expectedType the component type of the element and of the return type, an enum
     * @param <T> the class of the type
     * @param useDefaults whether to apply default values to the element
     * @return the value of the element with the given name
     */
    public static <T extends Enum<T>> T[] getElementValueEnumArray(
            AnnotationMirror anno,
            CharSequence elementName,
            Class<T> expectedType,
            boolean useDefaults) {
        @SuppressWarnings("unchecked")
        List<AnnotationValue> la = getElementValue(anno, elementName, List.class, useDefaults);
        return annotationValueListToEnumArray(la, expectedType);
    }

    /**
     * Get the Name of the class that is referenced by element {@code elementName}.
     *
     * <p>This is a convenience method for the most common use-case. It is like {@code
     * getElementValue(anno, elementName, ClassType.class).getQualifiedName()}, but this method
     * ensures consistent use of the qualified name.
     *
     * <p>This method is intended only for use by the framework. A checker implementation should use
     * {@code anno.getElementValues().get(someElement).getValue().asElement().getQualifiedName();}.
     *
     * @param anno the annotation to disassemble
     * @param elementName the name of the element to access; it must be present in the annotation
     * @param useDefaults whether to apply default values to the element
     * @return the name of the class that is referenced by element with the given name; may be an
     *     empty name, for a local or anonymous class
     */
    public static @CanonicalName Name getElementValueClassName(
            AnnotationMirror anno, CharSequence elementName, boolean useDefaults) {
        Type.ClassType ct = getElementValue(anno, elementName, Type.ClassType.class, useDefaults);
        // TODO:  Is it a problem that this returns the type parameters too?  Should I cut them off?
        @CanonicalName Name result = ct.asElement().getQualifiedName();
        return result;
    }

    /**
     * Get the list of Names of the classes that are referenced by element {@code elementName}. It
     * fails if the class wasn't found. Like {@link #getElementValueClassNames}, but returns classes
     * rather than names.
     *
     * <p>This method is intended only for use by the framework. A checker implementation should use
     * {@code anno.getElementValues().get(someElement).getValue().asElement().getQualifiedName();}.
     *
     * @param anno the annotation whose field to access; it must be present in the annotation
     * @param annoElement the element/field of {@code anno} whose content is a list of classes
     * @param useDefaults whether to apply default values to the element
     * @return the names of classes in {@code anno.annoElement}
     */
    public static List<@CanonicalName Name> getElementValueClassNames(
            AnnotationMirror anno, CharSequence annoElement, boolean useDefaults) {
        List<Type.ClassType> la =
                getElementValueArray(anno, annoElement, Type.ClassType.class, useDefaults);
        return SystemUtil.<Type.ClassType, @CanonicalName Name>mapList(
                (Type.ClassType classType) -> classType.asElement().getQualifiedName(), la);
    }

    // **********************************************************************
    // Annotation values: efficient extractors that take an ExecutableElement
    // **********************************************************************

    /**
     * Get the given element of the annotation {@code anno}. The result has type {@code
     * expectedType}.
     *
     * <p>If the return type is primitive, use {@link #getElementValueInt} or {@link
     * #getElementValueLong} instead.
     *
     * <p>If the return type is an array, use {@link #getElementValueArray} instead.
     *
     * <p>If the return type is an enum, use {@link #getElementValueEnum} instead.
     *
     * @param anno the annotation whose element to access
     * @param element the element to access; it must be present in the annotation
     * @param expectedType the type of the element and the return value
     * @param <T> the class of the type
     * @return the value of the element with the given name
     */
    public static <T> @Nullable T getElementValue(
            AnnotationMirror anno, ExecutableElement element, Class<T> expectedType) {
        AnnotationValue av = anno.getElementValues().get(element);
        if (av == null) {
            throw new BugInCF("getElementValue(%s, %s, ...)", anno, element);
        }
        return expectedType.cast(av.getValue());
    }

    /**
     * Get the given element of the annotation {@code anno}. The result has type {@code
     * expectedType}.
     *
     * <p>If the return type is primitive, use {@link #getElementValueInt} or {@link
     * #getElementValueLong} instead.
     *
     * <p>If the return type is an array, use {@link #getElementValueArray} instead.
     *
     * <p>If the return type is an enum, use {@link #getElementValueEnum} instead.
     *
     * @param anno the annotation whose element to access
     * @param element the element to access
     * @param expectedType the type of the element and the return value
     * @param <T> the class of the type
     * @param defaultValue the value to return if the element is not present
     * @return the value of the element with the given name
     */
    public static <T> @Nullable T getElementValue(
            AnnotationMirror anno,
            ExecutableElement element,
            Class<T> expectedType,
            T defaultValue) {
        AnnotationValue av = anno.getElementValues().get(element);
        if (av == null) {
            return defaultValue;
        } else {
            return expectedType.cast(av.getValue());
        }
    }

    /**
     * Get the given boolean element of the annotation {@code anno}.
     *
     * @param anno the annotation whose element to access
     * @param element the element to access
     * @param defaultValue the value to return if the element is not present
     * @return the value of the element with the given name
     */
    public static boolean getElementValueBoolean(
            AnnotationMirror anno, ExecutableElement element, boolean defaultValue) {
        AnnotationValue av = anno.getElementValues().get(element);
        if (av == null) {
            return defaultValue;
        } else {
            return (boolean) av.getValue();
        }
    }

    /**
     * Get the given integer element of the annotation {@code anno}.
     *
     * @param anno the annotation whose element to access
     * @param element the element to access
     * @param defaultValue the value to return if the element is not present
     * @return the value of the element with the given name
     */
    public static int getElementValueInt(
            AnnotationMirror anno, ExecutableElement element, int defaultValue) {
        AnnotationValue av = anno.getElementValues().get(element);
        if (av == null) {
            return defaultValue;
        } else {
            return (int) av.getValue();
        }
    }

    /**
     * Get the given long element of the annotation {@code anno}.
     *
     * @param anno the annotation whose element to access
     * @param element the element to access
     * @param defaultValue the value to return if the element is not present
     * @return the value of the element with the given name
     */
    public static long getElementValueLong(
            AnnotationMirror anno, ExecutableElement element, long defaultValue) {
        AnnotationValue av = anno.getElementValues().get(element);
        if (av == null) {
            return defaultValue;
        } else {
            return (long) av.getValue();
        }
    }

    /**
     * Get the element with the name {@code name} of the annotation {@code anno}. The result is an
     * enum of type {@code T}.
     *
     * @param anno the annotation to disassemble
     * @param element the element to access; it must be present in the annotation
     * @param expectedType the type of the element and the return value, an enum
     * @param <T> the class of the type
     * @return the value of the element with the given name
     */
    public static <T extends Enum<T>> T getElementValueEnum(
            AnnotationMirror anno, ExecutableElement element, Class<T> expectedType) {
        AnnotationValue av = anno.getElementValues().get(element);
        if (av == null) {
            throw new BugInCF("getElementValueEnum(%s, %s, ...)", anno, element);
        }
        VariableElement ve = (VariableElement) av.getValue();
        return Enum.valueOf(expectedType, ve.getSimpleName().toString());
    }

    /**
     * Get the element with the name {@code name} of the annotation {@code anno}. The result is an
     * enum of type {@code T}.
     *
     * @param anno the annotation to disassemble
     * @param element the element to access
     * @param expectedType the type of the element and the return value, an enum
     * @param <T> the class of the type
     * @param defaultValue the value to return if the element is not present
     * @return the value of the element with the given name
     */
    public static <T extends Enum<T>> T getElementValueEnum(
            AnnotationMirror anno,
            ExecutableElement element,
            Class<T> expectedType,
            T defaultValue) {
        AnnotationValue av = anno.getElementValues().get(element);
        if (av == null) {
            return defaultValue;
        } else {
            VariableElement ve = (VariableElement) av.getValue();
            return Enum.valueOf(expectedType, ve.getSimpleName().toString());
        }
    }

    /**
     * Get the element with the name {@code name} of the annotation {@code anno}. The result is an
     * array of type {@code T}.
     *
     * @param anno the annotation to disassemble
     * @param element the element to access; it must be present in the annotation
     * @param expectedType the component type of the element and of the return value, an enum
     * @param <T> the enum class of the component type
     * @return the value of the element with the given name
     */
    public static <T extends Enum<T>> T[] getElementValueEnumArray(
            AnnotationMirror anno, ExecutableElement element, Class<T> expectedType) {
        AnnotationValue av = anno.getElementValues().get(element);
        if (av == null) {
            throw new BugInCF("getElementValueEnumArray(%s, %s, ...)", anno, element);
        }
        return AnnotationUtils.annotationValueListToEnumArray(av, expectedType);
    }

    /**
     * Get the element with the name {@code name} of the annotation {@code anno}. The result is an
     * array of type {@code T}.
     *
     * @param anno the annotation to disassemble
     * @param element the element to access
     * @param expectedType the component type of the element and of the return type
     * @param <T> the enum class of the component type
     * @param defaultValue the value to return if the annotation does not have the element
     * @return the value of the element with the given name
     */
    public static <T extends Enum<T>> T[] getElementValueEnumArray(
            AnnotationMirror anno,
            ExecutableElement element,
            Class<T> expectedType,
            T[] defaultValue) {
        AnnotationValue av = anno.getElementValues().get(element);
        if (av == null) {
            return defaultValue;
        } else {
            return AnnotationUtils.annotationValueListToEnumArray(av, expectedType);
        }
    }

    /**
     * Get the given element of the annotation {@code anno}, where the element has an array type.
     * One element of the result has type {@code expectedType}.
     *
     * @param anno the annotation to disassemble
     * @param element the element to access; it must be present in the annotation
     * @param expectedType the component type of the element and of the return type
     * @param <T> the class of the component type
     * @return the value of the element with the given name; it is a new list, so it is safe for
     *     clients to side-effect
     */
    public static <T> List<T> getElementValueArray(
            AnnotationMirror anno, ExecutableElement element, Class<T> expectedType) {
        AnnotationValue av = anno.getElementValues().get(element);
        if (av == null) {
            throw new BugInCF("getElementValueArray(%s, %s, ...)", anno, element);
        }
        return AnnotationUtils.annotationValueToList(av, expectedType);
    }

    /**
     * Get the given element of the annotation {@code anno}, where the element has an array type.
     * One element of the result has type {@code expectedType}.
     *
     * @param anno the annotation to disassemble
     * @param element the element to access
     * @param expectedType the component type of the element and of the return type
     * @param <T> the class of the component type
     * @param defaultValue the value to return if the element is not present
     * @return the value of the element with the given name; it is a new list, so it is safe for
     *     clients to side-effect
     */
    public static <T> List<T> getElementValueArray(
            AnnotationMirror anno,
            ExecutableElement element,
            Class<T> expectedType,
            List<T> defaultValue) {
        AnnotationValue av = anno.getElementValues().get(element);
        if (av == null) {
            return defaultValue;
        } else {
            return AnnotationUtils.annotationValueToList(av, expectedType);
        }
    }

    /**
     * Converts a list of AnnotationValue to an array of enum.
     *
     * @param <T> the element type of the enum array
     * @param avList a list of AnnotationValue
     * @param expectedType the component type of the element and of the return type, an enum
     * @return an array of enum, converted from the input list
     */
    public static <T extends Enum<T>> T[] annotationValueListToEnumArray(
            AnnotationValue avList, Class<T> expectedType) {
        @SuppressWarnings("unchecked")
        List<AnnotationValue> list = (List<AnnotationValue>) avList.getValue();
        return annotationValueListToEnumArray(list, expectedType);
    }

    /**
     * Converts a list of AnnotationValue to an array of enum.
     *
     * @param <T> the element type of the enum array
     * @param la a list of AnnotationValue
     * @param expectedType the component type of the element and of the return type, an enum
     * @return an array of enum, converted from the input list
     */
    public static <T extends Enum<T>> T[] annotationValueListToEnumArray(
            List<AnnotationValue> la, Class<T> expectedType) {
        int size = la.size();
        @SuppressWarnings("unchecked")
        T[] result = (T[]) Array.newInstance(expectedType, size);
        for (int i = 0; i < size; i++) {
            AnnotationValue a = la.get(i);
            T value = Enum.valueOf(expectedType, a.getValue().toString());
            result[i] = value;
        }
        return result;
    }

    // **********************************************************************
    // Annotation values: other methods (e.g., testing and transforming)
    // **********************************************************************

    /**
     * Returns true if the two annotations have the same elements (fields). The arguments {@code
     * am1} and {@code am2} must be the same type of annotation.
     *
     * @param am1 the first AnnotationMirror to compare
     * @param am2 the second AnnotationMirror to compare
     * @return true if if the two annotations have the same elements (fields)
     */
    @EqualsMethod
    public static boolean sameElementValues(AnnotationMirror am1, AnnotationMirror am2) {
        if (am1 == am2) {
            return true;
        }

        Map<? extends ExecutableElement, ? extends AnnotationValue> vals1 = am1.getElementValues();
        Map<? extends ExecutableElement, ? extends AnnotationValue> vals2 = am2.getElementValues();
        for (ExecutableElement meth :
                ElementFilter.methodsIn(
                        am1.getAnnotationType().asElement().getEnclosedElements())) {
            AnnotationValue aval1 = vals1.get(meth);
            AnnotationValue aval2 = vals2.get(meth);
            @SuppressWarnings("interning:not.interned") // optimization via equality test
            boolean identical = aval1 == aval2;
            if (identical) {
                // Handles when both aval1 and aval2 are null, and maybe other cases too.
                continue;
            }
            if (aval1 == null) {
                aval1 = meth.getDefaultValue();
            }
            if (aval2 == null) {
                aval2 = meth.getDefaultValue();
            }
            if (!sameAnnotationValue(aval1, aval2)) {
                return false;
            }
        }
        return true;
    }

    /**
     * Return true iff the two AnnotationValue objects are the same. Use this instead of
     * CheckerFrameworkAnnotationValue.equals, which wouldn't get called if the receiver is some
     * AnnotationValue other than CheckerFrameworkAnnotationValue.
     *
     * @param av1 the first AnnotationValue to compare
     * @param av2 the second AnnotationValue to compare
     * @return true if if the two annotation values are the same
     */
    public static boolean sameAnnotationValue(AnnotationValue av1, AnnotationValue av2) {
        return compareAnnotationValue(av1, av2) == 0;
    }

    /**
     * Returns true if an AnnotationValue list contains the given value.
     *
     * <p>Using this method is slightly cheaper than creating a new {@code List<String>} just for
     * the purpose of testing containment within it.
     *
     * @param avList an AnnotationValue that is null or a list of Strings
     * @param s a string
     * @return true if {@code av} contains {@code s}
     */
    public static boolean annotationValueContains(@Nullable AnnotationValue avList, String s) {
        if (avList == null) {
            return false;
        }
        @SuppressWarnings("unchecked")
        List<? extends AnnotationValue> list = (List<? extends AnnotationValue>) avList.getValue();
        return annotationValueContains(list, s);
    }

    /**
     * Returns true if an AnnotationValue list contains the given value.
     *
     * <p>Using this method is slightly cheaper than creating a new {@code List<String>} just for
     * the purpose of testing containment within it.
     *
     * @param avList a list of Strings (as {@code AnnotationValue}s)
     * @param s a string
     * @return true if {@code av} contains {@code s}
     */
    public static boolean annotationValueContains(
            List<? extends AnnotationValue> avList, String s) {
        for (AnnotationValue av : avList) {
            if (av.getValue().equals(s)) {
                return true;
            }
        }
        return false;
    }

    /**
     * Returns true if an AnnotationValue list contains a value whose {@code toString()} is the
     * given string.
     *
     * <p>Using this method is slightly cheaper than creating a new {@code List} just for the
     * purpose of testing containment within it.
     *
     * @param avList an AnnotationValue that is null or a list
     * @param s a string
     * @return true if {@code av} contains {@code s}
     */
    public static boolean annotationValueContainsToString(
            @Nullable AnnotationValue avList, String s) {
        if (avList == null) {
            return false;
        }
        @SuppressWarnings("unchecked")
        List<? extends AnnotationValue> list = (List<? extends AnnotationValue>) avList.getValue();
        return annotationValueContainsToString(list, s);
    }

    /**
     * Returns true if an AnnotationValue list contains a value whose {@code toString()} is the
     * given string.
     *
     * <p>Using this method is slightly cheaper than creating a new {@code List} just for the
     * purpose of testing containment within it.
     *
     * @param avList a list of Strings (as {@code AnnotationValue}s)
     * @param s a string
     * @return true if {@code av} contains {@code s}
     */
    public static boolean annotationValueContainsToString(
            List<? extends AnnotationValue> avList, String s) {
        for (AnnotationValue av : avList) {
            if (av.getValue().toString().equals(s)) {
                return true;
            }
        }
        return false;
    }

    /**
     * Converts an annotation value to a list.
     *
     * <p>To test containment, use {@link #annotationValueContains(AnnotationValue, String)} or
     * {@link #annotationValueContainsToString(AnnotationValue, String)}.
     *
     * @param avList an AnnotationValue that is null or a list of Strings
     * @param expectedType the component type of the argument and of the return type, an enum
     * @param <T> the class of the type
     * @return the annotation value, converted to a list
     */
    public static <T> List<T> annotationValueToList(AnnotationValue avList, Class<T> expectedType) {
        @SuppressWarnings("unchecked")
        List<? extends AnnotationValue> list = (List<? extends AnnotationValue>) avList.getValue();
        return annotationValueToList(list, expectedType);
    }

    /**
     * Converts an annotation value to a list.
     *
     * <p>To test containment, use {@link #annotationValueContains(List, String)} or {@link
     * #annotationValueContainsToString(List, String)}.
     *
     * @param avList a list of Strings (as {@code AnnotationValue}s)
     * @param expectedType the component type of the argument and of the return type, an enum
     * @param <T> the class of the type
     * @return the annotation value, converted to a list
     */
    public static <T> List<T> annotationValueToList(
            List<? extends AnnotationValue> avList, Class<T> expectedType) {
        List<T> result = new ArrayList<>(avList.size());
        for (AnnotationValue a : avList) {
            try {
                result.add(expectedType.cast(a.getValue()));
            } catch (Throwable t) {
                String err1 = String.format("annotationValueToList(%s, %s)", avList, expectedType);
                String err2 =
                        String.format(
                                "a=%s [%s]%n  a.getValue()=%s [%s]",
                                a, a.getClass(), a.getValue(), a.getValue().getClass());
                throw new BugInCF(err1 + " " + err2, t);
            }
        }
        return result;
    }

    // **********************************************************************
    // Other methods
    // **********************************************************************

    // The Javadoc doesn't use @link because framework is a different project than this one
    // (javacutil).
    /**
     * Update a map, to add {@code newQual} to the set that {@code key} maps to. The mapped-to
     * element is an unmodifiable set.
     *
     * <p>See
     * org.checkerframework.framework.type.QualifierHierarchy#updateMappingToMutableSet(QualifierHierarchy,
     * Map, Object, AnnotationMirror).
     *
     * @param map the map to update
     * @param key the key whose value to update
     * @param newQual the element to add to the given key's value
     * @param <T> the key type
     */
    public static <T extends @NonNull Object> void updateMappingToImmutableSet(
            Map<T, Set<AnnotationMirror>> map, T key, Set<AnnotationMirror> newQual) {

        Set<AnnotationMirror> result = AnnotationUtils.createAnnotationSet();
        // TODO: if T is also an AnnotationMirror, should we use areSame?
        if (!map.containsKey(key)) {
            result.addAll(newQual);
        } else {
            result.addAll(map.get(key));
            result.addAll(newQual);
        }
        map.put(key, Collections.unmodifiableSet(result));
    }

    /**
     * Returns the annotations explicitly written on a constructor result. Callers should check that
     * {@code constructorDeclaration} is in fact a declaration of a constructor.
     *
     * @param constructorDeclaration declaration tree of constructor
     * @return set of annotations explicit on the resulting type of the constructor
     */
    public static Set<AnnotationMirror> getExplicitAnnotationsOnConstructorResult(
            MethodTree constructorDeclaration) {
        Set<AnnotationMirror> annotationSet = AnnotationUtils.createAnnotationSet();
        ModifiersTree modifiersTree = constructorDeclaration.getModifiers();
        if (modifiersTree != null) {
            List<? extends AnnotationTree> annotationTrees = modifiersTree.getAnnotations();
            annotationSet.addAll(TreeUtils.annotationsFromTypeAnnotationTrees(annotationTrees));
        }
        return annotationSet;
    }

    /**
     * Returns true if anno is a declaration annotation. In other words, returns true if anno cannot
     * be written on uses of types.
     *
     * @param anno the AnnotationMirror
     * @return true if anno is a declaration annotation
     */
    public static boolean isDeclarationAnnotation(AnnotationMirror anno) {
        TypeElement elem = (TypeElement) anno.getAnnotationType().asElement();
        Target t = elem.getAnnotation(Target.class);
        if (t == null) {
            return true;
        }

        for (ElementType elementType : t.value()) {
            if (elementType == ElementType.TYPE_USE) {
                return false;
            }
        }
        return true;
    }

    /**
     * Returns true if the given array contains {@link ElementType#TYPE_USE}, false otherwise.
     *
     * @param elements an array of {@link ElementType} values
     * @param cls the annotation class being tested; used for diagnostic messages only
     * @return true iff the give array contains {@link ElementType#TYPE_USE}
     * @throws RuntimeException if the array contains both {@link ElementType#TYPE_USE} and
     *     something besides {@link ElementType#TYPE_PARAMETER}
     */
    public static boolean hasTypeQualifierElementTypes(ElementType[] elements, Class<?> cls) {
        // True if the array contains TYPE_USE
        boolean hasTypeUse = false;
        // Non-null if the array contains an element other than TYPE_USE or TYPE_PARAMETER
        ElementType otherElementType = null;

        for (ElementType element : elements) {
            if (element == ElementType.TYPE_USE) {
                hasTypeUse = true;
            } else if (element != ElementType.TYPE_PARAMETER) {
                otherElementType = element;
            }
            if (hasTypeUse && otherElementType != null) {
                throw new BugInCF(
                        "@Target meta-annotation should not contain both TYPE_USE and "
                                + otherElementType
                                + ", for annotation "
                                + cls.getName());
            }
        }

        return hasTypeUse;
    }

    /**
     * Returns a string representation of the annotation mirrors, using simple (not fully-qualified)
     * names.
     *
     * @param annos annotations to format
     * @return the string representation, using simple (not fully-qualified) names
     */
    @SideEffectFree
    public static String toStringSimple(Set<AnnotationMirror> annos) {
        DefaultAnnotationFormatter defaultAnnotationFormatter = new DefaultAnnotationFormatter();
        StringJoiner result = new StringJoiner(" ");
        for (AnnotationMirror am : annos) {
            result.add(defaultAnnotationFormatter.formatAnnotationMirror(am));
        }
        return result.toString();
    }

    /**
     * Converts an AnnotationMirror to a Class. Throws an exception if it is not able to do so.
     *
     * @param am an AnnotationMirror
     * @return the Class corresponding to the given AnnotationMirror
     */
    public static Class<?> annotationMirrorToClass(AnnotationMirror am) {
        try {
            return Class.forName(AnnotationUtils.annotationBinaryName(am));
        } catch (ClassNotFoundException e) {
            throw new BugInCF(e);
        }
    }
}<|MERGE_RESOLUTION|>--- conflicted
+++ resolved
@@ -743,7 +743,6 @@
         } catch (NoSuchElementException e) {
             return null;
         }
-<<<<<<< HEAD
     }
 
     /**
@@ -772,8 +771,6 @@
         } catch (NoSuchElementException e) {
             return null;
         }
-=======
->>>>>>> 0a4c4a8f
     }
 
     /**
