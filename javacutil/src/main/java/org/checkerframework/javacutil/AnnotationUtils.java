--- conflicted
+++ resolved
@@ -625,146 +625,6 @@
     }
 
     /**
-<<<<<<< HEAD
-     * Returns true if the two annotations have the same elements (fields). The arguments {@code
-     * am1} and {@code am2} must be the same type of annotation.
-     *
-     * @param am1 the first AnnotationMirror to compare
-     * @param am2 the second AnnotationMirror to compare
-     * @return true if if the two annotations have the same elements (fields)
-     */
-    @EqualsMethod
-    public static boolean sameElementValues(AnnotationMirror am1, AnnotationMirror am2) {
-        if (am1 == am2) {
-            return true;
-        }
-
-        Map<? extends ExecutableElement, ? extends AnnotationValue> vals1 = am1.getElementValues();
-        Map<? extends ExecutableElement, ? extends AnnotationValue> vals2 = am2.getElementValues();
-        for (ExecutableElement meth :
-                ElementFilter.methodsIn(
-                        am1.getAnnotationType().asElement().getEnclosedElements())) {
-            AnnotationValue aval1 = vals1.get(meth);
-            AnnotationValue aval2 = vals2.get(meth);
-            @SuppressWarnings("interning:not.interned") // optimization via equality test
-            boolean identical = aval1 == aval2;
-            if (identical) {
-                // Handles when both aval1 and aval2 are null, and maybe other cases too.
-                continue;
-            }
-            if (aval1 == null) {
-                aval1 = meth.getDefaultValue();
-            }
-            if (aval2 == null) {
-                aval2 = meth.getDefaultValue();
-            }
-            if (!sameAnnotationValue(aval1, aval2)) {
-                return false;
-            }
-        }
-        return true;
-    }
-
-    /**
-     * Return true iff the two AnnotationValue objects are the same. Use this instead of
-     * CheckerFrameworkAnnotationValue.equals, which wouldn't get called if the receiver is some
-     * AnnotationValue other than CheckerFrameworkAnnotationValue.
-     *
-     * @param av1 the first AnnotationValue to compare
-     * @param av2 the second AnnotationValue to compare
-     * @return true if if the two annotation values are the same
-     */
-    public static boolean sameAnnotationValue(AnnotationValue av1, AnnotationValue av2) {
-        return compareAnnotationValue(av1, av2) == 0;
-    }
-
-    /**
-     * Returns true if an AnnotationValue list contains the given value.
-     *
-     * <p>Using this method is slightly cheaper than creating a new {@code List<String>} just for
-     * the purpose of testing containment within it.
-     *
-     * @param avList an AnnotationValue that is null or a list of Strings
-     * @param s a string
-     * @return true if {@code av} contains {@code s}
-     */
-    public static boolean annotationValueContains(@Nullable AnnotationValue avList, String s) {
-        if (avList == null) {
-            return false;
-        }
-        // The value is actually a javac.util.List<Attribute.Constant>.
-        @SuppressWarnings("unchecked")
-        List<? extends AnnotationValue> list = (List<? extends AnnotationValue>) avList.getValue();
-        return annotationValueContains(list, s);
-    }
-
-    /**
-     * Returns true if an AnnotationValue list contains the given value.
-     *
-     * <p>Using this method is slightly cheaper than creating a new {@code List<String>} just for
-     * the purpose of testing containment within it.
-     *
-     * @param avList a list of Strings (as {@code AnnotationValue}s)
-     * @param s a string
-     * @return true if {@code av} contains {@code s}
-     */
-    public static boolean annotationValueContains(
-            List<? extends AnnotationValue> avList, String s) {
-        // `avList` is actually a javac.util.List<Attribute.Constant>.
-        for (AnnotationValue av : avList) {
-            if (av.getValue().equals(s)) {
-                return true;
-            }
-        }
-        return false;
-    }
-
-    /**
-     * Convert an annotation value to a list.
-     *
-     * @param avList an AnnotationValue that is null or a list of Strings Converts an annotation
-     *     value to a list
-     * @param expectedType the expected type of the element
-     * @param <T> the class of the expected type
-     * @return the annotation value, converted to a list
-     */
-    public static <T> List<T> annotationValueToList(AnnotationValue avList, Class<T> expectedType) {
-        // The value is actually a javac.util.List<Attribute.Constant>.
-        @SuppressWarnings("unchecked")
-        List<? extends AnnotationValue> list = (List<? extends AnnotationValue>) avList.getValue();
-        return annotationValueToList(list, expectedType);
-    }
-
-    /**
-     * Convert an annotation value to a list.
-     *
-     * @param avList a list of Strings (as {@code AnnotationValue}s) Converts an annotation value to
-     *     a list
-     * @param expectedType the expected type of the element
-     * @param <T> the class of the expected type
-     * @return the annotation value, converted to a list
-     */
-    public static <T> List<T> annotationValueToList(
-            List<? extends AnnotationValue> avList, Class<T> expectedType) {
-        List<T> result = new ArrayList<>(avList.size());
-        for (AnnotationValue a : avList) {
-            try {
-                result.add(expectedType.cast(a.getValue()));
-            } catch (Throwable t) {
-                String err1 = String.format("annotationValueToList(%s, %s)", avList, expectedType);
-                String err2 =
-                        String.format(
-                                "a=%s [%s]%n  a.getValue()=%s [%s]",
-                                a, a.getClass(), a.getValue(), a.getValue().getClass());
-                throw new BugInCF(err1 + " " + err2, t);
-            }
-        }
-        return result;
-    }
-
-    /**
-=======
->>>>>>> 3726bab8
      * Verify whether the element with the name {@code elementName} exists in the annotation {@code
      * anno}.
      *
@@ -1185,25 +1045,84 @@
      * Returns true if an AnnotationValue list contains the given value.
      *
      * <p>Using this method is slightly cheaper than creating a new {@code List<String>} just for
-     * the purpose of testing containment within in.
+     * the purpose of testing containment within it.
      *
      * @param avList an AnnotationValue that is null or a list of Strings
      * @param s a string
      * @return true if {@code av} contains {@code s}
      */
-    public static boolean annotationValueContains(AnnotationValue avList, String s) {
-        // The value should be a javac.util.List<Attribute.Constant>
+    public static boolean annotationValueContains(@Nullable AnnotationValue avList, String s) {
         if (avList == null) {
             return false;
         }
+        // The value is actually a javac.util.List<Attribute.Constant>.
         @SuppressWarnings("unchecked")
         List<? extends AnnotationValue> list = (List<? extends AnnotationValue>) avList.getValue();
-        for (AnnotationValue av : list) {
+        return annotationValueContains(list, s);
+    }
+
+    /**
+     * Returns true if an AnnotationValue list contains the given value.
+     *
+     * <p>Using this method is slightly cheaper than creating a new {@code List<String>} just for
+     * the purpose of testing containment within it.
+     *
+     * @param avList a list of Strings (as {@code AnnotationValue}s)
+     * @param s a string
+     * @return true if {@code av} contains {@code s}
+     */
+    public static boolean annotationValueContains(
+            List<? extends AnnotationValue> avList, String s) {
+        // `avList` is actually a javac.util.List<Attribute.Constant>.
+        for (AnnotationValue av : avList) {
             if (av.getValue().equals(s)) {
                 return true;
             }
         }
         return false;
+    }
+
+    /**
+     * Convert an annotation value to a list.
+     *
+     * @param avList an AnnotationValue that is null or a list of Strings Converts an annotation
+     *     value to a list
+     * @param expectedType the expected type of the element
+     * @param <T> the class of the expected type
+     * @return the annotation value, converted to a list
+     */
+    public static <T> List<T> annotationValueToList(AnnotationValue avList, Class<T> expectedType) {
+        // The value is actually a javac.util.List<Attribute.Constant>.
+        @SuppressWarnings("unchecked")
+        List<? extends AnnotationValue> list = (List<? extends AnnotationValue>) avList.getValue();
+        return annotationValueToList(list, expectedType);
+    }
+
+    /**
+     * Convert an annotation value to a list.
+     *
+     * @param avList a list of Strings (as {@code AnnotationValue}s) Converts an annotation value to
+     *     a list
+     * @param expectedType the expected type of the element
+     * @param <T> the class of the expected type
+     * @return the annotation value, converted to a list
+     */
+    public static <T> List<T> annotationValueToList(
+            List<? extends AnnotationValue> avList, Class<T> expectedType) {
+        List<T> result = new ArrayList<>(avList.size());
+        for (AnnotationValue a : avList) {
+            try {
+                result.add(expectedType.cast(a.getValue()));
+            } catch (Throwable t) {
+                String err1 = String.format("annotationValueToList(%s, %s)", avList, expectedType);
+                String err2 =
+                        String.format(
+                                "a=%s [%s]%n  a.getValue()=%s [%s]",
+                                a, a.getClass(), a.getValue(), a.getValue().getClass());
+                throw new BugInCF(err1 + " " + err2, t);
+            }
+        }
+        return result;
     }
 
     // **********************************************************************
