--- conflicted
+++ resolved
@@ -473,68 +473,6 @@
   }
 
   /**
-<<<<<<< HEAD
-   * Create a map suitable for storing {@link AnnotationMirror} as keys.
-   *
-   * <p>It can store one instance of {@link AnnotationMirror} of a given declared type, regardless
-   * of the annotation element values.
-   *
-   * @param <V> the value of the map
-   * @return a new map with {@link AnnotationMirror} as key
-   */
-  public static <V> Map<AnnotationMirror, V> createAnnotationMap() {
-    return new TreeMap<>(AnnotationUtils::compareAnnotationMirrors);
-  }
-
-  /**
-   * Constructs a {@link Set} for storing {@link AnnotationMirror}s.
-   *
-   * <p>It stores at most once instance of {@link AnnotationMirror} of a given type, regardless of
-   * the annotation element values.
-   *
-   * @return a sorted new set to store {@link AnnotationMirror} as element
-   */
-  public static NavigableSet<AnnotationMirror> createAnnotationSet() {
-    return new TreeSet<>(AnnotationUtils::compareAnnotationMirrors);
-  }
-
-  /**
-   * Constructs a {@link Set} for storing {@link AnnotationMirror}s to contain all the annotations
-   * in {@code annos}.
-   *
-   * <p>It stores at most once instance of {@link AnnotationMirror} of a given type, regardless of
-   * the annotation element values.
-   *
-   * @param annos a Collection of AnnotationMirrors to put in the created set
-   * @return a sorted new set to store {@link AnnotationMirror} as element
-   */
-  public static NavigableSet<AnnotationMirror> createAnnotationSet(
-      Collection<? extends AnnotationMirror> annos) {
-    TreeSet<AnnotationMirror> set = new TreeSet<>(AnnotationUtils::compareAnnotationMirrors);
-    set.addAll(annos);
-    return set;
-  }
-
-  /**
-   * Constructs an unmodifiable {@link Set} for storing {@link AnnotationMirror}s containing all the
-   * annotations in {@code annos}.
-   *
-   * <p>It stores at most once instance of {@link AnnotationMirror} of a given type, regardless of
-   * the annotation element values.
-   *
-   * @param annos a Collection of AnnotationMirrors to put in the created set
-   * @return a sorted, unmodifiable, new set to store {@link AnnotationMirror} as element
-   */
-  public static NavigableSet<AnnotationMirror> createUnmodifiableAnnotationSet(
-      Collection<AnnotationMirror> annos) {
-    TreeSet<AnnotationMirror> set = new TreeSet<>(AnnotationUtils::compareAnnotationMirrors);
-    set.addAll(annos);
-    return Collections.unmodifiableNavigableSet(set);
-  }
-
-  /**
-=======
->>>>>>> 3d37a427
    * Returns true if the given annotation has a @Inherited meta-annotation.
    *
    * @param anno the annotation to check for an @Inherited meta-annotation
