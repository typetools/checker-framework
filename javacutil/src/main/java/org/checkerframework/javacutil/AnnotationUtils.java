--- conflicted
+++ resolved
@@ -161,13 +161,8 @@
     /**
      * Checks that the annotation {@code am} has the name of {@code annoClass}. Values are ignored.
      *
-<<<<<<< HEAD
-     * <p>This method is not very efficient. It is more efficient to use {@link #areSameByName} or
-     * {@link AnnotatedTypFactory#areSameByClass}.
-=======
      * <p>This method is not very efficient. It is more efficient to use {@code
      * AnnotatedTypeFactory#areSameByClass} or {@link #areSameByName}.
->>>>>>> 12fb7e65
      *
      * @param am the AnnotationMirror whose class to compare
      * @param annoClass the class to compare
