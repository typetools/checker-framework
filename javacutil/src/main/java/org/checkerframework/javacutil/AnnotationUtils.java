package org.checkerframework.javacutil;

import com.sun.source.tree.AnnotationTree;
import com.sun.source.tree.MethodTree;
import com.sun.source.tree.ModifiersTree;
import com.sun.tools.javac.code.Symbol.VarSymbol;
import com.sun.tools.javac.code.Type;
import com.sun.tools.javac.model.JavacElements;
import java.lang.annotation.Annotation;
import java.lang.annotation.ElementType;
import java.lang.annotation.Inherited;
import java.lang.annotation.Target;
import java.util.ArrayList;
import java.util.Collection;
import java.util.Collections;
import java.util.Comparator;
import java.util.EnumSet;
import java.util.HashMap;
import java.util.Iterator;
import java.util.List;
import java.util.Map;
import java.util.NavigableSet;
import java.util.Objects;
import java.util.Set;
import java.util.TreeMap;
import java.util.TreeSet;
import javax.lang.model.element.AnnotationMirror;
import javax.lang.model.element.AnnotationValue;
import javax.lang.model.element.ElementKind;
import javax.lang.model.element.ExecutableElement;
import javax.lang.model.element.Name;
import javax.lang.model.element.TypeElement;
import javax.lang.model.type.DeclaredType;
import javax.lang.model.util.ElementFilter;
import org.checkerframework.checker.interning.qual.CompareToMethod;
import org.checkerframework.checker.interning.qual.EqualsMethod;
import org.checkerframework.checker.nullness.qual.NonNull;
import org.checkerframework.checker.nullness.qual.Nullable;
<<<<<<< HEAD
import org.checkerframework.checker.signature.qual.CanonicalName;
=======
import org.checkerframework.checker.signature.qual.DotSeparatedIdentifiers;
import org.checkerframework.checker.signature.qual.FullyQualifiedName;
>>>>>>> fece289a
import org.checkerframework.javacutil.AnnotationBuilder.CheckerFrameworkAnnotationMirror;

/** A utility class for working with annotations. */
public class AnnotationUtils {

    // Class cannot be instantiated.
    private AnnotationUtils() {
        throw new AssertionError("Class AnnotationUtils cannot be instantiated.");
    }

    // **********************************************************************
    // Helper methods to handle annotations.  mainly workaround
    // AnnotationMirror.equals undesired property
    // (I think the undesired property is that it's reference equality.)
    // **********************************************************************

    /**
     * Returns the fully-qualified name of an annotation as a String.
     *
     * @param annotation the annotation whose name to return
     * @return the fully-qualified name of an annotation as a String
     */
<<<<<<< HEAD
    public static final @CanonicalName String annotationName(AnnotationMirror annotation) {
=======
    public static final @FullyQualifiedName String annotationName(AnnotationMirror annotation) {
>>>>>>> fece289a
        if (annotation instanceof AnnotationBuilder.CheckerFrameworkAnnotationMirror) {
            return ((AnnotationBuilder.CheckerFrameworkAnnotationMirror) annotation).annotationName;
        }
        final DeclaredType annoType = annotation.getAnnotationType();
        final TypeElement elm = (TypeElement) annoType.asElement();
        @SuppressWarnings("signature:assignment.type.incompatible") // JDK needs annotations
        @FullyQualifiedName String name = elm.getQualifiedName().toString();
        return name;
    }

    /**
     * Returns true iff both annotations are of the same type and have the same annotation values.
     *
     * <p>This behavior differs from {@code AnnotationMirror.equals(Object)}. The equals method
     * returns true iff both annotations are the same and annotate the same annotation target (e.g.
     * field, variable, etc) -- that is, if its arguments are the same annotation instance.
     *
     * @param a1 the first AnnotationMirror to compare
     * @param a2 the second AnnotationMirror to compare
     * @return true iff a1 and a2 are the same annotation
     */
    @EqualsMethod
    public static boolean areSame(AnnotationMirror a1, AnnotationMirror a2) {
        if (a1 == a2) {
            return true;
        }

        if (!areSameByName(a1, a2)) {
            return false;
        }

        // This commented implementation is less efficient.  It is also wrong:  it requires a
        // particular order for fields, and it distinguishes the long constants "33" and "33L".
        // Map<? extends ExecutableElement, ? extends AnnotationValue> elval1 =
        //         getElementValuesWithDefaults(a1);
        // Map<? extends ExecutableElement, ? extends AnnotationValue> elval2 =
        //         getElementValuesWithDefaults(a2);
        // return elval1.toString().equals(elval2.toString());

        return sameElementValues(a1, a2);
    }

    /**
     * Return true iff a1 and a2 have the same annotation type.
     *
     * @param a1 the first AnnotationMirror to compare
     * @param a2 the second AnnotationMirror to compare
     * @return true iff a1 and a2 have the same annotation name
     * @see #areSame(AnnotationMirror, AnnotationMirror)
     */
    @EqualsMethod
    public static boolean areSameByName(AnnotationMirror a1, AnnotationMirror a2) {
        if (a1 == a2) {
            return true;
        }
        if (a1 == null || a2 == null) {
            throw new BugInCF("Unexpected null argument:  areSameByName(%s, %s)", a1, a2);
        }

        if (a1 instanceof CheckerFrameworkAnnotationMirror
                && a2 instanceof CheckerFrameworkAnnotationMirror) {
            return ((CheckerFrameworkAnnotationMirror) a1).annotationName
                    == ((CheckerFrameworkAnnotationMirror) a2).annotationName;
        }

        return annotationName(a1).equals(annotationName(a2));
    }

    /**
     * Checks that the annotation {@code am} has the name {@code aname} (a fully-qualified type
     * name). Values are ignored.
     *
     * @param am the AnnotationMirror whose name to compare
     * @param aname the string to compare
     * @return true if aname is the name of am
     */
    public static boolean areSameByName(AnnotationMirror am, String aname) {
        return aname.equals(annotationName(am));
    }

    /**
     * Checks that the annotation {@code am} has the name of {@code annoClass}. Values are ignored.
     *
     * @param am the AnnotationMirror whose class to compare
     * @param annoClass the class to compare
     * @return true if annoclass is the class of am
     */
    public static boolean areSameByClass(
            AnnotationMirror am, Class<? extends Annotation> annoClass) {
        String canonicalName = annoClass.getCanonicalName();
        assert canonicalName != null : "@AssumeAssertion(nullness): assumption";
        return areSameByName(am, canonicalName);
    }

    /**
     * Checks that two collections contain the same annotations.
     *
     * @param c1 the first collection to compare
     * @param c2 the second collection to compare
     * @return true iff c1 and c2 contain the same annotations, according to {@link
     *     #areSame(AnnotationMirror, AnnotationMirror)}
     */
    public static boolean areSame(
            Collection<? extends AnnotationMirror> c1, Collection<? extends AnnotationMirror> c2) {
        if (c1.size() != c2.size()) {
            return false;
        }
        if (c1.size() == 1) {
            return areSame(c1.iterator().next(), c2.iterator().next());
        }

        // while loop depends on SortedSet implementation.
        NavigableSet<AnnotationMirror> s1 = createAnnotationSet();
        NavigableSet<AnnotationMirror> s2 = createAnnotationSet();
        s1.addAll(c1);
        s2.addAll(c2);
        Iterator<AnnotationMirror> iter1 = s1.iterator();
        Iterator<AnnotationMirror> iter2 = s2.iterator();

        while (iter1.hasNext()) {
            AnnotationMirror anno1 = iter1.next();
            AnnotationMirror anno2 = iter2.next();
            if (!areSame(anno1, anno2)) {
                return false;
            }
        }
        return true;
    }

    /**
     * Checks that the collection contains the annotation. Using Collection.contains does not always
     * work, because it does not use areSame for comparison.
     *
     * @param c a collection of AnnotationMirrors
     * @param anno the AnnotationMirror to search for in c
     * @return true iff c contains anno, according to areSame
     */
    public static boolean containsSame(
            Collection<? extends AnnotationMirror> c, AnnotationMirror anno) {
        return getSame(c, anno) != null;
    }

    /**
     * Returns the AnnotationMirror in {@code c} that is the same annotation as {@code anno}.
     *
     * @param c a collection of AnnotationMirrors
     * @param anno the AnnotationMirror to search for in c
     * @return AnnotationMirror with the same class as {@code anno} iff c contains anno, according
     *     to areSame; otherwise, {@code null}
     */
    public static @Nullable AnnotationMirror getSame(
            Collection<? extends AnnotationMirror> c, AnnotationMirror anno) {
        for (AnnotationMirror an : c) {
            if (AnnotationUtils.areSame(an, anno)) {
                return an;
            }
        }
        return null;
    }

    /**
     * Checks that the collection contains the annotation. Using Collection.contains does not always
     * work, because it does not use areSame for comparison.
     *
     * @param c a collection of AnnotationMirrors
     * @param anno the annotation class to search for in c
     * @return true iff c contains anno, according to areSameByClass
     */
    public static boolean containsSameByClass(
            Collection<? extends AnnotationMirror> c, Class<? extends Annotation> anno) {
        return getAnnotationByClass(c, anno) != null;
    }

    /**
     * Returns the AnnotationMirror in {@code c} that has the same class as {@code anno}.
     *
     * @param c a collection of AnnotationMirrors
     * @param anno the class to search for in c
     * @return AnnotationMirror with the same class as {@code anno} iff c contains anno, according
     *     to areSameByClass; otherwise, {@code null}
     */
    public static @Nullable AnnotationMirror getAnnotationByClass(
            Collection<? extends AnnotationMirror> c, Class<? extends Annotation> anno) {
        for (AnnotationMirror an : c) {
            if (AnnotationUtils.areSameByClass(an, anno)) {
                return an;
            }
        }
        return null;
    }

    /**
     * Checks that the collection contains an annotation of the given name. Differs from using
     * Collection.contains, which does not use areSameByName for comparison.
     *
     * @param c a collection of AnnotationMirrors
     * @param anno the name to search for in c
     * @return true iff c contains anno, according to areSameByName
     */
    public static boolean containsSameByName(
            Collection<? extends AnnotationMirror> c, String anno) {
        return getAnnotationByName(c, anno) != null;
    }

    /**
     * Returns the AnnotationMirror in {@code c} that has the same name as {@code anno}.
     *
     * @param c a collection of AnnotationMirrors
     * @param anno the name to search for in c
     * @return AnnotationMirror with the same name as {@code anno} iff c contains anno, according to
     *     areSameByName; otherwise, {@code null}
     */
    public static @Nullable AnnotationMirror getAnnotationByName(
            Collection<? extends AnnotationMirror> c, String anno) {
        for (AnnotationMirror an : c) {
            if (AnnotationUtils.areSameByName(an, anno)) {
                return an;
            }
        }
        return null;
    }

    /**
     * Checks that the collection contains an annotation of the given name. Differs from using
     * Collection.contains, which does not use areSameByName for comparison.
     *
     * @param c a collection of AnnotationMirrors
     * @param anno the annotation whose name to search for in c
     * @return true iff c contains anno, according to areSameByName
     */
    public static boolean containsSameByName(
            Collection<? extends AnnotationMirror> c, AnnotationMirror anno) {
        return getSameByName(c, anno) != null;
    }

    /**
     * Returns the AnnotationMirror in {@code c} that is the same annotation as {@code anno}
     * ignoring values.
     *
     * @param c a collection of AnnotationMirrors
     * @param anno the annotation whose name to search for in c
     * @return AnnotationMirror with the same class as {@code anno} iff c contains anno, according
     *     to areSameByName; otherwise, {@code null}
     */
    public static @Nullable AnnotationMirror getSameByName(
            Collection<? extends AnnotationMirror> c, AnnotationMirror anno) {
        for (AnnotationMirror an : c) {
            if (AnnotationUtils.areSameByName(an, anno)) {
                return an;
            }
        }
        return null;
    }

    /**
     * Provide ordering for {@link AnnotationMirror}s. AnnotationMirrors are first compared by their
     * fully-qualified names, then by their element values in order of the name of the element.
     *
     * @param a1 the first annotation
     * @param a2 the second annotation
     * @return an ordering over AnnotationMirrors based on their name and values
     */
    public static int compareAnnotationMirrors(AnnotationMirror a1, AnnotationMirror a2) {
        if (!AnnotationUtils.areSameByName(a1, a2)) {
            return annotationName(a1).compareTo(annotationName(a2));
        }

        // The annotations have the same name, but different values, so compare values.
        Map<? extends ExecutableElement, ? extends AnnotationValue> vals1 = a1.getElementValues();
        Map<? extends ExecutableElement, ? extends AnnotationValue> vals2 = a2.getElementValues();
        Set<ExecutableElement> sortedElements =
                new TreeSet<>(Comparator.comparing(ElementUtils::getSimpleName));
        sortedElements.addAll(
                ElementFilter.methodsIn(a1.getAnnotationType().asElement().getEnclosedElements()));

        for (ExecutableElement meth : sortedElements) {
            AnnotationValue aval1 = vals1.get(meth);
            AnnotationValue aval2 = vals2.get(meth);
            if (aval1 == null) {
                aval1 = meth.getDefaultValue();
            }
            if (aval2 == null) {
                aval2 = meth.getDefaultValue();
            }
            int result = compareAnnotationValue(aval1, aval2);
            if (result != 0) {
                return result;
            }
        }
        return 0;
    }

    /**
     * Return 0 iff the two AnnotationValue objects are the same.
     *
     * @param av1 the first AnnotationValue to compare
     * @param av2 the second AnnotationValue to compare
     * @return 0 if if the two annotation values are the same
     */
    @CompareToMethod
    private static int compareAnnotationValue(AnnotationValue av1, AnnotationValue av2) {
        if (av1 == av2) {
            return 0;
        } else if (av1 == null) {
            return -1;
        } else if (av2 == null) {
            return 1;
        }
        return compareAnnotationValueValue(av1.getValue(), av2.getValue());
    }

    /**
     * Compares two annotation values for order.
     *
     * @param val1 a value returned by {@code AnnotationValue.getValue()}
     * @param val2 a value returned by {@code AnnotationValue.getValue()}
     * @return a negative integer, zero, or a positive integer as the first annotation value is less
     *     than, equal to, or greater than the second annotation value
     */
    @CompareToMethod
    private static int compareAnnotationValueValue(@Nullable Object val1, @Nullable Object val2) {
        if (val1 == val2) {
            return 0;
        } else if (val1 == null) {
            return -1;
        } else if (val2 == null) {
            return 1;
        }
        // Can't use deepEquals() to compare val1 and val2, because they might have mismatched
        // AnnotationValue vs. CheckerFrameworkAnnotationValue, and AnnotationValue doesn't override
        // equals().  So, write my own version of deepEquals().
        if ((val1 instanceof List<?>) && (val2 instanceof List<?>)) {
            List<?> list1 = (List<?>) val1;
            List<?> list2 = (List<?>) val2;
            if (list1.size() != list2.size()) {
                return list1.size() - list2.size();
            }
            // Don't compare setwise, because order can matter. These mean different things:
            //   @LTLengthOf(value={"a1","a2"}, offest={"0", "1"})
            //   @LTLengthOf(value={"a2","a1"}, offest={"0", "1"})
            for (int i = 0; i < list1.size(); i++) {
                Object v1 = list1.get(i);
                Object v2 = list2.get(i);
                int result = compareAnnotationValueValue(v1, v2);
                if (result != 0) {
                    return result;
                }
            }
            return 0;
        } else if ((val1 instanceof AnnotationMirror) && (val2 instanceof AnnotationMirror)) {
            return compareAnnotationMirrors((AnnotationMirror) val1, (AnnotationMirror) val2);
        } else if ((val1 instanceof AnnotationValue) && (val2 instanceof AnnotationValue)) {
            // This case occurs because of the recursive call when comparing arrays of
            // annotation values.
            return compareAnnotationValue((AnnotationValue) val1, (AnnotationValue) val2);
        }

        if ((val1 instanceof Type.ClassType) && (val2 instanceof Type.ClassType)) {
            // Type.ClassType does not override equals
            if (TypesUtils.areSameDeclaredTypes((Type.ClassType) val1, (Type.ClassType) val2)) {
                return 0;
            }
        }
        if (Objects.equals(val1, val2)) {
            return 0;
        }
        int result = val1.toString().compareTo(val2.toString());
        if (result == 0) {
            result = -1;
        }
        return result;
    }

    /**
     * Create a map suitable for storing {@link AnnotationMirror} as keys.
     *
     * <p>It can store one instance of {@link AnnotationMirror} of a given declared type, regardless
     * of the annotation element values.
     *
     * @param <V> the value of the map
     * @return a new map with {@link AnnotationMirror} as key
     */
    public static <V> Map<AnnotationMirror, V> createAnnotationMap() {
        return new TreeMap<>(AnnotationUtils::compareAnnotationMirrors);
    }

    /**
     * Constructs a {@link Set} for storing {@link AnnotationMirror}s.
     *
     * <p>It stores at most once instance of {@link AnnotationMirror} of a given type, regardless of
     * the annotation element values.
     *
     * @return a sorted new set to store {@link AnnotationMirror} as element
     */
    public static NavigableSet<AnnotationMirror> createAnnotationSet() {
        return new TreeSet<>(AnnotationUtils::compareAnnotationMirrors);
    }

    /**
     * Constructs a {@link Set} for storing {@link AnnotationMirror}s contain all the annotations in
     * {@code annos}.
     *
     * <p>It stores at most once instance of {@link AnnotationMirror} of a given type, regardless of
     * the annotation element values.
     *
     * @param annos a Collection of AnnotationMirrors to put in the created set
     * @return a sorted new set to store {@link AnnotationMirror} as element
     */
    public static NavigableSet<AnnotationMirror> createAnnotationSet(
            Collection<AnnotationMirror> annos) {
        TreeSet<AnnotationMirror> set = new TreeSet<>(AnnotationUtils::compareAnnotationMirrors);
        set.addAll(annos);
        return set;
    }

    /**
     * Constructs an unmodifiable {@link Set} for storing {@link AnnotationMirror}s contain all the
     * annotations in {@code annos}.
     *
     * <p>It stores at most once instance of {@link AnnotationMirror} of a given type, regardless of
     * the annotation element values.
     *
     * @param annos a Collection of AnnotationMirrors to put in the created set
     * @return a sorted, unmodifiable, new set to store {@link AnnotationMirror} as element
     */
    public static NavigableSet<AnnotationMirror> createUnmodifiableAnnotationSet(
            Collection<AnnotationMirror> annos) {
        TreeSet<AnnotationMirror> set = new TreeSet<>(AnnotationUtils::compareAnnotationMirrors);
        set.addAll(annos);
        return Collections.unmodifiableNavigableSet(set);
    }

    /**
     * Returns true if the given annotation has a @Inherited meta-annotation.
     *
     * @param anno the annotation to check for an @Inherited meta-annotation
     * @return true if the given annotation has a @Inherited meta-annotation
     */
    public static boolean hasInheritedMeta(AnnotationMirror anno) {
        return anno.getAnnotationType().asElement().getAnnotation(Inherited.class) != null;
    }

    /**
     * Returns the set of {@link ElementKind}s to which {@code target} applies, ignoring TYPE_USE.
     *
     * @param target a location where an annotation can be written
     * @return the set of {@link ElementKind}s to which {@code target} applies, ignoring TYPE_USE
     */
    public static EnumSet<ElementKind> getElementKindsForTarget(@Nullable Target target) {
        if (target == null) {
            // A missing @Target implies that the annotation can be written everywhere.
            return EnumSet.allOf(ElementKind.class);
        }
        EnumSet<ElementKind> eleKinds = EnumSet.noneOf(ElementKind.class);
        for (ElementType elementType : target.value()) {
            eleKinds.addAll(getElementKindsForElementType(elementType));
        }
        return eleKinds;
    }

    /**
     * Returns the set of {@link ElementKind}s corresponding to {@code elementType}. If the element
     * type is TYPE_USE, then ElementKinds returned should be the same as those returned for TYPE
     * and TYPE_PARAMETER, but this method returns the empty set instead.
     *
     * @param elementType the elementType to find ElementKinds for
     * @return the set of {@link ElementKind}s corresponding to {@code elementType}
     */
    public static EnumSet<ElementKind> getElementKindsForElementType(ElementType elementType) {
        switch (elementType) {
            case TYPE:
                return EnumSet.copyOf(ElementUtils.classElementKinds());
            case FIELD:
                return EnumSet.of(ElementKind.FIELD, ElementKind.ENUM_CONSTANT);
            case METHOD:
                return EnumSet.of(ElementKind.METHOD);
            case PARAMETER:
                return EnumSet.of(ElementKind.PARAMETER);
            case CONSTRUCTOR:
                return EnumSet.of(ElementKind.CONSTRUCTOR);
            case LOCAL_VARIABLE:
                return EnumSet.of(
                        ElementKind.LOCAL_VARIABLE,
                        ElementKind.RESOURCE_VARIABLE,
                        ElementKind.EXCEPTION_PARAMETER);
            case ANNOTATION_TYPE:
                return EnumSet.of(ElementKind.ANNOTATION_TYPE);
            case PACKAGE:
                return EnumSet.of(ElementKind.PACKAGE);
            case TYPE_PARAMETER:
                return EnumSet.of(ElementKind.TYPE_PARAMETER);
            case TYPE_USE:
                return EnumSet.noneOf(ElementKind.class);
            default:
                // TODO: Use MODULE enum constants directly instead of looking them up by name.
                // (Java 11)
                if (elementType.name().equals("MODULE")) {
                    return EnumSet.of(ElementKind.valueOf("MODULE"));
                }
                if (elementType.name().equals("RECORD_COMPONENT")) {
                    return EnumSet.of(ElementKind.valueOf("RECORD_COMPONENT"));
                }
                throw new BugInCF("Unrecognized ElementType: " + elementType);
        }
    }

    // **********************************************************************
    // Extractors for annotation values
    // **********************************************************************

    /**
     * Returns the values of an annotation's elements, including defaults. The method with the same
     * name in JavacElements cannot be used directly, because it includes a cast to
     * Attribute.Compound, which doesn't hold for annotations generated by the Checker Framework.
     *
     * @see AnnotationMirror#getElementValues()
     * @see JavacElements#getElementValuesWithDefaults(AnnotationMirror)
     * @param ad annotation to examine
     * @return the values of the annotation's elements, including defaults
     */
    public static Map<? extends ExecutableElement, ? extends AnnotationValue>
            getElementValuesWithDefaults(AnnotationMirror ad) {
        Map<ExecutableElement, AnnotationValue> valMap = new HashMap<>();
        if (ad.getElementValues() != null) {
            valMap.putAll(ad.getElementValues());
        }
        for (ExecutableElement meth :
                ElementFilter.methodsIn(ad.getAnnotationType().asElement().getEnclosedElements())) {
            AnnotationValue defaultValue = meth.getDefaultValue();
            if (defaultValue != null) {
                valMap.putIfAbsent(meth, defaultValue);
            }
        }
        return valMap;
    }

    /**
     * Returns true if the two annotations have the same elements (fields). The arguments {@code
     * am1} and {@code am2} must be the same type of annotation.
     *
     * @param am1 the first AnnotationMirror to compare
     * @param am2 the second AnnotationMirror to compare
     * @return true if if the two annotations have the same elements (fields)
     */
    @EqualsMethod
    public static boolean sameElementValues(AnnotationMirror am1, AnnotationMirror am2) {
        if (am1 == am2) {
            return true;
        }

        Map<? extends ExecutableElement, ? extends AnnotationValue> vals1 = am1.getElementValues();
        Map<? extends ExecutableElement, ? extends AnnotationValue> vals2 = am2.getElementValues();
        for (ExecutableElement meth :
                ElementFilter.methodsIn(
                        am1.getAnnotationType().asElement().getEnclosedElements())) {
            AnnotationValue aval1 = vals1.get(meth);
            AnnotationValue aval2 = vals2.get(meth);
            if (aval1 == null) {
                aval1 = meth.getDefaultValue();
            }
            if (aval2 == null) {
                aval2 = meth.getDefaultValue();
            }
            if (!sameAnnotationValue(aval1, aval2)) {
                return false;
            }
        }
        return true;
    }

    /**
     * Return true iff the two AnnotationValue objects are the same. Use this instead of
     * CheckerFrameworkAnnotationValue.equals, which wouldn't get called if the receiver is some
     * AnnotationValue other than CheckerFrameworkAnnotationValue.
     *
     * @param av1 the first AnnotationValue to compare
     * @param av2 the second AnnotationValue to compare
     * @return true if if the two annotation values are the same
     */
    public static boolean sameAnnotationValue(AnnotationValue av1, AnnotationValue av2) {
        return compareAnnotationValue(av1, av2) == 0;
    }

    /**
     * Verify whether the element with the name {@code elementName} exists in the annotation {@code
     * anno}.
     *
     * @param anno the annotation to examine
     * @param elementName the name of the element
     * @return whether the element exists in anno
     */
    public static boolean hasElementValue(AnnotationMirror anno, CharSequence elementName) {
        Map<? extends ExecutableElement, ? extends AnnotationValue> valmap =
                anno.getElementValues();
        for (ExecutableElement elem : valmap.keySet()) {
            if (elem.getSimpleName().contentEquals(elementName)) {
                return true;
            }
        }
        return false;
    }

    /**
     * Get the element with the name {@code elementName} of the annotation {@code anno}. The result
     * is expected to have type {@code expectedType}.
     *
     * <p>For elements of array type, use {@code getElementValueArray} instead.
     *
     * <p>For elements of enum type, use {@code getElementValueEnum} instead.
     *
     * @param anno the annotation whose element to access
     * @param elementName the name of the element to access
     * @param expectedType the expected type of the element
     * @param <T> the class of the expected type
     * @param useDefaults whether to apply default values to the element
     * @return the value of the element with the given name
     */
    public static <T> T getElementValue(
            AnnotationMirror anno,
            CharSequence elementName,
            Class<T> expectedType,
            boolean useDefaults) {
        Map<? extends ExecutableElement, ? extends AnnotationValue> valmap;
        if (useDefaults) {
            valmap = getElementValuesWithDefaults(anno);
        } else {
            valmap = anno.getElementValues();
        }
        for (ExecutableElement elem : valmap.keySet()) {
            if (elem.getSimpleName().contentEquals(elementName)) {
                AnnotationValue val = valmap.get(elem);
                return expectedType.cast(val.getValue());
            }
        }
        throw new NoSuchElementException(
                String.format(
                        "No element with name \'%s\' in annotation %s; useDefaults=%s, valmap.keySet()=%s",
                        elementName, anno, useDefaults, valmap.keySet()));
    }

    /** Differentiates NoSuchElementException from other BugInCF. */
    @SuppressWarnings("serial")
    private static class NoSuchElementException extends BugInCF {
        /**
         * Constructs a new NoSuchElementException.
         *
         * @param message the detail message
         */
        public NoSuchElementException(String message) {
            super(message);
        }
    }

    /**
     * Get the element with the name {@code elementName} of the annotation {@code anno}, or return
     * null if no such element exists.
     *
     * @param anno the annotation whose element to access
     * @param elementName the name of the element to access
     * @param expectedType the expected type of the element
     * @param <T> the class of the expected type
     * @param useDefaults whether to apply default values to the element
     * @return the value of the element with the given name, or null
     */
    public static <T> @Nullable T getElementValueOrNull(
            AnnotationMirror anno,
            CharSequence elementName,
            Class<T> expectedType,
            boolean useDefaults) {
        // This implementation permits getElementValue a more detailed error message than if
        // getElementValue called getElementValueOrNull and threw an error if the result was null.
        try {
            return getElementValue(anno, elementName, expectedType, useDefaults);
        } catch (NoSuchElementException e) {
            return null;
        }
    }

    /**
     * Get the element with the name {@code name} of the annotation {@code anno}. The result is an
     * enum of type {@code T}.
     *
     * @param anno the annotation to disassemble
     * @param elementName the name of the element to access
     * @param expectedType the expected type used to cast the return type, an enum
     * @param <T> the class of the expected type
     * @param useDefaults whether to apply default values to the element
     * @return the value of the element with the given name
     */
    public static <T extends Enum<T>> T getElementValueEnum(
            AnnotationMirror anno,
            CharSequence elementName,
            Class<T> expectedType,
            boolean useDefaults) {
        VarSymbol vs = getElementValue(anno, elementName, VarSymbol.class, useDefaults);
        T value = Enum.valueOf(expectedType, vs.getSimpleName().toString());
        return value;
    }

    /**
     * Get the element with the name {@code elementName} of the annotation {@code anno}, where the
     * element has an array type. One element of the result is expected to have type {@code
     * expectedType}.
     *
     * <p>Parameter useDefaults is used to determine whether default values should be used for
     * annotation values. Finding defaults requires more computation, so should be false when no
     * defaulting is needed.
     *
     * @param anno the annotation to disassemble
     * @param elementName the name of the element to access
     * @param expectedType the expected type used to cast the return type
     * @param <T> the class of the expected type
     * @param useDefaults whether to apply default values to the element
     * @return the value of the element with the given name; it is a new list, so it is safe for
     *     clients to side-effect
     */
    public static <T> List<T> getElementValueArray(
            AnnotationMirror anno,
            CharSequence elementName,
            Class<T> expectedType,
            boolean useDefaults) {
        @SuppressWarnings("unchecked")
        List<AnnotationValue> la = getElementValue(anno, elementName, List.class, useDefaults);
        List<T> result = new ArrayList<>(la.size());
        for (AnnotationValue a : la) {
            try {
                result.add(expectedType.cast(a.getValue()));
            } catch (Throwable t) {
                String err1 =
                        String.format(
                                "getElementValueArray(%n  anno=%s,%n  elementName=%s,%n  expectedType=%s,%n  useDefaults=%s)%n",
                                anno, elementName, expectedType, useDefaults);
                String err2 =
                        String.format(
                                "Error in cast:%n  expectedType=%s%n  a=%s [%s]%n  a.getValue()=%s [%s]",
                                expectedType,
                                a,
                                a.getClass(),
                                a.getValue(),
                                a.getValue().getClass());
                throw new BugInCF(err1 + "; " + err2, t);
            }
        }
        return result;
    }

    /**
     * Get the element with the name {@code elementName} of the annotation {@code anno}, or the
     * default value if no element is present explicitly, where the element has an array type and
     * the elements are {@code Enum}s. One element of the result is expected to have type {@code
     * expectedType}.
     *
     * @param anno the annotation to disassemble
     * @param elementName the name of the element to access
     * @param expectedType the expected type used to cast the return type
     * @param <T> the class of the expected type
     * @param useDefaults whether to apply default values to the element
     * @return the value of the element with the given name
     */
    public static <T extends Enum<T>> List<T> getElementValueEnumArray(
            AnnotationMirror anno,
            CharSequence elementName,
            Class<T> expectedType,
            boolean useDefaults) {
        @SuppressWarnings("unchecked")
        List<AnnotationValue> la = getElementValue(anno, elementName, List.class, useDefaults);
        List<T> result = new ArrayList<>(la.size());
        for (AnnotationValue a : la) {
            T value = Enum.valueOf(expectedType, a.getValue().toString());
            result.add(value);
        }
        return result;
    }

    /**
     * Get the Name of the class that is referenced by element {@code elementName}.
     *
     * <p>This is a convenience method for the most common use-case. It is like {@code
     * getElementValue(anno, elementName, ClassType.class).getQualifiedName()}, but this method
     * ensures consistent use of the qualified name.
     *
     * @param anno the annotation to disassemble
     * @param elementName the name of the element to access
     * @param useDefaults whether to apply default values to the element
     * @return the name of the class that is referenced by element with the given name; may be an
     *     empty name, for a local or anonymous class
     */
    public static @CanonicalName Name getElementValueClassName(
            AnnotationMirror anno, CharSequence elementName, boolean useDefaults) {
        Type.ClassType ct = getElementValue(anno, elementName, Type.ClassType.class, useDefaults);
        // TODO:  Is it a problem that this returns the type parameters too?  Should I cut them off?
        @SuppressWarnings(
                "signature:assignment.type.incompatible") // user specified, so name exists
        @CanonicalName Name result = ct.asElement().getQualifiedName();
        return result;
    }

    /**
     * Get the list of Names of the classes that are referenced by element {@code elementName}. It
     * fails if the class wasn't found. Like {@link #getElementValueClassNames}, but returns classes
     * rather than names.
     *
     * @param anno the annotation whose field to access
     * @param annoElement the element/field of {@code anno} whose content is a list of classes
     * @param useDefaults whether to apply default values to the element
     * @return the names of classes in {@code anno.annoElement}
     */
    public static List<@CanonicalName Name> getElementValueClassNames(
            AnnotationMirror anno, CharSequence annoElement, boolean useDefaults) {
        List<Type.ClassType> la =
                getElementValueArray(anno, annoElement, Type.ClassType.class, useDefaults);
        List<Name> names = new ArrayList<>();
        for (Type.ClassType classType : la) {
            names.add(classType.asElement().getQualifiedName());
        }
        return names;
    }

    // The Javadoc doesn't use @link because framework is a different project than this one
    // (javacutil).
    /**
     * Update a map, to add {@code newQual} to the set that {@code key} maps to. The mapped-to
     * element is an unmodifiable set.
     *
     * <p>See
     * org.checkerframework.framework.type.QualifierHierarchy#updateMappingToMutableSet(QualifierHierarchy,
     * Map, Object, AnnotationMirror).
     *
     * @param map the map to update
     * @param key the key whose value to update
     * @param newQual the element to add to the given key's value
     * @param <T> the key type
     */
    public static <T extends @NonNull Object> void updateMappingToImmutableSet(
            Map<T, Set<AnnotationMirror>> map, T key, Set<AnnotationMirror> newQual) {

        Set<AnnotationMirror> result = AnnotationUtils.createAnnotationSet();
        // TODO: if T is also an AnnotationMirror, should we use areSame?
        if (!map.containsKey(key)) {
            result.addAll(newQual);
        } else {
            result.addAll(map.get(key));
            result.addAll(newQual);
        }
        map.put(key, Collections.unmodifiableSet(result));
    }

    /**
     * Returns the annotations explicitly written on a constructor result. Callers should check that
     * {@code constructorDeclaration} is in fact a declaration of a constructor.
     *
     * @param constructorDeclaration declaration tree of constructor
     * @return set of annotations explicit on the resulting type of the constructor
     */
    public static Set<AnnotationMirror> getExplicitAnnotationsOnConstructorResult(
            MethodTree constructorDeclaration) {
        Set<AnnotationMirror> annotationSet = AnnotationUtils.createAnnotationSet();
        ModifiersTree modifiersTree = constructorDeclaration.getModifiers();
        if (modifiersTree != null) {
            List<? extends AnnotationTree> annotationTrees = modifiersTree.getAnnotations();
            annotationSet.addAll(TreeUtils.annotationsFromTypeAnnotationTrees(annotationTrees));
        }
        return annotationSet;
    }

    /**
     * Returns true if anno is a declaration annotation. In other words, returns true if anno cannot
     * be written on uses of types.
     *
     * @param anno the AnnotationMirror
     * @return true if anno is a declaration annotation
     */
    public static boolean isDeclarationAnnotation(AnnotationMirror anno) {
        TypeElement elem = (TypeElement) anno.getAnnotationType().asElement();
        Target t = elem.getAnnotation(Target.class);
        if (t == null) {
            return true;
        }

        for (ElementType elementType : t.value()) {
            if (elementType == ElementType.TYPE_USE) {
                return false;
            }
        }
        return true;
    }

    /**
     * Returns true if the given array contains {@link ElementType#TYPE_USE}, false otherwise.
     *
     * @param elements an array of {@link ElementType} values
     * @param cls the annotation class being tested; used for diagnostic messages only
     * @return true iff the give array contains {@link ElementType#TYPE_USE}
     * @throws RuntimeException if the array contains both {@link ElementType#TYPE_USE} and
     *     something besides {@link ElementType#TYPE_PARAMETER}
     */
    public static boolean hasTypeQualifierElementTypes(ElementType[] elements, Class<?> cls) {
        // True if the array contains TYPE_USE
        boolean hasTypeUse = false;
        // Non-null if the array contains an element other than TYPE_USE or TYPE_PARAMETER
        ElementType otherElementType = null;

        for (ElementType element : elements) {
            if (element == ElementType.TYPE_USE) {
                hasTypeUse = true;
            } else if (element != ElementType.TYPE_PARAMETER) {
                otherElementType = element;
            }
            if (hasTypeUse && otherElementType != null) {
                throw new BugInCF(
                        "@Target meta-annotation should not contain both TYPE_USE and "
                                + otherElementType
                                + ", for annotation "
                                + cls.getName());
            }
        }

        return hasTypeUse;
    }
}<|MERGE_RESOLUTION|>--- conflicted
+++ resolved
@@ -36,12 +36,8 @@
 import org.checkerframework.checker.interning.qual.EqualsMethod;
 import org.checkerframework.checker.nullness.qual.NonNull;
 import org.checkerframework.checker.nullness.qual.Nullable;
-<<<<<<< HEAD
 import org.checkerframework.checker.signature.qual.CanonicalName;
-=======
-import org.checkerframework.checker.signature.qual.DotSeparatedIdentifiers;
 import org.checkerframework.checker.signature.qual.FullyQualifiedName;
->>>>>>> fece289a
 import org.checkerframework.javacutil.AnnotationBuilder.CheckerFrameworkAnnotationMirror;
 
 /** A utility class for working with annotations. */
@@ -64,11 +60,7 @@
      * @param annotation the annotation whose name to return
      * @return the fully-qualified name of an annotation as a String
      */
-<<<<<<< HEAD
     public static final @CanonicalName String annotationName(AnnotationMirror annotation) {
-=======
-    public static final @FullyQualifiedName String annotationName(AnnotationMirror annotation) {
->>>>>>> fece289a
         if (annotation instanceof AnnotationBuilder.CheckerFrameworkAnnotationMirror) {
             return ((AnnotationBuilder.CheckerFrameworkAnnotationMirror) annotation).annotationName;
         }
