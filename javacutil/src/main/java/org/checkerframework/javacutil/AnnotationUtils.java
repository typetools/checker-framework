package org.checkerframework.javacutil;

import com.sun.source.tree.AnnotationTree;
import com.sun.source.tree.MethodTree;
import com.sun.source.tree.ModifiersTree;
import com.sun.tools.javac.code.Symbol.VarSymbol;
import com.sun.tools.javac.code.Type;
import com.sun.tools.javac.model.JavacElements;
import java.lang.annotation.Annotation;
import java.lang.annotation.ElementType;
import java.lang.annotation.Inherited;
import java.lang.annotation.Target;
import java.util.ArrayList;
import java.util.Collection;
import java.util.Collections;
import java.util.Comparator;
import java.util.EnumSet;
import java.util.HashMap;
import java.util.Iterator;
import java.util.List;
import java.util.Map;
import java.util.Objects;
import java.util.Set;
import java.util.TreeMap;
import java.util.TreeSet;
import javax.lang.model.element.AnnotationMirror;
import javax.lang.model.element.AnnotationValue;
import javax.lang.model.element.ElementKind;
import javax.lang.model.element.ExecutableElement;
import javax.lang.model.element.Name;
import javax.lang.model.element.TypeElement;
import javax.lang.model.type.DeclaredType;
import javax.lang.model.util.ElementFilter;
import org.checkerframework.checker.nullness.qual.Nullable;

/** A utility class for working with annotations. */
public class AnnotationUtils {

    // Class cannot be instantiated.
    private AnnotationUtils() {
        throw new AssertionError("Class AnnotationUtils cannot be instantiated.");
    }

    // TODO: hack to clear out static state.
    public static void clear() {
        AnnotationBuilder.clear();
        annotationClassNames.clear();
    }

    // **********************************************************************
    // Factory Methods to create instances of AnnotationMirror
    // **********************************************************************

    private static final int ANNOTATION_CACHE_SIZE = 500;

    /** Maps classes representing AnnotationMirrors to their names. */
    private static final Map<Class<? extends Annotation>, String> annotationClassNames =
            Collections.synchronizedMap(CollectionUtils.createLRUCache(ANNOTATION_CACHE_SIZE));

    // **********************************************************************
    // Helper methods to handle annotations.  mainly workaround
    // AnnotationMirror.equals undesired property
    // (I think the undesired property is that it's reference equality.)
    // **********************************************************************

    /**
     * @param annotation the annotation whose name to return
     * @return the fully-qualified name of an annotation as a String
     */
    public static final String annotationName(AnnotationMirror annotation) {
        if (annotation instanceof AnnotationBuilder.CheckerFrameworkAnnotationMirror) {
            return ((AnnotationBuilder.CheckerFrameworkAnnotationMirror) annotation).annotationName;
        }
        final DeclaredType annoType = annotation.getAnnotationType();
        final TypeElement elm = (TypeElement) annoType.asElement();
        String name = elm.getQualifiedName().toString();
        return name;
    }

    /**
     * Returns true iff both annotations are of the same type and have the same annotation values.
     *
     * <p>This behavior differs from {@code AnnotationMirror.equals(Object)}. The equals method
     * returns true iff both annotations are the same and annotate the same annotation target (e.g.
     * field, variable, etc) -- that is, if its arguments are the same annotation instance.
     *
     * @param a1 the first AnnotationMirror to compare
     * @param a2 the second AnnotationMirror to compare
     * @return true iff a1 and a2 are the same annotation
     */
    public static boolean areSame(@Nullable AnnotationMirror a1, @Nullable AnnotationMirror a2) {
        if (a1 == a2) {
            return true;
        }

        if (!areSameByName(a1, a2)) {
            return false;
        }

        // This commented implementation is less efficient.  It is also wrong:  it requires a
        // particular order for fields, and it distinguishes the long constants "33" and "33L".
        // Map<? extends ExecutableElement, ? extends AnnotationValue> elval1 =
        //         getElementValuesWithDefaults(a1);
        // Map<? extends ExecutableElement, ? extends AnnotationValue> elval2 =
        //         getElementValuesWithDefaults(a2);
        // return elval1.toString().equals(elval2.toString());

        return sameElementValues(a1, a2);
    }

    /**
     * Return true iff a1 and a2 have the same annotation type.
     *
     * @param a1 the first AnnotationMirror to compare
     * @param a2 the second AnnotationMirror to compare
<<<<<<< HEAD
=======
     * @return true iff a1 and a2 have the same annotation name
     * @see #areSame(AnnotationMirror, AnnotationMirror)
>>>>>>> 8716a22b
     * @return true iff a1 and a2 have the same annotation name
     * @see #areSame(AnnotationMirror, AnnotationMirror)
     */
    public static boolean areSameByName(
            @Nullable AnnotationMirror a1, @Nullable AnnotationMirror a2) {
        if (a1 == a2) {
            return true;
        }
        if (a1 == null || a2 == null) {
            return false;
        }

        return annotationName(a1).equals(annotationName(a2));
    }

    /**
     * Checks that the annotation {@code am} has the name {@code aname} (a fully-qualified type
     * name). Values are ignored.
     *
     * <p>(Use {@link #areSameByClass} instead of this method when possible. It is faster.)
     *
     * @param am the AnnotationMirror whose name to compare
     * @param aname the string to compare
     * @return true if aname is the name of am
     */
    public static boolean areSameByName(AnnotationMirror am, String aname) {
        return aname.equals(annotationName(am));
    }

    /**
     * Checks that the annotation {@code am} has the name of {@code annoClass}. Values are ignored.
     *
     * <p>(Use this method rather than {@link #areSameByName} when possible. This method is faster.)
     *
     * @param am the AnnotationMirror whose class to compare
     * @param annoClass the class to compare
     * @return true if annoclass is the class of am
     */
    public static boolean areSameByClass(
            AnnotationMirror am, Class<? extends Annotation> annoClass) {
        String canonicalName = annotationClassNames.get(annoClass);
        if (canonicalName == null) {
            // This method is faster than #areSameByName because of this cache.
            canonicalName = annoClass.getCanonicalName();
            annotationClassNames.put(annoClass, canonicalName);
        }
        return areSameByName(am, canonicalName);
    }

    /**
     * Checks that two collections contain the same annotations.
     *
     * @param c1 the first collection to compare
     * @param c2 the second collection to compare
     * @return true iff c1 and c2 contain the same annotations, according to {@link
     *     #areSame(AnnotationMirror, AnnotationMirror)}
     */
    public static boolean areSame(
            Collection<? extends AnnotationMirror> c1, Collection<? extends AnnotationMirror> c2) {
        if (c1.size() != c2.size()) {
            return false;
        }
        if (c1.size() == 1) {
            return areSame(c1.iterator().next(), c2.iterator().next());
        }

        Set<AnnotationMirror> s1 = createAnnotationSet();
        Set<AnnotationMirror> s2 = createAnnotationSet();
        s1.addAll(c1);
        s2.addAll(c2);

        // depend on the fact that Set is an ordered set.
        Iterator<AnnotationMirror> iter1 = s1.iterator();
        Iterator<AnnotationMirror> iter2 = s2.iterator();

        while (iter1.hasNext()) {
            AnnotationMirror anno1 = iter1.next();
            AnnotationMirror anno2 = iter2.next();
            if (!areSame(anno1, anno2)) {
                return false;
            }
        }
        return true;
    }

    /**
     * Checks that the collection contains the annotation. Using Collection.contains does not always
     * work, because it does not use areSame for comparison.
     *
     * @param c a collection of AnnotationMirrors
     * @param anno the AnnotationMirror to search for in c
     * @return true iff c contains anno, according to areSame
     */
    public static boolean containsSame(
            Collection<? extends AnnotationMirror> c, AnnotationMirror anno) {
        return getSame(c, anno) != null;
    }

    /**
     * Returns the AnnotationMirror in {@code c} that is the same annotation as {@code anno}.
     *
     * @param c a collection of AnnotationMirrors
     * @param anno the AnnotationMirror to search for in c
     * @return AnnotationMirror with the same class as {@code anno} iff c contains anno, according
     *     to areSame; otherwise, {@code null}
     */
    public static AnnotationMirror getSame(
            Collection<? extends AnnotationMirror> c, AnnotationMirror anno) {
        for (AnnotationMirror an : c) {
            if (AnnotationUtils.areSame(an, anno)) {
                return an;
            }
        }
        return null;
    }

    /**
     * Checks that the collection contains the annotation. Using Collection.contains does not always
     * work, because it does not use areSame for comparison.
     *
     * @param c a collection of AnnotationMirrors
     * @param anno the annotation class to search for in c
     * @return true iff c contains anno, according to areSameByClass
     */
    public static boolean containsSameByClass(
            Collection<? extends AnnotationMirror> c, Class<? extends Annotation> anno) {
        return getAnnotationByClass(c, anno) != null;
    }

    /**
     * Returns the AnnotationMirror in {@code c} that has the same class as {@code anno}.
     *
     * @param c a collection of AnnotationMirrors
     * @param anno the class to search for in c
     * @return AnnotationMirror with the same class as {@code anno} iff c contains anno, according
     *     to areSameByClass; otherwise, {@code null}
     */
    public static AnnotationMirror getAnnotationByClass(
            Collection<? extends AnnotationMirror> c, Class<? extends Annotation> anno) {
        for (AnnotationMirror an : c) {
            if (AnnotationUtils.areSameByClass(an, anno)) {
                return an;
            }
        }
        return null;
    }

    /**
     * Checks that the collection contains an annotation of the given name. Differs from using
     * Collection.contains, which does not use areSameByName for comparison.
     *
     * @param c a collection of AnnotationMirrors
     * @param anno the name to search for in c
     * @return true iff c contains anno, according to areSameByName
     */
    public static boolean containsSameByName(
            Collection<? extends AnnotationMirror> c, String anno) {
        return getAnnotationByName(c, anno) != null;
    }

    /**
     * Returns the AnnotationMirror in {@code c} that has the same name as {@code anno}.
     *
     * @param c a collection of AnnotationMirrors
     * @param anno the name to search for in c
     * @return AnnotationMirror with the same name as {@code anno} iff c contains anno, according to
     *     areSameByName; otherwise, {@code null}
     */
    public static AnnotationMirror getAnnotationByName(
            Collection<? extends AnnotationMirror> c, String anno) {
        for (AnnotationMirror an : c) {
            if (AnnotationUtils.areSameByName(an, anno)) {
                return an;
            }
        }
        return null;
    }

    /**
     * Checks that the collection contains an annotation of the given name. Differs from using
     * Collection.contains, which does not use areSameByName for comparison.
     *
     * @param c a collection of AnnotationMirrors
     * @param anno the annotation whose name to search for in c
     * @return true iff c contains anno, according to areSameByName
     */
    public static boolean containsSameByName(
            Collection<? extends AnnotationMirror> c, AnnotationMirror anno) {
        return getSameByName(c, anno) != null;
    }

    /**
     * Returns the AnnotationMirror in {@code c} that is the same annotation as {@code anno}
     * ignoring values.
     *
     * @param c a collection of AnnotationMirrors
     * @param anno the annotation whose name to search for in c
     * @return AnnotationMirror with the same class as {@code anno} iff c contains anno, according
     *     to areSameByName; otherwise, {@code null}
     */
    public static AnnotationMirror getSameByName(
            Collection<? extends AnnotationMirror> c, AnnotationMirror anno) {
        for (AnnotationMirror an : c) {
            if (AnnotationUtils.areSameByName(an, anno)) {
                return an;
            }
        }
        return null;
    }

    private static final Comparator<AnnotationMirror> ANNOTATION_ORDERING =
            new Comparator<AnnotationMirror>() {
                @Override
                public int compare(AnnotationMirror a1, AnnotationMirror a2) {
                    // AnnotationMirror.toString() prints the elements of an annotation in the
                    // order in which they were written. So, use areSame to check for equality.
                    if (AnnotationUtils.areSame(a1, a2)) {
                        return 0;
                    }

                    String n1 = a1.toString();
                    String n2 = a2.toString();

                    // Because the AnnotationMirror.toString prints the annotation as it appears
                    // in source code, the order in which annotations of the same class are
                    // sorted may be confusing.  For example, it might order
                    // @IntRange(from=1, to=MAX) before @IntRange(to=MAX,from=0).
                    return n1.compareTo(n2);
                }
            };

    /**
     * Provide ordering for {@link AnnotationMirror} based on their fully qualified name. The
     * ordering ignores annotation values when ordering.
     *
     * <p>The ordering is meant to be used as {@link TreeSet} or {@link TreeMap} ordering. A {@link
     * Set} should not contain two annotations that only differ in values.
     *
     * @return an ordering over AnnotationMirrors based on their name
     */
    public static Comparator<AnnotationMirror> annotationOrdering() {
        return ANNOTATION_ORDERING;
    }

    /**
     * Create a map suitable for storing {@link AnnotationMirror} as keys.
     *
     * <p>It can store one instance of {@link AnnotationMirror} of a given declared type, regardless
     * of the annotation element values.
     *
     * @param <V> the value of the map
     * @return a new map with {@link AnnotationMirror} as key
     */
    public static <V> Map<AnnotationMirror, V> createAnnotationMap() {
        return new TreeMap<>(annotationOrdering());
    }

    /**
     * Constructs a {@link Set} for storing {@link AnnotationMirror}s.
     *
     * <p>It stores at most once instance of {@link AnnotationMirror} of a given type, regardless of
     * the annotation element values.
     *
     * @return a new set to store {@link AnnotationMirror} as element
     */
    public static Set<AnnotationMirror> createAnnotationSet() {
        return new TreeSet<>(annotationOrdering());
    }

    /**
     * Returns true if the given annotation has a @Inherited meta-annotation.
     *
     * @param anno the annotation to check for an @Inherited meta-annotation
     * @return true if the given annotation has a @Inherited meta-annotation
     */
    public static boolean hasInheritedMeta(AnnotationMirror anno) {
        return anno.getAnnotationType().asElement().getAnnotation(Inherited.class) != null;
    }

    /**
     * @param target a location where an annotation can be written
     * @return the set of {@link ElementKind}s to which {@code target} applies, ignoring TYPE_USE
     */
    public static EnumSet<ElementKind> getElementKindsForTarget(@Nullable Target target) {
        if (target == null) {
            // A missing @Target implies that the annotation can be written everywhere.
            return EnumSet.allOf(ElementKind.class);
        }
        EnumSet<ElementKind> eleKinds = EnumSet.noneOf(ElementKind.class);
        for (ElementType elementType : target.value()) {
            eleKinds.addAll(getElementKindsForElementType(elementType));
        }
        return eleKinds;
    }

    /**
     * Returns the set of {@link ElementKind}s corresponding to {@code elementType}. If the element
     * type is TYPE_USE, then ElementKinds returned should be the same as those returned for TYPE
     * and TYPE_PARAMETER, but this method returns the empty set instead.
     *
     * @param elementType the elementType to find ElementKinds for
     * @return the set of {@link ElementKind}s corresponding to {@code elementType}
     */
    public static EnumSet<ElementKind> getElementKindsForElementType(ElementType elementType) {
        switch (elementType) {
            case TYPE:
                return EnumSet.of(
                        ElementKind.CLASS,
                        ElementKind.INTERFACE,
                        ElementKind.ANNOTATION_TYPE,
                        ElementKind.ENUM);
            case FIELD:
                return EnumSet.of(ElementKind.FIELD, ElementKind.ENUM_CONSTANT);
            case METHOD:
                return EnumSet.of(ElementKind.METHOD);
            case PARAMETER:
                return EnumSet.of(ElementKind.PARAMETER);
            case CONSTRUCTOR:
                return EnumSet.of(ElementKind.CONSTRUCTOR);
            case LOCAL_VARIABLE:
                return EnumSet.of(
                        ElementKind.LOCAL_VARIABLE,
                        ElementKind.RESOURCE_VARIABLE,
                        ElementKind.EXCEPTION_PARAMETER);
            case ANNOTATION_TYPE:
                return EnumSet.of(ElementKind.ANNOTATION_TYPE);
            case PACKAGE:
                return EnumSet.of(ElementKind.PACKAGE);
            case TYPE_PARAMETER:
                return EnumSet.of(ElementKind.TYPE_PARAMETER);
            case TYPE_USE:
                return EnumSet.noneOf(ElementKind.class);
            default:
                throw new BugInCF("Unrecognized ElementType: " + elementType);
        }
    }

    // **********************************************************************
    // Extractors for annotation values
    // **********************************************************************

    /**
     * Returns the values of an annotation's elements, including defaults. The method with the same
     * name in JavacElements cannot be used directly, because it includes a cast to
     * Attribute.Compound, which doesn't hold for annotations generated by the Checker Framework.
     *
     * @see AnnotationMirror#getElementValues()
     * @see JavacElements#getElementValuesWithDefaults(AnnotationMirror)
     * @param ad annotation to examine
     * @return the values of the annotation's elements, including defaults
     */
    public static Map<? extends ExecutableElement, ? extends AnnotationValue>
            getElementValuesWithDefaults(AnnotationMirror ad) {
        Map<ExecutableElement, AnnotationValue> valMap = new HashMap<>();
        if (ad.getElementValues() != null) {
            valMap.putAll(ad.getElementValues());
        }
        for (ExecutableElement meth :
                ElementFilter.methodsIn(ad.getAnnotationType().asElement().getEnclosedElements())) {
            AnnotationValue defaultValue = meth.getDefaultValue();
            if (defaultValue != null && !valMap.containsKey(meth)) {
                valMap.put(meth, defaultValue);
            }
        }
        return valMap;
    }

    /**
     * Returns true if the two annotations have the same elements (fields). The arguments {@code
     * am1} and {@code am2} must be the same type of annotation.
     *
     * @param am1 the first AnnotationMirror to compare
     * @param am2 the second AnnotationMirror to compare
     * @return true if if the two annotations have the same elements (fields)
     */
    public static boolean sameElementValues(AnnotationMirror am1, AnnotationMirror am2) {
        Map<? extends ExecutableElement, ? extends AnnotationValue> vals1 = am1.getElementValues();
        Map<? extends ExecutableElement, ? extends AnnotationValue> vals2 = am2.getElementValues();
        for (ExecutableElement meth :
                ElementFilter.methodsIn(
                        am1.getAnnotationType().asElement().getEnclosedElements())) {
            AnnotationValue aval1 = vals1.get(meth);
            AnnotationValue aval2 = vals2.get(meth);
            if (aval1 == null) {
                aval1 = meth.getDefaultValue();
            }
            if (aval2 == null) {
                aval2 = meth.getDefaultValue();
            }
            if (!sameAnnotationValue(aval1, aval2)) {
                return false;
            }
        }
        return true;
    }

    /**
     * Return true iff the two AnnotationValue objects are the same. Use this instead of
     * CheckerFrameworkAnnotationValue.equals, which wouldn't get called if the receiver is some
     * AnnotationValue other than CheckerFrameworkAnnotationValue.
     *
     * @param av1 the first AnnotationValue to compare
     * @param av2 the second AnnotationValue to compare
     * @return true if if the two annotation values are the same
     */
    public static boolean sameAnnotationValue(AnnotationValue av1, AnnotationValue av2) {
        if (av1 == av2) {
            return true;
        }
        if (av1 == null || av2 == null) {
            return false;
        }
        return sameAnnotationValueValue(av1.getValue(), av2.getValue());
    }

    /**
     * Return true if the two annotation values are the same. The arguments to this method are
     * values that are returned by {@code AnnotationValue.getValue()}.
     */
    private static boolean sameAnnotationValueValue(Object val1, Object val2) {
        if (val1 == val2) {
            return true;
        }

        // Can't use deepEquals() to compare val1 and val2, because they might have mismatched
        // AnnotationValue vs. CheckerFrameworkAnnotationValue, and AnnotationValue doesn't override
        // equals().  So, write my own version of deepEquals().
        if ((val1 instanceof List<?>) && (val2 instanceof List<?>)) {
            List<?> list1 = (List<?>) val1;
            List<?> list2 = (List<?>) val2;
            if (list1.size() != list2.size()) {
                return false;
            }
            // Don't compare setwise, because order can matter. These mean different things:
            //   @LTLengthOf(value={"a1","a2"}, offest={"0", "1"})
            //   @LTLengthOf(value={"a2","a1"}, offest={"0", "1"})
            for (int i = 0; i < list1.size(); i++) {
                if (!sameAnnotationValueValue(list1.get(i), list2.get(i))) {
                    return false;
                }
            }
            return true;
        } else if ((val1 instanceof AnnotationMirror) && (val2 instanceof AnnotationMirror)) {
            return areSame((AnnotationMirror) val1, (AnnotationMirror) val2);
        } else if ((val1 instanceof AnnotationValue) && (val2 instanceof AnnotationValue)) {
            // This case occurs because of the recursive call when comparing arrays of
            // annotation values.
            return sameAnnotationValue((AnnotationValue) val1, (AnnotationValue) val2);
        } else if ((val1 instanceof Type.ClassType) && (val2 instanceof Type.ClassType)) {
            // Type.ClassType does not override equals
            return TypesUtils.areSameDeclaredTypes((Type.ClassType) val1, (Type.ClassType) val2);
        } else {
            return Objects.equals(val1, val2);
        }
    }

    /**
     * Verify whether the element with the name {@code elementName} exists in the annotation {@code
     * anno}.
     *
     * @param anno the annotation to examine
     * @param elementName the name of the element
     * @return whether the element exists in anno
     */
    public static boolean hasElementValue(AnnotationMirror anno, CharSequence elementName) {
        Map<? extends ExecutableElement, ? extends AnnotationValue> valmap =
                anno.getElementValues();
        for (ExecutableElement elem : valmap.keySet()) {
            if (elem.getSimpleName().contentEquals(elementName)) {
                return true;
            }
        }
        return false;
    }

    /**
     * Get the element with the name {@code elementName} of the annotation {@code anno}. The result
     * is expected to have type {@code expectedType}.
     *
     * <p><em>Note 1</em>: The method does not work well for elements of an array type (as it would
     * return a list of {@link AnnotationValue}s). Use {@code getElementValueArray} instead.
     *
     * <p><em>Note 2</em>: The method does not work for elements of an enum type, as the
     * AnnotationValue is a VarSymbol and would be cast to the enum type, which doesn't work. Use
     * {@code getElementValueEnum} instead.
     *
     * @param anno the annotation to disassemble
     * @param elementName the name of the element to access
     * @param expectedType the expected type used to cast the return type
     * @param <T> the class of the expected type
     * @param useDefaults whether to apply default values to the element
     * @return the value of the element with the given name
     */
    public static <T> T getElementValue(
            AnnotationMirror anno,
            CharSequence elementName,
            Class<T> expectedType,
            boolean useDefaults) {
        Map<? extends ExecutableElement, ? extends AnnotationValue> valmap;
        if (useDefaults) {
            valmap = getElementValuesWithDefaults(anno);
        } else {
            valmap = anno.getElementValues();
        }
        for (ExecutableElement elem : valmap.keySet()) {
            if (elem.getSimpleName().contentEquals(elementName)) {
                AnnotationValue val = valmap.get(elem);
                return expectedType.cast(val.getValue());
            }
        }
        throw new BugInCF("No element with name \'" + elementName + "\' in annotation " + anno);
    }

    /**
     * Get the element with the name {@code name} of the annotation {@code anno}. The result is an
     * enum of type {@code T}.
     *
     * @param anno the annotation to disassemble
     * @param elementName the name of the element to access
     * @param expectedType the expected type used to cast the return type, an enum
     * @param <T> the class of the expected type
     * @param useDefaults whether to apply default values to the element
     * @return the value of the element with the given name
     */
    public static <T extends Enum<T>> T getElementValueEnum(
            AnnotationMirror anno,
            CharSequence elementName,
            Class<T> expectedType,
            boolean useDefaults) {
        VarSymbol vs = getElementValue(anno, elementName, VarSymbol.class, useDefaults);
        T value = Enum.valueOf(expectedType, vs.getSimpleName().toString());
        return value;
    }

    /**
     * Get the element with the name {@code elementName} of the annotation {@code anno}, where the
     * element has an array type. One element of the result is expected to have type {@code
     * expectedType}.
     *
     * <p>Parameter useDefaults is used to determine whether default values should be used for
     * annotation values. Finding defaults requires more computation, so should be false when no
     * defaulting is needed.
     *
     * @param anno the annotation to disassemble
     * @param elementName the name of the element to access
     * @param expectedType the expected type used to cast the return type
     * @param <T> the class of the expected type
     * @param useDefaults whether to apply default values to the element
     * @return the value of the element with the given name
     */
    public static <T> List<T> getElementValueArray(
            AnnotationMirror anno,
            CharSequence elementName,
            Class<T> expectedType,
            boolean useDefaults) {
        @SuppressWarnings("unchecked")
        List<AnnotationValue> la = getElementValue(anno, elementName, List.class, useDefaults);
        List<T> result = new ArrayList<>(la.size());
        for (AnnotationValue a : la) {
            result.add(expectedType.cast(a.getValue()));
        }
        return result;
    }

    /**
     * Get the element with the name {@code elementName} of the annotation {@code anno}, or the
     * default value if no element is present explicitly, where the element has an array type and
     * the elements are {@code Enum}s. One element of the result is expected to have type {@code
     * expectedType}.
     *
     * @param anno the annotation to disassemble
     * @param elementName the name of the element to access
     * @param expectedType the expected type used to cast the return type
     * @param <T> the class of the expected type
     * @param useDefaults whether to apply default values to the element
     * @return the value of the element with the given name
     */
    public static <T extends Enum<T>> List<T> getElementValueEnumArray(
            AnnotationMirror anno,
            CharSequence elementName,
            Class<T> expectedType,
            boolean useDefaults) {
        @SuppressWarnings("unchecked")
        List<AnnotationValue> la = getElementValue(anno, elementName, List.class, useDefaults);
        List<T> result = new ArrayList<>(la.size());
        for (AnnotationValue a : la) {
            T value = Enum.valueOf(expectedType, a.getValue().toString());
            result.add(value);
        }
        return result;
    }

    /**
     * Get the Name of the class that is referenced by element {@code elementName}.
<<<<<<< HEAD
     *
     * <p>This is a convenience method for the most common use-case. It is like {@code
     * getElementValue(anno, elementName, ClassType.class).getQualifiedName()}, but this method
     * ensures consistent use of the qualified name.
     *
=======
     *
     * <p>This is a convenience method for the most common use-case. It is like {@code
     * getElementValue(anno, elementName, ClassType.class).getQualifiedName()}, but this method
     * ensures consistent use of the qualified name.
     *
>>>>>>> 8716a22b
     * @param anno the annotation to disassemble
     * @param elementName the name of the element to access
     * @param useDefaults whether to apply default values to the element
     * @return the name of the class that is referenced by element with the given name
     */
    public static Name getElementValueClassName(
            AnnotationMirror anno, CharSequence elementName, boolean useDefaults) {
        Type.ClassType ct = getElementValue(anno, elementName, Type.ClassType.class, useDefaults);
        // TODO:  Is it a problem that this returns the type parameters too?  Should I cut them off?
        return ct.asElement().getQualifiedName();
    }

    /**
     * Get the list of Names of the classes that are referenced by element {@code elementName}. It
     * fails if the class wasn't found. Like {@link #getElementValueClassNames}, but returns classes
     * rather than names.
     *
     * @param anno the annotation whose field to access
     * @param annoElement the element/field of {@code anno} whose content is a list of classes
     * @param useDefaults whether to apply default values to the element
     * @return the names of classes in {@code anno.annoElement}
     */
    public static List<Name> getElementValueClassNames(
            AnnotationMirror anno, CharSequence annoElement, boolean useDefaults) {
        List<Type.ClassType> la =
                getElementValueArray(anno, annoElement, Type.ClassType.class, useDefaults);
        List<Name> names = new ArrayList<>();
        for (Type.ClassType classType : la) {
            names.add(classType.asElement().getQualifiedName());
        }
        return names;
    }

    /**
<<<<<<< HEAD
     * Convert a name to a Class. This method uses Class.forName to load the class. It fails if the
     * class wasn't found.
     *
     * @param name the name to convert to a class
     * @param annoElement the element/field of {@code anno} whose content is being looked up; for
     *     diagnostic messages only
     * @param anno the annotation whose element is being looked up; for diagnostic messages only
     * @return the class whose name is {@code name}
     */
=======
     * Get the Class that is referenced by element {@code annoElement}. It fails if the class wasn't
     * found.
     *
     * <p>If the class is an annotation (it extends {@code Annotation}), use {@link
     * #getElementValueAnnotationClass} instead.
     *
     * @param anno the annotation whose element is being looked up
     * @param annoElement the element/field of {@code anno} whose content is being looked up
     * @param useDefaults whether to apply default values to the element
     * @return the class contained in {@code anno.annoElement}
     */
    public static Class<?> getElementValueClass(
            AnnotationMirror anno, CharSequence annoElement, boolean useDefaults) {
        Name cn = getElementValueClassName(anno, annoElement, useDefaults);
        return nameToClass(cn, annoElement, anno);
    }

    /**
     * Convert a name to a Class. This method uses Class.forName to load the class. It fails if the
     * class wasn't found.
     *
     * @param name the name to convert to a class
     * @param annoElement the element/field of {@code anno} whose content is being looked up; for
     *     diagnostic messages only
     * @param anno the annotation whose element is being looked up; for diagnostic messages only
     * @return the class whose name is {@code name}
     */
>>>>>>> 8716a22b
    private static Class<?> nameToClass(
            Name name, CharSequence annoElement, AnnotationMirror anno) {
        try {
            ClassLoader classLoader = InternalUtils.getClassLoaderForClass(AnnotationUtils.class);
            Class<?> cls = Class.forName(name.toString(), true, classLoader);
            return cls;
        } catch (ClassNotFoundException e) {
            // TODO: This is a user error and should be reported as such.
            String msg =
                    String.format(
                            "Could not load class '%s' for field '%s' in annotation %s",
                            name, annoElement, anno);
            throw new BugInCF(msg, e);
        }
    }

    /**
<<<<<<< HEAD
     * Get the Class that is referenced by element {@code annoElement}. It fails if the class wasn't
     * found.
     *
     * <p>If the class is an annotation (it extends {@code Annotation}), use {@link
     * #getElementValueAnnotationClass} instead.
     *
     * @param anno the annotation whose element is being looked up
     * @param annoElement the element/field of {@code anno} whose content is being looked up
     * @param useDefaults whether to apply default values to the element
     * @return the class contained in {@code anno.annoElement}
     */
    public static Class<?> getElementValueClass(
            AnnotationMirror anno, CharSequence annoElement, boolean useDefaults) {
        Name cn = getElementValueClassName(anno, annoElement, useDefaults);
        return nameToClass(cn, annoElement, anno);
    }

    /**
     * Get the annotation Class that is referenced by element {@code annoElement}. This method uses
     * Class.forName to load the class. It fails if the class wasn't found. Like {@link
=======
     * Get the annotation Class that is referenced by element {@code annoElement}. This method uses
     * Class.forName to load the class. It returns null if the class wasn't found. Like {@link
>>>>>>> 8716a22b
     * #getElementValueClass}, but for annotation classes.
     *
     * @param anno the annotation whose field to access
     * @param annoElement the element/field of {@code anno} whose content is an annotation classes
     * @param useDefaults whether to apply default values to the element
     * @return the annotation class in {@code anno.annoElement}
     */
    public static Class<? extends Annotation> getElementValueAnnotationClass(
            AnnotationMirror anno, CharSequence annoElement, boolean useDefaults) {
        @SuppressWarnings("unchecked") // TODO: could do a run-time check
        Class<? extends Annotation> result =
                (Class<? extends Annotation>) getElementValueClass(anno, annoElement, useDefaults);
        return result;
    }

    /**
     * Get the list of annotation Classes that are referenced by element {@code annoElement}. It
     * fails if the class wasn't found. Like {@link #getElementValueClassNames}, but returns classes
     * rather than names.
     *
     * @param anno the annotation whose field to access
     * @param annoElement the element/field of {@code anno} whose content is a list of classes
     * @param useDefaults whether to apply default values to the element
     * @return the classes in {@code anno.annoElement}
     */
    public static List<Class<? extends Annotation>> getElementValueAnnotationClasses(
            AnnotationMirror anno, CharSequence annoElement, boolean useDefaults) {
        List<Name> aNames = getElementValueClassNames(anno, annoElement, useDefaults);
        List<Class<? extends Annotation>> result = new ArrayList<>();
        for (Name aName : aNames) {
            @SuppressWarnings("unchecked") // TODO: could do a run-time check
            Class<? extends Annotation> aClass =
                    (Class<? extends Annotation>) nameToClass(aName, annoElement, anno);
            result.add(aClass);
        }
        return result;
    }

    // The Javadoc doesn't use @link because framework is a different project than this one
    // (javacutil).
    /**
     * See
     * org.checkerframework.framework.type.QualifierHierarchy#updateMappingToMutableSet(QualifierHierarchy,
     * Map, Object, AnnotationMirror).
     */
    public static <T> void updateMappingToImmutableSet(
            Map<T, Set<AnnotationMirror>> map, T key, Set<AnnotationMirror> newQual) {

        Set<AnnotationMirror> result = AnnotationUtils.createAnnotationSet();
        // TODO: if T is also an AnnotationMirror, should we use areSame?
        if (!map.containsKey(key)) {
            result.addAll(newQual);
        } else {
            result.addAll(map.get(key));
            result.addAll(newQual);
        }
        map.put(key, Collections.unmodifiableSet(result));
    }

    /**
     * Returns the annotations explicitly written on a constructor result. Callers should check that
     * {@code constructorDeclaration} is in fact a declaration of a constructor.
     *
     * @param constructorDeclaration declaration tree of constructor
     * @return set of annotations explicit on the resulting type of the constructor
     */
    public static Set<AnnotationMirror> getExplicitAnnotationsOnConstructorResult(
            MethodTree constructorDeclaration) {
        Set<AnnotationMirror> annotationSet = AnnotationUtils.createAnnotationSet();
        ModifiersTree modifiersTree = constructorDeclaration.getModifiers();
        if (modifiersTree != null) {
            List<? extends AnnotationTree> annotationTrees = modifiersTree.getAnnotations();
            annotationSet.addAll(TreeUtils.annotationsFromTypeAnnotationTrees(annotationTrees));
        }
        return annotationSet;
    }
}<|MERGE_RESOLUTION|>--- conflicted
+++ resolved
@@ -113,13 +113,9 @@
      *
      * @param a1 the first AnnotationMirror to compare
      * @param a2 the second AnnotationMirror to compare
-<<<<<<< HEAD
-=======
      * @return true iff a1 and a2 have the same annotation name
      * @see #areSame(AnnotationMirror, AnnotationMirror)
->>>>>>> 8716a22b
      * @return true iff a1 and a2 have the same annotation name
-     * @see #areSame(AnnotationMirror, AnnotationMirror)
      */
     public static boolean areSameByName(
             @Nullable AnnotationMirror a1, @Nullable AnnotationMirror a2) {
@@ -712,19 +708,11 @@
 
     /**
      * Get the Name of the class that is referenced by element {@code elementName}.
-<<<<<<< HEAD
      *
      * <p>This is a convenience method for the most common use-case. It is like {@code
      * getElementValue(anno, elementName, ClassType.class).getQualifiedName()}, but this method
      * ensures consistent use of the qualified name.
      *
-=======
-     *
-     * <p>This is a convenience method for the most common use-case. It is like {@code
-     * getElementValue(anno, elementName, ClassType.class).getQualifiedName()}, but this method
-     * ensures consistent use of the qualified name.
-     *
->>>>>>> 8716a22b
      * @param anno the annotation to disassemble
      * @param elementName the name of the element to access
      * @param useDefaults whether to apply default values to the element
@@ -759,7 +747,24 @@
     }
 
     /**
-<<<<<<< HEAD
+     * Get the Class that is referenced by element {@code annoElement}. It fails if the class wasn't
+     * found.
+     *
+     * <p>If the class is an annotation (it extends {@code Annotation}), use {@link
+     * #getElementValueAnnotationClass} instead.
+     *
+     * @param anno the annotation whose element is being looked up
+     * @param annoElement the element/field of {@code anno} whose content is being looked up
+     * @param useDefaults whether to apply default values to the element
+     * @return the class contained in {@code anno.annoElement}
+     */
+    public static Class<?> getElementValueClass(
+            AnnotationMirror anno, CharSequence annoElement, boolean useDefaults) {
+        Name cn = getElementValueClassName(anno, annoElement, useDefaults);
+        return nameToClass(cn, annoElement, anno);
+    }
+
+    /**
      * Convert a name to a Class. This method uses Class.forName to load the class. It fails if the
      * class wasn't found.
      *
@@ -769,35 +774,6 @@
      * @param anno the annotation whose element is being looked up; for diagnostic messages only
      * @return the class whose name is {@code name}
      */
-=======
-     * Get the Class that is referenced by element {@code annoElement}. It fails if the class wasn't
-     * found.
-     *
-     * <p>If the class is an annotation (it extends {@code Annotation}), use {@link
-     * #getElementValueAnnotationClass} instead.
-     *
-     * @param anno the annotation whose element is being looked up
-     * @param annoElement the element/field of {@code anno} whose content is being looked up
-     * @param useDefaults whether to apply default values to the element
-     * @return the class contained in {@code anno.annoElement}
-     */
-    public static Class<?> getElementValueClass(
-            AnnotationMirror anno, CharSequence annoElement, boolean useDefaults) {
-        Name cn = getElementValueClassName(anno, annoElement, useDefaults);
-        return nameToClass(cn, annoElement, anno);
-    }
-
-    /**
-     * Convert a name to a Class. This method uses Class.forName to load the class. It fails if the
-     * class wasn't found.
-     *
-     * @param name the name to convert to a class
-     * @param annoElement the element/field of {@code anno} whose content is being looked up; for
-     *     diagnostic messages only
-     * @param anno the annotation whose element is being looked up; for diagnostic messages only
-     * @return the class whose name is {@code name}
-     */
->>>>>>> 8716a22b
     private static Class<?> nameToClass(
             Name name, CharSequence annoElement, AnnotationMirror anno) {
         try {
@@ -815,31 +791,8 @@
     }
 
     /**
-<<<<<<< HEAD
-     * Get the Class that is referenced by element {@code annoElement}. It fails if the class wasn't
-     * found.
-     *
-     * <p>If the class is an annotation (it extends {@code Annotation}), use {@link
-     * #getElementValueAnnotationClass} instead.
-     *
-     * @param anno the annotation whose element is being looked up
-     * @param annoElement the element/field of {@code anno} whose content is being looked up
-     * @param useDefaults whether to apply default values to the element
-     * @return the class contained in {@code anno.annoElement}
-     */
-    public static Class<?> getElementValueClass(
-            AnnotationMirror anno, CharSequence annoElement, boolean useDefaults) {
-        Name cn = getElementValueClassName(anno, annoElement, useDefaults);
-        return nameToClass(cn, annoElement, anno);
-    }
-
-    /**
-     * Get the annotation Class that is referenced by element {@code annoElement}. This method uses
-     * Class.forName to load the class. It fails if the class wasn't found. Like {@link
-=======
      * Get the annotation Class that is referenced by element {@code annoElement}. This method uses
      * Class.forName to load the class. It returns null if the class wasn't found. Like {@link
->>>>>>> 8716a22b
      * #getElementValueClass}, but for annotation classes.
      *
      * @param anno the annotation whose field to access
