package org.checkerframework.javacutil;

import com.sun.source.tree.AnnotationTree;
import com.sun.source.tree.MethodTree;
import com.sun.source.tree.ModifiersTree;
import com.sun.tools.javac.code.Symbol.VarSymbol;
import com.sun.tools.javac.code.Type;
import com.sun.tools.javac.model.JavacElements;
import java.lang.annotation.Annotation;
import java.lang.annotation.ElementType;
import java.lang.annotation.Inherited;
import java.lang.annotation.Target;
import java.lang.reflect.Array;
import java.util.ArrayList;
import java.util.Collection;
import java.util.Collections;
import java.util.Comparator;
import java.util.EnumSet;
import java.util.HashMap;
import java.util.Iterator;
import java.util.List;
import java.util.Map;
import java.util.NavigableSet;
import java.util.Objects;
import java.util.Set;
import java.util.StringJoiner;
import java.util.TreeMap;
import java.util.TreeSet;
import javax.lang.model.element.AnnotationMirror;
import javax.lang.model.element.AnnotationValue;
import javax.lang.model.element.ElementKind;
import javax.lang.model.element.ExecutableElement;
import javax.lang.model.element.Name;
import javax.lang.model.element.TypeElement;
import javax.lang.model.type.DeclaredType;
import javax.lang.model.type.TypeKind;
import javax.lang.model.type.TypeMirror;
import javax.lang.model.util.ElementFilter;
import org.checkerframework.checker.interning.qual.CompareToMethod;
import org.checkerframework.checker.interning.qual.EqualsMethod;
import org.checkerframework.checker.nullness.qual.NonNull;
import org.checkerframework.checker.nullness.qual.Nullable;
import org.checkerframework.checker.signature.qual.BinaryName;
import org.checkerframework.checker.signature.qual.CanonicalName;
import org.checkerframework.dataflow.qual.SideEffectFree;
import org.checkerframework.framework.util.DefaultAnnotationFormatter;
import org.checkerframework.javacutil.AnnotationBuilder.CheckerFrameworkAnnotationMirror;

/** A utility class for working with annotations. */
public class AnnotationUtils {

    // Class cannot be instantiated.
    private AnnotationUtils() {
        throw new AssertionError("Class AnnotationUtils cannot be instantiated.");
    }

    // **********************************************************************
    // Helper methods to handle annotations.  mainly workaround
    // AnnotationMirror.equals undesired property
    // (I think the undesired property is that it's reference equality.)
    // **********************************************************************

    /**
     * Returns the fully-qualified name of an annotation as a String.
     *
     * @param annotation the annotation whose name to return
     * @return the fully-qualified name of an annotation as a String
     */
    public static final @CanonicalName String annotationName(AnnotationMirror annotation) {
        if (annotation instanceof AnnotationBuilder.CheckerFrameworkAnnotationMirror) {
            return ((AnnotationBuilder.CheckerFrameworkAnnotationMirror) annotation).annotationName;
        }
        final DeclaredType annoType = annotation.getAnnotationType();
        final TypeElement elm = (TypeElement) annoType.asElement();
        @SuppressWarnings("signature:assignment.type.incompatible") // JDK needs annotations
        @CanonicalName String name = elm.getQualifiedName().toString();
        return name;
    }

    /**
     * Returns the binary name of an annotation as a String.
     *
     * @param annotation the annotation whose binary name to return
     * @return the binary name of an annotation as a String
     */
    public static final @BinaryName String annotationBinaryName(AnnotationMirror annotation) {
        final DeclaredType annoType = annotation.getAnnotationType();
        final TypeElement elm = (TypeElement) annoType.asElement();
        return ElementUtils.getBinaryName(elm);
    }

    /**
     * Returns true iff both annotations are of the same type and have the same annotation values.
     *
     * <p>This behavior differs from {@code AnnotationMirror.equals(Object)}. The equals method
     * returns true iff both annotations are the same and annotate the same annotation target (e.g.
     * field, variable, etc) -- that is, if its arguments are the same annotation instance.
     *
     * @param a1 the first AnnotationMirror to compare
     * @param a2 the second AnnotationMirror to compare
     * @return true iff a1 and a2 are the same annotation
     */
    @EqualsMethod
    public static boolean areSame(AnnotationMirror a1, AnnotationMirror a2) {
        if (a1 == a2) {
            return true;
        }

        if (!areSameByName(a1, a2)) {
            return false;
        }

        // This commented implementation is less efficient.  It is also wrong:  it requires a
        // particular order for fields, and it distinguishes the long constants "33" and "33L".
        // Map<? extends ExecutableElement, ? extends AnnotationValue> elval1 =
        //         getElementValuesWithDefaults(a1);
        // Map<? extends ExecutableElement, ? extends AnnotationValue> elval2 =
        //         getElementValuesWithDefaults(a2);
        // return elval1.toString().equals(elval2.toString());

        return sameElementValues(a1, a2);
    }

    /**
     * Return true iff a1 and a2 have the same annotation type.
     *
     * @param a1 the first AnnotationMirror to compare
     * @param a2 the second AnnotationMirror to compare
     * @return true iff a1 and a2 have the same annotation name
     * @see #areSame(AnnotationMirror, AnnotationMirror)
     */
    @EqualsMethod
    public static boolean areSameByName(AnnotationMirror a1, AnnotationMirror a2) {
        if (a1 == a2) {
            return true;
        }
        if (a1 == null || a2 == null) {
            throw new BugInCF("Unexpected null argument:  areSameByName(%s, %s)", a1, a2);
        }

        if (a1 instanceof CheckerFrameworkAnnotationMirror
                && a2 instanceof CheckerFrameworkAnnotationMirror) {
            return ((CheckerFrameworkAnnotationMirror) a1).annotationName
                    == ((CheckerFrameworkAnnotationMirror) a2).annotationName;
        }

        return annotationName(a1).equals(annotationName(a2));
    }

    /**
     * Checks that the annotation {@code am} has the name {@code aname} (a fully-qualified type
     * name). Values are ignored.
     *
     * @param am the AnnotationMirror whose name to compare
     * @param aname the string to compare
     * @return true if aname is the name of am
     */
    public static boolean areSameByName(AnnotationMirror am, String aname) {
        return aname.equals(annotationName(am));
    }

    /**
     * Checks that the annotation {@code am} has the name of {@code annoClass}. Values are ignored.
     *
     * <p>This method is not very efficient. It is more efficient to use {@code
     * AnnotatedTypeFactory#areSameByClass} or {@link #areSameByName}.
     *
     * @param am the AnnotationMirror whose class to compare
     * @param annoClass the class to compare
     * @return true if annoclass is the class of am
     */
    public static boolean areSameByClass(
            AnnotationMirror am, Class<? extends Annotation> annoClass) {
        String canonicalName = annoClass.getCanonicalName();
        assert canonicalName != null : "@AssumeAssertion(nullness): assumption";
        return areSameByName(am, canonicalName);
    }

    /**
     * Checks that two collections contain the same annotations.
     *
     * @param c1 the first collection to compare
     * @param c2 the second collection to compare
     * @return true iff c1 and c2 contain the same annotations, according to {@link
     *     #areSame(AnnotationMirror, AnnotationMirror)}
     */
    public static boolean areSame(
            Collection<? extends AnnotationMirror> c1, Collection<? extends AnnotationMirror> c2) {
        if (c1.size() != c2.size()) {
            return false;
        }
        if (c1.size() == 1) {
            return areSame(c1.iterator().next(), c2.iterator().next());
        }

        // while loop depends on SortedSet implementation.
        NavigableSet<AnnotationMirror> s1 = createAnnotationSet();
        NavigableSet<AnnotationMirror> s2 = createAnnotationSet();
        s1.addAll(c1);
        s2.addAll(c2);
        Iterator<AnnotationMirror> iter1 = s1.iterator();
        Iterator<AnnotationMirror> iter2 = s2.iterator();

        while (iter1.hasNext()) {
            AnnotationMirror anno1 = iter1.next();
            AnnotationMirror anno2 = iter2.next();
            if (!areSame(anno1, anno2)) {
                return false;
            }
        }
        return true;
    }

    /**
     * Checks that the collection contains the annotation. Using Collection.contains does not always
     * work, because it does not use areSame for comparison.
     *
     * @param c a collection of AnnotationMirrors
     * @param anno the AnnotationMirror to search for in c
     * @return true iff c contains anno, according to areSame
     */
    public static boolean containsSame(
            Collection<? extends AnnotationMirror> c, AnnotationMirror anno) {
        return getSame(c, anno) != null;
    }

    /**
     * Returns the AnnotationMirror in {@code c} that is the same annotation as {@code anno}.
     *
     * @param c a collection of AnnotationMirrors
     * @param anno the AnnotationMirror to search for in c
     * @return AnnotationMirror with the same class as {@code anno} iff c contains anno, according
     *     to areSame; otherwise, {@code null}
     */
    public static @Nullable AnnotationMirror getSame(
            Collection<? extends AnnotationMirror> c, AnnotationMirror anno) {
        for (AnnotationMirror an : c) {
            if (AnnotationUtils.areSame(an, anno)) {
                return an;
            }
        }
        return null;
    }

    /**
     * Checks that the collection contains the annotation. Using Collection.contains does not always
     * work, because it does not use areSame for comparison.
     *
     * <p>This method is not very efficient. It is more efficient to use {@code
     * AnnotatedTypeFactory#containsSameByClass} or {@link #containsSameByName}.
     *
     * @param c a collection of AnnotationMirrors
     * @param anno the annotation class to search for in c
     * @return true iff c contains anno, according to areSameByClass
     */
    public static boolean containsSameByClass(
            Collection<? extends AnnotationMirror> c, Class<? extends Annotation> anno) {
        return getAnnotationByClass(c, anno) != null;
    }

    /**
     * Returns the AnnotationMirror in {@code c} that has the same class as {@code anno}.
     *
     * <p>This method is not very efficient. It is more efficient to use {@code
     * AnnotatedTypeFactory#getAnnotationByClass} or {@link #getAnnotationByName}.
     *
     * @param c a collection of AnnotationMirrors
     * @param anno the class to search for in c
     * @return AnnotationMirror with the same class as {@code anno} iff c contains anno, according
     *     to areSameByClass; otherwise, {@code null}
     */
    public static @Nullable AnnotationMirror getAnnotationByClass(
            Collection<? extends AnnotationMirror> c, Class<? extends Annotation> anno) {
        for (AnnotationMirror an : c) {
            if (AnnotationUtils.areSameByClass(an, anno)) {
                return an;
            }
        }
        return null;
    }

    /**
     * Checks that the collection contains an annotation of the given name. Differs from using
     * Collection.contains, which does not use areSameByName for comparison.
     *
     * @param c a collection of AnnotationMirrors
     * @param anno the name to search for in c
     * @return true iff c contains anno, according to areSameByName
     */
    public static boolean containsSameByName(
            Collection<? extends AnnotationMirror> c, String anno) {
        return getAnnotationByName(c, anno) != null;
    }

    /**
     * Returns the AnnotationMirror in {@code c} that has the same name as {@code anno}.
     *
     * @param c a collection of AnnotationMirrors
     * @param anno the name to search for in c
     * @return AnnotationMirror with the same name as {@code anno} iff c contains anno, according to
     *     areSameByName; otherwise, {@code null}
     */
    public static @Nullable AnnotationMirror getAnnotationByName(
            Collection<? extends AnnotationMirror> c, String anno) {
        for (AnnotationMirror an : c) {
            if (AnnotationUtils.areSameByName(an, anno)) {
                return an;
            }
        }
        return null;
    }

    /**
     * Checks that the collection contains an annotation of the given name. Differs from using
     * Collection.contains, which does not use areSameByName for comparison.
     *
     * @param c a collection of AnnotationMirrors
     * @param anno the annotation whose name to search for in c
     * @return true iff c contains anno, according to areSameByName
     */
    public static boolean containsSameByName(
            Collection<? extends AnnotationMirror> c, AnnotationMirror anno) {
        return getSameByName(c, anno) != null;
    }

    /**
     * Returns the AnnotationMirror in {@code c} that is the same annotation as {@code anno}
     * ignoring values.
     *
     * @param c a collection of AnnotationMirrors
     * @param anno the annotation whose name to search for in c
     * @return AnnotationMirror with the same class as {@code anno} iff c contains anno, according
     *     to areSameByName; otherwise, {@code null}
     */
    public static @Nullable AnnotationMirror getSameByName(
            Collection<? extends AnnotationMirror> c, AnnotationMirror anno) {
        for (AnnotationMirror an : c) {
            if (AnnotationUtils.areSameByName(an, anno)) {
                return an;
            }
        }
        return null;
    }

    /**
     * Provide ordering for {@link AnnotationMirror}s. AnnotationMirrors are first compared by their
     * fully-qualified names, then by their element values in order of the name of the element.
     *
     * @param a1 the first annotation
     * @param a2 the second annotation
     * @return an ordering over AnnotationMirrors based on their name and values
     */
    public static int compareAnnotationMirrors(AnnotationMirror a1, AnnotationMirror a2) {
        if (!AnnotationUtils.areSameByName(a1, a2)) {
            return annotationName(a1).compareTo(annotationName(a2));
        }

        // The annotations have the same name, but different values, so compare values.
        Map<? extends ExecutableElement, ? extends AnnotationValue> vals1 = a1.getElementValues();
        Map<? extends ExecutableElement, ? extends AnnotationValue> vals2 = a2.getElementValues();
        Set<ExecutableElement> sortedElements =
                new TreeSet<>(Comparator.comparing(ElementUtils::getSimpleSignature));
        sortedElements.addAll(
                ElementFilter.methodsIn(a1.getAnnotationType().asElement().getEnclosedElements()));

        for (ExecutableElement meth : sortedElements) {
            AnnotationValue aval1 = vals1.get(meth);
            AnnotationValue aval2 = vals2.get(meth);
            if (aval1 == null) {
                aval1 = meth.getDefaultValue();
            }
            if (aval2 == null) {
                aval2 = meth.getDefaultValue();
            }
            int result = compareAnnotationValue(aval1, aval2);
            if (result != 0) {
                return result;
            }
        }
        return 0;
    }

    /**
     * Return 0 iff the two AnnotationValue objects are the same.
     *
     * @param av1 the first AnnotationValue to compare
     * @param av2 the second AnnotationValue to compare
     * @return 0 if if the two annotation values are the same
     */
    @CompareToMethod
    private static int compareAnnotationValue(AnnotationValue av1, AnnotationValue av2) {
        if (av1 == av2) {
            return 0;
        } else if (av1 == null) {
            return -1;
        } else if (av2 == null) {
            return 1;
        }
        return compareAnnotationValueValue(av1.getValue(), av2.getValue());
    }

    /**
     * Compares two annotation values for order.
     *
     * @param val1 a value returned by {@code AnnotationValue.getValue()}
     * @param val2 a value returned by {@code AnnotationValue.getValue()}
     * @return a negative integer, zero, or a positive integer as the first annotation value is less
     *     than, equal to, or greater than the second annotation value
     */
    @CompareToMethod
    private static int compareAnnotationValueValue(@Nullable Object val1, @Nullable Object val2) {
        if (val1 == val2) {
            return 0;
        } else if (val1 == null) {
            return -1;
        } else if (val2 == null) {
            return 1;
        }
        // Can't use deepEquals() to compare val1 and val2, because they might have mismatched
        // AnnotationValue vs. CheckerFrameworkAnnotationValue, and AnnotationValue doesn't override
        // equals().  So, write my own version of deepEquals().
        if ((val1 instanceof List<?>) && (val2 instanceof List<?>)) {
            List<?> list1 = (List<?>) val1;
            List<?> list2 = (List<?>) val2;
            if (list1.size() != list2.size()) {
                return list1.size() - list2.size();
            }
            // Don't compare setwise, because order can matter. These mean different things:
            //   @LTLengthOf(value={"a1","a2"}, offest={"0", "1"})
            //   @LTLengthOf(value={"a2","a1"}, offest={"0", "1"})
            for (int i = 0; i < list1.size(); i++) {
                Object v1 = list1.get(i);
                Object v2 = list2.get(i);
                int result = compareAnnotationValueValue(v1, v2);
                if (result != 0) {
                    return result;
                }
            }
            return 0;
        } else if ((val1 instanceof AnnotationMirror) && (val2 instanceof AnnotationMirror)) {
            return compareAnnotationMirrors((AnnotationMirror) val1, (AnnotationMirror) val2);
        } else if ((val1 instanceof AnnotationValue) && (val2 instanceof AnnotationValue)) {
            // This case occurs because of the recursive call when comparing arrays of
            // annotation values.
            return compareAnnotationValue((AnnotationValue) val1, (AnnotationValue) val2);
        }

        if ((val1 instanceof Type.ClassType) && (val2 instanceof Type.ClassType)) {
            // Type.ClassType does not override equals
            if (TypesUtils.areSameDeclaredTypes((Type.ClassType) val1, (Type.ClassType) val2)) {
                return 0;
            }
        }
        if (Objects.equals(val1, val2)) {
            return 0;
        }
        int result = val1.toString().compareTo(val2.toString());
        if (result == 0) {
            result = -1;
        }
        return result;
    }

    /**
     * Create a map suitable for storing {@link AnnotationMirror} as keys.
     *
     * <p>It can store one instance of {@link AnnotationMirror} of a given declared type, regardless
     * of the annotation element values.
     *
     * @param <V> the value of the map
     * @return a new map with {@link AnnotationMirror} as key
     */
    public static <V> Map<AnnotationMirror, V> createAnnotationMap() {
        return new TreeMap<>(AnnotationUtils::compareAnnotationMirrors);
    }

    /**
     * Constructs a {@link Set} for storing {@link AnnotationMirror}s.
     *
     * <p>It stores at most once instance of {@link AnnotationMirror} of a given type, regardless of
     * the annotation element values.
     *
     * @return a sorted new set to store {@link AnnotationMirror} as element
     */
    public static NavigableSet<AnnotationMirror> createAnnotationSet() {
        return new TreeSet<>(AnnotationUtils::compareAnnotationMirrors);
    }

    /**
     * Constructs a {@link Set} for storing {@link AnnotationMirror}s contain all the annotations in
     * {@code annos}.
     *
     * <p>It stores at most once instance of {@link AnnotationMirror} of a given type, regardless of
     * the annotation element values.
     *
     * @param annos a Collection of AnnotationMirrors to put in the created set
     * @return a sorted new set to store {@link AnnotationMirror} as element
     */
    public static NavigableSet<AnnotationMirror> createAnnotationSet(
            Collection<AnnotationMirror> annos) {
        TreeSet<AnnotationMirror> set = new TreeSet<>(AnnotationUtils::compareAnnotationMirrors);
        set.addAll(annos);
        return set;
    }

    /**
     * Constructs an unmodifiable {@link Set} for storing {@link AnnotationMirror}s contain all the
     * annotations in {@code annos}.
     *
     * <p>It stores at most once instance of {@link AnnotationMirror} of a given type, regardless of
     * the annotation element values.
     *
     * @param annos a Collection of AnnotationMirrors to put in the created set
     * @return a sorted, unmodifiable, new set to store {@link AnnotationMirror} as element
     */
    public static NavigableSet<AnnotationMirror> createUnmodifiableAnnotationSet(
            Collection<AnnotationMirror> annos) {
        TreeSet<AnnotationMirror> set = new TreeSet<>(AnnotationUtils::compareAnnotationMirrors);
        set.addAll(annos);
        return Collections.unmodifiableNavigableSet(set);
    }

    /**
     * Returns true if the given annotation has a @Inherited meta-annotation.
     *
     * @param anno the annotation to check for an @Inherited meta-annotation
     * @return true if the given annotation has a @Inherited meta-annotation
     */
    public static boolean hasInheritedMeta(AnnotationMirror anno) {
        return anno.getAnnotationType().asElement().getAnnotation(Inherited.class) != null;
    }

    /**
     * Returns the set of {@link ElementKind}s to which {@code target} applies, ignoring TYPE_USE.
     *
     * @param target a location where an annotation can be written
     * @return the set of {@link ElementKind}s to which {@code target} applies, ignoring TYPE_USE
     */
    public static EnumSet<ElementKind> getElementKindsForTarget(@Nullable Target target) {
        if (target == null) {
            // A missing @Target implies that the annotation can be written everywhere.
            return EnumSet.allOf(ElementKind.class);
        }
        EnumSet<ElementKind> eleKinds = EnumSet.noneOf(ElementKind.class);
        for (ElementType elementType : target.value()) {
            eleKinds.addAll(getElementKindsForElementType(elementType));
        }
        return eleKinds;
    }

    /**
     * Returns the set of {@link ElementKind}s corresponding to {@code elementType}. If the element
     * type is TYPE_USE, then ElementKinds returned should be the same as those returned for TYPE
     * and TYPE_PARAMETER, but this method returns the empty set instead.
     *
     * @param elementType the elementType to find ElementKinds for
     * @return the set of {@link ElementKind}s corresponding to {@code elementType}
     */
    public static EnumSet<ElementKind> getElementKindsForElementType(ElementType elementType) {
        switch (elementType) {
            case TYPE:
                return EnumSet.copyOf(ElementUtils.typeElementKinds());
            case FIELD:
                return EnumSet.of(ElementKind.FIELD, ElementKind.ENUM_CONSTANT);
            case METHOD:
                return EnumSet.of(ElementKind.METHOD);
            case PARAMETER:
                return EnumSet.of(ElementKind.PARAMETER);
            case CONSTRUCTOR:
                return EnumSet.of(ElementKind.CONSTRUCTOR);
            case LOCAL_VARIABLE:
                return EnumSet.of(
                        ElementKind.LOCAL_VARIABLE,
                        ElementKind.RESOURCE_VARIABLE,
                        ElementKind.EXCEPTION_PARAMETER);
            case ANNOTATION_TYPE:
                return EnumSet.of(ElementKind.ANNOTATION_TYPE);
            case PACKAGE:
                return EnumSet.of(ElementKind.PACKAGE);
            case TYPE_PARAMETER:
                return EnumSet.of(ElementKind.TYPE_PARAMETER);
            case TYPE_USE:
                return EnumSet.noneOf(ElementKind.class);
            default:
                // TODO: Use MODULE enum constants directly instead of looking them up by name.
                // (Java 11)
                if (elementType.name().equals("MODULE")) {
                    return EnumSet.of(ElementKind.valueOf("MODULE"));
                }
                if (elementType.name().equals("RECORD_COMPONENT")) {
                    return EnumSet.of(ElementKind.valueOf("RECORD_COMPONENT"));
                }
                throw new BugInCF("Unrecognized ElementType: " + elementType);
        }
    }

    // **********************************************************************
    // Annotation values: extractors
    // **********************************************************************

    /**
     * Returns the values of an annotation's elements, including defaults. The method with the same
     * name in JavacElements cannot be used directly, because it includes a cast to
     * Attribute.Compound, which doesn't hold for annotations generated by the Checker Framework.
     *
     * @see AnnotationMirror#getElementValues()
     * @see JavacElements#getElementValuesWithDefaults(AnnotationMirror)
     * @param ad annotation to examine
     * @return the values of the annotation's elements, including defaults
     */
    public static Map<? extends ExecutableElement, ? extends AnnotationValue>
            getElementValuesWithDefaults(AnnotationMirror ad) {
        Map<ExecutableElement, AnnotationValue> valMap = new HashMap<>();
        if (ad.getElementValues() != null) {
            valMap.putAll(ad.getElementValues());
        }
        for (ExecutableElement meth :
                ElementFilter.methodsIn(ad.getAnnotationType().asElement().getEnclosedElements())) {
            AnnotationValue defaultValue = meth.getDefaultValue();
            if (defaultValue != null) {
                valMap.putIfAbsent(meth, defaultValue);
            }
        }
        return valMap;
    }

    /**
     * Verify whether the element with the name {@code elementName} exists in the annotation {@code
     * anno}.
     *
     * @param anno the annotation to examine
     * @param elementName the name of the element
     * @return whether the element exists in anno
     */
    public static boolean hasElementValue(AnnotationMirror anno, CharSequence elementName) {
        Map<? extends ExecutableElement, ? extends AnnotationValue> valmap =
                anno.getElementValues();
        for (ExecutableElement elem : valmap.keySet()) {
            if (elem.getSimpleName().contentEquals(elementName)) {
                return true;
            }
        }
        return false;
    }

    /**
     * Get the element with the name {@code elementName} of the annotation {@code anno}. The result
     * is expected to have type {@code expectedType}.
     *
     * <p>If the return type is an array, use {@link #getElementValueArray} instead.
     *
     * <p>If the return type is an enum, use {@link #getElementValueEnum} instead.
     *
     * <p>This method is intended only for use by the framework. A checker implementation should use
     * either {@link #getElementValue(AnnotationMirror, ExecutableElement, Class)} or {@code
     * anno.getElementValues().get(someElement).getValue();} rather than this method which iterates
     * through a map. A similar comment is true of all {@code getElementValue*} methods. It is true
     * even if the annotation has only one element/field. Using that method is possible if the type
     * of the annotation is known (in which case the element/field's Element (called {@code
     * someElement} in the code snippet) is available.
     *
     * @param anno the annotation whose element to access
     * @param elementName the name of the element to access
     * @param expectedType the expected type of the element
     * @param <T> the class of the expected type
     * @param useDefaults whether to apply default values to the element
     * @return the value of the element with the given name
     */
    public static <T> T getElementValue(
            AnnotationMirror anno,
            CharSequence elementName,
            Class<T> expectedType,
            boolean useDefaults) {
        Map<? extends ExecutableElement, ? extends AnnotationValue> valmap;
        if (useDefaults) {
            valmap = getElementValuesWithDefaults(anno);
        } else {
            valmap = anno.getElementValues();
        }
        for (ExecutableElement elem : valmap.keySet()) {
            if (elem.getSimpleName().contentEquals(elementName)) {
                AnnotationValue val = valmap.get(elem);
                return expectedType.cast(val.getValue());
            }
        }
        throw new NoSuchElementException(
                String.format(
                        "No element with name \'%s\' in annotation %s; useDefaults=%s, valmap.keySet()=%s",
                        elementName, anno, useDefaults, valmap.keySet()));
    }

    /**
     * Get given element of the annotation {@code anno}. The result is expected to have type {@code
     * expectedType}.
     *
     * <p>If the return type is an array, use {@link #getElementValueArray} instead.
     *
     * <p>If the return type is an enum, use {@link #getElementValueEnum} instead.
     *
     * @param anno the annotation whose element to access
     * @param element the the element to access
     * @param expectedType the expected type of the element
     * @param <T> the class of the expected type
     * @return the value of the element with the given name
     */
    public static <T> @Nullable T getElementValue(
            AnnotationMirror anno, ExecutableElement element, Class<T> expectedType) {
        AnnotationValue av = anno.getElementValues().get(element);
        if (av == null) {
            throw new BugInCF("getElementValue(%s, %s, ...)", anno, element);
        }
        return expectedType.cast(av.getValue());
    }

    /**
     * Get given element of the annotation {@code anno}. The result is expected to have type {@code
     * expectedType}.
     *
     * <p>If the return type is primitive, use {@link #getElementValueInt} or {@link
     * #getElementValueLong} instead.
     *
     * <p>If the return type is an array, use {@link #getElementValueArray} instead.
     *
     * <p>If the return type is an enum, use {@link #getElementValueEnum} instead.
     *
     * @param anno the annotation whose element to access
     * @param element the the element to access
     * @param expectedType the expected type of the element
     * @param <T> the class of the expected type
     * @param defaultValue the value to return if the element is not present
     * @return the value of the element with the given name
     */
    public static <T> @Nullable T getElementValue(
            AnnotationMirror anno,
            ExecutableElement element,
            Class<T> expectedType,
            T defaultValue) {
        AnnotationValue av = anno.getElementValues().get(element);
        if (av == null) {
            return defaultValue;
        } else {
            return expectedType.cast(av.getValue());
        }
    }

    /**
     * Get given element of the annotation {@code anno}. The result is expected to have type {@code
     * expectedType}.
     *
     * <p>If the return type is an array, use {@link #getElementValueArray} instead.
     *
     * <p>If the return type is an enum, use {@link #getElementValueEnum} instead.
     *
     * @param anno the annotation whose element to access
     * @param element the the element to access
     * @param defaultValue the value to return if the element is not present
     * @return the value of the element with the given name
     */
    public static int getElementValueInt(
            AnnotationMirror anno, ExecutableElement element, int defaultValue) {
        AnnotationValue av = anno.getElementValues().get(element);
        if (av == null) {
            return defaultValue;
        } else {
            return (int) av.getValue();
        }
    }

    /**
     * Get given element of the annotation {@code anno}. The result is expected to have type {@code
     * expectedType}.
     *
     * <p>If the return type is an array, use {@link #getElementValueArray} instead.
     *
     * <p>If the return type is an enum, use {@link #getElementValueEnum} instead.
     *
     * @param anno the annotation whose element to access
     * @param element the the element to access
     * @param defaultValue the value to return if the element is not present
     * @return the value of the element with the given name
     */
    public static long getElementValueLong(
            AnnotationMirror anno, ExecutableElement element, long defaultValue) {
        AnnotationValue av = anno.getElementValues().get(element);
        if (av == null) {
            return defaultValue;
        } else {
            return (long) av.getValue();
        }
    }

    /**
     * Get the element with the name {@code elementName} of the annotation {@code anno}, or return
     * null if no such element exists.
     *
     * <p>This method is intended only for use by the framework. A checker implementation should use
     * {@code anno.getElementValues().get(someElement).getValue();} rather than this method which
     * iterates through a map. A similar comment is true of all {@code getElementValue*} methods. It
     * is true even if the annotation has only one element/field. Using that method is possible if
     * the type of the annotation is known (in which case the element/field's Element (called {@code
     * someElement} in the code snippet) is available.
     *
     * @param anno the annotation whose element to access
     * @param elementName the name of the element to access
     * @param expectedType the expected type of the element
     * @param <T> the class of the expected type
     * @param useDefaults whether to apply default values to the element
     * @return the value of the element with the given name, or null
     */
    public static <T> @Nullable T getElementValueOrNull(
            AnnotationMirror anno,
            CharSequence elementName,
            Class<T> expectedType,
            boolean useDefaults) {
        // This implementation permits getElementValue a more detailed error message than if
        // getElementValue called getElementValueOrNull and threw an error if the result was null.
        try {
            return getElementValue(anno, elementName, expectedType, useDefaults);
        } catch (NoSuchElementException e) {
            return null;
        }
    }

    /**
     * Get the element with the name {@code name} of the annotation {@code anno}. The result is an
     * enum of type {@code T}.
     *
     * <p>This method is intended only for use by the framework. A checker implementation should use
     * {@code anno.getElementValues().get(someElement).getValue();} rather than this method which
     * iterates through a map. A similar comment is true of all {@code getElementValue*} methods. It
     * is true even if the annotation has only one element/field. Using that method is possible if
     * the type of the annotation is known (in which case the element/field's Element (called {@code
     * someElement} in the code snippet) is available.
     *
     * @param anno the annotation to disassemble
     * @param elementName the name of the element to access
     * @param expectedType the expected type used to cast the return type, an enum
     * @param <T> the class of the expected type
     * @param useDefaults whether to apply default values to the element
     * @return the value of the element with the given name
     */
    public static <T extends Enum<T>> T getElementValueEnum(
            AnnotationMirror anno,
            CharSequence elementName,
            Class<T> expectedType,
            boolean useDefaults) {
        VarSymbol vs = getElementValue(anno, elementName, VarSymbol.class, useDefaults);
        T value = Enum.valueOf(expectedType, vs.getSimpleName().toString());
        return value;
    }

    /**
     * Get the element with the name {@code name} of the annotation {@code anno}. The result is an
     * array of type {@code T}.
     *
     * @param anno the annotation to disassemble
     * @param element the element to access
     * @param expectedType the expected type used to cast the return type, an enum
     * @param <T> the enum class of the expected type
     * @return the value of the element with the given name
     */
    public static <T extends Enum<T>> T[] getElementValueEnumArray(
            AnnotationMirror anno, ExecutableElement element, Class<T> expectedType) {
        AnnotationValue av = anno.getElementValues().get(element);
        if (av == null) {
            throw new BugInCF("getElementValueEnum(%s, %s, ...)", anno, element);
        }
        return AnnotationUtils.annotationValueListToEnumArray(av, expectedType);
    }

    /**
     * Get the element with the name {@code name} of the annotation {@code anno}. The result is an
     * array of type {@code T}.
     *
     * @param anno the annotation to disassemble
     * @param element the element to access
     * @param expectedType the expected type used to cast the return type, an enum
     * @param <T> the enum class of the expected type
     * @return the value of the element with the given name
     */
    public static <T extends Enum<T>> T[] getElementValueEnumArray(
            AnnotationMirror anno,
            ExecutableElement element,
            Class<T> expectedType,
            T[] defaultValue) {
        AnnotationValue av = anno.getElementValues().get(element);
        if (av == null) {
            return defaultValue;
        } else {
            return AnnotationUtils.annotationValueListToEnumArray(av, expectedType);
        }
    }

    /**
     * Get the element with the name {@code elementName} of the annotation {@code anno}, where the
     * element has an array type. One element of the result is expected to have type {@code
     * expectedType}.
     *
     * <p>Parameter useDefaults is used to determine whether default values should be used for
     * annotation values. Finding defaults requires more computation, so should be false when no
     * defaulting is needed.
     *
     * <p>This method is intended only for use by the framework. A checker implementation should use
     * {@code anno.getElementValues().get(someElement).getValue();} rather than this method which
     * iterates through a map. A similar comment is true of all {@code getElementValue*} methods. It
     * is true even if the annotation has only one element/field. Using that method is possible if
     * the type of the annotation is known (in which case the element/field's Element (called {@code
     * someElement} in the code snippet) is available.
     *
     * @param anno the annotation to disassemble
     * @param elementName the name of the element to access
     * @param expectedType the expected type used to cast the return type
     * @param <T> the class of the expected type
     * @param useDefaults whether to apply default values to the element
     * @return the value of the element with the given name; it is a new list, so it is safe for
     *     clients to side-effect
     */
    public static <T> List<T> getElementValueArray(
            AnnotationMirror anno,
            CharSequence elementName,
            Class<T> expectedType,
            boolean useDefaults) {
        @SuppressWarnings("unchecked")
        List<AnnotationValue> la = getElementValue(anno, elementName, List.class, useDefaults);
        List<T> result = new ArrayList<>(la.size());
        for (AnnotationValue a : la) {
            try {
                result.add(expectedType.cast(a.getValue()));
            } catch (Throwable t) {
                String err1 =
                        String.format(
                                "getElementValueArray(%n  anno=%s,%n  elementName=%s,%n  expectedType=%s,%n  useDefaults=%s)%n",
                                anno, elementName, expectedType, useDefaults);
                String err2 =
                        String.format(
                                "Error in cast:%n  expectedType=%s%n  a=%s [%s]%n  a.getValue()=%s [%s]",
                                expectedType,
                                a,
                                a.getClass(),
                                a.getValue(),
                                a.getValue().getClass());
                throw new BugInCF(err1 + "; " + err2, t);
            }
        }
        return result;
    }

    /**
     * Get the element with the name {@code elementName} of the annotation {@code anno}, where the
     * element has an array type. One element of the result is expected to have type {@code
     * expectedType}.
     *
     * @param anno the annotation to disassemble
     * @param element the element to access
     * @param expectedType the expected type used to cast the return type
     * @param <T> the class of the expected type
     * @return the value of the element with the given name; it is a new list, so it is safe for
     *     clients to side-effect
     */
    public static <T> List<T> getElementValueArray(
            AnnotationMirror anno, ExecutableElement element, Class<T> expectedType) {
        AnnotationValue av = anno.getElementValues().get(element);
        if (av == null) {
            throw new BugInCF("getElementValueArray(%s, %s, ...)", anno, element);
        }
        List<T> list = AnnotationUtils.annotationValueToList(av, expectedType);
        return list;
    }

    /**
     * Get the element with the name {@code elementName} of the annotation {@code anno}, where the
     * element has an array type. One element of the result is expected to have type {@code
     * expectedType}.
     *
     * @param anno the annotation to disassemble
     * @param element the element to access
     * @param expectedType the expected type used to cast the return type
     * @param <T> the class of the expected type
     * @param defaultValue the value to return if the element is not present
     * @return the value of the element with the given name; it is a new list, so it is safe for
     *     clients to side-effect
     */
    public static <T> List<T> getElementValueArray(
            AnnotationMirror anno,
            ExecutableElement element,
            Class<T> expectedType,
            List<T> defaultValue) {
        AnnotationValue av = anno.getElementValues().get(element);
        if (av == null) {
            return defaultValue;
        } else {
            return AnnotationUtils.annotationValueToList(av, expectedType);
        }
    }

    /**
     * Get the element with the name {@code elementName} of the annotation {@code anno}. The element
     * has type {@code expectedType} or array of {@code expectedType}.
     *
     * <p>Parameter useDefaults is used to determine whether default values should be used for
     * annotation values. Finding defaults requires more computation, so should be false when no
     * defaulting is needed.
     *
     * <p>This method is intended only for use by the framework. A checker implementation should use
     * {@code anno.getElementValues().get(someElement).getValue();} rather than this method which
     * iterates through a map. A similar comment is true of all {@code getElementValue*} methods. It
     * is true even if the annotation has only one element/field. Using that method is possible if
     * the type of the annotation is known (in which case the element/field's Element (called {@code
     * someElement} in the code snippet) is available.
     *
     * @param anno the annotation to disassemble
     * @param elementName the name of the element to access
     * @param expectedType the expected type used to cast the return type
     * @param <T> the class of the expected type
     * @param useDefaults whether to apply default values to the element
     * @return the value of the element with the given name; it is a new list, so it is safe for
     *     clients to side-effect
     */
    public static <T> List<T> getElementValueArrayOrSingleton(
            AnnotationMirror anno,
            CharSequence elementName,
            Class<T> expectedType,
            boolean useDefaults) {
        for (ExecutableElement annoElement :
                ElementFilter.methodsIn(
                        anno.getAnnotationType().asElement().getEnclosedElements())) {
            if (annoElement.getSimpleName().contentEquals(elementName)) {
                TypeMirror elementType = annoElement.getReturnType();
                if (elementType.getKind() == TypeKind.ARRAY) {
                    return getElementValueArray(anno, elementName, expectedType, useDefaults);
                } else {
                    return Collections.singletonList(
                            getElementValue(anno, elementName, expectedType, useDefaults));
                }
            }
        }
        throw new BugInCF("no " + elementName + " element in " + anno);
    }

    /**
     * Get the element with the name {@code elementName} of the annotation {@code anno}, or the
     * default value if no element is present explicitly, where the element has an array type and
     * the elements are {@code Enum}s. One element of the result is expected to have type {@code
     * expectedType}.
     *
     * <p>This method is intended only for use by the framework. A checker implementation should use
     * {@link #getElementValueEnumArray(AnnotationMirror, ExecutableElement, Class)} or
     *
     * <pre>{@code
     * AnnotationUtils.annotationValueListToEnumArray(
     *   anno.getElementValues().get(someElement).getValue(),
     *   MyEnumClass.class);
     * }</pre>
     *
     * rather than this method which iterates through a map. A similar comment is true of all {@code
     * getElementValue*} methods. It is true even if the annotation has only one element/field.
     * Using that method is possible if the type of the annotation is known (in which case the
     * element/field's Element (called {@code someElement} in the code snippet) is available.
     *
     * @param anno the annotation to disassemble
     * @param elementName the name of the element to access
     * @param expectedType the expected type used to cast the return type
     * @param <T> the class of the expected type
     * @param useDefaults whether to apply default values to the element
     * @return the value of the element with the given name
     */
    public static <T extends Enum<T>> T[] getElementValueEnumArray(
            AnnotationMirror anno,
            CharSequence elementName,
            Class<T> expectedType,
            boolean useDefaults) {
        @SuppressWarnings("unchecked")
        List<AnnotationValue> la = getElementValue(anno, elementName, List.class, useDefaults);
        return annotationValueListToEnumArray(la, expectedType);
    }

    /**
<<<<<<< HEAD
     * Get the element with the name {@code elementName} of the annotation {@code anno}, or the
     * default value if no element is present explicitly, where the element has an array type and
     * the elements are {@code Enum}s. One element of the result is expected to have type {@code
     * expectedType}.
     *
     * @param anno the annotation to disassemble
     * @param element the element to access
     * @param expectedType the expected type used to cast the return type
     * @param <T> the class of the expected type
     * @return the value of the element with the given name
     */
    public static <T extends Enum<T>> T[] getElementValueEnumArray(
            AnnotationMirror anno, ExecutableElement element, Class<T> expectedType) {
        @SuppressWarnings("unchecked")
        List<AnnotationValue> la = getElementValue(anno, element, List.class);
        return annotationValueListToEnumArray(la, expectedType);
    }

    /**
     * Get the element with the name {@code elementName} of the annotation {@code anno}, or the
     * default value if no element is present explicitly, where the element has an array type and
     * the elements are {@code Enum}s. One element of the result is expected to have type {@code
     * expectedType}.
     *
     * @param anno the annotation to disassemble
     * @param element the element to access
     * @param expectedType the expected type used to cast the return type
     * @param <T> the class of the expected type
     * @param defaultValue the value to return if the element is not present
     * @return the value of the element with the given name
     */
    public static <T extends Enum<T>> T[] getElementValueEnumArray(
            AnnotationMirror anno,
            ExecutableElement element,
            Class<T> expectedType,
            T[] defaultValue) {
        @SuppressWarnings("unchecked")
        List<AnnotationValue> la = getElementValue(anno, element, List.class);
        if (la == null) {
            return defaultValue;
        } else {
            return annotationValueListToEnumArray(la, expectedType);
        }
    }

    /**
=======
>>>>>>> 3ff24e4b
     * Converts a list of AnnotationValue to an array of enum.
     *
     * @param <T> the element type of the enum array
     * @param avList a list of AnnotationValue
     * @param expectedType the expected type used to cast the return type
     * @return an array of enum, converted from the input list
     */
    public static <T extends Enum<T>> T[] annotationValueListToEnumArray(
            AnnotationValue avList, Class<T> expectedType) {
        @SuppressWarnings("unchecked")
        List<AnnotationValue> list = (List<AnnotationValue>) avList.getValue();
        return annotationValueListToEnumArray(list, expectedType);
    }

    /**
     * Converts a list of AnnotationValue to an array of enum.
     *
     * @param <T> the element type of the enum array
     * @param la a list of AnnotationValue
     * @param expectedType the expected type used to cast the return type
     * @return an array of enum, converted from the input list
     */
    public static <T extends Enum<T>> T[] annotationValueListToEnumArray(
            List<AnnotationValue> la, Class<T> expectedType) {
        int size = la.size();
        @SuppressWarnings("unchecked")
        T[] result = (T[]) Array.newInstance(expectedType, size);
        for (int i = 0; i < size; i++) {
            AnnotationValue a = la.get(i);
            T value = Enum.valueOf(expectedType, a.getValue().toString());
            result[i] = value;
        }
        return result;
    }

    /**
     * Get the Name of the class that is referenced by element {@code elementName}.
     *
     * <p>This is a convenience method for the most common use-case. It is like {@code
     * getElementValue(anno, elementName, ClassType.class).getQualifiedName()}, but this method
     * ensures consistent use of the qualified name.
     *
     * <p>This method is intended only for use by the framework. A checker implementation should use
     * {@code anno.getElementValues().get(someElement).getValue().asElement().getQualifiedName();}
     * rather than this method which iterates through a map. A similar comment is true of all {@code
     * getElementValue*} methods. It is true even if the annotation has only one element/field.
     * Using that method is possible if the type of the annotation is known (in which case the
     * element/field's Element (called {@code someElement} in the code snippet) is available.
     *
     * @param anno the annotation to disassemble
     * @param elementName the name of the element to access
     * @param useDefaults whether to apply default values to the element
     * @return the name of the class that is referenced by element with the given name; may be an
     *     empty name, for a local or anonymous class
     */
    public static @CanonicalName Name getElementValueClassName(
            AnnotationMirror anno, CharSequence elementName, boolean useDefaults) {
        Type.ClassType ct = getElementValue(anno, elementName, Type.ClassType.class, useDefaults);
        // TODO:  Is it a problem that this returns the type parameters too?  Should I cut them off?
        @CanonicalName Name result = ct.asElement().getQualifiedName();
        return result;
    }

    /**
     * Get the list of Names of the classes that are referenced by element {@code elementName}. It
     * fails if the class wasn't found. Like {@link #getElementValueClassNames}, but returns classes
     * rather than names.
     *
     * <p>This method is intended only for use by the framework. A checker implementation should use
     * {@code anno.getElementValues().get(someElement).getValue().asElement().getQualifiedName();}
     * rather than this method which iterates through a map. A similar comment is true of all {@code
     * getElementValue*} methods. It is true even if the annotation has only one element/field.
     * Using that method is possible if the type of the annotation is known (in which case the
     * element/field's Element (called {@code someElement} in the code snippet) is available.
     *
     * @param anno the annotation whose field to access
     * @param annoElement the element/field of {@code anno} whose content is a list of classes
     * @param useDefaults whether to apply default values to the element
     * @return the names of classes in {@code anno.annoElement}
     */
    public static List<@CanonicalName Name> getElementValueClassNames(
            AnnotationMirror anno, CharSequence annoElement, boolean useDefaults) {
        List<Type.ClassType> la =
                getElementValueArray(anno, annoElement, Type.ClassType.class, useDefaults);
        return SystemUtil.<Type.ClassType, @CanonicalName Name>mapList(
                (Type.ClassType classType) -> classType.asElement().getQualifiedName(), la);
    }

    /** Differentiates NoSuchElementException from other BugInCF. */
    @SuppressWarnings("serial")
    private static class NoSuchElementException extends BugInCF {
        /**
         * Constructs a new NoSuchElementException.
         *
         * @param message the detail message
         */
        public NoSuchElementException(String message) {
            super(message);
        }
    }

    // **********************************************************************
    // Annotation values: other methods (e.g., testing and transforming)
    // **********************************************************************

    /**
     * Returns true if the two annotations have the same elements (fields). The arguments {@code
     * am1} and {@code am2} must be the same type of annotation.
     *
     * @param am1 the first AnnotationMirror to compare
     * @param am2 the second AnnotationMirror to compare
     * @return true if if the two annotations have the same elements (fields)
     */
    @EqualsMethod
    public static boolean sameElementValues(AnnotationMirror am1, AnnotationMirror am2) {
        if (am1 == am2) {
            return true;
        }

        Map<? extends ExecutableElement, ? extends AnnotationValue> vals1 = am1.getElementValues();
        Map<? extends ExecutableElement, ? extends AnnotationValue> vals2 = am2.getElementValues();
        for (ExecutableElement meth :
                ElementFilter.methodsIn(
                        am1.getAnnotationType().asElement().getEnclosedElements())) {
            AnnotationValue aval1 = vals1.get(meth);
            AnnotationValue aval2 = vals2.get(meth);
            @SuppressWarnings("interning:not.interned") // optimization via equality test
            boolean identical = aval1 == aval2;
            if (identical) {
                // Handles when both aval1 and aval2 are null, and maybe other cases too.
                continue;
            }
            if (aval1 == null) {
                aval1 = meth.getDefaultValue();
            }
            if (aval2 == null) {
                aval2 = meth.getDefaultValue();
            }
            if (!sameAnnotationValue(aval1, aval2)) {
                return false;
            }
        }
        return true;
    }

    /**
     * Return true iff the two AnnotationValue objects are the same. Use this instead of
     * CheckerFrameworkAnnotationValue.equals, which wouldn't get called if the receiver is some
     * AnnotationValue other than CheckerFrameworkAnnotationValue.
     *
     * @param av1 the first AnnotationValue to compare
     * @param av2 the second AnnotationValue to compare
     * @return true if if the two annotation values are the same
     */
    public static boolean sameAnnotationValue(AnnotationValue av1, AnnotationValue av2) {
        return compareAnnotationValue(av1, av2) == 0;
    }

    /**
     * Returns true if an AnnotationValue list contains the given value.
     *
     * <p>Using this method is slightly cheaper than creating a new {@code List<String>} just for
     * the purpose of testing containment within it.
     *
     * @param avList an AnnotationValue that is null or a list of Strings
     * @param s a string
     * @return true if {@code av} contains {@code s}
     */
    public static boolean annotationValueContains(@Nullable AnnotationValue avList, String s) {
        if (avList == null) {
            return false;
        }
        // The value is actually a javac.util.List<Attribute.Constant>.
        @SuppressWarnings("unchecked")
        List<? extends AnnotationValue> list = (List<? extends AnnotationValue>) avList.getValue();
        return annotationValueContains(list, s);
    }

    /**
     * Returns true if an AnnotationValue list contains the given value.
     *
     * <p>Using this method is slightly cheaper than creating a new {@code List<String>} just for
     * the purpose of testing containment within it.
     *
     * @param avList a list of Strings (as {@code AnnotationValue}s)
     * @param s a string
     * @return true if {@code av} contains {@code s}
     */
    public static boolean annotationValueContains(
            List<? extends AnnotationValue> avList, String s) {
        // `avList` is actually a javac.util.List<Attribute.Constant>.
        for (AnnotationValue av : avList) {
            if (av.getValue().equals(s)) {
                return true;
            }
        }
        return false;
    }

    /**
     * Returns true if an AnnotationValue list contains a value whose {@code toString()} is the
     * given string.
     *
     * <p>Using this method is slightly cheaper than creating a new {@code List} just for the
     * purpose of testing containment within it.
     *
     * @param avList an AnnotationValue that is null or a list
     * @param s a string
     * @return true if {@code av} contains {@code s}
     */
    public static boolean annotationValueContainsToString(
            @Nullable AnnotationValue avList, String s) {
        if (avList == null) {
            return false;
        }
        // The value is actually a javac.util.List<Attribute.Constant>.
        @SuppressWarnings("unchecked")
        List<? extends AnnotationValue> list = (List<? extends AnnotationValue>) avList.getValue();
        return annotationValueContainsToString(list, s);
    }

    /**
     * Returns true if an AnnotationValue list contains a value whose {@code toString()} is the
     * given string.
     *
     * <p>Using this method is slightly cheaper than creating a new {@code List} just for the
     * purpose of testing containment within it.
     *
     * @param avList a list of Strings (as {@code AnnotationValue}s)
     * @param s a string
     * @return true if {@code av} contains {@code s}
     */
    public static boolean annotationValueContainsToString(
            List<? extends AnnotationValue> avList, String s) {
        // `avList` is actually a javac.util.List<Attribute.Constant>.
        for (AnnotationValue av : avList) {
            if (av.getValue().toString().equals(s)) {
                return true;
            }
        }
        return false;
    }

    /**
     * Convert an annotation value to a list.
     *
     * @param avList an AnnotationValue that is null or a list of Strings Converts an annotation
     *     value to a list
     * @param expectedType the expected type of the element
     * @param <T> the class of the expected type
     * @return the annotation value, converted to a list
     */
    public static <T> List<T> annotationValueToList(AnnotationValue avList, Class<T> expectedType) {
        // The value is actually a javac.util.List<Attribute.Constant>.
        @SuppressWarnings("unchecked")
        List<? extends AnnotationValue> list = (List<? extends AnnotationValue>) avList.getValue();
        return annotationValueToList(list, expectedType);
    }

    /**
     * Convert an annotation value to a list.
     *
     * @param avList a list of Strings (as {@code AnnotationValue}s) Converts an annotation value to
     *     a list
     * @param expectedType the expected type of the element
     * @param <T> the class of the expected type
     * @return the annotation value, converted to a list
     */
    public static <T> List<T> annotationValueToList(
            List<? extends AnnotationValue> avList, Class<T> expectedType) {
        List<T> result = new ArrayList<>(avList.size());
        for (AnnotationValue a : avList) {
            try {
                result.add(expectedType.cast(a.getValue()));
            } catch (Throwable t) {
                String err1 = String.format("annotationValueToList(%s, %s)", avList, expectedType);
                String err2 =
                        String.format(
                                "a=%s [%s]%n  a.getValue()=%s [%s]",
                                a, a.getClass(), a.getValue(), a.getValue().getClass());
                throw new BugInCF(err1 + " " + err2, t);
            }
        }
        return result;
    }

    // **********************************************************************
    // Other methods
    // **********************************************************************

    // The Javadoc doesn't use @link because framework is a different project than this one
    // (javacutil).
    /**
     * Update a map, to add {@code newQual} to the set that {@code key} maps to. The mapped-to
     * element is an unmodifiable set.
     *
     * <p>See
     * org.checkerframework.framework.type.QualifierHierarchy#updateMappingToMutableSet(QualifierHierarchy,
     * Map, Object, AnnotationMirror).
     *
     * @param map the map to update
     * @param key the key whose value to update
     * @param newQual the element to add to the given key's value
     * @param <T> the key type
     */
    public static <T extends @NonNull Object> void updateMappingToImmutableSet(
            Map<T, Set<AnnotationMirror>> map, T key, Set<AnnotationMirror> newQual) {

        Set<AnnotationMirror> result = AnnotationUtils.createAnnotationSet();
        // TODO: if T is also an AnnotationMirror, should we use areSame?
        if (!map.containsKey(key)) {
            result.addAll(newQual);
        } else {
            result.addAll(map.get(key));
            result.addAll(newQual);
        }
        map.put(key, Collections.unmodifiableSet(result));
    }

    /**
     * Returns the annotations explicitly written on a constructor result. Callers should check that
     * {@code constructorDeclaration} is in fact a declaration of a constructor.
     *
     * @param constructorDeclaration declaration tree of constructor
     * @return set of annotations explicit on the resulting type of the constructor
     */
    public static Set<AnnotationMirror> getExplicitAnnotationsOnConstructorResult(
            MethodTree constructorDeclaration) {
        Set<AnnotationMirror> annotationSet = AnnotationUtils.createAnnotationSet();
        ModifiersTree modifiersTree = constructorDeclaration.getModifiers();
        if (modifiersTree != null) {
            List<? extends AnnotationTree> annotationTrees = modifiersTree.getAnnotations();
            annotationSet.addAll(TreeUtils.annotationsFromTypeAnnotationTrees(annotationTrees));
        }
        return annotationSet;
    }

    /**
     * Returns true if anno is a declaration annotation. In other words, returns true if anno cannot
     * be written on uses of types.
     *
     * @param anno the AnnotationMirror
     * @return true if anno is a declaration annotation
     */
    public static boolean isDeclarationAnnotation(AnnotationMirror anno) {
        TypeElement elem = (TypeElement) anno.getAnnotationType().asElement();
        Target t = elem.getAnnotation(Target.class);
        if (t == null) {
            return true;
        }

        for (ElementType elementType : t.value()) {
            if (elementType == ElementType.TYPE_USE) {
                return false;
            }
        }
        return true;
    }

    /**
     * Returns true if the given array contains {@link ElementType#TYPE_USE}, false otherwise.
     *
     * @param elements an array of {@link ElementType} values
     * @param cls the annotation class being tested; used for diagnostic messages only
     * @return true iff the give array contains {@link ElementType#TYPE_USE}
     * @throws RuntimeException if the array contains both {@link ElementType#TYPE_USE} and
     *     something besides {@link ElementType#TYPE_PARAMETER}
     */
    public static boolean hasTypeQualifierElementTypes(ElementType[] elements, Class<?> cls) {
        // True if the array contains TYPE_USE
        boolean hasTypeUse = false;
        // Non-null if the array contains an element other than TYPE_USE or TYPE_PARAMETER
        ElementType otherElementType = null;

        for (ElementType element : elements) {
            if (element == ElementType.TYPE_USE) {
                hasTypeUse = true;
            } else if (element != ElementType.TYPE_PARAMETER) {
                otherElementType = element;
            }
            if (hasTypeUse && otherElementType != null) {
                throw new BugInCF(
                        "@Target meta-annotation should not contain both TYPE_USE and "
                                + otherElementType
                                + ", for annotation "
                                + cls.getName());
            }
        }

        return hasTypeUse;
    }

    /**
     * Returns a string representation of the annotation mirrors, using simple (not fully-qualified)
     * names.
     *
     * @param annos annotations to format
     * @return the string representation, using simple (not fully-qualified) names
     */
    @SideEffectFree
    public static String toStringSimple(Set<AnnotationMirror> annos) {
        DefaultAnnotationFormatter defaultAnnotationFormatter = new DefaultAnnotationFormatter();
        StringJoiner result = new StringJoiner(" ");
        for (AnnotationMirror am : annos) {
            result.add(defaultAnnotationFormatter.formatAnnotationMirror(am));
        }
        return result.toString();
    }

    /**
     * Converts an AnnotationMirror to a Class. Throws an exception if it is not able to do so.
     *
     * @param am an AnnotationMirror
     * @return the Class corresponding to the given AnnotationMirror
     */
    public static Class<?> annotationMirrorToClass(AnnotationMirror am) {
        try {
            return Class.forName(AnnotationUtils.annotationBinaryName(am));
        } catch (ClassNotFoundException e) {
            throw new BugInCF(e);
        }
    }
}<|MERGE_RESOLUTION|>--- conflicted
+++ resolved
@@ -1075,55 +1075,6 @@
     }
 
     /**
-<<<<<<< HEAD
-     * Get the element with the name {@code elementName} of the annotation {@code anno}, or the
-     * default value if no element is present explicitly, where the element has an array type and
-     * the elements are {@code Enum}s. One element of the result is expected to have type {@code
-     * expectedType}.
-     *
-     * @param anno the annotation to disassemble
-     * @param element the element to access
-     * @param expectedType the expected type used to cast the return type
-     * @param <T> the class of the expected type
-     * @return the value of the element with the given name
-     */
-    public static <T extends Enum<T>> T[] getElementValueEnumArray(
-            AnnotationMirror anno, ExecutableElement element, Class<T> expectedType) {
-        @SuppressWarnings("unchecked")
-        List<AnnotationValue> la = getElementValue(anno, element, List.class);
-        return annotationValueListToEnumArray(la, expectedType);
-    }
-
-    /**
-     * Get the element with the name {@code elementName} of the annotation {@code anno}, or the
-     * default value if no element is present explicitly, where the element has an array type and
-     * the elements are {@code Enum}s. One element of the result is expected to have type {@code
-     * expectedType}.
-     *
-     * @param anno the annotation to disassemble
-     * @param element the element to access
-     * @param expectedType the expected type used to cast the return type
-     * @param <T> the class of the expected type
-     * @param defaultValue the value to return if the element is not present
-     * @return the value of the element with the given name
-     */
-    public static <T extends Enum<T>> T[] getElementValueEnumArray(
-            AnnotationMirror anno,
-            ExecutableElement element,
-            Class<T> expectedType,
-            T[] defaultValue) {
-        @SuppressWarnings("unchecked")
-        List<AnnotationValue> la = getElementValue(anno, element, List.class);
-        if (la == null) {
-            return defaultValue;
-        } else {
-            return annotationValueListToEnumArray(la, expectedType);
-        }
-    }
-
-    /**
-=======
->>>>>>> 3ff24e4b
      * Converts a list of AnnotationValue to an array of enum.
      *
      * @param <T> the element type of the enum array
