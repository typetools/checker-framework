package org.checkerframework.javacutil;

import com.sun.source.tree.AnnotationTree;
import com.sun.source.tree.MethodTree;
import com.sun.source.tree.ModifiersTree;
import com.sun.tools.javac.code.Symbol.VarSymbol;
import com.sun.tools.javac.code.Type;
import com.sun.tools.javac.model.JavacElements;
import java.lang.annotation.Annotation;
import java.lang.annotation.ElementType;
import java.lang.annotation.Inherited;
import java.lang.annotation.Target;
import java.lang.reflect.Array;
import java.util.ArrayList;
import java.util.Collection;
import java.util.Collections;
import java.util.Comparator;
import java.util.EnumSet;
import java.util.HashMap;
import java.util.Iterator;
import java.util.List;
import java.util.Map;
import java.util.NavigableSet;
import java.util.Objects;
import java.util.Set;
import java.util.StringJoiner;
import java.util.TreeMap;
import java.util.TreeSet;
import javax.lang.model.element.AnnotationMirror;
import javax.lang.model.element.AnnotationValue;
import javax.lang.model.element.ElementKind;
import javax.lang.model.element.ExecutableElement;
import javax.lang.model.element.Name;
import javax.lang.model.element.TypeElement;
import javax.lang.model.element.VariableElement;
import javax.lang.model.type.DeclaredType;
import javax.lang.model.type.TypeKind;
import javax.lang.model.type.TypeMirror;
import javax.lang.model.util.ElementFilter;
import org.checkerframework.checker.interning.qual.CompareToMethod;
import org.checkerframework.checker.interning.qual.EqualsMethod;
import org.checkerframework.checker.nullness.qual.NonNull;
import org.checkerframework.checker.nullness.qual.Nullable;
import org.checkerframework.checker.signature.qual.BinaryName;
import org.checkerframework.checker.signature.qual.CanonicalName;
import org.checkerframework.dataflow.qual.SideEffectFree;
import org.checkerframework.framework.util.DefaultAnnotationFormatter;
import org.checkerframework.javacutil.AnnotationBuilder.CheckerFrameworkAnnotationMirror;

/** A utility class for working with annotations. */
public class AnnotationUtils {

    // Class cannot be instantiated.
    private AnnotationUtils() {
        throw new AssertionError("Class AnnotationUtils cannot be instantiated.");
    }

    // **********************************************************************
    // Helper methods to handle annotations.  mainly workaround
    // AnnotationMirror.equals undesired property
    // (I think the undesired property is that it's reference equality.)
    // **********************************************************************

    /**
     * Returns the fully-qualified name of an annotation as a String.
     *
     * @param annotation the annotation whose name to return
     * @return the fully-qualified name of an annotation as a String
     */
    public static final @CanonicalName String annotationName(AnnotationMirror annotation) {
        if (annotation instanceof AnnotationBuilder.CheckerFrameworkAnnotationMirror) {
            return ((AnnotationBuilder.CheckerFrameworkAnnotationMirror) annotation).annotationName;
        }
        final DeclaredType annoType = annotation.getAnnotationType();
        final TypeElement elm = (TypeElement) annoType.asElement();
        @SuppressWarnings("signature:assignment.type.incompatible") // JDK needs annotations
        @CanonicalName String name = elm.getQualifiedName().toString();
        return name;
    }

    /**
     * Returns the binary name of an annotation as a String.
     *
     * @param annotation the annotation whose binary name to return
     * @return the binary name of an annotation as a String
     */
    public static final @BinaryName String annotationBinaryName(AnnotationMirror annotation) {
        final DeclaredType annoType = annotation.getAnnotationType();
        final TypeElement elm = (TypeElement) annoType.asElement();
        return ElementUtils.getBinaryName(elm);
    }

    /**
     * Returns true iff both annotations are of the same type and have the same annotation values.
     *
     * <p>This behavior differs from {@code AnnotationMirror.equals(Object)}. The equals method
     * returns true iff both annotations are the same and annotate the same annotation target (e.g.
     * field, variable, etc) -- that is, if its arguments are the same annotation instance.
     *
     * @param a1 the first AnnotationMirror to compare
     * @param a2 the second AnnotationMirror to compare
     * @return true iff a1 and a2 are the same annotation
     */
    @EqualsMethod
    public static boolean areSame(AnnotationMirror a1, AnnotationMirror a2) {
        if (a1 == a2) {
            return true;
        }

        if (!areSameByName(a1, a2)) {
            return false;
        }

        // This commented implementation is less efficient.  It is also wrong:  it requires a
        // particular order for fields, and it distinguishes the long constants "33" and "33L".
        // Map<? extends ExecutableElement, ? extends AnnotationValue> elval1 =
        //         getElementValuesWithDefaults(a1);
        // Map<? extends ExecutableElement, ? extends AnnotationValue> elval2 =
        //         getElementValuesWithDefaults(a2);
        // return elval1.toString().equals(elval2.toString());

        return sameElementValues(a1, a2);
    }

    /**
     * Return true iff a1 and a2 have the same annotation type.
     *
     * @param a1 the first AnnotationMirror to compare
     * @param a2 the second AnnotationMirror to compare
     * @return true iff a1 and a2 have the same annotation name
     * @see #areSame(AnnotationMirror, AnnotationMirror)
     */
    @EqualsMethod
    public static boolean areSameByName(AnnotationMirror a1, AnnotationMirror a2) {
        if (a1 == a2) {
            return true;
        }
        if (a1 == null || a2 == null) {
            throw new BugInCF("Unexpected null argument:  areSameByName(%s, %s)", a1, a2);
        }

        if (a1 instanceof CheckerFrameworkAnnotationMirror
                && a2 instanceof CheckerFrameworkAnnotationMirror) {
            return ((CheckerFrameworkAnnotationMirror) a1).annotationName
                    == ((CheckerFrameworkAnnotationMirror) a2).annotationName;
        }

        return annotationName(a1).equals(annotationName(a2));
    }

    /**
     * Checks that the annotation {@code am} has the name {@code aname} (a fully-qualified type
     * name). Values are ignored.
     *
     * @param am the AnnotationMirror whose name to compare
     * @param aname the string to compare
     * @return true if aname is the name of am
     */
    public static boolean areSameByName(AnnotationMirror am, String aname) {
        return aname.equals(annotationName(am));
    }

    /**
     * Checks that the annotation {@code am} has the name of {@code annoClass}. Values are ignored.
     *
     * <p>This method is not very efficient. It is more efficient to use {@code
     * AnnotatedTypeFactory#areSameByClass} or {@link #areSameByName}.
     *
     * @param am the AnnotationMirror whose class to compare
     * @param annoClass the class to compare
     * @return true if annoclass is the class of am
     */
    public static boolean areSameByClass(
            AnnotationMirror am, Class<? extends Annotation> annoClass) {
        String canonicalName = annoClass.getCanonicalName();
        assert canonicalName != null : "@AssumeAssertion(nullness): assumption";
        return areSameByName(am, canonicalName);
    }

    /**
     * Checks that two collections contain the same annotations.
     *
     * @param c1 the first collection to compare
     * @param c2 the second collection to compare
     * @return true iff c1 and c2 contain the same annotations, according to {@link
     *     #areSame(AnnotationMirror, AnnotationMirror)}
     */
    public static boolean areSame(
            Collection<? extends AnnotationMirror> c1, Collection<? extends AnnotationMirror> c2) {
        if (c1.size() != c2.size()) {
            return false;
        }
        if (c1.size() == 1) {
            return areSame(c1.iterator().next(), c2.iterator().next());
        }

        // while loop depends on SortedSet implementation.
        NavigableSet<AnnotationMirror> s1 = createAnnotationSet();
        NavigableSet<AnnotationMirror> s2 = createAnnotationSet();
        s1.addAll(c1);
        s2.addAll(c2);
        Iterator<AnnotationMirror> iter1 = s1.iterator();
        Iterator<AnnotationMirror> iter2 = s2.iterator();

        while (iter1.hasNext()) {
            AnnotationMirror anno1 = iter1.next();
            AnnotationMirror anno2 = iter2.next();
            if (!areSame(anno1, anno2)) {
                return false;
            }
        }
        return true;
    }

    /**
     * Checks that the collection contains the annotation. Using Collection.contains does not always
     * work, because it does not use areSame for comparison.
     *
     * @param c a collection of AnnotationMirrors
     * @param anno the AnnotationMirror to search for in c
     * @return true iff c contains anno, according to areSame
     */
    public static boolean containsSame(
            Collection<? extends AnnotationMirror> c, AnnotationMirror anno) {
        return getSame(c, anno) != null;
    }

    /**
     * Returns the AnnotationMirror in {@code c} that is the same annotation as {@code anno}.
     *
     * @param c a collection of AnnotationMirrors
     * @param anno the AnnotationMirror to search for in c
     * @return AnnotationMirror with the same class as {@code anno} iff c contains anno, according
     *     to areSame; otherwise, {@code null}
     */
    public static @Nullable AnnotationMirror getSame(
            Collection<? extends AnnotationMirror> c, AnnotationMirror anno) {
        for (AnnotationMirror an : c) {
            if (AnnotationUtils.areSame(an, anno)) {
                return an;
            }
        }
        return null;
    }

    /**
     * Checks that the collection contains the annotation. Using Collection.contains does not always
     * work, because it does not use areSame for comparison.
     *
     * <p>This method is not very efficient. It is more efficient to use {@code
     * AnnotatedTypeFactory#containsSameByClass} or {@link #containsSameByName}.
     *
     * @param c a collection of AnnotationMirrors
     * @param anno the annotation class to search for in c
     * @return true iff c contains anno, according to areSameByClass
     */
    public static boolean containsSameByClass(
            Collection<? extends AnnotationMirror> c, Class<? extends Annotation> anno) {
        return getAnnotationByClass(c, anno) != null;
    }

    /**
     * Returns the AnnotationMirror in {@code c} that has the same class as {@code anno}.
     *
     * <p>This method is not very efficient. It is more efficient to use {@code
     * AnnotatedTypeFactory#getAnnotationByClass} or {@link #getAnnotationByName}.
     *
     * @param c a collection of AnnotationMirrors
     * @param anno the class to search for in c
     * @return AnnotationMirror with the same class as {@code anno} iff c contains anno, according
     *     to areSameByClass; otherwise, {@code null}
     */
    public static @Nullable AnnotationMirror getAnnotationByClass(
            Collection<? extends AnnotationMirror> c, Class<? extends Annotation> anno) {
        for (AnnotationMirror an : c) {
            if (AnnotationUtils.areSameByClass(an, anno)) {
                return an;
            }
        }
        return null;
    }

    /**
     * Checks that the collection contains an annotation of the given name. Differs from using
     * Collection.contains, which does not use areSameByName for comparison.
     *
     * @param c a collection of AnnotationMirrors
     * @param anno the name to search for in c
     * @return true iff c contains anno, according to areSameByName
     */
    public static boolean containsSameByName(
            Collection<? extends AnnotationMirror> c, String anno) {
        return getAnnotationByName(c, anno) != null;
    }

    /**
     * Returns the AnnotationMirror in {@code c} that has the same name as {@code anno}.
     *
     * @param c a collection of AnnotationMirrors
     * @param anno the name to search for in c
     * @return AnnotationMirror with the same name as {@code anno} iff c contains anno, according to
     *     areSameByName; otherwise, {@code null}
     */
    public static @Nullable AnnotationMirror getAnnotationByName(
            Collection<? extends AnnotationMirror> c, String anno) {
        for (AnnotationMirror an : c) {
            if (AnnotationUtils.areSameByName(an, anno)) {
                return an;
            }
        }
        return null;
    }

    /**
     * Checks that the collection contains an annotation of the given name. Differs from using
     * Collection.contains, which does not use areSameByName for comparison.
     *
     * @param c a collection of AnnotationMirrors
     * @param anno the annotation whose name to search for in c
     * @return true iff c contains anno, according to areSameByName
     */
    public static boolean containsSameByName(
            Collection<? extends AnnotationMirror> c, AnnotationMirror anno) {
        return getSameByName(c, anno) != null;
    }

    /**
     * Returns the AnnotationMirror in {@code c} that is the same annotation as {@code anno}
     * ignoring values.
     *
     * @param c a collection of AnnotationMirrors
     * @param anno the annotation whose name to search for in c
     * @return AnnotationMirror with the same class as {@code anno} iff c contains anno, according
     *     to areSameByName; otherwise, {@code null}
     */
    public static @Nullable AnnotationMirror getSameByName(
            Collection<? extends AnnotationMirror> c, AnnotationMirror anno) {
        for (AnnotationMirror an : c) {
            if (AnnotationUtils.areSameByName(an, anno)) {
                return an;
            }
        }
        return null;
    }

    /**
     * Provide ordering for {@link AnnotationMirror}s. AnnotationMirrors are first compared by their
     * fully-qualified names, then by their element values in order of the name of the element.
     *
     * @param a1 the first annotation
     * @param a2 the second annotation
     * @return an ordering over AnnotationMirrors based on their name and values
     */
    public static int compareAnnotationMirrors(AnnotationMirror a1, AnnotationMirror a2) {
        if (!AnnotationUtils.areSameByName(a1, a2)) {
            return annotationName(a1).compareTo(annotationName(a2));
        }

        // The annotations have the same name, but different values, so compare values.
        Map<? extends ExecutableElement, ? extends AnnotationValue> vals1 = a1.getElementValues();
        Map<? extends ExecutableElement, ? extends AnnotationValue> vals2 = a2.getElementValues();
        Set<ExecutableElement> sortedElements =
                new TreeSet<>(Comparator.comparing(ElementUtils::getSimpleSignature));
        sortedElements.addAll(
                ElementFilter.methodsIn(a1.getAnnotationType().asElement().getEnclosedElements()));

        for (ExecutableElement meth : sortedElements) {
            AnnotationValue aval1 = vals1.get(meth);
            AnnotationValue aval2 = vals2.get(meth);
            if (aval1 == null) {
                aval1 = meth.getDefaultValue();
            }
            if (aval2 == null) {
                aval2 = meth.getDefaultValue();
            }
            int result = compareAnnotationValue(aval1, aval2);
            if (result != 0) {
                return result;
            }
        }
        return 0;
    }

    /**
     * Return 0 iff the two AnnotationValue objects are the same.
     *
     * @param av1 the first AnnotationValue to compare
     * @param av2 the second AnnotationValue to compare
     * @return 0 if if the two annotation values are the same
     */
    @CompareToMethod
    private static int compareAnnotationValue(AnnotationValue av1, AnnotationValue av2) {
        if (av1 == av2) {
            return 0;
        } else if (av1 == null) {
            return -1;
        } else if (av2 == null) {
            return 1;
        }
        return compareAnnotationValueValue(av1.getValue(), av2.getValue());
    }

    /**
     * Compares two annotation values for order.
     *
     * @param val1 a value returned by {@code AnnotationValue.getValue()}
     * @param val2 a value returned by {@code AnnotationValue.getValue()}
     * @return a negative integer, zero, or a positive integer as the first annotation value is less
     *     than, equal to, or greater than the second annotation value
     */
    @CompareToMethod
    private static int compareAnnotationValueValue(@Nullable Object val1, @Nullable Object val2) {
        if (val1 == val2) {
            return 0;
        } else if (val1 == null) {
            return -1;
        } else if (val2 == null) {
            return 1;
        }
        // Can't use deepEquals() to compare val1 and val2, because they might have mismatched
        // AnnotationValue vs. CheckerFrameworkAnnotationValue, and AnnotationValue doesn't override
        // equals().  So, write my own version of deepEquals().
        if ((val1 instanceof List<?>) && (val2 instanceof List<?>)) {
            List<?> list1 = (List<?>) val1;
            List<?> list2 = (List<?>) val2;
            if (list1.size() != list2.size()) {
                return list1.size() - list2.size();
            }
            // Don't compare setwise, because order can matter. These mean different things:
            //   @LTLengthOf(value={"a1","a2"}, offest={"0", "1"})
            //   @LTLengthOf(value={"a2","a1"}, offest={"0", "1"})
            for (int i = 0; i < list1.size(); i++) {
                Object v1 = list1.get(i);
                Object v2 = list2.get(i);
                int result = compareAnnotationValueValue(v1, v2);
                if (result != 0) {
                    return result;
                }
            }
            return 0;
        } else if ((val1 instanceof AnnotationMirror) && (val2 instanceof AnnotationMirror)) {
            return compareAnnotationMirrors((AnnotationMirror) val1, (AnnotationMirror) val2);
        } else if ((val1 instanceof AnnotationValue) && (val2 instanceof AnnotationValue)) {
            // This case occurs because of the recursive call when comparing arrays of
            // annotation values.
            return compareAnnotationValue((AnnotationValue) val1, (AnnotationValue) val2);
        }

        if ((val1 instanceof Type.ClassType) && (val2 instanceof Type.ClassType)) {
            // Type.ClassType does not override equals
            if (TypesUtils.areSameDeclaredTypes((Type.ClassType) val1, (Type.ClassType) val2)) {
                return 0;
            }
        }
        if (Objects.equals(val1, val2)) {
            return 0;
        }
        int result = val1.toString().compareTo(val2.toString());
        if (result == 0) {
            result = -1;
        }
        return result;
    }

    /**
     * Create a map suitable for storing {@link AnnotationMirror} as keys.
     *
     * <p>It can store one instance of {@link AnnotationMirror} of a given declared type, regardless
     * of the annotation element values.
     *
     * @param <V> the value of the map
     * @return a new map with {@link AnnotationMirror} as key
     */
    public static <V> Map<AnnotationMirror, V> createAnnotationMap() {
        return new TreeMap<>(AnnotationUtils::compareAnnotationMirrors);
    }

    /**
     * Constructs a {@link Set} for storing {@link AnnotationMirror}s.
     *
     * <p>It stores at most once instance of {@link AnnotationMirror} of a given type, regardless of
     * the annotation element values.
     *
     * @return a sorted new set to store {@link AnnotationMirror} as element
     */
    public static NavigableSet<AnnotationMirror> createAnnotationSet() {
        return new TreeSet<>(AnnotationUtils::compareAnnotationMirrors);
    }

    /**
     * Constructs a {@link Set} for storing {@link AnnotationMirror}s contain all the annotations in
     * {@code annos}.
     *
     * <p>It stores at most once instance of {@link AnnotationMirror} of a given type, regardless of
     * the annotation element values.
     *
     * @param annos a Collection of AnnotationMirrors to put in the created set
     * @return a sorted new set to store {@link AnnotationMirror} as element
     */
    public static NavigableSet<AnnotationMirror> createAnnotationSet(
            Collection<AnnotationMirror> annos) {
        TreeSet<AnnotationMirror> set = new TreeSet<>(AnnotationUtils::compareAnnotationMirrors);
        set.addAll(annos);
        return set;
    }

    /**
     * Constructs an unmodifiable {@link Set} for storing {@link AnnotationMirror}s contain all the
     * annotations in {@code annos}.
     *
     * <p>It stores at most once instance of {@link AnnotationMirror} of a given type, regardless of
     * the annotation element values.
     *
     * @param annos a Collection of AnnotationMirrors to put in the created set
     * @return a sorted, unmodifiable, new set to store {@link AnnotationMirror} as element
     */
    public static NavigableSet<AnnotationMirror> createUnmodifiableAnnotationSet(
            Collection<AnnotationMirror> annos) {
        TreeSet<AnnotationMirror> set = new TreeSet<>(AnnotationUtils::compareAnnotationMirrors);
        set.addAll(annos);
        return Collections.unmodifiableNavigableSet(set);
    }

    /**
     * Returns true if the given annotation has a @Inherited meta-annotation.
     *
     * @param anno the annotation to check for an @Inherited meta-annotation
     * @return true if the given annotation has a @Inherited meta-annotation
     */
    public static boolean hasInheritedMeta(AnnotationMirror anno) {
        return anno.getAnnotationType().asElement().getAnnotation(Inherited.class) != null;
    }

    /**
     * Returns the set of {@link ElementKind}s to which {@code target} applies, ignoring TYPE_USE.
     *
     * @param target a location where an annotation can be written
     * @return the set of {@link ElementKind}s to which {@code target} applies, ignoring TYPE_USE
     */
    public static EnumSet<ElementKind> getElementKindsForTarget(@Nullable Target target) {
        if (target == null) {
            // A missing @Target implies that the annotation can be written everywhere.
            return EnumSet.allOf(ElementKind.class);
        }
        EnumSet<ElementKind> eleKinds = EnumSet.noneOf(ElementKind.class);
        for (ElementType elementType : target.value()) {
            eleKinds.addAll(getElementKindsForElementType(elementType));
        }
        return eleKinds;
    }

    /**
     * Returns the set of {@link ElementKind}s corresponding to {@code elementType}. If the element
     * type is TYPE_USE, then ElementKinds returned should be the same as those returned for TYPE
     * and TYPE_PARAMETER, but this method returns the empty set instead.
     *
     * @param elementType the elementType to find ElementKinds for
     * @return the set of {@link ElementKind}s corresponding to {@code elementType}
     */
    public static EnumSet<ElementKind> getElementKindsForElementType(ElementType elementType) {
        switch (elementType) {
            case TYPE:
                return EnumSet.copyOf(ElementUtils.typeElementKinds());
            case FIELD:
                return EnumSet.of(ElementKind.FIELD, ElementKind.ENUM_CONSTANT);
            case METHOD:
                return EnumSet.of(ElementKind.METHOD);
            case PARAMETER:
                return EnumSet.of(ElementKind.PARAMETER);
            case CONSTRUCTOR:
                return EnumSet.of(ElementKind.CONSTRUCTOR);
            case LOCAL_VARIABLE:
                return EnumSet.of(
                        ElementKind.LOCAL_VARIABLE,
                        ElementKind.RESOURCE_VARIABLE,
                        ElementKind.EXCEPTION_PARAMETER);
            case ANNOTATION_TYPE:
                return EnumSet.of(ElementKind.ANNOTATION_TYPE);
            case PACKAGE:
                return EnumSet.of(ElementKind.PACKAGE);
            case TYPE_PARAMETER:
                return EnumSet.of(ElementKind.TYPE_PARAMETER);
            case TYPE_USE:
                return EnumSet.noneOf(ElementKind.class);
            default:
                // TODO: Use MODULE enum constants directly instead of looking them up by name.
                // (Java 11)
                if (elementType.name().equals("MODULE")) {
                    return EnumSet.of(ElementKind.valueOf("MODULE"));
                }
                if (elementType.name().equals("RECORD_COMPONENT")) {
                    return EnumSet.of(ElementKind.valueOf("RECORD_COMPONENT"));
                }
                throw new BugInCF("Unrecognized ElementType: " + elementType);
        }
    }

    // **********************************************************************
    // Annotation values: inefficient extractors that take an element name
    // **********************************************************************

    /**
     * Returns the values of an annotation's elements, including defaults. The method with the same
     * name in JavacElements cannot be used directly, because it includes a cast to
     * Attribute.Compound, which doesn't hold for annotations generated by the Checker Framework.
     *
     * <p>This method is intended for use only by the framework. Clients should use a method that
     * takes an {@link ExecutableElement}.
     *
     * @see AnnotationMirror#getElementValues()
     * @see JavacElements#getElementValuesWithDefaults(AnnotationMirror)
     * @param ad annotation to examine
     * @return the values of the annotation's elements, including defaults
     */
    public static Map<? extends ExecutableElement, ? extends AnnotationValue>
            getElementValuesWithDefaults(AnnotationMirror ad) {
        Map<ExecutableElement, AnnotationValue> valMap = new HashMap<>();
        if (ad.getElementValues() != null) {
            valMap.putAll(ad.getElementValues());
        }
        for (ExecutableElement meth :
                ElementFilter.methodsIn(ad.getAnnotationType().asElement().getEnclosedElements())) {
            AnnotationValue defaultValue = meth.getDefaultValue();
            if (defaultValue != null) {
                valMap.putIfAbsent(meth, defaultValue);
            }
        }
        return valMap;
    }

    /**
     * Verify whether the element with the name {@code elementName} exists in the annotation {@code
     * anno}.
     *
     * <p>This method is intended for use only by the framework. Clients should use a method that
     * takes an {@link ExecutableElement}.
     *
     * @param anno the annotation to examine
     * @param elementName the name of the element
     * @return whether the element exists in anno
     */
    public static boolean hasElementValue(AnnotationMirror anno, CharSequence elementName) {
        Map<? extends ExecutableElement, ? extends AnnotationValue> valmap =
                anno.getElementValues();
        for (ExecutableElement elem : valmap.keySet()) {
            if (elem.getSimpleName().contentEquals(elementName)) {
                return true;
            }
        }
        return false;
    }

    /**
     * Get the element with the name {@code elementName} of the annotation {@code anno}. The result
     * has type {@code expectedType}.
     *
     * <p>If the return type is an array, use {@link #getElementValueArray} instead.
     *
     * <p>If the return type is an enum, use {@link #getElementValueEnum} instead.
     *
     * <p>This method is intended only for use by the framework. A checker implementation should use
     * {@link #getElementValue(AnnotationMirror, ExecutableElement, Class)} or {@link
     * #getElementValue(AnnotationMirror, ExecutableElement, Class, Object)}.
     *
     * @param anno the annotation whose element to access
     * @param elementName the name of the element to access
     * @param expectedType the type of the element and the return value
     * @param <T> the class of the type
     * @param useDefaults whether to apply default values to the element
     * @return the value of the element with the given name
     */
    public static <T> T getElementValue(
            AnnotationMirror anno,
            CharSequence elementName,
            Class<T> expectedType,
            boolean useDefaults) {
        Map<? extends ExecutableElement, ? extends AnnotationValue> valmap;
        if (useDefaults) {
            valmap = getElementValuesWithDefaults(anno);
        } else {
            valmap = anno.getElementValues();
        }
        for (ExecutableElement elem : valmap.keySet()) {
            if (elem.getSimpleName().contentEquals(elementName)) {
                AnnotationValue val = valmap.get(elem);
                return expectedType.cast(val.getValue());
            }
        }
        throw new NoSuchElementException(
                String.format(
                        "No element with name \'%s\' in annotation %s; useDefaults=%s, valmap.keySet()=%s",
                        elementName, anno, useDefaults, valmap.keySet()));
    }

    /**
     * Differentiates NoSuchElementException from other BugInCF, for use by getElementValueOrNull.
     */
    @SuppressWarnings("serial")
    private static class NoSuchElementException extends BugInCF {
        /**
         * Constructs a new NoSuchElementException.
         *
         * @param message the detail message
         */
        public NoSuchElementException(String message) {
            super(message);
        }
    }

    /**
     * Get the element with the name {@code elementName} of the annotation {@code anno}, or return
     * null if no such element exists.
     *
     * <p>This method is intended only for use by the framework. A checker implementation should use
     * {@link #getElementValue(AnnotationMirror, ExecutableElement, Class, Object)}.
     *
     * @param anno the annotation whose element to access
     * @param elementName the name of the element to access
     * @param expectedType the type of the element and the return value
     * @param <T> the class of the type
     * @param useDefaults whether to apply default values to the element
     * @return the value of the element with the given name, or null
     */
    public static <T> @Nullable T getElementValueOrNull(
            AnnotationMirror anno,
            CharSequence elementName,
            Class<T> expectedType,
            boolean useDefaults) {
        // This implementation permits getElementValue a more detailed error message than if
        // getElementValue called getElementValueOrNull and threw an error if the result was null.
        try {
            return getElementValue(anno, elementName, expectedType, useDefaults);
        } catch (NoSuchElementException e) {
            return null;
        }
    }

    // TODO: Add the referenced methods, then add this comment:
    // * <p>This method is intended only for use by the framework. A checker implementation should
    // use
    // * {@link #getElementValueEnum(AnnotationMirror, ExecutableElement, Class)} or {@link
    // * #getElementValueEnum(AnnotationMirror, ExecutableElement, Class, Object)}.

    /**
     * Get the element with the name {@code name} of the annotation {@code anno}. The result is an
     * enum of type {@code T}.
     *
<<<<<<< HEAD
     * <p>This method is intended only for use by the framework. A checker implementation should use
     * {@link #getElementValueEnum(AnnotationMirror, ExecutableElement, Class)} or {@link
     * #getElementValueEnum(AnnotationMirror, ExecutableElement, Class, Enum)}.
     *
=======
>>>>>>> f7b97cac
     * @param anno the annotation to disassemble
     * @param elementName the name of the element to access
     * @param expectedType the type of the element and the return value, an enum
     * @param <T> the class of the type
     * @param useDefaults whether to apply default values to the element
     * @return the value of the element with the given name
     */
    public static <T extends Enum<T>> T getElementValueEnum(
            AnnotationMirror anno,
            CharSequence elementName,
            Class<T> expectedType,
            boolean useDefaults) {
        VarSymbol vs = getElementValue(anno, elementName, VarSymbol.class, useDefaults);
        T value = Enum.valueOf(expectedType, vs.getSimpleName().toString());
        return value;
    }

    /**
     * Get the element with the name {@code elementName} of the annotation {@code anno}, where the
     * element has an array type. One element of the result has type {@code expectedType}.
     *
     * <p>Parameter useDefaults is used to determine whether default values should be used for
     * annotation values. Finding defaults requires more computation, so should be false when no
     * defaulting is needed.
     *
     * <p>This method is intended only for use by the framework. A checker implementation should use
     * {@code #getElementValueArray(AnnotationMirror, ExecutableElement, Class)} or {@code
     * #getElementValueArray(AnnotationMirror, ExecutableElement, Class, Object)}.
     *
     * @param anno the annotation to disassemble
     * @param elementName the name of the element to access
     * @param expectedType the component type of the element and of the return type
     * @param <T> the class of the type
     * @param useDefaults whether to apply default values to the element
     * @return the value of the element with the given name; it is a new list, so it is safe for
     *     clients to side-effect
     */
    public static <T> List<T> getElementValueArray(
            AnnotationMirror anno,
            CharSequence elementName,
            Class<T> expectedType,
            boolean useDefaults) {
        @SuppressWarnings("unchecked")
        List<AnnotationValue> la = getElementValue(anno, elementName, List.class, useDefaults);
        List<T> result = new ArrayList<>(la.size());
        for (AnnotationValue a : la) {
            try {
                result.add(expectedType.cast(a.getValue()));
            } catch (Throwable t) {
                String err1 =
                        String.format(
                                "getElementValueArray(%n  anno=%s,%n  elementName=%s,%n  expectedType=%s,%n  useDefaults=%s)%n",
                                anno, elementName, expectedType, useDefaults);
                String err2 =
                        String.format(
                                "Error in cast:%n  expectedType=%s%n  a=%s [%s]%n  a.getValue()=%s [%s]",
                                expectedType,
                                a,
                                a.getClass(),
                                a.getValue(),
                                a.getValue().getClass());
                throw new BugInCF(err1 + "; " + err2, t);
            }
        }
        return result;
    }

    // TODO: Make a version of this method that takes an ExecutableElement?
    /**
     * Get the element with the name {@code elementName} of the annotation {@code anno}. The element
     * has type {@code expectedType} or array of {@code expectedType}.
     *
     * <p>Parameter useDefaults is used to determine whether default values should be used for
     * annotation values. Finding defaults requires more computation, so should be false when no
     * defaulting is needed.
     *
     * <p>This method is intended only for use by the framework. A checker implementation should use
     * {@code anno.getElementValues().get(someElement).getValue();}.
     *
     * @param anno the annotation to disassemble
     * @param elementName the name of the element to access
     * @param expectedType the type used to cast the return type
     * @param <T> the class of the type
     * @param useDefaults whether to apply default values to the element
     * @return the value of the element with the given name; it is a new list, so it is safe for
     *     clients to side-effect
     */
    public static <T> List<T> getElementValueArrayOrSingleton(
            AnnotationMirror anno,
            CharSequence elementName,
            Class<T> expectedType,
            boolean useDefaults) {
        for (ExecutableElement annoElement :
                ElementFilter.methodsIn(
                        anno.getAnnotationType().asElement().getEnclosedElements())) {
            if (annoElement.getSimpleName().contentEquals(elementName)) {
                TypeMirror elementType = annoElement.getReturnType();
                if (elementType.getKind() == TypeKind.ARRAY) {
                    return getElementValueArray(anno, elementName, expectedType, useDefaults);
                } else {
                    return Collections.singletonList(
                            getElementValue(anno, elementName, expectedType, useDefaults));
                }
            }
        }
        throw new BugInCF("no " + elementName + " element in " + anno);
    }

    /**
     * Get the element with the name {@code elementName} of the annotation {@code anno}, or the
     * default value if no element is present explicitly, where the element has an array type and
     * the elements are {@code Enum}s. One element of the result has type {@code expectedType}.
     *
     * <p>This method is intended only for use by the framework. A checker implementation should use
     * {@link #getElementValueEnumArray(AnnotationMirror, ExecutableElement, Class)} or {@link
     * #getElementValueEnumArray(AnnotationMirror, ExecutableElement, Class, Enum[])}.
     *
     * @param anno the annotation to disassemble
     * @param elementName the name of the element to access
     * @param expectedType the component type of the element and of the return type, an enum
     * @param <T> the class of the type
     * @param useDefaults whether to apply default values to the element
     * @return the value of the element with the given name
     */
    public static <T extends Enum<T>> T[] getElementValueEnumArray(
            AnnotationMirror anno,
            CharSequence elementName,
            Class<T> expectedType,
            boolean useDefaults) {
        @SuppressWarnings("unchecked")
        List<AnnotationValue> la = getElementValue(anno, elementName, List.class, useDefaults);
        return annotationValueListToEnumArray(la, expectedType);
    }

    /**
     * Get the Name of the class that is referenced by element {@code elementName}.
     *
     * <p>This is a convenience method for the most common use-case. It is like {@code
     * getElementValue(anno, elementName, ClassType.class).getQualifiedName()}, but this method
     * ensures consistent use of the qualified name.
     *
     * <p>This method is intended only for use by the framework. A checker implementation should use
     * {@code anno.getElementValues().get(someElement).getValue().asElement().getQualifiedName();}.
     *
     * @param anno the annotation to disassemble
     * @param elementName the name of the element to access; it must be present in the annotation
     * @param useDefaults whether to apply default values to the element
     * @return the name of the class that is referenced by element with the given name; may be an
     *     empty name, for a local or anonymous class
     */
    public static @CanonicalName Name getElementValueClassName(
            AnnotationMirror anno, CharSequence elementName, boolean useDefaults) {
        Type.ClassType ct = getElementValue(anno, elementName, Type.ClassType.class, useDefaults);
        // TODO:  Is it a problem that this returns the type parameters too?  Should I cut them off?
        @CanonicalName Name result = ct.asElement().getQualifiedName();
        return result;
    }

    /**
     * Get the list of Names of the classes that are referenced by element {@code elementName}. It
     * fails if the class wasn't found. Like {@link #getElementValueClassNames}, but returns classes
     * rather than names.
     *
     * <p>This method is intended only for use by the framework. A checker implementation should use
     * {@code anno.getElementValues().get(someElement).getValue().asElement().getQualifiedName();}.
     *
     * @param anno the annotation whose field to access; it must be present in the annotation
     * @param annoElement the element/field of {@code anno} whose content is a list of classes
     * @param useDefaults whether to apply default values to the element
     * @return the names of classes in {@code anno.annoElement}
     */
    public static List<@CanonicalName Name> getElementValueClassNames(
            AnnotationMirror anno, CharSequence annoElement, boolean useDefaults) {
        List<Type.ClassType> la =
                getElementValueArray(anno, annoElement, Type.ClassType.class, useDefaults);
        return SystemUtil.<Type.ClassType, @CanonicalName Name>mapList(
                (Type.ClassType classType) -> classType.asElement().getQualifiedName(), la);
    }

    // **********************************************************************
    // Annotation values: efficient extractors that take an ExecutableElement
    // **********************************************************************

    /**
     * Get the given element of the annotation {@code anno}. The result has type {@code
     * expectedType}.
     *
     * <p>If the return type is primitive, use {@link #getElementValueInt} or {@link
     * #getElementValueLong} instead.
     *
     * <p>If the return type is an array, use {@link #getElementValueArray} instead.
     *
     * <p>If the return type is an enum, use {@link #getElementValueEnum} instead.
     *
     * @param anno the annotation whose element to access
     * @param element the element to access; it must be present in the annotation
     * @param expectedType the type of the element and the return value
     * @param <T> the class of the type
     * @return the value of the element with the given name
     */
    public static <T> @Nullable T getElementValue(
            AnnotationMirror anno, ExecutableElement element, Class<T> expectedType) {
        AnnotationValue av = anno.getElementValues().get(element);
        if (av == null) {
            throw new BugInCF("getElementValue(%s, %s, ...)", anno, element);
        }
        return expectedType.cast(av.getValue());
    }

    /**
     * Get the given element of the annotation {@code anno}. The result has type {@code
     * expectedType}.
     *
     * <p>If the return type is primitive, use {@link #getElementValueInt} or {@link
     * #getElementValueLong} instead.
     *
     * <p>If the return type is an array, use {@link #getElementValueArray} instead.
     *
     * <p>If the return type is an enum, use {@link #getElementValueEnum} instead.
     *
     * @param anno the annotation whose element to access
     * @param element the element to access
     * @param expectedType the type of the element and the return value
     * @param <T> the class of the type
     * @param defaultValue the value to return if the element is not present
     * @return the value of the element with the given name
     */
    public static <T> @Nullable T getElementValue(
            AnnotationMirror anno,
            ExecutableElement element,
            Class<T> expectedType,
            T defaultValue) {
        AnnotationValue av = anno.getElementValues().get(element);
        if (av == null) {
            return defaultValue;
        } else {
            return expectedType.cast(av.getValue());
        }
    }

    /**
     * Get the given integer element of the annotation {@code anno}.
     *
     * @param anno the annotation whose element to access
     * @param element the element to access
     * @param defaultValue the value to return if the element is not present
     * @return the value of the element with the given name
     */
    public static int getElementValueInt(
            AnnotationMirror anno, ExecutableElement element, int defaultValue) {
        AnnotationValue av = anno.getElementValues().get(element);
        if (av == null) {
            return defaultValue;
        } else {
            return (int) av.getValue();
        }
    }

    /**
     * Get the given long element of the annotation {@code anno}.
     *
     * @param anno the annotation whose element to access
     * @param element the element to access
     * @param defaultValue the value to return if the element is not present
     * @return the value of the element with the given name
     */
    public static long getElementValueLong(
            AnnotationMirror anno, ExecutableElement element, long defaultValue) {
        AnnotationValue av = anno.getElementValues().get(element);
        if (av == null) {
            return defaultValue;
        } else {
            return (long) av.getValue();
        }
    }

    /**
     * Get the element with the name {@code name} of the annotation {@code anno}. The result is an
<<<<<<< HEAD
     * enum of type {@code T}.
     *
     * @param anno the annotation to disassemble
     * @param element the element to access; it must be present in the annotation
     * @param expectedType the type of the element and the return value, an enum
     * @param <T> the class of the type
     * @return the value of the element with the given name
     */
    public static <T extends Enum<T>> T getElementValueEnum(
            AnnotationMirror anno, ExecutableElement element, Class<T> expectedType) {
        AnnotationValue av = anno.getElementValues().get(element);
        if (av == null) {
            throw new BugInCF("getElementValueEnum(%s, %s, ...)", anno, element);
        }
        VariableElement ve = (VariableElement) av.getValue();
        return Enum.valueOf(expectedType, ve.getSimpleName().toString());
    }

    /**
     * Get the element with the name {@code name} of the annotation {@code anno}. The result is an
     * enum of type {@code T}.
     *
     * @param anno the annotation to disassemble
     * @param element the element to access
     * @param expectedType the type of the element and the return value, an enum
     * @param <T> the class of the type
     * @param defaultValue the value to return if the element is not present
     * @return the value of the element with the given name
     */
    public static <T extends Enum<T>> T getElementValueEnum(
            AnnotationMirror anno,
            ExecutableElement element,
            Class<T> expectedType,
            T defaultValue) {
        AnnotationValue av = anno.getElementValues().get(element);
        if (av == null) {
            return defaultValue;
        } else {
            VariableElement ve = (VariableElement) av.getValue();
            return Enum.valueOf(expectedType, ve.getSimpleName().toString());
        }
    }

    /**
     * Get the element with the name {@code name} of the annotation {@code anno}. The result is an
=======
>>>>>>> f7b97cac
     * array of type {@code T}.
     *
     * @param anno the annotation to disassemble
     * @param element the element to access; it must be present in the annotation
     * @param expectedType the component type of the element and of the return value, an enum
     * @param <T> the enum class of the component type
     * @return the value of the element with the given name
     */
    public static <T extends Enum<T>> T[] getElementValueEnumArray(
            AnnotationMirror anno, ExecutableElement element, Class<T> expectedType) {
        AnnotationValue av = anno.getElementValues().get(element);
        if (av == null) {
            throw new BugInCF("getElementValueEnumArray(%s, %s, ...)", anno, element);
        }
        return AnnotationUtils.annotationValueListToEnumArray(av, expectedType);
    }

    /**
     * Get the element with the name {@code name} of the annotation {@code anno}. The result is an
     * array of type {@code T}.
     *
     * @param anno the annotation to disassemble
     * @param element the element to access
     * @param expectedType the component type of the element and of the return type
     * @param <T> the enum class of the component type
     * @param defaultValue the value to return if the annotation does not have the element
     * @return the value of the element with the given name
     */
    public static <T extends Enum<T>> T[] getElementValueEnumArray(
            AnnotationMirror anno,
            ExecutableElement element,
            Class<T> expectedType,
            T[] defaultValue) {
        AnnotationValue av = anno.getElementValues().get(element);
        if (av == null) {
            return defaultValue;
        } else {
            return AnnotationUtils.annotationValueListToEnumArray(av, expectedType);
        }
    }

    /**
     * Get the given element of the annotation {@code anno}, where the element has an array type.
     * One element of the result has type {@code expectedType}.
     *
     * @param anno the annotation to disassemble
     * @param element the element to access; it must be present in the annotation
     * @param expectedType the component type of the element and of the return type
     * @param <T> the class of the component type
     * @return the value of the element with the given name; it is a new list, so it is safe for
     *     clients to side-effect
     */
    public static <T> List<T> getElementValueArray(
            AnnotationMirror anno, ExecutableElement element, Class<T> expectedType) {
        AnnotationValue av = anno.getElementValues().get(element);
        if (av == null) {
            throw new BugInCF("getElementValueArray(%s, %s, ...)", anno, element);
        }
        return AnnotationUtils.annotationValueToList(av, expectedType);
    }

    /**
     * Get the given element of the annotation {@code anno}, where the element has an array type.
     * One element of the result has type {@code expectedType}.
     *
     * @param anno the annotation to disassemble
     * @param element the element to access
     * @param expectedType the component type of the element and of the return type
     * @param <T> the class of the component type
     * @param defaultValue the value to return if the element is not present
     * @return the value of the element with the given name; it is a new list, so it is safe for
     *     clients to side-effect
     */
    public static <T> List<T> getElementValueArray(
            AnnotationMirror anno,
            ExecutableElement element,
            Class<T> expectedType,
            List<T> defaultValue) {
        AnnotationValue av = anno.getElementValues().get(element);
        if (av == null) {
            return defaultValue;
        } else {
            return AnnotationUtils.annotationValueToList(av, expectedType);
        }
    }

    /**
     * Converts a list of AnnotationValue to an array of enum.
     *
     * @param <T> the element type of the enum array
     * @param avList a list of AnnotationValue
     * @param expectedType the component type of the element and of the return type, an enum
     * @return an array of enum, converted from the input list
     */
    public static <T extends Enum<T>> T[] annotationValueListToEnumArray(
            AnnotationValue avList, Class<T> expectedType) {
        @SuppressWarnings("unchecked")
        List<AnnotationValue> list = (List<AnnotationValue>) avList.getValue();
        return annotationValueListToEnumArray(list, expectedType);
    }

    /**
     * Converts a list of AnnotationValue to an array of enum.
     *
     * @param <T> the element type of the enum array
     * @param la a list of AnnotationValue
     * @param expectedType the component type of the element and of the return type, an enum
     * @return an array of enum, converted from the input list
     */
    public static <T extends Enum<T>> T[] annotationValueListToEnumArray(
            List<AnnotationValue> la, Class<T> expectedType) {
        int size = la.size();
        @SuppressWarnings("unchecked")
        T[] result = (T[]) Array.newInstance(expectedType, size);
        for (int i = 0; i < size; i++) {
            AnnotationValue a = la.get(i);
            T value = Enum.valueOf(expectedType, a.getValue().toString());
            result[i] = value;
        }
        return result;
    }

    // **********************************************************************
    // Annotation values: other methods (e.g., testing and transforming)
    // **********************************************************************

    /**
     * Returns true if the two annotations have the same elements (fields). The arguments {@code
     * am1} and {@code am2} must be the same type of annotation.
     *
     * @param am1 the first AnnotationMirror to compare
     * @param am2 the second AnnotationMirror to compare
     * @return true if if the two annotations have the same elements (fields)
     */
    @EqualsMethod
    public static boolean sameElementValues(AnnotationMirror am1, AnnotationMirror am2) {
        if (am1 == am2) {
            return true;
        }

        Map<? extends ExecutableElement, ? extends AnnotationValue> vals1 = am1.getElementValues();
        Map<? extends ExecutableElement, ? extends AnnotationValue> vals2 = am2.getElementValues();
        for (ExecutableElement meth :
                ElementFilter.methodsIn(
                        am1.getAnnotationType().asElement().getEnclosedElements())) {
            AnnotationValue aval1 = vals1.get(meth);
            AnnotationValue aval2 = vals2.get(meth);
            @SuppressWarnings("interning:not.interned") // optimization via equality test
            boolean identical = aval1 == aval2;
            if (identical) {
                // Handles when both aval1 and aval2 are null, and maybe other cases too.
                continue;
            }
            if (aval1 == null) {
                aval1 = meth.getDefaultValue();
            }
            if (aval2 == null) {
                aval2 = meth.getDefaultValue();
            }
            if (!sameAnnotationValue(aval1, aval2)) {
                return false;
            }
        }
        return true;
    }

    /**
     * Return true iff the two AnnotationValue objects are the same. Use this instead of
     * CheckerFrameworkAnnotationValue.equals, which wouldn't get called if the receiver is some
     * AnnotationValue other than CheckerFrameworkAnnotationValue.
     *
     * @param av1 the first AnnotationValue to compare
     * @param av2 the second AnnotationValue to compare
     * @return true if if the two annotation values are the same
     */
    public static boolean sameAnnotationValue(AnnotationValue av1, AnnotationValue av2) {
        return compareAnnotationValue(av1, av2) == 0;
    }

    /**
     * Returns true if an AnnotationValue list contains the given value.
     *
     * <p>Using this method is slightly cheaper than creating a new {@code List<String>} just for
     * the purpose of testing containment within it.
     *
     * @param avList an AnnotationValue that is null or a list of Strings
     * @param s a string
     * @return true if {@code av} contains {@code s}
     */
    public static boolean annotationValueContains(@Nullable AnnotationValue avList, String s) {
        if (avList == null) {
            return false;
        }
        @SuppressWarnings("unchecked")
        List<? extends AnnotationValue> list = (List<? extends AnnotationValue>) avList.getValue();
        return annotationValueContains(list, s);
    }

    /**
     * Returns true if an AnnotationValue list contains the given value.
     *
     * <p>Using this method is slightly cheaper than creating a new {@code List<String>} just for
     * the purpose of testing containment within it.
     *
     * @param avList a list of Strings (as {@code AnnotationValue}s)
     * @param s a string
     * @return true if {@code av} contains {@code s}
     */
    public static boolean annotationValueContains(
            List<? extends AnnotationValue> avList, String s) {
        for (AnnotationValue av : avList) {
            if (av.getValue().equals(s)) {
                return true;
            }
        }
        return false;
    }

    /**
     * Returns true if an AnnotationValue list contains a value whose {@code toString()} is the
     * given string.
     *
     * <p>Using this method is slightly cheaper than creating a new {@code List} just for the
     * purpose of testing containment within it.
     *
     * @param avList an AnnotationValue that is null or a list
     * @param s a string
     * @return true if {@code av} contains {@code s}
     */
    public static boolean annotationValueContainsToString(
            @Nullable AnnotationValue avList, String s) {
        if (avList == null) {
            return false;
        }
        @SuppressWarnings("unchecked")
        List<? extends AnnotationValue> list = (List<? extends AnnotationValue>) avList.getValue();
        return annotationValueContainsToString(list, s);
    }

    /**
     * Returns true if an AnnotationValue list contains a value whose {@code toString()} is the
     * given string.
     *
     * <p>Using this method is slightly cheaper than creating a new {@code List} just for the
     * purpose of testing containment within it.
     *
     * @param avList a list of Strings (as {@code AnnotationValue}s)
     * @param s a string
     * @return true if {@code av} contains {@code s}
     */
    public static boolean annotationValueContainsToString(
            List<? extends AnnotationValue> avList, String s) {
        for (AnnotationValue av : avList) {
            if (av.getValue().toString().equals(s)) {
                return true;
            }
        }
        return false;
    }

    /**
     * Converts an annotation value to a list.
     *
     * <p>To test containment, use {@link #annotationValueContains(AnnotationValue, String)} or
     * {@link #annotationValueContainsToString(AnnotationValue, String)}.
     *
     * @param avList an AnnotationValue that is null or a list of Strings
     * @param expectedType the component type of the argument and of the return type, an enum
     * @param <T> the class of the type
     * @return the annotation value, converted to a list
     */
    public static <T> List<T> annotationValueToList(AnnotationValue avList, Class<T> expectedType) {
        @SuppressWarnings("unchecked")
        List<? extends AnnotationValue> list = (List<? extends AnnotationValue>) avList.getValue();
        return annotationValueToList(list, expectedType);
    }

    /**
     * Converts an annotation value to a list.
     *
     * <p>To test containment, use {@link #annotationValueContains(List, String)} or {@link
     * #annotationValueContainsToString(List, String)}.
     *
     * @param avList a list of Strings (as {@code AnnotationValue}s)
     * @param expectedType the component type of the argument and of the return type, an enum
     * @param <T> the class of the type
     * @return the annotation value, converted to a list
     */
    public static <T> List<T> annotationValueToList(
            List<? extends AnnotationValue> avList, Class<T> expectedType) {
        List<T> result = new ArrayList<>(avList.size());
        for (AnnotationValue a : avList) {
            try {
                result.add(expectedType.cast(a.getValue()));
            } catch (Throwable t) {
                String err1 = String.format("annotationValueToList(%s, %s)", avList, expectedType);
                String err2 =
                        String.format(
                                "a=%s [%s]%n  a.getValue()=%s [%s]",
                                a, a.getClass(), a.getValue(), a.getValue().getClass());
                throw new BugInCF(err1 + " " + err2, t);
            }
        }
        return result;
    }

    // **********************************************************************
    // Other methods
    // **********************************************************************

    // The Javadoc doesn't use @link because framework is a different project than this one
    // (javacutil).
    /**
     * Update a map, to add {@code newQual} to the set that {@code key} maps to. The mapped-to
     * element is an unmodifiable set.
     *
     * <p>See
     * org.checkerframework.framework.type.QualifierHierarchy#updateMappingToMutableSet(QualifierHierarchy,
     * Map, Object, AnnotationMirror).
     *
     * @param map the map to update
     * @param key the key whose value to update
     * @param newQual the element to add to the given key's value
     * @param <T> the key type
     */
    public static <T extends @NonNull Object> void updateMappingToImmutableSet(
            Map<T, Set<AnnotationMirror>> map, T key, Set<AnnotationMirror> newQual) {

        Set<AnnotationMirror> result = AnnotationUtils.createAnnotationSet();
        // TODO: if T is also an AnnotationMirror, should we use areSame?
        if (!map.containsKey(key)) {
            result.addAll(newQual);
        } else {
            result.addAll(map.get(key));
            result.addAll(newQual);
        }
        map.put(key, Collections.unmodifiableSet(result));
    }

    /**
     * Returns the annotations explicitly written on a constructor result. Callers should check that
     * {@code constructorDeclaration} is in fact a declaration of a constructor.
     *
     * @param constructorDeclaration declaration tree of constructor
     * @return set of annotations explicit on the resulting type of the constructor
     */
    public static Set<AnnotationMirror> getExplicitAnnotationsOnConstructorResult(
            MethodTree constructorDeclaration) {
        Set<AnnotationMirror> annotationSet = AnnotationUtils.createAnnotationSet();
        ModifiersTree modifiersTree = constructorDeclaration.getModifiers();
        if (modifiersTree != null) {
            List<? extends AnnotationTree> annotationTrees = modifiersTree.getAnnotations();
            annotationSet.addAll(TreeUtils.annotationsFromTypeAnnotationTrees(annotationTrees));
        }
        return annotationSet;
    }

    /**
     * Returns true if anno is a declaration annotation. In other words, returns true if anno cannot
     * be written on uses of types.
     *
     * @param anno the AnnotationMirror
     * @return true if anno is a declaration annotation
     */
    public static boolean isDeclarationAnnotation(AnnotationMirror anno) {
        TypeElement elem = (TypeElement) anno.getAnnotationType().asElement();
        Target t = elem.getAnnotation(Target.class);
        if (t == null) {
            return true;
        }

        for (ElementType elementType : t.value()) {
            if (elementType == ElementType.TYPE_USE) {
                return false;
            }
        }
        return true;
    }

    /**
     * Returns true if the given array contains {@link ElementType#TYPE_USE}, false otherwise.
     *
     * @param elements an array of {@link ElementType} values
     * @param cls the annotation class being tested; used for diagnostic messages only
     * @return true iff the give array contains {@link ElementType#TYPE_USE}
     * @throws RuntimeException if the array contains both {@link ElementType#TYPE_USE} and
     *     something besides {@link ElementType#TYPE_PARAMETER}
     */
    public static boolean hasTypeQualifierElementTypes(ElementType[] elements, Class<?> cls) {
        // True if the array contains TYPE_USE
        boolean hasTypeUse = false;
        // Non-null if the array contains an element other than TYPE_USE or TYPE_PARAMETER
        ElementType otherElementType = null;

        for (ElementType element : elements) {
            if (element == ElementType.TYPE_USE) {
                hasTypeUse = true;
            } else if (element != ElementType.TYPE_PARAMETER) {
                otherElementType = element;
            }
            if (hasTypeUse && otherElementType != null) {
                throw new BugInCF(
                        "@Target meta-annotation should not contain both TYPE_USE and "
                                + otherElementType
                                + ", for annotation "
                                + cls.getName());
            }
        }

        return hasTypeUse;
    }

    /**
     * Returns a string representation of the annotation mirrors, using simple (not fully-qualified)
     * names.
     *
     * @param annos annotations to format
     * @return the string representation, using simple (not fully-qualified) names
     */
    @SideEffectFree
    public static String toStringSimple(Set<AnnotationMirror> annos) {
        DefaultAnnotationFormatter defaultAnnotationFormatter = new DefaultAnnotationFormatter();
        StringJoiner result = new StringJoiner(" ");
        for (AnnotationMirror am : annos) {
            result.add(defaultAnnotationFormatter.formatAnnotationMirror(am));
        }
        return result.toString();
    }

    /**
     * Converts an AnnotationMirror to a Class. Throws an exception if it is not able to do so.
     *
     * @param am an AnnotationMirror
     * @return the Class corresponding to the given AnnotationMirror
     */
    public static Class<?> annotationMirrorToClass(AnnotationMirror am) {
        try {
            return Class.forName(AnnotationUtils.annotationBinaryName(am));
        } catch (ClassNotFoundException e) {
            throw new BugInCF(e);
        }
    }
}<|MERGE_RESOLUTION|>--- conflicted
+++ resolved
@@ -745,13 +745,6 @@
      * Get the element with the name {@code name} of the annotation {@code anno}. The result is an
      * enum of type {@code T}.
      *
-<<<<<<< HEAD
-     * <p>This method is intended only for use by the framework. A checker implementation should use
-     * {@link #getElementValueEnum(AnnotationMirror, ExecutableElement, Class)} or {@link
-     * #getElementValueEnum(AnnotationMirror, ExecutableElement, Class, Enum)}.
-     *
-=======
->>>>>>> f7b97cac
      * @param anno the annotation to disassemble
      * @param elementName the name of the element to access
      * @param expectedType the type of the element and the return value, an enum
@@ -1030,7 +1023,6 @@
 
     /**
      * Get the element with the name {@code name} of the annotation {@code anno}. The result is an
-<<<<<<< HEAD
      * enum of type {@code T}.
      *
      * @param anno the annotation to disassemble
@@ -1076,8 +1068,6 @@
 
     /**
      * Get the element with the name {@code name} of the annotation {@code anno}. The result is an
-=======
->>>>>>> f7b97cac
      * array of type {@code T}.
      *
      * @param anno the annotation to disassemble
