package org.checkerframework.javacutil;

import com.sun.source.tree.AnnotationTree;
import com.sun.source.tree.MethodTree;
import com.sun.source.tree.ModifiersTree;
import com.sun.tools.javac.code.Symbol.VarSymbol;
import com.sun.tools.javac.code.Type;
import com.sun.tools.javac.model.JavacElements;
import java.lang.annotation.Annotation;
import java.lang.annotation.ElementType;
import java.lang.annotation.Inherited;
import java.lang.annotation.Target;
import java.util.ArrayList;
import java.util.Collection;
import java.util.Collections;
import java.util.Comparator;
import java.util.EnumSet;
import java.util.HashMap;
import java.util.Iterator;
import java.util.List;
import java.util.Map;
import java.util.NavigableSet;
import java.util.Objects;
import java.util.Set;
import java.util.TreeMap;
import java.util.TreeSet;
import javax.lang.model.element.AnnotationMirror;
import javax.lang.model.element.AnnotationValue;
import javax.lang.model.element.ElementKind;
import javax.lang.model.element.ExecutableElement;
import javax.lang.model.element.Name;
import javax.lang.model.element.TypeElement;
import javax.lang.model.type.DeclaredType;
import javax.lang.model.util.ElementFilter;
import org.checkerframework.checker.interning.qual.CompareToMethod;
import org.checkerframework.checker.interning.qual.EqualsMethod;
import org.checkerframework.checker.nullness.qual.NonNull;
import org.checkerframework.checker.nullness.qual.Nullable;
import org.checkerframework.checker.signature.qual.CanonicalName;
<<<<<<< HEAD
import org.checkerframework.checker.signature.qual.FullyQualifiedName;
=======
>>>>>>> e9a756f4
import org.checkerframework.javacutil.AnnotationBuilder.CheckerFrameworkAnnotationMirror;

/** A utility class for working with annotations. */
public class AnnotationUtils {

    // Class cannot be instantiated.
    private AnnotationUtils() {
        throw new AssertionError("Class AnnotationUtils cannot be instantiated.");
    }

    // **********************************************************************
    // Helper methods to handle annotations.  mainly workaround
    // AnnotationMirror.equals undesired property
    // (I think the undesired property is that it's reference equality.)
    // **********************************************************************

    /**
     * Returns the fully-qualified name of an annotation as a String.
     *
     * @param annotation the annotation whose name to return
     * @return the fully-qualified name of an annotation as a String
     */
    public static final @CanonicalName String annotationName(AnnotationMirror annotation) {
        if (annotation instanceof AnnotationBuilder.CheckerFrameworkAnnotationMirror) {
            return ((AnnotationBuilder.CheckerFrameworkAnnotationMirror) annotation).annotationName;
        }
        final DeclaredType annoType = annotation.getAnnotationType();
        final TypeElement elm = (TypeElement) annoType.asElement();
        @SuppressWarnings("signature:assignment.type.incompatible") // JDK needs annotations
        @CanonicalName String name = elm.getQualifiedName().toString();
        return name;
    }

    /**
     * Returns true iff both annotations are of the same type and have the same annotation values.
     *
     * <p>This behavior differs from {@code AnnotationMirror.equals(Object)}. The equals method
     * returns true iff both annotations are the same and annotate the same annotation target (e.g.
     * field, variable, etc) -- that is, if its arguments are the same annotation instance.
     *
     * @param a1 the first AnnotationMirror to compare
     * @param a2 the second AnnotationMirror to compare
     * @return true iff a1 and a2 are the same annotation
     */
    @EqualsMethod
    public static boolean areSame(AnnotationMirror a1, AnnotationMirror a2) {
        if (a1 == a2) {
            return true;
        }

        if (!areSameByName(a1, a2)) {
            return false;
        }

        // This commented implementation is less efficient.  It is also wrong:  it requires a
        // particular order for fields, and it distinguishes the long constants "33" and "33L".
        // Map<? extends ExecutableElement, ? extends AnnotationValue> elval1 =
        //         getElementValuesWithDefaults(a1);
        // Map<? extends ExecutableElement, ? extends AnnotationValue> elval2 =
        //         getElementValuesWithDefaults(a2);
        // return elval1.toString().equals(elval2.toString());

        return sameElementValues(a1, a2);
    }

    /**
     * Return true iff a1 and a2 have the same annotation type.
     *
     * @param a1 the first AnnotationMirror to compare
     * @param a2 the second AnnotationMirror to compare
     * @return true iff a1 and a2 have the same annotation name
     * @see #areSame(AnnotationMirror, AnnotationMirror)
     */
    @EqualsMethod
    public static boolean areSameByName(AnnotationMirror a1, AnnotationMirror a2) {
        if (a1 == a2) {
            return true;
        }
        if (a1 == null || a2 == null) {
            throw new BugInCF("Unexpected null argument:  areSameByName(%s, %s)", a1, a2);
        }

        if (a1 instanceof CheckerFrameworkAnnotationMirror
                && a2 instanceof CheckerFrameworkAnnotationMirror) {
            return ((CheckerFrameworkAnnotationMirror) a1).annotationName
                    == ((CheckerFrameworkAnnotationMirror) a2).annotationName;
        }

        return annotationName(a1).equals(annotationName(a2));
    }

    /**
     * Checks that the annotation {@code am} has the name {@code aname} (a fully-qualified type
     * name). Values are ignored.
     *
     * @param am the AnnotationMirror whose name to compare
     * @param aname the string to compare
     * @return true if aname is the name of am
     */
    public static boolean areSameByName(AnnotationMirror am, String aname) {
        return aname.equals(annotationName(am));
    }

    /**
     * Checks that the annotation {@code am} has the name of {@code annoClass}. Values are ignored.
     *
     * @param am the AnnotationMirror whose class to compare
     * @param annoClass the class to compare
     * @return true if annoclass is the class of am
     */
    public static boolean areSameByClass(
            AnnotationMirror am, Class<? extends Annotation> annoClass) {
        String canonicalName = annoClass.getCanonicalName();
        assert canonicalName != null : "@AssumeAssertion(nullness): assumption";
        return areSameByName(am, canonicalName);
    }

    /**
     * Checks that two collections contain the same annotations.
     *
     * @param c1 the first collection to compare
     * @param c2 the second collection to compare
     * @return true iff c1 and c2 contain the same annotations, according to {@link
     *     #areSame(AnnotationMirror, AnnotationMirror)}
     */
    public static boolean areSame(
            Collection<? extends AnnotationMirror> c1, Collection<? extends AnnotationMirror> c2) {
        if (c1.size() != c2.size()) {
            return false;
        }
        if (c1.size() == 1) {
            return areSame(c1.iterator().next(), c2.iterator().next());
        }

        // while loop depends on SortedSet implementation.
        NavigableSet<AnnotationMirror> s1 = createAnnotationSet();
        NavigableSet<AnnotationMirror> s2 = createAnnotationSet();
        s1.addAll(c1);
        s2.addAll(c2);
        Iterator<AnnotationMirror> iter1 = s1.iterator();
        Iterator<AnnotationMirror> iter2 = s2.iterator();

        while (iter1.hasNext()) {
            AnnotationMirror anno1 = iter1.next();
            AnnotationMirror anno2 = iter2.next();
            if (!areSame(anno1, anno2)) {
                return false;
            }
        }
        return true;
    }

    /**
     * Checks that the collection contains the annotation. Using Collection.contains does not always
     * work, because it does not use areSame for comparison.
     *
     * @param c a collection of AnnotationMirrors
     * @param anno the AnnotationMirror to search for in c
     * @return true iff c contains anno, according to areSame
     */
    public static boolean containsSame(
            Collection<? extends AnnotationMirror> c, AnnotationMirror anno) {
        return getSame(c, anno) != null;
    }

    /**
     * Returns the AnnotationMirror in {@code c} that is the same annotation as {@code anno}.
     *
     * @param c a collection of AnnotationMirrors
     * @param anno the AnnotationMirror to search for in c
     * @return AnnotationMirror with the same class as {@code anno} iff c contains anno, according
     *     to areSame; otherwise, {@code null}
     */
    public static @Nullable AnnotationMirror getSame(
            Collection<? extends AnnotationMirror> c, AnnotationMirror anno) {
        for (AnnotationMirror an : c) {
            if (AnnotationUtils.areSame(an, anno)) {
                return an;
            }
        }
        return null;
    }

    /**
     * Checks that the collection contains the annotation. Using Collection.contains does not always
     * work, because it does not use areSame for comparison.
     *
     * @param c a collection of AnnotationMirrors
     * @param anno the annotation class to search for in c
     * @return true iff c contains anno, according to areSameByClass
     */
    public static boolean containsSameByClass(
            Collection<? extends AnnotationMirror> c, Class<? extends Annotation> anno) {
        return getAnnotationByClass(c, anno) != null;
    }

    /**
     * Returns the AnnotationMirror in {@code c} that has the same class as {@code anno}.
     *
     * @param c a collection of AnnotationMirrors
     * @param anno the class to search for in c
     * @return AnnotationMirror with the same class as {@code anno} iff c contains anno, according
     *     to areSameByClass; otherwise, {@code null}
     */
    public static @Nullable AnnotationMirror getAnnotationByClass(
            Collection<? extends AnnotationMirror> c, Class<? extends Annotation> anno) {
        for (AnnotationMirror an : c) {
            if (AnnotationUtils.areSameByClass(an, anno)) {
                return an;
            }
        }
        return null;
    }

    /**
     * Checks that the collection contains an annotation of the given name. Differs from using
     * Collection.contains, which does not use areSameByName for comparison.
     *
     * @param c a collection of AnnotationMirrors
     * @param anno the name to search for in c
     * @return true iff c contains anno, according to areSameByName
     */
    public static boolean containsSameByName(
            Collection<? extends AnnotationMirror> c, String anno) {
        return getAnnotationByName(c, anno) != null;
    }

    /**
     * Returns the AnnotationMirror in {@code c} that has the same name as {@code anno}.
     *
     * @param c a collection of AnnotationMirrors
     * @param anno the name to search for in c
     * @return AnnotationMirror with the same name as {@code anno} iff c contains anno, according to
     *     areSameByName; otherwise, {@code null}
     */
    public static @Nullable AnnotationMirror getAnnotationByName(
            Collection<? extends AnnotationMirror> c, String anno) {
        for (AnnotationMirror an : c) {
            if (AnnotationUtils.areSameByName(an, anno)) {
                return an;
            }
        }
        return null;
    }

    /**
     * Checks that the collection contains an annotation of the given name. Differs from using
     * Collection.contains, which does not use areSameByName for comparison.
     *
     * @param c a collection of AnnotationMirrors
     * @param anno the annotation whose name to search for in c
     * @return true iff c contains anno, according to areSameByName
     */
    public static boolean containsSameByName(
            Collection<? extends AnnotationMirror> c, AnnotationMirror anno) {
        return getSameByName(c, anno) != null;
    }

    /**
     * Returns the AnnotationMirror in {@code c} that is the same annotation as {@code anno}
     * ignoring values.
     *
     * @param c a collection of AnnotationMirrors
     * @param anno the annotation whose name to search for in c
     * @return AnnotationMirror with the same class as {@code anno} iff c contains anno, according
     *     to areSameByName; otherwise, {@code null}
     */
    public static @Nullable AnnotationMirror getSameByName(
            Collection<? extends AnnotationMirror> c, AnnotationMirror anno) {
        for (AnnotationMirror an : c) {
            if (AnnotationUtils.areSameByName(an, anno)) {
                return an;
            }
        }
        return null;
    }

    /**
     * Provide ordering for {@link AnnotationMirror}s. AnnotationMirrors are first compared by their
     * fully-qualified names, then by their element values in order of the name of the element.
     *
     * @param a1 the first annotation
     * @param a2 the second annotation
     * @return an ordering over AnnotationMirrors based on their name and values
     */
    public static int compareAnnotationMirrors(AnnotationMirror a1, AnnotationMirror a2) {
        if (!AnnotationUtils.areSameByName(a1, a2)) {
            return annotationName(a1).compareTo(annotationName(a2));
        }

        // The annotations have the same name, but different values, so compare values.
        Map<? extends ExecutableElement, ? extends AnnotationValue> vals1 = a1.getElementValues();
        Map<? extends ExecutableElement, ? extends AnnotationValue> vals2 = a2.getElementValues();
        Set<ExecutableElement> sortedElements =
                new TreeSet<>(Comparator.comparing(ElementUtils::getSimpleName));
        sortedElements.addAll(
                ElementFilter.methodsIn(a1.getAnnotationType().asElement().getEnclosedElements()));

        for (ExecutableElement meth : sortedElements) {
            AnnotationValue aval1 = vals1.get(meth);
            AnnotationValue aval2 = vals2.get(meth);
            if (aval1 == null) {
                aval1 = meth.getDefaultValue();
            }
            if (aval2 == null) {
                aval2 = meth.getDefaultValue();
            }
            int result = compareAnnotationValue(aval1, aval2);
            if (result != 0) {
                return result;
            }
        }
        return 0;
    }

    /**
     * Return 0 iff the two AnnotationValue objects are the same.
     *
     * @param av1 the first AnnotationValue to compare
     * @param av2 the second AnnotationValue to compare
     * @return 0 if if the two annotation values are the same
     */
    @CompareToMethod
    private static int compareAnnotationValue(AnnotationValue av1, AnnotationValue av2) {
        if (av1 == av2) {
            return 0;
        } else if (av1 == null) {
            return -1;
        } else if (av2 == null) {
            return 1;
        }
        return compareAnnotationValueValue(av1.getValue(), av2.getValue());
    }

    /**
     * Compares two annotation values for order.
     *
     * @param val1 a value returned by {@code AnnotationValue.getValue()}
     * @param val2 a value returned by {@code AnnotationValue.getValue()}
     * @return a negative integer, zero, or a positive integer as the first annotation value is less
     *     than, equal to, or greater than the second annotation value
     */
    @CompareToMethod
    private static int compareAnnotationValueValue(@Nullable Object val1, @Nullable Object val2) {
        if (val1 == val2) {
            return 0;
        } else if (val1 == null) {
            return -1;
        } else if (val2 == null) {
            return 1;
        }
        // Can't use deepEquals() to compare val1 and val2, because they might have mismatched
        // AnnotationValue vs. CheckerFrameworkAnnotationValue, and AnnotationValue doesn't override
        // equals().  So, write my own version of deepEquals().
        if ((val1 instanceof List<?>) && (val2 instanceof List<?>)) {
            List<?> list1 = (List<?>) val1;
            List<?> list2 = (List<?>) val2;
            if (list1.size() != list2.size()) {
                return list1.size() - list2.size();
            }
            // Don't compare setwise, because order can matter. These mean different things:
            //   @LTLengthOf(value={"a1","a2"}, offest={"0", "1"})
            //   @LTLengthOf(value={"a2","a1"}, offest={"0", "1"})
            for (int i = 0; i < list1.size(); i++) {
                Object v1 = list1.get(i);
                Object v2 = list2.get(i);
                int result = compareAnnotationValueValue(v1, v2);
                if (result != 0) {
                    return result;
                }
            }
            return 0;
        } else if ((val1 instanceof AnnotationMirror) && (val2 instanceof AnnotationMirror)) {
            return compareAnnotationMirrors((AnnotationMirror) val1, (AnnotationMirror) val2);
        } else if ((val1 instanceof AnnotationValue) && (val2 instanceof AnnotationValue)) {
            // This case occurs because of the recursive call when comparing arrays of
            // annotation values.
            return compareAnnotationValue((AnnotationValue) val1, (AnnotationValue) val2);
        }

        if ((val1 instanceof Type.ClassType) && (val2 instanceof Type.ClassType)) {
            // Type.ClassType does not override equals
            if (TypesUtils.areSameDeclaredTypes((Type.ClassType) val1, (Type.ClassType) val2)) {
                return 0;
            }
        }
        if (Objects.equals(val1, val2)) {
            return 0;
        }
        int result = val1.toString().compareTo(val2.toString());
        if (result == 0) {
            result = -1;
        }
        return result;
    }

    /**
     * Create a map suitable for storing {@link AnnotationMirror} as keys.
     *
     * <p>It can store one instance of {@link AnnotationMirror} of a given declared type, regardless
     * of the annotation element values.
     *
     * @param <V> the value of the map
     * @return a new map with {@link AnnotationMirror} as key
     */
    public static <V> Map<AnnotationMirror, V> createAnnotationMap() {
        return new TreeMap<>(AnnotationUtils::compareAnnotationMirrors);
    }

    /**
     * Constructs a {@link Set} for storing {@link AnnotationMirror}s.
     *
     * <p>It stores at most once instance of {@link AnnotationMirror} of a given type, regardless of
     * the annotation element values.
     *
     * @return a sorted new set to store {@link AnnotationMirror} as element
     */
    public static NavigableSet<AnnotationMirror> createAnnotationSet() {
        return new TreeSet<>(AnnotationUtils::compareAnnotationMirrors);
    }

    /**
     * Constructs a {@link Set} for storing {@link AnnotationMirror}s contain all the annotations in
     * {@code annos}.
     *
     * <p>It stores at most once instance of {@link AnnotationMirror} of a given type, regardless of
     * the annotation element values.
     *
     * @param annos a Collection of AnnotationMirrors to put in the created set
     * @return a sorted new set to store {@link AnnotationMirror} as element
     */
    public static NavigableSet<AnnotationMirror> createAnnotationSet(
            Collection<AnnotationMirror> annos) {
        TreeSet<AnnotationMirror> set = new TreeSet<>(AnnotationUtils::compareAnnotationMirrors);
        set.addAll(annos);
        return set;
    }

    /**
     * Constructs an unmodifiable {@link Set} for storing {@link AnnotationMirror}s contain all the
     * annotations in {@code annos}.
     *
     * <p>It stores at most once instance of {@link AnnotationMirror} of a given type, regardless of
     * the annotation element values.
     *
     * @param annos a Collection of AnnotationMirrors to put in the created set
     * @return a sorted, unmodifiable, new set to store {@link AnnotationMirror} as element
     */
    public static NavigableSet<AnnotationMirror> createUnmodifiableAnnotationSet(
            Collection<AnnotationMirror> annos) {
        TreeSet<AnnotationMirror> set = new TreeSet<>(AnnotationUtils::compareAnnotationMirrors);
        set.addAll(annos);
        return Collections.unmodifiableNavigableSet(set);
    }

    /**
     * Returns true if the given annotation has a @Inherited meta-annotation.
     *
     * @param anno the annotation to check for an @Inherited meta-annotation
     * @return true if the given annotation has a @Inherited meta-annotation
     */
    public static boolean hasInheritedMeta(AnnotationMirror anno) {
        return anno.getAnnotationType().asElement().getAnnotation(Inherited.class) != null;
    }

    /**
     * Returns the set of {@link ElementKind}s to which {@code target} applies, ignoring TYPE_USE.
     *
     * @param target a location where an annotation can be written
     * @return the set of {@link ElementKind}s to which {@code target} applies, ignoring TYPE_USE
     */
    public static EnumSet<ElementKind> getElementKindsForTarget(@Nullable Target target) {
        if (target == null) {
            // A missing @Target implies that the annotation can be written everywhere.
            return EnumSet.allOf(ElementKind.class);
        }
        EnumSet<ElementKind> eleKinds = EnumSet.noneOf(ElementKind.class);
        for (ElementType elementType : target.value()) {
            eleKinds.addAll(getElementKindsForElementType(elementType));
        }
        return eleKinds;
    }

    /**
     * Returns the set of {@link ElementKind}s corresponding to {@code elementType}. If the element
     * type is TYPE_USE, then ElementKinds returned should be the same as those returned for TYPE
     * and TYPE_PARAMETER, but this method returns the empty set instead.
     *
     * @param elementType the elementType to find ElementKinds for
     * @return the set of {@link ElementKind}s corresponding to {@code elementType}
     */
    public static EnumSet<ElementKind> getElementKindsForElementType(ElementType elementType) {
        switch (elementType) {
            case TYPE:
                return EnumSet.copyOf(ElementUtils.classElementKinds());
            case FIELD:
                return EnumSet.of(ElementKind.FIELD, ElementKind.ENUM_CONSTANT);
            case METHOD:
                return EnumSet.of(ElementKind.METHOD);
            case PARAMETER:
                return EnumSet.of(ElementKind.PARAMETER);
            case CONSTRUCTOR:
                return EnumSet.of(ElementKind.CONSTRUCTOR);
            case LOCAL_VARIABLE:
                return EnumSet.of(
                        ElementKind.LOCAL_VARIABLE,
                        ElementKind.RESOURCE_VARIABLE,
                        ElementKind.EXCEPTION_PARAMETER);
            case ANNOTATION_TYPE:
                return EnumSet.of(ElementKind.ANNOTATION_TYPE);
            case PACKAGE:
                return EnumSet.of(ElementKind.PACKAGE);
            case TYPE_PARAMETER:
                return EnumSet.of(ElementKind.TYPE_PARAMETER);
            case TYPE_USE:
                return EnumSet.noneOf(ElementKind.class);
            default:
                // TODO: Use MODULE enum constants directly instead of looking them up by name.
                // (Java 11)
                if (elementType.name().equals("MODULE")) {
                    return EnumSet.of(ElementKind.valueOf("MODULE"));
                }
                if (elementType.name().equals("RECORD_COMPONENT")) {
                    return EnumSet.of(ElementKind.valueOf("RECORD_COMPONENT"));
                }
                throw new BugInCF("Unrecognized ElementType: " + elementType);
        }
    }

    // **********************************************************************
    // Extractors for annotation values
    // **********************************************************************

    /**
     * Returns the values of an annotation's elements, including defaults. The method with the same
     * name in JavacElements cannot be used directly, because it includes a cast to
     * Attribute.Compound, which doesn't hold for annotations generated by the Checker Framework.
     *
     * @see AnnotationMirror#getElementValues()
     * @see JavacElements#getElementValuesWithDefaults(AnnotationMirror)
     * @param ad annotation to examine
     * @return the values of the annotation's elements, including defaults
     */
    public static Map<? extends ExecutableElement, ? extends AnnotationValue>
            getElementValuesWithDefaults(AnnotationMirror ad) {
        Map<ExecutableElement, AnnotationValue> valMap = new HashMap<>();
        if (ad.getElementValues() != null) {
            valMap.putAll(ad.getElementValues());
        }
        for (ExecutableElement meth :
                ElementFilter.methodsIn(ad.getAnnotationType().asElement().getEnclosedElements())) {
            AnnotationValue defaultValue = meth.getDefaultValue();
            if (defaultValue != null) {
                valMap.putIfAbsent(meth, defaultValue);
            }
        }
        return valMap;
    }

    /**
     * Returns true if the two annotations have the same elements (fields). The arguments {@code
     * am1} and {@code am2} must be the same type of annotation.
     *
     * @param am1 the first AnnotationMirror to compare
     * @param am2 the second AnnotationMirror to compare
     * @return true if if the two annotations have the same elements (fields)
     */
    @EqualsMethod
    public static boolean sameElementValues(AnnotationMirror am1, AnnotationMirror am2) {
        if (am1 == am2) {
            return true;
        }

        Map<? extends ExecutableElement, ? extends AnnotationValue> vals1 = am1.getElementValues();
        Map<? extends ExecutableElement, ? extends AnnotationValue> vals2 = am2.getElementValues();
        for (ExecutableElement meth :
                ElementFilter.methodsIn(
                        am1.getAnnotationType().asElement().getEnclosedElements())) {
            AnnotationValue aval1 = vals1.get(meth);
            AnnotationValue aval2 = vals2.get(meth);
            if (aval1 == null) {
                aval1 = meth.getDefaultValue();
            }
            if (aval2 == null) {
                aval2 = meth.getDefaultValue();
            }
            if (!sameAnnotationValue(aval1, aval2)) {
                return false;
            }
        }
        return true;
    }

    /**
     * Return true iff the two AnnotationValue objects are the same. Use this instead of
     * CheckerFrameworkAnnotationValue.equals, which wouldn't get called if the receiver is some
     * AnnotationValue other than CheckerFrameworkAnnotationValue.
     *
     * @param av1 the first AnnotationValue to compare
     * @param av2 the second AnnotationValue to compare
     * @return true if if the two annotation values are the same
     */
    public static boolean sameAnnotationValue(AnnotationValue av1, AnnotationValue av2) {
        return compareAnnotationValue(av1, av2) == 0;
    }

    /**
     * Verify whether the element with the name {@code elementName} exists in the annotation {@code
     * anno}.
     *
     * @param anno the annotation to examine
     * @param elementName the name of the element
     * @return whether the element exists in anno
     */
    public static boolean hasElementValue(AnnotationMirror anno, CharSequence elementName) {
        Map<? extends ExecutableElement, ? extends AnnotationValue> valmap =
                anno.getElementValues();
        for (ExecutableElement elem : valmap.keySet()) {
            if (elem.getSimpleName().contentEquals(elementName)) {
                return true;
            }
        }
        return false;
    }

    /**
     * Get the element with the name {@code elementName} of the annotation {@code anno}. The result
     * is expected to have type {@code expectedType}.
     *
     * <p>For elements of array type, use {@code getElementValueArray} instead.
     *
     * <p>For elements of enum type, use {@code getElementValueEnum} instead.
     *
     * @param anno the annotation whose element to access
     * @param elementName the name of the element to access
     * @param expectedType the expected type of the element
     * @param <T> the class of the expected type
     * @param useDefaults whether to apply default values to the element
     * @return the value of the element with the given name
     */
    public static <T> T getElementValue(
            AnnotationMirror anno,
            CharSequence elementName,
            Class<T> expectedType,
            boolean useDefaults) {
        Map<? extends ExecutableElement, ? extends AnnotationValue> valmap;
        if (useDefaults) {
            valmap = getElementValuesWithDefaults(anno);
        } else {
            valmap = anno.getElementValues();
        }
        for (ExecutableElement elem : valmap.keySet()) {
            if (elem.getSimpleName().contentEquals(elementName)) {
                AnnotationValue val = valmap.get(elem);
                return expectedType.cast(val.getValue());
            }
        }
        throw new NoSuchElementException(
                String.format(
                        "No element with name \'%s\' in annotation %s; useDefaults=%s, valmap.keySet()=%s",
                        elementName, anno, useDefaults, valmap.keySet()));
    }

    /** Differentiates NoSuchElementException from other BugInCF. */
    @SuppressWarnings("serial")
    private static class NoSuchElementException extends BugInCF {
        /**
         * Constructs a new NoSuchElementException.
         *
         * @param message the detail message
         */
        public NoSuchElementException(String message) {
            super(message);
        }
    }

    /**
     * Get the element with the name {@code elementName} of the annotation {@code anno}, or return
     * null if no such element exists.
     *
     * @param anno the annotation whose element to access
     * @param elementName the name of the element to access
     * @param expectedType the expected type of the element
     * @param <T> the class of the expected type
     * @param useDefaults whether to apply default values to the element
     * @return the value of the element with the given name, or null
     */
    public static <T> @Nullable T getElementValueOrNull(
            AnnotationMirror anno,
            CharSequence elementName,
            Class<T> expectedType,
            boolean useDefaults) {
        // This implementation permits getElementValue a more detailed error message than if
        // getElementValue called getElementValueOrNull and threw an error if the result was null.
        try {
            return getElementValue(anno, elementName, expectedType, useDefaults);
        } catch (NoSuchElementException e) {
            return null;
        }
    }

    /**
     * Get the element with the name {@code name} of the annotation {@code anno}. The result is an
     * enum of type {@code T}.
     *
     * @param anno the annotation to disassemble
     * @param elementName the name of the element to access
     * @param expectedType the expected type used to cast the return type, an enum
     * @param <T> the class of the expected type
     * @param useDefaults whether to apply default values to the element
     * @return the value of the element with the given name
     */
    public static <T extends Enum<T>> T getElementValueEnum(
            AnnotationMirror anno,
            CharSequence elementName,
            Class<T> expectedType,
            boolean useDefaults) {
        VarSymbol vs = getElementValue(anno, elementName, VarSymbol.class, useDefaults);
        T value = Enum.valueOf(expectedType, vs.getSimpleName().toString());
        return value;
    }

    /**
     * Get the element with the name {@code elementName} of the annotation {@code anno}, where the
     * element has an array type. One element of the result is expected to have type {@code
     * expectedType}.
     *
     * <p>Parameter useDefaults is used to determine whether default values should be used for
     * annotation values. Finding defaults requires more computation, so should be false when no
     * defaulting is needed.
     *
     * @param anno the annotation to disassemble
     * @param elementName the name of the element to access
     * @param expectedType the expected type used to cast the return type
     * @param <T> the class of the expected type
     * @param useDefaults whether to apply default values to the element
     * @return the value of the element with the given name; it is a new list, so it is safe for
     *     clients to side-effect
     */
    public static <T> List<T> getElementValueArray(
            AnnotationMirror anno,
            CharSequence elementName,
            Class<T> expectedType,
            boolean useDefaults) {
        @SuppressWarnings("unchecked")
        List<AnnotationValue> la = getElementValue(anno, elementName, List.class, useDefaults);
        List<T> result = new ArrayList<>(la.size());
        for (AnnotationValue a : la) {
            try {
                result.add(expectedType.cast(a.getValue()));
            } catch (Throwable t) {
                String err1 =
                        String.format(
                                "getElementValueArray(%n  anno=%s,%n  elementName=%s,%n  expectedType=%s,%n  useDefaults=%s)%n",
                                anno, elementName, expectedType, useDefaults);
                String err2 =
                        String.format(
                                "Error in cast:%n  expectedType=%s%n  a=%s [%s]%n  a.getValue()=%s [%s]",
                                expectedType,
                                a,
                                a.getClass(),
                                a.getValue(),
                                a.getValue().getClass());
                throw new BugInCF(err1 + "; " + err2, t);
            }
        }
        return result;
    }

    /**
     * Get the element with the name {@code elementName} of the annotation {@code anno}, or the
     * default value if no element is present explicitly, where the element has an array type and
     * the elements are {@code Enum}s. One element of the result is expected to have type {@code
     * expectedType}.
     *
     * @param anno the annotation to disassemble
     * @param elementName the name of the element to access
     * @param expectedType the expected type used to cast the return type
     * @param <T> the class of the expected type
     * @param useDefaults whether to apply default values to the element
     * @return the value of the element with the given name
     */
    public static <T extends Enum<T>> List<T> getElementValueEnumArray(
            AnnotationMirror anno,
            CharSequence elementName,
            Class<T> expectedType,
            boolean useDefaults) {
        @SuppressWarnings("unchecked")
        List<AnnotationValue> la = getElementValue(anno, elementName, List.class, useDefaults);
        List<T> result = new ArrayList<>(la.size());
        for (AnnotationValue a : la) {
            T value = Enum.valueOf(expectedType, a.getValue().toString());
            result.add(value);
        }
        return result;
    }

    /**
     * Get the Name of the class that is referenced by element {@code elementName}.
     *
     * <p>This is a convenience method for the most common use-case. It is like {@code
     * getElementValue(anno, elementName, ClassType.class).getQualifiedName()}, but this method
     * ensures consistent use of the qualified name.
     *
     * @param anno the annotation to disassemble
     * @param elementName the name of the element to access
     * @param useDefaults whether to apply default values to the element
     * @return the name of the class that is referenced by element with the given name; may be an
     *     empty name, for a local or anonymous class
     */
    public static @CanonicalName Name getElementValueClassName(
            AnnotationMirror anno, CharSequence elementName, boolean useDefaults) {
        Type.ClassType ct = getElementValue(anno, elementName, Type.ClassType.class, useDefaults);
        // TODO:  Is it a problem that this returns the type parameters too?  Should I cut them off?
<<<<<<< HEAD
        @SuppressWarnings(
                "signature:assignment.type.incompatible") // user specified, so name exists
=======
>>>>>>> e9a756f4
        @CanonicalName Name result = ct.asElement().getQualifiedName();
        return result;
    }

    /**
     * Get the list of Names of the classes that are referenced by element {@code elementName}. It
     * fails if the class wasn't found. Like {@link #getElementValueClassNames}, but returns classes
     * rather than names.
     *
     * @param anno the annotation whose field to access
     * @param annoElement the element/field of {@code anno} whose content is a list of classes
     * @param useDefaults whether to apply default values to the element
     * @return the names of classes in {@code anno.annoElement}
     */
    public static List<@CanonicalName Name> getElementValueClassNames(
            AnnotationMirror anno, CharSequence annoElement, boolean useDefaults) {
        List<Type.ClassType> la =
                getElementValueArray(anno, annoElement, Type.ClassType.class, useDefaults);
        List<@CanonicalName Name> names = new ArrayList<>();
        for (Type.ClassType classType : la) {
            names.add(classType.asElement().getQualifiedName());
        }
        return names;
    }

    // The Javadoc doesn't use @link because framework is a different project than this one
    // (javacutil).
    /**
     * Update a map, to add {@code newQual} to the set that {@code key} maps to. The mapped-to
     * element is an unmodifiable set.
     *
     * <p>See
     * org.checkerframework.framework.type.QualifierHierarchy#updateMappingToMutableSet(QualifierHierarchy,
     * Map, Object, AnnotationMirror).
     *
     * @param map the map to update
     * @param key the key whose value to update
     * @param newQual the element to add to the given key's value
     * @param <T> the key type
     */
    public static <T extends @NonNull Object> void updateMappingToImmutableSet(
            Map<T, Set<AnnotationMirror>> map, T key, Set<AnnotationMirror> newQual) {

        Set<AnnotationMirror> result = AnnotationUtils.createAnnotationSet();
        // TODO: if T is also an AnnotationMirror, should we use areSame?
        if (!map.containsKey(key)) {
            result.addAll(newQual);
        } else {
            result.addAll(map.get(key));
            result.addAll(newQual);
        }
        map.put(key, Collections.unmodifiableSet(result));
    }

    /**
     * Returns the annotations explicitly written on a constructor result. Callers should check that
     * {@code constructorDeclaration} is in fact a declaration of a constructor.
     *
     * @param constructorDeclaration declaration tree of constructor
     * @return set of annotations explicit on the resulting type of the constructor
     */
    public static Set<AnnotationMirror> getExplicitAnnotationsOnConstructorResult(
            MethodTree constructorDeclaration) {
        Set<AnnotationMirror> annotationSet = AnnotationUtils.createAnnotationSet();
        ModifiersTree modifiersTree = constructorDeclaration.getModifiers();
        if (modifiersTree != null) {
            List<? extends AnnotationTree> annotationTrees = modifiersTree.getAnnotations();
            annotationSet.addAll(TreeUtils.annotationsFromTypeAnnotationTrees(annotationTrees));
        }
        return annotationSet;
    }

    /**
     * Returns true if anno is a declaration annotation. In other words, returns true if anno cannot
     * be written on uses of types.
     *
     * @param anno the AnnotationMirror
     * @return true if anno is a declaration annotation
     */
    public static boolean isDeclarationAnnotation(AnnotationMirror anno) {
        TypeElement elem = (TypeElement) anno.getAnnotationType().asElement();
        Target t = elem.getAnnotation(Target.class);
        if (t == null) {
            return true;
        }

        for (ElementType elementType : t.value()) {
            if (elementType == ElementType.TYPE_USE) {
                return false;
            }
        }
        return true;
    }

    /**
     * Returns true if the given array contains {@link ElementType#TYPE_USE}, false otherwise.
     *
     * @param elements an array of {@link ElementType} values
     * @param cls the annotation class being tested; used for diagnostic messages only
     * @return true iff the give array contains {@link ElementType#TYPE_USE}
     * @throws RuntimeException if the array contains both {@link ElementType#TYPE_USE} and
     *     something besides {@link ElementType#TYPE_PARAMETER}
     */
    public static boolean hasTypeQualifierElementTypes(ElementType[] elements, Class<?> cls) {
        // True if the array contains TYPE_USE
        boolean hasTypeUse = false;
        // Non-null if the array contains an element other than TYPE_USE or TYPE_PARAMETER
        ElementType otherElementType = null;

        for (ElementType element : elements) {
            if (element == ElementType.TYPE_USE) {
                hasTypeUse = true;
            } else if (element != ElementType.TYPE_PARAMETER) {
                otherElementType = element;
            }
            if (hasTypeUse && otherElementType != null) {
                throw new BugInCF(
                        "@Target meta-annotation should not contain both TYPE_USE and "
                                + otherElementType
                                + ", for annotation "
                                + cls.getName());
            }
        }

        return hasTypeUse;
    }
}<|MERGE_RESOLUTION|>--- conflicted
+++ resolved
@@ -37,10 +37,6 @@
 import org.checkerframework.checker.nullness.qual.NonNull;
 import org.checkerframework.checker.nullness.qual.Nullable;
 import org.checkerframework.checker.signature.qual.CanonicalName;
-<<<<<<< HEAD
-import org.checkerframework.checker.signature.qual.FullyQualifiedName;
-=======
->>>>>>> e9a756f4
 import org.checkerframework.javacutil.AnnotationBuilder.CheckerFrameworkAnnotationMirror;
 
 /** A utility class for working with annotations. */
@@ -855,11 +851,6 @@
             AnnotationMirror anno, CharSequence elementName, boolean useDefaults) {
         Type.ClassType ct = getElementValue(anno, elementName, Type.ClassType.class, useDefaults);
         // TODO:  Is it a problem that this returns the type parameters too?  Should I cut them off?
-<<<<<<< HEAD
-        @SuppressWarnings(
-                "signature:assignment.type.incompatible") // user specified, so name exists
-=======
->>>>>>> e9a756f4
         @CanonicalName Name result = ct.asElement().getQualifiedName();
         return result;
     }
