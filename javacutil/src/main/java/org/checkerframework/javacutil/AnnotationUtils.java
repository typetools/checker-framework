--- conflicted
+++ resolved
@@ -704,19 +704,11 @@
      *
      * <p>If the return type is an enum, use {@link #getElementValueEnum} instead.
      *
-<<<<<<< HEAD
-     * <p>This method is intended only for use by the framework. A checker should use {@code
-     * anno.getElementValues().get(someElement).getValue();} rather than this method which iterates
-     * through a map. The same comment is true of all {@code getElementValue*} methods. It is true
-     * even if the annotation has only one element/field. Using that method is possible if the type
-     * of the annotation is known (in which case the element/field's Element (called {@code
-=======
      * <p>This method is intended only for use by the framework. A checker implementation should use
      * {@code anno.getElementValues().get(someElement).getValue();} rather than this method which
      * iterates through a map. A similar comment is true of all {@code getElementValue*} methods. It
      * is true even if the annotation has only one element/field. Using that method is possible if
      * the type of the annotation is known (in which case the element/field's Element (called {@code
->>>>>>> e37d1ced
      * someElement} in the code snippet) is available.
      *
      * @param anno the annotation whose element to access
