package org.checkerframework.javacutil;

import com.sun.source.tree.AnnotationTree;
import com.sun.source.tree.MethodTree;
import com.sun.source.tree.ModifiersTree;
import com.sun.tools.javac.code.Symbol.VarSymbol;
import com.sun.tools.javac.code.Type;
import com.sun.tools.javac.model.JavacElements;
import java.lang.annotation.Annotation;
import java.lang.annotation.ElementType;
import java.lang.annotation.Inherited;
import java.lang.annotation.Target;
import java.util.ArrayList;
import java.util.Collection;
import java.util.Collections;
import java.util.Comparator;
import java.util.EnumSet;
import java.util.HashMap;
import java.util.Iterator;
import java.util.List;
import java.util.Map;
import java.util.Objects;
import java.util.Set;
import java.util.TreeMap;
import java.util.TreeSet;
import javax.lang.model.element.AnnotationMirror;
import javax.lang.model.element.AnnotationValue;
import javax.lang.model.element.ElementKind;
import javax.lang.model.element.ExecutableElement;
import javax.lang.model.element.Name;
import javax.lang.model.element.TypeElement;
import javax.lang.model.type.DeclaredType;
import javax.lang.model.util.ElementFilter;
import org.checkerframework.checker.nullness.qual.Nullable;

/** A utility class for working with annotations. */
public class AnnotationUtils {

    // Class cannot be instantiated.
    private AnnotationUtils() {
        throw new AssertionError("Class AnnotationUtils cannot be instantiated.");
    }

    // TODO: hack to clear out static state.
    public static void clear() {
        AnnotationBuilder.clear();
        annotationClassNames.clear();
    }

    // **********************************************************************
    // Factory Methods to create instances of AnnotationMirror
    // **********************************************************************

    private static final int ANNOTATION_CACHE_SIZE = 500;

    /** Maps classes representing AnnotationMirrors to their names. */
    private static final Map<Class<? extends Annotation>, String> annotationClassNames =
            Collections.synchronizedMap(CollectionUtils.createLRUCache(ANNOTATION_CACHE_SIZE));

    // **********************************************************************
    // Helper methods to handle annotations.  mainly workaround
    // AnnotationMirror.equals undesired property
    // (I think the undesired property is that it's reference equality.)
    // **********************************************************************

    /** @return the fully-qualified name of an annotation as a String */
    public static final String annotationName(AnnotationMirror annotation) {
        if (annotation instanceof AnnotationBuilder.CheckerFrameworkAnnotationMirror) {
            return ((AnnotationBuilder.CheckerFrameworkAnnotationMirror) annotation).annotationName;
        }
        final DeclaredType annoType = annotation.getAnnotationType();
        final TypeElement elm = (TypeElement) annoType.asElement();
        String name = elm.getQualifiedName().toString();
        return name;
    }

    /**
     * Returns true iff both annotations are of the same type and have the same annotation values.
     *
     * <p>This behavior differs from {@code AnnotationMirror.equals(Object)}. The equals method
     * returns true iff both annotations are the same and annotate the same annotation target (e.g.
     * field, variable, etc) -- that is, if its arguments are the same annotation instance.
     *
     * @return true iff a1 and a2 are the same annotation
     */
    public static boolean areSame(@Nullable AnnotationMirror a1, @Nullable AnnotationMirror a2) {
        if (a1 == a2) {
            return true;
        }

        if (!areSameByName(a1, a2)) {
            return false;
        }

        // This commented implementation is less efficient.  It is also wrong:  it requires a
        // particular order for fields, and it distinguishes the long constants "33" and "33L".
        // Map<? extends ExecutableElement, ? extends AnnotationValue> elval1 =
        //         getElementValuesWithDefaults(a1);
        // Map<? extends ExecutableElement, ? extends AnnotationValue> elval2 =
        //         getElementValuesWithDefaults(a2);
        // return elval1.toString().equals(elval2.toString());

        return sameElementValues(a1, a2);
    }

    /**
     * Return true iff a1 and a2 have the same annotation type.
     *
     * @see #areSame(AnnotationMirror, AnnotationMirror)
     * @return true iff a1 and a2 have the same annotation name
     */
    public static boolean areSameByName(
            @Nullable AnnotationMirror a1, @Nullable AnnotationMirror a2) {
        if (a1 == a2) {
            return true;
        }
        if (a1 == null || a2 == null) {
            return false;
        }

        return annotationName(a1).equals(annotationName(a2));
    }

    /**
     * Checks that the annotation {@code am} has the name {@code aname} (a fully-qualified type
     * name). Values are ignored.
     *
     * <p>(Use {@link #areSameByClass} instead of this method when possible. It is faster.)
     */
    public static boolean areSameByName(AnnotationMirror am, String aname) {
        return aname.equals(annotationName(am));
    }

    /**
     * Checks that the annotation {@code am} has the name of {@code annoClass}. Values are ignored.
     *
     * <p>(Use this method rather than {@link #areSameByName} when possible. This method is faster.)
     */
    public static boolean areSameByClass(
            AnnotationMirror am, Class<? extends Annotation> annoClass) {
        String canonicalName = annotationClassNames.get(annoClass);
        if (canonicalName == null) {
            // This method is faster than #areSameByName because of this cache.
            canonicalName = annoClass.getCanonicalName();
            annotationClassNames.put(annoClass, canonicalName);
        }
        return areSameByName(am, canonicalName);
    }

    /**
     * Checks that two collections contain the same annotations.
     *
     * @return true iff c1 and c2 contain the same annotations
     */
    public static boolean areSame(
            Collection<? extends AnnotationMirror> c1, Collection<? extends AnnotationMirror> c2) {
        if (c1.size() != c2.size()) {
            return false;
        }
        if (c1.size() == 1) {
            return areSame(c1.iterator().next(), c2.iterator().next());
        }

        Set<AnnotationMirror> s1 = createAnnotationSet();
        Set<AnnotationMirror> s2 = createAnnotationSet();
        s1.addAll(c1);
        s2.addAll(c2);

        // depend on the fact that Set is an ordered set.
        Iterator<AnnotationMirror> iter1 = s1.iterator();
        Iterator<AnnotationMirror> iter2 = s2.iterator();

        while (iter1.hasNext()) {
            AnnotationMirror anno1 = iter1.next();
            AnnotationMirror anno2 = iter2.next();
            if (!areSame(anno1, anno2)) {
                return false;
            }
        }
        return true;
    }

    /**
     * Checks that the collection contains the annotation. Using Collection.contains does not always
     * work, because it does not use areSame for comparison.
     *
     * @return true iff c contains anno, according to areSame
     */
    public static boolean containsSame(
            Collection<? extends AnnotationMirror> c, AnnotationMirror anno) {
        return getSame(c, anno) != null;
    }

    /**
     * Returns the AnnotationMirror in {@code c} that is the same annotation as {@code anno}.
     *
     * @return AnnotationMirror with the same class as {@code anno} iff c contains anno, according
     *     to areSame; otherwise, {@code null}
     */
    public static AnnotationMirror getSame(
            Collection<? extends AnnotationMirror> c, AnnotationMirror anno) {
        for (AnnotationMirror an : c) {
            if (AnnotationUtils.areSame(an, anno)) {
                return an;
            }
        }
        return null;
    }

    /**
     * Checks that the collection contains the annotation. Using Collection.contains does not always
     * work, because it does not use areSame for comparison.
     *
     * @return true iff c contains anno, according to areSameByClass
     */
    public static boolean containsSameByClass(
            Collection<? extends AnnotationMirror> c, Class<? extends Annotation> anno) {
        return getAnnotationByClass(c, anno) != null;
    }

    /**
     * Returns the AnnotationMirror in {@code c} that has the same class as {@code anno}.
     *
     * @return AnnotationMirror with the same class as {@code anno} iff c contains anno, according
     *     to areSameByClass; otherwise, {@code null}
     */
    public static AnnotationMirror getAnnotationByClass(
            Collection<? extends AnnotationMirror> c, Class<? extends Annotation> anno) {
        for (AnnotationMirror an : c) {
            if (AnnotationUtils.areSameByClass(an, anno)) {
                return an;
            }
        }
        return null;
    }

    /**
     * Checks that the collection contains the annotation. Using Collection.contains does not always
     * work, because it does not use areSame for comparison.
     *
     * @return true iff c contains anno, according to areSameByName
     */
    public static boolean containsSameByName(
            Collection<? extends AnnotationMirror> c, String anno) {
        return getAnnotationByName(c, anno) != null;
    }

    /**
     * Returns the AnnotationMirror in {@code c} that has the same name as {@code anno}.
     *
     * @return AnnotationMirror with the same name as {@code anno} iff c contains anno, according to
     *     areSameByName; otherwise, {@code null}
     */
    public static AnnotationMirror getAnnotationByName(
            Collection<? extends AnnotationMirror> c, String anno) {
        for (AnnotationMirror an : c) {
            if (AnnotationUtils.areSameByName(an, anno)) {
                return an;
            }
        }
        return null;
    }

    /**
     * Checks that the collection contains the annotation ignoring values. Using Collection.contains
     * does not always work, because it does not use areSameByName for comparison.
     *
     * @return true iff c contains anno, according to areSameByName
     */
    public static boolean containsSameByName(
            Collection<? extends AnnotationMirror> c, AnnotationMirror anno) {
        return getSameByName(c, anno) != null;
    }

    /**
     * Returns the AnnotationMirror in {@code c} that is the same annotation as {@code anno}
     * ignoring values.
     *
     * @return AnnotationMirror with the same class as {@code anno} iff c contains anno, according
     *     to areSameByName; otherwise, {@code null}
     */
    public static AnnotationMirror getSameByName(
            Collection<? extends AnnotationMirror> c, AnnotationMirror anno) {
        for (AnnotationMirror an : c) {
            if (AnnotationUtils.areSameByName(an, anno)) {
                return an;
            }
        }
        return null;
    }

    private static final Comparator<AnnotationMirror> ANNOTATION_ORDERING =
            new Comparator<AnnotationMirror>() {
                @Override
                public int compare(AnnotationMirror a1, AnnotationMirror a2) {
                    // AnnotationMirror.toString() prints the elements of an annotation in the
                    // order in which they were written. So, use areSame to check for equality.
                    if (AnnotationUtils.areSame(a1, a2)) {
                        return 0;
                    }

                    String n1 = a1.toString();
                    String n2 = a2.toString();

                    // Because the AnnotationMirror.toString prints the annotation as it appears
                    // in source code, the order in which annotations of the same class are
                    // sorted may be confusing.  For example, it might order
                    // @IntRange(from=1, to=MAX) before @IntRange(to=MAX,from=0).
                    return n1.compareTo(n2);
                }
            };

    /**
     * provide ordering for {@link AnnotationMirror} based on their fully qualified name. The
     * ordering ignores annotation values when ordering.
     *
     * <p>The ordering is meant to be used as {@link TreeSet} or {@link TreeMap} ordering. A {@link
     * Set} should not contain two annotations that only differ in values.
     */
    public static Comparator<AnnotationMirror> annotationOrdering() {
        return ANNOTATION_ORDERING;
    }

    /**
     * Create a map suitable for storing {@link AnnotationMirror} as keys.
     *
     * <p>It can store one instance of {@link AnnotationMirror} of a given declared type, regardless
     * of the annotation element values.
     *
     * @param <V> the value of the map
     * @return a new map with {@link AnnotationMirror} as key
     */
    public static <V> Map<AnnotationMirror, V> createAnnotationMap() {
        return new TreeMap<>(annotationOrdering());
    }

    /**
     * Constructs a {@link Set} for storing {@link AnnotationMirror}s.
     *
     * <p>It stores at most once instance of {@link AnnotationMirror} of a given type, regardless of
     * the annotation element values.
     *
     * @return a new set to store {@link AnnotationMirror} as element
     */
    public static Set<AnnotationMirror> createAnnotationSet() {
        return new TreeSet<>(annotationOrdering());
    }

    /** Returns true if the given annotation has a @Inherited meta-annotation. */
    public static boolean hasInheritedMeta(AnnotationMirror anno) {
        return anno.getAnnotationType().asElement().getAnnotation(Inherited.class) != null;
    }

    /**
     * @return the set of {@link ElementKind}s to which {@code target} applies, ignoring TYPE_USE
     */
    public static EnumSet<ElementKind> getElementKindsForTarget(@Nullable Target target) {
        if (target == null) {
            // A missing @Target implies that the annotation can be written everywhere.
            return EnumSet.allOf(ElementKind.class);
        }
        EnumSet<ElementKind> eleKinds = EnumSet.noneOf(ElementKind.class);
        for (ElementType elementType : target.value()) {
            eleKinds.addAll(getElementKindsForElementType(elementType));
        }
        return eleKinds;
    }

    /**
     * Returns the set of {@link ElementKind}s corresponding to {@code elementType}. If the element
     * type is TYPE_USE, then ElementKinds returned should be the same as those returned for TYPE
     * and TYPE_PARAMETER, but this method returns the empty set instead.
     *
     * @return the set of {@link ElementKind}s corresponding to {@code elementType}
     */
    public static EnumSet<ElementKind> getElementKindsForElementType(ElementType elementType) {
        switch (elementType) {
            case TYPE:
                return EnumSet.of(
                        ElementKind.CLASS,
                        ElementKind.INTERFACE,
                        ElementKind.ANNOTATION_TYPE,
                        ElementKind.ENUM);
            case FIELD:
                return EnumSet.of(ElementKind.FIELD, ElementKind.ENUM_CONSTANT);
            case METHOD:
                return EnumSet.of(ElementKind.METHOD);
            case PARAMETER:
                return EnumSet.of(ElementKind.PARAMETER);
            case CONSTRUCTOR:
                return EnumSet.of(ElementKind.CONSTRUCTOR);
            case LOCAL_VARIABLE:
                return EnumSet.of(
                        ElementKind.LOCAL_VARIABLE,
                        ElementKind.RESOURCE_VARIABLE,
                        ElementKind.EXCEPTION_PARAMETER);
            case ANNOTATION_TYPE:
                return EnumSet.of(ElementKind.ANNOTATION_TYPE);
            case PACKAGE:
                return EnumSet.of(ElementKind.PACKAGE);
            case TYPE_PARAMETER:
                return EnumSet.of(ElementKind.TYPE_PARAMETER);
            case TYPE_USE:
                return EnumSet.noneOf(ElementKind.class);
            default:
                throw new BugInCF("Unrecognized ElementType: " + elementType);
        }
    }

    // **********************************************************************
    // Extractors for annotation values
    // **********************************************************************

    /**
     * Returns the values of an annotation's attributes, including defaults. The method with the
     * same name in JavacElements cannot be used directly, because it includes a cast to
     * Attribute.Compound, which doesn't hold for annotations generated by the Checker Framework.
     *
     * @see AnnotationMirror#getElementValues()
     * @see JavacElements#getElementValuesWithDefaults(AnnotationMirror)
     * @param ad annotation to examine
     * @return the values of the annotation's elements, including defaults
     */
    public static Map<? extends ExecutableElement, ? extends AnnotationValue>
            getElementValuesWithDefaults(AnnotationMirror ad) {
        Map<ExecutableElement, AnnotationValue> valMap = new HashMap<>();
        if (ad.getElementValues() != null) {
            valMap.putAll(ad.getElementValues());
        }
        for (ExecutableElement meth :
                ElementFilter.methodsIn(ad.getAnnotationType().asElement().getEnclosedElements())) {
            AnnotationValue defaultValue = meth.getDefaultValue();
            if (defaultValue != null && !valMap.containsKey(meth)) {
                valMap.put(meth, defaultValue);
            }
        }
        return valMap;
    }

    /**
     * Returns true if the two annotations have the same elements (fields). The arguments {@code
     * am1} and {@code am2} must be the same type of annotation.
     */
    public static boolean sameElementValues(AnnotationMirror am1, AnnotationMirror am2) {
        Map<? extends ExecutableElement, ? extends AnnotationValue> vals1 = am1.getElementValues();
        Map<? extends ExecutableElement, ? extends AnnotationValue> vals2 = am2.getElementValues();
        for (ExecutableElement meth :
                ElementFilter.methodsIn(
                        am1.getAnnotationType().asElement().getEnclosedElements())) {
            AnnotationValue aval1 = vals1.get(meth);
            AnnotationValue aval2 = vals2.get(meth);
            if (aval1 == null) {
                aval1 = meth.getDefaultValue();
            }
            if (aval2 == null) {
                aval2 = meth.getDefaultValue();
            }
            if (!sameAnnotationValue(aval1, aval2)) {
                return false;
            }
        }
        return true;
    }

    /**
     * Return true iff the two AnnotationValue objects are the same. Use this instead of
     * CheckerFrameworkAnnotationValue.equals, which wouldn't get called if the receiver is some
     * AnnotationValue other than CheckerFrameworkAnnotationValue.
     */
    public static boolean sameAnnotationValue(AnnotationValue av1, AnnotationValue av2) {
        if (av1 == av2) {
            return true;
        }
        if (av1 == null || av2 == null) {
            return false;
        }
        return sameAnnotationValueValue(av1.getValue(), av2.getValue());
    }

    /**
     * Return true if the two annotation values are the same. The arguments to this method are
     * values that are returned by {@code AnnotationValue.getValue()}.
     */
    private static boolean sameAnnotationValueValue(Object val1, Object val2) {
        if (val1 == val2) {
            return true;
        }

        // Can't use deepEquals() to compare val1 and val2, because they might have mismatched
        // AnnotationValue vs. CheckerFrameworkAnnotationValue, and AnnotationValue doesn't override
        // equals().  So, write my own version of deepEquals().
        if ((val1 instanceof List<?>) && (val2 instanceof List<?>)) {
            List<?> list1 = (List<?>) val1;
            List<?> list2 = (List<?>) val2;
            if (list1.size() != list2.size()) {
                return false;
            }
            // Don't compare setwise, because order can matter. These mean different things:
            //   @LTLengthOf(value={"a1","a2"}, offest={"0", "1"})
            //   @LTLengthOf(value={"a2","a1"}, offest={"0", "1"})
            for (int i = 0; i < list1.size(); i++) {
                if (!sameAnnotationValueValue(list1.get(i), list2.get(i))) {
                    return false;
                }
            }
            return true;
        } else if ((val1 instanceof AnnotationMirror) && (val2 instanceof AnnotationMirror)) {
            return areSame((AnnotationMirror) val1, (AnnotationMirror) val2);
        } else if ((val1 instanceof AnnotationValue) && (val2 instanceof AnnotationValue)) {
            // This case occurs because of the recursive call when comparing arrays of
            // annotation values.
            return sameAnnotationValue((AnnotationValue) val1, (AnnotationValue) val2);
        } else if ((val1 instanceof Type.ClassType) && (val2 instanceof Type.ClassType)) {
            // Type.ClassType does not override equals
            return TypesUtils.areSameDeclaredTypes((Type.ClassType) val1, (Type.ClassType) val2);
        } else {
            return Objects.equals(val1, val2);
        }
    }

    /**
     * Verify whether the attribute with the name {@code name} exists in the annotation {@code
     * anno}.
     *
     * @param anno the annotation to examine
     * @param name the name of the attribute
     * @return whether the attribute exists in anno
     */
    public static <T> boolean hasElementValue(AnnotationMirror anno, CharSequence name) {
        Map<? extends ExecutableElement, ? extends AnnotationValue> valmap =
                anno.getElementValues();
        for (ExecutableElement elem : valmap.keySet()) {
            if (elem.getSimpleName().contentEquals(name)) {
                return true;
            }
        }
        return false;
    }

    /**
     * Get the attribute with the name {@code name} of the annotation {@code anno}. The result is
     * expected to have type {@code expectedType}.
     *
     * <p><em>Note 1</em>: The method does not work well for attributes of an array type (as it
     * would return a list of {@link AnnotationValue}s). Use {@code getElementValueArray} instead.
     *
     * <p><em>Note 2</em>: The method does not work for attributes of an enum type, as the
     * AnnotationValue is a VarSymbol and would be cast to the enum type, which doesn't work. Use
     * {@code getElementValueEnum} instead.
     *
     * @param anno the annotation to disassemble
     * @param name the name of the attribute to access
     * @param expectedType the expected type used to cast the return type
     * @param useDefaults whether to apply default values to the attribute
     * @return the value of the attribute with the given name
     */
    public static <T> T getElementValue(
            AnnotationMirror anno, CharSequence name, Class<T> expectedType, boolean useDefaults) {
        Map<? extends ExecutableElement, ? extends AnnotationValue> valmap;
        if (useDefaults) {
            valmap = getElementValuesWithDefaults(anno);
        } else {
            valmap = anno.getElementValues();
        }
        for (ExecutableElement elem : valmap.keySet()) {
            if (elem.getSimpleName().contentEquals(name)) {
                AnnotationValue val = valmap.get(elem);
                return expectedType.cast(val.getValue());
            }
        }
        throw new BugInCF("No element with name \'" + name + "\' in annotation " + anno);
    }

    /** Version that is suitable for Enum elements. */
    public static <T extends Enum<T>> T getElementValueEnum(
            AnnotationMirror anno, CharSequence name, Class<T> t, boolean useDefaults) {
        VarSymbol vs = getElementValue(anno, name, VarSymbol.class, useDefaults);
        T value = Enum.valueOf(t, vs.getSimpleName().toString());
        return value;
    }

    /**
     * Get the attribute with the name {@code name} of the annotation {@code anno}, where the
     * attribute has an array type. One element of the result is expected to have type {@code
     * expectedType}.
     *
     * <p>Parameter useDefaults is used to determine whether default values should be used for
     * annotation values. Finding defaults requires more computation, so should be false when no
     * defaulting is needed.
     *
     * @param anno the annotation to disassemble
     * @param name the name of the attribute to access
     * @param expectedType the expected type used to cast the return type
     * @param useDefaults whether to apply default values to the attribute
     * @return the value of the attribute with the given name
     */
    public static <T> List<T> getElementValueArray(
            AnnotationMirror anno, CharSequence name, Class<T> expectedType, boolean useDefaults) {
        @SuppressWarnings("unchecked")
        List<AnnotationValue> la = getElementValue(anno, name, List.class, useDefaults);
        List<T> result = new ArrayList<>(la.size());
        for (AnnotationValue a : la) {
            result.add(expectedType.cast(a.getValue()));
        }
        return result;
    }

    /**
     * Get the attribute with the name {@code name} of the annotation {@code anno}, or the default
     * value if no attribute is present explicitly, where the attribute has an array type and the
     * elements are {@code Enum}s. One element of the result is expected to have type {@code
     * expectedType}.
     */
    public static <T extends Enum<T>> List<T> getElementValueEnumArray(
            AnnotationMirror anno, CharSequence name, Class<T> t, boolean useDefaults) {
        @SuppressWarnings("unchecked")
        List<AnnotationValue> la = getElementValue(anno, name, List.class, useDefaults);
        List<T> result = new ArrayList<>(la.size());
        for (AnnotationValue a : la) {
            T value = Enum.valueOf(t, a.getValue().toString());
            result.add(value);
        }
        return result;
    }

    /**
     * Get the Name of the class that is referenced by attribute {@code name}.
     *
     * <p>This is a convenience method for the most common use-case. Like getElementValue(anno,
     * name, ClassType.class).getQualifiedName(), but this method ensures consistent use of the
     * qualified name.
     */
    public static Name getElementValueClassName(
            AnnotationMirror anno, CharSequence name, boolean useDefaults) {
        Type.ClassType ct = getElementValue(anno, name, Type.ClassType.class, useDefaults);
        // TODO:  Is it a problem that this returns the type parameters too?  Should I cut them off?
        return ct.asElement().getQualifiedName();
    }

    /**
     * Get the list of Names of the classes that are referenced by attribute {@code name}.
     *
     * @see #getElementValueClasses
     */
    public static List<Name> getElementValueClassNames(
            AnnotationMirror anno, CharSequence name, boolean useDefaults) {
        List<Type.ClassType> la =
                getElementValueArray(anno, name, Type.ClassType.class, useDefaults);
        List<Name> names = new ArrayList<>();
        for (Type.ClassType classType : la) {
            names.add(classType.asElement().getQualifiedName());
        }
        return names;
    }

    /**
     * Convert a name to a Class. This method uses Class.forName to load the class. It fails if the
     * class wasn't found.
     *
     * @param annoElement the element/field of {@code anno} whose content is being looked up; for
     *     diagnostic messages only
     * @param anno the anno whose element is being looked up; for diagnostic messages only
     */
    private static Class<?> nameToClass(
            Name name, CharSequence annoElement, AnnotationMirror anno) {
        try {
            ClassLoader classLoader = InternalUtils.getClassLoaderForClass(AnnotationUtils.class);
            Class<?> cls = Class.forName(name.toString(), true, classLoader);
            return cls;
        } catch (ClassNotFoundException e) {
            // TODO: This is a user error and should be reported as such.
            String msg =
                    String.format(
                            "Could not load class '%s' for field '%s' in annotation %s",
                            name, annoElement, anno);
            throw new BugInCF(msg, e);
        }
    }

    /**
     * Get the Class that is referenced by attribute {@code annoElement}.
     *
     * <p>If the class is an annotation (it extends {@code Annotation}), use {@link
     * #getElementValueAnnotationClass} instead.
     */
    public static Class<?> getElementValueClass(
            AnnotationMirror anno, CharSequence annoElement, boolean useDefaults) {
        Name cn = getElementValueClassName(anno, annoElement, useDefaults);
        return nameToClass(cn, annoElement, anno);
    }

    /**
     * Get the annotation Class that is referenced by attribute {@code annoElement}. This method
     * uses Class.forName to load the class. It returns null if the class wasn't found. Like {@link
     * #getElementValueClass}, but for annotation classes.
     */
    public static Class<? extends Annotation> getElementValueAnnotationClass(
            AnnotationMirror anno, CharSequence annoElement, boolean useDefaults) {
        @SuppressWarnings("unchecked") // TODO: could do a run-time check
        Class<? extends Annotation> result =
                (Class<? extends Annotation>) getElementValueClass(anno, annoElement, useDefaults);
        return result;
    }

    /**
<<<<<<< HEAD
=======
     * Get the list of annotation Classes that are referenced by attribute {@code annoElement}. Like
     * {@link #getElementValueClassNames}, but returns classes rather than names.
     */
    public static List<Class<? extends Annotation>> getElementValueAnnotationClasses(
            AnnotationMirror anno, CharSequence annoElement, boolean useDefaults) {
        List<Name> aNames = getElementValueClassNames(anno, annoElement, useDefaults);
        List<Class<? extends Annotation>> result = new ArrayList<>();
        for (Name aName : aNames) {
            @SuppressWarnings("unchecked") // TODO: could do a run-time check
            Class<? extends Annotation> aClass =
                    (Class<? extends Annotation>) nameToClass(aName, annoElement, anno);
            result.add(aClass);
        }
        return result;
    }

    /**
>>>>>>> f7d19d67
     * See checkers.types.QualifierHierarchy#updateMappingToMutableSet(QualifierHierarchy, Map,
     * Object, AnnotationMirror) (Not linked because it is in an independent project.
     */
    public static <T> void updateMappingToImmutableSet(
            Map<T, Set<AnnotationMirror>> map, T key, Set<AnnotationMirror> newQual) {

        Set<AnnotationMirror> result = AnnotationUtils.createAnnotationSet();
        // TODO: if T is also an AnnotationMirror, should we use areSame?
        if (!map.containsKey(key)) {
            result.addAll(newQual);
        } else {
            result.addAll(map.get(key));
            result.addAll(newQual);
        }
        map.put(key, Collections.unmodifiableSet(result));
    }

    /**
     * Returns the annotations explicitly written on a constructor result. Callers should check that
     * {@code constructorDeclaration} is in fact a declaration of a constructor.
     *
     * @param constructorDeclaration declaration tree of constructor
     * @return set of annotations explicit on the resulting type of the constructor
     */
    public static Set<AnnotationMirror> getExplicitAnnotationsOnConstructorResult(
            MethodTree constructorDeclaration) {
        Set<AnnotationMirror> annotationSet = AnnotationUtils.createAnnotationSet();
        ModifiersTree modifiersTree = constructorDeclaration.getModifiers();
        if (modifiersTree != null) {
            List<? extends AnnotationTree> annotationTrees = modifiersTree.getAnnotations();
            annotationSet.addAll(TreeUtils.annotationsFromTypeAnnotationTrees(annotationTrees));
        }
        return annotationSet;
    }
}<|MERGE_RESOLUTION|>--- conflicted
+++ resolved
@@ -703,8 +703,6 @@
     }
 
     /**
-<<<<<<< HEAD
-=======
      * Get the list of annotation Classes that are referenced by attribute {@code annoElement}. Like
      * {@link #getElementValueClassNames}, but returns classes rather than names.
      */
@@ -722,7 +720,6 @@
     }
 
     /**
->>>>>>> f7d19d67
      * See checkers.types.QualifierHierarchy#updateMappingToMutableSet(QualifierHierarchy, Map,
      * Object, AnnotationMirror) (Not linked because it is in an independent project.
      */
