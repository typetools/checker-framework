package org.checkerframework.javacutil;

import com.sun.tools.javac.main.Option;
import com.sun.tools.javac.processing.JavacProcessingEnvironment;
import com.sun.tools.javac.util.Context;
import com.sun.tools.javac.util.Options;
import java.io.BufferedReader;
import java.io.File;
import java.io.FileReader;
import java.io.IOException;
import java.lang.reflect.Array;
import java.util.ArrayList;
import java.util.Arrays;
import java.util.Collection;
import java.util.List;
import java.util.Objects;
import java.util.StringJoiner;
import java.util.function.Function;
import java.util.regex.Matcher;
import java.util.regex.Pattern;
import javax.annotation.processing.ProcessingEnvironment;
import org.checkerframework.checker.nullness.qual.KeyForBottom;
import org.checkerframework.checker.nullness.qual.Nullable;
import org.checkerframework.checker.nullness.qual.UnknownKeyFor;
import org.plumelib.util.StringsPlume;

/** This file contains basic utility functions. */
public class SystemUtil {

    /** The system-specific line separator. */
    private static final String LINE_SEPARATOR = System.lineSeparator();

    /**
     * Return true if the system property is set to "true". Return false if the system property is
     * not set or is set to "false". Otherwise, errs.
     *
     * @param key system property to check
     * @return true if the system property is set to "true". Return false if the system property is
     *     not set or is set to "false". Otherwise, errs.
     */
    public static boolean getBooleanSystemProperty(String key) {
        return Boolean.parseBoolean(System.getProperty(key, "false"));
    }

    /**
     * Return its boolean value if the system property is set. Return defaultValue if the system
     * property is not set. Errs if the system property is set to a non-boolean value.
     *
     * @param key system property to check
     * @param defaultValue value to use if the property is not set
     * @return the boolean value of {@code key} or {@code defaultValue} if {@code key} is not set
     */
    public static boolean getBooleanSystemProperty(String key, boolean defaultValue) {
        String value = System.getProperty(key);
        if (value == null) {
            return defaultValue;
        }
        if (value.equals("true")) {
            return true;
        }
        if (value.equals("false")) {
            return false;
        }
        throw new Error(
                String.format(
                        "Value for system property %s should be boolean, but is \"%s\".",
                        key, value));
    }

    /**
     * Returns the major JRE version.
     *
     * <p>This is different from the version passed to the compiler via --release; use {@link
     * #getReleaseValue(ProcessingEnvironment)} to get that version.
     *
     * <p>Extract the major version number from the "java.version" system property. Two possible
     * formats are considered. Up to Java 8, from a version string like `1.8.whatever`, this method
     * extracts 8. Since Java 9, from a version string like `11.0.1`, this method extracts 11.
     *
     * @return the major version number from "java.version"
     */
    public static int getJreVersion() {
        final String jreVersionStr = System.getProperty("java.version");

        final Pattern oldVersionPattern = Pattern.compile("^1\\.(\\d+)\\..*$");
        final Matcher oldVersionMatcher = oldVersionPattern.matcher(jreVersionStr);
        if (oldVersionMatcher.matches()) {
            String v = oldVersionMatcher.group(1);
            assert v != null : "@AssumeAssertion(nullness): inspection";
            return Integer.parseInt(v);
        }

        // See http://openjdk.java.net/jeps/223
        // We only care about the major version number.
        final Pattern newVersionPattern = Pattern.compile("^(\\d+).*$");
        final Matcher newVersionMatcher = newVersionPattern.matcher(jreVersionStr);
        if (newVersionMatcher.matches()) {
            String v = newVersionMatcher.group(1);
            assert v != null : "@AssumeAssertion(nullness): inspection";
            return Integer.parseInt(v);
        }

        // For Early Access version of the JDK
        final Pattern eaVersionPattern = Pattern.compile("^(\\d+)-ea$");
        final Matcher eaVersionMatcher = eaVersionPattern.matcher(jreVersionStr);
        if (eaVersionMatcher.matches()) {
            String v = eaVersionMatcher.group(1);
            assert v != null : "@AssumeAssertion(nullness): inspection";
            return Integer.parseInt(v);
        }

        throw new RuntimeException(
                "Could not determine version from property java.version=" + jreVersionStr);
    }

    /**
     * Returns the release value passed to the compiler or null if release was not passed.
     *
     * @param env the ProcessingEnvironment
     * @return the release value or null if none was passed
     */
    public static @Nullable String getReleaseValue(ProcessingEnvironment env) {
        Context ctx = ((JavacProcessingEnvironment) env).getContext();
        Options options = Options.instance(ctx);
        return options.get(Option.RELEASE);
    }

    /**
     * Returns the pathname to the tools.jar file, or null if it does not exist. Returns null on
     * Java 9 and later.
     *
     * @return the pathname to the tools.jar file, or null
     */
    public static @Nullable String getToolsJar() {

        if (getJreVersion() > 8) {
            return null;
        }

        String javaHome = System.getenv("JAVA_HOME");
        if (javaHome == null) {
            String javaHomeProperty = System.getProperty("java.home");
            if (javaHomeProperty.endsWith(File.separator + "jre")) {
                javaHome = javaHomeProperty.substring(javaHomeProperty.length() - 4);
            } else {
                // Could also determine the location of javac on the path...
                throw new Error("Can't infer Java home; java.home=" + javaHomeProperty);
            }
        }
        String toolsJarFilename = javaHome + File.separator + "lib" + File.separator + "tools.jar";
        if (!new File(toolsJarFilename).exists()) {
            throw new Error(
                    String.format(
                            "File does not exist: %s ; JAVA_HOME=%s ; java.home=%s",
                            toolsJarFilename, javaHome, System.getProperty("java.home")));
        }
        return javaHome + File.separator + "lib" + File.separator + "tools.jar";
    }

    /**
     * Creates a conjunction or disjunction, like "a", "a or b", and "a, b, or c". Obeys the "serial
     * comma" or "Oxford comma" rule and puts a comma after every element when the list has size 3
     * or larger.
     *
     * @param conjunction the conjunction word, like "and" or "or"
     * @param elements the elements of the conjunction or disjunction
     * @return a conjunction or disjunction string
     */
    public static String conjunction(String conjunction, List<?> elements) {
        int size = elements.size();
        if (size == 0) {
            throw new IllegalArgumentException("no elements passed to conjunction()");
        } else if (size == 1) {
            return Objects.toString(elements.get(0));
        } else if (size == 2) {
            return elements.get(0) + " " + conjunction + " " + elements.get(1);
        }

        StringJoiner sj = new StringJoiner(", ");
        for (int i = 0; i < size - 1; i++) {
            sj.add(Objects.toString(elements.get(i)));
        }
        sj.add(conjunction + " " + elements.get(size - 1));
        return sj.toString();
    }

    ///
    /// Array and collection methods
    ///

    /**
     * Concatenates two arrays. Can be invoked varargs-style.
     *
     * @param <T> the type of the array elements
     * @param array1 the first array
     * @param array2 the second array
     * @return a new array containing the contents of the given arrays, in order
     */
    @SuppressWarnings("unchecked")
    public static <T> T[] concatenate(T[] array1, T... array2) {
        @SuppressWarnings("nullness") // elements are not non-null yet, but will be by return stmt
        T[] result = Arrays.copyOf(array1, array1.length + array2.length);
        System.arraycopy(array2, 0, result, array1.length, array2.length);
        return result;
    }

    /**
     * Concatenates two lists into a new list.
     *
     * @param <T> the type of the list elements
     * @param list1 the first list
     * @param list2 the second list
     * @return a new list containing the contents of the given lists, in order
     */
    @SuppressWarnings("unchecked")
    public static <T> List<T> concatenate(Collection<T> list1, Collection<T> list2) {
        List<T> result = new ArrayList<>(list1.size() + list2.size());
        result.addAll(list1);
        result.addAll(list2);
        return result;
    }

    /**
     * Concatenates a list and an element into a new list.
     *
     * @param <T> the type of the list elements
     * @param list the list
     * @param lastElt the new last elemeent
     * @return a new list containing the list elements and the last element, in that order
     */
    @SuppressWarnings("unchecked")
    public static <T> List<T> append(Collection<T> list, T lastElt) {
        List<T> result = new ArrayList<>(list.size() + 1);
        result.addAll(list);
        result.add(lastElt);
        return result;
    }

    /**
     * Applies the function to each element of the given collection, producing a list of the
     * results.
     *
     * <p>The point of this method is to make mapping operations more concise. Import it with
     *
     * <pre>import static org.plumelib.util.CollectionsPlume.mapList;</pre>
     *
     * @param <FROM> the type of elements of the given collection
     * @param <TO> the type of elements of the result list
     * @param f a function
     * @param c a collection
     * @return a list of the results of applying {@code f} to the elements of {@code c}
     */
    public static <
                    @KeyForBottom FROM extends @UnknownKeyFor Object,
                    @KeyForBottom TO extends @UnknownKeyFor Object>
            List<TO> mapList(Function<? super FROM, ? extends TO> f, Collection<FROM> c) {
        // This implementation uses a for loop and is likely more efficient than using streams, both
        // because it doesn't create stream objects and because it creates an ArrayList of the
        // appropriate size.
        List<TO> result = new ArrayList<>(c.size());
        for (FROM elt : c) {
            result.add(f.apply(elt));
        }
        return result;
    }

    /**
     * Applies the function to each element of the given array, producing a list of the results.
     *
     * <p>The point of this method is to make mapping operations more concise. Import it with
     *
     * <pre>import static org.plumelib.util.CollectionsPlume.mapList;</pre>
     *
     * @param <FROM> the type of elements of the given array
     * @param <TO> the type of elements of the result list
     * @param f a function
     * @param a an array
     * @return a list of the results of applying {@code f} to the elements of {@code a}
     */
    public static <
                    @KeyForBottom FROM extends @UnknownKeyFor Object,
                    @KeyForBottom TO extends @UnknownKeyFor Object>
            List<TO> mapList(Function<? super FROM, ? extends TO> f, FROM[] a) {
        List<TO> result = new ArrayList<>(a.length);
        for (FROM elt : a) {
            result.add(f.apply(elt));
        }
        return result;
    }

    /**
     * Applies the function to each element of the given iterable, producing a list of the results.
     *
     * <p>The point of this method is to make mapping operations more concise. Import it with
     *
     * <pre>import static org.plumelib.util.CollectionsPlume.mapList;</pre>
     *
     * @param <FROM> the type of elements of the given iterable
     * @param <TO> the type of elements of the result list
     * @param f a function
     * @param iterable an iterable
     * @return a list of the results of applying {@code f} to the elements of {@code iterable}
     */
    public static <
                    @KeyForBottom FROM extends @UnknownKeyFor Object,
                    @KeyForBottom TO extends @UnknownKeyFor Object>
<<<<<<< HEAD
            List<TO> mapList(Function<? super FROM, ? extends TO> f, Collection<FROM> c) {
        // This implementation uses a for loop and is likely more efficient than using streams, both
        // because it doesn't create stream objects and because it creates an ArrayList of the
        // appropriate size.
        List<TO> result = new ArrayList<>(c.size());
        for (FROM elt : c) {
            result.add(f.apply(elt));
        }
        return result;
=======
            List<TO> mapList(Function<? super FROM, ? extends TO> f, Iterable<FROM> iterable) {
        if (iterable instanceof Collection) {
            Collection<FROM> c = (Collection<FROM>) iterable;
            return mapList(f, c);
        }
        List<TO> result = new ArrayList<>(); // no information about size is available
        for (FROM elt : iterable) {
            result.add(f.apply(elt));
        }
        return result;
    }

    /**
     * Returns an array consisting of n copies of the specified object.
     *
     * @param <T> the class of the object to copy. The returned array's element type is the
     *     <em>run-time</em> type of {@code o}.
     * @param n the number of elements in the returned array
     * @param o the element to appear repeatedly in the returned array; must not be null
     * @return an array consisting of n copies of the specified object
     */
    public static <T extends Object> T[] nCopies(int n, T o) {
        @SuppressWarnings("unchecked")
        T[] result = (T[]) Array.newInstance(o.getClass(), n);
        Arrays.fill(result, o);
        return result;
    }

    /**
     * Concatenates an array and an element into a new array.
     *
     * @param <T> the type of the array elements
     * @param array the array
     * @param lastElt the new last elemeent
     * @return a new array containing the array elements and the last element, in that order
     */
    @SuppressWarnings("unchecked")
    public static <T> T[] append(T[] array, T lastElt) {
        @SuppressWarnings({"unchecked", "nullness:assignment.type.incompatible"})
        T[] result = Arrays.copyOf(array, array.length + 1);
        result[array.length] = lastElt;
        return result;
    }

    /**
     * Returns true if the arrays contain the same contents.
     *
     * @param <T> the type of the array contents
     * @param arr1 an array
     * @param arr2 an array
     * @return true if the arrays contain the same contents
     */
    public static <T> boolean sameContents(T[] arr1, T[] arr2) {
        List<T> list1 = Arrays.asList(arr1);
        List<T> list2 = Arrays.asList(arr2);
        return list1.containsAll(list2) && list2.containsAll(list1);

        // // Alterate implementation, which is more efficient if the arrays are large:
        // Note: this sorts the arrays as a side effect.
        // Arrays.sort(arr1);
        // Arrays.sort(arr2);
        // return Arrays.equals(arr1, arr2);
>>>>>>> 5aef7a68
    }

    ///
    /// Deprecated methods
    ///

    /**
     * Return a list of Strings, one per line of the file.
     *
     * @param argFile argument file
     * @return a list of Strings, one per line of the file
     * @throws IOException when reading the argFile
     * @deprecated use Files.readAllLines
     */
    @Deprecated // 2021-03-10
    public static List<String> readFile(final File argFile) throws IOException {
        final BufferedReader br = new BufferedReader(new FileReader(argFile));
        String line;

        List<String> lines = new ArrayList<>();
        while ((line = br.readLine()) != null) {
            lines.add(line);
        }
        br.close();
        return lines;
    }

    /**
     * Returns a new String composed of the string representations of the elements joined together
     * with a copy of the specified delimiter.
     *
     * @param <T> the type of array elements
     * @param delimiter the delimiter that separates each element
     * @param objs the values whose string representations to join together
     * @return a new string that concatenates the string representations of the elements
     * @deprecated use {@code StringsPlume.join}
     */
    @Deprecated // 2020-12-19
    public static <T> String join(CharSequence delimiter, T[] objs) {
        if (objs == null) {
            return "null";
        }
        return StringsPlume.join(delimiter, objs);
    }

    /**
     * Returns a new String composed of the string representations of the elements joined together
     * with a copy of the specified delimiter.
     *
     * @param delimiter the delimiter that separates each element
     * @param values the values whose string representations to join together
     * @return a new string that concatenates the string representations of the elements
     * @deprecated use {@code StringsPlume.join}
     */
    @Deprecated // 2020-12-19
    public static String join(CharSequence delimiter, Iterable<?> values) {
        if (values == null) {
            return "null";
        }
        return StringsPlume.join(delimiter, values);
    }

    /**
     * Concatenate the string representations of the objects, placing the system-specific line
     * separator between them.
     *
     * @param <T> the type of array elements
     * @param a array of values to concatenate
     * @return the concatenation of the string representations of the values, each on its own line
     * @deprecated use {@code StringsPlume.joinLines}
     */
    @Deprecated // 2020-12-19
    @SafeVarargs
    @SuppressWarnings("varargs")
    public static <T> String joinLines(T... a) {
        return join(LINE_SEPARATOR, a);
    }

    /**
     * Concatenate the string representations of the objects, placing the system-specific line
     * separator between them.
     *
     * @param v list of values to concatenate
     * @return the concatenation of the string representations of the values, each on its own line
     * @deprecated use {@code StringsPlume.joinLines}
     */
    @Deprecated // 2020-12-19
    public static String joinLines(Iterable<? extends Object> v) {
        return join(LINE_SEPARATOR, v);
    }

    /**
     * Like Thread.sleep, but does not throw any exceptions, so it is easier for clients to use.
     * Causes the currently executing thread to sleep (temporarily cease execution) for the
     * specified number of milliseconds.
     *
     * @param millis the length of time to sleep in milliseconds
     * @deprecated use SystemPlume.sleep
     */
    @Deprecated // 2021-03-10
    public static void sleep(long millis) {
        try {
            Thread.sleep(millis);
        } catch (InterruptedException ex) {
            Thread.currentThread().interrupt();
        }
    }

    /**
     * Concatenates an element, an array, and an element.
     *
     * @param <T> the type of the array elements
     * @param firstElt the first element
     * @param array the array
     * @param lastElt the last elemeent
     * @return a new array containing first element, the array, and the last element, in that order
     * @deprecated use PlumeUtil.concat
     */
    @Deprecated // 2021-03-10
    @SuppressWarnings("unchecked")
    public static <T> T[] concatenate(T firstElt, T[] array, T lastElt) {
        @SuppressWarnings("nullness") // elements are not non-null yet, but will be by return stmt
        T[] result = Arrays.copyOf(array, array.length + 2);
        result[0] = firstElt;
        System.arraycopy(array, 0, result, 1, array.length);
        result[result.length - 1] = lastElt;
        return result;
    }
}<|MERGE_RESOLUTION|>--- conflicted
+++ resolved
@@ -304,17 +304,6 @@
     public static <
                     @KeyForBottom FROM extends @UnknownKeyFor Object,
                     @KeyForBottom TO extends @UnknownKeyFor Object>
-<<<<<<< HEAD
-            List<TO> mapList(Function<? super FROM, ? extends TO> f, Collection<FROM> c) {
-        // This implementation uses a for loop and is likely more efficient than using streams, both
-        // because it doesn't create stream objects and because it creates an ArrayList of the
-        // appropriate size.
-        List<TO> result = new ArrayList<>(c.size());
-        for (FROM elt : c) {
-            result.add(f.apply(elt));
-        }
-        return result;
-=======
             List<TO> mapList(Function<? super FROM, ? extends TO> f, Iterable<FROM> iterable) {
         if (iterable instanceof Collection) {
             Collection<FROM> c = (Collection<FROM>) iterable;
@@ -377,7 +366,6 @@
         // Arrays.sort(arr1);
         // Arrays.sort(arr2);
         // return Arrays.equals(arr1, arr2);
->>>>>>> 5aef7a68
     }
 
     ///
