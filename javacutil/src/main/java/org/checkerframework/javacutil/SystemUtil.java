package org.checkerframework.javacutil;

import com.sun.tools.javac.main.Option;
import com.sun.tools.javac.processing.JavacProcessingEnvironment;
import com.sun.tools.javac.util.Context;
import com.sun.tools.javac.util.Options;
import java.io.BufferedReader;
import java.io.File;
import java.io.FileReader;
import java.io.IOException;
import java.util.ArrayList;
import java.util.Arrays;
import java.util.List;
import java.util.regex.Matcher;
import java.util.regex.Pattern;
import javax.annotation.processing.ProcessingEnvironment;
import org.checkerframework.checker.nullness.qual.Nullable;
import org.plumelib.util.UtilPlume;

/** This file contains basic utility functions. */
public class SystemUtil {

    /** The system-specific line separator. */
    private static final String LINE_SEPARATOR = System.lineSeparator();

    /**
     * Return a list of Strings, one per line of the file.
     *
     * @param argFile argument file
     * @return a list of Strings, one per line of the file
     * @throws IOException when reading the argFile
     */
    public static List<String> readFile(final File argFile) throws IOException {
        final BufferedReader br = new BufferedReader(new FileReader(argFile));
        String line;

        List<String> lines = new ArrayList<>();
        while ((line = br.readLine()) != null) {
            lines.add(line);
        }
        br.close();
        return lines;
    }

    /**
     * Returns a new String composed of the string representations of the elements joined together
     * with a copy of the specified delimiter.
     *
     * @param <T> the type of array elements
     * @param delimiter the delimiter that separates each element
     * @param objs the values whose string representations to join together
     * @return a new string that concatenates the string representations of the elements
     */
    public static <T> String join(CharSequence delimiter, T @Nullable [] objs) {
        if (objs == null) {
            return "null";
        }
        return UtilPlume.join(delimiter, objs);
    }

    /**
     * Returns a new String composed of the string representations of the elements joined together
     * with a copy of the specified delimiter.
     *
     * @param delimiter the delimiter that separates each element
     * @param values the values whose string representations to join together
     * @return a new string that concatenates the string representations of the elements
     */
    // The parameter of UtilPlume#join should be changed to Iterable<?>.
    @SuppressWarnings("nullness:argument.type.incompatible")
    public static String join(CharSequence delimiter, @Nullable Iterable<?> values) {
        if (values == null) {
            return "null";
        }
        return UtilPlume.join(delimiter, values);
    }

    /**
     * Concatenate the string representations of the objects, placing the system-specific line
     * separator between them.
     *
     * @param <T> the type of array elements
     * @param a array of values to concatenate
     * @return the concatenation of the string representations of the values, each on its own line
     */
    @SafeVarargs
    @SuppressWarnings("varargs")
    public static <T> String joinLines(T @Nullable ... a) {
        return join(LINE_SEPARATOR, a);
    }

    /**
     * Concatenate the string representations of the objects, placing the system-specific line
     * separator between them.
     *
     * @param v list of values to concatenate
     * @return the concatenation of the string representations of the values, each on its own line
     */
    public static String joinLines(@Nullable Iterable<? extends Object> v) {
        return join(LINE_SEPARATOR, v);
    }

    /**
     * Return true if the system property is set to "true". Return false if the system property is
     * not set or is set to "false". Otherwise, errs.
     *
     * @param key system property to check
     * @return true if the system property is set to "true". Return false if the system property is
     *     not set or is set to "false". Otherwise, errs.
     */
    public static boolean getBooleanSystemProperty(String key) {
        return Boolean.parseBoolean(System.getProperty(key, "false"));
    }

    /**
     * Return its boolean value if the system property is set. Return defaultValue if the system
     * property is not set. Errs if the system property is set to a non-boolean value.
     *
     * @param key system property to check
     * @param defaultValue value to use if the property is not set
     * @return the boolean value of {@code key} or {@code defaultValue} if {@code key} is not set
     */
    public static boolean getBooleanSystemProperty(String key, boolean defaultValue) {
        String value = System.getProperty(key);
        if (value == null) {
            return defaultValue;
        }
        if (value.equals("true")) {
            return true;
        }
        if (value.equals("false")) {
            return false;
        }
        throw new Error(
                String.format(
                        "Value for system property %s should be boolean, but is \"%s\".",
                        key, value));
    }

    /**
     * Returns the major JRE version.
     *
     * <p>This is different from the version passed to the compiler via --release; use {@link
     * #getReleaseValue(ProcessingEnvironment)} to get that version.
     *
     * <p>Extract the major version number from the "java.version" system property. Two possible
     * formats are considered. Up to Java 8, from a version string like `1.8.whatever`, this method
     * extracts 8. Since Java 9, from a version string like `11.0.1`, this method extracts 11.
     *
     * @return the major version number from "java.version"
     */
    public static int getJreVersion() {
        final String jreVersionStr = System.getProperty("java.version");

        final Pattern oldVersionPattern = Pattern.compile("^1\\.(\\d+)\\..*$");
        final Matcher oldVersionMatcher = oldVersionPattern.matcher(jreVersionStr);
        if (oldVersionMatcher.matches()) {
            String v = oldVersionMatcher.group(1);
            assert v != null : "@AssumeAssertion(nullness): inspection";
            return Integer.parseInt(v);
        }

        // See http://openjdk.java.net/jeps/223
        // We only care about the major version number.
        final Pattern newVersionPattern = Pattern.compile("^(\\d+).*$");
        final Matcher newVersionMatcher = newVersionPattern.matcher(jreVersionStr);
        if (newVersionMatcher.matches()) {
            String v = newVersionMatcher.group(1);
            assert v != null : "@AssumeAssertion(nullness): inspection";
            return Integer.parseInt(v);
        }

        // For Early Access version of the JDK
        final Pattern eaVersionPattern = Pattern.compile("^(\\d+)-ea$");
        final Matcher eaVersionMatcher = eaVersionPattern.matcher(jreVersionStr);
        if (eaVersionMatcher.matches()) {
            String v = eaVersionMatcher.group(1);
            assert v != null : "@AssumeAssertion(nullness): inspection";
            return Integer.parseInt(v);
        }

        throw new RuntimeException(
                "Could not determine version from property java.version=" + jreVersionStr);
    }

    /**
     * Returns the release value passed to the compiler or null if release was not passed.
     *
     * @param env the ProcessingEnvironment
     * @return the release value or null if none was passed
     */
    public static @Nullable String getReleaseValue(ProcessingEnvironment env) {
        Context ctx = ((JavacProcessingEnvironment) env).getContext();
        Options options = Options.instance(ctx);
        return options.get(Option.RELEASE);
    }

    /**
     * Returns the pathname to the tools.jar file, or null if it does not exist. Returns null on
     * Java 9 and later.
     *
     * @return the pathname to the tools.jar file, or null
     */
    public static @Nullable String getToolsJar() {

        if (getJreVersion() > 8) {
            return null;
        }

        String javaHome = System.getenv("JAVA_HOME");
        if (javaHome == null) {
            String javaHomeProperty = System.getProperty("java.home");
            if (javaHomeProperty.endsWith(File.separator + "jre")) {
                javaHome = javaHomeProperty.substring(javaHomeProperty.length() - 4);
            } else {
                // Could also determine the location of javac on the path...
                throw new Error("Can't infer Java home; java.home=" + javaHomeProperty);
            }
        }
        String toolsJarFilename = javaHome + File.separator + "lib" + File.separator + "tools.jar";
        if (!new File(toolsJarFilename).exists()) {
            throw new Error(
                    String.format(
                            "File does not exist: %s ; JAVA_HOME=%s ; java.home=%s",
                            toolsJarFilename, javaHome, System.getProperty("java.home")));
        }
        return javaHome + File.separator + "lib" + File.separator + "tools.jar";
    }

    /**
     * Concatenates two arrays. Can be invoked varargs-style.
     *
     * @param <T> the type of the array elements
     * @param array1 the first array
     * @param array2 the second array
     * @return a new array containing the contents of the given arrays, in order
     */
    @SuppressWarnings("unchecked")
    public static <T> T[] concatenate(T[] array1, T... array2) {
        @SuppressWarnings("nullness") // elements are not non-null yet, but will be by return stmt
        T[] result = Arrays.copyOf(array1, array1.length + array2.length);
        System.arraycopy(array2, 0, result, array1.length, array2.length);
        return result;
    }

    /**
<<<<<<< HEAD
     * Like Thread.sleep, but does not throw any exceptions, so it is easier fro clients to use.
=======
     * Like Thread.sleep, but does not throw any exceptions, so it is easier for clients to use.
>>>>>>> ffc8fc96
     * Causes the currently executing thread to sleep (temporarily cease execution) for the
     * specified number of milliseconds.
     *
     * @param millis the length of time to sleep in milliseconds
     */
    public static void sleep(long millis) {
        try {
            Thread.sleep(millis);
        } catch (InterruptedException ex) {
            Thread.currentThread().interrupt();
<<<<<<< HEAD
            throw new RuntimeException(ex);
=======
>>>>>>> ffc8fc96
        }
    }
}<|MERGE_RESOLUTION|>--- conflicted
+++ resolved
@@ -244,11 +244,7 @@
     }
 
     /**
-<<<<<<< HEAD
-     * Like Thread.sleep, but does not throw any exceptions, so it is easier fro clients to use.
-=======
      * Like Thread.sleep, but does not throw any exceptions, so it is easier for clients to use.
->>>>>>> ffc8fc96
      * Causes the currently executing thread to sleep (temporarily cease execution) for the
      * specified number of milliseconds.
      *
@@ -259,10 +255,6 @@
             Thread.sleep(millis);
         } catch (InterruptedException ex) {
             Thread.currentThread().interrupt();
-<<<<<<< HEAD
-            throw new RuntimeException(ex);
-=======
->>>>>>> ffc8fc96
         }
     }
 }