--- conflicted
+++ resolved
@@ -21,10 +21,7 @@
 /** This file contains basic utility functions. */
 public class SystemUtil {
 
-<<<<<<< HEAD
-=======
   /** The major version of the JRE, such as 8, 11, or 17. */
->>>>>>> c37aff5e
   @SuppressWarnings("deprecation") // remove when getJreVersion is made private (and not deprecated)
   public static final int jreVersion = getJreVersion();
 
