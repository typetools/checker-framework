--- conflicted
+++ resolved
@@ -238,39 +238,7 @@
     }
 
     /**
-<<<<<<< HEAD
-     * Creates a conjunction or disjunction, like "a", "a or b", and "a, b, or c". Obeys the "serial
-     * comma" or "Oxford comma" rule and puts a comma after every element when the list has size 3
-     * or larger.
-     *
-     * @param conjunction the conjunction word, like "and" or "or"
-     * @param elements the elements of the conjunction or disjunction
-     * @return a conjunction or disjunction string
-     */
-    public static String conjunction(String conjunction, List<?> elements) {
-        int size = elements.size();
-        if (size == 0) {
-            throw new IllegalArgumentException("no elements passed to conjunction()");
-        } else if (size == 1) {
-            return Objects.toString(elements.get(0));
-        } else if (size == 2) {
-            return elements.get(0) + " " + conjunction + " " + elements.get(1);
-        }
-
-        StringJoiner sj = new StringJoiner(", ");
-        for (int i = 0; i < size - 1; i++) {
-            sj.add(Objects.toString(elements.get(i)));
-        }
-        sj.add(conjunction + " " + elements.get(size - 1));
-        return sj.toString();
-    }
-
-    /**
      * Applies the function to each element of the given iterable, producing a list of the results.
-=======
-     * Applies the function to each element of the given collection, producing a list of the
-     * results.
->>>>>>> 5aef7a68
      *
      * <p>The point of this method is to make mapping operations more concise. Import it with
      *
