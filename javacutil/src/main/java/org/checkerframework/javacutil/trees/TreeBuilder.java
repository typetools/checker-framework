package org.checkerframework.javacutil.trees;

import com.sun.source.tree.ArrayAccessTree;
import com.sun.source.tree.AssignmentTree;
import com.sun.source.tree.BinaryTree;
import com.sun.source.tree.ExpressionTree;
import com.sun.source.tree.IdentifierTree;
import com.sun.source.tree.LiteralTree;
import com.sun.source.tree.MemberSelectTree;
import com.sun.source.tree.MethodInvocationTree;
import com.sun.source.tree.NewArrayTree;
import com.sun.source.tree.StatementTree;
import com.sun.source.tree.Tree;
import com.sun.source.tree.TypeCastTree;
import com.sun.source.tree.VariableTree;
import com.sun.tools.javac.code.Symbol;
import com.sun.tools.javac.code.Symtab;
import com.sun.tools.javac.code.Type;
import com.sun.tools.javac.processing.JavacProcessingEnvironment;
import com.sun.tools.javac.tree.JCTree;
import com.sun.tools.javac.tree.JCTree.JCExpression;
import com.sun.tools.javac.tree.TreeInfo;
import com.sun.tools.javac.tree.TreeMaker;
import com.sun.tools.javac.util.Context;
import com.sun.tools.javac.util.Names;
import java.util.List;
import javax.annotation.processing.ProcessingEnvironment;
import javax.lang.model.element.Element;
import javax.lang.model.element.ExecutableElement;
import javax.lang.model.element.TypeElement;
import javax.lang.model.element.VariableElement;
import javax.lang.model.type.ArrayType;
import javax.lang.model.type.DeclaredType;
import javax.lang.model.type.TypeKind;
import javax.lang.model.type.TypeMirror;
import javax.lang.model.util.ElementFilter;
import javax.lang.model.util.Elements;
import javax.lang.model.util.Types;
import org.checkerframework.checker.nullness.qual.NonNull;
import org.checkerframework.javacutil.BugInCF;
import org.checkerframework.javacutil.TreeUtils;
import org.checkerframework.javacutil.TypesUtils;
import org.plumelib.util.CollectionsPlume;

/**
 * The TreeBuilder permits the creation of new AST Trees using the non-public Java compiler API
 * TreeMaker.
 */
public class TreeBuilder {
  protected final Elements elements;
  protected final Types modelTypes;
  protected final com.sun.tools.javac.code.Types javacTypes;
  protected final TreeMaker maker;
  protected final Names names;
  protected final Symtab symtab;
  protected final ProcessingEnvironment env;

  public TreeBuilder(ProcessingEnvironment env) {
    this.env = env;
    Context context = ((JavacProcessingEnvironment) env).getContext();
    elements = env.getElementUtils();
    modelTypes = env.getTypeUtils();
    javacTypes = com.sun.tools.javac.code.Types.instance(context);
    maker = TreeMaker.instance(context);
    names = Names.instance(context);
    symtab = Symtab.instance(context);
  }

  /**
   * Builds an AST Tree to access the iterator() method of some iterable expression.
   *
   * @param iterableExpr an expression whose type is a subtype of Iterable
   * @return a MemberSelectTree that accesses the iterator() method of the expression
   */
  public MemberSelectTree buildIteratorMethodAccess(ExpressionTree iterableExpr) {
    DeclaredType exprType = (DeclaredType) TypesUtils.upperBound(TreeUtils.typeOf(iterableExpr));
    assert exprType != null : "expression must be of declared type Iterable<>";

    TypeElement exprElement = (TypeElement) exprType.asElement();

    // Find the iterator() method of the iterable type
    Symbol.MethodSymbol iteratorMethod = null;

    for (ExecutableElement method : ElementFilter.methodsIn(elements.getAllMembers(exprElement))) {
      if (method.getParameters().isEmpty() && method.getSimpleName().contentEquals("iterator")) {
        iteratorMethod = (Symbol.MethodSymbol) method;
      }
    }

    assert iteratorMethod != null
        : "@AssumeAssertion(nullness): no iterator method declared for expression type";

    Type.MethodType methodType = (Type.MethodType) iteratorMethod.asType();
    Symbol.TypeSymbol methodClass = methodType.asElement();
    DeclaredType iteratorType = (DeclaredType) methodType.getReturnType();
    iteratorType =
        (DeclaredType) javacTypes.asSuper((Type) iteratorType, symtab.iteratorType.asElement());

    int numIterTypeArgs = iteratorType.getTypeArguments().size();
    assert numIterTypeArgs <= 1 : "expected at most one type argument for Iterator";

    if (numIterTypeArgs == 1) {
      TypeMirror elementType = iteratorType.getTypeArguments().get(0);
      // Remove captured type variable from a wildcard.
      if (elementType instanceof Type.CapturedType) {
        elementType = ((Type.CapturedType) elementType).wildcard;
<<<<<<< HEAD
        @SuppressWarnings("nullness:assignment") // iteratorType has element.
        @NonNull TypeElement iteratorTypeElement = (TypeElement) modelTypes.asElement(iteratorType);

        iteratorType = modelTypes.getDeclaredType(iteratorTypeElement, elementType);
=======
        TypeElement iteratorElt = (TypeElement) modelTypes.asElement(iteratorType);
        assert iteratorElt != null
            : "@AssumeAssertion(nullness): the iterator type always has an element";

        iteratorType = modelTypes.getDeclaredType(iteratorElt, elementType);
>>>>>>> 4ffab855
      }
    }

    // Replace the iterator method's generic return type with
    // the actual element type of the expression.
    Type.MethodType updatedMethodType =
        new Type.MethodType(
            com.sun.tools.javac.util.List.nil(),
            (Type) iteratorType,
            com.sun.tools.javac.util.List.nil(),
            methodClass);

    JCTree.JCFieldAccess iteratorAccess = TreeUtils.Select(maker, iterableExpr, iteratorMethod);
    iteratorAccess.setType(updatedMethodType);

    return iteratorAccess;
  }

  /**
   * Builds an AST Tree to access the hasNext() method of an iterator.
   *
   * @param iteratorExpr an expression whose type is a subtype of Iterator
   * @return a MemberSelectTree that accesses the hasNext() method of the expression
   */
  public MemberSelectTree buildHasNextMethodAccess(ExpressionTree iteratorExpr) {
    DeclaredType exprType = (DeclaredType) TreeUtils.typeOf(iteratorExpr);
    assert exprType != null : "expression must be of declared type Iterator<>";

    TypeElement exprElement = (TypeElement) exprType.asElement();

    // Find the hasNext() method of the iterator type
    Symbol.MethodSymbol hasNextMethod = null;

    for (ExecutableElement method : ElementFilter.methodsIn(elements.getAllMembers(exprElement))) {
      if (method.getParameters().isEmpty() && method.getSimpleName().contentEquals("hasNext")) {
        hasNextMethod = (Symbol.MethodSymbol) method;
        break;
      }
    }

    if (hasNextMethod == null) {
      throw new BugInCF("no hasNext method declared for " + exprElement);
    }

    JCTree.JCFieldAccess hasNextAccess = TreeUtils.Select(maker, iteratorExpr, hasNextMethod);
    hasNextAccess.setType(hasNextMethod.asType());

    return hasNextAccess;
  }

  /**
   * Builds an AST Tree to access the next() method of an iterator.
   *
   * @param iteratorExpr an expression whose type is a subtype of Iterator
   * @return a MemberSelectTree that accesses the next() method of the expression
   */
  public MemberSelectTree buildNextMethodAccess(ExpressionTree iteratorExpr) {
    DeclaredType exprType = (DeclaredType) TreeUtils.typeOf(iteratorExpr);
    assert exprType != null : "expression must be of declared type Iterator<>";

    TypeElement exprElement = (TypeElement) exprType.asElement();

    // Find the next() method of the iterator type
    Symbol.MethodSymbol nextMethod = null;

    for (ExecutableElement method : ElementFilter.methodsIn(elements.getAllMembers(exprElement))) {
      if (method.getParameters().isEmpty() && method.getSimpleName().contentEquals("next")) {
        nextMethod = (Symbol.MethodSymbol) method;
      }
    }

    assert nextMethod != null
        : "@AssumeAssertion(nullness): no next method declared for expression type";

    Type.MethodType methodType = (Type.MethodType) nextMethod.asType();
    Symbol.TypeSymbol methodClass = methodType.asElement();
    Type elementType;

    if (exprType.getTypeArguments().isEmpty()) {
      elementType = symtab.objectType;
    } else {
      elementType = (Type) exprType.getTypeArguments().get(0);
    }

    // Replace the next method's generic return type with
    // the actual element type of the expression.
    Type.MethodType updatedMethodType =
        new Type.MethodType(
            com.sun.tools.javac.util.List.nil(),
            elementType,
            com.sun.tools.javac.util.List.nil(),
            methodClass);

    JCTree.JCFieldAccess nextAccess = TreeUtils.Select(maker, iteratorExpr, nextMethod);
    nextAccess.setType(updatedMethodType);

    return nextAccess;
  }

  /**
   * Builds an AST Tree to dereference the length field of an array.
   *
   * @param expression the array expression whose length is being accessed
   * @return a MemberSelectTree to dereference the length of the array
   */
  public MemberSelectTree buildArrayLengthAccess(ExpressionTree expression) {
    return TreeUtils.Select(maker, expression, symtab.lengthVar);
  }

  /**
   * Builds an AST Tree to call a method designated by the argument expression.
   *
   * @param methodExpr an expression denoting a method with no arguments
   * @return a MethodInvocationTree to call the argument method
   */
  public MethodInvocationTree buildMethodInvocation(ExpressionTree methodExpr) {
    return maker.App((JCTree.JCExpression) methodExpr);
  }

  /**
   * Builds an AST Tree to call a method designated by methodExpr, with one argument designated by
   * argExpr.
   *
   * @param methodExpr an expression denoting a method with one argument
   * @param argExpr an expression denoting an argument to the method
   * @return a MethodInvocationTree to call the argument method
   */
  public MethodInvocationTree buildMethodInvocation(
      ExpressionTree methodExpr, ExpressionTree argExpr) {
    return maker.App(
        (JCTree.JCExpression) methodExpr,
        com.sun.tools.javac.util.List.of((JCTree.JCExpression) argExpr));
  }

  /**
   * Builds an AST Tree to declare and initialize a variable, with no modifiers.
   *
   * @param type the type of the variable
   * @param name the name of the variable
   * @param owner the element containing the new symbol
   * @param initializer the initializer expression
   * @return a VariableDeclTree declaring the new variable
   */
  public VariableTree buildVariableDecl(
      TypeMirror type, String name, Element owner, ExpressionTree initializer) {
    DetachedVarSymbol sym =
        new DetachedVarSymbol(0, names.fromString(name), (Type) type, (Symbol) owner);
    VariableTree tree = maker.VarDef(sym, (JCTree.JCExpression) initializer);
    sym.setDeclaration(tree);
    return tree;
  }

  /**
   * Builds an AST Tree to declare and initialize a variable. The type of the variable is specified
   * by a Tree.
   *
   * @param type the type of the variable, as a Tree
   * @param name the name of the variable
   * @param owner the element containing the new symbol
   * @param initializer the initializer expression
   * @return a VariableDeclTree declaring the new variable
   */
  public VariableTree buildVariableDecl(
      Tree type, String name, Element owner, ExpressionTree initializer) {
    Type typeMirror = (Type) TreeUtils.typeOf(type);
    DetachedVarSymbol sym =
        new DetachedVarSymbol(0, names.fromString(name), typeMirror, (Symbol) owner);
    JCTree.JCModifiers mods = maker.Modifiers(0);
    JCTree.JCVariableDecl decl =
        maker.VarDef(mods, sym.name, (JCTree.JCExpression) type, (JCTree.JCExpression) initializer);
    decl.setType(typeMirror);
    decl.sym = sym;
    sym.setDeclaration(decl);
    return decl;
  }

  /**
   * Builds an AST Tree to refer to a variable.
   *
   * @param decl the declaration of the variable
   * @return an IdentifierTree to refer to the variable
   */
  public IdentifierTree buildVariableUse(VariableTree decl) {
    return (IdentifierTree) maker.Ident((JCTree.JCVariableDecl) decl);
  }

  /**
   * Builds an AST Tree to cast the type of an expression.
   *
   * @param type the type to cast to
   * @param expr the expression to be cast
   * @return a cast of the expression to the type
   */
  public TypeCastTree buildTypeCast(TypeMirror type, ExpressionTree expr) {
    return maker.TypeCast((Type) type, (JCTree.JCExpression) expr);
  }

  /**
   * Builds an AST Tree to assign an expression to a variable.
   *
   * @param variable the declaration of the variable to assign to
   * @param expr the expression to be assigned
   * @return a statement assigning the expression to the variable
   */
  public StatementTree buildAssignment(VariableTree variable, ExpressionTree expr) {
    return maker.Assignment(TreeInfo.symbolFor((JCTree) variable), (JCTree.JCExpression) expr);
  }

  /**
   * Builds an AST Tree to assign an RHS expression to an LHS expression.
   *
   * @param lhs the expression to be assigned to
   * @param rhs the expression to be assigned
   * @return a statement assigning the expression to the variable
   */
  public AssignmentTree buildAssignment(ExpressionTree lhs, ExpressionTree rhs) {
    JCTree.JCAssign assign = maker.Assign((JCTree.JCExpression) lhs, (JCTree.JCExpression) rhs);
    assign.setType((Type) TreeUtils.typeOf(lhs));
    return assign;
  }

  /** Builds an AST Tree representing a literal value of primitive or String type. */
  public LiteralTree buildLiteral(Object value) {
    return maker.Literal(value);
  }

  /**
   * Builds an AST Tree to compare two operands with less than.
   *
   * @param left the left operand tree
   * @param right the right operand tree
   * @return a Tree representing "left &lt; right"
   */
  public BinaryTree buildLessThan(ExpressionTree left, ExpressionTree right) {
    JCTree.JCBinary binary =
        maker.Binary(JCTree.Tag.LT, (JCTree.JCExpression) left, (JCTree.JCExpression) right);
    binary.setType((Type) modelTypes.getPrimitiveType(TypeKind.BOOLEAN));
    return binary;
  }

  /**
   * Builds an AST Tree to dereference an array.
   *
   * @param array the array to dereference
   * @param index the index at which to dereference
   * @return a Tree representing the dereference
   */
  public ArrayAccessTree buildArrayAccess(ExpressionTree array, ExpressionTree index) {
    ArrayType arrayType = (ArrayType) TreeUtils.typeOf(array);
    JCTree.JCArrayAccess access =
        maker.Indexed((JCTree.JCExpression) array, (JCTree.JCExpression) index);
    access.setType((Type) arrayType.getComponentType());
    return access;
  }

  /**
   * Builds an AST Tree to refer to a class name.
   *
   * @param elt an element representing the class
   * @return an IdentifierTree referring to the class
   */
  public IdentifierTree buildClassUse(Element elt) {
    return maker.Ident((Symbol) elt);
  }

  /**
   * Builds an AST Tree to access the valueOf() method of boxed type such as Short or Float.
   *
   * @param expr an expression whose type is a boxed type
   * @return a MemberSelectTree that accesses the valueOf() method of the expression
   */
  public MemberSelectTree buildValueOfMethodAccess(Tree expr) {
    TypeMirror boxedType = TreeUtils.typeOf(expr);

    assert TypesUtils.isBoxedPrimitive(boxedType);

    // Find the valueOf(unboxedType) method of the boxed type
    Symbol.MethodSymbol valueOfMethod = getValueOfMethod(env, boxedType);

    Type.MethodType methodType = (Type.MethodType) valueOfMethod.asType();

    JCTree.JCFieldAccess valueOfAccess = TreeUtils.Select(maker, expr, valueOfMethod);
    valueOfAccess.setType(methodType);

    return valueOfAccess;
  }

  /** Returns the valueOf method of a boxed type such as Short or Float. */
  public static Symbol.MethodSymbol getValueOfMethod(
      ProcessingEnvironment env, TypeMirror boxedType) {
    Symbol.MethodSymbol valueOfMethod = null;

    TypeMirror unboxedType = env.getTypeUtils().unboxedType(boxedType);
    TypeElement boxedElement = (TypeElement) ((DeclaredType) boxedType).asElement();
    for (ExecutableElement method :
        ElementFilter.methodsIn(env.getElementUtils().getAllMembers(boxedElement))) {
      if (method.getSimpleName().contentEquals("valueOf")) {
        List<? extends VariableElement> params = method.getParameters();
        if (params.size() == 1
            && env.getTypeUtils().isSameType(params.get(0).asType(), unboxedType)) {
          valueOfMethod = (Symbol.MethodSymbol) method;
        }
      }
    }

    assert valueOfMethod != null
        : "@AssumeAssertion(nullness): no valueOf method declared for boxed type";
    return valueOfMethod;
  }

  /**
   * Builds an AST Tree to access the *Value() method of a boxed type such as Short or Float, where
   * * is the corresponding primitive type (i.e. shortValue or floatValue).
   *
   * @param expr an expression whose type is a boxed type
   * @return a MemberSelectTree that accesses the *Value() method of the expression
   */
  public MemberSelectTree buildPrimValueMethodAccess(Tree expr) {
    TypeMirror boxedType = TreeUtils.typeOf(expr);
    TypeElement boxedElement = (TypeElement) ((DeclaredType) boxedType).asElement();

    assert TypesUtils.isBoxedPrimitive(boxedType);
    TypeMirror unboxedType = modelTypes.unboxedType(boxedType);

    // Find the *Value() method of the boxed type
    String primValueName = unboxedType.toString() + "Value";
    Symbol.MethodSymbol primValueMethod = null;

    for (ExecutableElement method : ElementFilter.methodsIn(elements.getAllMembers(boxedElement))) {
      if (method.getSimpleName().contentEquals(primValueName) && method.getParameters().isEmpty()) {
        primValueMethod = (Symbol.MethodSymbol) method;
      }
    }

    assert primValueMethod != null
        : "@AssumeAssertion(nullness): no *Value method declared for boxed type";

    Type.MethodType methodType = (Type.MethodType) primValueMethod.asType();

    JCTree.JCFieldAccess primValueAccess = TreeUtils.Select(maker, expr, primValueMethod);
    primValueAccess.setType(methodType);

    return primValueAccess;
  }

  /** Map public AST Tree.Kinds to internal javac JCTree.Tags. */
  public JCTree.Tag kindToTag(Tree.Kind kind) {
    switch (kind) {
      case AND:
        return JCTree.Tag.BITAND;
      case AND_ASSIGNMENT:
        return JCTree.Tag.BITAND_ASG;
      case ANNOTATION:
        return JCTree.Tag.ANNOTATION;
      case ANNOTATION_TYPE:
        return JCTree.Tag.TYPE_ANNOTATION;
      case ARRAY_ACCESS:
        return JCTree.Tag.INDEXED;
      case ARRAY_TYPE:
        return JCTree.Tag.TYPEARRAY;
      case ASSERT:
        return JCTree.Tag.ASSERT;
      case ASSIGNMENT:
        return JCTree.Tag.ASSIGN;
      case BITWISE_COMPLEMENT:
        return JCTree.Tag.COMPL;
      case BLOCK:
        return JCTree.Tag.BLOCK;
      case BREAK:
        return JCTree.Tag.BREAK;
      case CASE:
        return JCTree.Tag.CASE;
      case CATCH:
        return JCTree.Tag.CATCH;
      case CLASS:
        return JCTree.Tag.CLASSDEF;
      case CONDITIONAL_AND:
        return JCTree.Tag.AND;
      case CONDITIONAL_EXPRESSION:
        return JCTree.Tag.CONDEXPR;
      case CONDITIONAL_OR:
        return JCTree.Tag.OR;
      case CONTINUE:
        return JCTree.Tag.CONTINUE;
      case DIVIDE:
        return JCTree.Tag.DIV;
      case DIVIDE_ASSIGNMENT:
        return JCTree.Tag.DIV_ASG;
      case DO_WHILE_LOOP:
        return JCTree.Tag.DOLOOP;
      case ENHANCED_FOR_LOOP:
        return JCTree.Tag.FOREACHLOOP;
      case EQUAL_TO:
        return JCTree.Tag.EQ;
      case EXPRESSION_STATEMENT:
        return JCTree.Tag.EXEC;
      case FOR_LOOP:
        return JCTree.Tag.FORLOOP;
      case GREATER_THAN:
        return JCTree.Tag.GT;
      case GREATER_THAN_EQUAL:
        return JCTree.Tag.GE;
      case IDENTIFIER:
        return JCTree.Tag.IDENT;
      case IF:
        return JCTree.Tag.IF;
      case IMPORT:
        return JCTree.Tag.IMPORT;
      case INSTANCE_OF:
        return JCTree.Tag.TYPETEST;
      case LABELED_STATEMENT:
        return JCTree.Tag.LABELLED;
      case LEFT_SHIFT:
        return JCTree.Tag.SL;
      case LEFT_SHIFT_ASSIGNMENT:
        return JCTree.Tag.SL_ASG;
      case LESS_THAN:
        return JCTree.Tag.LT;
      case LESS_THAN_EQUAL:
        return JCTree.Tag.LE;
      case LOGICAL_COMPLEMENT:
        return JCTree.Tag.NOT;
      case MEMBER_SELECT:
        return JCTree.Tag.SELECT;
      case METHOD:
        return JCTree.Tag.METHODDEF;
      case METHOD_INVOCATION:
        return JCTree.Tag.APPLY;
      case MINUS:
        return JCTree.Tag.MINUS;
      case MINUS_ASSIGNMENT:
        return JCTree.Tag.MINUS_ASG;
      case MODIFIERS:
        return JCTree.Tag.MODIFIERS;
      case MULTIPLY:
        return JCTree.Tag.MUL;
      case MULTIPLY_ASSIGNMENT:
        return JCTree.Tag.MUL_ASG;
      case NEW_ARRAY:
        return JCTree.Tag.NEWARRAY;
      case NEW_CLASS:
        return JCTree.Tag.NEWCLASS;
      case NOT_EQUAL_TO:
        return JCTree.Tag.NE;
      case OR:
        return JCTree.Tag.BITOR;
      case OR_ASSIGNMENT:
        return JCTree.Tag.BITOR_ASG;
      case PARENTHESIZED:
        return JCTree.Tag.PARENS;
      case PLUS:
        return JCTree.Tag.PLUS;
      case PLUS_ASSIGNMENT:
        return JCTree.Tag.PLUS_ASG;
      case POSTFIX_DECREMENT:
        return JCTree.Tag.POSTDEC;
      case POSTFIX_INCREMENT:
        return JCTree.Tag.POSTINC;
      case PREFIX_DECREMENT:
        return JCTree.Tag.PREDEC;
      case PREFIX_INCREMENT:
        return JCTree.Tag.PREINC;
      case REMAINDER:
        return JCTree.Tag.MOD;
      case REMAINDER_ASSIGNMENT:
        return JCTree.Tag.MOD_ASG;
      case RETURN:
        return JCTree.Tag.RETURN;
      case RIGHT_SHIFT:
        return JCTree.Tag.SR;
      case RIGHT_SHIFT_ASSIGNMENT:
        return JCTree.Tag.SR_ASG;
      case SWITCH:
        return JCTree.Tag.SWITCH;
      case SYNCHRONIZED:
        return JCTree.Tag.SYNCHRONIZED;
      case THROW:
        return JCTree.Tag.THROW;
      case TRY:
        return JCTree.Tag.TRY;
      case TYPE_CAST:
        return JCTree.Tag.TYPECAST;
      case TYPE_PARAMETER:
        return JCTree.Tag.TYPEPARAMETER;
      case UNARY_MINUS:
        return JCTree.Tag.NEG;
      case UNARY_PLUS:
        return JCTree.Tag.POS;
      case UNION_TYPE:
        return JCTree.Tag.TYPEUNION;
      case UNSIGNED_RIGHT_SHIFT:
        return JCTree.Tag.USR;
      case UNSIGNED_RIGHT_SHIFT_ASSIGNMENT:
        return JCTree.Tag.USR_ASG;
      case VARIABLE:
        return JCTree.Tag.VARDEF;
      case WHILE_LOOP:
        return JCTree.Tag.WHILELOOP;
      case XOR:
        return JCTree.Tag.BITXOR;
      case XOR_ASSIGNMENT:
        return JCTree.Tag.BITXOR_ASG;
      default:
        return JCTree.Tag.NO_TAG;
    }
  }

  /**
   * Builds an AST Tree to perform a binary operation.
   *
   * @param type result type of the operation
   * @param op an AST Tree operator
   * @param left the left operand tree
   * @param right the right operand tree
   * @return a Tree representing "left &lt; right"
   */
  public BinaryTree buildBinary(
      TypeMirror type, Tree.Kind op, ExpressionTree left, ExpressionTree right) {
    JCTree.Tag jcOp = kindToTag(op);
    JCTree.JCBinary binary =
        maker.Binary(jcOp, (JCTree.JCExpression) left, (JCTree.JCExpression) right);
    binary.setType((Type) type);
    return binary;
  }

  /**
   * Builds an AST Tree to create a new array with initializers.
   *
   * @param componentType component type of the new array
   * @param elems expression trees of initializers
   * @return a NewArrayTree to create a new array with initializers
   */
  public NewArrayTree buildNewArray(TypeMirror componentType, List<ExpressionTree> elems) {
    @SuppressWarnings("nullness:type.arguments.not.inferred") // Poly + inference bug.
    List<JCExpression> exprs = CollectionsPlume.mapList(JCExpression.class::cast, elems);

    JCTree.JCNewArray newArray =
        maker.NewArray(
            (JCTree.JCExpression) buildClassUse(((Type) componentType).tsym),
            com.sun.tools.javac.util.List.nil(),
            com.sun.tools.javac.util.List.from(exprs));
    newArray.setType(javacTypes.makeArrayType((Type) componentType));
    return newArray;
  }
}<|MERGE_RESOLUTION|>--- conflicted
+++ resolved
@@ -36,7 +36,6 @@
 import javax.lang.model.util.ElementFilter;
 import javax.lang.model.util.Elements;
 import javax.lang.model.util.Types;
-import org.checkerframework.checker.nullness.qual.NonNull;
 import org.checkerframework.javacutil.BugInCF;
 import org.checkerframework.javacutil.TreeUtils;
 import org.checkerframework.javacutil.TypesUtils;
@@ -104,18 +103,11 @@
       // Remove captured type variable from a wildcard.
       if (elementType instanceof Type.CapturedType) {
         elementType = ((Type.CapturedType) elementType).wildcard;
-<<<<<<< HEAD
-        @SuppressWarnings("nullness:assignment") // iteratorType has element.
-        @NonNull TypeElement iteratorTypeElement = (TypeElement) modelTypes.asElement(iteratorType);
-
-        iteratorType = modelTypes.getDeclaredType(iteratorTypeElement, elementType);
-=======
         TypeElement iteratorElt = (TypeElement) modelTypes.asElement(iteratorType);
         assert iteratorElt != null
             : "@AssumeAssertion(nullness): the iterator type always has an element";
 
         iteratorType = modelTypes.getDeclaredType(iteratorElt, elementType);
->>>>>>> 4ffab855
       }
     }
 
