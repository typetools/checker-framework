package org.checkerframework.javacutil;

import java.lang.annotation.Annotation;
import java.util.ArrayList;
import java.util.Arrays;
import java.util.Collections;
import java.util.HashSet;
import java.util.LinkedHashMap;
import java.util.List;
import java.util.Map;
import java.util.Objects;
import java.util.Set;
import javax.annotation.processing.ProcessingEnvironment;
import javax.lang.model.element.AnnotationMirror;
import javax.lang.model.element.AnnotationValue;
import javax.lang.model.element.AnnotationValueVisitor;
import javax.lang.model.element.Element;
import javax.lang.model.element.ElementKind;
import javax.lang.model.element.ExecutableElement;
import javax.lang.model.element.Name;
import javax.lang.model.element.TypeElement;
import javax.lang.model.element.VariableElement;
import javax.lang.model.type.ArrayType;
import javax.lang.model.type.DeclaredType;
import javax.lang.model.type.PrimitiveType;
import javax.lang.model.type.TypeKind;
import javax.lang.model.type.TypeMirror;
import javax.lang.model.util.ElementFilter;
import javax.lang.model.util.Elements;
import javax.lang.model.util.Types;
import org.checkerframework.checker.interning.qual.Interned;
import org.checkerframework.checker.nullness.qual.Nullable;
import org.checkerframework.dataflow.qual.SideEffectFree;

/**
 * Builds an annotation mirror that may have some values.
 *
 * <p>Constructing an {@link AnnotationMirror} requires:
 *
 * <ol>
 *   <li>Constructing the builder with the desired annotation class
 *   <li>Setting each value individually using {@code setValue} methods
 *   <li>Calling {@link #build()} to get the annotation
 * </ol>
 *
 * Once an annotation is built, no further modification or calls to build can be made. Otherwise, a
 * {@link IllegalStateException} is thrown.
 *
 * <p>All setter methods throw {@link IllegalArgumentException} if the specified element is not
 * found, or if the given value is not a subtype of the expected type.
 *
 * <p>TODO: Doesn't type-check arrays yet
 */
public class AnnotationBuilder {

    /** The element utilities to use. */
    private final Elements elements;
    /** The type utilities to use. */
    private final Types types;

    /** The type element of the annotation. */
    private final TypeElement annotationElt;
    /** The type of the annotation. */
    private final DeclaredType annotationType;
    /** A mapping from element to AnnotationValue. */
    private final Map<ExecutableElement, AnnotationValue> elementValues;

    /**
     * Create a new AnnotationBuilder for the given annotation and environment (with no
     * elements/fields, but they can be added later).
     *
     * @param env the processing environment
     * @param anno the class of the annotation to build
     */
    @SuppressWarnings("nullness") // getCanonicalName expected to be non-null
    public AnnotationBuilder(ProcessingEnvironment env, Class<? extends Annotation> anno) {
        this(env, anno.getCanonicalName());
    }

    /**
     * Create a new AnnotationBuilder for the given annotation name (with no elements/fields, but
     * they can be added later).
     *
     * @param env the processing environment
     * @param name the fully-qualified name of the annotation to build
     */
    public AnnotationBuilder(ProcessingEnvironment env, CharSequence name) {
        this.elements = env.getElementUtils();
        this.types = env.getTypeUtils();
        this.annotationElt = elements.getTypeElement(name);
        if (annotationElt == null) {
            throw new UserError("Could not find annotation: " + name + ". Is it on the classpath?");
        }
        assert annotationElt.getKind() == ElementKind.ANNOTATION_TYPE;
        this.annotationType = (DeclaredType) annotationElt.asType();
        this.elementValues = new LinkedHashMap<>();
    }

    /**
     * Create a new AnnotationBuilder that copies the given annotation, including its
     * elements/fields.
     *
     * @param env the processing environment
     * @param annotation the annotation to copy
     */
    public AnnotationBuilder(ProcessingEnvironment env, AnnotationMirror annotation) {
        this.elements = env.getElementUtils();
        this.types = env.getTypeUtils();

        this.annotationType = annotation.getAnnotationType();
        this.annotationElt = (TypeElement) annotationType.asElement();

        this.elementValues = new LinkedHashMap<>();
        // AnnotationValues are immutable so putAll should suffice
        this.elementValues.putAll(annotation.getElementValues());
    }

    /**
     * Creates an {@link AnnotationMirror} given by a particular annotation class. getElementValues
     * on the result returns an empty map. This may be in conflict with the annotation's definition,
     * which might contain elements (annotation fields). Use an AnnotationBuilder for annotations
     * that contain elements.
     *
     * <p>This method raises an user error if the annotation corresponding to the class could not be
     * loaded.
     *
     * <p>Clients can use {@link #fromName} and check the result for null manually, if the error
     * from this method is not desired. This method is provided as a convenience to create an
     * AnnotationMirror from scratch in a checker's code.
     *
     * @param elements the element utilities to use
     * @param aClass the annotation class
     * @return an {@link AnnotationMirror} of the given type
     */
    public static AnnotationMirror fromClass(
            Elements elements, Class<? extends Annotation> aClass) {
        String name = aClass.getCanonicalName();
        assert name != null : "@AssumeAssertion(nullness): assumption";
        AnnotationMirror res = fromName(elements, name);
        if (res == null) {
            throw new UserError(
                    "AnnotationBuilder: error: fromClass can't load Class %s%n"
                            + "ensure the class is on the compilation classpath",
                    name);
        }
        return res;
    }

    /**
     * Creates an {@link AnnotationMirror} given by a particular fully-qualified name.
     * getElementValues on the result returns an empty map. This may be in conflict with the
     * annotation's definition, which might contain elements (annotation fields). Use an
     * AnnotationBuilder for annotations that contain elements.
     *
     * <p>This method returns null if the annotation corresponding to the name could not be loaded.
     *
     * @param elements the element utilities to use
     * @param name the name of the annotation to create
     * @return an {@link AnnotationMirror} of type {@code} name or null if the annotation couldn't
     *     be loaded
     */
    public static @Nullable AnnotationMirror fromName(Elements elements, CharSequence name) {
        final TypeElement annoElt = elements.getTypeElement(name);
        if (annoElt == null) {
            return null;
        }
        if (annoElt.getKind() != ElementKind.ANNOTATION_TYPE) {
            throw new BugInCF(annoElt + " is not an annotation");
        }

        final DeclaredType annoType = (DeclaredType) annoElt.asType();
        if (annoType == null) {
            return null;
        }
        AnnotationMirror result =
                new CheckerFrameworkAnnotationMirror(annoType, Collections.emptyMap());
        return result;
    }

<<<<<<< HEAD
=======
    // TODO: hack to clear out static state.
    public static void clear() {
        annotationsFromNames.clear();
    }

    /** Whether or not {@link #build()} has been called. */
>>>>>>> c7c734c6
    private boolean wasBuilt = false;

    private void assertNotBuilt() {
        if (wasBuilt) {
            throw new BugInCF("AnnotationBuilder: error: type was already built");
        }
    }

    public AnnotationMirror build() {
        assertNotBuilt();
        wasBuilt = true;
        return new CheckerFrameworkAnnotationMirror(annotationType, elementValues);
    }

    /**
     * Copies every element value from the given annotation. If an element in the given annotation
     * doesn't exist in the annotation to be built, an error is raised unless the element is
     * specified in {@code ignorableElements}.
     *
     * @param valueHolder the annotation that holds the values to be copied
     * @param ignorableElements the elements that can be safely dropped
     */
    public void copyElementValuesFromAnnotation(
            AnnotationMirror valueHolder, String... ignorableElements) {
        Set<String> ignorableElementsSet = new HashSet<>(Arrays.asList(ignorableElements));
        for (Map.Entry<? extends ExecutableElement, ? extends AnnotationValue> eltValToCopy :
                valueHolder.getElementValues().entrySet()) {
            Name eltNameToCopy = eltValToCopy.getKey().getSimpleName();
            if (ignorableElementsSet.contains(eltNameToCopy.toString())) {
                continue;
            }
            elementValues.put(findElement(eltNameToCopy), eltValToCopy.getValue());
        }
        return;
    }

    /**
     * Copies the specified element values from the given annotation, using the specified renaming
     * map. Each value in the map must be an element name in the annotation being built. If an
     * element from the given annotation is not a key in the map, it is ignored.
     *
     * @param valueHolder the annotation that holds the values to be copied
     * @param elementNameRenaming a map from element names in {@code valueHolder} to element names
     *     of the annotation being built
     */
    public void copyRenameElementValuesFromAnnotation(
            AnnotationMirror valueHolder, Map<String, String> elementNameRenaming) {

        for (Map.Entry<? extends ExecutableElement, ? extends AnnotationValue> eltValToCopy :
                valueHolder.getElementValues().entrySet()) {

            String sourceName = eltValToCopy.getKey().getSimpleName().toString();
            String targetName = elementNameRenaming.get(sourceName);
            if (targetName == null) {
                continue;
            }
            elementValues.put(findElement(targetName), eltValToCopy.getValue());
        }
    }

    /** Set the element/field with the given name, to the given value. */
    public AnnotationBuilder setValue(CharSequence elementName, AnnotationMirror value) {
        setValue(elementName, (Object) value);
        return this;
    }

    /** Set the element/field with the given name, to the given value. */
    public AnnotationBuilder setValue(CharSequence elementName, List<? extends Object> values) {
        assertNotBuilt();
        List<AnnotationValue> avalues = new ArrayList<>(values.size());
        ExecutableElement var = findElement(elementName);
        TypeMirror expectedType = var.getReturnType();
        if (expectedType.getKind() != TypeKind.ARRAY) {
            throw new BugInCF("value is an array while expected type is not");
        }
        expectedType = ((ArrayType) expectedType).getComponentType();

        for (Object v : values) {
            checkSubtype(expectedType, v);
            avalues.add(createValue(v));
        }
        AnnotationValue aval = createValue(avalues);
        elementValues.put(var, aval);
        return this;
    }

    /** Set the element/field with the given name, to the given value. */
    public AnnotationBuilder setValue(CharSequence elementName, Object[] values) {
        return setValue(elementName, Arrays.asList(values));
    }

    /** Set the element/field with the given name, to the given value. */
    public AnnotationBuilder setValue(CharSequence elementName, Boolean value) {
        return setValue(elementName, (Object) value);
    }

    /** Set the element/field with the given name, to the given value. */
    public AnnotationBuilder setValue(CharSequence elementName, Character value) {
        return setValue(elementName, (Object) value);
    }

    /** Set the element/field with the given name, to the given value. */
    public AnnotationBuilder setValue(CharSequence elementName, Double value) {
        return setValue(elementName, (Object) value);
    }

    /** Set the element/field with the given name, to the given value. */
    public AnnotationBuilder setValue(CharSequence elementName, Float value) {
        return setValue(elementName, (Object) value);
    }

    /** Set the element/field with the given name, to the given value. */
    public AnnotationBuilder setValue(CharSequence elementName, Integer value) {
        return setValue(elementName, (Object) value);
    }

    /** Set the element/field with the given name, to the given value. */
    public AnnotationBuilder setValue(CharSequence elementName, Long value) {
        return setValue(elementName, (Object) value);
    }

    /** Set the element/field with the given name, to the given value. */
    public AnnotationBuilder setValue(CharSequence elementName, Short value) {
        return setValue(elementName, (Object) value);
    }

    /** Set the element/field with the given name, to the given value. */
    public AnnotationBuilder setValue(CharSequence elementName, String value) {
        return setValue(elementName, (Object) value);
    }

    /**
     * Remove the element/field with the given name. Does not err if no such element/field is
     * present.
     */
    public AnnotationBuilder removeElement(CharSequence elementName) {
        assertNotBuilt();
        ExecutableElement var = findElement(elementName);
        elementValues.remove(var);
        return this;
    }

    private TypeMirror getErasedOrBoxedType(TypeMirror type) {
        // See com.sun.tools.javac.code.Attribute.Class.makeClassType()
        return type.getKind().isPrimitive()
                ? types.boxedClass((PrimitiveType) type).asType()
                : types.erasure(type);
    }

    public AnnotationBuilder setValue(CharSequence elementName, TypeMirror value) {
        assertNotBuilt();
        value = getErasedOrBoxedType(value);
        AnnotationValue val = createValue(value);
        ExecutableElement var = findElement(elementName);
        // Check subtyping
        if (!TypesUtils.isClass(var.getReturnType())) {
            throw new BugInCF("expected " + var.getReturnType());
        }

        elementValues.put(var, val);
        return this;
    }

    private TypeMirror typeFromClass(Class<?> clazz) {
        if (clazz == void.class) {
            return types.getNoType(TypeKind.VOID);
        } else if (clazz.isPrimitive()) {
            String primitiveName = clazz.getName().toUpperCase();
            TypeKind primitiveKind = TypeKind.valueOf(primitiveName);
            return types.getPrimitiveType(primitiveKind);
        } else if (clazz.isArray()) {
            TypeMirror componentType = typeFromClass(clazz.getComponentType());
            return types.getArrayType(componentType);
        } else {
            String name = clazz.getCanonicalName();
            assert name != null : "@AssumeAssertion(nullness): assumption";
            TypeElement element = elements.getTypeElement(name);
            if (element == null) {
                throw new BugInCF("Unrecognized class: " + clazz);
            }
            return element.asType();
        }
    }

    public AnnotationBuilder setValue(CharSequence elementName, Class<?> value) {
        TypeMirror type = typeFromClass(value);
        return setValue(elementName, getErasedOrBoxedType(type));
    }

    public AnnotationBuilder setValue(CharSequence elementName, Enum<?> value) {
        assertNotBuilt();
        VariableElement enumElt = findEnumElement(value);
        return setValue(elementName, enumElt);
    }

    public AnnotationBuilder setValue(CharSequence elementName, VariableElement value) {
        ExecutableElement var = findElement(elementName);
        if (var.getReturnType().getKind() != TypeKind.DECLARED) {
            throw new BugInCF("expected a non enum: " + var.getReturnType());
        }
        if (!((DeclaredType) var.getReturnType()).asElement().equals(value.getEnclosingElement())) {
            throw new BugInCF("expected a different type of enum: " + value.getEnclosingElement());
        }
        elementValues.put(var, createValue(value));
        return this;
    }

    // Keep this version synchronized with the VariableElement[] version below
    public AnnotationBuilder setValue(CharSequence elementName, Enum<?>[] values) {
        assertNotBuilt();

        if (values.length == 0) {
            setValue(elementName, Collections.emptyList());
            return this;
        }

        VariableElement enumElt = findEnumElement(values[0]);
        ExecutableElement var = findElement(elementName);

        TypeMirror expectedType = var.getReturnType();
        if (expectedType.getKind() != TypeKind.ARRAY) {
            throw new BugInCF("expected a non array: " + var.getReturnType());
        }

        expectedType = ((ArrayType) expectedType).getComponentType();
        if (expectedType.getKind() != TypeKind.DECLARED) {
            throw new BugInCF("expected a non enum component type: " + var.getReturnType());
        }
        if (!((DeclaredType) expectedType).asElement().equals(enumElt.getEnclosingElement())) {
            throw new BugInCF(
                    "expected a different type of enum: " + enumElt.getEnclosingElement());
        }

        List<AnnotationValue> res = new ArrayList<>(values.length);
        for (Enum<?> ev : values) {
            checkSubtype(expectedType, ev);
            enumElt = findEnumElement(ev);
            res.add(createValue(enumElt));
        }
        AnnotationValue val = createValue(res);
        elementValues.put(var, val);
        return this;
    }

    // Keep this version synchronized with the Enum<?>[] version above.
    // Which one is more useful/general? Unifying adds overhead of creating
    // another array.
    public AnnotationBuilder setValue(CharSequence elementName, VariableElement[] values) {
        assertNotBuilt();
        ExecutableElement var = findElement(elementName);

        TypeMirror expectedType = var.getReturnType();
        if (expectedType.getKind() != TypeKind.ARRAY) {
            throw new BugInCF("expected an array, but found: " + expectedType);
        }

        expectedType = ((ArrayType) expectedType).getComponentType();
        if (expectedType.getKind() != TypeKind.DECLARED) {
            throw new BugInCF(
                    "expected a declared component type, but found: "
                            + expectedType
                            + " kind: "
                            + expectedType.getKind());
        }
        if (!types.isSameType((DeclaredType) expectedType, values[0].asType())) {
            throw new BugInCF(
                    "expected a different declared component type: "
                            + expectedType
                            + " vs. "
                            + values[0]);
        }

        List<AnnotationValue> res = new ArrayList<>(values.length);
        for (VariableElement ev : values) {
            checkSubtype(expectedType, ev);
            // Is there a better way to distinguish between enums and
            // references to constants?
            if (ev.getConstantValue() != null) {
                res.add(createValue(ev.getConstantValue()));
            } else {
                res.add(createValue(ev));
            }
        }
        AnnotationValue val = createValue(res);
        elementValues.put(var, val);
        return this;
    }

    /** Find the VariableElement for the given enum. */
    private VariableElement findEnumElement(Enum<?> value) {
        String enumClass = value.getDeclaringClass().getCanonicalName();
        assert enumClass != null : "@AssumeAssertion(nullness): assumption";
        TypeElement enumClassElt = elements.getTypeElement(enumClass);
        assert enumClassElt != null;
        for (Element enumElt : enumClassElt.getEnclosedElements()) {
            if (enumElt.getSimpleName().contentEquals(value.name())) {
                return (VariableElement) enumElt;
            }
        }
        throw new BugInCF("cannot be here");
    }

    private AnnotationBuilder setValue(CharSequence key, Object value) {
        assertNotBuilt();
        AnnotationValue val = createValue(value);
        ExecutableElement var = findElement(key);
        checkSubtype(var.getReturnType(), value);
        elementValues.put(var, val);
        return this;
    }

    public ExecutableElement findElement(CharSequence key) {
        for (ExecutableElement elt : ElementFilter.methodsIn(annotationElt.getEnclosedElements())) {
            if (elt.getSimpleName().contentEquals(key)) {
                return elt;
            }
        }
        throw new BugInCF("Couldn't find " + key + " element in " + annotationElt);
    }

    /** @throws BugInCF if the type of {@code givenValue} is not the same as {@code expected} */
    private void checkSubtype(TypeMirror expected, Object givenValue) {
        if (expected.getKind().isPrimitive()) {
            expected = types.boxedClass((PrimitiveType) expected).asType();
        }

        if (expected.getKind() == TypeKind.DECLARED
                && TypesUtils.isClass(expected)
                && givenValue instanceof TypeMirror) {
            return;
        }

        TypeMirror found;
        boolean isSubtype;

        if (expected.getKind() == TypeKind.DECLARED
                && ((DeclaredType) expected).asElement().getKind() == ElementKind.ANNOTATION_TYPE
                && givenValue instanceof AnnotationMirror) {
            found = ((AnnotationMirror) givenValue).getAnnotationType();
            isSubtype =
                    ((DeclaredType) expected)
                            .asElement()
                            .equals(((DeclaredType) found).asElement());
        } else if (givenValue instanceof AnnotationMirror) {
            found = ((AnnotationMirror) givenValue).getAnnotationType();
            // TODO: why is this always failing???
            isSubtype = false;
        } else if (givenValue instanceof VariableElement) {
            found = ((VariableElement) givenValue).asType();
            if (expected.getKind() == TypeKind.DECLARED) {
                isSubtype = types.isSubtype(types.erasure(found), types.erasure(expected));
            } else {
                isSubtype = false;
            }
        } else {
            String name = givenValue.getClass().getCanonicalName();
            assert name != null : "@AssumeAssertion(nullness): assumption";
            found = elements.getTypeElement(name).asType();
            isSubtype = types.isSubtype(types.erasure(found), types.erasure(expected));
        }
        if (!isSubtype) {
            // Annotations in stub files sometimes are the same type, but Types#isSubtype fails
            // anyways.
            isSubtype = found.toString().equals(expected.toString());
        }

        if (!isSubtype) {
            throw new BugInCF(
                    "given value differs from expected; "
                            + "found: "
                            + found
                            + "; expected: "
                            + expected);
        }
    }

    /**
     * Create an AnnotationValue -- a value for an annotation element/field.
     *
     * @param obj the value to be stored in an annotation element/field
     * @return an AnnotationValue for the given Java value
     */
    private static AnnotationValue createValue(final Object obj) {
        return new CheckerFrameworkAnnotationValue(obj);
    }

    /** Implementation of AnnotationMirror used by the Checker Framework. */
    /* default visibility to allow access from within package. */
    static class CheckerFrameworkAnnotationMirror implements AnnotationMirror {
        /** The interned toString value. */
        private @Nullable @Interned String toStringVal;
        /** The annotation type. */
        private final DeclaredType annotationType;
        /** The element values. */
        private final Map<ExecutableElement, AnnotationValue> elementValues;
        /** The annotation name. */
        // default visibility to allow access from within package.
        final @Interned String annotationName;

        CheckerFrameworkAnnotationMirror(
                DeclaredType at, Map<ExecutableElement, AnnotationValue> ev) {
            this.annotationType = at;
            final TypeElement elm = (TypeElement) at.asElement();
            this.annotationName = elm.getQualifiedName().toString().intern();
            this.elementValues = ev;
        }

        @Override
        public DeclaredType getAnnotationType() {
            return annotationType;
        }

        @Override
        public Map<? extends ExecutableElement, ? extends AnnotationValue> getElementValues() {
            return Collections.unmodifiableMap(elementValues);
        }

        @SideEffectFree
        @Override
        public String toString() {
            if (toStringVal != null) {
                return toStringVal;
            }
            StringBuilder buf = new StringBuilder();
            buf.append("@");
            buf.append(annotationName);
            int len = elementValues.size();
            if (len > 0) {
                buf.append('(');
                boolean first = true;
                for (Map.Entry<ExecutableElement, AnnotationValue> pair :
                        elementValues.entrySet()) {
                    if (!first) {
                        buf.append(", ");
                    }
                    first = false;

                    String name = pair.getKey().getSimpleName().toString();
                    if (len > 1 || !name.equals("value")) {
                        buf.append(name);
                        buf.append('=');
                    }
                    buf.append(pair.getValue());
                }
                buf.append(')');
            }
            toStringVal = buf.toString().intern();
            return toStringVal;

            // return "@" + annotationType + "(" + elementValues + ")";
        }
    }

    /** Implementation of AnnotationValue used by the Checker Framework. */
    private static class CheckerFrameworkAnnotationValue implements AnnotationValue {
        /** The value. */
        private final Object value;
        /** The interned value of toString. */
        private @Nullable @Interned String toStringVal;

        /** Create an annotation value. */
        CheckerFrameworkAnnotationValue(Object obj) {
            this.value = obj;
        }

        @Override
        public Object getValue() {
            return value;
        }

        @SideEffectFree
        @Override
        public String toString() {
            if (this.toStringVal != null) {
                return this.toStringVal;
            }
            String toStringVal;
            if (value instanceof String) {
                toStringVal = "\"" + value + "\"";
            } else if (value instanceof Character) {
                toStringVal = "\'" + value + "\'";
            } else if (value instanceof List<?>) {
                StringBuilder sb = new StringBuilder();
                List<?> list = (List<?>) value;
                sb.append('{');
                boolean isFirst = true;
                for (Object o : list) {
                    if (!isFirst) {
                        sb.append(", ");
                    }
                    isFirst = false;
                    sb.append(Objects.toString(o));
                }
                sb.append('}');
                toStringVal = sb.toString();
            } else if (value instanceof VariableElement) {
                // for Enums
                VariableElement var = (VariableElement) value;
                String encl = var.getEnclosingElement().toString();
                if (!encl.isEmpty()) {
                    encl = encl + '.';
                }
                toStringVal = encl + var;
            } else if (value instanceof TypeMirror && TypesUtils.isClassType((TypeMirror) value)) {
                toStringVal = value.toString() + ".class";
            } else {
                toStringVal = value.toString();
            }
            this.toStringVal = toStringVal.intern();
            return this.toStringVal;
        }

        @SuppressWarnings("unchecked")
        @Override
        public <R, P> R accept(AnnotationValueVisitor<R, P> v, P p) {
            if (value instanceof AnnotationMirror) {
                return v.visitAnnotation((AnnotationMirror) value, p);
            } else if (value instanceof List) {
                return v.visitArray((List<? extends AnnotationValue>) value, p);
            } else if (value instanceof Boolean) {
                return v.visitBoolean((Boolean) value, p);
            } else if (value instanceof Character) {
                return v.visitChar((Character) value, p);
            } else if (value instanceof Double) {
                return v.visitDouble((Double) value, p);
            } else if (value instanceof VariableElement) {
                return v.visitEnumConstant((VariableElement) value, p);
            } else if (value instanceof Float) {
                return v.visitFloat((Float) value, p);
            } else if (value instanceof Integer) {
                return v.visitInt((Integer) value, p);
            } else if (value instanceof Long) {
                return v.visitLong((Long) value, p);
            } else if (value instanceof Short) {
                return v.visitShort((Short) value, p);
            } else if (value instanceof String) {
                return v.visitString((String) value, p);
            } else if (value instanceof TypeMirror) {
                return v.visitType((TypeMirror) value, p);
            } else {
                assert false : " unknown type : " + v.getClass();
                return v.visitUnknown(this, p);
            }
        }

        @Override
        public boolean equals(@Nullable Object obj) {
            // System.out.printf("Calling CFAV.equals()%n");
            if (!(obj instanceof AnnotationValue)) {
                return false;
            }
            AnnotationValue other = (AnnotationValue) obj;
            return Objects.equals(this.getValue(), other.getValue());
        }

        @Override
        public int hashCode() {
            return Objects.hashCode(this.value);
        }
    }
}<|MERGE_RESOLUTION|>--- conflicted
+++ resolved
@@ -177,15 +177,7 @@
         return result;
     }
 
-<<<<<<< HEAD
-=======
-    // TODO: hack to clear out static state.
-    public static void clear() {
-        annotationsFromNames.clear();
-    }
-
     /** Whether or not {@link #build()} has been called. */
->>>>>>> c7c734c6
     private boolean wasBuilt = false;
 
     private void assertNotBuilt() {
