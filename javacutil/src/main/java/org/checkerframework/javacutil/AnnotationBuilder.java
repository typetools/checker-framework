package org.checkerframework.javacutil;

import java.lang.annotation.Annotation;
import java.util.ArrayList;
import java.util.Arrays;
import java.util.Collections;
import java.util.HashMap;
import java.util.HashSet;
import java.util.LinkedHashMap;
import java.util.List;
import java.util.Map;
import java.util.Objects;
import java.util.Set;
import javax.annotation.processing.ProcessingEnvironment;
import javax.lang.model.element.AnnotationMirror;
import javax.lang.model.element.AnnotationValue;
import javax.lang.model.element.AnnotationValueVisitor;
import javax.lang.model.element.Element;
import javax.lang.model.element.ElementKind;
import javax.lang.model.element.ExecutableElement;
import javax.lang.model.element.Name;
import javax.lang.model.element.TypeElement;
import javax.lang.model.element.VariableElement;
import javax.lang.model.type.ArrayType;
import javax.lang.model.type.DeclaredType;
import javax.lang.model.type.PrimitiveType;
import javax.lang.model.type.TypeKind;
import javax.lang.model.type.TypeMirror;
import javax.lang.model.util.ElementFilter;
import javax.lang.model.util.Elements;
import javax.lang.model.util.Types;
import org.checkerframework.checker.interning.qual.Interned;
import org.checkerframework.checker.nullness.qual.Nullable;
import org.checkerframework.dataflow.qual.SideEffectFree;

/**
 * Builds an annotation mirror that may have some values.
 *
 * <p>Constructing an {@link AnnotationMirror} requires:
 *
 * <ol>
 *   <li>Constructing the builder with the desired annotation class
 *   <li>Setting each value individually using {@code setValue} methods
 *   <li>Calling {@link #build()} to get the annotation
 * </ol>
 *
 * Once an annotation is built, no further modification or calls to build can be made. Otherwise, a
 * {@link IllegalStateException} is thrown.
 *
 * <p>All setter methods throw {@link IllegalArgumentException} if the specified element is not
 * found, or if the given value is not a subtype of the expected type.
 *
 * <p>TODO: Doesn't type-check arrays yet
 */
public class AnnotationBuilder {

    /** The element utilities to use. */
    private final Elements elements;
    /** The type utilities to use. */
    private final Types types;

    private final TypeElement annotationElt;
    private final DeclaredType annotationType;
    private final Map<ExecutableElement, AnnotationValue> elementValues;

    /**
     * Caching for annotation creation. Each annotation has no values; that is, getElementValues
     * returns an empty map. This may be in conflict with the annotation's definition, which might
     * contain elements (annotation fields).
     */
    private static final Map<CharSequence, AnnotationMirror> annotationsFromNames =
            Collections.synchronizedMap(new HashMap<>());

    /**
     * Create a new AnnotationBuilder for the given annotation and environment (with no
     * elements/fields, but they can be added later).
     *
     * @param env the processing environment
     * @param anno the class of the annotation to build
     */
    @SuppressWarnings("nullness") // getCanonicalName expected to be non-null
    public AnnotationBuilder(ProcessingEnvironment env, Class<? extends Annotation> anno) {
        this(env, anno.getCanonicalName());
    }

    /**
     * Create a new AnnotationBuilder for the given annotation name (with no elements/fields, but
     * they can be added later).
     *
     * @param env the processing environment
     * @param name the name of the annotation to build
     */
    public AnnotationBuilder(ProcessingEnvironment env, CharSequence name) {
        this.elementUtils = env.getElementUtils();
        this.types = env.getTypeUtils();
        this.annotationElt = elementUtils.getTypeElement(name);
        if (annotationElt == null) {
            throw new UserError("Could not find annotation: " + name + ". Is it on the classpath?");
        }
        assert annotationElt.getKind() == ElementKind.ANNOTATION_TYPE;
        this.annotationType = (DeclaredType) annotationElt.asType();
        this.elementValues = new LinkedHashMap<>();
    }

    /**
     * Create a new AnnotationBuilder that copies the given annotation, including its
     * elements/fields.
     *
     * @param env the processing environment
     * @param annotation the annotation to copy
     */
    public AnnotationBuilder(ProcessingEnvironment env, AnnotationMirror annotation) {
        this.elementUtils = env.getElementUtils();
        this.types = env.getTypeUtils();

        this.annotationType = annotation.getAnnotationType();
        this.annotationElt = (TypeElement) annotationType.asElement();

        this.elementValues = new LinkedHashMap<>();
        // AnnotationValues are immutable so putAll should suffice
        this.elementValues.putAll(annotation.getElementValues());
    }

    /**
     * Creates a mapping between element/field names and values.
     *
     * @param elementName the name of an element/field to initialize
     * @param elementValue the initial value for the element/field
     * @return a mappnig from the element name to the element value
     */
    public static Map<String, AnnotationValue> elementNamesValues(
            String elementName, Object elementValue) {
        return Collections.singletonMap(elementName, createValue(elementValue));
    }

    /**
     * Creates an {@link AnnotationMirror} that uses default values for elements/fields.
     * getElementValues on the result returns default values. If any element does not have a
     * default, this method throws an exception.
<<<<<<< HEAD
     *
     * <p>Most clients should use {@link #fromName}, using a Name created by the compiler. This
     * method is provided as a convenience to create an AnnotationMirror from scratch in a checker's
     * code.
     *
     * @param elementUtils the element utilities to use
     * @param aClass the annotation class
     * @return an {@link AnnotationMirror} of the given type
     */
    public static AnnotationMirror fromClass(
            Elements elementUtils, Class<? extends Annotation> aClass) {
        return fromClass(elementUtils, aClass, Collections.emptyMap(), false);
    }

    // TODO: Find and remove all uses of this method.  Then I might not need any of the
    // `noWarn` formal parameters in this file.
    /**
     * Creates an {@link AnnotationMirror} that lacks some elements/fields. DO NOT USE! Prefer to
     * create proper {@code AnnoattionMirror}s by passing in an element-to-value mapping.
     *
     * @param elementUtils the element utilities to use
     * @param aClass the annotation class
     * @return an {@link AnnotationMirror} of the given type
     */
    public static AnnotationMirror fromClassNonsense(
            Elements elementUtils, Class<? extends Annotation> aClass) {
        return fromClass(elementUtils, aClass, Collections.emptyMap(), true);
    }

    /**
     * Creates an {@link AnnotationMirror} given by a particular annotation class and a
     * name-to-value mapping for the elements/fields.
     *
     * <p>For other elements, getElementValues on the result returns default values. If any such
     * element does not have a default, this method throws an exception.
=======
     *
     * <p>Most clients should use {@link #fromName}, using a Name created by the compiler. This
     * method is provided as a convenience to create an AnnotationMirror from scratch in a checker's
     * code.
>>>>>>> 480d98ac
     *
     * <p>Most clients should use {@link #fromName}, using a Name created by the compiler. This
     * method is provided as a convenience to create an AnnotationMirror from scratch in a checker's
     * code.
     *
     * @param elementUtils the element utilities to use
     * @param aClass the annotation class
<<<<<<< HEAD
     * @param elementNamesValues the values for the annotation's elements/fields
     * @return an {@link AnnotationMirror} of the given type
     */
    public static AnnotationMirror fromClass(
            Elements elementUtils,
            Class<? extends Annotation> aClass,
            Map<String, AnnotationValue> elementNamesValues) {
        return fromClass(elementUtils, aClass, elementNamesValues, false);
=======
     * @return an {@link AnnotationMirror} of the given type
     */
    public static AnnotationMirror fromClass(
            Elements elements, Class<? extends Annotation> aClass) {
        return fromClass(elements, aClass, Collections.emptyMap(), false);
    }

    // TODO: Find and remove all uses of this method.  Then I might not need any of the
    // `noWarn` formal parameters in this file.
    /**
     * Creates an {@link AnnotationMirror} that lacks some elements/fields. DO NOT USE! Prefer to
     * create proper {@code AnnotationMirror}s by passing in an element-to-value mapping.
     *
     * @param elements the element utilities to use
     * @param aClass the annotation class
     * @return an {@link AnnotationMirror} of the given type
     */
    public static AnnotationMirror fromClassNonsense(
            Elements elements, Class<? extends Annotation> aClass) {
        return fromClass(elements, aClass, Collections.emptyMap(), true);
    }

    /**
     * Creates an {@link AnnotationMirror} given by a particular annotation class and a
     * name-to-value mapping for the elements/fields.
     *
     * <p>For other elements, getElementValues on the result returns default values. If any such
     * element does not have a default, this method throws an exception.
     *
     * <p>Most clients should use {@link #fromName}, using a Name created by the compiler. This
     * method is provided as a convenience to create an AnnotationMirror from scratch in a checker's
     * code.
     *
     * @param elements the element utilities to use
     * @param aClass the annotation class
     * @param elementNamesValues the values for the annotation's elements/fields
     * @return an {@link AnnotationMirror} of given type
     */
    public static AnnotationMirror fromClass(
            Elements elements,
            Class<? extends Annotation> aClass,
            Map<String, AnnotationValue> elementNamesValues) {
        return fromClass(elements, aClass, elementNamesValues, false);
>>>>>>> 480d98ac
    }

    /**
     * Creates an {@link AnnotationMirror} given by a particular annotation class and a
     * name-to-value mapping for the elements/fields.
     *
     * <p>For other elements, getElementValues on the result returns default values. If any such
     * element does not have a default, this method throws an exception.
     *
     * <p>Most clients should use {@link #fromName}, using a Name created by the compiler. This
     * method is provided as a convenience to create an AnnotationMirror from scratch in a checker's
     * code.
     *
<<<<<<< HEAD
     * @param elementUtils the element utilities to use
=======
     * @param elements the element utilities to use
>>>>>>> 480d98ac
     * @param aClass the annotation class
     * @param elementNamesValues the values for the annotation's elements/fields
     * @param noWarn if true, don't warn when some elements/fields are missing
     * @return an {@link AnnotationMirror} of the given type
     */
    private static AnnotationMirror fromClass(
<<<<<<< HEAD
            Elements elementUtils,
=======
            Elements elements,
>>>>>>> 480d98ac
            Class<? extends Annotation> aClass,
            Map<String, AnnotationValue> elementNamesValues,
            boolean noWarn) {
        String name = aClass.getCanonicalName();
        assert name != null : "@AssumeAssertion(nullness): assumption";
<<<<<<< HEAD
        AnnotationMirror res = fromName(elementUtils, name, elementNamesValues, noWarn);
=======
        AnnotationMirror res = fromName(elements, name, elementNamesValues, noWarn);
>>>>>>> 480d98ac
        if (res == null) {
            throw new UserError(
                    "AnnotationBuilder: error: fromClass can't load Class %s%n"
                            + "ensure the class is on the compilation classpath",
                    name);
        }
        return res;
    }

    /**
     * Creates an {@link AnnotationMirror} given by a particular fully-qualified name.
     * getElementValues on the result returns default values. If any element does not have a
     * default, this method throws an exception.
<<<<<<< HEAD
     *
     * <p>This method returns null if the annotation corresponding to the name could not be loaded.
     *
     * @param elementUtils the element utilities to use
     * @param name the name of the annotation to create
     * @return an {@link AnnotationMirror} of type {@code} name or null if the annotation couldn't
     *     be loaded
     */
    public static @Nullable AnnotationMirror fromName(Elements elementUtils, CharSequence name) {
        return fromName(elementUtils, name, new HashMap<>());
    }

    // TODO: Find and remove all uses of this method.  Then I might not need any of the
    // `noWarn` formal parameters in this file.
    /**
     * Creates an {@link AnnotationMirror} that lacks some elements/fields. DO NOT USE! Prefer to
     * create proper {@code AnnoattionMirror}s by passing in an element-to-value mapping.
     *
     * @param elementUtils the element utilities to use
     * @param name the name of the annotation to create
     * @return an {@link AnnotationMirror} of type {@code} name or null if the annotation couldn't
     *     be loaded
     */
    public static @Nullable AnnotationMirror fromNameNonsense(
            Elements elementUtils, CharSequence name) {
        return fromName(elementUtils, name, new HashMap<>(), true);
    }

    /**
     * Creates an {@link AnnotationMirror} given by a particular fully-qualified name and
     * element/field values. If any element is not specified by the {@code elementValues} argument,
     * the default value is used. If any such element does not have a default, this method throws an
     * exception.
     *
     * <p>This method returns null if the annotation corresponding to the name could not be loaded.
     *
     * @param elementUtils the element utilities to use
     * @param name the name of the annotation to create
     * @param elementNamesValues the values for the annotation's elements/fields
     * @return an {@link AnnotationMirror} of type {@code} name or null if the annotation couldn't
     *     be loaded
     */
    public static @Nullable AnnotationMirror fromName(
            Elements elementUtils,
            CharSequence name,
            Map<String, AnnotationValue> elementNamesValues) {
        return fromName(elementUtils, name, elementNamesValues, false);
    }

    /**
     * Creates an {@link AnnotationMirror} given by a particular fully-qualified name and
     * element/field values. If any element is not specified by the {@code elementValues} argument,
     * the default value is used. If any such element does not have a default, this method throws an
     * exception.
=======
>>>>>>> 480d98ac
     *
     * <p>This method returns null if the annotation corresponding to the name could not be loaded.
     *
     * @param elementUtils the element utilities to use
     * @param name the name of the annotation to create
     * @param elementNamesValues the values for the annotation's elements/fields
     * @param noWarn if true, don't warn when some elements/fields are missing
     * @return an {@link AnnotationMirror} of type {@code} name or null if the annotation couldn't
     *     be loaded
     */
<<<<<<< HEAD
    public static @Nullable AnnotationMirror fromName(
            Elements elementUtils,
=======
    public static @Nullable AnnotationMirror fromName(Elements elements, CharSequence name) {
        return fromName(elements, name, new HashMap<>());
    }

    // TODO: Find and remove all uses of this method.  Then I might not need any of the
    // `noWarn` formal parameters in this file.
    /**
     * Creates an {@link AnnotationMirror} that lacks some elements/fields. DO NOT USE! Prefer to
     * create proper {@code AnnotationMirror}s by passing in an element-to-value mapping.
     *
     * @param elements the element utilities to use
     * @param name the name of the annotation to create
     * @return an {@link AnnotationMirror} of type {@code} name or null if the annotation couldn't
     *     be loaded
     */
    public static @Nullable AnnotationMirror fromNameNonsense(
            Elements elements, CharSequence name) {
        return fromName(elements, name, new HashMap<>(), true);
    }

    /**
     * Creates an {@link AnnotationMirror} given by a particular fully-qualified name and
     * element/field values. If any element is not specified by the {@code elementValues} argument,
     * the default value is used. If any such element does not have a default, this method throws an
     * exception.
     *
     * <p>This method returns null if the annotation corresponding to the name could not be loaded.
     *
     * @param elements the element utilities to use
     * @param name the name of the annotation to create
     * @param elementNamesValues the values for the annotation's elements/fields
     * @return an {@link AnnotationMirror} of type {@code} name or null if the annotation couldn't
     *     be loaded
     */
    public static @Nullable AnnotationMirror fromName(
            Elements elements, CharSequence name, Map<String, AnnotationValue> elementNamesValues) {
        return fromName(elements, name, elementNamesValues, false);
    }

    /**
     * Creates an {@link AnnotationMirror} given by a particular fully-qualified name and
     * element/field values. If any element is not specified by the {@code elementValues} argument,
     * the default value is used. If any such element does not have a default, this method throws an
     * exception.
     *
     * <p>This method returns null if the annotation corresponding to the name could not be loaded.
     *
     * @param elements the element utilities to use
     * @param name the name of the annotation to create
     * @param elementNamesValues the values for the annotation's elements/fields
     * @param noWarn if true, don't warn when some elements/fields are missing
     * @return an {@link AnnotationMirror} of type {@code} name or null if the annotation couldn't
     *     be loaded
     */
    private static @Nullable AnnotationMirror fromName(
            Elements elements,
>>>>>>> 480d98ac
            CharSequence name,
            Map<String, AnnotationValue> elementNamesValues,
            boolean noWarn) {
        AnnotationMirror res = annotationsFromNames.get(name);
        if (res != null) {
            return res;
        }
        final TypeElement annoElt = elementUtils.getTypeElement(name);
        if (annoElt == null) {
            return null;
        }
        if (annoElt.getKind() != ElementKind.ANNOTATION_TYPE) {
            throw new BugInCF(annoElt + " is not an annotation");
        }

        final DeclaredType annoType = (DeclaredType) annoElt.asType();
        if (annoType == null) {
            return null;
        }

        Map<ExecutableElement, AnnotationValue> elementValues = new LinkedHashMap<>();
        for (ExecutableElement annoElement :
                ElementFilter.methodsIn(annoElt.getEnclosedElements())) {
            AnnotationValue elementValue =
                    elementNamesValues.get(annoElement.getSimpleName().toString());
<<<<<<< HEAD
            if (elementValue == null) {
                elementValue = annoElement.getDefaultValue();
            }
            if (elementValue == null) {
=======
            if (elementValue == null && annoElement.getDefaultValue() == null) {
>>>>>>> 480d98ac
                if (noWarn) {
                    continue;
                } else {
                    throw new BugInCF(
<<<<<<< HEAD
                            "AnnotationBuilder.fromName: no default value for element %s of %s",
=======
                            "AnnotationBuilder.fromName: no value for element %s of %s",
>>>>>>> 480d98ac
                            annoElement, name);
                }
            }
            elementValues.put(annoElement, elementValue);
        }

        AnnotationMirror result = new CheckerFrameworkAnnotationMirror(annoType, elementValues);
        annotationsFromNames.put(name, result);
        return result;
    }

    // TODO: hack to clear out static state.
    public static void clear() {
        annotationsFromNames.clear();
    }

    private boolean wasBuilt = false;

    private void assertNotBuilt() {
        if (wasBuilt) {
            throw new BugInCF("AnnotationBuilder: error: type was already built");
        }
    }

    public AnnotationMirror build() {
        assertNotBuilt();
        wasBuilt = true;
        return new CheckerFrameworkAnnotationMirror(annotationType, elementValues);
    }

    /**
     * Copies every element value from the given annotation. If an element in the given annotation
     * doesn't exist in the annotation to be built, an error is raised unless the element is
     * specified in {@code ignorableElements}.
     *
     * @param valueHolder the annotation that holds the values to be copied
     * @param ignorableElements the elements that can be safely dropped
     */
    public void copyElementValuesFromAnnotation(
            AnnotationMirror valueHolder, String... ignorableElements) {
        Set<String> ignorableElementsSet = new HashSet<>(Arrays.asList(ignorableElements));
        for (Map.Entry<? extends ExecutableElement, ? extends AnnotationValue> eltValToCopy :
                valueHolder.getElementValues().entrySet()) {
            Name eltNameToCopy = eltValToCopy.getKey().getSimpleName();
            if (ignorableElementsSet.contains(eltNameToCopy.toString())) {
                continue;
            }
            elementValues.put(findElement(eltNameToCopy), eltValToCopy.getValue());
        }
        return;
    }

    /**
     * Copies the specified element values from the given annotation, using the specified renaming
     * map. Each value in the map must be an element name in the annotation being built. If an
     * element from the given annotation is not a key in the map, it is ignored.
     *
     * @param valueHolder the annotation that holds the values to be copied
     * @param elementNameRenaming a map from element names in {@code valueHolder} to element names
     *     of the annotation being built
     */
    public void copyRenameElementValuesFromAnnotation(
            AnnotationMirror valueHolder, Map<String, String> elementNameRenaming) {

        for (Map.Entry<? extends ExecutableElement, ? extends AnnotationValue> eltValToCopy :
                valueHolder.getElementValues().entrySet()) {

            String sourceName = eltValToCopy.getKey().getSimpleName().toString();
            String targetName = elementNameRenaming.get(sourceName);
            if (targetName == null) {
                continue;
            }
            elementValues.put(findElement(targetName), eltValToCopy.getValue());
        }
    }

    /** Set the element/field with the given name, to the given value. */
    public AnnotationBuilder setValue(CharSequence elementName, AnnotationMirror value) {
        setValue(elementName, (Object) value);
        return this;
    }

    /** Set the element/field with the given name, to the given value. */
    public AnnotationBuilder setValue(CharSequence elementName, List<? extends Object> values) {
        assertNotBuilt();
        List<AnnotationValue> avalues = new ArrayList<>(values.size());
        ExecutableElement var = findElement(elementName);
        TypeMirror expectedType = var.getReturnType();
        if (expectedType.getKind() != TypeKind.ARRAY) {
            throw new BugInCF("value is an array while expected type is not");
        }
        expectedType = ((ArrayType) expectedType).getComponentType();

        for (Object v : values) {
            checkSubtype(expectedType, v);
            avalues.add(createValue(v));
        }
        AnnotationValue aval = createValue(avalues);
        elementValues.put(var, aval);
        return this;
    }

    /** Set the element/field with the given name, to the given value. */
    public AnnotationBuilder setValue(CharSequence elementName, Object[] values) {
        return setValue(elementName, Arrays.asList(values));
    }

    /** Set the element/field with the given name, to the given value. */
    public AnnotationBuilder setValue(CharSequence elementName, Boolean value) {
        return setValue(elementName, (Object) value);
    }

    /** Set the element/field with the given name, to the given value. */
    public AnnotationBuilder setValue(CharSequence elementName, Character value) {
        return setValue(elementName, (Object) value);
    }

    /** Set the element/field with the given name, to the given value. */
    public AnnotationBuilder setValue(CharSequence elementName, Double value) {
        return setValue(elementName, (Object) value);
    }

    /** Set the element/field with the given name, to the given value. */
    public AnnotationBuilder setValue(CharSequence elementName, Float value) {
        return setValue(elementName, (Object) value);
    }

    /** Set the element/field with the given name, to the given value. */
    public AnnotationBuilder setValue(CharSequence elementName, Integer value) {
        return setValue(elementName, (Object) value);
    }

    /** Set the element/field with the given name, to the given value. */
    public AnnotationBuilder setValue(CharSequence elementName, Long value) {
        return setValue(elementName, (Object) value);
    }

    /** Set the element/field with the given name, to the given value. */
    public AnnotationBuilder setValue(CharSequence elementName, Short value) {
        return setValue(elementName, (Object) value);
    }

    /** Set the element/field with the given name, to the given value. */
    public AnnotationBuilder setValue(CharSequence elementName, String value) {
        return setValue(elementName, (Object) value);
    }

    /**
     * Remove the element/field with the given name. Does not err if no such element/field is
     * present.
     */
    public AnnotationBuilder removeElement(CharSequence elementName) {
        assertNotBuilt();
        ExecutableElement var = findElement(elementName);
        elementValues.remove(var);
        return this;
    }

    private TypeMirror getErasedOrBoxedType(TypeMirror type) {
        // See com.sun.tools.javac.code.Attribute.Class.makeClassType()
        return type.getKind().isPrimitive()
                ? types.boxedClass((PrimitiveType) type).asType()
                : types.erasure(type);
    }

    public AnnotationBuilder setValue(CharSequence elementName, TypeMirror value) {
        assertNotBuilt();
        value = getErasedOrBoxedType(value);
        AnnotationValue val = createValue(value);
        ExecutableElement var = findElement(elementName);
        // Check subtyping
        if (!TypesUtils.isClass(var.getReturnType())) {
            throw new BugInCF("expected " + var.getReturnType());
        }

        elementValues.put(var, val);
        return this;
    }

    private TypeMirror typeFromClass(Class<?> clazz) {
        if (clazz == void.class) {
            return types.getNoType(TypeKind.VOID);
        } else if (clazz.isPrimitive()) {
            String primitiveName = clazz.getName().toUpperCase();
            TypeKind primitiveKind = TypeKind.valueOf(primitiveName);
            return types.getPrimitiveType(primitiveKind);
        } else if (clazz.isArray()) {
            TypeMirror componentType = typeFromClass(clazz.getComponentType());
            return types.getArrayType(componentType);
        } else {
            String name = clazz.getCanonicalName();
            assert name != null : "@AssumeAssertion(nullness): assumption";
            TypeElement element = elementUtils.getTypeElement(name);
            if (element == null) {
                throw new BugInCF("Unrecognized class: " + clazz);
            }
            return element.asType();
        }
    }

    public AnnotationBuilder setValue(CharSequence elementName, Class<?> value) {
        TypeMirror type = typeFromClass(value);
        return setValue(elementName, getErasedOrBoxedType(type));
    }

    public AnnotationBuilder setValue(CharSequence elementName, Enum<?> value) {
        assertNotBuilt();
        VariableElement enumElt = findEnumElement(value);
        return setValue(elementName, enumElt);
    }

    public AnnotationBuilder setValue(CharSequence elementName, VariableElement value) {
        ExecutableElement var = findElement(elementName);
        if (var.getReturnType().getKind() != TypeKind.DECLARED) {
            throw new BugInCF("expected a non enum: " + var.getReturnType());
        }
        if (!((DeclaredType) var.getReturnType()).asElement().equals(value.getEnclosingElement())) {
            throw new BugInCF("expected a different type of enum: " + value.getEnclosingElement());
        }
        elementValues.put(var, createValue(value));
        return this;
    }

    // Keep this version synchronized with the VariableElement[] version below
    public AnnotationBuilder setValue(CharSequence elementName, Enum<?>[] values) {
        assertNotBuilt();

        if (values.length == 0) {
            setValue(elementName, Collections.emptyList());
            return this;
        }

        VariableElement enumElt = findEnumElement(values[0]);
        ExecutableElement var = findElement(elementName);

        TypeMirror expectedType = var.getReturnType();
        if (expectedType.getKind() != TypeKind.ARRAY) {
            throw new BugInCF("expected a non array: " + var.getReturnType());
        }

        expectedType = ((ArrayType) expectedType).getComponentType();
        if (expectedType.getKind() != TypeKind.DECLARED) {
            throw new BugInCF("expected a non enum component type: " + var.getReturnType());
        }
        if (!((DeclaredType) expectedType).asElement().equals(enumElt.getEnclosingElement())) {
            throw new BugInCF(
                    "expected a different type of enum: " + enumElt.getEnclosingElement());
        }

        List<AnnotationValue> res = new ArrayList<>(values.length);
        for (Enum<?> ev : values) {
            checkSubtype(expectedType, ev);
            enumElt = findEnumElement(ev);
            res.add(createValue(enumElt));
        }
        AnnotationValue val = createValue(res);
        elementValues.put(var, val);
        return this;
    }

    // Keep this version synchronized with the Enum<?>[] version above.
    // Which one is more useful/general? Unifying adds overhead of creating
    // another array.
    public AnnotationBuilder setValue(CharSequence elementName, VariableElement[] values) {
        assertNotBuilt();
        ExecutableElement var = findElement(elementName);

        TypeMirror expectedType = var.getReturnType();
        if (expectedType.getKind() != TypeKind.ARRAY) {
            throw new BugInCF("expected an array, but found: " + expectedType);
        }

        expectedType = ((ArrayType) expectedType).getComponentType();
        if (expectedType.getKind() != TypeKind.DECLARED) {
            throw new BugInCF(
                    "expected a declared component type, but found: "
                            + expectedType
                            + " kind: "
                            + expectedType.getKind());
        }
        if (!types.isSameType((DeclaredType) expectedType, values[0].asType())) {
            throw new BugInCF(
                    "expected a different declared component type: "
                            + expectedType
                            + " vs. "
                            + values[0]);
        }

        List<AnnotationValue> res = new ArrayList<>(values.length);
        for (VariableElement ev : values) {
            checkSubtype(expectedType, ev);
            // Is there a better way to distinguish between enums and
            // references to constants?
            if (ev.getConstantValue() != null) {
                res.add(createValue(ev.getConstantValue()));
            } else {
                res.add(createValue(ev));
            }
        }
        AnnotationValue val = createValue(res);
        elementValues.put(var, val);
        return this;
    }

    /** Find the VariableElement for the given enum. */
    private VariableElement findEnumElement(Enum<?> value) {
        String enumClass = value.getDeclaringClass().getCanonicalName();
        assert enumClass != null : "@AssumeAssertion(nullness): assumption";
        TypeElement enumClassElt = elementUtils.getTypeElement(enumClass);
        assert enumClassElt != null;
        for (Element enumElt : enumClassElt.getEnclosedElements()) {
            if (enumElt.getSimpleName().contentEquals(value.name())) {
                return (VariableElement) enumElt;
            }
        }
        throw new BugInCF("cannot be here");
    }

    private AnnotationBuilder setValue(CharSequence key, Object value) {
        assertNotBuilt();
        AnnotationValue val = createValue(value);
        ExecutableElement var = findElement(key);
        checkSubtype(var.getReturnType(), value);
        elementValues.put(var, val);
        return this;
    }

    public ExecutableElement findElement(CharSequence key) {
        for (ExecutableElement elt : ElementFilter.methodsIn(annotationElt.getEnclosedElements())) {
            if (elt.getSimpleName().contentEquals(key)) {
                return elt;
            }
        }
        throw new BugInCF("Couldn't find " + key + " element in " + annotationElt);
    }

    /** @throws BugInCF if the type of {@code givenValue} is not the same as {@code expected} */
    private void checkSubtype(TypeMirror expected, Object givenValue) {
        if (expected.getKind().isPrimitive()) {
            expected = types.boxedClass((PrimitiveType) expected).asType();
        }

        if (expected.getKind() == TypeKind.DECLARED
                && TypesUtils.isClass(expected)
                && givenValue instanceof TypeMirror) {
            return;
        }

        TypeMirror found;
        boolean isSubtype;

        if (expected.getKind() == TypeKind.DECLARED
                && ((DeclaredType) expected).asElement().getKind() == ElementKind.ANNOTATION_TYPE
                && givenValue instanceof AnnotationMirror) {
            found = ((AnnotationMirror) givenValue).getAnnotationType();
            isSubtype =
                    ((DeclaredType) expected)
                            .asElement()
                            .equals(((DeclaredType) found).asElement());
        } else if (givenValue instanceof AnnotationMirror) {
            found = ((AnnotationMirror) givenValue).getAnnotationType();
            // TODO: why is this always failing???
            isSubtype = false;
        } else if (givenValue instanceof VariableElement) {
            found = ((VariableElement) givenValue).asType();
            if (expected.getKind() == TypeKind.DECLARED) {
                isSubtype = types.isSubtype(types.erasure(found), types.erasure(expected));
            } else {
                isSubtype = false;
            }
        } else {
            String name = givenValue.getClass().getCanonicalName();
            assert name != null : "@AssumeAssertion(nullness): assumption";
            found = elementUtils.getTypeElement(name).asType();
            isSubtype = types.isSubtype(types.erasure(found), types.erasure(expected));
        }
        if (!isSubtype) {
            // Annotations in stub files sometimes are the same type, but Types#isSubtype fails
            // anyways.
            isSubtype = found.toString().equals(expected.toString());
        }

        if (!isSubtype) {
            throw new BugInCF(
                    "given value differs from expected; "
                            + "found: "
                            + found
                            + "; expected: "
                            + expected);
        }
    }

    /**
     * Create an AnnotationValue -- a value for an annotation element/field.
     *
     * @param obj the value to be stored in an annotation element/field
     * @return an AnnotationValue for the given Java value
     */
    private static AnnotationValue createValue(final Object obj) {
        return new CheckerFrameworkAnnotationValue(obj);
    }

    /** Implementation of AnnotationMirror used by the Checker Framework. */
    /* default visibility to allow access from within package. */
    static class CheckerFrameworkAnnotationMirror implements AnnotationMirror {
        /** The interned toString value. */
        private @Nullable @Interned String toStringVal;
        /** The annotation type. */
        private final DeclaredType annotationType;
        /** The element values. */
        private final Map<ExecutableElement, AnnotationValue> elementValues;
        /** The annotation name. */
        // default visibility to allow access from within package.
        final @Interned String annotationName;

        CheckerFrameworkAnnotationMirror(
                DeclaredType at, Map<ExecutableElement, AnnotationValue> ev) {
            this.annotationType = at;
            final TypeElement elm = (TypeElement) at.asElement();
            this.annotationName = elm.getQualifiedName().toString().intern();
            this.elementValues = ev;
        }

        @Override
        public DeclaredType getAnnotationType() {
            return annotationType;
        }

        @Override
        public Map<? extends ExecutableElement, ? extends AnnotationValue> getElementValues() {
            return Collections.unmodifiableMap(elementValues);
        }

        @SideEffectFree
        @Override
        public String toString() {
            if (toStringVal != null) {
                return toStringVal;
            }
            StringBuilder buf = new StringBuilder();
            buf.append("@");
            buf.append(annotationName);
            int len = elementValues.size();
            if (len > 0) {
                buf.append('(');
                boolean first = true;
                for (Map.Entry<ExecutableElement, AnnotationValue> pair :
                        elementValues.entrySet()) {
                    if (!first) {
                        buf.append(", ");
                    }
                    first = false;

                    String name = pair.getKey().getSimpleName().toString();
                    if (len > 1 || !name.equals("value")) {
                        buf.append(name);
                        buf.append('=');
                    }
                    buf.append(pair.getValue());
                }
                buf.append(')');
            }
            toStringVal = buf.toString().intern();
            return toStringVal;

            // return "@" + annotationType + "(" + elementValues + ")";
        }
    }

    /** Implementation of AnnotationValue used by the Checker Framework. */
    private static class CheckerFrameworkAnnotationValue implements AnnotationValue {
        /** The value. */
        private final Object value;
        /** The interned value of toString. */
        private @Nullable @Interned String toStringVal;

        /** Create an annotation value. */
        CheckerFrameworkAnnotationValue(Object obj) {
            this.value = obj;
        }

        @Override
        public Object getValue() {
            return value;
        }

        @SideEffectFree
        @Override
        public String toString() {
            if (this.toStringVal != null) {
                return this.toStringVal;
            }
            String toStringVal;
            if (value instanceof String) {
                toStringVal = "\"" + value + "\"";
            } else if (value instanceof Character) {
                toStringVal = "\'" + value + "\'";
            } else if (value instanceof List<?>) {
                StringBuilder sb = new StringBuilder();
                List<?> list = (List<?>) value;
                sb.append('{');
                boolean isFirst = true;
                for (Object o : list) {
                    if (!isFirst) {
                        sb.append(", ");
                    }
                    isFirst = false;
                    sb.append(Objects.toString(o));
                }
                sb.append('}');
                toStringVal = sb.toString();
            } else if (value instanceof VariableElement) {
                // for Enums
                VariableElement var = (VariableElement) value;
                String encl = var.getEnclosingElement().toString();
                if (!encl.isEmpty()) {
                    encl = encl + '.';
                }
                toStringVal = encl + var;
            } else if (value instanceof TypeMirror && TypesUtils.isClassType((TypeMirror) value)) {
                toStringVal = value.toString() + ".class";
            } else {
                toStringVal = value.toString();
            }
            this.toStringVal = toStringVal.intern();
            return this.toStringVal;
        }

        @SuppressWarnings("unchecked")
        @Override
        public <R, P> R accept(AnnotationValueVisitor<R, P> v, P p) {
            if (value instanceof AnnotationMirror) {
                return v.visitAnnotation((AnnotationMirror) value, p);
            } else if (value instanceof List) {
                return v.visitArray((List<? extends AnnotationValue>) value, p);
            } else if (value instanceof Boolean) {
                return v.visitBoolean((Boolean) value, p);
            } else if (value instanceof Character) {
                return v.visitChar((Character) value, p);
            } else if (value instanceof Double) {
                return v.visitDouble((Double) value, p);
            } else if (value instanceof VariableElement) {
                return v.visitEnumConstant((VariableElement) value, p);
            } else if (value instanceof Float) {
                return v.visitFloat((Float) value, p);
            } else if (value instanceof Integer) {
                return v.visitInt((Integer) value, p);
            } else if (value instanceof Long) {
                return v.visitLong((Long) value, p);
            } else if (value instanceof Short) {
                return v.visitShort((Short) value, p);
            } else if (value instanceof String) {
                return v.visitString((String) value, p);
            } else if (value instanceof TypeMirror) {
                return v.visitType((TypeMirror) value, p);
            } else {
                assert false : " unknown type : " + v.getClass();
                return v.visitUnknown(this, p);
            }
        }

        @Override
        public boolean equals(@Nullable Object obj) {
            // System.out.printf("Calling CFAV.equals()%n");
            if (!(obj instanceof AnnotationValue)) {
                return false;
            }
            AnnotationValue other = (AnnotationValue) obj;
            return Objects.equals(this.getValue(), other.getValue());
        }

        @Override
        public int hashCode() {
            return Objects.hashCode(this.value);
        }
    }
}<|MERGE_RESOLUTION|>--- conflicted
+++ resolved
@@ -91,9 +91,9 @@
      * @param name the name of the annotation to build
      */
     public AnnotationBuilder(ProcessingEnvironment env, CharSequence name) {
-        this.elementUtils = env.getElementUtils();
+        this.elements = env.getElementUtils();
         this.types = env.getTypeUtils();
-        this.annotationElt = elementUtils.getTypeElement(name);
+        this.annotationElt = elements.getTypeElement(name);
         if (annotationElt == null) {
             throw new UserError("Could not find annotation: " + name + ". Is it on the classpath?");
         }
@@ -110,7 +110,7 @@
      * @param annotation the annotation to copy
      */
     public AnnotationBuilder(ProcessingEnvironment env, AnnotationMirror annotation) {
-        this.elementUtils = env.getElementUtils();
+        this.elements = env.getElementUtils();
         this.types = env.getTypeUtils();
 
         this.annotationType = annotation.getAnnotationType();
@@ -137,34 +137,33 @@
      * Creates an {@link AnnotationMirror} that uses default values for elements/fields.
      * getElementValues on the result returns default values. If any element does not have a
      * default, this method throws an exception.
-<<<<<<< HEAD
      *
      * <p>Most clients should use {@link #fromName}, using a Name created by the compiler. This
      * method is provided as a convenience to create an AnnotationMirror from scratch in a checker's
      * code.
      *
-     * @param elementUtils the element utilities to use
+     * @param elements the element utilities to use
      * @param aClass the annotation class
      * @return an {@link AnnotationMirror} of the given type
      */
     public static AnnotationMirror fromClass(
-            Elements elementUtils, Class<? extends Annotation> aClass) {
-        return fromClass(elementUtils, aClass, Collections.emptyMap(), false);
+            Elements elements, Class<? extends Annotation> aClass) {
+        return fromClass(elements, aClass, Collections.emptyMap(), false);
     }
 
     // TODO: Find and remove all uses of this method.  Then I might not need any of the
     // `noWarn` formal parameters in this file.
     /**
      * Creates an {@link AnnotationMirror} that lacks some elements/fields. DO NOT USE! Prefer to
-     * create proper {@code AnnoattionMirror}s by passing in an element-to-value mapping.
-     *
-     * @param elementUtils the element utilities to use
+     * create proper {@code AnnotationMirror}s by passing in an element-to-value mapping.
+     *
+     * @param elements the element utilities to use
      * @param aClass the annotation class
      * @return an {@link AnnotationMirror} of the given type
      */
     public static AnnotationMirror fromClassNonsense(
-            Elements elementUtils, Class<? extends Annotation> aClass) {
-        return fromClass(elementUtils, aClass, Collections.emptyMap(), true);
+            Elements elements, Class<? extends Annotation> aClass) {
+        return fromClass(elements, aClass, Collections.emptyMap(), true);
     }
 
     /**
@@ -173,73 +172,21 @@
      *
      * <p>For other elements, getElementValues on the result returns default values. If any such
      * element does not have a default, this method throws an exception.
-=======
      *
      * <p>Most clients should use {@link #fromName}, using a Name created by the compiler. This
      * method is provided as a convenience to create an AnnotationMirror from scratch in a checker's
      * code.
->>>>>>> 480d98ac
-     *
-     * <p>Most clients should use {@link #fromName}, using a Name created by the compiler. This
-     * method is provided as a convenience to create an AnnotationMirror from scratch in a checker's
-     * code.
-     *
-     * @param elementUtils the element utilities to use
-     * @param aClass the annotation class
-<<<<<<< HEAD
-     * @param elementNamesValues the values for the annotation's elements/fields
-     * @return an {@link AnnotationMirror} of the given type
-     */
-    public static AnnotationMirror fromClass(
-            Elements elementUtils,
-            Class<? extends Annotation> aClass,
-            Map<String, AnnotationValue> elementNamesValues) {
-        return fromClass(elementUtils, aClass, elementNamesValues, false);
-=======
-     * @return an {@link AnnotationMirror} of the given type
-     */
-    public static AnnotationMirror fromClass(
-            Elements elements, Class<? extends Annotation> aClass) {
-        return fromClass(elements, aClass, Collections.emptyMap(), false);
-    }
-
-    // TODO: Find and remove all uses of this method.  Then I might not need any of the
-    // `noWarn` formal parameters in this file.
-    /**
-     * Creates an {@link AnnotationMirror} that lacks some elements/fields. DO NOT USE! Prefer to
-     * create proper {@code AnnotationMirror}s by passing in an element-to-value mapping.
-     *
-     * @param elements the element utilities to use
-     * @param aClass the annotation class
-     * @return an {@link AnnotationMirror} of the given type
-     */
-    public static AnnotationMirror fromClassNonsense(
-            Elements elements, Class<? extends Annotation> aClass) {
-        return fromClass(elements, aClass, Collections.emptyMap(), true);
-    }
-
-    /**
-     * Creates an {@link AnnotationMirror} given by a particular annotation class and a
-     * name-to-value mapping for the elements/fields.
-     *
-     * <p>For other elements, getElementValues on the result returns default values. If any such
-     * element does not have a default, this method throws an exception.
-     *
-     * <p>Most clients should use {@link #fromName}, using a Name created by the compiler. This
-     * method is provided as a convenience to create an AnnotationMirror from scratch in a checker's
-     * code.
      *
      * @param elements the element utilities to use
      * @param aClass the annotation class
      * @param elementNamesValues the values for the annotation's elements/fields
-     * @return an {@link AnnotationMirror} of given type
+     * @return an {@link AnnotationMirror} of the given type
      */
     public static AnnotationMirror fromClass(
             Elements elements,
             Class<? extends Annotation> aClass,
             Map<String, AnnotationValue> elementNamesValues) {
         return fromClass(elements, aClass, elementNamesValues, false);
->>>>>>> 480d98ac
     }
 
     /**
@@ -253,32 +200,20 @@
      * method is provided as a convenience to create an AnnotationMirror from scratch in a checker's
      * code.
      *
-<<<<<<< HEAD
-     * @param elementUtils the element utilities to use
-=======
      * @param elements the element utilities to use
->>>>>>> 480d98ac
      * @param aClass the annotation class
      * @param elementNamesValues the values for the annotation's elements/fields
      * @param noWarn if true, don't warn when some elements/fields are missing
      * @return an {@link AnnotationMirror} of the given type
      */
     private static AnnotationMirror fromClass(
-<<<<<<< HEAD
-            Elements elementUtils,
-=======
             Elements elements,
->>>>>>> 480d98ac
             Class<? extends Annotation> aClass,
             Map<String, AnnotationValue> elementNamesValues,
             boolean noWarn) {
         String name = aClass.getCanonicalName();
         assert name != null : "@AssumeAssertion(nullness): assumption";
-<<<<<<< HEAD
-        AnnotationMirror res = fromName(elementUtils, name, elementNamesValues, noWarn);
-=======
         AnnotationMirror res = fromName(elements, name, elementNamesValues, noWarn);
->>>>>>> 480d98ac
         if (res == null) {
             throw new UserError(
                     "AnnotationBuilder: error: fromClass can't load Class %s%n"
@@ -292,77 +227,14 @@
      * Creates an {@link AnnotationMirror} given by a particular fully-qualified name.
      * getElementValues on the result returns default values. If any element does not have a
      * default, this method throws an exception.
-<<<<<<< HEAD
      *
      * <p>This method returns null if the annotation corresponding to the name could not be loaded.
      *
-     * @param elementUtils the element utilities to use
+     * @param elements the element utilities to use
      * @param name the name of the annotation to create
      * @return an {@link AnnotationMirror} of type {@code} name or null if the annotation couldn't
      *     be loaded
      */
-    public static @Nullable AnnotationMirror fromName(Elements elementUtils, CharSequence name) {
-        return fromName(elementUtils, name, new HashMap<>());
-    }
-
-    // TODO: Find and remove all uses of this method.  Then I might not need any of the
-    // `noWarn` formal parameters in this file.
-    /**
-     * Creates an {@link AnnotationMirror} that lacks some elements/fields. DO NOT USE! Prefer to
-     * create proper {@code AnnoattionMirror}s by passing in an element-to-value mapping.
-     *
-     * @param elementUtils the element utilities to use
-     * @param name the name of the annotation to create
-     * @return an {@link AnnotationMirror} of type {@code} name or null if the annotation couldn't
-     *     be loaded
-     */
-    public static @Nullable AnnotationMirror fromNameNonsense(
-            Elements elementUtils, CharSequence name) {
-        return fromName(elementUtils, name, new HashMap<>(), true);
-    }
-
-    /**
-     * Creates an {@link AnnotationMirror} given by a particular fully-qualified name and
-     * element/field values. If any element is not specified by the {@code elementValues} argument,
-     * the default value is used. If any such element does not have a default, this method throws an
-     * exception.
-     *
-     * <p>This method returns null if the annotation corresponding to the name could not be loaded.
-     *
-     * @param elementUtils the element utilities to use
-     * @param name the name of the annotation to create
-     * @param elementNamesValues the values for the annotation's elements/fields
-     * @return an {@link AnnotationMirror} of type {@code} name or null if the annotation couldn't
-     *     be loaded
-     */
-    public static @Nullable AnnotationMirror fromName(
-            Elements elementUtils,
-            CharSequence name,
-            Map<String, AnnotationValue> elementNamesValues) {
-        return fromName(elementUtils, name, elementNamesValues, false);
-    }
-
-    /**
-     * Creates an {@link AnnotationMirror} given by a particular fully-qualified name and
-     * element/field values. If any element is not specified by the {@code elementValues} argument,
-     * the default value is used. If any such element does not have a default, this method throws an
-     * exception.
-=======
->>>>>>> 480d98ac
-     *
-     * <p>This method returns null if the annotation corresponding to the name could not be loaded.
-     *
-     * @param elementUtils the element utilities to use
-     * @param name the name of the annotation to create
-     * @param elementNamesValues the values for the annotation's elements/fields
-     * @param noWarn if true, don't warn when some elements/fields are missing
-     * @return an {@link AnnotationMirror} of type {@code} name or null if the annotation couldn't
-     *     be loaded
-     */
-<<<<<<< HEAD
-    public static @Nullable AnnotationMirror fromName(
-            Elements elementUtils,
-=======
     public static @Nullable AnnotationMirror fromName(Elements elements, CharSequence name) {
         return fromName(elements, name, new HashMap<>());
     }
@@ -419,7 +291,6 @@
      */
     private static @Nullable AnnotationMirror fromName(
             Elements elements,
->>>>>>> 480d98ac
             CharSequence name,
             Map<String, AnnotationValue> elementNamesValues,
             boolean noWarn) {
@@ -427,7 +298,7 @@
         if (res != null) {
             return res;
         }
-        final TypeElement annoElt = elementUtils.getTypeElement(name);
+        final TypeElement annoElt = elements.getTypeElement(name);
         if (annoElt == null) {
             return null;
         }
@@ -445,23 +316,12 @@
                 ElementFilter.methodsIn(annoElt.getEnclosedElements())) {
             AnnotationValue elementValue =
                     elementNamesValues.get(annoElement.getSimpleName().toString());
-<<<<<<< HEAD
-            if (elementValue == null) {
-                elementValue = annoElement.getDefaultValue();
-            }
-            if (elementValue == null) {
-=======
             if (elementValue == null && annoElement.getDefaultValue() == null) {
->>>>>>> 480d98ac
                 if (noWarn) {
                     continue;
                 } else {
                     throw new BugInCF(
-<<<<<<< HEAD
-                            "AnnotationBuilder.fromName: no default value for element %s of %s",
-=======
                             "AnnotationBuilder.fromName: no value for element %s of %s",
->>>>>>> 480d98ac
                             annoElement, name);
                 }
             }
@@ -654,7 +514,7 @@
         } else {
             String name = clazz.getCanonicalName();
             assert name != null : "@AssumeAssertion(nullness): assumption";
-            TypeElement element = elementUtils.getTypeElement(name);
+            TypeElement element = elements.getTypeElement(name);
             if (element == null) {
                 throw new BugInCF("Unrecognized class: " + clazz);
             }
@@ -770,7 +630,7 @@
     private VariableElement findEnumElement(Enum<?> value) {
         String enumClass = value.getDeclaringClass().getCanonicalName();
         assert enumClass != null : "@AssumeAssertion(nullness): assumption";
-        TypeElement enumClassElt = elementUtils.getTypeElement(enumClass);
+        TypeElement enumClassElt = elements.getTypeElement(enumClass);
         assert enumClassElt != null;
         for (Element enumElt : enumClassElt.getEnclosedElements()) {
             if (enumElt.getSimpleName().contentEquals(value.name())) {
@@ -835,7 +695,7 @@
         } else {
             String name = givenValue.getClass().getCanonicalName();
             assert name != null : "@AssumeAssertion(nullness): assumption";
-            found = elementUtils.getTypeElement(name).asType();
+            found = elements.getTypeElement(name).asType();
             isSubtype = types.isSubtype(types.erasure(found), types.erasure(expected));
         }
         if (!isSubtype) {
