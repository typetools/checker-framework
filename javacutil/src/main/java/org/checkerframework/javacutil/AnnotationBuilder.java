package org.checkerframework.javacutil;

import java.lang.annotation.Annotation;
import java.util.ArrayList;
import java.util.Arrays;
import java.util.Collections;
import java.util.HashMap;
import java.util.HashSet;
import java.util.LinkedHashMap;
import java.util.List;
import java.util.Map;
import java.util.Objects;
import java.util.Set;
import javax.annotation.processing.ProcessingEnvironment;
import javax.lang.model.element.AnnotationMirror;
import javax.lang.model.element.AnnotationValue;
import javax.lang.model.element.AnnotationValueVisitor;
import javax.lang.model.element.Element;
import javax.lang.model.element.ElementKind;
import javax.lang.model.element.ExecutableElement;
import javax.lang.model.element.Name;
import javax.lang.model.element.TypeElement;
import javax.lang.model.element.VariableElement;
import javax.lang.model.type.ArrayType;
import javax.lang.model.type.DeclaredType;
import javax.lang.model.type.PrimitiveType;
import javax.lang.model.type.TypeKind;
import javax.lang.model.type.TypeMirror;
import javax.lang.model.util.ElementFilter;
import javax.lang.model.util.Elements;
import javax.lang.model.util.Types;
import org.checkerframework.checker.interning.qual.Interned;
import org.checkerframework.checker.nullness.qual.Nullable;
import org.checkerframework.dataflow.qual.SideEffectFree;

/**
 * Builds an annotation mirror that may have some values.
 *
 * <p>Constructing an {@link AnnotationMirror} requires:
 *
 * <ol>
 *   <li>Constructing the builder with the desired annotation class
 *   <li>Setting each value individually using {@code setValue} methods
 *   <li>Calling {@link #build()} to get the annotation
 * </ol>
 *
 * Once an annotation is built, no further modification or calls to build can be made. Otherwise, a
 * {@link IllegalStateException} is thrown.
 *
 * <p>All setter methods throw {@link IllegalArgumentException} if the specified element is not
 * found, or if the given value is not a subtype of the expected type.
 *
 * <p>TODO: Doesn't type-check arrays yet
 */
public class AnnotationBuilder {

    /** The element utilities to use. */
<<<<<<< HEAD
    private final Elements elementUtils;
=======
    private final Elements elements;
>>>>>>> 0b0e36a3
    /** The type utilities to use. */
    private final Types types;

    private final TypeElement annotationElt;
    private final DeclaredType annotationType;
    private final Map<ExecutableElement, AnnotationValue> elementValues;

    /**
     * Caching for annotation creation. Each annotation has no values; that is, getElementValues
     * returns an empty map. This may be in conflict with the annotation's definition, which might
     * contain elements (annotation fields).
     */
    private static final Map<CharSequence, AnnotationMirror> annotationsFromNames =
            Collections.synchronizedMap(new HashMap<>());

    /**
     * Create a new AnnotationBuilder for the given annotation and environment (with no
     * elements/fields, but they can be added later).
     *
     * @param env the processing environment
     * @param anno the class of the annotation to build
     */
    @SuppressWarnings("nullness") // getCanonicalName expected to be non-null
    public AnnotationBuilder(ProcessingEnvironment env, Class<? extends Annotation> anno) {
        this(env, anno.getCanonicalName());
    }

    /**
     * Create a new AnnotationBuilder for the given annotation name (with no elements/fields, but
     * they can be added later).
     *
     * @param env the processing environment
     * @param name the name of the annotation to build
     */
    public AnnotationBuilder(ProcessingEnvironment env, CharSequence name) {
        this.elementUtils = env.getElementUtils();
        this.types = env.getTypeUtils();
        this.annotationElt = elementUtils.getTypeElement(name);
        if (annotationElt == null) {
            throw new UserError("Could not find annotation: " + name + ". Is it on the classpath?");
        }
        assert annotationElt.getKind() == ElementKind.ANNOTATION_TYPE;
        this.annotationType = (DeclaredType) annotationElt.asType();
        this.elementValues = new LinkedHashMap<>();
    }

    /**
     * Create a new AnnotationBuilder that copies the given annotation, including its
     * elements/fields.
     *
     * @param env the processing environment
     * @param annotation the annotation to copy
     */
    public AnnotationBuilder(ProcessingEnvironment env, AnnotationMirror annotation) {
        this.elementUtils = env.getElementUtils();
        this.types = env.getTypeUtils();

        this.annotationType = annotation.getAnnotationType();
        this.annotationElt = (TypeElement) annotationType.asElement();

        this.elementValues = new LinkedHashMap<>();
        // AnnotationValues are immutable so putAll should suffice
        this.elementValues.putAll(annotation.getElementValues());
    }

    /**
     * Creates a mapping between element/field names and values.
     *
     * @param elementName the name of an element/field to initialize
     * @param elementValue the initial value for the element/field
     * @return a mappnig from the element name to the element value
     */
    public static Map<String, AnnotationValue> elementNamesValues(
            String elementName, Object elementValue) {
        return Collections.singletonMap(elementName, createValue(elementValue));
    }

    /**
     * Creates an {@link AnnotationMirror} that uses default values for elements/fields.
     * getElementValues on the result returns default values. If any element does not have a
     * default, this method throws an exception.
     *
     * <p>Most clients should use {@link #fromName}, using a Name created by the compiler. This
     * method is provided as a convenience to create an AnnotationMirror from scratch in a checker's
     * code.
     *
     * @param elementUtils the element utilities to use
     * @param aClass the annotation class
     * @return an {@link AnnotationMirror} of the given type
     */
    public static AnnotationMirror fromClass(
            Elements elementUtils, Class<? extends Annotation> aClass) {
        return fromClass(elementUtils, aClass, Collections.emptyMap(), false);
    }

    // TODO: Find and remove all uses of this method.  Then I might not need any of the
    // `noWarn` formal parameters in this file.
    /**
     * Creates an {@link AnnotationMirror} that lacks some elements/fields. DO NOT USE! Prefer to
     * create proper {@code AnnoattionMirror}s by passing in an element-to-value mapping.
     *
     * @param elementUtils the element utilities to use
     * @param aClass the annotation class
     * @return an {@link AnnotationMirror} of the given type
     */
    public static AnnotationMirror fromClassNonsense(
            Elements elementUtils, Class<? extends Annotation> aClass) {
        return fromClass(elementUtils, aClass, Collections.emptyMap(), true);
    }

    /**
     * Creates an {@link AnnotationMirror} given by a particular annotation class and a
     * name-to-value mapping for the elements/fields.
     *
     * <p>For other elements, getElementValues on the result returns default values. If any such
     * element does not have a default, this method throws an exception.
     *
     * <p>Most clients should use {@link #fromName}, using a Name created by the compiler. This
     * method is provided as a convenience to create an AnnotationMirror from scratch in a checker's
     * code.
     *
     * @param elementUtils the element utilities to use
     * @param aClass the annotation class
<<<<<<< HEAD
     * @param elementNamesValues the values for the annotation's elements/fields
     * @return an {@link AnnotationMirror} of given type
=======
     * @return an {@link AnnotationMirror} of the given type
>>>>>>> 0b0e36a3
     */
    public static AnnotationMirror fromClass(
            Elements elementUtils,
            Class<? extends Annotation> aClass,
            Map<String, AnnotationValue> elementNamesValues) {
        return fromClass(elementUtils, aClass, elementNamesValues, false);
    }

    /**
     * Creates an {@link AnnotationMirror} given by a particular annotation class and a
     * name-to-value mapping for the elements/fields.
     *
     * <p>For other elements, getElementValues on the result returns default values. If any such
     * element does not have a default, this method throws an exception.
     *
     * <p>Most clients should use {@link #fromName}, using a Name created by the compiler. This
     * method is provided as a convenience to create an AnnotationMirror from scratch in a checker's
     * code.
     *
     * @param elementUtils the element utilities to use
     * @param aClass the annotation class
     * @param elementNamesValues the values for the annotation's elements/fields
     * @param noWarn if true, don't warn when some elements/fields are missing
     * @return an {@link AnnotationMirror} of the given type
     */
    private static AnnotationMirror fromClass(
            Elements elementUtils,
            Class<? extends Annotation> aClass,
            Map<String, AnnotationValue> elementNamesValues,
            boolean noWarn) {
        String name = aClass.getCanonicalName();
        assert name != null : "@AssumeAssertion(nullness): assumption";
        AnnotationMirror res = fromName(elementUtils, name, elementNamesValues, noWarn);
        if (res == null) {
            throw new UserError(
                    "AnnotationBuilder: error: fromClass can't load Class %s%n"
                            + "ensure the class is on the compilation classpath",
                    name);
        }
        return res;
    }

    /**
     * Creates an {@link AnnotationMirror} given by a particular fully-qualified name.
     * getElementValues on the result returns default values. If any element does not have a
     * default, this method throws an exception.
     *
     * <p>This method returns null if the annotation corresponding to the name could not be loaded.
     *
     * @param elementUtils the element utilities to use
     * @param name the name of the annotation to create
     * @return an {@link AnnotationMirror} of type {@code} name or null if the annotation couldn't
     *     be loaded
     */
    public static @Nullable AnnotationMirror fromName(Elements elementUtils, CharSequence name) {
        return fromName(elementUtils, name, new HashMap<>());
    }

    // TODO: Find and remove all uses of this method.  Then I might not need any of the
    // `noWarn` formal parameters in this file.
    /**
     * Creates an {@link AnnotationMirror} that lacks some elements/fields. DO NOT USE! Prefer to
     * create proper {@code AnnoattionMirror}s by passing in an element-to-value mapping.
     *
     * @param elementUtils the element utilities to use
     * @param name the name of the annotation to create
     * @return an {@link AnnotationMirror} of type {@code} name or null if the annotation couldn't
     *     be loaded
     */
    public static @Nullable AnnotationMirror fromNameNonsense(
            Elements elementUtils, CharSequence name) {
        return fromName(elementUtils, name, new HashMap<>(), true);
    }

    /**
     * Creates an {@link AnnotationMirror} given by a particular fully-qualified name and
     * element/field values. If any element is not specified by the {@code elementValues} argument,
     * the default value is used. If any such element does not have a default, this method throws an
     * exception.
     *
     * <p>This method returns null if the annotation corresponding to the name could not be loaded.
     *
     * @param elementUtils the element utilities to use
     * @param name the name of the annotation to create
     * @param elementNamesValues the values for the annotation's elements/fields
     * @return an {@link AnnotationMirror} of type {@code} name or null if the annotation couldn't
     *     be loaded
     */
    public static @Nullable AnnotationMirror fromName(
            Elements elementUtils,
            CharSequence name,
            Map<String, AnnotationValue> elementNamesValues) {
        return fromName(elementUtils, name, elementNamesValues, false);
    }

    /**
     * Creates an {@link AnnotationMirror} given by a particular fully-qualified name and
     * element/field values. If any element is not specified by the {@code elementValues} argument,
     * the default value is used. If any such element does not have a default, this method throws an
     * exception.
     *
     * <p>This method returns null if the annotation corresponding to the name could not be loaded.
     *
     * @param elementUtils the element utilities to use
     * @param name the name of the annotation to create
     * @param elementNamesValues the values for the annotation's elements/fields
     * @param noWarn if true, don't warn when some elements/fields are missing
     * @return an {@link AnnotationMirror} of type {@code} name or null if the annotation couldn't
     *     be loaded
     */
    public static @Nullable AnnotationMirror fromName(
            Elements elementUtils,
            CharSequence name,
            Map<String, AnnotationValue> elementNamesValues,
            boolean noWarn) {
        AnnotationMirror res = annotationsFromNames.get(name);
        if (res != null) {
            return res;
        }
        final TypeElement annoElt = elementUtils.getTypeElement(name);
        if (annoElt == null) {
            return null;
        }
        if (annoElt.getKind() != ElementKind.ANNOTATION_TYPE) {
            throw new BugInCF(annoElt + " is not an annotation");
        }

        final DeclaredType annoType = (DeclaredType) annoElt.asType();
        if (annoType == null) {
            return null;
        }

        Map<ExecutableElement, AnnotationValue> elementValues = new LinkedHashMap<>();
        for (ExecutableElement annoElement :
                ElementFilter.methodsIn(annoElt.getEnclosedElements())) {
            AnnotationValue elementValue =
                    elementNamesValues.get(annoElement.getSimpleName().toString());
            if (elementValue == null) {
                elementValue = annoElement.getDefaultValue();
            }
            if (elementValue == null) {
                if (noWarn) {
                    continue;
                } else {
                    throw new BugInCF(
                            "AnnotationBuilder.fromName: no default value for element %s of %s",
                            annoElement, name);
                }
            }
            elementValues.put(annoElement, elementValue);
        }

        AnnotationMirror result = new CheckerFrameworkAnnotationMirror(annoType, elementValues);
        annotationsFromNames.put(name, result);
        return result;
    }

    // TODO: hack to clear out static state.
    public static void clear() {
        annotationsFromNames.clear();
    }

    private boolean wasBuilt = false;

    private void assertNotBuilt() {
        if (wasBuilt) {
            throw new BugInCF("AnnotationBuilder: error: type was already built");
        }
    }

    public AnnotationMirror build() {
        assertNotBuilt();
        wasBuilt = true;
        return new CheckerFrameworkAnnotationMirror(annotationType, elementValues);
    }

    /**
     * Copies every element value from the given annotation. If an element in the given annotation
     * doesn't exist in the annotation to be built, an error is raised unless the element is
     * specified in {@code ignorableElements}.
     *
     * @param valueHolder the annotation that holds the values to be copied
     * @param ignorableElements the elements that can be safely dropped
     */
    public void copyElementValuesFromAnnotation(
            AnnotationMirror valueHolder, String... ignorableElements) {
        Set<String> ignorableElementsSet = new HashSet<>(Arrays.asList(ignorableElements));
        for (Map.Entry<? extends ExecutableElement, ? extends AnnotationValue> eltValToCopy :
                valueHolder.getElementValues().entrySet()) {
            Name eltNameToCopy = eltValToCopy.getKey().getSimpleName();
            if (ignorableElementsSet.contains(eltNameToCopy.toString())) {
                continue;
            }
            elementValues.put(findElement(eltNameToCopy), eltValToCopy.getValue());
        }
        return;
    }

    /**
     * Copies the specified element values from the given annotation, using the specified renaming
     * map. Each value in the map must be an element name in the annotation being built. If an
     * element from the given annotation is not a key in the map, it is ignored.
     *
     * @param valueHolder the annotation that holds the values to be copied
     * @param elementNameRenaming a map from element names in {@code valueHolder} to element names
     *     of the annotation being built
     */
    public void copyRenameElementValuesFromAnnotation(
            AnnotationMirror valueHolder, Map<String, String> elementNameRenaming) {

        for (Map.Entry<? extends ExecutableElement, ? extends AnnotationValue> eltValToCopy :
                valueHolder.getElementValues().entrySet()) {

            String sourceName = eltValToCopy.getKey().getSimpleName().toString();
            String targetName = elementNameRenaming.get(sourceName);
            if (targetName == null) {
                continue;
            }
            elementValues.put(findElement(targetName), eltValToCopy.getValue());
        }
    }

    /** Set the element/field with the given name, to the given value. */
    public AnnotationBuilder setValue(CharSequence elementName, AnnotationMirror value) {
        setValue(elementName, (Object) value);
        return this;
    }

    /** Set the element/field with the given name, to the given value. */
    public AnnotationBuilder setValue(CharSequence elementName, List<? extends Object> values) {
        assertNotBuilt();
        List<AnnotationValue> avalues = new ArrayList<>(values.size());
        ExecutableElement var = findElement(elementName);
        TypeMirror expectedType = var.getReturnType();
        if (expectedType.getKind() != TypeKind.ARRAY) {
            throw new BugInCF("value is an array while expected type is not");
        }
        expectedType = ((ArrayType) expectedType).getComponentType();

        for (Object v : values) {
            checkSubtype(expectedType, v);
            avalues.add(createValue(v));
        }
        AnnotationValue aval = createValue(avalues);
        elementValues.put(var, aval);
        return this;
    }

    /** Set the element/field with the given name, to the given value. */
    public AnnotationBuilder setValue(CharSequence elementName, Object[] values) {
        return setValue(elementName, Arrays.asList(values));
    }

    /** Set the element/field with the given name, to the given value. */
    public AnnotationBuilder setValue(CharSequence elementName, Boolean value) {
        return setValue(elementName, (Object) value);
    }

    /** Set the element/field with the given name, to the given value. */
    public AnnotationBuilder setValue(CharSequence elementName, Character value) {
        return setValue(elementName, (Object) value);
    }

    /** Set the element/field with the given name, to the given value. */
    public AnnotationBuilder setValue(CharSequence elementName, Double value) {
        return setValue(elementName, (Object) value);
    }

    /** Set the element/field with the given name, to the given value. */
    public AnnotationBuilder setValue(CharSequence elementName, Float value) {
        return setValue(elementName, (Object) value);
    }

    /** Set the element/field with the given name, to the given value. */
    public AnnotationBuilder setValue(CharSequence elementName, Integer value) {
        return setValue(elementName, (Object) value);
    }

    /** Set the element/field with the given name, to the given value. */
    public AnnotationBuilder setValue(CharSequence elementName, Long value) {
        return setValue(elementName, (Object) value);
    }

    /** Set the element/field with the given name, to the given value. */
    public AnnotationBuilder setValue(CharSequence elementName, Short value) {
        return setValue(elementName, (Object) value);
    }

    /** Set the element/field with the given name, to the given value. */
    public AnnotationBuilder setValue(CharSequence elementName, String value) {
        return setValue(elementName, (Object) value);
    }

    /**
     * Remove the element/field with the given name. Does not err if no such element/field is
     * present.
     */
    public AnnotationBuilder removeElement(CharSequence elementName) {
        assertNotBuilt();
        ExecutableElement var = findElement(elementName);
        elementValues.remove(var);
        return this;
    }

    private TypeMirror getErasedOrBoxedType(TypeMirror type) {
        // See com.sun.tools.javac.code.Attribute.Class.makeClassType()
        return type.getKind().isPrimitive()
                ? types.boxedClass((PrimitiveType) type).asType()
                : types.erasure(type);
    }

    public AnnotationBuilder setValue(CharSequence elementName, TypeMirror value) {
        assertNotBuilt();
        value = getErasedOrBoxedType(value);
        AnnotationValue val = createValue(value);
        ExecutableElement var = findElement(elementName);
        // Check subtyping
        if (!TypesUtils.isClass(var.getReturnType())) {
            throw new BugInCF("expected " + var.getReturnType());
        }

        elementValues.put(var, val);
        return this;
    }

    private TypeMirror typeFromClass(Class<?> clazz) {
        if (clazz == void.class) {
            return types.getNoType(TypeKind.VOID);
        } else if (clazz.isPrimitive()) {
            String primitiveName = clazz.getName().toUpperCase();
            TypeKind primitiveKind = TypeKind.valueOf(primitiveName);
            return types.getPrimitiveType(primitiveKind);
        } else if (clazz.isArray()) {
            TypeMirror componentType = typeFromClass(clazz.getComponentType());
            return types.getArrayType(componentType);
        } else {
            String name = clazz.getCanonicalName();
            assert name != null : "@AssumeAssertion(nullness): assumption";
            TypeElement element = elementUtils.getTypeElement(name);
            if (element == null) {
                throw new BugInCF("Unrecognized class: " + clazz);
            }
            return element.asType();
        }
    }

    public AnnotationBuilder setValue(CharSequence elementName, Class<?> value) {
        TypeMirror type = typeFromClass(value);
        return setValue(elementName, getErasedOrBoxedType(type));
    }

    public AnnotationBuilder setValue(CharSequence elementName, Enum<?> value) {
        assertNotBuilt();
        VariableElement enumElt = findEnumElement(value);
        return setValue(elementName, enumElt);
    }

    public AnnotationBuilder setValue(CharSequence elementName, VariableElement value) {
        ExecutableElement var = findElement(elementName);
        if (var.getReturnType().getKind() != TypeKind.DECLARED) {
            throw new BugInCF("expected a non enum: " + var.getReturnType());
        }
        if (!((DeclaredType) var.getReturnType()).asElement().equals(value.getEnclosingElement())) {
            throw new BugInCF("expected a different type of enum: " + value.getEnclosingElement());
        }
        elementValues.put(var, createValue(value));
        return this;
    }

    // Keep this version synchronized with the VariableElement[] version below
    public AnnotationBuilder setValue(CharSequence elementName, Enum<?>[] values) {
        assertNotBuilt();

        if (values.length == 0) {
            setValue(elementName, Collections.emptyList());
            return this;
        }

        VariableElement enumElt = findEnumElement(values[0]);
        ExecutableElement var = findElement(elementName);

        TypeMirror expectedType = var.getReturnType();
        if (expectedType.getKind() != TypeKind.ARRAY) {
            throw new BugInCF("expected a non array: " + var.getReturnType());
        }

        expectedType = ((ArrayType) expectedType).getComponentType();
        if (expectedType.getKind() != TypeKind.DECLARED) {
            throw new BugInCF("expected a non enum component type: " + var.getReturnType());
        }
        if (!((DeclaredType) expectedType).asElement().equals(enumElt.getEnclosingElement())) {
            throw new BugInCF(
                    "expected a different type of enum: " + enumElt.getEnclosingElement());
        }

        List<AnnotationValue> res = new ArrayList<>(values.length);
        for (Enum<?> ev : values) {
            checkSubtype(expectedType, ev);
            enumElt = findEnumElement(ev);
            res.add(createValue(enumElt));
        }
        AnnotationValue val = createValue(res);
        elementValues.put(var, val);
        return this;
    }

    // Keep this version synchronized with the Enum<?>[] version above.
    // Which one is more useful/general? Unifying adds overhead of creating
    // another array.
    public AnnotationBuilder setValue(CharSequence elementName, VariableElement[] values) {
        assertNotBuilt();
        ExecutableElement var = findElement(elementName);

        TypeMirror expectedType = var.getReturnType();
        if (expectedType.getKind() != TypeKind.ARRAY) {
            throw new BugInCF("expected an array, but found: " + expectedType);
        }

        expectedType = ((ArrayType) expectedType).getComponentType();
        if (expectedType.getKind() != TypeKind.DECLARED) {
            throw new BugInCF(
                    "expected a declared component type, but found: "
                            + expectedType
                            + " kind: "
                            + expectedType.getKind());
        }
        if (!types.isSameType((DeclaredType) expectedType, values[0].asType())) {
            throw new BugInCF(
                    "expected a different declared component type: "
                            + expectedType
                            + " vs. "
                            + values[0]);
        }

        List<AnnotationValue> res = new ArrayList<>(values.length);
        for (VariableElement ev : values) {
            checkSubtype(expectedType, ev);
            // Is there a better way to distinguish between enums and
            // references to constants?
            if (ev.getConstantValue() != null) {
                res.add(createValue(ev.getConstantValue()));
            } else {
                res.add(createValue(ev));
            }
        }
        AnnotationValue val = createValue(res);
        elementValues.put(var, val);
        return this;
    }

    /** Find the VariableElement for the given enum. */
    private VariableElement findEnumElement(Enum<?> value) {
        String enumClass = value.getDeclaringClass().getCanonicalName();
        assert enumClass != null : "@AssumeAssertion(nullness): assumption";
        TypeElement enumClassElt = elementUtils.getTypeElement(enumClass);
        assert enumClassElt != null;
        for (Element enumElt : enumClassElt.getEnclosedElements()) {
            if (enumElt.getSimpleName().contentEquals(value.name())) {
                return (VariableElement) enumElt;
            }
        }
        throw new BugInCF("cannot be here");
    }

    private AnnotationBuilder setValue(CharSequence key, Object value) {
        assertNotBuilt();
        AnnotationValue val = createValue(value);
        ExecutableElement var = findElement(key);
        checkSubtype(var.getReturnType(), value);
        elementValues.put(var, val);
        return this;
    }

    public ExecutableElement findElement(CharSequence key) {
        for (ExecutableElement elt : ElementFilter.methodsIn(annotationElt.getEnclosedElements())) {
            if (elt.getSimpleName().contentEquals(key)) {
                return elt;
            }
        }
        throw new BugInCF("Couldn't find " + key + " element in " + annotationElt);
    }

    /** @throws BugInCF if the type of {@code givenValue} is not the same as {@code expected} */
    private void checkSubtype(TypeMirror expected, Object givenValue) {
        if (expected.getKind().isPrimitive()) {
            expected = types.boxedClass((PrimitiveType) expected).asType();
        }

        if (expected.getKind() == TypeKind.DECLARED
                && TypesUtils.isClass(expected)
                && givenValue instanceof TypeMirror) {
            return;
        }

        TypeMirror found;
        boolean isSubtype;

        if (expected.getKind() == TypeKind.DECLARED
                && ((DeclaredType) expected).asElement().getKind() == ElementKind.ANNOTATION_TYPE
                && givenValue instanceof AnnotationMirror) {
            found = ((AnnotationMirror) givenValue).getAnnotationType();
            isSubtype =
                    ((DeclaredType) expected)
                            .asElement()
                            .equals(((DeclaredType) found).asElement());
        } else if (givenValue instanceof AnnotationMirror) {
            found = ((AnnotationMirror) givenValue).getAnnotationType();
            // TODO: why is this always failing???
            isSubtype = false;
        } else if (givenValue instanceof VariableElement) {
            found = ((VariableElement) givenValue).asType();
            if (expected.getKind() == TypeKind.DECLARED) {
                isSubtype = types.isSubtype(types.erasure(found), types.erasure(expected));
            } else {
                isSubtype = false;
            }
        } else {
            String name = givenValue.getClass().getCanonicalName();
            assert name != null : "@AssumeAssertion(nullness): assumption";
            found = elementUtils.getTypeElement(name).asType();
            isSubtype = types.isSubtype(types.erasure(found), types.erasure(expected));
        }
        if (!isSubtype) {
            // Annotations in stub files sometimes are the same type, but Types#isSubtype fails
            // anyways.
            isSubtype = found.toString().equals(expected.toString());
        }

        if (!isSubtype) {
            throw new BugInCF(
                    "given value differs from expected; "
                            + "found: "
                            + found
                            + "; expected: "
                            + expected);
        }
    }

    /**
     * Create an AnnotationValue -- a value for an annotation element/field.
     *
     * @param obj the value to be stored in an annotation element/field
     * @return an AnnotationValue for the given Java value
     */
    private static AnnotationValue createValue(final Object obj) {
        return new CheckerFrameworkAnnotationValue(obj);
    }

    /** Implementation of AnnotationMirror used by the Checker Framework. */
    /* default visibility to allow access from within package. */
    static class CheckerFrameworkAnnotationMirror implements AnnotationMirror {
        /** The interned toString value. */
        private @Nullable @Interned String toStringVal;
        /** The annotation type. */
        private final DeclaredType annotationType;
        /** The element values. */
        private final Map<ExecutableElement, AnnotationValue> elementValues;
        /** The annotation name. */
        // default visibility to allow access from within package.
        final @Interned String annotationName;

        CheckerFrameworkAnnotationMirror(
                DeclaredType at, Map<ExecutableElement, AnnotationValue> ev) {
            this.annotationType = at;
            final TypeElement elm = (TypeElement) at.asElement();
            this.annotationName = elm.getQualifiedName().toString().intern();
            this.elementValues = ev;
        }

        @Override
        public DeclaredType getAnnotationType() {
            return annotationType;
        }

        @Override
        public Map<? extends ExecutableElement, ? extends AnnotationValue> getElementValues() {
            return Collections.unmodifiableMap(elementValues);
        }

        @SideEffectFree
        @Override
        public String toString() {
            if (toStringVal != null) {
                return toStringVal;
            }
            StringBuilder buf = new StringBuilder();
            buf.append("@");
            buf.append(annotationName);
            int len = elementValues.size();
            if (len > 0) {
                buf.append('(');
                boolean first = true;
                for (Map.Entry<ExecutableElement, AnnotationValue> pair :
                        elementValues.entrySet()) {
                    if (!first) {
                        buf.append(", ");
                    }
                    first = false;

                    String name = pair.getKey().getSimpleName().toString();
                    if (len > 1 || !name.equals("value")) {
                        buf.append(name);
                        buf.append('=');
                    }
                    buf.append(pair.getValue());
                }
                buf.append(')');
            }
            toStringVal = buf.toString().intern();
            return toStringVal;

            // return "@" + annotationType + "(" + elementValues + ")";
        }
    }

    /** Implementation of AnnotationValue used by the Checker Framework. */
    private static class CheckerFrameworkAnnotationValue implements AnnotationValue {
        /** The value. */
        private final Object value;
        /** The interned value of toString. */
        private @Nullable @Interned String toStringVal;

        /** Create an annotation value. */
        CheckerFrameworkAnnotationValue(Object obj) {
            this.value = obj;
        }

        @Override
        public Object getValue() {
            return value;
        }

        @SideEffectFree
        @Override
        public String toString() {
            if (this.toStringVal != null) {
                return this.toStringVal;
            }
            String toStringVal;
            if (value instanceof String) {
                toStringVal = "\"" + value + "\"";
            } else if (value instanceof Character) {
                toStringVal = "\'" + value + "\'";
            } else if (value instanceof List<?>) {
                StringBuilder sb = new StringBuilder();
                List<?> list = (List<?>) value;
                sb.append('{');
                boolean isFirst = true;
                for (Object o : list) {
                    if (!isFirst) {
                        sb.append(", ");
                    }
                    isFirst = false;
                    sb.append(Objects.toString(o));
                }
                sb.append('}');
                toStringVal = sb.toString();
            } else if (value instanceof VariableElement) {
                // for Enums
                VariableElement var = (VariableElement) value;
                String encl = var.getEnclosingElement().toString();
                if (!encl.isEmpty()) {
                    encl = encl + '.';
                }
                toStringVal = encl + var;
            } else if (value instanceof TypeMirror && TypesUtils.isClassType((TypeMirror) value)) {
                toStringVal = value.toString() + ".class";
            } else {
                toStringVal = value.toString();
            }
            this.toStringVal = toStringVal.intern();
            return this.toStringVal;
        }

        @SuppressWarnings("unchecked")
        @Override
        public <R, P> R accept(AnnotationValueVisitor<R, P> v, P p) {
            if (value instanceof AnnotationMirror) {
                return v.visitAnnotation((AnnotationMirror) value, p);
            } else if (value instanceof List) {
                return v.visitArray((List<? extends AnnotationValue>) value, p);
            } else if (value instanceof Boolean) {
                return v.visitBoolean((Boolean) value, p);
            } else if (value instanceof Character) {
                return v.visitChar((Character) value, p);
            } else if (value instanceof Double) {
                return v.visitDouble((Double) value, p);
            } else if (value instanceof VariableElement) {
                return v.visitEnumConstant((VariableElement) value, p);
            } else if (value instanceof Float) {
                return v.visitFloat((Float) value, p);
            } else if (value instanceof Integer) {
                return v.visitInt((Integer) value, p);
            } else if (value instanceof Long) {
                return v.visitLong((Long) value, p);
            } else if (value instanceof Short) {
                return v.visitShort((Short) value, p);
            } else if (value instanceof String) {
                return v.visitString((String) value, p);
            } else if (value instanceof TypeMirror) {
                return v.visitType((TypeMirror) value, p);
            } else {
                assert false : " unknown type : " + v.getClass();
                return v.visitUnknown(this, p);
            }
        }

        @Override
        public boolean equals(@Nullable Object obj) {
            // System.out.printf("Calling CFAV.equals()%n");
            if (!(obj instanceof AnnotationValue)) {
                return false;
            }
            AnnotationValue other = (AnnotationValue) obj;
            return Objects.equals(this.getValue(), other.getValue());
        }

        @Override
        public int hashCode() {
            return Objects.hashCode(this.value);
        }
    }
}<|MERGE_RESOLUTION|>--- conflicted
+++ resolved
@@ -55,11 +55,7 @@
 public class AnnotationBuilder {
 
     /** The element utilities to use. */
-<<<<<<< HEAD
-    private final Elements elementUtils;
-=======
     private final Elements elements;
->>>>>>> 0b0e36a3
     /** The type utilities to use. */
     private final Types types;
 
@@ -183,12 +179,8 @@
      *
      * @param elementUtils the element utilities to use
      * @param aClass the annotation class
-<<<<<<< HEAD
      * @param elementNamesValues the values for the annotation's elements/fields
-     * @return an {@link AnnotationMirror} of given type
-=======
      * @return an {@link AnnotationMirror} of the given type
->>>>>>> 0b0e36a3
      */
     public static AnnotationMirror fromClass(
             Elements elementUtils,
