package org.checkerframework.javacutil;

import java.lang.annotation.Annotation;
import java.util.ArrayList;
import java.util.Arrays;
import java.util.Collections;
import java.util.HashMap;
import java.util.HashSet;
import java.util.LinkedHashMap;
import java.util.List;
import java.util.Map;
import java.util.Objects;
import java.util.Set;
import javax.annotation.processing.ProcessingEnvironment;
import javax.lang.model.element.AnnotationMirror;
import javax.lang.model.element.AnnotationValue;
import javax.lang.model.element.AnnotationValueVisitor;
import javax.lang.model.element.Element;
import javax.lang.model.element.ElementKind;
import javax.lang.model.element.ExecutableElement;
import javax.lang.model.element.Name;
import javax.lang.model.element.TypeElement;
import javax.lang.model.element.VariableElement;
import javax.lang.model.type.ArrayType;
import javax.lang.model.type.DeclaredType;
import javax.lang.model.type.PrimitiveType;
import javax.lang.model.type.TypeKind;
import javax.lang.model.type.TypeMirror;
import javax.lang.model.util.ElementFilter;
import javax.lang.model.util.Elements;
import javax.lang.model.util.Types;
import org.checkerframework.checker.interning.qual.Interned;
import org.checkerframework.checker.nullness.qual.Nullable;
import org.checkerframework.checker.signature.qual.FullyQualifiedName;
import org.checkerframework.dataflow.qual.SideEffectFree;
import org.plumelib.util.UtilPlume;

/**
 * Builds an annotation mirror that may have some values.
 *
 * <p>Constructing an {@link AnnotationMirror} requires:
 *
 * <ol>
 *   <li>Constructing the builder with the desired annotation class
 *   <li>Setting each value individually using {@code setValue} methods
 *   <li>Calling {@link #build()} to get the annotation
 * </ol>
 *
 * Once an annotation is built, no further modification or calls to build can be made. Otherwise, a
 * {@link IllegalStateException} is thrown.
 *
 * <p>All setter methods throw {@link IllegalArgumentException} if the specified element is not
 * found, or if the given value is not a subtype of the expected type.
 *
 * <p>TODO: Doesn't type-check arrays yet
 */
public class AnnotationBuilder {

    /** The element utilities to use. */
    private final Elements elements;
    /** The type utilities to use. */
    private final Types types;

    /** The type element of the annotation. */
    private final TypeElement annotationElt;
    /** The type of the annotation. */
    private final DeclaredType annotationType;
    /** A mapping from element to AnnotationValue. */
    private final Map<ExecutableElement, AnnotationValue> elementValues;

    /**
     * Create a new AnnotationBuilder for the given annotation and environment (with no
     * elements/fields, but they can be added later).
     *
     * @param env the processing environment
     * @param anno the class of the annotation to build
     */
    @SuppressWarnings("nullness") // getCanonicalName expected to be non-null
    public AnnotationBuilder(ProcessingEnvironment env, Class<? extends Annotation> anno) {
        this(env, anno.getCanonicalName());
    }

    /**
     * Create a new AnnotationBuilder for the given annotation name (with no elements/fields, but
     * they can be added later).
     *
     * @param env the processing environment
     * @param name the fully-qualified name of the annotation to build
     */
    public AnnotationBuilder(ProcessingEnvironment env, @FullyQualifiedName CharSequence name) {
        this.elements = env.getElementUtils();
        this.types = env.getTypeUtils();
        this.annotationElt = elements.getTypeElement(name);
        if (annotationElt == null) {
            throw new UserError("Could not find annotation: " + name + ". Is it on the classpath?");
        }
        assert annotationElt.getKind() == ElementKind.ANNOTATION_TYPE;
        this.annotationType = (DeclaredType) annotationElt.asType();
        this.elementValues = new LinkedHashMap<>();
    }

    /**
     * Create a new AnnotationBuilder that copies the given annotation, including its
     * elements/fields.
     *
     * @param env the processing environment
     * @param annotation the annotation to copy
     */
    public AnnotationBuilder(ProcessingEnvironment env, AnnotationMirror annotation) {
        this.elements = env.getElementUtils();
        this.types = env.getTypeUtils();

        this.annotationType = annotation.getAnnotationType();
        this.annotationElt = (TypeElement) annotationType.asElement();

        this.elementValues = new LinkedHashMap<>();
        // AnnotationValues are immutable so putAll should suffice
        this.elementValues.putAll(annotation.getElementValues());
    }

    /**
     * Creates a mapping between element/field names and values.
     *
     * @param elementName the name of an element/field to initialize
     * @param elementValue the initial value for the element/field
     * @return a mappnig from the element name to the element value
     */
    public static Map<String, AnnotationValue> elementNamesValues(
            String elementName, Object elementValue) {
        return Collections.singletonMap(elementName, createValue(elementValue));
    }

    /**
     * Creates an {@link AnnotationMirror} that uses default values for elements/fields.
     * getElementValues on the result returns default values. If any element does not have a
     * default, this method throws an exception.
     *
     * <p>Most clients should use {@link #fromName}, using a Name created by the compiler. This
     * method is provided as a convenience to create an AnnotationMirror from scratch in a checker's
     * code.
     *
     * @param elements the element utilities to use
     * @param aClass the annotation class
     * @return an {@link AnnotationMirror} of the given type
     */
    public static AnnotationMirror fromClass(
            Elements elements, Class<? extends Annotation> aClass) {
        return fromClass(elements, aClass, Collections.emptyMap());
    }

    /**
     * Creates an {@link AnnotationMirror} given by a particular annotation class and a
     * name-to-value mapping for the elements/fields.
     *
     * <p>For other elements, getElementValues on the result returns default values. If any such
     * element does not have a default, this method throws an exception.
     *
     * <p>Most clients should use {@link #fromName}, using a Name created by the compiler. This
     * method is provided as a convenience to create an AnnotationMirror from scratch in a checker's
     * code.
     *
     * @param elements the element utilities to use
     * @param aClass the annotation class
     * @param elementNamesValues the values for the annotation's elements/fields
     * @return an {@link AnnotationMirror} of the given type
     */
    public static AnnotationMirror fromClass(
            Elements elements,
            Class<? extends Annotation> aClass,
            Map<String, AnnotationValue> elementNamesValues) {
        String name = aClass.getCanonicalName();
        assert name != null : "@AssumeAssertion(nullness): assumption";
        AnnotationMirror res = fromName(elements, name, elementNamesValues);
        if (res == null) {
            throw new UserError(
                    "AnnotationBuilder: error: fromClass can't load Class %s%n"
                            + "ensure the class is on the compilation classpath",
                    name);
        }
        return res;
    }

    /**
     * Creates an {@link AnnotationMirror} given by a particular fully-qualified name.
     * getElementValues on the result returns default values. If any element does not have a
     * default, this method throws an exception.
     *
     * <p>This method returns null if the annotation corresponding to the name could not be loaded.
     *
     * @param elements the element utilities to use
     * @param name the name of the annotation to create
     * @return an {@link AnnotationMirror} of type {@code} name or null if the annotation couldn't
     *     be loaded
     */
<<<<<<< HEAD
    public static @Nullable AnnotationMirror fromName(
            Elements elements, @FullyQualifiedName CharSequence name) {
=======
    public static @Nullable AnnotationMirror fromName(Elements elements, CharSequence name) {
        return fromName(elements, name, new HashMap<>());
    }

    /**
     * Creates an {@link AnnotationMirror} given by a particular fully-qualified name and
     * element/field values. If any element is not specified by the {@code elementValues} argument,
     * the default value is used. If any such element does not have a default, this method throws an
     * exception.
     *
     * <p>This method returns null if the annotation corresponding to the name could not be loaded.
     *
     * @param elements the element utilities to use
     * @param name the name of the annotation to create
     * @param elementNamesValues the values for the annotation's elements/fields
     * @return an {@link AnnotationMirror} of type {@code} name or null if the annotation couldn't
     *     be loaded
     */
    public static @Nullable AnnotationMirror fromName(
            Elements elements, CharSequence name, Map<String, AnnotationValue> elementNamesValues) {
>>>>>>> 017e6740
        final TypeElement annoElt = elements.getTypeElement(name);
        if (annoElt == null) {
            return null;
        }
        if (annoElt.getKind() != ElementKind.ANNOTATION_TYPE) {
            throw new BugInCF(annoElt + " is not an annotation");
        }

        final DeclaredType annoType = (DeclaredType) annoElt.asType();
        if (annoType == null) {
            return null;
        }

        Map<ExecutableElement, AnnotationValue> elementValues = new LinkedHashMap<>();
        for (ExecutableElement annoElement :
                ElementFilter.methodsIn(annoElt.getEnclosedElements())) {
            AnnotationValue elementValue =
                    elementNamesValues.get(annoElement.getSimpleName().toString());
            if (elementValue == null) {
                AnnotationValue defaultValue = annoElement.getDefaultValue();
                if (defaultValue == null) {
                    throw new BugInCF(
                            "AnnotationBuilder.fromName: no value for element %s of %s",
                            annoElement, name);
                } else {
                    elementValue = defaultValue;
                }
            }
            elementValues.put(annoElement, elementValue);
        }

        AnnotationMirror result = new CheckerFrameworkAnnotationMirror(annoType, elementValues);
        return result;
    }

    /** Whether or not {@link #build()} has been called. */
    private boolean wasBuilt = false;

    private void assertNotBuilt() {
        if (wasBuilt) {
            throw new BugInCF("AnnotationBuilder: error: type was already built");
        }
    }

    public AnnotationMirror build() {
        assertNotBuilt();
        wasBuilt = true;
        return new CheckerFrameworkAnnotationMirror(annotationType, elementValues);
    }

    /**
     * Copies every element value from the given annotation. If an element in the given annotation
     * doesn't exist in the annotation to be built, an error is raised unless the element is
     * specified in {@code ignorableElements}.
     *
     * @param valueHolder the annotation that holds the values to be copied
     * @param ignorableElements the elements that can be safely dropped
     */
    public void copyElementValuesFromAnnotation(
            AnnotationMirror valueHolder, String... ignorableElements) {
        Set<String> ignorableElementsSet = new HashSet<>(Arrays.asList(ignorableElements));
        for (Map.Entry<? extends ExecutableElement, ? extends AnnotationValue> eltValToCopy :
                valueHolder.getElementValues().entrySet()) {
            Name eltNameToCopy = eltValToCopy.getKey().getSimpleName();
            if (ignorableElementsSet.contains(eltNameToCopy.toString())) {
                continue;
            }
            elementValues.put(findElement(eltNameToCopy), eltValToCopy.getValue());
        }
        return;
    }

    /**
     * Copies the specified element values from the given annotation, using the specified renaming
     * map. Each value in the map must be an element name in the annotation being built. If an
     * element from the given annotation is not a key in the map, it is ignored.
     *
     * @param valueHolder the annotation that holds the values to be copied
     * @param elementNameRenaming a map from element names in {@code valueHolder} to element names
     *     of the annotation being built
     */
    public void copyRenameElementValuesFromAnnotation(
            AnnotationMirror valueHolder, Map<String, String> elementNameRenaming) {

        for (Map.Entry<? extends ExecutableElement, ? extends AnnotationValue> eltValToCopy :
                valueHolder.getElementValues().entrySet()) {

            String sourceName = eltValToCopy.getKey().getSimpleName().toString();
            String targetName = elementNameRenaming.get(sourceName);
            if (targetName == null) {
                continue;
            }
            elementValues.put(findElement(targetName), eltValToCopy.getValue());
        }
    }

    /** Set the element/field with the given name, to the given value. */
    public AnnotationBuilder setValue(CharSequence elementName, AnnotationMirror value) {
        setValue(elementName, (Object) value);
        return this;
    }

    /** Set the element/field with the given name, to the given value. */
    public AnnotationBuilder setValue(CharSequence elementName, List<? extends Object> values) {
        assertNotBuilt();
        List<AnnotationValue> avalues = new ArrayList<>(values.size());
        ExecutableElement var = findElement(elementName);
        TypeMirror expectedType = var.getReturnType();
        if (expectedType.getKind() != TypeKind.ARRAY) {
            throw new BugInCF("value is an array while expected type is not");
        }
        expectedType = ((ArrayType) expectedType).getComponentType();

        for (Object v : values) {
            checkSubtype(expectedType, v);
            avalues.add(createValue(v));
        }
        AnnotationValue aval = createValue(avalues);
        elementValues.put(var, aval);
        return this;
    }

    /** Set the element/field with the given name, to the given value. */
    public AnnotationBuilder setValue(CharSequence elementName, Object[] values) {
        return setValue(elementName, Arrays.asList(values));
    }

    /** Set the element/field with the given name, to the given value. */
    public AnnotationBuilder setValue(CharSequence elementName, Boolean value) {
        return setValue(elementName, (Object) value);
    }

    /** Set the element/field with the given name, to the given value. */
    public AnnotationBuilder setValue(CharSequence elementName, Character value) {
        return setValue(elementName, (Object) value);
    }

    /** Set the element/field with the given name, to the given value. */
    public AnnotationBuilder setValue(CharSequence elementName, Double value) {
        return setValue(elementName, (Object) value);
    }

    /** Set the element/field with the given name, to the given value. */
    public AnnotationBuilder setValue(CharSequence elementName, Float value) {
        return setValue(elementName, (Object) value);
    }

    /** Set the element/field with the given name, to the given value. */
    public AnnotationBuilder setValue(CharSequence elementName, Integer value) {
        return setValue(elementName, (Object) value);
    }

    /** Set the element/field with the given name, to the given value. */
    public AnnotationBuilder setValue(CharSequence elementName, Long value) {
        return setValue(elementName, (Object) value);
    }

    /** Set the element/field with the given name, to the given value. */
    public AnnotationBuilder setValue(CharSequence elementName, Short value) {
        return setValue(elementName, (Object) value);
    }

    /** Set the element/field with the given name, to the given value. */
    public AnnotationBuilder setValue(CharSequence elementName, String value) {
        return setValue(elementName, (Object) value);
    }

    /**
     * Remove the element/field with the given name. Does not err if no such element/field is
     * present.
     */
    public AnnotationBuilder removeElement(CharSequence elementName) {
        assertNotBuilt();
        ExecutableElement var = findElement(elementName);
        elementValues.remove(var);
        return this;
    }

    private TypeMirror getErasedOrBoxedType(TypeMirror type) {
        // See com.sun.tools.javac.code.Attribute.Class.makeClassType()
        return type.getKind().isPrimitive()
                ? types.boxedClass((PrimitiveType) type).asType()
                : types.erasure(type);
    }

    public AnnotationBuilder setValue(CharSequence elementName, TypeMirror value) {
        assertNotBuilt();
        value = getErasedOrBoxedType(value);
        AnnotationValue val = createValue(value);
        ExecutableElement var = findElement(elementName);
        // Check subtyping
        if (!TypesUtils.isClass(var.getReturnType())) {
            throw new BugInCF("expected " + var.getReturnType());
        }

        elementValues.put(var, val);
        return this;
    }

    private TypeMirror typeFromClass(Class<?> clazz) {
        if (clazz == void.class) {
            return types.getNoType(TypeKind.VOID);
        } else if (clazz.isPrimitive()) {
            String primitiveName = clazz.getName().toUpperCase();
            TypeKind primitiveKind = TypeKind.valueOf(primitiveName);
            return types.getPrimitiveType(primitiveKind);
        } else if (clazz.isArray()) {
            TypeMirror componentType = typeFromClass(clazz.getComponentType());
            return types.getArrayType(componentType);
        } else {
            String name = clazz.getCanonicalName();
            assert name != null : "@AssumeAssertion(nullness): assumption";
            TypeElement element = elements.getTypeElement(name);
            if (element == null) {
                throw new BugInCF("Unrecognized class: " + clazz);
            }
            return element.asType();
        }
    }

    public AnnotationBuilder setValue(CharSequence elementName, Class<?> value) {
        TypeMirror type = typeFromClass(value);
        return setValue(elementName, getErasedOrBoxedType(type));
    }

    public AnnotationBuilder setValue(CharSequence elementName, Enum<?> value) {
        assertNotBuilt();
        VariableElement enumElt = findEnumElement(value);
        return setValue(elementName, enumElt);
    }

    public AnnotationBuilder setValue(CharSequence elementName, VariableElement value) {
        ExecutableElement var = findElement(elementName);
        if (var.getReturnType().getKind() != TypeKind.DECLARED) {
            throw new BugInCF("expected a non enum: " + var.getReturnType());
        }
        if (!((DeclaredType) var.getReturnType()).asElement().equals(value.getEnclosingElement())) {
            throw new BugInCF("expected a different type of enum: " + value.getEnclosingElement());
        }
        elementValues.put(var, createValue(value));
        return this;
    }

    // Keep this version synchronized with the VariableElement[] version below
    public AnnotationBuilder setValue(CharSequence elementName, Enum<?>[] values) {
        assertNotBuilt();

        if (values.length == 0) {
            setValue(elementName, Collections.emptyList());
            return this;
        }

        VariableElement enumElt = findEnumElement(values[0]);
        ExecutableElement var = findElement(elementName);

        TypeMirror expectedType = var.getReturnType();
        if (expectedType.getKind() != TypeKind.ARRAY) {
            throw new BugInCF("expected a non array: " + var.getReturnType());
        }

        expectedType = ((ArrayType) expectedType).getComponentType();
        if (expectedType.getKind() != TypeKind.DECLARED) {
            throw new BugInCF("expected a non enum component type: " + var.getReturnType());
        }
        if (!((DeclaredType) expectedType).asElement().equals(enumElt.getEnclosingElement())) {
            throw new BugInCF(
                    "expected a different type of enum: " + enumElt.getEnclosingElement());
        }

        List<AnnotationValue> res = new ArrayList<>(values.length);
        for (Enum<?> ev : values) {
            checkSubtype(expectedType, ev);
            enumElt = findEnumElement(ev);
            res.add(createValue(enumElt));
        }
        AnnotationValue val = createValue(res);
        elementValues.put(var, val);
        return this;
    }

    // Keep this version synchronized with the Enum<?>[] version above.
    // Which one is more useful/general? Unifying adds overhead of creating
    // another array.
    public AnnotationBuilder setValue(CharSequence elementName, VariableElement[] values) {
        assertNotBuilt();
        ExecutableElement var = findElement(elementName);

        TypeMirror expectedType = var.getReturnType();
        if (expectedType.getKind() != TypeKind.ARRAY) {
            throw new BugInCF("expected an array, but found: " + expectedType);
        }

        expectedType = ((ArrayType) expectedType).getComponentType();
        if (expectedType.getKind() != TypeKind.DECLARED) {
            throw new BugInCF(
                    "expected a declared component type, but found: "
                            + expectedType
                            + " kind: "
                            + expectedType.getKind());
        }
        if (!types.isSameType((DeclaredType) expectedType, values[0].asType())) {
            throw new BugInCF(
                    "expected a different declared component type: "
                            + expectedType
                            + " vs. "
                            + values[0]);
        }

        List<AnnotationValue> res = new ArrayList<>(values.length);
        for (VariableElement ev : values) {
            checkSubtype(expectedType, ev);
            // Is there a better way to distinguish between enums and
            // references to constants?
            if (ev.getConstantValue() != null) {
                res.add(createValue(ev.getConstantValue()));
            } else {
                res.add(createValue(ev));
            }
        }
        AnnotationValue val = createValue(res);
        elementValues.put(var, val);
        return this;
    }

    /** Find the VariableElement for the given enum. */
    private VariableElement findEnumElement(Enum<?> value) {
        String enumClass = value.getDeclaringClass().getCanonicalName();
        assert enumClass != null : "@AssumeAssertion(nullness): assumption";
        TypeElement enumClassElt = elements.getTypeElement(enumClass);
        assert enumClassElt != null;
        for (Element enumElt : enumClassElt.getEnclosedElements()) {
            if (enumElt.getSimpleName().contentEquals(value.name())) {
                return (VariableElement) enumElt;
            }
        }
        throw new BugInCF("cannot be here");
    }

    private AnnotationBuilder setValue(CharSequence key, Object value) {
        assertNotBuilt();
        AnnotationValue val = createValue(value);
        ExecutableElement var = findElement(key);
        checkSubtype(var.getReturnType(), value);
        elementValues.put(var, val);
        return this;
    }

    public ExecutableElement findElement(CharSequence key) {
        for (ExecutableElement elt : ElementFilter.methodsIn(annotationElt.getEnclosedElements())) {
            if (elt.getSimpleName().contentEquals(key)) {
                return elt;
            }
        }
        throw new BugInCF("Couldn't find " + key + " element in " + annotationElt);
    }

    /** @throws BugInCF if the type of {@code givenValue} is not the same as {@code expected} */
    private void checkSubtype(TypeMirror expected, Object givenValue) {
        if (expected.getKind().isPrimitive()) {
            expected = types.boxedClass((PrimitiveType) expected).asType();
        }

        if (expected.getKind() == TypeKind.DECLARED
                && TypesUtils.isClass(expected)
                && givenValue instanceof TypeMirror) {
            return;
        }

        TypeMirror found;
        boolean isSubtype;

        if (expected.getKind() == TypeKind.DECLARED
                && ((DeclaredType) expected).asElement().getKind() == ElementKind.ANNOTATION_TYPE
                && givenValue instanceof AnnotationMirror) {
            found = ((AnnotationMirror) givenValue).getAnnotationType();
            isSubtype =
                    ((DeclaredType) expected)
                            .asElement()
                            .equals(((DeclaredType) found).asElement());
        } else if (givenValue instanceof AnnotationMirror) {
            found = ((AnnotationMirror) givenValue).getAnnotationType();
            // TODO: why is this always failing???
            isSubtype = false;
        } else if (givenValue instanceof VariableElement) {
            found = ((VariableElement) givenValue).asType();
            if (expected.getKind() == TypeKind.DECLARED) {
                isSubtype = types.isSubtype(types.erasure(found), types.erasure(expected));
            } else {
                isSubtype = false;
            }
        } else {
            String name = givenValue.getClass().getCanonicalName();
            assert name != null : "@AssumeAssertion(nullness): assumption";
            found = elements.getTypeElement(name).asType();
            isSubtype = types.isSubtype(types.erasure(found), types.erasure(expected));
        }
        if (!isSubtype) {
            // Annotations in stub files sometimes are the same type, but Types#isSubtype fails
            // anyways.
            isSubtype = found.toString().equals(expected.toString());
        }

        if (!isSubtype) {
            throw new BugInCF(
                    "given value differs from expected; "
                            + "found: "
                            + found
                            + "; expected: "
                            + expected);
        }
    }

    /**
     * Create an AnnotationValue -- a value for an annotation element/field.
     *
     * @param obj the value to be stored in an annotation element/field
     * @return an AnnotationValue for the given Java value
     */
    private static AnnotationValue createValue(final Object obj) {
        return new CheckerFrameworkAnnotationValue(obj);
    }

    /** Implementation of AnnotationMirror used by the Checker Framework. */
    /* default visibility to allow access from within package. */
    static class CheckerFrameworkAnnotationMirror implements AnnotationMirror {
        /** The interned toString value. */
        private @Nullable @Interned String toStringVal;
        /** The annotation type. */
        private final DeclaredType annotationType;
        /** The element values. */
        private final Map<ExecutableElement, AnnotationValue> elementValues;
        /** The annotation name. */
        // default visibility to allow access from within package.
        final @Interned @FullyQualifiedName String annotationName;

        /**
         * Create a CheckerFrameworkAnnotationMirror.
         *
         * @param annotationType the annotation type
         * @param elementValues the element values
         */
        @SuppressWarnings("signature:assignment.type.incompatible") // needs JDK annotations
        CheckerFrameworkAnnotationMirror(
                DeclaredType annotationType,
                Map<ExecutableElement, AnnotationValue> elementValues) {
            this.annotationType = annotationType;
            final TypeElement elm = (TypeElement) annotationType.asElement();
            this.annotationName = elm.getQualifiedName().toString().intern();
            this.elementValues = elementValues;
        }

        @Override
        public DeclaredType getAnnotationType() {
            return annotationType;
        }

        @Override
        public Map<? extends ExecutableElement, ? extends AnnotationValue> getElementValues() {
            return Collections.unmodifiableMap(elementValues);
        }

        @SideEffectFree
        @Override
        public String toString() {
            if (toStringVal != null) {
                return toStringVal;
            }
            StringBuilder buf = new StringBuilder();
            buf.append("@");
            buf.append(annotationName);
            int len = elementValues.size();
            if (len > 0) {
                buf.append('(');
                boolean first = true;
                for (Map.Entry<ExecutableElement, AnnotationValue> pair :
                        elementValues.entrySet()) {
                    if (!first) {
                        buf.append(", ");
                    }
                    first = false;

                    String name = pair.getKey().getSimpleName().toString();
                    if (len > 1 || !name.equals("value")) {
                        buf.append(name);
                        buf.append('=');
                    }
                    buf.append(pair.getValue());
                }
                buf.append(')');
            }
            toStringVal = buf.toString().intern();
            return toStringVal;

            // return "@" + annotationType + "(" + elementValues + ")";
        }
    }

    /** Implementation of AnnotationValue used by the Checker Framework. */
    private static class CheckerFrameworkAnnotationValue implements AnnotationValue {
        /** The value. */
        private final Object value;
        /** The interned value of toString. */
        private @Nullable @Interned String toStringVal;

        /** Create an annotation value. */
        CheckerFrameworkAnnotationValue(Object obj) {
            this.value = obj;
        }

        @Override
        public Object getValue() {
            return value;
        }

        @SideEffectFree
        @Override
        public String toString() {
            if (this.toStringVal != null) {
                return this.toStringVal;
            }
            String toStringVal;
            if (value instanceof String) {
                toStringVal = "\"" + value + "\"";
            } else if (value instanceof Character) {
                toStringVal = "\'" + value + "\'";
            } else if (value instanceof List<?>) {
                List<?> list = (List<?>) value;
                toStringVal = "{" + UtilPlume.join(", ", list) + "}";
            } else if (value instanceof VariableElement) {
                // for Enums
                VariableElement var = (VariableElement) value;
                String encl = var.getEnclosingElement().toString();
                if (!encl.isEmpty()) {
                    encl = encl + '.';
                }
                toStringVal = encl + var;
            } else if (value instanceof TypeMirror && TypesUtils.isClassType((TypeMirror) value)) {
                toStringVal = value.toString() + ".class";
            } else {
                toStringVal = value.toString();
            }
            this.toStringVal = toStringVal.intern();
            return this.toStringVal;
        }

        @SuppressWarnings("unchecked")
        @Override
        public <R, P> R accept(AnnotationValueVisitor<R, P> v, P p) {
            if (value instanceof AnnotationMirror) {
                return v.visitAnnotation((AnnotationMirror) value, p);
            } else if (value instanceof List) {
                return v.visitArray((List<? extends AnnotationValue>) value, p);
            } else if (value instanceof Boolean) {
                return v.visitBoolean((Boolean) value, p);
            } else if (value instanceof Character) {
                return v.visitChar((Character) value, p);
            } else if (value instanceof Double) {
                return v.visitDouble((Double) value, p);
            } else if (value instanceof VariableElement) {
                return v.visitEnumConstant((VariableElement) value, p);
            } else if (value instanceof Float) {
                return v.visitFloat((Float) value, p);
            } else if (value instanceof Integer) {
                return v.visitInt((Integer) value, p);
            } else if (value instanceof Long) {
                return v.visitLong((Long) value, p);
            } else if (value instanceof Short) {
                return v.visitShort((Short) value, p);
            } else if (value instanceof String) {
                return v.visitString((String) value, p);
            } else if (value instanceof TypeMirror) {
                return v.visitType((TypeMirror) value, p);
            } else {
                assert false : " unknown type : " + v.getClass();
                return v.visitUnknown(this, p);
            }
        }

        @Override
        public boolean equals(@Nullable Object obj) {
            // System.out.printf("Calling CFAV.equals()%n");
            if (!(obj instanceof AnnotationValue)) {
                return false;
            }
            AnnotationValue other = (AnnotationValue) obj;
            return Objects.equals(this.getValue(), other.getValue());
        }

        @Override
        public int hashCode() {
            return Objects.hashCode(this.value);
        }
    }
}<|MERGE_RESOLUTION|>--- conflicted
+++ resolved
@@ -192,11 +192,8 @@
      * @return an {@link AnnotationMirror} of type {@code} name or null if the annotation couldn't
      *     be loaded
      */
-<<<<<<< HEAD
     public static @Nullable AnnotationMirror fromName(
             Elements elements, @FullyQualifiedName CharSequence name) {
-=======
-    public static @Nullable AnnotationMirror fromName(Elements elements, CharSequence name) {
         return fromName(elements, name, new HashMap<>());
     }
 
@@ -216,7 +213,6 @@
      */
     public static @Nullable AnnotationMirror fromName(
             Elements elements, CharSequence name, Map<String, AnnotationValue> elementNamesValues) {
->>>>>>> 017e6740
         final TypeElement annoElt = elements.getTypeElement(name);
         if (annoElt == null) {
             return null;
