package org.checkerframework.javacutil;

import java.lang.annotation.Annotation;
import java.util.ArrayList;
import java.util.Arrays;
import java.util.Collection;
import java.util.Collections;
import java.util.LinkedHashMap;
import java.util.List;
import java.util.Map;
import java.util.Objects;
import javax.annotation.processing.ProcessingEnvironment;
import javax.lang.model.element.AnnotationMirror;
import javax.lang.model.element.AnnotationValue;
import javax.lang.model.element.AnnotationValueVisitor;
import javax.lang.model.element.Element;
import javax.lang.model.element.ElementKind;
import javax.lang.model.element.ExecutableElement;
import javax.lang.model.element.Name;
import javax.lang.model.element.TypeElement;
import javax.lang.model.element.VariableElement;
import javax.lang.model.type.ArrayType;
import javax.lang.model.type.DeclaredType;
import javax.lang.model.type.PrimitiveType;
import javax.lang.model.type.TypeKind;
import javax.lang.model.type.TypeMirror;
import javax.lang.model.util.ElementFilter;
import javax.lang.model.util.Elements;
import javax.lang.model.util.Types;
import org.checkerframework.checker.interning.qual.Interned;
import org.checkerframework.checker.nullness.qual.NonNull;
import org.checkerframework.checker.nullness.qual.Nullable;
import org.checkerframework.checker.signature.qual.CanonicalName;
import org.checkerframework.checker.signature.qual.FullyQualifiedName;
import org.checkerframework.dataflow.qual.SideEffectFree;
import org.plumelib.util.StringsPlume;

/**
 * Builds an annotation mirror that may have some values.
 *
 * <p>Constructing an {@link AnnotationMirror} requires:
 *
 * <ol>
 *   <li>Constructing the builder with the desired annotation class
 *   <li>Setting each value individually using {@code setValue} methods
 *   <li>Calling {@link #build()} to get the annotation
 * </ol>
 *
 * Once an annotation is built, no further modification or calls to build can be made. Otherwise, a
 * {@link IllegalStateException} is thrown.
 *
 * <p>All setter methods throw {@link IllegalArgumentException} if the specified element is not
 * found, or if the given value is not a subtype of the expected type.
 *
 * <p>TODO: Doesn't type-check arrays yet
 */
public class AnnotationBuilder {

  /** The element utilities to use. */
  private final Elements elements;
  /** The type utilities to use. */
  private final Types types;

  /** The type element of the annotation. */
  private final TypeElement annotationElt;
  /** The type of the annotation. */
  private final DeclaredType annotationType;
  /** A mapping from element to AnnotationValue. */
  private final Map<ExecutableElement, AnnotationValue> elementValues;

  /**
   * Create a new AnnotationBuilder for the given annotation and environment (with no
   * elements/fields, but they can be added later).
   *
   * @param env the processing environment
   * @param anno the class of the annotation to build
   */
  @SuppressWarnings("nullness") // getCanonicalName expected to be non-null
  public AnnotationBuilder(ProcessingEnvironment env, Class<? extends Annotation> anno) {
    this(env, anno.getCanonicalName());
  }

  /**
   * Create a new AnnotationBuilder for the given annotation name (with no elements/fields, but they
   * can be added later).
   *
   * @param env the processing environment
   * @param name the canonical name of the annotation to build
   */
  public AnnotationBuilder(ProcessingEnvironment env, @FullyQualifiedName CharSequence name) {
    this.elements = env.getElementUtils();
    this.types = env.getTypeUtils();
    this.annotationElt = elements.getTypeElement(name);
    if (annotationElt == null) {
      throw new UserError("Could not find annotation: " + name + ". Is it on the classpath?");
    }
    assert annotationElt.getKind() == ElementKind.ANNOTATION_TYPE;
    this.annotationType = (DeclaredType) annotationElt.asType();
    this.elementValues = new LinkedHashMap<>();
  }

  /**
   * Create a new AnnotationBuilder that copies the given annotation, including its elements/fields.
   *
   * @param env the processing environment
   * @param annotation the annotation to copy
   */
  public AnnotationBuilder(ProcessingEnvironment env, AnnotationMirror annotation) {
    this.elements = env.getElementUtils();
    this.types = env.getTypeUtils();

    this.annotationType = annotation.getAnnotationType();
    this.annotationElt = (TypeElement) annotationType.asElement();

    this.elementValues = new LinkedHashMap<>();
    // AnnotationValues are immutable so putAll should suffice
    this.elementValues.putAll(annotation.getElementValues());
  }

  /**
   * Returns the type element of the annotation that is being built.
   *
   * @return the type element of the annotation that is being built
   */
  public TypeElement getAnnotationElt() {
    return annotationElt;
  }

  /**
   * Creates a mapping between element/field names and values.
   *
   * @param elementName the name of an element/field to initialize
   * @param elementValue the initial value for the element/field
   * @return a mappnig from the element name to the element value
   */
  public static Map<String, AnnotationValue> elementNamesValues(
      String elementName, Object elementValue) {
    return Collections.singletonMap(elementName, createValue(elementValue));
  }

  /**
   * Creates an {@link AnnotationMirror} that uses default values for elements/fields.
   * getElementValues on the result returns default values. If any element does not have a default,
   * this method throws an exception.
   *
   * <p>Most clients should use {@link #fromName}, using a Name created by the compiler. This method
   * is provided as a convenience to create an AnnotationMirror from scratch in a checker's code.
   *
   * @param elements the element utilities to use
   * @param aClass the annotation class
   * @return an {@link AnnotationMirror} of the given type
   * @throws UserError if the annotation corresponding to the class could not be loaded
   */
  public static AnnotationMirror fromClass(Elements elements, Class<? extends Annotation> aClass) {
    return fromClass(elements, aClass, Collections.emptyMap());
  }

  /**
   * Creates an {@link AnnotationMirror} given by a particular annotation class and a name-to-value
   * mapping for the elements/fields.
   *
   * <p>For other elements, getElementValues on the result returns default values. If any such
   * element does not have a default, this method throws an exception.
   *
   * <p>Most clients should use {@link #fromName}, using a Name created by the compiler. This method
   * is provided as a convenience to create an AnnotationMirror from scratch in a checker's code.
   *
   * @param elements the element utilities to use
   * @param aClass the annotation class
   * @param elementNamesValues the values for the annotation's elements/fields
   * @return an {@link AnnotationMirror} of the given type
   */
  public static AnnotationMirror fromClass(
      Elements elements,
      Class<? extends Annotation> aClass,
      Map<String, AnnotationValue> elementNamesValues) {
    String name = aClass.getCanonicalName();
    assert name != null : "@AssumeAssertion(nullness): assumption";
    AnnotationMirror res = fromName(elements, name, elementNamesValues);
    if (res == null) {
      throw new UserError(
          "AnnotationBuilder: error: fromClass can't load Class %s%n"
              + "ensure the class is on the compilation classpath",
          name);
    }
    return res;
  }

  /**
   * Creates an {@link AnnotationMirror} given by a particular fully-qualified name.
   * getElementValues on the result returns default values. If any element does not have a default,
   * this method throws an exception.
   *
   * <p>This method returns null if the annotation corresponding to the name could not be loaded.
   *
   * @param elements the element utilities to use
   * @param name the name of the annotation to create
   * @return an {@link AnnotationMirror} of type {@code} name or null if the annotation couldn't be
   *     loaded
   */
  public static @Nullable AnnotationMirror fromName(
      Elements elements, @FullyQualifiedName CharSequence name) {
    return fromName(elements, name, Collections.emptyMap());
  }

  /**
   * Creates an {@link AnnotationMirror} given by a particular fully-qualified name and
   * element/field values. If any element is not specified by the {@code elementValues} argument,
   * the default value is used. If any such element does not have a default, this method throws an
   * exception.
   *
   * <p>This method returns null if the annotation corresponding to the name could not be loaded.
   *
   * @param elements the element utilities to use
   * @param name the name of the annotation to create
   * @param elementNamesValues the values for the annotation's elements/fields
   * @return an {@link AnnotationMirror} of type {@code} name or null if the annotation couldn't be
   *     loaded
   */
  public static @Nullable AnnotationMirror fromName(
      Elements elements,
      @FullyQualifiedName CharSequence name,
      Map<String, AnnotationValue> elementNamesValues) {
    final TypeElement annoElt = elements.getTypeElement(name);
    if (annoElt == null) {
      return null;
    }
    if (annoElt.getKind() != ElementKind.ANNOTATION_TYPE) {
      throw new BugInCF(annoElt + " is not an annotation");
    }

    final DeclaredType annoType = (DeclaredType) annoElt.asType();
    if (annoType == null) {
      return null;
    }

    List<ExecutableElement> methods = ElementFilter.methodsIn(annoElt.getEnclosedElements());
    Map<ExecutableElement, AnnotationValue> elementValues = new LinkedHashMap<>(methods.size());
    for (ExecutableElement annoElement : methods) {
      AnnotationValue elementValue = elementNamesValues.get(annoElement.getSimpleName().toString());
      if (elementValue == null) {
        AnnotationValue defaultValue = annoElement.getDefaultValue();
        if (defaultValue == null) {
          throw new BugInCF(
              "AnnotationBuilder.fromName: no value for element %s of %s", annoElement, name);
        } else {
          elementValue = defaultValue;
        }
      }
      elementValues.put(annoElement, elementValue);
    }

    AnnotationMirror result = new CheckerFrameworkAnnotationMirror(annoType, elementValues);
    return result;
  }

  /** Whether or not {@link #build()} has been called. */
  private boolean wasBuilt = false;

  private void assertNotBuilt() {
    if (wasBuilt) {
      throw new BugInCF("AnnotationBuilder: error: type was already built");
    }
  }

  public AnnotationMirror build() {
    assertNotBuilt();
    wasBuilt = true;
    return new CheckerFrameworkAnnotationMirror(annotationType, elementValues);
  }

  /**
   * Copies every element value from the given annotation. If an element in the given annotation
   * doesn't exist in the annotation to be built, an error is raised unless the element is specified
   * in {@code ignorableElements}.
   *
   * @param other the annotation that holds the values to be copied; need not be an annotation of
   *     the same type of the one being built
   * @param ignorableElements the names of elements of {@code other} that can be safely dropped
   */
  public void copyElementValuesFromAnnotation(AnnotationMirror other, String... ignorableElements) {
    List<String> ignorableElementsList = Arrays.asList(ignorableElements);
    for (Map.Entry<? extends ExecutableElement, ? extends AnnotationValue> eltValToCopy :
        other.getElementValues().entrySet()) {
      Name eltNameToCopy = eltValToCopy.getKey().getSimpleName();
      if (ignorableElementsList.contains(eltNameToCopy.toString())) {
        continue;
      }
      elementValues.put(findElement(eltNameToCopy), eltValToCopy.getValue());
    }
  }

  /**
   * Copies every element value from the given annotation. If an element in the given annotation
   * doesn't exist in the annotation to be built, an error is raised unless the element is specified
   * in {@code ignorableElements}.
   *
   * @param valueHolder the annotation that holds the values to be copied; must be the same type as
   *     the annotation being built
   * @param ignorableElements the elements that can be safely dropped
   */
  public void copyElementValuesFromAnnotation(
      AnnotationMirror valueHolder, Collection<ExecutableElement> ignorableElements) {
    for (Map.Entry<? extends ExecutableElement, ? extends AnnotationValue> entry :
        valueHolder.getElementValues().entrySet()) {
      if (ignorableElements.contains(entry.getKey())) {
        continue;
      }
      elementValues.put(entry.getKey(), entry.getValue());
    }
  }

  /**
   * Copies the specified element values from the given annotation, using the specified renaming
   * map. Each value in the map must be an element name in the annotation being built. If an element
   * from the given annotation is not a key in the map, it is ignored.
   *
   * @param valueHolder the annotation that holds the values to be copied
   * @param elementNameRenaming a map from element names in {@code valueHolder} to element names of
   *     the annotation being built
   */
  public void copyRenameElementValuesFromAnnotation(
      AnnotationMirror valueHolder, Map<String, String> elementNameRenaming) {

    for (Map.Entry<? extends ExecutableElement, ? extends AnnotationValue> eltValToCopy :
        valueHolder.getElementValues().entrySet()) {

      String sourceName = eltValToCopy.getKey().getSimpleName().toString();
      String targetName = elementNameRenaming.get(sourceName);
      if (targetName == null) {
        continue;
      }
      elementValues.put(findElement(targetName), eltValToCopy.getValue());
    }
  }

  /** Set the element/field with the given name, to the given value. */
  public AnnotationBuilder setValue(CharSequence elementName, AnnotationMirror value) {
    setValue(elementName, (Object) value);
    return this;
  }

  /**
   * Set the element/field with the given name, to the given value.
   *
   * @param elementName the element/field name
   * @param values the new value for the element/field
   * @return this
   */
  public AnnotationBuilder setValue(CharSequence elementName, List<? extends Object> values) {
    assertNotBuilt();
    ExecutableElement var = findElement(elementName);
    return setValue(var, values);
  }

  /**
   * Set the element to the given value.
   *
   * @param element the element
   * @param values the new value for the element
   * @return this
   */
  public AnnotationBuilder setValue(
      ExecutableElement element, List<? extends @NonNull Object> values) {
    assertNotBuilt();
    TypeMirror expectedType = element.getReturnType();
    if (expectedType.getKind() != TypeKind.ARRAY) {
      throw new BugInCF("value is an array while expected type is not");
    }
    expectedType = ((ArrayType) expectedType).getComponentType();

    List<AnnotationValue> avalues = new ArrayList<>(values.size());
    for (Object v : values) {
      checkSubtype(expectedType, v);
      avalues.add(createValue(v));
    }
    AnnotationValue aval = createValue(avalues);
    elementValues.put(element, aval);
    return this;
  }

  /** Set the element/field with the given name, to the given value. */
  public AnnotationBuilder setValue(CharSequence elementName, Object[] values) {
    return setValue(elementName, Arrays.asList(values));
  }

  /** Set the element/field with the given name, to the given value. */
  public AnnotationBuilder setValue(CharSequence elementName, Boolean value) {
    return setValue(elementName, (Object) value);
  }

  /** Set the element/field with the given name, to the given value. */
  public AnnotationBuilder setValue(CharSequence elementName, Character value) {
    return setValue(elementName, (Object) value);
  }

  /** Set the element/field with the given name, to the given value. */
  public AnnotationBuilder setValue(CharSequence elementName, Double value) {
    return setValue(elementName, (Object) value);
  }

  /** Set the element/field with the given name, to the given value. */
  public AnnotationBuilder setValue(CharSequence elementName, Float value) {
    return setValue(elementName, (Object) value);
  }

  /** Set the element/field with the given name, to the given value. */
  public AnnotationBuilder setValue(CharSequence elementName, Integer value) {
    return setValue(elementName, (Object) value);
  }

  /** Set the element/field with the given name, to the given value. */
  public AnnotationBuilder setValue(CharSequence elementName, Long value) {
    return setValue(elementName, (Object) value);
  }

  /** Set the element/field with the given name, to the given value. */
  public AnnotationBuilder setValue(CharSequence elementName, Short value) {
    return setValue(elementName, (Object) value);
  }

  /** Set the element/field with the given name, to the given value. */
  public AnnotationBuilder setValue(CharSequence elementName, String value) {
    return setValue(elementName, (Object) value);
  }

  /**
   * Remove the element/field with the given name. Does not err if no such element/field is present.
   */
  public AnnotationBuilder removeElement(CharSequence elementName) {
    assertNotBuilt();
    ExecutableElement var = findElement(elementName);
    elementValues.remove(var);
    return this;
  }

  private TypeMirror getErasedOrBoxedType(TypeMirror type) {
    // See com.sun.tools.javac.code.Attribute.Class.makeClassType()
    return type.getKind().isPrimitive()
        ? types.boxedClass((PrimitiveType) type).asType()
        : types.erasure(type);
  }

  public AnnotationBuilder setValue(CharSequence elementName, TypeMirror value) {
    assertNotBuilt();
    value = getErasedOrBoxedType(value);
    AnnotationValue val = createValue(value);
    ExecutableElement var = findElement(elementName);
    // Check subtyping
    if (!TypesUtils.isClass(var.getReturnType())) {
      throw new BugInCF("expected " + var.getReturnType());
    }

    elementValues.put(var, val);
    return this;
  }

  /**
   * Given a class, return the corresponding TypeMirror.
   *
   * @param clazz a class
   * @return the TypeMirror corresponding to the given class
   */
  private TypeMirror typeFromClass(Class<?> clazz) {
    return TypesUtils.typeFromClass(clazz, types, elements);
  }

  public AnnotationBuilder setValue(CharSequence elementName, Class<?> value) {
    TypeMirror type = typeFromClass(value);
    return setValue(elementName, getErasedOrBoxedType(type));
  }

  public AnnotationBuilder setValue(CharSequence elementName, Enum<?> value) {
    assertNotBuilt();
    VariableElement enumElt = findEnumElement(value);
    return setValue(elementName, enumElt);
  }

  public AnnotationBuilder setValue(CharSequence elementName, VariableElement value) {
    ExecutableElement var = findElement(elementName);
    if (var.getReturnType().getKind() != TypeKind.DECLARED) {
      throw new BugInCF("expected a non enum: " + var.getReturnType());
    }
    if (!((DeclaredType) var.getReturnType()).asElement().equals(value.getEnclosingElement())) {
      throw new BugInCF("expected a different type of enum: " + value.getEnclosingElement());
    }
    elementValues.put(var, createValue(value));
    return this;
  }

  // Keep this version synchronized with the VariableElement[] version below
  public AnnotationBuilder setValue(CharSequence elementName, Enum<?>[] values) {
    assertNotBuilt();

    if (values.length == 0) {
      setValue(elementName, Collections.emptyList());
      return this;
    }

    VariableElement enumElt = findEnumElement(values[0]);
    ExecutableElement var = findElement(elementName);

    TypeMirror expectedType = var.getReturnType();
    if (expectedType.getKind() != TypeKind.ARRAY) {
      throw new BugInCF("expected a non array: " + var.getReturnType());
    }

    expectedType = ((ArrayType) expectedType).getComponentType();
    if (expectedType.getKind() != TypeKind.DECLARED) {
      throw new BugInCF("expected a non enum component type: " + var.getReturnType());
    }
    if (!((DeclaredType) expectedType).asElement().equals(enumElt.getEnclosingElement())) {
      throw new BugInCF("expected a different type of enum: " + enumElt.getEnclosingElement());
    }

    List<AnnotationValue> res = new ArrayList<>(values.length);
    for (Enum<?> ev : values) {
      checkSubtype(expectedType, ev);
      enumElt = findEnumElement(ev);
      res.add(createValue(enumElt));
    }
    AnnotationValue val = createValue(res);
    elementValues.put(var, val);
    return this;
  }

  // Keep this version synchronized with the Enum<?>[] version above.
  // Which one is more useful/general? Unifying adds overhead of creating
  // another array.
  public AnnotationBuilder setValue(CharSequence elementName, VariableElement[] values) {
    assertNotBuilt();
    ExecutableElement var = findElement(elementName);

    TypeMirror expectedType = var.getReturnType();
    if (expectedType.getKind() != TypeKind.ARRAY) {
      throw new BugInCF("expected an array, but found: " + expectedType);
    }

    expectedType = ((ArrayType) expectedType).getComponentType();
    if (expectedType.getKind() != TypeKind.DECLARED) {
      throw new BugInCF(
          "expected a declared component type, but found: "
              + expectedType
              + " kind: "
              + expectedType.getKind());
    }
    if (!types.isSameType((DeclaredType) expectedType, values[0].asType())) {
      throw new BugInCF(
          "expected a different declared component type: " + expectedType + " vs. " + values[0]);
    }

    List<AnnotationValue> res = new ArrayList<>(values.length);
    for (VariableElement ev : values) {
      checkSubtype(expectedType, ev);
      // Is there a better way to distinguish between enums and
      // references to constants?
      if (ev.getConstantValue() != null) {
        res.add(createValue(ev.getConstantValue()));
      } else {
        res.add(createValue(ev));
      }
    }
    AnnotationValue val = createValue(res);
    elementValues.put(var, val);
    return this;
  }

  /** Find the VariableElement for the given enum. */
  private VariableElement findEnumElement(Enum<?> value) {
    String enumClass = value.getDeclaringClass().getCanonicalName();
    assert enumClass != null : "@AssumeAssertion(nullness): assumption";
    TypeElement enumClassElt = elements.getTypeElement(enumClass);
    assert enumClassElt != null;
    for (Element enumElt : enumClassElt.getEnclosedElements()) {
      if (enumElt.getSimpleName().contentEquals(value.name())) {
        return (VariableElement) enumElt;
      }
    }
    throw new BugInCF("cannot be here");
  }

  private AnnotationBuilder setValue(CharSequence key, Object value) {
    assertNotBuilt();
    AnnotationValue val = createValue(value);
    ExecutableElement var = findElement(key);
    checkSubtype(var.getReturnType(), value);
    elementValues.put(var, val);
    return this;
  }

  public ExecutableElement findElement(CharSequence key) {
    for (ExecutableElement elt : ElementFilter.methodsIn(annotationElt.getEnclosedElements())) {
      if (elt.getSimpleName().contentEquals(key)) {
        return elt;
      }
    }
    throw new BugInCF("Couldn't find " + key + " element in " + annotationElt);
  }

  /**
<<<<<<< HEAD
=======
   * @param expected the expected type
   * @param givenValue the object whose run-time class to check
>>>>>>> d4649684
   * @throws BugInCF if the type of {@code givenValue} is not the same as {@code expected}
   */
  private void checkSubtype(TypeMirror expected, Object givenValue) {
    if (expected.getKind().isPrimitive()) {
      expected = types.boxedClass((PrimitiveType) expected).asType();
    }

    if (expected.getKind() == TypeKind.DECLARED
        && TypesUtils.isClass(expected)
        && givenValue instanceof TypeMirror) {
      return;
    }

    TypeMirror found;
    boolean isSubtype;

    if (expected.getKind() == TypeKind.DECLARED
        && ((DeclaredType) expected).asElement().getKind() == ElementKind.ANNOTATION_TYPE
        && givenValue instanceof AnnotationMirror) {
      found = ((AnnotationMirror) givenValue).getAnnotationType();
      isSubtype = ((DeclaredType) expected).asElement().equals(((DeclaredType) found).asElement());
    } else if (givenValue instanceof AnnotationMirror) {
      found = ((AnnotationMirror) givenValue).getAnnotationType();
      // TODO: why is this always failing???
      isSubtype = false;
    } else if (givenValue instanceof VariableElement) {
      found = ((VariableElement) givenValue).asType();
      if (expected.getKind() == TypeKind.DECLARED) {
        isSubtype = types.isSubtype(types.erasure(found), types.erasure(expected));
      } else {
        isSubtype = false;
      }
    } else {
      String name = givenValue.getClass().getCanonicalName();
      assert name != null : "@AssumeAssertion(nullness): assumption";
      found = elements.getTypeElement(name).asType();
      isSubtype = types.isSubtype(types.erasure(found), types.erasure(expected));
    }
    if (!isSubtype) {
      // Annotations in stub files sometimes are the same type, but Types#isSubtype fails anyways.
      isSubtype = found.toString().equals(expected.toString());
    }

    if (!isSubtype) {
      throw new BugInCF(
          "given value differs from expected; " + "found: " + found + "; expected: " + expected);
    }
  }

  /**
   * Create an AnnotationValue -- a value for an annotation element/field.
   *
   * @param obj the value to be stored in an annotation element/field
   * @return an AnnotationValue for the given Java value
   */
  private static AnnotationValue createValue(final Object obj) {
    return new CheckerFrameworkAnnotationValue(obj);
  }

  /** Implementation of AnnotationMirror used by the Checker Framework. */
  /* default visibility to allow access from within package. */
  static class CheckerFrameworkAnnotationMirror implements AnnotationMirror {
    /** The interned toString value. */
    private @Nullable @Interned String toStringVal;
    /** The annotation type. */
    private final DeclaredType annotationType;
    /** The element values. */
    private final Map<ExecutableElement, AnnotationValue> elementValues;
    /** The annotation name. */
    // default visibility to allow access from within package.
    final @Interned @CanonicalName String annotationName;

    /**
     * Create a CheckerFrameworkAnnotationMirror.
     *
     * @param annotationType the annotation type
     * @param elementValues the element values
     */
    @SuppressWarnings("signature:assignment") // needs JDK annotations
    CheckerFrameworkAnnotationMirror(
        DeclaredType annotationType, Map<ExecutableElement, AnnotationValue> elementValues) {
      this.annotationType = annotationType;
      final TypeElement elm = (TypeElement) annotationType.asElement();
      this.annotationName = elm.getQualifiedName().toString().intern();
      this.elementValues = elementValues;
    }

    @Override
    public DeclaredType getAnnotationType() {
      return annotationType;
    }

    @Override
    public Map<? extends ExecutableElement, ? extends AnnotationValue> getElementValues() {
      return Collections.unmodifiableMap(elementValues);
    }

    @SideEffectFree
    @Override
    public String toString() {
      if (toStringVal != null) {
        return toStringVal;
      }
      StringBuilder buf = new StringBuilder();
      buf.append("@");
      buf.append(annotationName);
      int len = elementValues.size();
      if (len > 0) {
        buf.append('(');
        boolean first = true;
        for (Map.Entry<ExecutableElement, AnnotationValue> pair : elementValues.entrySet()) {
          if (!first) {
            buf.append(", ");
          }
          first = false;

          String name = pair.getKey().getSimpleName().toString();
          if (len > 1 || !name.equals("value")) {
            buf.append(name);
            buf.append('=');
          }
          buf.append(pair.getValue());
        }
        buf.append(')');
      }
      toStringVal = buf.toString().intern();
      return toStringVal;

      // return "@" + annotationType + "(" + elementValues + ")";
    }
  }

  /** Implementation of AnnotationValue used by the Checker Framework. */
  private static class CheckerFrameworkAnnotationValue implements AnnotationValue {
    /** The value. */
    private final Object value;
    /** The interned value of toString. */
    private @Nullable @Interned String toStringVal;

    /** Create an annotation value. */
    CheckerFrameworkAnnotationValue(Object obj) {
      this.value = obj;
    }

    @Override
    public Object getValue() {
      return value;
    }

    @SideEffectFree
    @Override
    public String toString() {
      if (this.toStringVal != null) {
        return this.toStringVal;
      }
      String toStringVal;
      if (value instanceof String) {
        toStringVal = "\"" + value + "\"";
      } else if (value instanceof Character) {
        toStringVal = "\'" + value + "\'";
      } else if (value instanceof List<?>) {
        List<?> list = (List<?>) value;
        toStringVal = "{" + StringsPlume.join(", ", list) + "}";
      } else if (value instanceof VariableElement) {
        // for Enums
        VariableElement var = (VariableElement) value;
        String encl = var.getEnclosingElement().toString();
        if (!encl.isEmpty()) {
          encl = encl + '.';
        }
        toStringVal = encl + var;
      } else if (value instanceof TypeMirror && TypesUtils.isClassType((TypeMirror) value)) {
        toStringVal = value.toString() + ".class";
      } else {
        toStringVal = value.toString();
      }
      this.toStringVal = toStringVal.intern();
      return this.toStringVal;
    }

    @SuppressWarnings("unchecked")
    @Override
    public <R, P> R accept(AnnotationValueVisitor<R, P> v, P p) {
      if (value instanceof AnnotationMirror) {
        return v.visitAnnotation((AnnotationMirror) value, p);
      } else if (value instanceof List) {
        return v.visitArray((List<? extends AnnotationValue>) value, p);
      } else if (value instanceof Boolean) {
        return v.visitBoolean((Boolean) value, p);
      } else if (value instanceof Character) {
        return v.visitChar((Character) value, p);
      } else if (value instanceof Double) {
        return v.visitDouble((Double) value, p);
      } else if (value instanceof VariableElement) {
        return v.visitEnumConstant((VariableElement) value, p);
      } else if (value instanceof Float) {
        return v.visitFloat((Float) value, p);
      } else if (value instanceof Integer) {
        return v.visitInt((Integer) value, p);
      } else if (value instanceof Long) {
        return v.visitLong((Long) value, p);
      } else if (value instanceof Short) {
        return v.visitShort((Short) value, p);
      } else if (value instanceof String) {
        return v.visitString((String) value, p);
      } else if (value instanceof TypeMirror) {
        return v.visitType((TypeMirror) value, p);
      } else {
        assert false : " unknown type : " + v.getClass();
        return v.visitUnknown(this, p);
      }
    }

    @Override
    public boolean equals(@Nullable Object obj) {
      // System.out.printf("Calling CFAV.equals()%n");
      if (!(obj instanceof AnnotationValue)) {
        return false;
      }
      AnnotationValue other = (AnnotationValue) obj;
      return Objects.equals(this.getValue(), other.getValue());
    }

    @Override
    public int hashCode() {
      return Objects.hashCode(this.value);
    }
  }
}<|MERGE_RESOLUTION|>--- conflicted
+++ resolved
@@ -598,11 +598,8 @@
   }
 
   /**
-<<<<<<< HEAD
-=======
    * @param expected the expected type
    * @param givenValue the object whose run-time class to check
->>>>>>> d4649684
    * @throws BugInCF if the type of {@code givenValue} is not the same as {@code expected}
    */
   private void checkSubtype(TypeMirror expected, Object givenValue) {
