--- conflicted
+++ resolved
@@ -528,14 +528,8 @@
     public static int getJreVersion() {
         final Pattern oldVersionPattern = Pattern.compile("^\\d\\.(\\d+)\\..*$");
         final String jreVersionStr = System.getProperty("java.version");
-<<<<<<< HEAD
         final Matcher oldVersionMatcher = oldVersionPattern.matcher(jreVersionStr);
-=======
-
-        final Pattern versionPattern = Pattern.compile("^(\\d+\\.\\d+)\\..*$");
-        final Matcher versionMatcher = versionPattern.matcher(jreVersionStr);
-
->>>>>>> 150e2658
+
         // For Early Access version of the JDK
         final Pattern eaVersionPattern = Pattern.compile("^(\\d+)-ea$");
         final Matcher eaVersionMatcher = eaVersionPattern.matcher(jreVersionStr);
