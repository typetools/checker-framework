package org.checkerframework.javacutil;

import com.sun.tools.javac.main.Option;
import com.sun.tools.javac.processing.JavacProcessingEnvironment;
import com.sun.tools.javac.util.Context;
import com.sun.tools.javac.util.Options;
import java.io.BufferedReader;
import java.io.BufferedWriter;
import java.io.File;
import java.io.FileReader;
import java.io.FileWriter;
import java.io.IOException;
import java.io.PrintStream;
import java.util.ArrayList;
import java.util.Arrays;
import java.util.HashMap;
import java.util.List;
import java.util.Map;
import java.util.regex.Matcher;
import java.util.regex.Pattern;
import javax.annotation.processing.ProcessingEnvironment;

/**
 * This file contains basic utility functions that should be reused to create a command-line call to
 * {@code CheckerMain}.
 */
public class PluginUtil {

    /**
     * Option name for specifying an alternative checker-qual.jar location. The accompanying value
     * MUST be the path to the jar file (NOT the path to its encompassing directory)
     */
    public static final String CHECKER_QUAL_PATH_OPT = "-checkerQualJar";

    /**
     * Option name for specifying an alternative javac.jar location. The accompanying value MUST be
     * the path to the jar file (NOT the path to its encompassing directory)
     */
    public static final String JAVAC_PATH_OPT = "-javacJar";

    /**
     * Option name for specifying an alternative jdk.jar location. The accompanying value MUST be
     * the path to the jar file (NOT the path to its encompassing directory)
     */
    public static final String JDK_PATH_OPT = "-jdkJar";

    public static List<File> toFiles(final List<String> fileNames) {
        final List<File> files = new ArrayList<>(fileNames.size());
        for (final String fn : fileNames) {
            files.add(new File(fn));
        }

        return files;
    }

    /**
     * Takes a list of files and writes it as a "File of file names" (i.e. a file with one filepath
     * on each line) to the destination file, overwriting the destination file if it exists. Note
     * the filepath used is the absolute filepath
     *
     * @param destination the fofn file we are writing. This file will contain newline separated
     *     list of absolute file paths.
     * @param files the files to write to the destination file
     */
    public static void writeFofn(final File destination, final List<File> files)
            throws IOException {
        final BufferedWriter bw = new BufferedWriter(new FileWriter(destination));
        try {
            for (final File file : files) {
                bw.write(wrapArg(file.getAbsolutePath()));
                bw.newLine();
            }

            bw.flush();
        } finally {
            bw.close();
        }
    }

    /**
     * Takes a list of files and writes it as a "File of file names" (i.e. a file with one filepath
     * on each line) to the destination file, overwriting the destination file if it exists. Note
     * the filepath used is the absolute filepath
     *
     * @param destination the fofn file we are writing. This file will contain newline separated
     *     list of absolute file paths.
     * @param files the files to write to the destination file
     */
    public static void writeFofn(final File destination, final File... files) throws IOException {
        writeFofn(destination, Arrays.asList(files));
    }

    public static File writeTmpFofn(
            final String prefix,
            final String suffix,
            final boolean deleteOnExit,
            final List<File> files)
            throws IOException {
        final File tmpFile = File.createTempFile(prefix, suffix);
        if (deleteOnExit) {
            tmpFile.deleteOnExit();
        }
        writeFofn(tmpFile, files);
        return tmpFile;
    }

    /**
     * Write the strings to a temporary file.
     *
     * @param deleteOnExit if true, delete the file on program exit
     */
    public static File writeTmpFile(
            final String prefix,
            final String suffix,
            final boolean deleteOnExit,
            final List<String> args)
            throws IOException {
        final File tmpFile = File.createTempFile(prefix, suffix);
        if (deleteOnExit) {
            tmpFile.deleteOnExit();
        }
        writeFile(tmpFile, args);
        return tmpFile;
    }

    /** Write the strings to the file, one per line. */
    public static void writeFile(final File destination, final List<String> contents)
            throws IOException {
        final BufferedWriter bw = new BufferedWriter(new FileWriter(destination));
        try {
            for (String line : contents) {
                bw.write(line);
                bw.newLine();
            }
            bw.flush();
        } finally {
            bw.close();
        }
    }

    /** Return a list of Strings, one per line of the file. */
    public static List<String> readFile(final File argFile) throws IOException {
        final BufferedReader br = new BufferedReader(new FileReader(argFile));
        String line;

        List<String> lines = new ArrayList<>();
        while ((line = br.readLine()) != null) {
            lines.add(line);
        }
        br.close();
        return lines;
    }

    public static <T> String join(final String delimiter, final T[] objs) {

        boolean notFirst = false;
        final StringBuilder sb = new StringBuilder();

        for (final Object obj : objs) {
            if (notFirst) {
                sb.append(delimiter);
            }
            sb.append(obj.toString());
            notFirst = true;
        }

        return sb.toString();
    }

    public static String join(String delimiter, Iterable<?> values) {
        StringBuilder sb = new StringBuilder();

        boolean notFirst = false;
        for (Object value : values) {
            if (notFirst) {
                sb.append(delimiter);
            }
            sb.append(value);
            notFirst = true;
        }

        return sb.toString();
    }

    /**
     * Returns a list of command-line arguments: one that sets the given property, plus everything
     * in extras. Returns the empty list if prop is not found in props (or is empty there), even if
     * extras is not empty.
     *
     * @param prop the property to look up in props
     * @param cmdLineArgStart the command-line argument that introduces prop
     */
    public static List<String> getStringProp(
            final Map<CheckerProp, Object> props,
            final CheckerProp prop,
            final String cmdLineArgStart,
            final String... extras) {
        final List<String> out = new ArrayList<>();
        final String strProp = (String) props.get(prop);
        if (strProp != null && !strProp.isEmpty()) {
            out.add(cmdLineArgStart + strProp);
            for (final String extra : extras) {
                out.add(extra);
            }
        }

        return out;
    }

    /**
     * If prop is in props, return a 1-element list containing {@code cmdLineArg}. Otherwise, return
     * a 0-element list.
     */
    public static List<String> getBooleanProp(
            final Map<CheckerProp, Object> props, final CheckerProp prop, final String cmdLineArg) {
        Boolean aSkip = (Boolean) props.get(prop);
        if (aSkip != null && aSkip) {
            return Arrays.asList(cmdLineArg);
        }
        return new ArrayList<>();
    }

    public enum CheckerProp {
        MISC_COMPILER() {
            @Override
            public List<String> getCmdLine(final Map<CheckerProp, Object> props) {
                @SuppressWarnings("unchecked")
                List<String> miscOpts = (List<String>) props.get(this);

                if (miscOpts != null && !miscOpts.isEmpty()) {
                    return new ArrayList<>(miscOpts);
                }
                return new ArrayList<>();
            }
        },

        A_SKIP() {
            @Override
            public List<String> getCmdLine(final Map<CheckerProp, Object> props) {
                return getStringProp(props, this, "-AskipUses=");
            }
        },

        A_LINT() {
            @Override
            public List<String> getCmdLine(final Map<CheckerProp, Object> props) {
                return getStringProp(props, this, "-Alint=");
            }
        },

        A_WARNS() {
            @Override
            public List<String> getCmdLine(final Map<CheckerProp, Object> props) {
                return getBooleanProp(props, this, "-Awarns");
            }
        },
        A_NO_MSG_TXT() {
            @Override
            public List<String> getCmdLine(final Map<CheckerProp, Object> props) {
                return getBooleanProp(props, this, "-Anomsgtext");
            }
        },
        A_SHOW_CHECKS() {
            @Override
            public List<String> getCmdLine(final Map<CheckerProp, Object> props) {
                return getBooleanProp(props, this, "-Ashowchecks");
            }
        },
        A_FILENAMES() {
            @Override
            public List<String> getCmdLine(final Map<CheckerProp, Object> props) {
                return getBooleanProp(props, this, "-Afilenames");
            }
        },
        A_DETAILED_MSG() {
            @Override
            public List<String> getCmdLine(final Map<CheckerProp, Object> props) {
                return getBooleanProp(props, this, "-Adetailedmsgtext");
            }
        };

        public abstract List<String> getCmdLine(final Map<CheckerProp, Object> props);
    }

    /**
     * Any options found in props to the cmd list.
     *
     * @param cmd a list to which the options should be added
     * @param props the map of checker properties too search for options in
     */
    private static void addOptions(final List<String> cmd, Map<CheckerProp, Object> props) {
        for (CheckerProp cp : CheckerProp.values()) {
            cmd.addAll(cp.getCmdLine(props));
        }
    }

    /**
     * Return true if the system property is set to "true". Return false if the system property is
     * not set or is set to "false". Otherwise, errs.
     */
    public static boolean getBooleanSystemProperty(String key) {
        return Boolean.valueOf(System.getProperty(key, "false"));
    }

    /**
     * Return its boolean value if the system property is set. Return defaultValue if the system
     * property is not set. Errs if the system property is set to a non-boolean value.
     */
    public static boolean getBooleanSystemProperty(String key, boolean defaultValue) {
        String value = System.getProperty(key);
        if (value == null) {
            return defaultValue;
        }
        if (value.equals("true")) {
            return true;
        }
        if (value.equals("false")) {
            return false;
        }
        throw new Error(
                String.format(
                        "Value for system property %s should be boolean, but is \"%s\".",
                        key, value));
    }

    public static File writeTmpSrcFofn(
            final String prefix, final boolean deleteOnExit, final List<File> files)
            throws IOException {
        return writeTmpFofn(prefix, ".src_files", deleteOnExit, files);
    }

    public static File writeTmpCpFile(
            final String prefix, final boolean deleteOnExit, final String classpath)
            throws IOException {
        return writeTmpFile(
                prefix,
                ".classpath",
                deleteOnExit,
                Arrays.asList("-classpath", wrapArg(classpath)));
    }

    public static boolean isWindows() {
        final String os = System.getProperty("os.name");
        return os.toLowerCase().contains("win");
    }

    public static String wrapArg(final String classpath) {
        if (classpath.contains(" ")) {
            return '"' + escapeQuotesAndSlashes(classpath) + '"';
        }
        return classpath;
    }

    public static String escapeQuotesAndSlashes(final String toEscape) {
        final Map<String, String> replacements = new HashMap<>();
        replacements.put("\\\\", "\\\\\\\\");
        replacements.put("\"", "\\\\\"");

        String replacement = toEscape;
        for (final Map.Entry<String, String> entry : replacements.entrySet()) {
            replacement = replacement.replaceAll(entry.getKey(), entry.getValue());
        }

        return replacement;
    }

    public static String getJavaCommand(final String javaHome, final PrintStream out) {
        if (javaHome == null || javaHome.equals("")) {
            return "java";
        }

        final File java = new File(javaHome, "bin" + File.separator + "java");
        final File javaExe = new File(javaHome, "bin" + File.separator + "java.exe");
        if (java.exists()) {
            return java.getAbsolutePath();
        } else if (javaExe.exists()) {
            return javaExe.getAbsolutePath();
        } else {
            if (out != null) {
                out.println(
                        "Could not find java executable at: ( "
                                + java.getAbsolutePath()
                                + ","
                                + javaExe.getAbsolutePath()
                                + ")"
                                + "\n  Using \"java\" command.\n");
            }
            return "java";
        }
    }

    public static String fileArgToStr(final File fileArg) {
        return "@" + fileArg.getAbsolutePath();
    }

    // TODO: Perhaps unify this with CheckerMain as it violates DRY
    public static List<String> getCmd(
            final String executable,
            final File javacPath,
            final File jdkPath,
            final File srcFofn,
            final String processors,
            final String checkerHome,
            final String javaHome,
            final File classPathFofn,
            final String bootClassPath,
            final Map<CheckerProp, Object> props,
            PrintStream out,
            final boolean procOnly,
            final String outputDirectory) {

        final List<String> cmd = new ArrayList<>();

        final String java = (executable != null) ? executable : getJavaCommand(javaHome, out);

        cmd.add(java);
        cmd.add("-jar");
        cmd.add(checkerHome);

        if (procOnly) {
            cmd.add("-proc:only");
        } else if (outputDirectory != null) {
            cmd.add("-d");
            cmd.add(outputDirectory);
        }

        if (bootClassPath != null && !bootClassPath.trim().isEmpty()) {
            cmd.add("-Xbootclasspath/p:" + bootClassPath);
        }

        if (javacPath != null) {
            cmd.add(JAVAC_PATH_OPT);
            cmd.add(javacPath.getAbsolutePath());
        }

        if (jdkPath != null) {
            cmd.add(JDK_PATH_OPT);
            cmd.add(jdkPath.getAbsolutePath());
        }

        if (classPathFofn != null) {
            cmd.add(fileArgToStr(classPathFofn));
        }

        if (processors != null) {
            cmd.add("-processor");
            cmd.add(processors);
        }

        addOptions(cmd, props);
        cmd.add(fileArgToStr(srcFofn));

        return cmd;
    }

    public static List<String> toJavaOpts(final List<String> opts) {
        final List<String> outOpts = new ArrayList<>(opts.size());
        for (final String opt : opts) {
            outOpts.add("-J" + opt);
        }

        return outOpts;
    }

    public static List<String> getCmdArgsOnly(
            final File srcFofn,
            final String processors,
            final String checkerHome,
            final String javaHome,
            final File classpathFofn,
            final String bootClassPath,
            final Map<CheckerProp, Object> props,
            PrintStream out,
            final boolean procOnly,
            final String outputDirectory) {

        final List<String> cmd =
                getCmd(
                        null,
                        null,
                        null,
                        srcFofn,
                        processors,
                        checkerHome,
                        javaHome,
                        classpathFofn,
                        bootClassPath,
                        props,
                        out,
                        procOnly,
                        outputDirectory);
        cmd.remove(0);
        return cmd;
    }

    public static List<String> getCmdArgsOnly(
            final File javacPath,
            final File jdkPath,
            final File srcFofn,
            final String processors,
            final String checkerHome,
            final String javaHome,
            final File classpathFofn,
            final String bootClassPath,
            final Map<CheckerProp, Object> props,
            PrintStream out,
            final boolean procOnly,
            final String outputDirectory) {

        final List<String> cmd =
                getCmd(
                        null,
                        javacPath,
                        jdkPath,
                        srcFofn,
                        processors,
                        checkerHome,
                        javaHome,
                        classpathFofn,
                        bootClassPath,
                        props,
                        out,
                        procOnly,
                        outputDirectory);
        cmd.remove(0);
        return cmd;
    }

    /**
<<<<<<< HEAD
     * Returns the major JRE version.
     *
     * <p>This is different from the version passed to the compiler via --release; use {@link
     * #releaseValue(ProcessingEnvironment)} to get that version.
     *
     * <p>Extract the major version number from java.version. Two possible formats are considered.
     * Up to Java 8, from a version string like `1.8.whatever`, this method extracts 8. Since Java
     * 9, from a version string like `11.0.1`, this method extracts 11.
     *
     * @return the major JRE version number
=======
     * Extract the major version number from the Java.version. Two possible formats are considered.
     * Up to Java 8, from a version string like `1.8.whatever`, this method extracts 8. Since Java
     * 9, from a version string like `11.0.1`, this method extracts 11.
     *
     * @return the major version number from the Java.version
>>>>>>> 9770fc88
     */
    public static int getJreVersion() {
        final String jreVersionStr = System.getProperty("java.version");

        final Pattern oldVersionPattern = Pattern.compile("^1\\.(\\d+)\\..*$");
        final Matcher oldVersionMatcher = oldVersionPattern.matcher(jreVersionStr);
        if (oldVersionMatcher.matches()) {
            return Integer.parseInt(oldVersionMatcher.group(1));
        }

        // See http://openjdk.java.net/jeps/223
        // We only care about the major version number.
        final Pattern newVersionPattern = Pattern.compile("^(\\d+).*$");
        final Matcher newVersionMatcher = newVersionPattern.matcher(jreVersionStr);
        if (newVersionMatcher.matches()) {
            return Integer.parseInt(newVersionMatcher.group(1));
        }

        // For Early Access version of the JDK
        final Pattern eaVersionPattern = Pattern.compile("^(\\d+)-ea$");
        final Matcher eaVersionMatcher = eaVersionPattern.matcher(jreVersionStr);
        if (eaVersionMatcher.matches()) {
            return Integer.parseInt(eaVersionMatcher.group(1));
        }

        throw new RuntimeException(
                "Could not determine version from property java.version=" + jreVersionStr);
    }

    /**
     * Determine the version of the JRE that we are currently running and select a jdkX where X is
     * the version of Java that is being run (e.g. 8, 9, ...)
     *
     * @return "jdk<em>X</em>" where X is the version of Java that is being run (e.g. 8, 9, ...)
     */
    public static String getJdkJarPrefix() {
        final int jreVersion = getJreVersion();
        final String prefix;

        if (jreVersion < 8) {
            throw new AssertionError("Unsupported JRE version: " + jreVersion);
        } else {
            prefix = "jdk" + jreVersion;
        }

        return prefix;
    }

    /**
     * Determine the version of the JRE that we are currently running and select a jdkX.jar where X
     * is the version of Java that is being run (e.g. 8, 9, ...)
     *
     * @return the jdkX.jar where X is the version of Java that is being run (e.g. 8, 9, ...)
     */
    public static String getJdkJarName() {
        final String fileName = getJdkJarPrefix() + ".jar";
        return fileName;
    }

    /** Returns the release value passed to the compiler. */
    public static String releaseValue(ProcessingEnvironment env) {
        Context ctx = ((JavacProcessingEnvironment) env).getContext();
        Options options = Options.instance(ctx);
        return options.get(Option.RELEASE);
    }
}<|MERGE_RESOLUTION|>--- conflicted
+++ resolved
@@ -527,24 +527,16 @@
     }
 
     /**
-<<<<<<< HEAD
      * Returns the major JRE version.
      *
      * <p>This is different from the version passed to the compiler via --release; use {@link
      * #releaseValue(ProcessingEnvironment)} to get that version.
      *
-     * <p>Extract the major version number from java.version. Two possible formats are considered.
-     * Up to Java 8, from a version string like `1.8.whatever`, this method extracts 8. Since Java
-     * 9, from a version string like `11.0.1`, this method extracts 11.
-     *
-     * @return the major JRE version number
-=======
-     * Extract the major version number from the Java.version. Two possible formats are considered.
-     * Up to Java 8, from a version string like `1.8.whatever`, this method extracts 8. Since Java
-     * 9, from a version string like `11.0.1`, this method extracts 11.
-     *
-     * @return the major version number from the Java.version
->>>>>>> 9770fc88
+     * <p>Extract the major version number from the "java.version" system property. Two possible
+     * formats are considered. Up to Java 8, from a version string like `1.8.whatever`, this method
+     * extracts 8. Since Java 9, from a version string like `11.0.1`, this method extracts 11.
+     *
+     * @return the major version number from "java.version"
      */
     public static int getJreVersion() {
         final String jreVersionStr = System.getProperty("java.version");
