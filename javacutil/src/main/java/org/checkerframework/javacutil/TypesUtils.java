--- conflicted
+++ resolved
@@ -366,7 +366,6 @@
   }
 
   /**
-<<<<<<< HEAD
    * Check if the type represents a declared type of the given qualified name.
    *
    * @param type the type
@@ -390,27 +389,6 @@
               "java.lang.Double",
               "java.lang.Float"));
 
-=======
-   * Check if the type represents a declared type of any of the given qualified names.
-   *
-   * @param type the type
-   * @param qualifiedNames the names to check {@code type} against
-   * @return true iff type represents a declared type of any of the qualified names
-   */
-  public static boolean isDeclaredOfName(TypeMirror type, CharSequence... qualifiedNames) {
-    if (type.getKind() != TypeKind.DECLARED) {
-      return false;
-    }
-    String typeName = getQualifiedName((DeclaredType) type);
-    for (CharSequence qualifiedName : qualifiedNames) {
-      if (typeName.contentEquals(qualifiedName)) {
-        return true;
-      }
-    }
-    return false;
-  }
-
->>>>>>> 648c4476
   /**
    * Check if the {@code type} represents a boxed primitive type.
    *
