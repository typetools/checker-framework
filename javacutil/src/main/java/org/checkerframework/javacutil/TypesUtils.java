package org.checkerframework.javacutil;

import com.sun.tools.javac.code.BoundKind;
import com.sun.tools.javac.code.Symbol;
import com.sun.tools.javac.code.Symtab;
import com.sun.tools.javac.code.Type;
import com.sun.tools.javac.code.Type.CapturedType;
import com.sun.tools.javac.code.Type.ClassType;
import com.sun.tools.javac.code.TypeTag;
import com.sun.tools.javac.model.JavacTypes;
import com.sun.tools.javac.processing.JavacProcessingEnvironment;
import com.sun.tools.javac.util.Context;
import com.sun.tools.javac.util.Names;
import java.util.ArrayList;
import java.util.Arrays;
import java.util.Collection;
import java.util.HashSet;
import java.util.List;
import java.util.Locale;
import java.util.Set;
import java.util.StringJoiner;
import javax.annotation.processing.ProcessingEnvironment;
import javax.lang.model.element.Element;
import javax.lang.model.element.ExecutableElement;
import javax.lang.model.element.Name;
import javax.lang.model.element.NestingKind;
import javax.lang.model.element.TypeElement;
import javax.lang.model.element.TypeParameterElement;
import javax.lang.model.type.ArrayType;
import javax.lang.model.type.DeclaredType;
import javax.lang.model.type.ExecutableType;
import javax.lang.model.type.IntersectionType;
import javax.lang.model.type.PrimitiveType;
import javax.lang.model.type.TypeKind;
import javax.lang.model.type.TypeMirror;
import javax.lang.model.type.TypeVariable;
import javax.lang.model.type.UnionType;
import javax.lang.model.type.WildcardType;
import javax.lang.model.util.Elements;
import javax.lang.model.util.Types;
import org.checkerframework.checker.interning.qual.EqualsMethod;
import org.checkerframework.checker.nullness.qual.Nullable;
import org.checkerframework.checker.signature.qual.BinaryName;
import org.checkerframework.checker.signature.qual.CanonicalNameOrEmpty;
import org.checkerframework.checker.signature.qual.DotSeparatedIdentifiers;
import org.checkerframework.checker.signature.qual.FullyQualifiedName;
import org.plumelib.util.CollectionsPlume;
import org.plumelib.util.ImmutableTypes;
import org.plumelib.util.StringsPlume;

/**
 * A utility class that helps with {@link TypeMirror}s. It complements {@link Types}, providing
 * methods that {@link Types} does not.
 */
public final class TypesUtils {

  /** Class cannot be instantiated. */
  private TypesUtils() {
    throw new AssertionError("Class TypesUtils cannot be instantiated.");
  }

  /// Creating types

  /**
   * Returns the {@link TypeMirror} for a given {@link Class}.
   *
   * @param clazz a class
   * @param types the type utilities
   * @param elements the element utiliites
   * @return the TypeMirror for {@code clazz}
   */
  public static TypeMirror typeFromClass(Class<?> clazz, Types types, Elements elements) {
    if (clazz == void.class) {
      return types.getNoType(TypeKind.VOID);
    } else if (clazz.isPrimitive()) {
      String primitiveName = clazz.getName().toUpperCase(Locale.getDefault());
      TypeKind primitiveKind = TypeKind.valueOf(primitiveName);
      return types.getPrimitiveType(primitiveKind);
    } else if (clazz.isArray()) {
      TypeMirror componentType = typeFromClass(clazz.getComponentType(), types, elements);
      return types.getArrayType(componentType);
    } else {
      String name = clazz.getCanonicalName();
      assert name != null : "@AssumeAssertion(nullness): assumption";
      TypeElement element = elements.getTypeElement(name);
      if (element == null) {
        throw new BugInCF("No element for: " + clazz);
      }
      return element.asType();
    }
  }

  /**
   * Returns an {@link ArrayType} with elements of type {@code componentType}.
   *
   * @param componentType the component type of the created array type
   * @param types the type utilities
   * @return an {@link ArrayType} whose elements have type {@code componentType}
   */
  public static ArrayType createArrayType(TypeMirror componentType, Types types) {
    JavacTypes t = (JavacTypes) types;
    return t.getArrayType(componentType);
  }

  /// Creating a Class<?>

  /**
   * Returns the {@link Class} for a given {@link TypeMirror}. Returns {@code Object.class} if it
   * cannot determine anything more specific.
   *
   * @param typeMirror a TypeMirror
   * @return the class for {@code typeMirror}
   */
  public static Class<?> getClassFromType(TypeMirror typeMirror) {

    switch (typeMirror.getKind()) {
      case INT:
        return int.class;
      case LONG:
        return long.class;
      case SHORT:
        return short.class;
      case BYTE:
        return byte.class;
      case CHAR:
        return char.class;
      case DOUBLE:
        return double.class;
      case FLOAT:
        return float.class;
      case BOOLEAN:
        return boolean.class;

      case ARRAY:
        Class<?> componentClass = getClassFromType(((ArrayType) typeMirror).getComponentType());
        // In Java 12, use this instead:
        // return fooClass.arrayType();
        return java.lang.reflect.Array.newInstance(componentClass, 0).getClass();

      case DECLARED:
        // BUG: need to compute a @ClassGetName, but this code computes a
        // @CanonicalNameOrEmpty.  They are different for inner classes.
        @SuppressWarnings("signature") // https://tinyurl.com/cfissue/658 for Names.toString
        @DotSeparatedIdentifiers String typeString = TypesUtils.getQualifiedName((DeclaredType) typeMirror).toString();
        if (typeString.equals("<nulltype>")) {
          return void.class;
        }

        try {
          return Class.forName(typeString);
        } catch (ClassNotFoundException | NoClassDefFoundError | UnsupportedClassVersionError e) {
          return Object.class;
        }

      default:
        return Object.class;
    }
  }

  /// Getters

  /**
   * Gets the fully qualified name for a provided type. It returns an empty name if type is an
   * anonymous type.
   *
   * @param type the declared type
   * @return the name corresponding to that type
   */
  @SuppressWarnings("signature:return") // todo: add fake override of Name.toString.
  public static @CanonicalNameOrEmpty String getQualifiedName(DeclaredType type) {
    TypeElement element = (TypeElement) type.asElement();
    @CanonicalNameOrEmpty Name name = element.getQualifiedName();
    return name.toString();
  }

  /**
   * Returns the simple type name, without annotations.
   *
   * @param type a type
   * @return the simple type name, without annotations
   */
  public static String simpleTypeName(TypeMirror type) {
    switch (type.getKind()) {
      case ARRAY:
        return simpleTypeName(((ArrayType) type).getComponentType()) + "[]";
      case TYPEVAR:
        return ((TypeVariable) type).asElement().getSimpleName().toString();
      case DECLARED:
        return ((DeclaredType) type).asElement().getSimpleName().toString();
      case INTERSECTION:
        StringJoiner sjI = new StringJoiner(" & ");
        for (TypeMirror bound : ((IntersectionType) type).getBounds()) {
          sjI.add(simpleTypeName(bound));
        }
        return sjI.toString();
      case NULL:
        return "<nulltype>";
      case VOID:
        return "void";
      case WILDCARD:
        WildcardType wildcard = (WildcardType) type;
        TypeMirror extendsBound = wildcard.getExtendsBound();
        TypeMirror superBound = wildcard.getSuperBound();
        return "?"
            + (extendsBound != null ? " extends " + simpleTypeName(extendsBound) : "")
            + (superBound != null ? " super " + simpleTypeName(superBound) : "");
      case UNION:
        StringJoiner sj = new StringJoiner(" | ");
        for (TypeMirror alternative : ((UnionType) type).getAlternatives()) {
          sj.add(simpleTypeName(alternative));
        }
        return sj.toString();
      default:
        if (type.getKind().isPrimitive()) {
          return TypeAnnotationUtils.unannotatedType(type).toString();
        } else {
          throw new BugInCF(
              "simpleTypeName: unhandled type kind: %s, type: %s", type.getKind(), type);
        }
    }
  }

  /**
   * Returns the binary name.
   *
   * @param type a type
   * @return the binary name
   */
  public static @BinaryName String binaryName(TypeMirror type) {
    if (type.getKind() != TypeKind.DECLARED) {
      throw new BugInCF("Only declared types have a binary name");
    }
    return ElementUtils.getBinaryName((TypeElement) ((DeclaredType) type).asElement());
  }

  /**
   * Returns the type element for {@code type} if {@code type} is a class, interface, annotation
   * type, or enum. Otherwise, returns null.
   *
   * @param type whose element is returned
   * @return the type element for {@code type} if {@code type} is a class, interface, annotation
   *     type, or enum; otherwise, returns {@code null}
   */
  public static @Nullable TypeElement getTypeElement(TypeMirror type) {
    Element element = ((Type) type).asElement();
    if (element == null) {
      return null;
    }
    if (ElementUtils.isTypeElement(element)) {
      return (TypeElement) element;
    }
    return null;
  }

  /**
   * Given an array type, returns the type with all array levels stripped off.
   *
   * @param at an array type
   * @return the type with all array levels stripped off
   */
  public static TypeMirror getInnermostComponentType(ArrayType at) {
    TypeMirror result = at;
    while (result.getKind() == TypeKind.ARRAY) {
      result = ((ArrayType) result).getComponentType();
    }
    return result;
  }

  /// Equality

  /**
   * Returns true iff the arguments are both the same declared types.
   *
   * <p>This is needed because class {@code Type.ClassType} does not override equals.
   *
   * @param t1 the first type to test
   * @param t2 the second type to test
   * @return whether the arguments are the same declared types
   */
  public static boolean areSameDeclaredTypes(Type.ClassType t1, Type.ClassType t2) {
    // Do a cheaper test first
    if (t1.tsym.name != t2.tsym.name) {
      return false;
    }
    return t1.toString().equals(t2.toString());
  }

  /**
   * Returns true iff the arguments are both the same primitive type.
   *
   * @param left a type
   * @param right a type
   * @return whether the arguments are the same primitive type
   */
  public static boolean areSamePrimitiveTypes(TypeMirror left, TypeMirror right) {
    if (!isPrimitive(left) || !isPrimitive(right)) {
      return false;
    }

    return (left.getKind() == right.getKind());
  }

  /// Predicates

  /**
   * Checks if the type represents a java.lang.Object declared type.
   *
   * @param type the type
   * @return true iff type represents java.lang.Object
   */
  public static boolean isObject(TypeMirror type) {
    return isDeclaredOfName(type, "java.lang.Object");
  }

  /**
   * Checks if the type represents the java.lang.Class declared type.
   *
   * @param type the type
   * @return true iff type represents java.lang.Class
   */
  public static boolean isClass(TypeMirror type) {
    return isDeclaredOfName(type, "java.lang.Class");
  }

  /**
   * Checks if the type represents a java.lang.String declared type.
   *
   * @param type the type
   * @return true iff type represents java.lang.String
   */
  public static boolean isString(TypeMirror type) {
    return isDeclaredOfName(type, "java.lang.String");
  }

  /**
   * Returns true if the type is either {@code boolean} (primitive type) or {@code
   * java.lang.Boolean}.
   *
   * @param type the type to test
   * @return true iff type represents a boolean type
   */
  public static boolean isBooleanType(TypeMirror type) {
    return type.getKind() == TypeKind.BOOLEAN || isDeclaredOfName(type, "java.lang.Boolean");
  }

  /**
   * Returns true if the type is {@code char} or {@code Character}.
   *
   * @param type a type
   * @return true if the type is {@code char} or {@code Character}
   */
  public static boolean isCharOrCharacter(TypeMirror type) {
    return type.getKind() == TypeKind.CHAR
        || TypesUtils.isDeclaredOfName(type, "java.lang.Character");
  }

  /**
   * Check if the type represents a declared type of the given qualified name.
   *
   * @param type the type
   * @return type iff type represents a declared type of the qualified name
   */
  public static boolean isDeclaredOfName(TypeMirror type, CharSequence qualifiedName) {
    return type.getKind() == TypeKind.DECLARED
        && getQualifiedName((DeclaredType) type).contentEquals(qualifiedName);
  }

  /**
   * Check if the {@code type} represents a boxed primitive type.
   *
   * @param type the type to check
   * @return true iff type represents a boxed primitive type
   */
  public static boolean isBoxedPrimitive(TypeMirror type) {
    if (type.getKind() != TypeKind.DECLARED) {
      return false;
    }

    String qualifiedName = getQualifiedName((DeclaredType) type).toString();

    return (qualifiedName.equals("java.lang.Boolean")
        || qualifiedName.equals("java.lang.Byte")
        || qualifiedName.equals("java.lang.Character")
        || qualifiedName.equals("java.lang.Short")
        || qualifiedName.equals("java.lang.Integer")
        || qualifiedName.equals("java.lang.Long")
        || qualifiedName.equals("java.lang.Double")
        || qualifiedName.equals("java.lang.Float"));
  }

  /**
   * Return true if this is an immutable type in the JDK.
   *
   * <p>This does not use immutability annotations and always returns false for user-defined
   * classes.
   */
  public static boolean isImmutableTypeInJdk(TypeMirror type) {
    return isPrimitive(type)
        || (type.getKind() == TypeKind.DECLARED
            && ImmutableTypes.isImmutable(getQualifiedName((DeclaredType) type).toString()));
  }

  /**
   * Returns true if type represents a Throwable type (e.g. Exception, Error).
   *
   * @return true if type represents a Throwable type (e.g. Exception, Error)
   */
  public static boolean isThrowable(TypeMirror type) {
    while (type != null && type.getKind() == TypeKind.DECLARED) {
      DeclaredType dt = (DeclaredType) type;
      TypeElement elem = (TypeElement) dt.asElement();
      Name name = elem.getQualifiedName();
      if ("java.lang.Throwable".contentEquals(name)) {
        return true;
      }
      type = elem.getSuperclass();
    }
    return false;
  }

  /**
   * Returns true iff the argument is an anonymous type.
   *
   * @return whether the argument is an anonymous type
   */
  public static boolean isAnonymous(TypeMirror type) {
    return (type instanceof DeclaredType)
        && ((TypeElement) ((DeclaredType) type).asElement()).getNestingKind()
            == NestingKind.ANONYMOUS;
  }

  /**
   * Returns true iff the argument is a primitive type.
   *
   * @param type a type
   * @return whether the argument is a primitive type
   */
  public static boolean isPrimitive(TypeMirror type) {
    switch (type.getKind()) {
      case BOOLEAN:
      case BYTE:
      case CHAR:
      case DOUBLE:
      case FLOAT:
      case INT:
      case LONG:
      case SHORT:
        return true;
      default:
        return false;
    }
  }

  /**
   * Returns true iff the argument is a primitive type or a boxed primitive type.
   *
   * @param type a type
   * @return true if the argument is a primitive type or a boxed primitive type
   */
  public static boolean isPrimitiveOrBoxed(TypeMirror type) {
    switch (type.getKind()) {
      case BOOLEAN:
      case BYTE:
      case CHAR:
      case DOUBLE:
      case FLOAT:
      case INT:
      case LONG:
      case SHORT:
        return true;

      case DECLARED:
        String qualifiedName = getQualifiedName((DeclaredType) type).toString();
        return (qualifiedName.equals("java.lang.Boolean")
            || qualifiedName.equals("java.lang.Byte")
            || qualifiedName.equals("java.lang.Character")
            || qualifiedName.equals("java.lang.Short")
            || qualifiedName.equals("java.lang.Integer")
            || qualifiedName.equals("java.lang.Long")
            || qualifiedName.equals("java.lang.Double")
            || qualifiedName.equals("java.lang.Float"));

      default:
        return false;
    }
  }

  /**
   * Returns true iff the argument is a primitive numeric type.
   *
   * @param type a type
   * @return true if the argument is a primitive numeric type
   */
  public static boolean isNumeric(TypeMirror type) {
    return TypeKindUtils.isNumeric(type.getKind());
  }

  /** The fully-qualified names of the numeric boxed types. */
  static final Set<@FullyQualifiedName String> numericBoxedTypes =
      new HashSet<>(
          Arrays.asList(
              "java.lang.Byte",
              "java.lang.Character",
              "java.lang.Short",
              "java.lang.Integer",
              "java.lang.Long",
              "java.lang.Double",
              "java.lang.Float"));

  /**
   * Returns true iff the argument is a boxed numeric type.
   *
   * @param type a type
   * @return true if the argument is a boxed numeric type
   */
  public static boolean isNumericBoxed(TypeMirror type) {
    return type.getKind() == TypeKind.DECLARED
        && numericBoxedTypes.contains(getQualifiedName((DeclaredType) type).toString());
  }

  /**
   * Returns true iff the argument is an integral primitive type.
   *
   * @param type a type
   * @return whether the argument is an integral primitive type
   */
  public static boolean isIntegralPrimitive(TypeMirror type) {
    switch (type.getKind()) {
      case BYTE:
      case CHAR:
      case INT:
      case LONG:
      case SHORT:
        return true;
      default:
        return false;
    }
  }

  /**
   * Return true if the argument TypeMirror is a (possibly boxed) integral type.
   *
   * @param type the type to inspect
   * @return true if type is an integral type
   */
  public static boolean isIntegralPrimitiveOrBoxed(TypeMirror type) {
    TypeKind kind = TypeKindUtils.primitiveOrBoxedToTypeKind(type);
    return kind != null && TypeKindUtils.isIntegral(kind);
  }

  /**
   * Returns true if declaredType is a Class that is used to box primitive type (e.g.
   * declaredType=java.lang.Double and primitiveType=22.5d )
   *
   * @param declaredType a type that might be a boxed type
   * @param primitiveType a type that might be a primitive type
   * @return true if {@code declaredType} is a box of {@code primitiveType}
   */
  public static boolean isBoxOf(TypeMirror declaredType, TypeMirror primitiveType) {
    if (declaredType.getKind() != TypeKind.DECLARED) {
      return false;
    }

    String qualifiedName = getQualifiedName((DeclaredType) declaredType).toString();
    switch (primitiveType.getKind()) {
      case BOOLEAN:
        return qualifiedName.equals("java.lang.Boolean");
      case BYTE:
        return qualifiedName.equals("java.lang.Byte");
      case CHAR:
        return qualifiedName.equals("java.lang.Character");
      case DOUBLE:
        return qualifiedName.equals("java.lang.Double");
      case FLOAT:
        return qualifiedName.equals("java.lang.Float");
      case INT:
        return qualifiedName.equals("java.lang.Integer");
      case LONG:
        return qualifiedName.equals("java.lang.Long");
      case SHORT:
        return qualifiedName.equals("java.lang.Short");

      default:
        return false;
    }
  }

  /**
   * Returns true iff the argument is a boxed floating point type.
   *
   * @param type type to test
   * @return whether the argument is a boxed floating point type
   */
  public static boolean isBoxedFloating(TypeMirror type) {
    if (type.getKind() != TypeKind.DECLARED) {
      return false;
    }

    String qualifiedName = getQualifiedName((DeclaredType) type).toString();
    return qualifiedName.equals("java.lang.Double") || qualifiedName.equals("java.lang.Float");
  }

  /**
   * Returns true iff the argument is a primitive floating point type.
   *
   * @param type type mirror
   * @return whether the argument is a primitive floating point type
   */
  public static boolean isFloatingPrimitive(TypeMirror type) {
    switch (type.getKind()) {
      case DOUBLE:
      case FLOAT:
        return true;
      default:
        return false;
    }
  }

  /**
   * Return true if the argument TypeMirror is a (possibly boxed) floating point type.
   *
   * @param type the type to inspect
   * @return true if type is a floating point type
   */
  public static boolean isFloatingPoint(TypeMirror type) {
    TypeKind kind = TypeKindUtils.primitiveOrBoxedToTypeKind(type);
    return kind != null && TypeKindUtils.isFloatingPoint(kind);
  }

  /**
   * Returns whether a TypeMirror represents a class type.
   *
   * @param type a type that might be a class type
   * @return true if {@code} is a class type
   */
  public static boolean isClassType(TypeMirror type) {
    return (type instanceof Type.ClassType);
  }

  /**
   * Returns whether or not {@code type} is a functional interface type (as defined in JLS 9.8).
   *
   * @param type possible functional interface type
   * @param env the processing environment
   * @return whether or not {@code type} is a functional interface type (as defined in JLS 9.8)
   */
  public static boolean isFunctionalInterface(TypeMirror type, ProcessingEnvironment env) {
    Context ctx = ((JavacProcessingEnvironment) env).getContext();
    com.sun.tools.javac.code.Types javacTypes = com.sun.tools.javac.code.Types.instance(ctx);
    return javacTypes.isFunctionalInterface((Type) type);
  }

  /**
   * Returns true if the given type is a compound type.
   *
   * @param type a type
   * @return true if the given type is a compound type
   */
  public static boolean isCompoundType(TypeMirror type) {
    switch (type.getKind()) {
      case ARRAY:
      case EXECUTABLE:
      case INTERSECTION:
      case UNION:
      case TYPEVAR:
      case WILDCARD:
        return true;

      case DECLARED:
        DeclaredType declaredType = (DeclaredType) type;
        return !declaredType.getTypeArguments().isEmpty();

      default:
        return false;
    }
  }

  /**
   * Returns true if {@code type} has an enclosing type.
   *
   * @param type type to checker
   * @return true if {@code type} has an enclosing type
   */
  public static boolean hasEnclosingType(TypeMirror type) {
    Type e = ((Type) type).getEnclosingType();
    return e.getKind() != TypeKind.NONE;
  }

  /// Type variables and wildcards

  /**
   * If the argument is a bounded TypeVariable or WildcardType, return its non-variable,
   * non-wildcard upper bound. Otherwise, return the type itself.
   *
   * @param type a type
   * @return the non-variable, non-wildcard upper bound of a type, if it has one, or itself if it
   *     has no bounds
   */
  public static TypeMirror upperBound(TypeMirror type) {
    do {
      if (type instanceof TypeVariable) {
        TypeVariable tvar = (TypeVariable) type;
        if (tvar.getUpperBound() != null) {
          type = tvar.getUpperBound();
        } else {
          break;
        }
      } else if (type instanceof WildcardType) {
        WildcardType wc = (WildcardType) type;
        if (wc.getExtendsBound() != null) {
          type = wc.getExtendsBound();
        } else {
          break;
        }
      } else {
        break;
      }
    } while (true);
    return type;
  }

  /**
   * Get the type parameter for this wildcard from the underlying type's bound field. This field is
   * sometimes null, in that case this method will return null.
   *
   * @param wildcard wildcard type
   * @return the TypeParameterElement the wildcard is an argument to, {@code null} otherwise
   */
  public static @Nullable TypeParameterElement wildcardToTypeParam(WildcardType wildcard) {
    return wildcardToTypeParam((Type.WildcardType) wildcard);
  }

  /**
   * Get the type parameter for this wildcard from the underlying type's bound field. This field is
   * sometimes null, in that case this method will return null.
   *
   * @param wildcard wildcard type
   * @return the TypeParameterElement the wildcard is an argument to, {@code null} otherwise
   */
  public static @Nullable TypeParameterElement wildcardToTypeParam(Type.WildcardType wildcard) {

    final Element typeParamElement;
    if (wildcard.bound != null) {
      typeParamElement = wildcard.bound.asElement();
    } else {
      typeParamElement = null;
    }

    return (TypeParameterElement) typeParamElement;
  }

  /**
   * Version of com.sun.tools.javac.code.Types.wildUpperBound(Type) that works with both jdk8
   * (called upperBound there) and jdk8u.
   */
  // TODO: contrast to upperBound.
  public static Type wildUpperBound(TypeMirror tm, ProcessingEnvironment env) {
    Type t = (Type) tm;
    if (t.hasTag(TypeTag.WILDCARD)) {
      Context context = ((JavacProcessingEnvironment) env).getContext();
      Type.WildcardType w = (Type.WildcardType) TypeAnnotationUtils.unannotatedType(t);
      if (w.isSuperBound()) { // returns true if w is unbound
        Symtab syms = Symtab.instance(context);
        // w.bound is null if the wildcard is from bytecode.
        return w.bound == null ? syms.objectType : w.bound.getUpperBound();
      } else {
        return wildUpperBound(w.type, env);
      }
    } else {
      return TypeAnnotationUtils.unannotatedType(t);
    }
  }

  /**
   * Returns the {@code DeclaredType} for {@code java.lang.Object}.
   *
   * @param env {@link ProcessingEnvironment}
   * @return the {@code DeclaredType} for {@code java.lang.Object}
   */
  public static DeclaredType getObjectTypeMirror(ProcessingEnvironment env) {
    Context context = ((JavacProcessingEnvironment) env).getContext();
    Symtab syms = Symtab.instance(context);
    return (DeclaredType) syms.objectType;
  }

  /**
   * Version of com.sun.tools.javac.code.Types.wildLowerBound(Type) that works with both jdk8
   * (called upperBound there) and jdk8u.
   */
  public static Type wildLowerBound(TypeMirror tm, ProcessingEnvironment env) {
    Type t = (Type) tm;
    if (t.hasTag(TypeTag.WILDCARD)) {
      Context context = ((JavacProcessingEnvironment) env).getContext();
      Symtab syms = Symtab.instance(context);
      Type.WildcardType w = (Type.WildcardType) TypeAnnotationUtils.unannotatedType(t);
      return w.isExtendsBound() ? syms.botType : wildLowerBound(w.type, env);
    } else {
      return TypeAnnotationUtils.unannotatedType(t);
    }
  }

  /**
   * Given a bounded type (wildcard or typevar) get the concrete type of its upper bound. If the
   * bounded type extends other bounded types, this method will iterate through their bounds until a
   * class, interface, or intersection is found.
   *
   * @return a type that is not a wildcard or typevar, or {@code null} if this type is an unbounded
   *     wildcard
   */
  public static @Nullable TypeMirror findConcreteUpperBound(TypeMirror boundedType) {
    TypeMirror effectiveUpper = boundedType;
    outerLoop:
    while (true) {
      switch (effectiveUpper.getKind()) {
        case WILDCARD:
          effectiveUpper = ((javax.lang.model.type.WildcardType) effectiveUpper).getExtendsBound();
          if (effectiveUpper == null) {
            return null;
          }
          break;

        case TYPEVAR:
          effectiveUpper = ((TypeVariable) effectiveUpper).getUpperBound();
          break;

        default:
          break outerLoop;
      }
    }
    return effectiveUpper;
  }

  // For Wildcards, isSuperBound() and isExtendsBound() will return true if isUnbound() does.
  // But don't use isUnbound(), because as of Java 18, it returns true for "? extends Object".

  /**
<<<<<<< HEAD
   * Returns true if {@code type} is an unbound wildcard
   *
   * @param type the type to check
   * @return true if the given type is an unbound wildcard
=======
   * Returns true if {@code type} is an unbounded wildcard.
   *
   * @param type the type to check
   * @return true if the given type is an unbounded wildcard
>>>>>>> 9d8bc90b
   */
  public static boolean hasNoExplicitBound(TypeMirror type) {
    return type.getKind() == TypeKind.WILDCARD
        && ((Type.WildcardType) type).kind == BoundKind.UNBOUND;
  }

  /**
   * Returns true if {@code type} is a wildcard with an explicit super bound.
   *
   * @param type the {@code type} to test
   * @return true if {@code type} is explicitly super bounded
   */
  public static boolean hasExplicitSuperBound(TypeMirror type) {
    return type.getKind() == TypeKind.WILDCARD
        && !hasNoExplicitBound(type)
        && ((Type.WildcardType) type).isSuperBound();
  }

  /**
<<<<<<< HEAD
   * Returnsif {@code type} is a wildcard with an explicit extends bound.
=======
   * Returns true if {@code type} is a wildcard with an explicit extends bound.
>>>>>>> 9d8bc90b
   *
   * @param type the type to test
   * @return true if {@code type} is a wildcard with an explicit extends bound
   */
  public static boolean hasExplicitExtendsBound(TypeMirror type) {
    return type.getKind() == TypeKind.WILDCARD
        && !hasNoExplicitBound(type)
        && ((Type.WildcardType) type).isExtendsBound();
  }

  /**
   * Returns true if this type is super bounded or unbounded.
   *
   * @param wildcardType the wildcard type to test
   * @return true if this type is super bounded or unbounded
   */
  public static boolean isUnboundedOrSuperBounded(WildcardType wildcardType) {
    return ((Type.WildcardType) wildcardType).isSuperBound();
  }

  /**
   * Returns true if this type is extends bounded or unbounded.
   *
   * @param wildcardType the wildcard type to test
   * @return true if this type is extends bounded or unbounded
   */
  public static boolean isUnboundedOrExtendsBounded(WildcardType wildcardType) {
    return ((Type.WildcardType) wildcardType).isExtendsBound();
  }

  /**
   * Returns true if the erased type of {@code subtype} is a subtype of the erased type of {@code
   * supertype}.
   *
   * @param subtype possible subtype
   * @param supertype possible supertype
   * @param types a Types object
   * @return true if the erased type of subtype is a subtype of the erased type of supertype
   */
  public static boolean isErasedSubtype(TypeMirror subtype, TypeMirror supertype, Types types) {
    return types.isSubtype(types.erasure(subtype), types.erasure(supertype));
  }

  /**
   * Returns true if {@code type} is a type variable created during capture conversion.
   *
   * @param type a type mirror
   * @return true if {@code type} is a type variable created during capture conversion
   * @deprecated use {@link #isCapturedTypeVariable(TypeMirror)} instead
   */
  @Deprecated // 2021-07-06
  public static boolean isCaptured(TypeMirror type) {
    if (type.getKind() != TypeKind.TYPEVAR) {
      return false;
    }
    return ((Type.TypeVar) TypeAnnotationUtils.unannotatedType(type)).isCaptured();
  }

  /**
   * Returns true if {@code type} is a type variable created during capture conversion.
   *
   * @param type a type mirror
   * @return true if {@code type} is a type variable created during capture conversion
   */
  public static boolean isCapturedTypeVariable(TypeMirror type) {
    if (type.getKind() != TypeKind.TYPEVAR) {
      return false;
    }
    return ((Type.TypeVar) TypeAnnotationUtils.unannotatedType(type)).isCaptured();
  }

  /**
   * If {@code typeVar} is a captured type variable, then returns its underlying wildcard; otherwise
   * returns {@code null}.
   *
   * @param typeVar a type variable that might be a captured type variable
   * @return {@code typeVar} is a captured type variable, then returns its underlying wildcard;
   *     otherwise returns {@code null}
   */
  public static @Nullable WildcardType getCapturedWildcard(TypeVariable typeVar) {
    if (isCapturedTypeVariable(typeVar)) {
      return ((CapturedType) TypeAnnotationUtils.unannotatedType(typeVar)).wildcard;
    }
    return null;
  }

  /// Least upper bound and greatest lower bound

  /**
   * Returns the least upper bound of two {@link TypeMirror}s, ignoring any annotations on the
   * types.
   *
   * <p>Wrapper around Types.lub to add special handling for null types, primitives, and wildcards.
   *
   * @param tm1 a {@link TypeMirror}
   * @param tm2 a {@link TypeMirror}
   * @param processingEnv the {@link ProcessingEnvironment} to use
   * @return the least upper bound of {@code tm1} and {@code tm2}
   */
  public static TypeMirror leastUpperBound(
      TypeMirror tm1, TypeMirror tm2, ProcessingEnvironment processingEnv) {
    Type t1 = TypeAnnotationUtils.unannotatedType(tm1);
    Type t2 = TypeAnnotationUtils.unannotatedType(tm2);
    // Handle the 'null' type manually (not done by types.lub).
    if (t1.getKind() == TypeKind.NULL) {
      return t2;
    }
    if (t2.getKind() == TypeKind.NULL) {
      return t1;
    }
    if (t1.getKind() == TypeKind.WILDCARD) {
      WildcardType wc1 = (WildcardType) t1;
      t1 = (Type) wc1.getExtendsBound();
      if (t1 == null) {
        // Implicit upper bound of java.lang.Object
        Elements elements = processingEnv.getElementUtils();
        return elements.getTypeElement("java.lang.Object").asType();
      }
    }
    if (t2.getKind() == TypeKind.WILDCARD) {
      WildcardType wc2 = (WildcardType) t2;
      t2 = (Type) wc2.getExtendsBound();
      if (t2 == null) {
        // Implicit upper bound of java.lang.Object
        Elements elements = processingEnv.getElementUtils();
        return elements.getTypeElement("java.lang.Object").asType();
      }
    }
    JavacProcessingEnvironment javacEnv = (JavacProcessingEnvironment) processingEnv;
    com.sun.tools.javac.code.Types types =
        com.sun.tools.javac.code.Types.instance(javacEnv.getContext());
    if (types.isSameType(t1, t2)) {
      // Special case if the two types are equal.
      return t1;
    }
    // Special case for primitives.
    if (isPrimitive(t1) || isPrimitive(t2)) {
      // NOTE: we need to know which type is primitive because e.g. int and Integer
      // are assignable to each other.
      if (isPrimitive(t1) && types.isAssignable(t1, t2)) {
        return t2;
      } else if (isPrimitive(t2) && types.isAssignable(t2, t1)) {
        return t1;
      } else {
        Elements elements = processingEnv.getElementUtils();
        return elements.getTypeElement("java.lang.Object").asType();
      }
    }
    try {
      return types.lub(t1, t2);
    } catch (Exception e) {
      // typetools issue #3025: In at least Java 8/9, types.lub throws an NPE
      // on capture/wildcard combinations, see test case
      // checker/tests/nullness/generics/Issue3025.java.
      // Using j.l.Object is too coarse in case the type actually matters.
      // This problem doesn't exist anymore in Java 11+, so let's
      // see whether this is a problem for anyone in practice.
      Elements elements = processingEnv.getElementUtils();
      return elements.getTypeElement("java.lang.Object").asType();
    }
  }

  /**
   * Returns the greatest lower bound of two {@link TypeMirror}s, ignoring any annotations on the
   * types.
   *
   * <p>Wrapper around Types.glb to add special handling for null types, primitives, and wildcards.
   *
   * @param tm1 a {@link TypeMirror}
   * @param tm2 a {@link TypeMirror}
   * @param processingEnv the {@link ProcessingEnvironment} to use
   * @return the greatest lower bound of {@code tm1} and {@code tm2}
   */
  public static TypeMirror greatestLowerBound(
      TypeMirror tm1, TypeMirror tm2, ProcessingEnvironment processingEnv) {
    Type t1 = TypeAnnotationUtils.unannotatedType(tm1);
    Type t2 = TypeAnnotationUtils.unannotatedType(tm2);
    JavacProcessingEnvironment javacEnv = (JavacProcessingEnvironment) processingEnv;
    com.sun.tools.javac.code.Types types =
        com.sun.tools.javac.code.Types.instance(javacEnv.getContext());
    if (types.isSameType(t1, t2)) {
      // Special case if the two types are equal.
      return t1;
    }
    // Handle the 'null' type manually.
    if (t1.getKind() == TypeKind.NULL) {
      return t1;
    }
    if (t2.getKind() == TypeKind.NULL) {
      return t2;
    }
    // Special case for primitives.
    if (isPrimitive(t1) || isPrimitive(t2)) {
      if (types.isAssignable(t1, t2)) {
        return t1;
      } else if (types.isAssignable(t2, t1)) {
        return t2;
      } else {
        // Javac types.glb returns TypeKind.Error when the GLB does
        // not exist, but we can't create one.  Use TypeKind.NONE
        // instead.
        return processingEnv.getTypeUtils().getNoType(TypeKind.NONE);
      }
    }
    if (t1.getKind() == TypeKind.WILDCARD) {
      return t2;
    }
    if (t2.getKind() == TypeKind.WILDCARD) {
      return t1;
    }

    // If neither type is a primitive type, null type, or wildcard
    // and if the types are not the same, use javac types.glb
    return types.glb(t1, t2);
  }

  /**
   * Returns the most specific type from the list, or null if none exists.
   *
   * @param typeMirrors a list of types
   * @param processingEnv the {@link ProcessingEnvironment} to use
   * @return the most specific of the types, or null if none exists
   */
  public static @Nullable TypeMirror mostSpecific(
      List<TypeMirror> typeMirrors, ProcessingEnvironment processingEnv) {
    if (typeMirrors.size() == 1) {
      return typeMirrors.get(0);
    } else {
      JavacProcessingEnvironment javacEnv = (JavacProcessingEnvironment) processingEnv;
      com.sun.tools.javac.code.Types types =
          com.sun.tools.javac.code.Types.instance(javacEnv.getContext());
      com.sun.tools.javac.util.List<Type> typeList = typeMirrorListToTypeList(typeMirrors);
      Type glb = types.glb(typeList);
      for (Type candidate : typeList) {
        if (types.isSameType(glb, candidate)) {
          return candidate;
        }
      }
      return null;
    }
  }

  /**
   * Given a list of TypeMirror, return a list of Type.
   *
   * @param typeMirrors a list of TypeMirrors
   * @return the argument, converted to a javac list
   */
  private static com.sun.tools.javac.util.List<Type> typeMirrorListToTypeList(
      List<TypeMirror> typeMirrors) {
    @SuppressWarnings("nullness:type.arguments.not.inferred") // Poly + inference bug.
    List<Type> typeList = CollectionsPlume.mapList(Type.class::cast, typeMirrors);
    return com.sun.tools.javac.util.List.from(typeList);
  }

  /// Substitutions

  /**
   * Returns the return type of a method, given the receiver of the method call.
   *
   * @param methodElement a method
   * @param substitutedReceiverType the receiver type, after substitution
   * @param env the environment
   * @return the return type of the method
   */
  public static TypeMirror substituteMethodReturnType(
      Element methodElement, TypeMirror substitutedReceiverType, ProcessingEnvironment env) {

    com.sun.tools.javac.code.Types types =
        com.sun.tools.javac.code.Types.instance(InternalUtils.getJavacContext(env));

    Type substitutedMethodType =
        types.memberType((Type) substitutedReceiverType, (Symbol) methodElement);
    return substitutedMethodType.getReturnType();
  }

  /**
   * Returns {@code type} as {@code superType} if {@code superType} is a super type of {@code type};
   * otherwise, null.
   *
   * @return {@code type} as {@code superType} if {@code superType} is a super type of {@code type};
   *     otherwise, null
   */
  public static @Nullable TypeMirror asSuper(
      TypeMirror type, TypeMirror superType, ProcessingEnvironment env) {
    Context ctx = ((JavacProcessingEnvironment) env).getContext();
    com.sun.tools.javac.code.Types javacTypes = com.sun.tools.javac.code.Types.instance(ctx);
    return javacTypes.asSuper((Type) type, ((Type) superType).tsym);
  }

  /**
   * Returns the superclass of the given class. Returns null if there is not one.
   *
   * @param type a type
   * @param types type utilities
   * @return the superclass of the given class, or null
   */
  public static @Nullable TypeMirror getSuperclass(TypeMirror type, Types types) {
    List<? extends TypeMirror> superTypes = types.directSupertypes(type);
    for (TypeMirror t : superTypes) {
      // ignore interface types
      if (!(t instanceof ClassType)) {
        continue;
      }
      ClassType tt = (ClassType) t;
      if (!tt.isInterface()) {
        return t;
      }
    }
    return null;
  }

  /**
   * Returns the superclass the given type. If there is no superclass the first interface returned
   * by {@link Types#directSupertypes(TypeMirror)} is returned. If the type has neither a superclass
   * nor a superinterface, then null is returned.
   *
   * @param type a type
   * @param types type utilities
   * @return the superclass or super interface of the given type, or null
   */
  public static @Nullable DeclaredType getSuperClassOrInterface(TypeMirror type, Types types) {
    List<? extends TypeMirror> superTypes = types.directSupertypes(type);
    for (TypeMirror t : superTypes) {
      if (t.getKind() == TypeKind.DECLARED) {
        return (DeclaredType) t;
      }
    }
    return null;
  }

  /**
   * Returns the type of primitive conversion from {@code from} to {@code to}.
   *
   * @param from a primitive type
   * @param to a primitive type
   * @return the type of primitive conversion from {@code from} to {@code to}
   */
  public static TypeKindUtils.PrimitiveConversionKind getPrimitiveConversionKind(
      PrimitiveType from, PrimitiveType to) {
    return TypeKindUtils.getPrimitiveConversionKind(from.getKind(), to.getKind());
  }

  /**
   * Returns a new type mirror with the same type as {@code type} where all the type variables in
   * {@code typeVariables} have been substituted with the type arguments in {@code typeArgs}.
   *
   * <p>This is a wrapper around {@link com.sun.tools.javac.code.Types#subst(Type,
   * com.sun.tools.javac.util.List, com.sun.tools.javac.util.List)}.
   *
   * @param type type to do substitution in
   * @param typeVariables type variables that should be replaced with the type mirror at the same
   *     index of {@code typeArgs}
   * @param typeArgs type mirrors that should replace the type variable at the same index of {@code
   *     typeVariables}
   * @param env processing environment
   * @return a new type mirror with the same type as {@code type} where all the type variables in
   *     {@code typeVariables} have been substituted with the type arguments in {@code typeArgs}
   */
  public static TypeMirror substitute(
      TypeMirror type,
      List<? extends TypeMirror> typeVariables,
      List<? extends TypeMirror> typeArgs,
      ProcessingEnvironment env) {
    @SuppressWarnings("nullness:type.arguments.not.inferred") // Poly + inference bug.
    List<Type> newP = CollectionsPlume.mapList(Type.class::cast, typeVariables);
    @SuppressWarnings("nullness:type.arguments.not.inferred") // Poly + inference bug.
    List<Type> newT = CollectionsPlume.mapList(Type.class::cast, typeArgs);

    JavacProcessingEnvironment javacEnv = (JavacProcessingEnvironment) env;
    com.sun.tools.javac.code.Types types =
        com.sun.tools.javac.code.Types.instance(javacEnv.getContext());
    return types.subst(
        (Type) type,
        com.sun.tools.javac.util.List.from(newP),
        com.sun.tools.javac.util.List.from(newT));
  }

  /**
   * Returns the depth of an array type.
   *
   * @param arrayType an array type
   * @return the depth of {@code arrayType}
   */
  public static int getArrayDepth(TypeMirror arrayType) {
    int counter = 0;
    TypeMirror type = arrayType;
    while (type.getKind() == TypeKind.ARRAY) {
      counter++;
      type = ((ArrayType) type).getComponentType();
    }
    return counter;
  }

  /**
   * If {@code typeMirror} is a wildcard, returns a fresh type variable that will be used as a
   * captured type variable for it. If {@code typeMirror} is not a wildcard, returns {@code
   * typeMirror}.
   *
   * @param typeMirror a type
   * @param env processing environment
   * @return a fresh type variable if {@code typeMirror} is a wildcard, otherwise {@code typeMirror}
   */
  public static TypeMirror freshTypeVariable(TypeMirror typeMirror, ProcessingEnvironment env) {
    JavacProcessingEnvironment javacEnv = (JavacProcessingEnvironment) env;
    com.sun.tools.javac.code.Types types =
        com.sun.tools.javac.code.Types.instance(javacEnv.getContext());
    return types.freshTypeVariables(com.sun.tools.javac.util.List.of((Type) typeMirror)).head;
  }

  /**
   * Creates a fresh type variable with bounds {@code upper} and {@code lower}.
   *
   * @param upper the upper bound to use, or if {@code null}, then {@code Object} is the upper
   *     bound.
   * @param lower the lower bound to use, or if {@code null}, then a {@code NullType} is the lower
   *     bound.
   * @param env processing environment
   * @return a fresh type variable
   */
  public static TypeMirror freshTypeVariable(
      @Nullable TypeMirror upper, @Nullable TypeMirror lower, ProcessingEnvironment env) {
    JavacProcessingEnvironment javacEnv = (JavacProcessingEnvironment) env;
    Names names = Names.instance(javacEnv.getContext());
    Symtab syms = Symtab.instance(javacEnv.getContext());
    com.sun.tools.javac.util.Name capturedName = names.fromString("<captured wildcard>");
    WildcardType wildcardType = null;
    if (lower != null
        && (lower.getKind() == TypeKind.ARRAY
            || lower.getKind() == TypeKind.DECLARED
            || lower.getKind() == TypeKind.TYPEVAR)) {

      wildcardType = env.getTypeUtils().getWildcardType(null, lower);
    } else if (upper != null
        && (upper.getKind() == TypeKind.ARRAY
            || upper.getKind() == TypeKind.DECLARED
            || upper.getKind() == TypeKind.TYPEVAR)) {
      wildcardType = env.getTypeUtils().getWildcardType(upper, null);
    } else {
      wildcardType = env.getTypeUtils().getWildcardType(null, null);
    }
    if (lower == null) {
      lower = syms.botType;
    }
    if (upper == null) {
      upper = syms.objectType;
    }
    return new CapturedType(
        capturedName, syms.noSymbol, (Type) upper, (Type) lower, (Type.WildcardType) wildcardType);
  }

  /**
   * Returns the list of type variables such that a type variable in the list only references type
   * variables at a lower index than itself.
   *
   * @param collection a collection of type variables
   * @param types type utilities
   * @return the type variables ordered so that each type variable only references earlier type
   *     variables
   */
  public static List<TypeVariable> order(Collection<TypeVariable> collection, Types types) {
    List<TypeVariable> list = new ArrayList<>(collection);
    List<TypeVariable> ordered = new ArrayList<>(list.size());
    while (!list.isEmpty()) {
      TypeVariable free = doesNotContainOthers(list, types);
      list.remove(free);
      ordered.add(free);
    }
    return ordered;
  }

  /**
   * Returns the first TypeVariable in {@code collection} that does not contain any other type in
   * the collection.
   *
   * @param collection a collection of type variables
   * @param types types
   * @return the first TypeVariable in {@code collection} that does not contain any other type in
   *     the collection, but maybe itsself
   */
  @SuppressWarnings("interning:not.interned") // must be the same object from collection
  private static TypeVariable doesNotContainOthers(
      Collection<? extends TypeVariable> collection, Types types) {
    for (TypeVariable candidate : collection) {
      boolean doesNotContain = true;
      for (TypeVariable other : collection) {
        if (candidate != other && types.contains(candidate, other)) {
          doesNotContain = false;
          break;
        }
      }
      if (doesNotContain) {
        return candidate;
      }
    }
    throw new BugInCF("Not found: %s", StringsPlume.join(",", collection));
  }

  /**
   * This method returns the single abstract method declared by {@code functionalInterfaceType}.
   * (The type of this method is referred to as the function type.)
   *
   * @param functionalInterfaceType functional interface
   * @param env ProcessingEnvironment
   * @return the single abstract method declared by the type of the tree
   */
  public static ExecutableElement findFunction(
      TypeMirror functionalInterfaceType, ProcessingEnvironment env) {
    Context ctx = ((JavacProcessingEnvironment) env).getContext();
    com.sun.tools.javac.code.Types javacTypes = com.sun.tools.javac.code.Types.instance(ctx);
    return (ExecutableElement)
        javacTypes.findDescriptorSymbol(((Type) functionalInterfaceType).asElement());
  }

  /**
   * This method returns the single abstract method declared by {@code functionalInterfaceType}.
   * (The type of this method is referred to as the function type.)
   *
   * @param functionalInterfaceType functional interface
   * @param env ProcessingEnvironment
   * @return the single abstract method declared by the type of the tree
   */
  public static ExecutableType findFunctionType(
      TypeMirror functionalInterfaceType, ProcessingEnvironment env) {
    Context ctx = ((JavacProcessingEnvironment) env).getContext();
    com.sun.tools.javac.code.Types javacTypes = com.sun.tools.javac.code.Types.instance(ctx);
    return (ExecutableType) javacTypes.findDescriptorType((Type) functionalInterfaceType);
  }

  /**
   * Return whether or not {@code type} is raw.
   *
   * @param type type to check
   * @return whether or not {@code type} is raw
   */
  public static boolean isRaw(TypeMirror type) {
    if (type.getKind() == TypeKind.DECLARED) {
      TypeElement typeelem = (TypeElement) ((DeclaredType) type).asElement();
      DeclaredType declty = (DeclaredType) typeelem.asType();
      return !declty.getTypeArguments().isEmpty()
          && ((DeclaredType) type).getTypeArguments().isEmpty();
    }
    return false;
  }

  /**
   * Returns the most specific super type of {@code type} that is an array or null if {@code type}
   * is not a subtype of an array.
   *
   * @param type a type
   * @param types TypesUtils
   * @return the most specific super type of {@code type} that is an array or null if {@code type}
   *     is not a subtype of an array
   */
  public static @Nullable TypeMirror getMostSpecificArrayType(TypeMirror type, Types types) {
    if (type.getKind() == TypeKind.ARRAY) {
      return type;
    } else {
      for (TypeMirror superType : types.directSupertypes(type)) {
        TypeMirror arrayType = getMostSpecificArrayType(superType, types);
        if (arrayType != null) {
          return arrayType;
        }
      }
      return null;
    }
  }

  /**
   * Returns whether {@code type} is a parameterized type.
   *
   * @param type type to check
   * @return whether {@code type} is a parameterized type
   */
  public static boolean isParameterizedType(TypeMirror type) {
    return ((Type) type).isParameterized();
  }

  /**
   * Return true if {@code typeMirror} is a declared type with at least one wildcard as a type
   * argument.
   *
   * @param typeMirror type to check
   * @return true if {@code typeMirror} is a declared type with at least one wildcard as a type
   *     argument
   */
  public static boolean isWildcardParameterized(TypeMirror typeMirror) {
    if (isParameterizedType(typeMirror) && typeMirror.getKind() == TypeKind.DECLARED) {
      for (TypeMirror t : ((DeclaredType) typeMirror).getTypeArguments()) {
        if (t.getKind() == TypeKind.WILDCARD) {
          return true;
        }
      }
    }
    return false;
  }

  /**
   * Creates a wildcard with the given bounds. If upper bound is Object, then the created wildcard
   * will not have an upper bound. If {@code upperBound} is {@code null}, the {@code lowerBound}
   * must not be null.
   *
   * @param lowerBound the lower bound for the wildcard
   * @param upperBound the upper bound for the wilcard
   * @param types TypesUtils
   * @return a wildcard with the given bound
   */
  public static TypeMirror createWildcard(
      TypeMirror lowerBound, TypeMirror upperBound, Types types) {
    TypeMirror nonObjectUpperBound = upperBound;
    if (isObject(upperBound)) {
      nonObjectUpperBound = null;
    }

    assert lowerBound == null || nonObjectUpperBound == null;
    WildcardType wildcardType = types.getWildcardType(nonObjectUpperBound, lowerBound);
    return com.sun.tools.javac.util.List.of((Type) wildcardType).head;
  }

  /**
   * Returns true if the type is byte, short, char, Byte, Short, or Character. All other narrowings
   * require a cast. See JLS 5.1.3.
   *
   * @param type a type
   * @param types the type utilities
   * @return true if assignment to the type may be a narrowing
   */
  public static boolean canBeNarrowingPrimitiveConversion(TypeMirror type, Types types) {
    // See CFGBuilder.CFGTranslationPhaseOne#conversionRequiresNarrowing()
    TypeMirror unboxedType = isBoxedPrimitive(type) ? types.unboxedType(type) : type;
    TypeKind unboxedKind = unboxedType.getKind();
    return unboxedKind == TypeKind.BYTE
        || unboxedKind == TypeKind.SHORT
        || unboxedKind == TypeKind.CHAR;
  }

  /**
   * Returns true if the two type variables are the same type variable. Meaning they have the same
   * name and the same enclosing element. Unlike {@link Types#isSameType(TypeMirror, TypeMirror)},
   * they do not have to be the same object.
   *
   * <p>This method is needed when a type has gone through type variable substitution, but only some
   * of the type variables were substituted. Also, a new {@link TypeVariable} object is created as
   * the type of a tree created by {@link org.checkerframework.javacutil.trees.TreeBuilder}.
   *
   * @param typeVariable1 a type variable
   * @param typeVariable2 a type variable
   * @return if the two type variables are the same type variable
   */
  @EqualsMethod
  public static boolean areSame(TypeVariable typeVariable1, TypeVariable typeVariable2) {
    if (typeVariable1 == typeVariable2) {
      return true;
    }
    Name otherName = typeVariable2.asElement().getSimpleName();
    Element otherEnclosingElement = typeVariable2.asElement().getEnclosingElement();

    return typeVariable1.asElement().getSimpleName().contentEquals(otherName)
        && otherEnclosingElement.equals(typeVariable1.asElement().getEnclosingElement());
  }
}<|MERGE_RESOLUTION|>--- conflicted
+++ resolved
@@ -834,17 +834,10 @@
   // But don't use isUnbound(), because as of Java 18, it returns true for "? extends Object".
 
   /**
-<<<<<<< HEAD
-   * Returns true if {@code type} is an unbound wildcard
-   *
-   * @param type the type to check
-   * @return true if the given type is an unbound wildcard
-=======
    * Returns true if {@code type} is an unbounded wildcard.
    *
    * @param type the type to check
    * @return true if the given type is an unbounded wildcard
->>>>>>> 9d8bc90b
    */
   public static boolean hasNoExplicitBound(TypeMirror type) {
     return type.getKind() == TypeKind.WILDCARD
@@ -864,11 +857,7 @@
   }
 
   /**
-<<<<<<< HEAD
-   * Returnsif {@code type} is a wildcard with an explicit extends bound.
-=======
    * Returns true if {@code type} is a wildcard with an explicit extends bound.
->>>>>>> 9d8bc90b
    *
    * @param type the type to test
    * @return true if {@code type} is a wildcard with an explicit extends bound
