package org.checkerframework.javacutil;

import com.sun.tools.javac.code.Symbol;
import com.sun.tools.javac.code.Symtab;
import com.sun.tools.javac.code.Type;
import com.sun.tools.javac.code.Type.CapturedType;
import com.sun.tools.javac.code.Type.ClassType;
import com.sun.tools.javac.code.TypeTag;
import com.sun.tools.javac.model.JavacTypes;
import com.sun.tools.javac.processing.JavacProcessingEnvironment;
import com.sun.tools.javac.util.Context;
import com.sun.tools.javac.util.Names;
import java.util.ArrayList;
import java.util.Arrays;
import java.util.Collection;
import java.util.HashSet;
import java.util.List;
import java.util.Set;
import java.util.StringJoiner;
import javax.annotation.processing.ProcessingEnvironment;
import javax.lang.model.element.Element;
import javax.lang.model.element.ExecutableElement;
import javax.lang.model.element.Name;
import javax.lang.model.element.NestingKind;
import javax.lang.model.element.TypeElement;
import javax.lang.model.element.TypeParameterElement;
import javax.lang.model.type.ArrayType;
import javax.lang.model.type.DeclaredType;
import javax.lang.model.type.ExecutableType;
import javax.lang.model.type.PrimitiveType;
import javax.lang.model.type.TypeKind;
import javax.lang.model.type.TypeMirror;
import javax.lang.model.type.TypeVariable;
import javax.lang.model.type.UnionType;
import javax.lang.model.type.WildcardType;
import javax.lang.model.util.Elements;
import javax.lang.model.util.Types;
import org.checkerframework.checker.nullness.qual.Nullable;
import org.checkerframework.checker.signature.qual.BinaryName;
import org.checkerframework.checker.signature.qual.CanonicalNameOrEmpty;
import org.checkerframework.checker.signature.qual.DotSeparatedIdentifiers;
import org.checkerframework.checker.signature.qual.FullyQualifiedName;
import org.plumelib.util.CollectionsPlume;
import org.plumelib.util.ImmutableTypes;
import org.plumelib.util.StringsPlume;

/**
 * A utility class that helps with {@link TypeMirror}s. It complements {@link Types}, providing
 * methods that {@link Types} does not.
 */
public final class TypesUtils {

  /** Class cannot be instantiated. */
  private TypesUtils() {
    throw new AssertionError("Class TypesUtils cannot be instantiated.");
  }

  /// Creating types

  /**
   * Returns the {@link TypeMirror} for a given {@link Class}.
   *
   * @param clazz a class
   * @param types the type utilities
   * @param elements the element utiliites
   * @return the TypeMirror for {@code clazz}
   */
  public static TypeMirror typeFromClass(Class<?> clazz, Types types, Elements elements) {
    if (clazz == void.class) {
      return types.getNoType(TypeKind.VOID);
    } else if (clazz.isPrimitive()) {
      String primitiveName = clazz.getName().toUpperCase();
      TypeKind primitiveKind = TypeKind.valueOf(primitiveName);
      return types.getPrimitiveType(primitiveKind);
    } else if (clazz.isArray()) {
      TypeMirror componentType = typeFromClass(clazz.getComponentType(), types, elements);
      return types.getArrayType(componentType);
    } else {
      String name = clazz.getCanonicalName();
      assert name != null : "@AssumeAssertion(nullness): assumption";
      TypeElement element = elements.getTypeElement(name);
      if (element == null) {
        throw new BugInCF("Unrecognized class: " + clazz);
      }
      return element.asType();
    }
  }

  /**
   * Returns an {@link ArrayType} with elements of type {@code componentType}.
   *
   * @param componentType the component type of the created array type
   * @param types the type utilities
   * @return an {@link ArrayType} whose elements have type {@code componentType}
   */
  public static ArrayType createArrayType(TypeMirror componentType, Types types) {
    JavacTypes t = (JavacTypes) types;
    return t.getArrayType(componentType);
  }

  /// Creating a Class<?>

  /**
   * Returns the {@link Class} for a given {@link TypeMirror}. Returns {@code Object.class} if it
   * cannot determine anything more specific.
   *
   * @param typeMirror a TypeMirror
   * @return the class for {@code typeMirror}
   */
  public static Class<?> getClassFromType(TypeMirror typeMirror) {

    switch (typeMirror.getKind()) {
      case INT:
        return int.class;
      case LONG:
        return long.class;
      case SHORT:
        return short.class;
      case BYTE:
        return byte.class;
      case CHAR:
        return char.class;
      case DOUBLE:
        return double.class;
      case FLOAT:
        return float.class;
      case BOOLEAN:
        return boolean.class;

      case ARRAY:
        Class<?> componentClass = getClassFromType(((ArrayType) typeMirror).getComponentType());
        // In Java 12, use this instead:
        // return fooClass.arrayType();
        return java.lang.reflect.Array.newInstance(componentClass, 0).getClass();

      case DECLARED:
        // BUG: need to compute a @ClassGetName, but this code computes a
        // @CanonicalNameOrEmpty.  They are different for inner classes.
        @SuppressWarnings("signature") // https://tinyurl.com/cfissue/658 for Names.toString
        @DotSeparatedIdentifiers String typeString = TypesUtils.getQualifiedName((DeclaredType) typeMirror).toString();
        if (typeString.equals("<nulltype>")) {
          return void.class;
        }

        try {
          return Class.forName(typeString);
        } catch (ClassNotFoundException | UnsupportedClassVersionError e) {
          return Object.class;
        }

      default:
        return Object.class;
    }
  }

  /// Getters

  /**
   * Gets the fully qualified name for a provided type. It returns an empty name if type is an
   * anonymous type.
   *
   * @param type the declared type
   * @return the name corresponding to that type
   */
  @SuppressWarnings("signature:return") // todo: add fake override of Name.toString.
  public static @CanonicalNameOrEmpty String getQualifiedName(DeclaredType type) {
    TypeElement element = (TypeElement) type.asElement();
    @CanonicalNameOrEmpty Name name = element.getQualifiedName();
    return name.toString();
  }

  /**
   * Returns the simple type name, without annotations.
   *
   * @param type a type
   * @return the simple type name, without annotations
   */
  public static String simpleTypeName(TypeMirror type) {
    switch (type.getKind()) {
      case ARRAY:
        return simpleTypeName(((ArrayType) type).getComponentType()) + "[]";
      case TYPEVAR:
        return ((TypeVariable) type).asElement().getSimpleName().toString();
      case DECLARED:
        return ((DeclaredType) type).asElement().getSimpleName().toString();
      case NULL:
        return "<nulltype>";
      case VOID:
        return "void";
      case WILDCARD:
        WildcardType wildcard = (WildcardType) type;
        TypeMirror extendsBound = wildcard.getExtendsBound();
        TypeMirror superBound = wildcard.getSuperBound();
        return "?"
            + (extendsBound != null ? " extends " + simpleTypeName(extendsBound) : "")
            + (superBound != null ? " super " + simpleTypeName(superBound) : "");
      case UNION:
        StringJoiner sj = new StringJoiner(" | ");
        for (TypeMirror alternative : ((UnionType) type).getAlternatives()) {
          sj.add(simpleTypeName(alternative));
        }
        return sj.toString();
      default:
        if (type.getKind().isPrimitive()) {
          return TypeAnnotationUtils.unannotatedType(type).toString();
        } else {
          throw new BugInCF(
              "simpleTypeName: unhandled type kind: %s, type: %s", type.getKind(), type);
        }
    }
  }

  /**
   * Returns the binary name.
   *
   * @param type a type
   * @return the binary name
   */
  public static @BinaryName String binaryName(TypeMirror type) {
    if (type.getKind() != TypeKind.DECLARED) {
      throw new BugInCF("Only declared types have a binary name");
    }
    return ElementUtils.getBinaryName((TypeElement) ((DeclaredType) type).asElement());
  }

  /**
   * Returns the type element for {@code type} if {@code type} is a class, interface, annotation
   * type, or enum. Otherwise, returns null.
   *
   * @param type whose element is returned
   * @return the type element for {@code type} if {@code type} is a class, interface, annotation
   *     type, or enum; otherwise, returns {@code null}
   */
  public static @Nullable TypeElement getTypeElement(TypeMirror type) {
    Element element = ((Type) type).asElement();
    if (element == null) {
      return null;
    }
    if (ElementUtils.isTypeElement(element)) {
      return (TypeElement) element;
    }
    return null;
  }

  /**
   * Given an array type, returns the type with all array levels stripped off.
   *
   * @param at an array type
   * @return the type with all array levels stripped off
   */
  public static TypeMirror getInnermostComponentType(ArrayType at) {
    TypeMirror result = at;
    while (result.getKind() == TypeKind.ARRAY) {
      result = ((ArrayType) result).getComponentType();
    }
    return result;
  }

  /// Equality

  /**
   * Returns true iff the arguments are both the same declared types.
   *
   * <p>This is needed because class {@code Type.ClassType} does not override equals.
   *
   * @param t1 the first type to test
   * @param t2 the second type to test
   * @return whether the arguments are the same declared types
   */
  public static boolean areSameDeclaredTypes(Type.ClassType t1, Type.ClassType t2) {
    // Do a cheaper test first
    if (t1.tsym.name != t2.tsym.name) {
      return false;
    }
    return t1.toString().equals(t1.toString());
  }

  /**
   * Returns true iff the arguments are both the same primitive type.
   *
   * @param left a type
   * @param right a type
   * @return whether the arguments are the same primitive type
   */
  public static boolean areSamePrimitiveTypes(TypeMirror left, TypeMirror right) {
    if (!isPrimitive(left) || !isPrimitive(right)) {
      return false;
    }

    return (left.getKind() == right.getKind());
  }

  /// Predicates

  /**
   * Checks if the type represents a java.lang.Object declared type.
   *
   * @param type the type
   * @return true iff type represents java.lang.Object
   */
  public static boolean isObject(TypeMirror type) {
    return isDeclaredOfName(type, "java.lang.Object");
  }

  /**
   * Checks if the type represents the java.lang.Class declared type.
   *
   * @param type the type
   * @return true iff type represents java.lang.Class
   */
  public static boolean isClass(TypeMirror type) {
    return isDeclaredOfName(type, "java.lang.Class");
  }

  /**
   * Checks if the type represents a java.lang.String declared type.
   *
   * @param type the type
   * @return true iff type represents java.lang.String
   */
  public static boolean isString(TypeMirror type) {
    return isDeclaredOfName(type, "java.lang.String");
  }

  /**
   * Checks if the type represents a boolean type, that is either boolean (primitive type) or
   * java.lang.Boolean.
   *
   * @param type the type to test
   * @return true iff type represents a boolean type
   */
  public static boolean isBooleanType(TypeMirror type) {
    return isDeclaredOfName(type, "java.lang.Boolean") || type.getKind() == TypeKind.BOOLEAN;
  }

  /**
   * Check if the type represents a declared type of the given qualified name.
   *
   * @param type the type
   * @return type iff type represents a declared type of the qualified name
   */
  public static boolean isDeclaredOfName(TypeMirror type, CharSequence qualifiedName) {
    return type.getKind() == TypeKind.DECLARED
        && getQualifiedName((DeclaredType) type).contentEquals(qualifiedName);
  }

  public static boolean isBoxedPrimitive(TypeMirror type) {
    if (type.getKind() != TypeKind.DECLARED) {
      return false;
    }

    String qualifiedName = getQualifiedName((DeclaredType) type).toString();

    return (qualifiedName.equals("java.lang.Boolean")
        || qualifiedName.equals("java.lang.Byte")
        || qualifiedName.equals("java.lang.Character")
        || qualifiedName.equals("java.lang.Short")
        || qualifiedName.equals("java.lang.Integer")
        || qualifiedName.equals("java.lang.Long")
        || qualifiedName.equals("java.lang.Double")
        || qualifiedName.equals("java.lang.Float"));
  }

  /**
   * Return true if this is an immutable type in the JDK.
   *
   * <p>This does not use immutability annotations and always returns false for user-defined
   * classes.
   */
  public static boolean isImmutableTypeInJdk(TypeMirror type) {
    return isPrimitive(type)
        || (type.getKind() == TypeKind.DECLARED
            && ImmutableTypes.isImmutable(getQualifiedName((DeclaredType) type).toString()));
  }

  /**
   * Returns true if type represents a Throwable type (e.g. Exception, Error).
   *
   * @return true if type represents a Throwable type (e.g. Exception, Error)
   */
  public static boolean isThrowable(TypeMirror type) {
    while (type != null && type.getKind() == TypeKind.DECLARED) {
      DeclaredType dt = (DeclaredType) type;
      TypeElement elem = (TypeElement) dt.asElement();
      Name name = elem.getQualifiedName();
      if ("java.lang.Throwable".contentEquals(name)) {
        return true;
      }
      type = elem.getSuperclass();
    }
    return false;
  }

  /**
   * Returns true iff the argument is an anonymous type.
   *
   * @return whether the argument is an anonymous type
   */
  public static boolean isAnonymous(TypeMirror type) {
    return (type instanceof DeclaredType)
        && ((TypeElement) ((DeclaredType) type).asElement()).getNestingKind()
            == NestingKind.ANONYMOUS;
  }

  /**
   * Returns true iff the argument is a primitive type.
   *
   * @return whether the argument is a primitive type
   */
  public static boolean isPrimitive(TypeMirror type) {
    switch (type.getKind()) {
      case BOOLEAN:
      case BYTE:
      case CHAR:
      case DOUBLE:
      case FLOAT:
      case INT:
      case LONG:
      case SHORT:
        return true;
      default:
        return false;
    }
  }

  /**
   * Returns true iff the argument is a primitive type or a boxed primitive type.
   *
   * @param type a type
   * @return true if the argument is a primitive type or a boxed primitive type
   */
  public static boolean isPrimitiveOrBoxed(TypeMirror type) {
    switch (type.getKind()) {
      case BOOLEAN:
      case BYTE:
      case CHAR:
      case DOUBLE:
      case FLOAT:
      case INT:
      case LONG:
      case SHORT:
        return true;

      case DECLARED:
        String qualifiedName = getQualifiedName((DeclaredType) type).toString();
        return (qualifiedName.equals("java.lang.Boolean")
            || qualifiedName.equals("java.lang.Byte")
            || qualifiedName.equals("java.lang.Character")
            || qualifiedName.equals("java.lang.Short")
            || qualifiedName.equals("java.lang.Integer")
            || qualifiedName.equals("java.lang.Long")
            || qualifiedName.equals("java.lang.Double")
            || qualifiedName.equals("java.lang.Float"));

      default:
        return false;
    }
  }

  /**
   * Returns true iff the argument is a primitive numeric type.
   *
   * @param type a type
   * @return true if the argument is a primitive numeric type
   */
  public static boolean isNumeric(TypeMirror type) {
    return TypeKindUtils.isNumeric(type.getKind());
  }

  /** The fully-qualified names of the numeric boxed types. */
  static final Set<@FullyQualifiedName String> numericBoxedTypes =
      new HashSet<>(
          Arrays.asList(
              "java.lang.Byte",
              "java.lang.Character",
              "java.lang.Short",
              "java.lang.Integer",
              "java.lang.Long",
              "java.lang.Double",
              "java.lang.Float"));

  /**
   * Returns true iff the argument is a boxed numeric type.
   *
   * @param type a type
   * @return true if the argument is a boxed numeric type
   */
  public static boolean isNumericBoxed(TypeMirror type) {
    return type.getKind() == TypeKind.DECLARED
        && numericBoxedTypes.contains(getQualifiedName((DeclaredType) type).toString());
  }

  /**
   * Returns true iff the argument is an integral primitive type.
   *
   * @param type a type
   * @return whether the argument is an integral primitive type
   */
  public static boolean isIntegralPrimitive(TypeMirror type) {
    switch (type.getKind()) {
      case BYTE:
      case CHAR:
      case INT:
      case LONG:
      case SHORT:
        return true;
      default:
        return false;
    }
  }

  /**
   * Return true if the argument TypeMirror is a (possibly boxed) integral type.
   *
   * @param type the type to inspect
   * @return true if type is an integral type
   */
  public static boolean isIntegralPrimitiveOrBoxed(TypeMirror type) {
    TypeKind kind = TypeKindUtils.primitiveOrBoxedToTypeKind(type);
    return kind != null && TypeKindUtils.isIntegral(kind);
  }

  /**
   * Returns true if declaredType is a Class that is used to box primitive type (e.g.
   * declaredType=java.lang.Double and primitiveType=22.5d )
   *
   * @param declaredType a type that might be a boxed type
   * @param primitiveType a type that might be a primitive type
   * @return true if {@code declaredType} is a box of {@code primitiveType}
   */
  public static boolean isBoxOf(TypeMirror declaredType, TypeMirror primitiveType) {
    if (declaredType.getKind() != TypeKind.DECLARED) {
      return false;
    }

    final String qualifiedName = getQualifiedName((DeclaredType) declaredType).toString();
    switch (primitiveType.getKind()) {
      case BOOLEAN:
        return qualifiedName.equals("java.lang.Boolean");
      case BYTE:
        return qualifiedName.equals("java.lang.Byte");
      case CHAR:
        return qualifiedName.equals("java.lang.Character");
      case DOUBLE:
        return qualifiedName.equals("java.lang.Double");
      case FLOAT:
        return qualifiedName.equals("java.lang.Float");
      case INT:
        return qualifiedName.equals("java.lang.Integer");
      case LONG:
        return qualifiedName.equals("java.lang.Long");
      case SHORT:
        return qualifiedName.equals("java.lang.Short");

      default:
        return false;
    }
  }

  /**
   * Returns true iff the argument is a boxed floating point type.
   *
   * @param type type to test
   * @return whether the argument is a boxed floating point type
   */
  public static boolean isBoxedFloating(TypeMirror type) {
    if (type.getKind() != TypeKind.DECLARED) {
      return false;
    }

    String qualifiedName = getQualifiedName((DeclaredType) type).toString();
    return qualifiedName.equals("java.lang.Double") || qualifiedName.equals("java.lang.Float");
  }

  /**
   * Returns true iff the argument is a primitive floating point type.
   *
   * @param type type mirror
   * @return whether the argument is a primitive floating point type
   */
  public static boolean isFloatingPrimitive(TypeMirror type) {
    switch (type.getKind()) {
      case DOUBLE:
      case FLOAT:
        return true;
      default:
        return false;
    }
  }

  /**
   * Return true if the argument TypeMirror is a (possibly boxed) floating point type.
   *
   * @param type the type to inspect
   * @return true if type is a floating point type
   */
  public static boolean isFloatingPoint(TypeMirror type) {
    TypeKind kind = TypeKindUtils.primitiveOrBoxedToTypeKind(type);
    return kind != null && TypeKindUtils.isFloatingPoint(kind);
  }

  /**
   * Returns whether a TypeMirror represents a class type.
   *
   * @param type a type that might be a class type
   * @return true if {@code} is a class type
   */
  public static boolean isClassType(TypeMirror type) {
    return (type instanceof Type.ClassType);
  }

  /**
   * Returns true if {@code type} has an enclosing type.
   *
   * @param type type to checker
   * @return true if {@code type} has an enclosing type
   */
  public static boolean hasEnclosingType(TypeMirror type) {
    Type e = ((Type) type).getEnclosingType();
    return e.getKind() != TypeKind.NONE;
  }

  /**
   * Returns whether or not {@code type} is a functional interface type (as defined in JLS 9.8).
   *
   * @param type possible functional interface type
   * @param env ProcessingEnvironment
   * @return whether or not {@code type} is a functional interface type (as defined in JLS 9.8)
   */
  public static boolean isFunctionalInterface(TypeMirror type, ProcessingEnvironment env) {
    Context ctx = ((JavacProcessingEnvironment) env).getContext();
    com.sun.tools.javac.code.Types javacTypes = com.sun.tools.javac.code.Types.instance(ctx);
    return javacTypes.isFunctionalInterface((Type) type);
  }

  /// Type variables and wildcards

  /**
   * If the argument is a bounded TypeVariable or WildcardType, return its non-variable,
   * non-wildcard upper bound. Otherwise, return the type itself.
   *
   * @param type a type
   * @return the non-variable, non-wildcard upper bound of a type, if it has one, or itself if it
   *     has no bounds
   */
  public static TypeMirror upperBound(TypeMirror type) {
    do {
      if (type instanceof TypeVariable) {
        TypeVariable tvar = (TypeVariable) type;
        if (tvar.getUpperBound() != null) {
          type = tvar.getUpperBound();
        } else {
          break;
        }
      } else if (type instanceof WildcardType) {
        WildcardType wc = (WildcardType) type;
        if (wc.getExtendsBound() != null) {
          type = wc.getExtendsBound();
        } else {
          break;
        }
      } else {
        break;
      }
    } while (true);
    return type;
  }

  /**
   * Get the type parameter for this wildcard from the underlying type's bound field This field is
   * sometimes null, in that case this method will return null.
   *
   * @return the TypeParameterElement the wildcard is an argument to, {@code null} otherwise
   */
  public static @Nullable TypeParameterElement wildcardToTypeParam(
      final Type.WildcardType wildcard) {

    final Element typeParamElement;
    if (wildcard.bound != null) {
      typeParamElement = wildcard.bound.asElement();
    } else {
      typeParamElement = null;
    }

    return (TypeParameterElement) typeParamElement;
  }

  /**
   * Version of com.sun.tools.javac.code.Types.wildUpperBound(Type) that works with both jdk8
   * (called upperBound there) and jdk8u.
   */
  // TODO: contrast to upperBound.
  public static Type wildUpperBound(TypeMirror tm, ProcessingEnvironment env) {
    Type t = (Type) tm;
    if (t.hasTag(TypeTag.WILDCARD)) {
      Context context = ((JavacProcessingEnvironment) env).getContext();
      Type.WildcardType w = (Type.WildcardType) TypeAnnotationUtils.unannotatedType(t);
      if (w.isSuperBound()) { // returns true if w is unbound
        Symtab syms = Symtab.instance(context);
        // w.bound is null if the wildcard is from bytecode.
        return w.bound == null ? syms.objectType : w.bound.getUpperBound();
      } else {
        return wildUpperBound(w.type, env);
      }
    } else {
      return TypeAnnotationUtils.unannotatedType(t);
    }
  }

  /**
   * Returns the {@code DeclaredType} for {@code java.lang.Object}.
   *
   * @param env {@link ProcessingEnvironment}
   * @return the {@code DeclaredType} for {@code java.lang.Object}
   */
  public static DeclaredType getObjectTypeMirror(ProcessingEnvironment env) {
    Context context = ((JavacProcessingEnvironment) env).getContext();
    Symtab syms = Symtab.instance(context);
    return (DeclaredType) syms.objectType;
  }

  /**
   * Version of com.sun.tools.javac.code.Types.wildLowerBound(Type) that works with both jdk8
   * (called upperBound there) and jdk8u.
   */
  public static Type wildLowerBound(TypeMirror tm, ProcessingEnvironment env) {
    Type t = (Type) tm;
    if (t.hasTag(TypeTag.WILDCARD)) {
      Context context = ((JavacProcessingEnvironment) env).getContext();
      Symtab syms = Symtab.instance(context);
      Type.WildcardType w = (Type.WildcardType) TypeAnnotationUtils.unannotatedType(t);
      return w.isExtendsBound() ? syms.botType : wildLowerBound(w.type, env);
    } else {
      return TypeAnnotationUtils.unannotatedType(t);
    }
  }

  /**
   * Given a bounded type (wildcard or typevar) get the concrete type of its upper bound. If the
   * bounded type extends other bounded types, this method will iterate through their bounds until a
   * class, interface, or intersection is found.
   *
   * @return a type that is not a wildcard or typevar, or {@code null} if this type is an unbounded
   *     wildcard
   */
  public static @Nullable TypeMirror findConcreteUpperBound(final TypeMirror boundedType) {
    TypeMirror effectiveUpper = boundedType;
    outerLoop:
    while (true) {
      switch (effectiveUpper.getKind()) {
        case WILDCARD:
          effectiveUpper = ((javax.lang.model.type.WildcardType) effectiveUpper).getExtendsBound();
          if (effectiveUpper == null) {
            return null;
          }
          break;

        case TYPEVAR:
          effectiveUpper = ((TypeVariable) effectiveUpper).getUpperBound();
          break;

        default:
          break outerLoop;
      }
    }
    return effectiveUpper;
  }

  /**
   * Returns true if the erased type of subtype is a subtype of the erased type of supertype.
   *
   * @param subtype possible subtype
   * @param supertype possible supertype
   * @param types a Types object
   * @return true if the erased type of subtype is a subtype of the erased type of supertype
   */
  public static boolean isErasedSubtype(TypeMirror subtype, TypeMirror supertype, Types types) {
    return types.isSubtype(types.erasure(subtype), types.erasure(supertype));
  }

  public static boolean isUnboundWildcard(TypeMirror type) {
    return type.getKind() == TypeKind.WILDCARD && ((Type.WildcardType) type).isUnbound();
  }

  public static boolean isExtendsBoundWildcard(TypeMirror type) {
    return type.getKind() == TypeKind.WILDCARD
        && !isUnboundWildcard(type)
        && ((Type.WildcardType) type).isExtendsBound();
  }

  public static boolean isSuperBoundWildcard(TypeMirror type) {
    return type.getKind() == TypeKind.WILDCARD
        && !isUnboundWildcard(type)
        && ((Type.WildcardType) type).isSuperBound();
  }

  /**
   * Returns true if {@code type} is a type variable created during capture conversion.
   *
   * @param type a type mirror
   * @return true if {@code type} is a type variable created during capture conversion
   * @deprecated use {@link #isCapturedTypeVariable(TypeMirror)} instead
   */
  @Deprecated // 2021-07-06
  public static boolean isCaptured(TypeMirror type) {
    if (type.getKind() != TypeKind.TYPEVAR) {
      return false;
    }
    return ((Type.TypeVar) TypeAnnotationUtils.unannotatedType(type)).isCaptured();
  }

  /**
   * Returns true if {@code type} is a type variable created during capture conversion.
   *
   * @param type a type mirror
   * @return true if {@code type} is a type variable created during capture conversion
   */
  public static boolean isCapturedTypeVariable(TypeMirror type) {
    if (type.getKind() != TypeKind.TYPEVAR) {
      return false;
    }
    return ((Type.TypeVar) TypeAnnotationUtils.unannotatedType(type)).isCaptured();
  }

  /**
   * If {@code typeVar} is a captured type variable, then returns its underlying wildcard; otherwise
   * returns {@code null}.
   *
   * @param typeVar a type variable that might be a captured type variable
   * @return {@code typeVar} is a captured type variable, then returns its underlying wildcard;
   *     otherwise returns {@code null}
   */
  public static @Nullable WildcardType getCapturedWildcard(TypeVariable typeVar) {
    if (isCapturedTypeVariable(typeVar)) {
      return ((CapturedType) TypeAnnotationUtils.unannotatedType(typeVar)).wildcard;
    }
    return null;
  }

  /// Least upper bound and greatest lower bound

  /**
   * Returns the least upper bound of two {@link TypeMirror}s, ignoring any annotations on the
   * types.
   *
   * <p>Wrapper around Types.lub to add special handling for null types, primitives, and wildcards.
   *
   * @param tm1 a {@link TypeMirror}
   * @param tm2 a {@link TypeMirror}
   * @param processingEnv the {@link ProcessingEnvironment} to use
   * @return the least upper bound of {@code tm1} and {@code tm2}
   */
  public static TypeMirror leastUpperBound(
      TypeMirror tm1, TypeMirror tm2, ProcessingEnvironment processingEnv) {
    Type t1 = TypeAnnotationUtils.unannotatedType(tm1);
    Type t2 = TypeAnnotationUtils.unannotatedType(tm2);
    // Handle the 'null' type manually (not done by types.lub).
    if (t1.getKind() == TypeKind.NULL) {
      return t2;
    }
    if (t2.getKind() == TypeKind.NULL) {
      return t1;
    }
    if (t1.getKind() == TypeKind.WILDCARD) {
      WildcardType wc1 = (WildcardType) t1;
      t1 = (Type) wc1.getExtendsBound();
      if (t1 == null) {
        // Implicit upper bound of java.lang.Object
        Elements elements = processingEnv.getElementUtils();
        return elements.getTypeElement("java.lang.Object").asType();
      }
    }
    if (t2.getKind() == TypeKind.WILDCARD) {
      WildcardType wc2 = (WildcardType) t2;
      t2 = (Type) wc2.getExtendsBound();
      if (t2 == null) {
        // Implicit upper bound of java.lang.Object
        Elements elements = processingEnv.getElementUtils();
        return elements.getTypeElement("java.lang.Object").asType();
      }
    }
    JavacProcessingEnvironment javacEnv = (JavacProcessingEnvironment) processingEnv;
    com.sun.tools.javac.code.Types types =
        com.sun.tools.javac.code.Types.instance(javacEnv.getContext());
    if (types.isSameType(t1, t2)) {
      // Special case if the two types are equal.
      return t1;
    }
    // Special case for primitives.
    if (isPrimitive(t1) || isPrimitive(t2)) {
      // NOTE: we need to know which type is primitive because e.g. int and Integer are assignable
      // to each other.
      if (isPrimitive(t1) && types.isAssignable(t1, t2)) {
        return t2;
      } else if (isPrimitive(t2) && types.isAssignable(t2, t1)) {
        return t1;
      } else {
        Elements elements = processingEnv.getElementUtils();
        return elements.getTypeElement("java.lang.Object").asType();
      }
    }
    return types.lub(t1, t2);
  }

  /**
   * Returns the greatest lower bound of two {@link TypeMirror}s, ignoring any annotations on the
   * types.
   *
   * <p>Wrapper around Types.glb to add special handling for null types, primitives, and wildcards.
   *
   * @param tm1 a {@link TypeMirror}
   * @param tm2 a {@link TypeMirror}
   * @param processingEnv the {@link ProcessingEnvironment} to use
   * @return the greatest lower bound of {@code tm1} and {@code tm2}
   */
  public static TypeMirror greatestLowerBound(
      TypeMirror tm1, TypeMirror tm2, ProcessingEnvironment processingEnv) {
    Type t1 = TypeAnnotationUtils.unannotatedType(tm1);
    Type t2 = TypeAnnotationUtils.unannotatedType(tm2);
    JavacProcessingEnvironment javacEnv = (JavacProcessingEnvironment) processingEnv;
    com.sun.tools.javac.code.Types types =
        com.sun.tools.javac.code.Types.instance(javacEnv.getContext());
    if (types.isSameType(t1, t2)) {
      // Special case if the two types are equal.
      return t1;
    }
    // Handle the 'null' type manually.
    if (t1.getKind() == TypeKind.NULL) {
      return t1;
    }
    if (t2.getKind() == TypeKind.NULL) {
      return t2;
    }
    // Special case for primitives.
    if (isPrimitive(t1) || isPrimitive(t2)) {
      if (types.isAssignable(t1, t2)) {
        return t1;
      } else if (types.isAssignable(t2, t1)) {
        return t2;
      } else {
        // Javac types.glb returns TypeKind.Error when the GLB does
        // not exist, but we can't create one.  Use TypeKind.NONE
        // instead.
        return processingEnv.getTypeUtils().getNoType(TypeKind.NONE);
      }
    }
    if (t1.getKind() == TypeKind.WILDCARD) {
      return t2;
    }
    if (t2.getKind() == TypeKind.WILDCARD) {
      return t1;
    }

    // If neither type is a primitive type, null type, or wildcard
    // and if the types are not the same, use javac types.glb
    return types.glb(t1, t2);
  }

  /**
   * Returns the most specific type from the list, or null if none exists.
   *
   * @param typeMirrors a list of types
   * @param processingEnv the {@link ProcessingEnvironment} to use
   * @return the most specific of the types, or null if none exists
   */
  public static @Nullable TypeMirror mostSpecific(
      List<TypeMirror> typeMirrors, ProcessingEnvironment processingEnv) {
    if (typeMirrors.size() == 1) {
      return typeMirrors.get(0);
    } else {
      JavacProcessingEnvironment javacEnv = (JavacProcessingEnvironment) processingEnv;
      com.sun.tools.javac.code.Types types =
          com.sun.tools.javac.code.Types.instance(javacEnv.getContext());
      com.sun.tools.javac.util.List<Type> typeList = typeMirrorListToTypeList(typeMirrors);
      Type glb = types.glb(typeList);
      for (Type candidate : typeList) {
        if (types.isSameType(glb, candidate)) {
          return candidate;
        }
      }
      return null;
    }
  }

  /**
   * Given a list of TypeMirror, return a list of Type.
   *
   * @param typeMirrors a list of TypeMirrors
   * @return the argument, converted to a javac list
   */
  private static com.sun.tools.javac.util.List<Type> typeMirrorListToTypeList(
      List<TypeMirror> typeMirrors) {
    List<Type> typeList = CollectionsPlume.mapList(Type.class::cast, typeMirrors);
    return com.sun.tools.javac.util.List.from(typeList);
  }

  /// Substitutions

  /**
   * Returns the return type of a method, given the receiver of the method call.
   *
   * @param methodElement a method
   * @param substitutedReceiverType the receiver type, after substitution
   * @param env the environment
   * @return the return type of the method
   */
  public static TypeMirror substituteMethodReturnType(
      Element methodElement, TypeMirror substitutedReceiverType, ProcessingEnvironment env) {

    com.sun.tools.javac.code.Types types =
        com.sun.tools.javac.code.Types.instance(InternalUtils.getJavacContext(env));

    Type substitutedMethodType =
        types.memberType((Type) substitutedReceiverType, (Symbol) methodElement);
    return substitutedMethodType.getReturnType();
  }

  /**
   * Returns {@code type} as {@code superType} if {@code superType} is a super type of {@code type};
   * otherwise, null.
   *
   * @return {@code type} as {@code superType} if {@code superType} is a super type of {@code type};
   *     otherwise, null
   */
  public static TypeMirror asSuper(
      TypeMirror type, TypeMirror superType, ProcessingEnvironment env) {
    Context ctx = ((JavacProcessingEnvironment) env).getContext();
    com.sun.tools.javac.code.Types javacTypes = com.sun.tools.javac.code.Types.instance(ctx);
    return javacTypes.asSuper((Type) type, ((Type) superType).tsym);
  }

  /**
   * Returns the superclass of the given class. Returns null if there is not one.
   *
   * @param type a type
   * @param types type utilities
   * @return the superclass of the given class, or null
   */
  public static @Nullable TypeMirror getSuperclass(TypeMirror type, Types types) {
    List<? extends TypeMirror> superTypes = types.directSupertypes(type);
    for (TypeMirror t : superTypes) {
      // ignore interface types
      if (!(t instanceof ClassType)) {
        continue;
      }
      ClassType tt = (ClassType) t;
      if (!tt.isInterface()) {
        return t;
      }
    }
    return null;
  }

  /**
<<<<<<< HEAD
   * Returns the superclass or interface of the given class. Returns null if there is not one.
   *
   * @param type a type
   * @param types type utilities
   * @return the superclass of the given class, or null
=======
   * Returns the superclass the given type. If there is no superclass the first interface returned
   * by {@link Types#directSupertypes(TypeMirror)} is returned. If the type has neither a superclass
   * nor a superinterface, then null is returned.
   *
   * @param type a type
   * @param types type utilities
   * @return the superclass or super interface of the given type, or null
>>>>>>> 039d70ef
   */
  public static @Nullable DeclaredType getSuperClassOrInterface(TypeMirror type, Types types) {
    List<? extends TypeMirror> superTypes = types.directSupertypes(type);
    for (TypeMirror t : superTypes) {
<<<<<<< HEAD
      if (t instanceof ClassType) {
        return (ClassType) t;
=======
      if (t.getKind() == TypeKind.DECLARED) {
        return (DeclaredType) t;
>>>>>>> 039d70ef
      }
    }
    return null;
  }

  /**
   * Returns the type of primitive conversion from {@code from} to {@code to}.
   *
   * @param from a primitive type
   * @param to a primitive type
   * @return the type of primitive conversion from {@code from} to {@code to}
   */
  public static TypeKindUtils.PrimitiveConversionKind getPrimitiveConversionKind(
      PrimitiveType from, PrimitiveType to) {
    return TypeKindUtils.getPrimitiveConversionKind(from.getKind(), to.getKind());
  }

  /**
   * Returns a new type mirror with the same type as {@code type} where all the type variables in
   * {@code typeVariables} have been substituted with the type arguments in {@code typeArgs}.
   *
   * <p>This is a wrapper around {@link com.sun.tools.javac.code.Types#subst(Type,
   * com.sun.tools.javac.util.List, com.sun.tools.javac.util.List)}.
   *
   * @param type type to do substitution in
   * @param typeVariables type variables that should be replaced with the type mirror at the same
   *     index of {@code typeArgs}
   * @param typeArgs type mirrors that should replace the type variable at the same index of {@code
   *     typeVariables}
   * @param env processing environment
   * @return a new type mirror with the same type as {@code type} where all the type variables in
   *     {@code typeVariables} have been substituted with the type arguments in {@code typeArgs}
   */
  public static TypeMirror substitute(
      TypeMirror type,
      List<? extends TypeMirror> typeVariables,
      List<? extends TypeMirror> typeArgs,
      ProcessingEnvironment env) {

    List<Type> newP = CollectionsPlume.mapList(Type.class::cast, typeVariables);

    List<Type> newT = CollectionsPlume.mapList(Type.class::cast, typeArgs);

    JavacProcessingEnvironment javacEnv = (JavacProcessingEnvironment) env;
    com.sun.tools.javac.code.Types types =
        com.sun.tools.javac.code.Types.instance(javacEnv.getContext());
    return types.subst(
        (Type) type,
        com.sun.tools.javac.util.List.from(newP),
        com.sun.tools.javac.util.List.from(newT));
  }

  /**
   * Returns the depth of an array type.
   *
   * @param arrayType an array type
   * @return the depth of {@code arrayType}
   */
  public static int getArrayDepth(TypeMirror arrayType) {
    int counter = 0;
    TypeMirror type = arrayType;
    while (type.getKind() == TypeKind.ARRAY) {
      counter++;
      type = ((ArrayType) type).getComponentType();
    }
    return counter;
  }

  /**
   * If {@code typeMirror} is a wildcard, returns a fresh type variable that will be used as a
   * captured type variable for it. If {@code typeMirror} is not a wildcard, returns {@code
   * typeMirror}.
   *
   * @param typeMirror a type
   * @param env processing environment
   * @return a fresh type variable if {@code typeMirror} is a wildcard, otherwise {@code typeMirror}
   */
  public static TypeMirror freshTypeVariable(TypeMirror typeMirror, ProcessingEnvironment env) {
    JavacProcessingEnvironment javacEnv = (JavacProcessingEnvironment) env;
    com.sun.tools.javac.code.Types types =
        com.sun.tools.javac.code.Types.instance(javacEnv.getContext());
    return types.freshTypeVariables(com.sun.tools.javac.util.List.of((Type) typeMirror)).head;
  }

  public static TypeMirror freshTypeVariable(
      @Nullable TypeMirror upper, @Nullable TypeMirror lower, ProcessingEnvironment env) {
    JavacProcessingEnvironment javacEnv = (JavacProcessingEnvironment) env;
    Names names = Names.instance(javacEnv.getContext());
    Symtab syms = Symtab.instance(javacEnv.getContext());
    com.sun.tools.javac.util.Name capturedName = names.fromString("<captured wildcard>");
    WildcardType wildcardType = null;
    if (lower != null
        && (lower.getKind() == TypeKind.ARRAY
            || lower.getKind() == TypeKind.DECLARED
            || lower.getKind() == TypeKind.TYPEVAR)) {

      wildcardType = env.getTypeUtils().getWildcardType(null, lower);
    } else if (upper != null
        && (upper.getKind() == TypeKind.ARRAY
            || upper.getKind() == TypeKind.DECLARED
            || upper.getKind() == TypeKind.TYPEVAR)) {
      wildcardType = env.getTypeUtils().getWildcardType(upper, null);
    } else {
      wildcardType = env.getTypeUtils().getWildcardType(null, null);
    }
    if (lower == null) {
      lower = syms.botType;
    }
    if (upper == null) {
      upper = syms.objectType;
    }
    return new CapturedType(
        capturedName, syms.noSymbol, (Type) upper, (Type) lower, (Type.WildcardType) wildcardType);
  }

  /**
   * Returns the list of type variables such that a type variable in the list only references type
   * variables at a lower index than itself.
   *
   * @param collection a collection of type variables
   * @param types type utilities
   * @return the type variables ordered so that each type variable only references earlier type
   *     variables
   */
  public static List<TypeVariable> order(Collection<TypeVariable> collection, Types types) {
    List<TypeVariable> list = new ArrayList<>(collection);
    List<TypeVariable> ordered = new ArrayList<>();
    while (!list.isEmpty()) {
      TypeVariable free = doesNotContainOthers(list, types);
      list.remove(free);
      ordered.add(free);
    }
    return ordered;
  }

  /**
   * Returns the first TypeVariable in {@code collection} that does not contain any other type in
   * the collection.
   *
   * @param collection a collection of type variables
   * @param types types
   * @return the first TypeVariable in {@code collection} that does not contain any other type in
   *     the collection, but maybe itsself
   */
  @SuppressWarnings("interning:not.interned") // must be the same object from collection
  private static TypeVariable doesNotContainOthers(
      Collection<? extends TypeVariable> collection, Types types) {
    for (TypeVariable candidate : collection) {
      boolean doesNotContain = true;
      for (TypeVariable other : collection) {
        if (candidate != other && types.contains(candidate, other)) {
          doesNotContain = false;
          break;
        }
      }
      if (doesNotContain) {
        return candidate;
      }
    }
    throw new BugInCF("Not found: %s", StringsPlume.join(",", collection));
  }

  /**
   * This method returns the single abstract method declared by {@code functionalInterfaceType}.
   * (The type of this method is referred to as the function type.)
   *
   * @param functionalInterfaceType functional interface
   * @param env ProcessingEnvironment
   * @return the single abstract method declared by the type of the tree
   */
  public static ExecutableElement findFunction(
      TypeMirror functionalInterfaceType, ProcessingEnvironment env) {
    Context ctx = ((JavacProcessingEnvironment) env).getContext();
    com.sun.tools.javac.code.Types javacTypes = com.sun.tools.javac.code.Types.instance(ctx);
    return (ExecutableElement)
        javacTypes.findDescriptorSymbol(((Type) functionalInterfaceType).asElement());
  }

  /**
   * This method returns the single abstract method declared by {@code functionalInterfaceType}.
   * (The type of this method is referred to as the function type.)
   *
   * @param functionalInterfaceType functional interface
   * @param env ProcessingEnvironment
   * @return the single abstract method declared by the type of the tree
   */
  public static ExecutableType findFunctionType(
      TypeMirror functionalInterfaceType, ProcessingEnvironment env) {
    Context ctx = ((JavacProcessingEnvironment) env).getContext();
    com.sun.tools.javac.code.Types javacTypes = com.sun.tools.javac.code.Types.instance(ctx);
    return (ExecutableType) javacTypes.findDescriptorType((Type) functionalInterfaceType);
  }

  /**
   * Return whether or not {@code type} is raw.
   *
   * @param type type to check
   * @return whether or not {@code type} is raw
   */
  public static boolean isRaw(TypeMirror type) {
    if (type.getKind() == TypeKind.DECLARED) {
      TypeElement typeelem = (TypeElement) ((DeclaredType) type).asElement();
      DeclaredType declty = (DeclaredType) typeelem.asType();
      return !declty.getTypeArguments().isEmpty()
          && ((DeclaredType) type).getTypeArguments().isEmpty();
    }
    return false;
  }

  /**
   * Returns the most specific super type of {@code type} that is an array or null if {@code type}
   * is not a subtype of an array.
   */
  public static TypeMirror getMostSpecificArrayType(TypeMirror type, Types types) {
    if (type.getKind() == TypeKind.ARRAY) {
      return type;
    } else {
      for (TypeMirror superType : types.directSupertypes(type)) {
        TypeMirror arrayType = getMostSpecificArrayType(superType, types);
        if (arrayType != null) {
          return arrayType;
        }
      }
      return null;
    }
  }

  /**
   * Returns whether {@code type} is a parameterized type.
   *
   * @param type type to check
   * @return whether {@code type} is a parameterized type
   */
  public static boolean isParameterizedType(TypeMirror type) {
    return ((Type) type).isParameterized();
  }

  /**
   * Return true if {@code typeMirror} is a declared type with at least one wildcard as a type
   * argument.
   *
   * @param typeMirror type to check
   * @return true if {@code typeMirror} is a declared type with at least one wildcard as a type
   *     argument
   */
  public static boolean isWildcardParameterized(TypeMirror typeMirror) {
    if (isParameterizedType(typeMirror) && typeMirror.getKind() == TypeKind.DECLARED) {
      for (TypeMirror t : ((DeclaredType) typeMirror).getTypeArguments()) {
        if (t.getKind() == TypeKind.WILDCARD) {
          return true;
        }
      }
    }
    return false;
  }

  /**
   * Creates a wildcard with the given bounds. If upper bound is Object, then the created wildcard
   * will not have an upper bound.
   */
  public static TypeMirror createWildcard(
      TypeMirror lowerBound, TypeMirror upperBound, Types types) {
    if (isObject(upperBound)) {
      upperBound = null;
    }

    assert lowerBound == null || upperBound == null;
    WildcardType wildcardType = types.getWildcardType(upperBound, lowerBound);
    return com.sun.tools.javac.util.List.of((Type) wildcardType).head;
  }
}<|MERGE_RESOLUTION|>--- conflicted
+++ resolved
@@ -1052,13 +1052,6 @@
   }
 
   /**
-<<<<<<< HEAD
-   * Returns the superclass or interface of the given class. Returns null if there is not one.
-   *
-   * @param type a type
-   * @param types type utilities
-   * @return the superclass of the given class, or null
-=======
    * Returns the superclass the given type. If there is no superclass the first interface returned
    * by {@link Types#directSupertypes(TypeMirror)} is returned. If the type has neither a superclass
    * nor a superinterface, then null is returned.
@@ -1066,18 +1059,12 @@
    * @param type a type
    * @param types type utilities
    * @return the superclass or super interface of the given type, or null
->>>>>>> 039d70ef
    */
   public static @Nullable DeclaredType getSuperClassOrInterface(TypeMirror type, Types types) {
     List<? extends TypeMirror> superTypes = types.directSupertypes(type);
     for (TypeMirror t : superTypes) {
-<<<<<<< HEAD
-      if (t instanceof ClassType) {
-        return (ClassType) t;
-=======
       if (t.getKind() == TypeKind.DECLARED) {
         return (DeclaredType) t;
->>>>>>> 039d70ef
       }
     }
     return null;
