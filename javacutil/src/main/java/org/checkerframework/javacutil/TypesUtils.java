package org.checkerframework.javacutil;

import com.sun.tools.javac.code.Symbol;
import com.sun.tools.javac.code.Symtab;
import com.sun.tools.javac.code.Type;
import com.sun.tools.javac.code.Type.CapturedType;
import com.sun.tools.javac.code.TypeTag;
import com.sun.tools.javac.model.JavacTypes;
import com.sun.tools.javac.processing.JavacProcessingEnvironment;
import com.sun.tools.javac.util.Context;
import javax.annotation.processing.ProcessingEnvironment;
import javax.lang.model.element.Element;
import javax.lang.model.element.Name;
import javax.lang.model.element.NestingKind;
import javax.lang.model.element.TypeElement;
import javax.lang.model.element.TypeParameterElement;
import javax.lang.model.type.ArrayType;
import javax.lang.model.type.DeclaredType;
import javax.lang.model.type.TypeKind;
import javax.lang.model.type.TypeMirror;
import javax.lang.model.type.TypeVariable;
import javax.lang.model.type.WildcardType;
import javax.lang.model.util.Elements;
import javax.lang.model.util.Types;
import org.checkerframework.checker.nullness.qual.Nullable;
import org.checkerframework.checker.signature.qual.DotSeparatedIdentifiers;
import org.plumelib.util.ImmutableTypes;

/** A utility class that helps with {@link TypeMirror}s. */
// TODO: This class needs significant restructuring
public final class TypesUtils {

    // Class cannot be instantiated
    private TypesUtils() {
        throw new AssertionError("Class TypesUtils cannot be instantiated.");
    }

    /**
     * Gets the fully qualified name for a provided type. It returns an empty name if type is an
     * anonymous type.
     *
     * @param type the declared type
     * @return the name corresponding to that type
     */
    public static @DotSeparatedIdentifiers Name getQualifiedName(DeclaredType type) {
        TypeElement element = (TypeElement) type.asElement();
        return element.getQualifiedName();
    }

    /**
     * Checks if the type represents a java.lang.Object declared type.
     *
     * @param type the type
     * @return true iff type represents java.lang.Object
     */
    public static boolean isObject(TypeMirror type) {
        return isDeclaredOfName(type, "java.lang.Object");
    }

    /**
     * Checks if the type represents a java.lang.Class declared type.
     *
     * @param type the type
     * @return true iff type represents java.lang.Class
     */
    public static boolean isClass(TypeMirror type) {
        return isDeclaredOfName(type, "java.lang.Class");
    }

    /**
     * Checks if the type represents a java.lang.String declared type.
     *
     * @param type the type
     * @return true iff type represents java.lang.String
     */
    public static boolean isString(TypeMirror type) {
        return isDeclaredOfName(type, "java.lang.String");
    }

    /**
     * Checks if the type represents a boolean type, that is either boolean (primitive type) or
     * java.lang.Boolean.
     *
     * @param type the type to test
     * @return true iff type represents a boolean type
     */
    public static boolean isBooleanType(TypeMirror type) {
        return isDeclaredOfName(type, "java.lang.Boolean") || type.getKind() == TypeKind.BOOLEAN;
    }

    /**
     * Check if the type represents a declared type of the given qualified name.
     *
     * @param type the type
     * @return type iff type represents a declared type of the qualified name
     */
    public static boolean isDeclaredOfName(TypeMirror type, CharSequence qualifiedName) {
        return type.getKind() == TypeKind.DECLARED
                && getQualifiedName((DeclaredType) type).contentEquals(qualifiedName);
    }

    public static boolean isBoxedPrimitive(TypeMirror type) {
        if (type.getKind() != TypeKind.DECLARED) {
            return false;
        }

        String qualifiedName = getQualifiedName((DeclaredType) type).toString();

        return (qualifiedName.equals("java.lang.Boolean")
                || qualifiedName.equals("java.lang.Byte")
                || qualifiedName.equals("java.lang.Character")
                || qualifiedName.equals("java.lang.Short")
                || qualifiedName.equals("java.lang.Integer")
                || qualifiedName.equals("java.lang.Long")
                || qualifiedName.equals("java.lang.Double")
                || qualifiedName.equals("java.lang.Float"));
    }

    /**
     * Return true if this is an immutable type in the JDK.
     *
     * <p>This does not use immutability annotations and always returns false for user-defined
     * classes.
     */
    public static boolean isImmutableTypeInJdk(TypeMirror type) {
        return isPrimitive(type)
                || (type.getKind() == TypeKind.DECLARED
                        && ImmutableTypes.isImmutable(
                                getQualifiedName((DeclaredType) type).toString()));
    }

    /** @return type represents a Throwable type (e.g. Exception, Error) */
    public static boolean isThrowable(TypeMirror type) {
        while (type != null && type.getKind() == TypeKind.DECLARED) {
            DeclaredType dt = (DeclaredType) type;
            TypeElement elem = (TypeElement) dt.asElement();
            Name name = elem.getQualifiedName();
            if ("java.lang.Throwable".contentEquals(name)) {
                return true;
            }
            type = elem.getSuperclass();
        }
        return false;
    }

    /**
     * Returns true iff the argument is an anonymous type.
     *
     * @return whether the argument is an anonymous type
     */
    public static boolean isAnonymous(TypeMirror type) {
        return (type instanceof DeclaredType)
                && ((TypeElement) ((DeclaredType) type).asElement()).getNestingKind()
                        == NestingKind.ANONYMOUS;
    }

    /**
     * Returns true iff the argument is a primitive type.
     *
     * @return whether the argument is a primitive type
     */
    public static boolean isPrimitive(TypeMirror type) {
        switch (type.getKind()) {
            case BOOLEAN:
            case BYTE:
            case CHAR:
            case DOUBLE:
            case FLOAT:
            case INT:
            case LONG:
            case SHORT:
                return true;
            default:
                return false;
        }
    }

    /**
     * Returns true iff the arguments are both the same primitive types.
     *
     * <p>This is needed because class {@code Type.ClassType} does not override equals.
     *
     * @return whether the arguments are the same primitive types
     */
    public static boolean areSameDeclaredTypes(Type.ClassType t1, Type.ClassType t2) {
        // Do a cheaper test first
        if (t1.tsym.name != t2.tsym.name) {
            return false;
        }
        return t1.toString().equals(t1.toString());
    }

    /**
     * Returns true iff the arguments are both the same primitive types.
     *
     * @return whether the arguments are the same primitive types
     */
    public static boolean areSamePrimitiveTypes(TypeMirror left, TypeMirror right) {
        if (!isPrimitive(left) || !isPrimitive(right)) {
            return false;
        }

        return (left.getKind() == right.getKind());
    }

    /**
     * Returns true iff the argument is a primitive numeric type.
     *
     * @return whether the argument is a primitive numeric type
     */
    public static boolean isNumeric(TypeMirror type) {
        switch (type.getKind()) {
            case BYTE:
            case CHAR:
            case DOUBLE:
            case FLOAT:
            case INT:
            case LONG:
            case SHORT:
                return true;
            default:
                return false;
        }
    }

    /**
     * Returns true iff the argument is an integral type.
     *
     * @return whether the argument is an integral type
     */
    public static boolean isIntegral(TypeMirror type) {
        switch (type.getKind()) {
            case BYTE:
            case CHAR:
            case INT:
            case LONG:
            case SHORT:
                return true;
            default:
                return false;
        }
    }

    /**
     * Returns true iff the argument is a floating point type.
     *
     * @return whether the argument is a floating point type
     */
    public static boolean isFloating(TypeMirror type) {
        switch (type.getKind()) {
            case DOUBLE:
            case FLOAT:
                return true;
            default:
                return false;
        }
    }

    /**
     * Returns the widened numeric type for an arithmetic operation performed on a value of the left
     * type and the right type. Defined in JLS 5.6.2. We return a {@link TypeKind} because creating
     * a {@link TypeMirror} requires a {@link Types} object from the {@link
     * javax.annotation.processing.ProcessingEnvironment}.
     *
     * @return the result of widening numeric conversion, or NONE when the conversion cannot be
     *     performed
     */
    public static TypeKind widenedNumericType(TypeMirror left, TypeMirror right) {
        if (!isNumeric(left) || !isNumeric(right)) {
            return TypeKind.NONE;
        }

        TypeKind leftKind = left.getKind();
        TypeKind rightKind = right.getKind();

        if (leftKind == TypeKind.DOUBLE || rightKind == TypeKind.DOUBLE) {
            return TypeKind.DOUBLE;
        }

        if (leftKind == TypeKind.FLOAT || rightKind == TypeKind.FLOAT) {
            return TypeKind.FLOAT;
        }

        if (leftKind == TypeKind.LONG || rightKind == TypeKind.LONG) {
            return TypeKind.LONG;
        }

        return TypeKind.INT;
    }

    /**
     * If the argument is a bounded TypeVariable or WildcardType, return its non-variable,
     * non-wildcard upper bound. Otherwise, return the type itself.
     *
     * @param type a type
     * @return the non-variable, non-wildcard upper bound of a type, if it has one, or itself if it
     *     has no bounds
     */
    public static TypeMirror upperBound(TypeMirror type) {
        do {
            if (type instanceof TypeVariable) {
                TypeVariable tvar = (TypeVariable) type;
                if (tvar.getUpperBound() != null) {
                    type = tvar.getUpperBound();
                } else {
                    break;
                }
            } else if (type instanceof WildcardType) {
                WildcardType wc = (WildcardType) type;
                if (wc.getExtendsBound() != null) {
                    type = wc.getExtendsBound();
                } else {
                    break;
                }
            } else {
                break;
            }
        } while (true);
        return type;
    }

    /**
     * Get the type parameter for this wildcard from the underlying type's bound field This field is
     * sometimes null, in that case this method will return null.
     *
     * @return the TypeParameterElement the wildcard is an argument to, {@code null} otherwise
     */
    public static @Nullable TypeParameterElement wildcardToTypeParam(
            final Type.WildcardType wildcard) {

        final Element typeParamElement;
        if (wildcard.bound != null) {
            typeParamElement = wildcard.bound.asElement();
        } else {
            typeParamElement = null;
        }

        return (TypeParameterElement) typeParamElement;
    }

    /**
     * Version of com.sun.tools.javac.code.Types.wildUpperBound(Type) that works with both jdk8
     * (called upperBound there) and jdk8u.
     */
    // TODO: contrast to upperBound.
    public static Type wildUpperBound(TypeMirror tm, ProcessingEnvironment env) {
        Type t = (Type) tm;
        if (t.hasTag(TypeTag.WILDCARD)) {
            Context context = ((JavacProcessingEnvironment) env).getContext();
            Type.WildcardType w = (Type.WildcardType) TypeAnnotationUtils.unannotatedType(t);
            if (w.isSuperBound()) { // returns true if w is unbound
                Symtab syms = Symtab.instance(context);
                // w.bound is null if the wildcard is from bytecode.
                return w.bound == null ? syms.objectType : w.bound.getUpperBound();
            } else {
                return wildUpperBound(w.type, env);
            }
        } else {
            return TypeAnnotationUtils.unannotatedType(t);
        }
    }

    /**
     * Version of com.sun.tools.javac.code.Types.wildLowerBound(Type) that works with both jdk8
     * (called upperBound there) and jdk8u.
     */
    public static Type wildLowerBound(TypeMirror tm, ProcessingEnvironment env) {
        Type t = (Type) tm;
        if (t.hasTag(TypeTag.WILDCARD)) {
            Context context = ((JavacProcessingEnvironment) env).getContext();
            Symtab syms = Symtab.instance(context);
            Type.WildcardType w = (Type.WildcardType) TypeAnnotationUtils.unannotatedType(t);
            return w.isExtendsBound() ? syms.botType : wildLowerBound(w.type, env);
        } else {
            return TypeAnnotationUtils.unannotatedType(t);
        }
    }

    /** Returns the {@link TypeMirror} for a given {@link Class}. */
    public static TypeMirror typeFromClass(Class<?> clazz, Types types, Elements elements) {
        if (clazz == void.class) {
            return types.getNoType(TypeKind.VOID);
        } else if (clazz.isPrimitive()) {
            String primitiveName = clazz.getName().toUpperCase();
            TypeKind primitiveKind = TypeKind.valueOf(primitiveName);
            return types.getPrimitiveType(primitiveKind);
        } else if (clazz.isArray()) {
            TypeMirror componentType = typeFromClass(clazz.getComponentType(), types, elements);
            return types.getArrayType(componentType);
        } else {
            String name = clazz.getCanonicalName();
            assert name != null : "@AssumeAssertion(nullness): assumption";
            TypeElement element = elements.getTypeElement(name);
            if (element == null) {
                throw new BugInCF("Unrecognized class: " + clazz);
            }
            return element.asType();
        }
    }

    /** Returns an {@link ArrayType} with elements of type {@code componentType}. */
    public static ArrayType createArrayType(TypeMirror componentType, Types types) {
        JavacTypes t = (JavacTypes) types;
        return t.getArrayType(componentType);
    }

    /**
     * Returns true if declaredType is a Class that is used to box primitive type (e.g.
     * declaredType=java.lang.Double and primitiveType=22.5d )
     */
    public static boolean isBoxOf(TypeMirror declaredType, TypeMirror primitiveType) {
        if (declaredType.getKind() != TypeKind.DECLARED) {
            return false;
        }

        final String qualifiedName = getQualifiedName((DeclaredType) declaredType).toString();
        switch (primitiveType.getKind()) {
            case BOOLEAN:
                return qualifiedName.equals("java.lang.Boolean");
            case BYTE:
                return qualifiedName.equals("java.lang.Byte");
            case CHAR:
                return qualifiedName.equals("java.lang.Character");
            case DOUBLE:
                return qualifiedName.equals("java.lang.Double");
            case FLOAT:
                return qualifiedName.equals("java.lang.Float");
            case INT:
                return qualifiedName.equals("java.lang.Integer");
            case LONG:
                return qualifiedName.equals("java.lang.Long");
            case SHORT:
                return qualifiedName.equals("java.lang.Short");

            default:
                return false;
        }
    }

    /**
     * Given a bounded type (wildcard or typevar) get the concrete type of its upper bound. If the
     * bounded type extends other bounded types, this method will iterate through their bounds until
     * a class, interface, or intersection is found.
     *
     * @return a type that is not a wildcard or typevar, or {@code null} if this type is an
     *     unbounded wildcard
     */
    public static @Nullable TypeMirror findConcreteUpperBound(final TypeMirror boundedType) {
        TypeMirror effectiveUpper = boundedType;
        outerLoop:
        while (true) {
            switch (effectiveUpper.getKind()) {
                case WILDCARD:
                    effectiveUpper =
                            ((javax.lang.model.type.WildcardType) effectiveUpper).getExtendsBound();
                    if (effectiveUpper == null) {
                        return null;
                    }
                    break;

                case TYPEVAR:
                    effectiveUpper = ((TypeVariable) effectiveUpper).getUpperBound();
                    break;

                default:
                    break outerLoop;
            }
        }
        return effectiveUpper;
    }

    /**
     * Returns true if the erased type of subtype is a subtype of the erased type of supertype.
     *
     * @param subtype possible subtype
     * @param supertype possible supertype
     * @param types a Types object
     * @return true if the erased type of subtype is a subtype of the erased type of supertype
     */
    public static boolean isErasedSubtype(TypeMirror subtype, TypeMirror supertype, Types types) {
        return types.isSubtype(types.erasure(subtype), types.erasure(supertype));
    }

    /** Returns whether a TypeVariable represents a captured type. */
    public static boolean isCaptured(TypeMirror typeVar) {
        if (typeVar.getKind() != TypeKind.TYPEVAR) {
            return false;
        }
        return ((Type.TypeVar) TypeAnnotationUtils.unannotatedType(typeVar)).isCaptured();
    }

    /** If typeVar is a captured wildcard, returns that wildcard; otherwise returns {@code null}. */
    public static @Nullable WildcardType getCapturedWildcard(TypeVariable typeVar) {
        if (isCaptured(typeVar)) {
            return ((CapturedType) TypeAnnotationUtils.unannotatedType(typeVar)).wildcard;
        }
        return null;
    }

    /** Returns whether a TypeMirror represents a class type. */
    public static boolean isClassType(TypeMirror type) {
        return (type instanceof Type.ClassType);
    }

    /**
     * Returns the least upper bound of two {@link TypeMirror}s, ignoring any annotations on the
     * types.
     *
     * <p>Wrapper around Types.lub to add special handling for null types, primitives, and
     * wildcards.
     *
     * @param tm1 a {@link TypeMirror}
     * @param tm2 a {@link TypeMirror}
     * @param processingEnv the {@link ProcessingEnvironment} to use
     * @return the least upper bound of {@code tm1} and {@code tm2}.
     */
    public static TypeMirror leastUpperBound(
            TypeMirror tm1, TypeMirror tm2, ProcessingEnvironment processingEnv) {
        Type t1 = TypeAnnotationUtils.unannotatedType(tm1);
        Type t2 = TypeAnnotationUtils.unannotatedType(tm2);
        JavacProcessingEnvironment javacEnv = (JavacProcessingEnvironment) processingEnv;
        com.sun.tools.javac.code.Types types =
                com.sun.tools.javac.code.Types.instance(javacEnv.getContext());
        // Handle the 'null' type manually (not done by types.lub).
        if (t1.getKind() == TypeKind.NULL) {
            return t2;
        }
        if (t2.getKind() == TypeKind.NULL) {
            return t1;
        }
        if (t1.getKind() == TypeKind.WILDCARD) {
            WildcardType wc1 = (WildcardType) t1;
            Type bound = (Type) wc1.getExtendsBound();
            if (bound == null) {
                // Implicit upper bound of java.lang.Object
                Elements elements = processingEnv.getElementUtils();
                return elements.getTypeElement("java.lang.Object").asType();
            }
            t1 = bound;
        }
        if (t2.getKind() == TypeKind.WILDCARD) {
            WildcardType wc2 = (WildcardType) t2;
            Type bound = (Type) wc2.getExtendsBound();
            if (bound == null) {
                // Implicit upper bound of java.lang.Object
                Elements elements = processingEnv.getElementUtils();
                return elements.getTypeElement("java.lang.Object").asType();
            }
            t2 = bound;
        }
        if (types.isSameType(t1, t2)) {
            // Special case if the two types are equal.
            return t1;
        }
        // Special case for primitives.
        if (isPrimitive(t1) || isPrimitive(t2)) {
            if (types.isAssignable(t1, t2)) {
                return t2;
            } else if (types.isAssignable(t2, t1)) {
                return t1;
            } else {
                Elements elements = processingEnv.getElementUtils();
                return elements.getTypeElement("java.lang.Object").asType();
            }
        }
        return types.lub(t1, t2);
    }

    /**
     * Returns the greatest lower bound of two {@link TypeMirror}s, ignoring any annotations on the
     * types.
     *
     * <p>Wrapper around Types.glb to add special handling for null types, primitives, and
     * wildcards.
     *
     * @param tm1 a {@link TypeMirror}
     * @param tm2 a {@link TypeMirror}
     * @param processingEnv the {@link ProcessingEnvironment} to use
     * @return the greatest lower bound of {@code tm1} and {@code tm2}.
     */
    public static TypeMirror greatestLowerBound(
            TypeMirror tm1, TypeMirror tm2, ProcessingEnvironment processingEnv) {
        Type t1 = TypeAnnotationUtils.unannotatedType(tm1);
        Type t2 = TypeAnnotationUtils.unannotatedType(tm2);
        JavacProcessingEnvironment javacEnv = (JavacProcessingEnvironment) processingEnv;
        com.sun.tools.javac.code.Types types =
                com.sun.tools.javac.code.Types.instance(javacEnv.getContext());
        if (types.isSameType(t1, t2)) {
            // Special case if the two types are equal.
            return t1;
        }
        // Handle the 'null' type manually.
        if (t1.getKind() == TypeKind.NULL) {
            return t1;
        }
        if (t2.getKind() == TypeKind.NULL) {
            return t2;
        }
        // Special case for primitives.
        if (isPrimitive(t1) || isPrimitive(t2)) {
            if (types.isAssignable(t1, t2)) {
                return t1;
            } else if (types.isAssignable(t2, t1)) {
                return t2;
            } else {
                // Javac types.glb returns TypeKind.Error when the GLB does
                // not exist, but we can't create one.  Use TypeKind.NONE
                // instead.
                return processingEnv.getTypeUtils().getNoType(TypeKind.NONE);
            }
        }
        if (t1.getKind() == TypeKind.WILDCARD) {
            return t2;
        }
        if (t2.getKind() == TypeKind.WILDCARD) {
            return t1;
        }

        // If neither type is a primitive type, null type, or wildcard
        // and if the types are not the same, use javac types.glb
        return types.glb(t1, t2);
    }

    /** Returns the return type of a method, given the receiver of the method call. */
    public static TypeMirror substituteMethodReturnType(
            Element methodElement, TypeMirror substitutedReceiverType, ProcessingEnvironment env) {

        com.sun.tools.javac.code.Types types =
                com.sun.tools.javac.code.Types.instance(InternalUtils.getJavacContext(env));

        Type substitutedMethodType =
                types.memberType((Type) substitutedReceiverType, (Symbol) methodElement);
        return substitutedMethodType.getReturnType();
    }

    /**
     * Returns the type element for {@code type} if {@code type} is a class, interface, annotation
     * type, or enum. Otherwise, returns null.
     *
     * @param type whose element is returned
     * @return the type element for {@code type} if {@code type} is a class, interface, annotation
     *     type, or enum; otherwise, returns {@code null}
     */
    public static @Nullable TypeElement getTypeElement(TypeMirror type) {
        Element element = ((Type) type).asElement();
<<<<<<< HEAD
        if (element == null) {
            return null;
        }
        switch (element.getKind()) {
            case ANNOTATION_TYPE:
            case CLASS:
            case ENUM:
            case INTERFACE:
                return (TypeElement) element;
            default:
                return null;
=======
        if (ElementUtils.isClassElement(element)) {
            return (TypeElement) element;
>>>>>>> 5036f33c
        }
        return null;
    }

    /**
     * @return {@code type} as {@code superType} if {@code superType} is a super type of {@code
     *     type}; otherwise, null
     */
    public static TypeMirror asSuper(
            TypeMirror type, TypeMirror superType, ProcessingEnvironment env) {
        Context ctx = ((JavacProcessingEnvironment) env).getContext();
        com.sun.tools.javac.code.Types javacTypes = com.sun.tools.javac.code.Types.instance(ctx);
        return javacTypes.asSuper((Type) type, ((Type) superType).tsym);
    }

    /**
     * Returns whether or not {@code type} is a functional interface type (as defined in JLS 9.8).
     *
     * @param type possible functional interface type
     * @param env ProcessingEnvironment
     * @return whether or not {@code type} is a functional interface type (as defined in JLS 9.8)
     */
    public static boolean isFunctionalInterface(TypeMirror type, ProcessingEnvironment env) {
        Context ctx = ((JavacProcessingEnvironment) env).getContext();
        com.sun.tools.javac.code.Types javacTypes = com.sun.tools.javac.code.Types.instance(ctx);
        return javacTypes.isFunctionalInterface((Type) type);
    }
}<|MERGE_RESOLUTION|>--- conflicted
+++ resolved
@@ -643,22 +643,11 @@
      */
     public static @Nullable TypeElement getTypeElement(TypeMirror type) {
         Element element = ((Type) type).asElement();
-<<<<<<< HEAD
         if (element == null) {
             return null;
         }
-        switch (element.getKind()) {
-            case ANNOTATION_TYPE:
-            case CLASS:
-            case ENUM:
-            case INTERFACE:
-                return (TypeElement) element;
-            default:
-                return null;
-=======
         if (ElementUtils.isClassElement(element)) {
             return (TypeElement) element;
->>>>>>> 5036f33c
         }
         return null;
     }
