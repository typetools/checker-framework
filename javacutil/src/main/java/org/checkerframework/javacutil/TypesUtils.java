--- conflicted
+++ resolved
@@ -1304,7 +1304,6 @@
   }
 
   /**
-<<<<<<< HEAD
    * This method returns the single abstract method declared by {@code functionalInterfaceType}.
    * (The type of this method is referred to as the function type.)
    *
@@ -1412,7 +1411,9 @@
     assert lowerBound == null || nonObjectUpperBound == null;
     WildcardType wildcardType = types.getWildcardType(nonObjectUpperBound, lowerBound);
     return com.sun.tools.javac.util.List.of((Type) wildcardType).head;
-=======
+  }
+
+  /**
    * Returns true if the type is byte, short, char, Byte, Short, or Character. All other narrowings
    * require a cast. See JLS 5.1.3.
    *
@@ -1427,6 +1428,5 @@
     return unboxedKind == TypeKind.BYTE
         || unboxedKind == TypeKind.SHORT
         || unboxedKind == TypeKind.CHAR;
->>>>>>> a80830cb
   }
 }