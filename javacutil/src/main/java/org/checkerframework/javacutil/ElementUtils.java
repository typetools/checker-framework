package org.checkerframework.javacutil;

import com.sun.tools.javac.code.Flags;
import com.sun.tools.javac.code.Symbol;
import com.sun.tools.javac.code.Symbol.ClassSymbol;
import com.sun.tools.javac.code.Symbol.MethodSymbol;
import com.sun.tools.javac.code.Type;
import com.sun.tools.javac.model.JavacTypes;
import com.sun.tools.javac.processing.JavacProcessingEnvironment;
import com.sun.tools.javac.util.Context;
import java.lang.reflect.InvocationTargetException;
import java.lang.reflect.Method;
import java.util.ArrayDeque;
import java.util.ArrayList;
import java.util.Collection;
import java.util.Collections;
import java.util.Deque;
import java.util.EnumSet;
import java.util.Iterator;
import java.util.List;
import java.util.Set;
import java.util.StringJoiner;
import javax.annotation.processing.ProcessingEnvironment;
import javax.lang.model.element.AnnotationMirror;
import javax.lang.model.element.Element;
import javax.lang.model.element.ElementKind;
import javax.lang.model.element.ExecutableElement;
import javax.lang.model.element.Modifier;
import javax.lang.model.element.Name;
import javax.lang.model.element.PackageElement;
import javax.lang.model.element.TypeElement;
import javax.lang.model.element.VariableElement;
import javax.lang.model.type.DeclaredType;
import javax.lang.model.type.TypeKind;
import javax.lang.model.type.TypeMirror;
import javax.lang.model.util.ElementFilter;
import javax.lang.model.util.Elements;
import javax.lang.model.util.Types;
import javax.tools.JavaFileObject;
import org.checkerframework.checker.nullness.qual.NonNull;
import org.checkerframework.checker.nullness.qual.Nullable;
import org.checkerframework.checker.signature.qual.BinaryName;
import org.checkerframework.checker.signature.qual.CanonicalName;
import org.plumelib.util.ArraySet;
import org.plumelib.util.CollectionsPlume;

/**
 * Utility methods for analyzing {@code Element}s. This complements {@link Elements}, providing
 * functionality that it does not.
 */
public class ElementUtils {

  // Class cannot be instantiated.
  private ElementUtils() {
    throw new AssertionError("Class ElementUtils cannot be instantiated.");
  }

<<<<<<< HEAD
  /** The value of Flags.COMPACT_RECORD_CONSTRUCTOR which does not exist in Java 9 or 11. */
  private static final long Flags_COMPACT_RECORD_CONSTRUCTOR = 1L << 51;

=======
>>>>>>> 310be58e
  /** The value of Flags.GENERATED_MEMBER which does not exist in Java 9 or 11. */
  private static final long Flags_GENERATED_MEMBER = 16777216;

  /**
   * Returns the innermost type element that is, or encloses, the given element.
   *
   * <p>Note that in this code:
   *
   * <pre>{@code
   * class Outer {
   *   static class Inner {  }
   * }
   * }</pre>
   *
   * {@code Inner} has no enclosing type, but this method returns {@code Outer}.
   *
   * @param elem the enclosed element of a class
   * @return the innermost type element (possibly the argument itself), or null if {@code elem} is
   *     not, and is not enclosed by, a type element
   */
  public static @Nullable TypeElement enclosingTypeElement(Element elem) {
    Element result = elem;
    while (result != null && !isTypeElement(result)) {
      result = result.getEnclosingElement();
    }
    return (TypeElement) result;
  }

  /**
   * Returns the innermost type element enclosing the given element, that is different from the
   * element itself. By contrast, {@link #enclosingTypeElement} returns its argument if the argument
   * is a type element.
   *
   * @param elem the enclosed element of a class
   * @return the innermost type element, or null if no type element encloses {@code elem}
   */
  public static @Nullable TypeElement strictEnclosingTypeElement(Element elem) {
    Element enclosingElement = elem.getEnclosingElement();
    if (enclosingElement == null) {
      return null;
    }

    return enclosingTypeElement(enclosingElement);
  }

  /**
   * Returns the top-level type element that contains {@code element}.
   *
   * @param element the element whose enclosing tye element to find
   * @return a type element containing {@code element} that isn't contained in another class
   */
  public static TypeElement toplevelEnclosingTypeElement(Element element) {
    TypeElement result = enclosingTypeElement(element);
    if (result == null) {
      return (TypeElement) element;
    }

    TypeElement enclosing = strictEnclosingTypeElement(result);
    while (enclosing != null) {
      result = enclosing;
      enclosing = strictEnclosingTypeElement(enclosing);
    }

    return result;
  }

  /**
   * Returns the binary name of the class enclosing {@code executableElement}.
   *
   * @param executableElement the ExecutableElement
   * @return the binary name of the class enclosing {@code executableElement}
   */
  public static @BinaryName String getEnclosingClassName(ExecutableElement executableElement) {
    return getBinaryName(((MethodSymbol) executableElement).enclClass());
  }

  /**
   * Returns the binary name of the class enclosing {@code variableElement}.
   *
   * @param variableElement the VariableElement
   * @return the binary name of the class enclosing {@code variableElement}
   */
  public static @BinaryName String getEnclosingClassName(VariableElement variableElement) {
    TypeElement enclosingType = enclosingTypeElement(variableElement);
    if (enclosingType == null) {
      throw new BugInCF("enclosingTypeElement(%s) is null", variableElement);
    }
    return getBinaryName(enclosingType);
  }

  /**
   * Returns the innermost package element enclosing the given element. The same effect as {@link
   * javax.lang.model.util.Elements#getPackageOf(Element)}. Returns the element itself if it is a
   * package.
   *
   * @param elem the enclosed element of a package
   * @return the innermost package element
   */
  public static PackageElement enclosingPackage(Element elem) {
    Element result = elem;
    while (result != null && result.getKind() != ElementKind.PACKAGE) {
      Element encl = result.getEnclosingElement();
      result = encl;
    }
    return (PackageElement) result;
  }

  /**
   * Returns the "parent" package element for the given package element. For package "A.B" it gives
   * "A". For package "A" it gives the default package. For the default package it returns null.
   *
   * <p>Note that packages are not enclosed within each other, we have to manually climb the
   * namespaces. Calling "enclosingPackage" on a package element returns the package element itself
   * again.
   *
   * @param elem the package to start from
   * @param elements the element
   * @return the parent package element or {@code null}
   */
  public static @Nullable PackageElement parentPackage(PackageElement elem, Elements elements) {
    // The following might do the same thing:
    //   ((Symbol) elt).owner;
    // TODO: verify and see whether the change is worth it.
    String fqnstart = elem.getQualifiedName().toString();
    String fqn = fqnstart;
    if (fqn != null && !fqn.isEmpty()) {
      int dotPos = fqn.lastIndexOf('.');
      if (dotPos != -1) {
        return elements.getPackageElement(fqn.substring(0, dotPos));
      }
    }
    return null;
  }

  /**
   * Returns true if the element is a static element: whether it is a static field, static method,
   * or static class.
   *
   * @return true if element is static
   */
  public static boolean isStatic(Element element) {
    return element.getModifiers().contains(Modifier.STATIC);
  }

  /**
   * Returns true if the element is a final element: a final field, method, or final class.
   *
   * @return true if the element is final
   */
  public static boolean isFinal(Element element) {
    return element.getModifiers().contains(Modifier.FINAL);
  }

  /**
   * Returns true if the element is a effectively final element.
   *
   * @return true if the element is effectively final
   */
  public static boolean isEffectivelyFinal(Element element) {
    Symbol sym = (Symbol) element;
    if (sym.getEnclosingElement().getKind() == ElementKind.METHOD
        && (sym.getEnclosingElement().flags() & Flags.ABSTRACT) != 0) {
      return true;
    }
    return (sym.flags() & (Flags.FINAL | Flags.EFFECTIVELY_FINAL)) != 0;
  }

  /**
   * Returns the {@code TypeMirror} for usage of Element as a value. It returns the return type of a
   * method element, the class type of a constructor, or simply the type mirror of the element
   * itself.
   *
   * @param element the element whose type to obtain
   * @return the type for the element used as a value
   */
  @SuppressWarnings("nullness:dereference.of.nullable") // a constructor has an enclosing class
  public static TypeMirror getType(Element element) {
    if (element.getKind() == ElementKind.METHOD) {
      return ((ExecutableElement) element).getReturnType();
    } else if (element.getKind() == ElementKind.CONSTRUCTOR) {
      return enclosingTypeElement(element).asType();
    } else {
      return element.asType();
    }
  }

  /**
   * Returns the qualified name of the innermost class enclosing the provided {@code Element}.
   *
   * @param element an element enclosed by a class, or a {@code TypeElement}
   * @return the qualified {@code Name} of the innermost class enclosing the element
   */
  public static @Nullable Name getQualifiedClassName(Element element) {
    if (element.getKind() == ElementKind.PACKAGE) {
      PackageElement elem = (PackageElement) element;
      return elem.getQualifiedName();
    }

    TypeElement elem = enclosingTypeElement(element);
    if (elem == null) {
      return null;
    }

    return elem.getQualifiedName();
  }

  /**
   * Returns a verbose name that identifies the element.
   *
   * @param elt the element whose name to obtain
   * @return the qualified name of the given element
   */
  public static String getQualifiedName(Element elt) {
    if (elt.getKind() == ElementKind.PACKAGE || isTypeElement(elt)) {
      Name n = getQualifiedClassName(elt);
      if (n == null) {
        return "Unexpected element: " + elt;
      }
      return n.toString();
    } else {
      return getQualifiedName(elt.getEnclosingElement()) + "." + elt;
    }
  }

  /**
   * Returns the binary name of the given type.
   *
   * @param te a type
   * @return the binary name of the type
   */
  @SuppressWarnings("signature:return") // string manipulation
  public static @BinaryName String getBinaryName(TypeElement te) {
    Element enclosing = te.getEnclosingElement();
    String simpleName = te.getSimpleName().toString();
    if (enclosing == null) { // is this possible?
      return simpleName;
    }
    if (ElementUtils.isTypeElement(enclosing)) {
      return getBinaryName((TypeElement) enclosing) + "$" + simpleName;
    } else if (enclosing.getKind() == ElementKind.PACKAGE) {
      PackageElement pe = (PackageElement) enclosing;
      if (pe.isUnnamed()) {
        return simpleName;
      } else {
        return pe.getQualifiedName() + "." + simpleName;
      }
    } else {
      // This case occurs for anonymous inner classes. Fall back to the flatname method.
      return ((ClassSymbol) te).flatName().toString();
    }
  }

  /**
   * Returns the canonical representation of the method declaration, which contains simple names of
   * the types only.
   *
   * @param element a method declaration
   * @return the simple name of the method, followed by the simple names of the formal parameter
   *     types
   */
  public static String getSimpleSignature(ExecutableElement element) {
    // note: constructor simple name is <init>
    StringJoiner sj = new StringJoiner(",", element.getSimpleName() + "(", ")");
    for (Iterator<? extends VariableElement> i = element.getParameters().iterator();
        i.hasNext(); ) {
      sj.add(TypesUtils.simpleTypeName(i.next().asType()));
    }
    return sj.toString();
  }

  /**
   * Returns a user-friendly name for the given method. Does not return {@code "<init>"} or {@code
   * "<clinit>"} as ExecutableElement.getSimpleName() does.
   *
   * @param element a method declaration
   * @return a user-friendly name for the method
   */
  public static CharSequence getSimpleNameOrDescription(ExecutableElement element) {
    Name result = element.getSimpleName();
    switch (result.toString()) {
      case "<init>":
        return element.getEnclosingElement().getSimpleName();
      case "<clinit>":
        return "class initializer";
      default:
        return result;
    }
  }

  /**
   * Check if the element is an element for 'java.lang.Object'
   *
   * @param element the type element
   * @return true iff the element is java.lang.Object element
   */
  public static boolean isObject(TypeElement element) {
    return element.getQualifiedName().contentEquals("java.lang.Object");
  }

  /**
   * Check if the element is an element for 'java.lang.String'
   *
   * @param element the type element
   * @return true iff the element is java.lang.String element
   */
  public static boolean isString(TypeElement element) {
    return element.getQualifiedName().contentEquals("java.lang.String");
  }

  /**
   * Returns true if the element is a reference to a compile-time constant.
   *
   * @param elt an element
   * @return true if the element is a reference to a compile-time constant
   */
  public static boolean isCompileTimeConstant(@Nullable Element elt) {
    return elt != null
        && (elt.getKind() == ElementKind.FIELD || elt.getKind() == ElementKind.LOCAL_VARIABLE)
        && ((VariableElement) elt).getConstantValue() != null;
  }

  /**
   * Checks whether a given element came from a source file.
   *
   * <p>By contrast, {@link ElementUtils#isElementFromByteCode(Element)} returns true if there is a
   * classfile for the given element, even if there is also a source file.
   *
   * @param element the element to check, or null
   * @return true if a source file containing the element is being compiled
   */
  public static boolean isElementFromSourceCode(@Nullable Element element) {
    if (element == null) {
      return false;
    }
    TypeElement enclosingClass = enclosingTypeElement(element);
    if (enclosingClass == null) {
      throw new BugInCF("enclosingClass(%s) is null", element);
    }
    return isElementFromSourceCodeImpl((Symbol.ClassSymbol) enclosingClass);
  }

  /**
   * Checks whether a given ClassSymbol came from a source file.
   *
   * <p>By contrast, {@link ElementUtils#isElementFromByteCode(Element)} returns true if there is a
   * classfile for the given element, even if there is also a source file.
   *
   * @param symbol the class to check
   * @return true if a source file containing the class is being compiled
   */
  private static boolean isElementFromSourceCodeImpl(Symbol.ClassSymbol symbol) {
    // This is a bit of a hack to avoid treating JDK as source files. JDK files' toUri() method
    // returns just the name of the file (e.g. "Object.java"), but any file actually being
    // compiled returns a file URI to the source file.
    return symbol.sourcefile != null
        && symbol.sourcefile.getKind() == JavaFileObject.Kind.SOURCE
        && symbol.sourcefile.toUri().toString().startsWith("file:");
  }

  /**
   * Returns true if the element is declared in ByteCode. Always return false if elt is a package.
   *
   * @param elt some element
   * @return true if the element is declared in ByteCode
   */
  public static boolean isElementFromByteCode(@Nullable Element elt) {
    if (elt == null) {
      return false;
    }

    if (elt instanceof Symbol.ClassSymbol) {
      Symbol.ClassSymbol clss = (Symbol.ClassSymbol) elt;
      if (null != clss.classfile) {
        // The class file could be a .java file
        return clss.classfile.getKind() == JavaFileObject.Kind.CLASS;
      } else {
        return elt.asType().getKind().isPrimitive();
      }
    }
    return isElementFromByteCode(elt.getEnclosingElement());
  }

  /**
   * Returns the path to the source file containing {@code element}, which must be from source code.
   *
   * @param element the type element to look at
   * @return path to the source file containing {@code element}
   */
  public static String getSourceFilePath(TypeElement element) {
    return ((ClassSymbol) element).sourcefile.toUri().getPath();
  }

  /**
   * Returns the field of the class or {@code null} if not found.
   *
   * @param type the TypeElement to search
   * @param name name of a field
   * @return the VariableElement for the field if it was found, null otherwise
   */
  public static @Nullable VariableElement findFieldInType(TypeElement type, String name) {
    for (VariableElement field : ElementFilter.fieldsIn(type.getEnclosedElements())) {
      if (field.getSimpleName().contentEquals(name)) {
        return field;
      }
    }
    return null;
  }

  /**
   * Returns the elements of the fields whose simple names are in {@code names} and are declared in
   * {@code type}.
   *
   * <p>If a field isn't declared in {@code type}, its element isn't included in the returned set.
   * If none of the fields is declared in {@code type}, the empty set is returned.
   *
   * @param type where to look for fields
   * @param names simple names of fields that might be declared in {@code type}
   * @return the elements of the fields whose simple names are {@code names} and are declared in
   *     {@code type}
   */
  public static Set<VariableElement> findFieldsInType(TypeElement type, Collection<String> names) {
    Set<VariableElement> results = ArraySet.newArraySetOrHashSet(names.size());
    for (VariableElement field : ElementFilter.fieldsIn(type.getEnclosedElements())) {
      if (names.contains(field.getSimpleName().toString())) {
        results.add(field);
      }
    }
    return results;
  }

  /**
   * Returns non-private field elements, and side-effects {@code names} to remove them. For every
   * field name in {@code names} that is declared in {@code type} or a supertype, add its element to
   * the returned set and remove it from {@code names}.
   *
   * <p>When this routine returns, the combination of the return value and {@code names} has the
   * same cardinality, and represents the same fields, as {@code names} did when the method was
   * called.
   *
   * @param type where to look for fields
   * @param names simple names of fields that might be declared in {@code type} or a supertype.
   *     Names that are found are removed from this list.
   * @return the {@code VariableElement}s for non-private fields that are declared in {@code type}
   *     whose simple names were in {@code names} when the method was called.
   */
  public static Set<VariableElement> findFieldsInTypeOrSuperType(
      TypeMirror type, Collection<String> names) {
    int origCardinality = names.size();
    Set<VariableElement> elements = ArraySet.newArraySetOrHashSet(origCardinality);
    findFieldsInTypeOrSuperType(type, names, elements);
    // Since `names` may contain duplicates, I don't trust the claim in the documentation about
    // cardinality.  (Does any code depend on the invariant, though?)
    if (origCardinality != names.size() + elements.size()) {
      throw new BugInCF(
          "Bad sizes: %d != %d + %d ; names=%s  elements=%s",
          origCardinality, names.size(), elements.size(), names, elements);
    }
    return elements;
  }

  /**
   * Side-effects both {@code foundFields} (which starts empty) and {@code notFound}, conceptually
   * moving elements from {@code notFound} to {@code foundFields}.
   */
  private static void findFieldsInTypeOrSuperType(
      TypeMirror type, Collection<String> notFound, Set<VariableElement> foundFields) {
    if (TypesUtils.isObject(type)) {
      return;
    }
    TypeElement elt = TypesUtils.getTypeElement(type);
    assert elt != null : "@AssumeAssertion(nullness): assumption";
    Set<VariableElement> fieldElts = findFieldsInType(elt, notFound);
    // Use a new list to avoid a ConcurrentModificationException.
    for (VariableElement field : new ArrayList<>(fieldElts)) {
      if (!field.getModifiers().contains(Modifier.PRIVATE)) {
        notFound.remove(field.getSimpleName().toString());
      } else {
        fieldElts.remove(field);
      }
    }
    foundFields.addAll(fieldElts);

    if (!notFound.isEmpty()) {
      findFieldsInTypeOrSuperType(elt.getSuperclass(), notFound, foundFields);
    }
  }

  /**
   * Returns true if {@code element} is "com.sun.tools.javac.comp.Resolve$SymbolNotFoundError".
   *
   * @param element the element to test
   * @return true if {@code element} is "com.sun.tools.javac.comp.Resolve$SymbolNotFoundError"
   */
  public static boolean isError(Element element) {
    return element.getClass().getName()
        == "com.sun.tools.javac.comp.Resolve$SymbolNotFoundError"; // interned
  }

  /**
   * Does the given element need a receiver for accesses? For example, an access to a local variable
   * does not require a receiver.
   *
   * @param element the element to test
   * @return whether the element requires a receiver for accesses
   */
  public static boolean hasReceiver(Element element) {
    if (element.getKind() == ElementKind.CONSTRUCTOR) {
      // The enclosing element of a constructor is the class it creates.
      // A constructor can only have a receiver if the class it creates has an outer type.
      TypeMirror t = element.getEnclosingElement().asType();
      return TypesUtils.hasEnclosingType(t);
    } else if (element.getKind() == ElementKind.FIELD) {
      if (ElementUtils.isStatic(element)
          // Artificial fields in interfaces are not marked as static, so check that
          // the field is not declared in an interface.
          || element.getEnclosingElement().getKind().isInterface()) {
        return false;
      } else {
        // In constructors, the element for "this" is a non-static field, but that field
        // does not have a receiver.
        return !element.getSimpleName().contentEquals("this");
      }
    }
    return element.getKind() == ElementKind.METHOD && !ElementUtils.isStatic(element);
  }

  /**
   * Returns a type's superclass, or null if it does not have a superclass (it is object or an
   * interface, or the superclass is not on the classpath).
   *
   * @param typeElt a type element
   * @return the superclass of {@code typeElt}
   */
  public static @Nullable TypeElement getSuperClass(TypeElement typeElt) {
    TypeMirror superTypeMirror;
    try {
      superTypeMirror = typeElt.getSuperclass();
    } catch (com.sun.tools.javac.code.Symbol.CompletionFailure cf) {
      // Looking up a supertype failed. This sometimes happens when transitive dependencies
      // are not on the classpath.  As javac didn't complain, let's also not complain.
      return null;
    }

    if (superTypeMirror == null || superTypeMirror.getKind() == TypeKind.NONE) {
      return null;
    } else {
      return (TypeElement) ((DeclaredType) superTypeMirror).asElement();
    }
  }

  /**
   * Determine all type elements for the supertypes of the given type element. This is the
   * transitive closure of the extends and implements clauses.
   *
   * <p>TODO: can we learn from the implementation of
   * com.sun.tools.javac.model.JavacElements.getAllMembers(TypeElement)?
   *
   * @param type the type whose supertypes to return
   * @param elements the Element utilities
   * @return supertypes of {@code type}
   */
  public static List<TypeElement> getSuperTypes(TypeElement type, Elements elements) {

    if (type == null) {
      return Collections.emptyList();
    }

    List<TypeElement> superElems = new ArrayList<>();

    // Set up a stack containing `type`, which is our starting point.
    Deque<TypeElement> stack = new ArrayDeque<>();
    stack.push(type);

    while (!stack.isEmpty()) {
      TypeElement current = stack.pop();

      // For each direct supertype of the current type element, if it
      // hasn't already been visited, push it onto the stack and
      // add it to our superElems set.
      TypeElement supercls = ElementUtils.getSuperClass(current);
      if (supercls != null) {
        if (!superElems.contains(supercls)) {
          stack.push(supercls);
          superElems.add(supercls);
        }
      }

      for (TypeMirror supertypeitf : current.getInterfaces()) {
        TypeElement superitf = (TypeElement) ((DeclaredType) supertypeitf).asElement();
        if (!superElems.contains(superitf)) {
          stack.push(superitf);
          superElems.add(superitf);
        }
      }
    }

    // Include java.lang.Object as implicit superclass for all classes and interfaces.
    TypeElement jlobject = elements.getTypeElement("java.lang.Object");
    if (!superElems.contains(jlobject)) {
      superElems.add(jlobject);
    }

    return Collections.unmodifiableList(superElems);
  }

  /**
   * Determine all type elements for the direct supertypes of the given type element. This is the
   * union of the extends and implements clauses.
   *
   * @param type the type whose supertypes to return
   * @param elements the Element utilities
   * @return direct supertypes of {@code type}
   */
  public static List<TypeElement> getDirectSuperTypeElements(TypeElement type, Elements elements) {
    TypeMirror superclass = type.getSuperclass();
    List<? extends TypeMirror> interfaces = type.getInterfaces();
    List<TypeElement> result = new ArrayList<TypeElement>(interfaces.size() + 1);
    if (superclass.getKind() != TypeKind.NONE) {
      @SuppressWarnings("nullness:assignment") // Not null because the TypeKind is not NONE.
      @NonNull TypeElement superclassElement = TypesUtils.getTypeElement(superclass);
      result.add(superclassElement);
    }
    for (TypeMirror interfac : interfaces) {
      @SuppressWarnings("nullness:assignment") // every interface is a type
      @NonNull TypeElement interfaceElt = TypesUtils.getTypeElement(interfac);
      result.add(interfaceElt);
    }
    return result;
  }

  /**
   * Return all fields declared in the given type or any superclass/interface.
   *
   * <p>TODO: should this use javax.lang.model.util.Elements.getAllMembers(TypeElement) instead of
   * our own getSuperTypes?
   *
   * @param type the type whose fields to return
   * @param elements the Element utilities
   * @return fields of {@code type}
   */
  public static List<VariableElement> getAllFieldsIn(TypeElement type, Elements elements) {
    // ElementFilter.fieldsIn returns a new list
    List<VariableElement> fields = ElementFilter.fieldsIn(type.getEnclosedElements());
    List<TypeElement> alltypes = getSuperTypes(type, elements);
    for (TypeElement atype : alltypes) {
      fields.addAll(ElementFilter.fieldsIn(atype.getEnclosedElements()));
    }
    return Collections.unmodifiableList(fields);
  }

  /**
   * Returns all enum constants declared in the given enumeration.
   *
   * @param type an Enum type
   * @return all enum constants declared in the given enumeration
   */
  public static List<VariableElement> getEnumConstants(TypeElement type) {
    List<? extends Element> enclosedElements = type.getEnclosedElements();
    List<VariableElement> enumConstants = new ArrayList<>(enclosedElements.size());
    for (Element e : enclosedElements) {
      if (e.getKind() == ElementKind.ENUM_CONSTANT) {
        enumConstants.add((VariableElement) e);
      }
    }
    return enumConstants;
  }

  /**
   * Return all methods declared in the given type or any superclass/interface. Note that no
   * constructors will be returned.
   *
   * <p>TODO: should this use javax.lang.model.util.Elements.getAllMembers(TypeElement) instead of
   * our own getSuperTypes?
   *
   * @param type the type whose methods to return
   * @param elements the Element utilities
   * @return methods of {@code type}
   */
  public static List<ExecutableElement> getAllMethodsIn(TypeElement type, Elements elements) {
    // ElementFilter.fieldsIn returns a new list
    List<ExecutableElement> meths = ElementFilter.methodsIn(type.getEnclosedElements());

    List<TypeElement> alltypes = getSuperTypes(type, elements);
    for (TypeElement atype : alltypes) {
      meths.addAll(ElementFilter.methodsIn(atype.getEnclosedElements()));
    }
    return Collections.unmodifiableList(meths);
  }

  /**
   * Return all nested/inner classes/interfaces declared in the given type.
   *
   * @param type a type
   * @return all nested/inner classes/interfaces declared in {@code type}
   */
  public static List<TypeElement> getAllTypeElementsIn(TypeElement type) {
    return ElementFilter.typesIn(type.getEnclosedElements());
  }

  /** The set of kinds that represent types. */
  private static final Set<ElementKind> typeElementKinds;

  static {
    typeElementKinds = EnumSet.noneOf(ElementKind.class);
    for (ElementKind kind : ElementKind.values()) {
      if (kind.isClass() || kind.isInterface()) {
        typeElementKinds.add(kind);
      }
    }
  }

  /**
   * Return the set of kinds that represent classes.
   *
   * @return the set of kinds that represent classes
   */
  public static Set<ElementKind> typeElementKinds() {
    return typeElementKinds;
  }

  /**
   * Is the given element kind a type, i.e., a class, enum, interface, or annotation type.
   *
   * @param element the element to test
   * @return true, iff the given kind is a class kind
   * @deprecated use {@link #isTypeElement}
   */
  @Deprecated // 2020-12-11
  public static boolean isClassElement(Element element) {
    return isTypeElement(element);
  }

  /**
   * Is the given element kind a type, i.e., a class, enum, interface, or annotation type.
   *
   * @param element the element to test
   * @return true, iff the given kind is a class kind
   */
  public static boolean isTypeElement(Element element) {
    return typeElementKinds().contains(element.getKind());
  }

  /**
   * Return true if the element is a type declaration.
   *
   * @param elt the element to test
   * @return true if the argument is a type declaration
   */
  public static boolean isTypeDeclaration(Element elt) {
    return isClassElement(elt) || elt.getKind() == ElementKind.TYPE_PARAMETER;
  }

  /** The set of kinds that represent local variables. */
  private static final Set<ElementKind> localVariableElementKinds =
      EnumSet.of(
          ElementKind.LOCAL_VARIABLE,
          ElementKind.RESOURCE_VARIABLE,
          ElementKind.EXCEPTION_PARAMETER);

  /**
   * Return true if the element is a local variable.
   *
   * @param elt the element to test
   * @return true if the argument is a local variable
   */
  public static boolean isLocalVariable(Element elt) {
    return localVariableElementKinds.contains(elt.getKind());
  }

  /**
   * Return true if the element is a binding variable.
   *
   * <p>This implementation compiles and runs under JDK 8 and 11 as well as versions that contain
   * {@code ElementKind.BINDING_VARIABLE}.
   *
   * @param element the element to test
   * @return true if the element is a binding variable
   */
  public static boolean isBindingVariable(Element element) {
    return SystemUtil.jreVersion >= 16 && "BINDING_VARIABLE".equals(element.getKind().name());
  }

  /**
   * Returns true if the element is a record accessor method.
   *
   * @param methodElement a method element
   * @return true if the element is a record accessor method
   */
  public static boolean isRecordAccessor(ExecutableElement methodElement) {
    // Can only be a record accessor if it has no parameters.
    if (!methodElement.getParameters().isEmpty()) {
      return false;
    }

    TypeElement enclosing = (TypeElement) methodElement.getEnclosingElement();
    if (enclosing.getKind().toString().equals("RECORD")) {
      String methodName = methodElement.getSimpleName().toString();
      List<? extends Element> encloseds = enclosing.getEnclosedElements();
      for (Element enclosed : encloseds) {
        if (enclosed.getKind().toString().equals("RECORD_COMPONENT")
            && enclosed.getSimpleName().toString().equals(methodName)) {
          return true;
        }
      }
    }
    return false;
  }

  /**
   * Returns true if the given {@link Element} is part of a record that has been automatically
   * generated by the compiler. This can be a field that is derived from the record's header field
   * list, or an automatically generated canonical constructor.
   *
   * @param e the {@link Element} for a member of a record
   * @return true if the given element is generated by the compiler
   */
  public static boolean isAutoGeneratedRecordMember(Element e) {
    if (!(e instanceof Symbol)) {
      return false;
    }
    // Generated constructors seem to get GENERATEDCONSTR even though the documentation
    // seems to imply they would get GENERATED_MEMBER like the fields do.
<<<<<<< HEAD
    return (((Symbol) e).flags() & (ElementUtils.Flags_GENERATED_MEMBER | Flags.GENERATEDCONSTR))
        != 0;
=======
    return (((Symbol) e).flags() & (Flags_GENERATED_MEMBER | Flags.GENERATEDCONSTR)) != 0;
>>>>>>> 310be58e
  }

  /**
   * Check that a method Element matches a signature.
   *
   * <p>Note: Matching the receiver type must be done elsewhere as the Element receiver type is only
   * populated when annotated.
   *
   * @param method the method Element to be tested
   * @param methodName the goal method name
   * @param parameters the goal formal parameter Classes
   * @return true if the method matches the methodName and parameters
   */
  public static boolean matchesElement(
      ExecutableElement method, String methodName, Class<?>... parameters) {

    if (!method.getSimpleName().contentEquals(methodName)) {
      return false;
    }

    if (method.getParameters().size() != parameters.length) {
      return false;
    } else {
      for (int i = 0; i < method.getParameters().size(); i++) {
        if (!method.getParameters().get(i).asType().toString().equals(parameters[i].getName())) {

          return false;
        }
      }
    }

    return true;
  }

  /** Returns true if the given element is, or overrides, method. */
  public static boolean isMethod(
      ExecutableElement questioned, ExecutableElement method, ProcessingEnvironment env) {
    TypeElement enclosing = (TypeElement) questioned.getEnclosingElement();
    return questioned.equals(method)
        || env.getElementUtils().overrides(questioned, method, enclosing);
  }

  /**
   * Given an annotation name, return true if the element has the annotation of that name.
   *
   * <p>It is more efficient to use {@code Element#getAnnotation(Class)}, but note that both methods
   * ignore types from annotation files, such as stub or ajava files.
   *
   * <p>To include types from annotation files, use {@code AnnotatedTypeFactory#fromElement} or
   * {@code AnnotatedTypeFactory#getDeclAnnotations}.
   *
   * @param element the element
   * @param annotName name of the annotation
   * @return true if the element has the annotation of that name
   */
  public static boolean hasAnnotation(Element element, String annotName) {
    for (AnnotationMirror anm : element.getAnnotationMirrors()) {
      if (AnnotationUtils.areSameByName(anm, annotName)) {
        return true;
      }
    }
    return false;
  }

  /**
   * Returns the TypeElement for the given class.
   *
   * @param processingEnv the processing environment
   * @param clazz a class
   * @return the TypeElement for the class
   */
  public static TypeElement getTypeElement(ProcessingEnvironment processingEnv, Class<?> clazz) {
    @CanonicalName String className = clazz.getCanonicalName();
    if (className == null) {
      throw new BugInCF("Anonymous class " + clazz + " has no canonical name");
    }
    return processingEnv.getElementUtils().getTypeElement(className);
  }

  /**
   * Get all the supertypes of a given type, including the type itself. The result includes both
   * superclasses and implemented interfaces.
   *
   * @param type a type
   * @param env the processing environment
   * @return list including the type and all its supertypes, with a guarantee that direct supertypes
   *     (i.e. those that appear in extends or implements clauses) appear before indirect supertypes
   */
  public static List<TypeElement> getAllSupertypes(TypeElement type, ProcessingEnvironment env) {
    Context ctx = ((JavacProcessingEnvironment) env).getContext();
    com.sun.tools.javac.code.Types javacTypes = com.sun.tools.javac.code.Types.instance(ctx);
    return CollectionsPlume.<Type, TypeElement>mapList(
        t -> (TypeElement) t.tsym, javacTypes.closure(((Symbol) type).type));
  }

  /**
   * Returns the methods that are overridden or implemented by a given method.
   *
   * @param m a method
   * @param types the type utilities
   * @return the methods that {@code m} overrides or implements
   */
  public static Set<? extends ExecutableElement> getOverriddenMethods(
      ExecutableElement m, Types types) {
    JavacTypes t = (JavacTypes) types;
    return t.getOverriddenMethods(m);
  }

  /**
   * Returns true if the two elements are in the same class. The two elements should be class
   * members, such as methods or fields.
   *
   * @param e1 an element
   * @param e2 an element
   * @return true if the two elements are in the same class
   */
  public static boolean inSameClass(Element e1, Element e2) {
    return e1.getEnclosingElement().equals(e2.getEnclosingElement());
  }

  /**
   * Calls getKind() on the given Element, but returns CLASS if the ElementKind is RECORD. This is
   * needed because the Checker Framework runs on JDKs before the RECORD item was added, so RECORD
   * can't be used in case statements, and usually we want to treat them the same as classes.
   *
   * @param elt the element to get the kind for
   * @return the kind of the element, but CLASS if the kind was RECORD
   */
  public static ElementKind getKindRecordAsClass(Element elt) {
    ElementKind kind = elt.getKind();
    if (kind.name().equals("RECORD")) {
      kind = ElementKind.CLASS;
    }
    return kind;
  }

  /** The {@code TypeElement.getRecordComponents()} method. */
  private static final @Nullable Method getRecordComponentsMethod;

  static {
    if (SystemUtil.jreVersion >= 16) {
      try {
        getRecordComponentsMethod = TypeElement.class.getMethod("getRecordComponents");
      } catch (NoSuchMethodException e) {
        throw new Error("Cannot find TypeElement.getRecordComponents()", e);
      }
    } else {
      getRecordComponentsMethod = null;
    }
  }

  /**
   * Calls getRecordComponents on the given TypeElement. Uses reflection because this method is not
   * available before JDK 16. On earlier JDKs, which don't support records anyway, an exception is
   * thrown.
   *
   * @param element the type element to call getRecordComponents on
   * @return the return value of calling getRecordComponents, or empty list if the method is not
   *     available
   */
  @SuppressWarnings({"unchecked", "nullness"}) // because of cast from reflection
  public static List<? extends Element> getRecordComponents(TypeElement element) {
    try {
      return (@NonNull List<? extends Element>) getRecordComponentsMethod.invoke(element);
    } catch (IllegalAccessException | IllegalArgumentException | InvocationTargetException e) {
      throw new Error("Cannot call TypeElement.getRecordComponents()", e);
    }
  }

  /**
   * Check if the given element is a compact canonical record constructor.
   *
   * @param elt the element to check
   * @return true if the element is a compact canonical constructor of a record
   */
  public static boolean isCompactCanonicalRecordConstructor(Element elt) {
    if (!(elt instanceof Symbol)) {
      return false;
    }

    return elt.getKind() == ElementKind.CONSTRUCTOR
        && (((Symbol) elt).flags() & Flags_COMPACT_RECORD_CONSTRUCTOR) != 0;
  }

  /**
   * Returns true iff the given element is a resource variable.
   *
   * @param elt an element; may be null, in which case this method always returns false
   * @return true iff the given element represents a resource variable
   */
  public static boolean isResourceVariable(@Nullable Element elt) {
    return elt != null && elt.getKind() == ElementKind.RESOURCE_VARIABLE;
  }
}<|MERGE_RESOLUTION|>--- conflicted
+++ resolved
@@ -55,12 +55,9 @@
     throw new AssertionError("Class ElementUtils cannot be instantiated.");
   }
 
-<<<<<<< HEAD
   /** The value of Flags.COMPACT_RECORD_CONSTRUCTOR which does not exist in Java 9 or 11. */
   private static final long Flags_COMPACT_RECORD_CONSTRUCTOR = 1L << 51;
 
-=======
->>>>>>> 310be58e
   /** The value of Flags.GENERATED_MEMBER which does not exist in Java 9 or 11. */
   private static final long Flags_GENERATED_MEMBER = 16777216;
 
@@ -883,12 +880,7 @@
     }
     // Generated constructors seem to get GENERATEDCONSTR even though the documentation
     // seems to imply they would get GENERATED_MEMBER like the fields do.
-<<<<<<< HEAD
-    return (((Symbol) e).flags() & (ElementUtils.Flags_GENERATED_MEMBER | Flags.GENERATEDCONSTR))
-        != 0;
-=======
     return (((Symbol) e).flags() & (Flags_GENERATED_MEMBER | Flags.GENERATEDCONSTR)) != 0;
->>>>>>> 310be58e
   }
 
   /**
