package org.checkerframework.javacutil;

import com.sun.tools.javac.code.Flags;
import com.sun.tools.javac.code.Symbol;
import com.sun.tools.javac.code.Symbol.ClassSymbol;
import com.sun.tools.javac.model.JavacTypes;
import com.sun.tools.javac.processing.JavacProcessingEnvironment;
import com.sun.tools.javac.util.Context;
import java.util.ArrayDeque;
import java.util.ArrayList;
import java.util.Collection;
import java.util.Collections;
import java.util.Deque;
import java.util.EnumSet;
import java.util.HashSet;
import java.util.Iterator;
import java.util.List;
import java.util.Set;
import java.util.StringJoiner;
import java.util.stream.Collectors;
import javax.annotation.processing.ProcessingEnvironment;
import javax.lang.model.element.Element;
import javax.lang.model.element.ElementKind;
import javax.lang.model.element.ExecutableElement;
import javax.lang.model.element.Modifier;
import javax.lang.model.element.Name;
import javax.lang.model.element.PackageElement;
import javax.lang.model.element.TypeElement;
import javax.lang.model.element.VariableElement;
import javax.lang.model.type.DeclaredType;
import javax.lang.model.type.TypeKind;
import javax.lang.model.type.TypeMirror;
import javax.lang.model.util.ElementFilter;
import javax.lang.model.util.Elements;
import javax.lang.model.util.Types;
import javax.tools.JavaFileObject;
import javax.tools.JavaFileObject.Kind;
import org.checkerframework.checker.nullness.qual.Nullable;
import org.checkerframework.checker.signature.qual.BinaryName;
import org.checkerframework.checker.signature.qual.CanonicalName;

/**
 * Utility methods for analyzing {@code Element}s. This complements {@link Elements}, providing
 * functionality that it does not.
 */
public class ElementUtils {

    // Class cannot be instantiated.
    private ElementUtils() {
        throw new AssertionError("Class ElementUtils cannot be instantiated.");
    }

    /**
     * Returns the innermost type element enclosing the given element.
     *
     * @param elem the enclosed element of a class
     * @return the innermost type element, or null if no type element encloses {@code elem}
     */
    public static @Nullable TypeElement enclosingClass(final Element elem) {
        Element result = elem;
        while (result != null && !isClassElement(result)) {
            @Nullable Element encl = result.getEnclosingElement();
            result = encl;
        }
        return (TypeElement) result;
    }

    /**
     * Returns the innermost package element enclosing the given element. The same effect as {@link
     * javax.lang.model.util.Elements#getPackageOf(Element)}. Returns the element itself if it is a
     * package.
     *
     * @param elem the enclosed element of a package
     * @return the innermost package element
     */
    public static PackageElement enclosingPackage(final Element elem) {
        Element result = elem;
        while (result != null && result.getKind() != ElementKind.PACKAGE) {
            @Nullable Element encl = result.getEnclosingElement();
            result = encl;
        }
        return (PackageElement) result;
    }

    /**
     * Returns the "parent" package element for the given package element. For package "A.B" it
     * gives "A". For package "A" it gives the default package. For the default package it returns
     * null.
     *
     * <p>Note that packages are not enclosed within each other, we have to manually climb the
     * namespaces. Calling "enclosingPackage" on a package element returns the package element
     * itself again.
     *
     * @param elem the package to start from
     * @return the parent package element or {@code null}
     */
    public static @Nullable PackageElement parentPackage(
            final PackageElement elem, final Elements e) {
        // The following might do the same thing:
        //   ((Symbol) elt).owner;
        // TODO: verify and see whether the change is worth it.
        String fqnstart = elem.getQualifiedName().toString();
        String fqn = fqnstart;
        if (fqn != null && !fqn.isEmpty() && fqn.contains(".")) {
            fqn = fqn.substring(0, fqn.lastIndexOf('.'));
            return e.getPackageElement(fqn);
        }
        return null;
    }

    /**
     * Returns true if the element is a static element: whether it is a static field, static method,
     * or static class.
     *
     * @return true if element is static
     */
    public static boolean isStatic(Element element) {
        return element.getModifiers().contains(Modifier.STATIC);
    }

    /**
     * Returns true if the element is a final element: a final field, final method, or final class.
     *
     * @return true if the element is final
     */
    public static boolean isFinal(Element element) {
        return element.getModifiers().contains(Modifier.FINAL);
    }

    /**
     * Returns true if the element is a effectively final element.
     *
     * @return true if the element is effectively final
     */
    public static boolean isEffectivelyFinal(Element element) {
        Symbol sym = (Symbol) element;
        if (sym.getEnclosingElement().getKind() == ElementKind.METHOD
                && (sym.getEnclosingElement().flags() & Flags.ABSTRACT) != 0) {
            return true;
        }
        return (sym.flags() & (Flags.FINAL | Flags.EFFECTIVELY_FINAL)) != 0;
    }

    /**
     * Returns the {@code TypeMirror} for usage of Element as a value. It returns the return type of
     * a method element, the class type of a constructor, or simply the type mirror of the element
     * itself.
     *
     * @param element the element whose type to obtain
     * @return the type for the element used as a value
     */
    @SuppressWarnings("nullness:dereference.of.nullable") // a constructor has an enclosing class
    public static TypeMirror getType(Element element) {
        if (element.getKind() == ElementKind.METHOD) {
            return ((ExecutableElement) element).getReturnType();
        } else if (element.getKind() == ElementKind.CONSTRUCTOR) {
            return enclosingClass(element).asType();
        } else {
            return element.asType();
        }
    }

    /**
     * Returns the qualified name of the innermost class enclosing the provided {@code Element}.
     *
     * @param element an element enclosed by a class, or a {@code TypeElement}
     * @return the qualified {@code Name} of the innermost class enclosing the element
     */
    public static @Nullable Name getQualifiedClassName(Element element) {
        if (element.getKind() == ElementKind.PACKAGE) {
            PackageElement elem = (PackageElement) element;
            return elem.getQualifiedName();
        }

        TypeElement elem = enclosingClass(element);
        if (elem == null) {
            return null;
        }

        return elem.getQualifiedName();
    }

    /**
     * Returns a verbose name that identifies the element.
     *
     * @param elt the element whose name to obtain
     * @return the qualified name of the given element
     */
    public static String getQualifiedName(Element elt) {
        if (elt.getKind() == ElementKind.PACKAGE || isClassElement(elt)) {
            Name n = getQualifiedClassName(elt);
            if (n == null) {
                return "Unexpected element: " + elt;
            }
            return n.toString();
        } else {
            return getQualifiedName(elt.getEnclosingElement()) + "." + elt;
        }
    }

    /**
     * Returns the binary name of the given type.
     *
     * @param te a type
     * @return the binary name of the type
     */
    @SuppressWarnings("signature:return.type.incompatible") // string manipulation
    public static @BinaryName String getBinaryName(TypeElement te) {
        Element enclosing = te.getEnclosingElement();
        String simpleName = te.getSimpleName().toString();
        if (enclosing == null) { // is this possible?
            return simpleName;
        }
        if (ElementUtils.isClassElement(enclosing)) {
            return getBinaryName((TypeElement) enclosing) + "$" + simpleName;
        } else if (enclosing.getKind() == ElementKind.PACKAGE) {
            PackageElement pe = (PackageElement) enclosing;
            if (pe.isUnnamed()) {
                return simpleName;
            } else {
                return pe.getQualifiedName() + "." + simpleName;
            }
        } else {
            throw new BugInCF("Unexpected enclosing %s for %s", enclosing, te);
        }
    }

    /**
     * Returns the canonical representation of the method declaration, which contains simple names
     * of the types only.
     *
     * @param element a method declaration
     * @return the simple name of the method, followed by the simple names of the formal parameter
     *     types
     */
    public static String getSimpleSignature(ExecutableElement element) {
        // note: constructor simple name is <init>
        StringJoiner sj = new StringJoiner(",", element.getSimpleName() + "(", ")");
        for (Iterator<? extends VariableElement> i = element.getParameters().iterator();
                i.hasNext(); ) {
            sj.add(TypesUtils.simpleTypeName(i.next().asType()));
        }
        return sj.toString();
    }

    /**
     * Returns a user-friendly name for the given method. Does not return {@code "<init>"} or {@code
     * "<clinit>"} as ExecutableElement.getSimpleName() does.
     *
     * @param element a method declaration
     * @return a user-friendly name for the method
     */
    public static CharSequence getSimpleNameOrDescription(ExecutableElement element) {
        Name result = element.getSimpleName();
        switch (result.toString()) {
            case "<init>":
                return element.getEnclosingElement().getSimpleName();
            case "<clinit>":
                return "class initializer";
            default:
                return result;
        }
    }

    /**
     * Check if the element is an element for 'java.lang.Object'
     *
     * @param element the type element
     * @return true iff the element is java.lang.Object element
     */
    public static boolean isObject(TypeElement element) {
        return element.getQualifiedName().contentEquals("java.lang.Object");
    }

    /** Returns true if the element is a reference to a compile-time constant. */
    public static boolean isCompileTimeConstant(Element elt) {
        return elt != null
                && (elt.getKind() == ElementKind.FIELD
                        || elt.getKind() == ElementKind.LOCAL_VARIABLE)
                && ((VariableElement) elt).getConstantValue() != null;
    }

    /**
     * Checks whether a given element came from a source file.
     *
     * <p>By contrast, {@link ElementUtils#isElementFromByteCode(Element)} returns true if there is
     * a classfile for the given element, even if there is also a source file.
     *
     * @param element the element to check, or null
     * @return true if a source file containing the element is being compiled
     */
    public static boolean isElementFromSourceCode(@Nullable Element element) {
        if (element == null) {
            return false;
        }
        if (element instanceof Symbol.ClassSymbol) {
            return isElementFromSourceCodeImpl((Symbol.ClassSymbol) element);
        }
        return isElementFromSourceCode(element.getEnclosingElement());
    }

    /**
     * Checks whether a given ClassSymbol came from a source file.
     *
     * <p>By contrast, {@link ElementUtils#isElementFromByteCode(Element)} returns true if there is
     * a classfile for the given element, even if there is also a source file.
     *
     * @param symbol the class to check
     * @return true if a source file containing the class is being compiled
     */
    private static boolean isElementFromSourceCodeImpl(Symbol.ClassSymbol symbol) {
        // This is a bit of a hack to avoid treating JDK as source files. JDK files' toUri() method
        // returns just the name of the file (e.g. "Object.java"), but any file actually being
        // compiled returns a file URI to the source file.
        return symbol.sourcefile != null
                && symbol.sourcefile.getKind() == JavaFileObject.Kind.SOURCE
                && symbol.sourcefile.toUri().toString().startsWith("file:");
    }

    /**
     * Returns true if the element is declared in ByteCode. Always return false if elt is a package.
     *
     * @param elt some element
     * @return true if the element is declared in ByteCode
     */
    public static boolean isElementFromByteCode(@Nullable Element elt) {
        if (elt == null) {
            return false;
        }

        if (elt instanceof Symbol.ClassSymbol) {
            Symbol.ClassSymbol clss = (Symbol.ClassSymbol) elt;
            if (null != clss.classfile) {
                // The class file could be a .java file
                return clss.classfile.getKind() == Kind.CLASS;
            } else {
                return elt.asType().getKind().isPrimitive();
            }
        }
        return isElementFromByteCode(elt.getEnclosingElement());
    }

    /**
<<<<<<< HEAD
     * Returns the path to the source file containing {@code element}.
=======
     * Returns the path to the source file containing {@code element}, which must be from source
     * code.
>>>>>>> 1bc775bd
     *
     * @param element the type element to look at
     * @return path to the source file containing {@code element}
     */
    public static String getSourceFilePath(TypeElement element) {
        return ((ClassSymbol) element).sourcefile.toUri().getPath();
    }

    /**
     * Returns the field of the class or {@code null} if not found.
     *
     * @param type TypeElement to search
     * @param name name of a field
     * @return The VariableElement for the field if it was found, null otherwise
     */
    public static @Nullable VariableElement findFieldInType(TypeElement type, String name) {
        for (VariableElement field : ElementFilter.fieldsIn(type.getEnclosedElements())) {
            if (field.getSimpleName().contentEquals(name)) {
                return field;
            }
        }
        return null;
    }

    /**
     * Returns the elements of the fields whose simple names are {@code names} and are declared in
     * {@code type}.
     *
     * <p>If a field isn't declared in {@code type}, its element isn't included in the returned set.
     * If none of the fields is declared in {@code type}, the empty set is returned.
     *
     * @param type where to look for fields
     * @param names simple names of fields that might be declared in {@code type}
     * @return the elements of the fields whose simple names are {@code names} and are declared in
     *     {@code type}
     */
    public static Set<VariableElement> findFieldsInType(
            TypeElement type, Collection<String> names) {
        Set<VariableElement> results = new HashSet<>();
        for (VariableElement field : ElementFilter.fieldsIn(type.getEnclosedElements())) {
            if (names.contains(field.getSimpleName().toString())) {
                results.add(field);
            }
        }
        return results;
    }

    /**
     * Returns non-private field elements, and side-effects {@code names} to remove them. For every
     * field name in {@code names} that is declared in {@code type} or a supertype, add its element
     * to the returned set and remove it from {@code names}.
     *
     * <p>When this routine returns, the combination of the return value and {@code names} has the
     * same cardinality, and represents the same fields, as {@code names} did when the method was
     * called.
     *
     * @param type where to look for fields
     * @param names simple names of fields that might be declared in {@code type} or a supertype.
     *     (Names that are found are removed from this list.)
     * @return the {@code VariableElement}s for non-private fields that are declared in {@code type}
     *     whose simple names were in {@code names} when the method was called.
     */
    public static Set<VariableElement> findFieldsInTypeOrSuperType(
            TypeMirror type, Collection<String> names) {
        int origCardinality = names.size();
        Set<VariableElement> elements = new HashSet<>();
        findFieldsInTypeOrSuperType(type, names, elements);
        // Since names may contain duplicates, I don't trust the claim in the documentation about
        // cardinality.  (Does any code depend on the invariant, though?)
        if (origCardinality != names.size() + elements.size()) {
            throw new BugInCF(
                    "Bad sizes: %d != %d + %d", origCardinality, names.size(), elements.size());
        }
        return elements;
    }

    /**
     * Side-effects both {@code foundFields} (which starts empty) and {@code notFound}, conceptually
     * moving elements from {@code notFound} to {@code foundFields}.
     */
    private static void findFieldsInTypeOrSuperType(
            TypeMirror type, Collection<String> notFound, Set<VariableElement> foundFields) {
        if (TypesUtils.isObject(type)) {
            return;
        }
        TypeElement elt = TypesUtils.getTypeElement(type);
        assert elt != null : "@AssumeAssertion(nullness): assumption";
        Set<VariableElement> fieldElts = findFieldsInType(elt, notFound);
        for (VariableElement field : new HashSet<VariableElement>(fieldElts)) {
            if (!field.getModifiers().contains(Modifier.PRIVATE)) {
                notFound.remove(field.getSimpleName().toString());
            } else {
                fieldElts.remove(field);
            }
        }
        foundFields.addAll(fieldElts);

        if (!notFound.isEmpty()) {
            findFieldsInTypeOrSuperType(elt.getSuperclass(), notFound, foundFields);
        }
    }

    /**
     * Returns true if {@code element} is "com.sun.tools.javac.comp.Resolve$SymbolNotFoundError".
     *
     * @param element the element to test
     * @return true if {@code element} is "com.sun.tools.javac.comp.Resolve$SymbolNotFoundError"
     */
    public static boolean isError(Element element) {
        return element.getClass().getName()
                == "com.sun.tools.javac.comp.Resolve$SymbolNotFoundError"; // interned
    }

    /**
     * Does the given element need a receiver for accesses? For example, an access to a local
     * variable does not require a receiver.
     *
     * @param element the element to test
     * @return whether the element requires a receiver for accesses
     */
    public static boolean hasReceiver(Element element) {
        if (element.getKind() == ElementKind.CONSTRUCTOR) {
            // The enclosing element of a constructor is the class it creates.
            // A constructor can only have a receiver if the class it creates has an outer type.
            TypeMirror t = element.getEnclosingElement().asType();
            return TypesUtils.hasEnclosingType(t);
        } else if (element.getKind() == ElementKind.FIELD) {
            if (ElementUtils.isStatic(element)
                    // Artificial fields in interfaces are not marked as static, so check that
                    // the field is not declared in an interface.
                    || element.getEnclosingElement().getKind().isInterface()) {
                return false;
            } else {
                // In constructors, the element for "this" is a non-static field, but that field
                // does not have a receiver.
                return !element.getSimpleName().contentEquals("this");
            }
        } else if (element.getKind() == ElementKind.METHOD) {
            Element enclosingClass = ElementUtils.enclosingClass(element);
            if (enclosingClass != null && enclosingClass.getKind() == ElementKind.ANNOTATION_TYPE) {
                return false;
            }
        }
        return element.getKind() == ElementKind.METHOD && !ElementUtils.isStatic(element);
    }

    /**
     * Determine all type elements for the classes and interfaces referenced (directly or
     * indirectly) in the extends/implements clauses of the given type element.
     *
     * <p>TODO: can we learn from the implementation of
     * com.sun.tools.javac.model.JavacElements.getAllMembers(TypeElement)?
     */
    public static List<TypeElement> getSuperTypes(TypeElement type, Elements elements) {

        List<TypeElement> superelems = new ArrayList<>();
        if (type == null) {
            return superelems;
        }

        // Set up a stack containing type, which is our starting point.
        Deque<TypeElement> stack = new ArrayDeque<>();
        stack.push(type);

        while (!stack.isEmpty()) {
            TypeElement current = stack.pop();

            // For each direct supertype of the current type element, if it
            // hasn't already been visited, push it onto the stack and
            // add it to our superelems set.
            TypeMirror supertypecls;
            try {
                supertypecls = current.getSuperclass();
            } catch (com.sun.tools.javac.code.Symbol.CompletionFailure cf) {
                // Looking up a supertype failed. This sometimes happens
                // when transitive dependencies are not on the classpath.
                // As javac didn't complain, let's also not complain.
                supertypecls = null;
            }

            if (supertypecls != null && supertypecls.getKind() != TypeKind.NONE) {
                TypeElement supercls = (TypeElement) ((DeclaredType) supertypecls).asElement();
                if (!superelems.contains(supercls)) {
                    stack.push(supercls);
                    superelems.add(supercls);
                }
            }

            for (TypeMirror supertypeitf : current.getInterfaces()) {
                TypeElement superitf = (TypeElement) ((DeclaredType) supertypeitf).asElement();
                if (!superelems.contains(superitf)) {
                    stack.push(superitf);
                    superelems.add(superitf);
                }
            }
        }

        // Include java.lang.Object as implicit superclass for all classes and interfaces.
        TypeElement jlobject = elements.getTypeElement("java.lang.Object");
        if (!superelems.contains(jlobject)) {
            superelems.add(jlobject);
        }

        return Collections.unmodifiableList(superelems);
    }

    /**
     * Return all fields declared in the given type or any superclass/interface. TODO: should this
     * use javax.lang.model.util.Elements.getAllMembers(TypeElement) instead of our own
     * getSuperTypes?
     */
    public static List<VariableElement> getAllFieldsIn(TypeElement type, Elements elements) {
        List<VariableElement> fields = new ArrayList<>();
        fields.addAll(ElementFilter.fieldsIn(type.getEnclosedElements()));
        List<TypeElement> alltypes = getSuperTypes(type, elements);
        for (TypeElement atype : alltypes) {
            fields.addAll(ElementFilter.fieldsIn(atype.getEnclosedElements()));
        }
        return Collections.unmodifiableList(fields);
    }

    /**
     * Return all methods declared in the given type or any superclass/interface. Note that no
     * constructors will be returned. TODO: should this use
     * javax.lang.model.util.Elements.getAllMembers(TypeElement) instead of our own getSuperTypes?
     */
    public static List<ExecutableElement> getAllMethodsIn(TypeElement type, Elements elements) {
        List<ExecutableElement> meths = new ArrayList<>();
        meths.addAll(ElementFilter.methodsIn(type.getEnclosedElements()));

        List<TypeElement> alltypes = getSuperTypes(type, elements);
        for (TypeElement atype : alltypes) {
            meths.addAll(ElementFilter.methodsIn(atype.getEnclosedElements()));
        }
        return Collections.unmodifiableList(meths);
    }

    /** Return all nested/inner classes/interfaces declared in the given type. */
    public static List<TypeElement> getAllTypeElementsIn(TypeElement type) {
        List<TypeElement> types = new ArrayList<>();
        types.addAll(ElementFilter.typesIn(type.getEnclosedElements()));
        return types;
    }

    /** The set of kinds that represent types. */
    private static final Set<ElementKind> typeElementKinds;

    static {
        typeElementKinds = EnumSet.noneOf(ElementKind.class);
        for (ElementKind kind : ElementKind.values()) {
            if (kind.isClass() || kind.isInterface()) {
                typeElementKinds.add(kind);
            }
        }
    }

    /**
     * Return the set of kinds that represent classes.
     *
     * @return the set of kinds that represent classes
     * @deprecated use {@link #typeElementKinds()}
     */
    @Deprecated // use typeElementKinds
    public static Set<ElementKind> classElementKinds() {
        return typeElementKinds();
    }

    /**
     * Return the set of kinds that represent classes.
     *
     * @return the set of kinds that represent classes
     */
    public static Set<ElementKind> typeElementKinds() {
        return typeElementKinds;
    }

    /**
     * Is the given element kind a type, i.e., a class, enum, interface, or annotation type.
     *
     * @param element the element to test
     * @return true, iff the given kind is a class kind
     * @deprecated use {@link #isTypeElement}
     */
    @Deprecated // use isTypeElement
    public static boolean isClassElement(Element element) {
        return isTypeElement(element);
    }

    /**
     * Is the given element kind a type, i.e., a class, enum, interface, or annotation type.
     *
     * @param element the element to test
     * @return true, iff the given kind is a class kind
     */
    public static boolean isTypeElement(Element element) {
        return typeElementKinds().contains(element.getKind());
    }

    /**
     * Return true if the element is a type declaration.
     *
     * @param elt the element to test
     * @return true if the argument is a type declaration
     */
    public static boolean isTypeDeclaration(Element elt) {
        return isClassElement(elt) || elt.getKind() == ElementKind.TYPE_PARAMETER;
    }

    /**
     * Check that a method Element matches a signature.
     *
     * <p>Note: Matching the receiver type must be done elsewhere as the Element receiver type is
     * only populated when annotated.
     *
     * @param method the method Element to be tested
     * @param methodName the goal method name
     * @param parameters the goal formal parameter Classes
     * @return true if the method matches the methodName and parameters
     */
    public static boolean matchesElement(
            ExecutableElement method, String methodName, Class<?>... parameters) {

        if (!method.getSimpleName().contentEquals(methodName)) {
            return false;
        }

        if (method.getParameters().size() != parameters.length) {
            return false;
        } else {
            for (int i = 0; i < method.getParameters().size(); i++) {
                if (!method.getParameters()
                        .get(i)
                        .asType()
                        .toString()
                        .equals(parameters[i].getName())) {

                    return false;
                }
            }
        }

        return true;
    }

    /** Returns true if the given element is, or overrides, method. */
    public static boolean isMethod(
            ExecutableElement questioned, ExecutableElement method, ProcessingEnvironment env) {
        TypeElement enclosing = (TypeElement) questioned.getEnclosingElement();
        return questioned.equals(method)
                || env.getElementUtils().overrides(questioned, method, enclosing);
    }

    /**
     * Given an annotation name, return true if the element has the annotation of that name.
     *
     * @param element the element
     * @param annotName name of the annotation
     * @return true if the element has the annotation of that name
     */
    public static boolean hasAnnotation(Element element, String annotName) {
        return element.getAnnotationMirrors().stream()
                .anyMatch(anm -> AnnotationUtils.areSameByName(anm, annotName));
    }

    /**
     * Returns the TypeElement for the given class.
     *
     * @param processingEnv the processing environment
     * @param clazz a class
     * @return the TypeElement for the class
     */
    public static TypeElement getTypeElement(ProcessingEnvironment processingEnv, Class<?> clazz) {
        @CanonicalName String className = clazz.getCanonicalName();
        if (className == null) {
            throw new Error("Anonymous class " + clazz + " has no canonical name");
        }
        return processingEnv.getElementUtils().getTypeElement(className);
    }

    /**
     * Get all the supertypes of a given type, including the type itself.
     *
     * @param type a type
     * @param env the processing environment
     * @return list including the type and all its supertypes, with a guarantee that supertypes
     *     (i.e. those that appear in extends clauses) appear before indirect supertypes
     */
    public static List<TypeElement> getAllSupertypes(TypeElement type, ProcessingEnvironment env) {
        Context ctx = ((JavacProcessingEnvironment) env).getContext();
        com.sun.tools.javac.code.Types javacTypes = com.sun.tools.javac.code.Types.instance(ctx);
        return javacTypes.closure(((Symbol) type).type).stream()
                .map(t -> (TypeElement) t.tsym)
                .collect(Collectors.toList());
    }

    /**
     * Returns the methods that are overriden or implemented by a given method.
     *
     * @param m a method
     * @param types the type utilities
     * @return the methods that {@code m} overrides or implements
     */
    public static Set<? extends ExecutableElement> getOverriddenMethods(
            ExecutableElement m, Types types) {
        JavacTypes t = (JavacTypes) types;
        return t.getOverriddenMethods(m);
    }

    /**
     * Returns true if the two elements are in the same class. The two elements should be class
     * members, such as methods or fields.
     *
     * @param e1 an element
     * @param e2 an element
     * @return true if the two elements are in the same class
     */
    public static boolean inSameClass(Element e1, Element e2) {
        return e1.getEnclosingElement().equals(e2.getEnclosingElement());
    }
}<|MERGE_RESOLUTION|>--- conflicted
+++ resolved
@@ -341,12 +341,8 @@
     }
 
     /**
-<<<<<<< HEAD
-     * Returns the path to the source file containing {@code element}.
-=======
      * Returns the path to the source file containing {@code element}, which must be from source
      * code.
->>>>>>> 1bc775bd
      *
      * @param element the type element to look at
      * @return path to the source file containing {@code element}
