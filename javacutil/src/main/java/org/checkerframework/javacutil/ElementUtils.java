--- conflicted
+++ resolved
@@ -716,10 +716,7 @@
   /**
    * Returns all enum constants declared in the given enumeration.
    *
-<<<<<<< HEAD
-=======
    * @param type an Enum type
->>>>>>> 0fb3d9e1
    * @return all enum constants declared in the given enumeration
    */
   public static List<VariableElement> getEnumConstants(TypeElement type) {
