package org.checkerframework.javacutil;

import com.sun.tools.javac.code.Flags;
import com.sun.tools.javac.code.Symbol;
import java.util.ArrayDeque;
import java.util.ArrayList;
import java.util.Collection;
import java.util.Collections;
import java.util.Deque;
import java.util.EnumSet;
import java.util.HashSet;
import java.util.Iterator;
import java.util.List;
import java.util.Set;
import java.util.StringJoiner;
import javax.annotation.processing.ProcessingEnvironment;
import javax.lang.model.element.Element;
import javax.lang.model.element.ElementKind;
import javax.lang.model.element.ExecutableElement;
import javax.lang.model.element.Modifier;
import javax.lang.model.element.Name;
import javax.lang.model.element.PackageElement;
import javax.lang.model.element.TypeElement;
import javax.lang.model.element.VariableElement;
import javax.lang.model.type.DeclaredType;
import javax.lang.model.type.TypeKind;
import javax.lang.model.type.TypeMirror;
import javax.lang.model.util.ElementFilter;
import javax.lang.model.util.Elements;
import javax.tools.JavaFileObject;
import org.checkerframework.checker.nullness.qual.Nullable;
import org.checkerframework.checker.signature.qual.CanonicalName;

/** A Utility class for analyzing {@code Element}s. */
public class ElementUtils {

    // Class cannot be instantiated.
    private ElementUtils() {
        throw new AssertionError("Class ElementUtils cannot be instantiated.");
    }

    /**
     * Returns the innermost type element enclosing the given element.
     *
     * @param elem the enclosed element of a class
     * @return the innermost type element, or null if no type element encloses {@code elem}
     */
    public static @Nullable TypeElement enclosingClass(final Element elem) {
        Element result = elem;
        while (result != null && !isClassElement(result)) {
            @Nullable Element encl = result.getEnclosingElement();
            result = encl;
        }
        return (TypeElement) result;
    }

    /**
     * Returns the innermost package element enclosing the given element. The same effect as {@link
     * javax.lang.model.util.Elements#getPackageOf(Element)}. Returns the element itself if it is a
     * package.
     *
     * @param elem the enclosed element of a package
     * @return the innermost package element
     */
    public static PackageElement enclosingPackage(final Element elem) {
        Element result = elem;
        while (result != null && result.getKind() != ElementKind.PACKAGE) {
            @Nullable Element encl = result.getEnclosingElement();
            result = encl;
        }
        return (PackageElement) result;
    }

    /**
     * Returns the "parent" package element for the given package element. For package "A.B" it
     * gives "A". For package "A" it gives the default package. For the default package it returns
     * null.
     *
     * <p>Note that packages are not enclosed within each other, we have to manually climb the
     * namespaces. Calling "enclosingPackage" on a package element returns the package element
     * itself again.
     *
     * @param elem the package to start from
     * @return the parent package element or {@code null}
     */
    public static @Nullable PackageElement parentPackage(
            final PackageElement elem, final Elements e) {
        // The following might do the same thing:
        //   ((Symbol) elt).owner;
        // TODO: verify and see whether the change is worth it.
        String fqnstart = elem.getQualifiedName().toString();
        String fqn = fqnstart;
        if (fqn != null && !fqn.isEmpty() && fqn.contains(".")) {
            fqn = fqn.substring(0, fqn.lastIndexOf('.'));
            return e.getPackageElement(fqn);
        }
        return null;
    }

    /**
     * Returns true if the element is a static element: whether it is a static field, static method,
     * or static class.
     *
     * @return true if element is static
     */
    public static boolean isStatic(Element element) {
        return element.getModifiers().contains(Modifier.STATIC);
    }

    /**
     * Returns true if the element is a final element: a final field, final method, or final class.
     *
     * @return true if the element is final
     */
    public static boolean isFinal(Element element) {
        return element.getModifiers().contains(Modifier.FINAL);
    }

    /**
     * Returns true if the element is a effectively final element.
     *
     * @return true if the element is effectively final
     */
    public static boolean isEffectivelyFinal(Element element) {
        Symbol sym = (Symbol) element;
        if (sym.getEnclosingElement().getKind() == ElementKind.METHOD
                && (sym.getEnclosingElement().flags() & Flags.ABSTRACT) != 0) {
            return true;
        }
        return (sym.flags() & (Flags.FINAL | Flags.EFFECTIVELY_FINAL)) != 0;
    }

    /**
     * Returns the {@code TypeMirror} for usage of Element as a value. It returns the return type of
     * a method element, the class type of a constructor, or simply the type mirror of the element
     * itself.
     *
     * @param element the element whose type to obtain
     * @return the type for the element used as a value
     */
    @SuppressWarnings("nullness:dereference.of.nullable") // a constructor has an enclosing class
    public static TypeMirror getType(Element element) {
        if (element.getKind() == ElementKind.METHOD) {
            return ((ExecutableElement) element).getReturnType();
        } else if (element.getKind() == ElementKind.CONSTRUCTOR) {
            return enclosingClass(element).asType();
        } else {
            return element.asType();
        }
    }

    /**
     * Returns the qualified name of the innermost class enclosing the provided {@code Element}.
     *
     * @param element an element enclosed by a class, or a {@code TypeElement}
     * @return the qualified {@code Name} of the innermost class enclosing the element
     */
    public static @Nullable Name getQualifiedClassName(Element element) {
        if (element.getKind() == ElementKind.PACKAGE) {
            PackageElement elem = (PackageElement) element;
            return elem.getQualifiedName();
        }

        TypeElement elem = enclosingClass(element);
        if (elem == null) {
            return null;
        }

        return elem.getQualifiedName();
    }

    /**
     * Returns a verbose name that identifies the element.
     *
     * @param elt the element whose name to obtain
     * @return the verbose name of the given element
     */
    public static String getVerboseName(Element elt) {
        Name n = getQualifiedClassName(elt);
        if (n == null) {
            return "Unexpected element: " + elt;
        }
        if (elt.getKind() == ElementKind.PACKAGE || isClassElement(elt)) {
            return n.toString();
        } else {
            return n + "." + elt;
        }
    }

    /**
     * Returns the canonical representation of the method declaration, which contains simple names
     * of the types only.
     *
     * @param element a method declaration
     * @return the simple name of the method, followed by the simple names of the formal parameter
     *     types
     */
    public static String getSimpleName(ExecutableElement element) {
        // note: constructor simple name is <init>
        StringJoiner sj = new StringJoiner(",", element.getSimpleName() + "(", ")");
        for (Iterator<? extends VariableElement> i = element.getParameters().iterator();
                i.hasNext(); ) {
            sj.add(TypesUtils.simpleTypeName(i.next().asType()));
        }
        return sj.toString();
    }

    /**
     * Check if the element is an element for 'java.lang.Object'
     *
     * @param element the type element
     * @return true iff the element is java.lang.Object element
     */
    public static boolean isObject(TypeElement element) {
        return element.getQualifiedName().contentEquals("java.lang.Object");
    }

    /** Returns true if the element is a reference to a compile-time constant. */
    public static boolean isCompileTimeConstant(Element elt) {
        return elt != null
                && (elt.getKind() == ElementKind.FIELD
                        || elt.getKind() == ElementKind.LOCAL_VARIABLE)
                && ((VariableElement) elt).getConstantValue() != null;
    }

    /**
     * Checks whether a given element came from a source file.
     *
     * <p>By contrast, {@link ElementUtils#isElementFromByteCode(Element)} returns true if there is
     * a classfile for the given element, even if there is also a source file.
     *
     * @param element the element to check, or null
     * @return true if a source file containing the element is being compiled
     */
    public static boolean isElementFromSourceCode(@Nullable Element element) {
        if (element == null) {
            return false;
        }
        if (element instanceof Symbol.ClassSymbol) {
            return isElementFromSourceCodeImpl((Symbol.ClassSymbol) element);
        }
        return isElementFromSourceCode(element.getEnclosingElement());
    }

    /**
     * Checks whether a given ClassSymbol came from a source file.
     *
     * <p>By contrast, {@link ElementUtils#isElementFromByteCode(Element)} returns true if there is
     * a classfile for the given element, even if there is also a source file.
     *
     * @param symbol the class to check
     * @return true if a source file containing the class is being compiled
     */
    private static boolean isElementFromSourceCodeImpl(Symbol.ClassSymbol symbol) {
        // This is a bit of a hack to avoid treating JDK as source files. JDK files' toUri() method
        // returns just the name of the file (e.g. "Object.java"), but any file actually being
        // compiled returns a file URI to the source file.
        return symbol.sourcefile != null
                && symbol.sourcefile.getKind() == JavaFileObject.Kind.SOURCE
                && symbol.sourcefile.toUri().toString().startsWith("file:");
    }

    /**
     * Returns true if the element is declared in ByteCode. Always return false if elt is a package.
     */
    public static boolean isElementFromByteCode(Element elt) {
        if (elt == null) {
            return false;
        }

        if (elt instanceof Symbol.ClassSymbol) {
            Symbol.ClassSymbol clss = (Symbol.ClassSymbol) elt;
            if (null != clss.classfile) {
                // The class file could be a .java file
                return clss.classfile.getName().endsWith(".class");
            } else {
                return false;
            }
        }
        return isElementFromByteCodeHelper(elt.getEnclosingElement());
    }

    /**
     * Returns true if the element is declared in ByteCode. Always return false if elt is a package.
     */
    private static boolean isElementFromByteCodeHelper(Element elt) {
        if (elt == null) {
            return false;
        }
        if (elt instanceof Symbol.ClassSymbol) {
            Symbol.ClassSymbol clss = (Symbol.ClassSymbol) elt;
            if (null != clss.classfile) {
                // The class file could be a .java file
                return (clss.classfile.getName().endsWith(".class")
                        || clss.classfile.getName().endsWith(".class)")
                        || clss.classfile.getName().endsWith(".class)]"));
            } else {
                return false;
            }
        }
        return isElementFromByteCodeHelper(elt.getEnclosingElement());
    }

    /** Returns the field of the class or {@code null} if not found. */
    public static @Nullable VariableElement findFieldInType(TypeElement type, String name) {
        for (VariableElement field : ElementFilter.fieldsIn(type.getEnclosedElements())) {
            if (field.getSimpleName().contentEquals(name)) {
                return field;
            }
        }
        return null;
    }

    /**
     * Returns the elements of the fields whose simple names are {@code names} and are declared in
     * {@code type}.
     *
     * <p>If a field isn't declared in {@code type}, its element isn't included in the returned set.
     * If none of the fields is declared in {@code type}, the empty set is returned.
     *
     * @param type where to look for fields
     * @param names simple names of fields that might be declared in {@code type}
     * @return the elements of the fields whose simple names are {@code names} and are declared in
     *     {@code type}
     */
    public static Set<VariableElement> findFieldsInType(
            TypeElement type, Collection<String> names) {
        Set<VariableElement> results = new HashSet<>();
        for (VariableElement field : ElementFilter.fieldsIn(type.getEnclosedElements())) {
            if (names.contains(field.getSimpleName().toString())) {
                results.add(field);
            }
        }
        return results;
    }

    /**
     * Returns non-private field elements, and side-effects {@code names} to remove them. For every
     * field name in {@code names} that is declared in {@code type} or a supertype, add its element
     * to the returned set and remove it from {@code names}.
     *
     * <p>When this routine returns, the combination of the return value and {@code names} has the
     * same cardinality, and represents the same fields, as {@code names} did when the method was
     * called.
     *
     * @param type where to look for fields
     * @param names simple names of fields that might be declared in {@code type} or a supertype.
     *     (Names that are found are removed from this list.)
     * @return the {@code VariableElement}s for non-private fields that are declared in {@code type}
     *     whose simple names were in {@code names} when the method was called.
     */
    public static Set<VariableElement> findFieldsInTypeOrSuperType(
            TypeMirror type, Collection<String> names) {
        int origCardinality = names.size();
        Set<VariableElement> elements = new HashSet<>();
        findFieldsInTypeOrSuperType(type, names, elements);
        // Since names may contain duplicates, I don't trust the claim in the documentation about
        // cardinality.  (Does any code depend on the invariant, though?)
        if (origCardinality != names.size() + elements.size()) {
            throw new BugInCF(
                    "Bad sizes: %d != %d + %d", origCardinality, names.size(), elements.size());
        }
        return elements;
    }

    /**
     * Side-effects both {@code foundFields} (which starts empty) and {@code notFound}, conceptually
     * moving elements from {@code notFound} to {@code foundFields}.
     */
    private static void findFieldsInTypeOrSuperType(
            TypeMirror type, Collection<String> notFound, Set<VariableElement> foundFields) {
        if (TypesUtils.isObject(type)) {
            return;
        }
        TypeElement elt = TypesUtils.getTypeElement(type);
        assert elt != null : "@AssumeAssertion(nullness): assumption";
        Set<VariableElement> fieldElts = findFieldsInType(elt, notFound);
        for (VariableElement field : new HashSet<VariableElement>(fieldElts)) {
            if (!field.getModifiers().contains(Modifier.PRIVATE)) {
                notFound.remove(field.getSimpleName().toString());
            } else {
                fieldElts.remove(field);
            }
        }
        foundFields.addAll(fieldElts);

        if (!notFound.isEmpty()) {
            findFieldsInTypeOrSuperType(elt.getSuperclass(), notFound, foundFields);
        }
    }

    /**
     * Returns true if {@code element} is "com.sun.tools.javac.comp.Resolve$SymbolNotFoundError".
     *
     * @param element the element to test
     * @return true if {@code element} is "com.sun.tools.javac.comp.Resolve$SymbolNotFoundError"
     */
    public static boolean isError(Element element) {
        return element.getClass().getName()
                == "com.sun.tools.javac.comp.Resolve$SymbolNotFoundError"; // interned
    }

    /**
     * Does the given element need a receiver for accesses? For example, an access to a local
     * variable does not require a receiver.
     *
     * @param element the element to test
     * @return whether the element requires a receiver for accesses
     */
    public static boolean hasReceiver(Element element) {
        if (element.getKind() == ElementKind.CONSTRUCTOR) {
            // The enclosing element of a constructor is the class it creates.
            // A constructor can only have a receiver if the class it creates has an outer type.
            TypeMirror t = element.getEnclosingElement().asType();
            return TypesUtils.hasEnclosingType(t);
        }
        return (element.getKind().isField() || element.getKind() == ElementKind.METHOD)
                && !ElementUtils.isStatic(element);
    }

    /**
     * Determine all type elements for the classes and interfaces referenced (directly or
     * indirectly) in the extends/implements clauses of the given type element.
     *
     * <p>TODO: can we learn from the implementation of
     * com.sun.tools.javac.model.JavacElements.getAllMembers(TypeElement)?
     */
    public static List<TypeElement> getSuperTypes(TypeElement type, Elements elements) {

        List<TypeElement> superelems = new ArrayList<>();
        if (type == null) {
            return superelems;
        }

        // Set up a stack containing type, which is our starting point.
        Deque<TypeElement> stack = new ArrayDeque<>();
        stack.push(type);

        while (!stack.isEmpty()) {
            TypeElement current = stack.pop();

            // For each direct supertype of the current type element, if it
            // hasn't already been visited, push it onto the stack and
            // add it to our superelems set.
            TypeMirror supertypecls;
            try {
                supertypecls = current.getSuperclass();
            } catch (com.sun.tools.javac.code.Symbol.CompletionFailure cf) {
                // Looking up a supertype failed. This sometimes happens
                // when transitive dependencies are not on the classpath.
                // As javac didn't complain, let's also not complain.
                supertypecls = null;
            }

            if (supertypecls != null && supertypecls.getKind() != TypeKind.NONE) {
                TypeElement supercls = (TypeElement) ((DeclaredType) supertypecls).asElement();
                if (!superelems.contains(supercls)) {
                    stack.push(supercls);
                    superelems.add(supercls);
                }
            }

            for (TypeMirror supertypeitf : current.getInterfaces()) {
                TypeElement superitf = (TypeElement) ((DeclaredType) supertypeitf).asElement();
                if (!superelems.contains(superitf)) {
                    stack.push(superitf);
                    superelems.add(superitf);
                }
            }
        }

        // Include java.lang.Object as implicit superclass for all classes and interfaces.
        TypeElement jlobject = elements.getTypeElement("java.lang.Object");
        if (!superelems.contains(jlobject)) {
            superelems.add(jlobject);
        }

        return Collections.unmodifiableList(superelems);
    }

    /**
     * Return all fields declared in the given type or any superclass/interface. TODO: should this
     * use javax.lang.model.util.Elements.getAllMembers(TypeElement) instead of our own
     * getSuperTypes?
     */
    public static List<VariableElement> getAllFieldsIn(TypeElement type, Elements elements) {
        List<VariableElement> fields = new ArrayList<>();
        fields.addAll(ElementFilter.fieldsIn(type.getEnclosedElements()));
        List<TypeElement> alltypes = getSuperTypes(type, elements);
        for (TypeElement atype : alltypes) {
            fields.addAll(ElementFilter.fieldsIn(atype.getEnclosedElements()));
        }
        return Collections.unmodifiableList(fields);
    }

    /**
     * Return all methods declared in the given type or any superclass/interface. Note that no
     * constructors will be returned. TODO: should this use
     * javax.lang.model.util.Elements.getAllMembers(TypeElement) instead of our own getSuperTypes?
     */
    public static List<ExecutableElement> getAllMethodsIn(TypeElement type, Elements elements) {
        List<ExecutableElement> meths = new ArrayList<>();
        meths.addAll(ElementFilter.methodsIn(type.getEnclosedElements()));

        List<TypeElement> alltypes = getSuperTypes(type, elements);
        for (TypeElement atype : alltypes) {
            meths.addAll(ElementFilter.methodsIn(atype.getEnclosedElements()));
        }
        return Collections.unmodifiableList(meths);
    }

    /** Return all nested/inner classes/interfaces declared in the given type. */
    public static List<TypeElement> getAllTypeElementsIn(TypeElement type) {
        List<TypeElement> types = new ArrayList<>();
        types.addAll(ElementFilter.typesIn(type.getEnclosedElements()));
        return types;
    }

    /** The set of kinds that represent classes. */
    private static final Set<ElementKind> classElementKinds;

    static {
        classElementKinds = EnumSet.noneOf(ElementKind.class);
        for (ElementKind kind : ElementKind.values()) {
            if (kind.isClass() || kind.isInterface()) {
                classElementKinds.add(kind);
            }
        }
    }

    /**
     * Return the set of kinds that represent classes.
     *
     * @return the set of kinds that represent classes
     */
    public static Set<ElementKind> classElementKinds() {
        return classElementKinds;
    }

    /**
     * Is the given element kind a class, i.e. a class, enum, interface, or annotation type.
     *
     * @param element the element to test
     * @return true, iff the given kind is a class kind
     */
    public static boolean isClassElement(Element element) {
        return classElementKinds().contains(element.getKind());
    }

    /**
     * Return true if the element is a type declaration.
     *
     * @param elt the element to test
     * @return true if the argument is a type declaration
     */
    public static boolean isTypeDeclaration(Element elt) {
        return isClassElement(elt) || elt.getKind() == ElementKind.TYPE_PARAMETER;
    }

    /**
     * Check that a method Element matches a signature.
     *
     * <p>Note: Matching the receiver type must be done elsewhere as the Element receiver type is
     * only populated when annotated.
     *
     * @param method the method Element to be tested
     * @param methodName the goal method name
     * @param parameters the goal formal parameter Classes
     * @return true if the method matches the methodName and parameters
     */
    public static boolean matchesElement(
            ExecutableElement method, String methodName, Class<?>... parameters) {

        if (!method.getSimpleName().contentEquals(methodName)) {
            return false;
        }

        if (method.getParameters().size() != parameters.length) {
            return false;
        } else {
            for (int i = 0; i < method.getParameters().size(); i++) {
                if (!method.getParameters()
                        .get(i)
                        .asType()
                        .toString()
                        .equals(parameters[i].getName())) {

                    return false;
                }
            }
        }

        return true;
    }

    /** Returns true if the given element is, or overrides, method. */
    public static boolean isMethod(
            ExecutableElement questioned, ExecutableElement method, ProcessingEnvironment env) {
        TypeElement enclosing = (TypeElement) questioned.getEnclosingElement();
        return questioned.equals(method)
                || env.getElementUtils().overrides(questioned, method, enclosing);
    }

    /**
     * Returns the TypeElement for the given class.
     *
<<<<<<< HEAD
     * @param clazz a class
     * @returns the TypeElement for the class
     */
    public static TypeElement getTypeElement(ProcessingEnvironment processingEnv, Class<?> clazz) {
        return processingEnv.getElementUtils().getTypeElement(clazz.getCanonicalName());
=======
     * @param processingEnv the processing environment
     * @param clazz a class
     * @return the TypeElement for the class
     */
    public static TypeElement getTypeElement(ProcessingEnvironment processingEnv, Class<?> clazz) {
        @CanonicalName String className = clazz.getCanonicalName();
        if (className == null) {
            throw new Error("Anonymous class " + clazz + " has no canonical name");
        }
        return processingEnv.getElementUtils().getTypeElement(className);
>>>>>>> e9a756f4
    }
}<|MERGE_RESOLUTION|>--- conflicted
+++ resolved
@@ -604,13 +604,6 @@
     /**
      * Returns the TypeElement for the given class.
      *
-<<<<<<< HEAD
-     * @param clazz a class
-     * @returns the TypeElement for the class
-     */
-    public static TypeElement getTypeElement(ProcessingEnvironment processingEnv, Class<?> clazz) {
-        return processingEnv.getElementUtils().getTypeElement(clazz.getCanonicalName());
-=======
      * @param processingEnv the processing environment
      * @param clazz a class
      * @return the TypeElement for the class
@@ -621,6 +614,5 @@
             throw new Error("Anonymous class " + clazz + " has no canonical name");
         }
         return processingEnv.getElementUtils().getTypeElement(className);
->>>>>>> e9a756f4
     }
 }