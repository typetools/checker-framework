--- conflicted
+++ resolved
@@ -487,11 +487,7 @@
    *     {@code type}
    */
   public static Set<VariableElement> findFieldsInType(TypeElement type, Collection<String> names) {
-<<<<<<< HEAD
-    Set<VariableElement> results = new HashSet<>(CollectionsPlume.mapCapacity(names));
-=======
     Set<VariableElement> results = ArraySet.newArraySetOrHashSet(names.size());
->>>>>>> 5e9fa7bb
     for (VariableElement field : ElementFilter.fieldsIn(type.getEnclosedElements())) {
       if (names.contains(field.getSimpleName().toString())) {
         results.add(field);
@@ -518,11 +514,7 @@
   public static Set<VariableElement> findFieldsInTypeOrSuperType(
       TypeMirror type, Collection<String> names) {
     int origCardinality = names.size();
-<<<<<<< HEAD
-    Set<VariableElement> elements = new HashSet<>(CollectionsPlume.mapCapacity(names.size()));
-=======
     Set<VariableElement> elements = ArraySet.newArraySetOrHashSet(origCardinality);
->>>>>>> 5e9fa7bb
     findFieldsInTypeOrSuperType(type, names, elements);
     // Since `names` may contain duplicates, I don't trust the claim in the documentation about
     // cardinality.  (Does any code depend on the invariant, though?)
@@ -546,12 +538,8 @@
     TypeElement elt = TypesUtils.getTypeElement(type);
     assert elt != null : "@AssumeAssertion(nullness): assumption";
     Set<VariableElement> fieldElts = findFieldsInType(elt, notFound);
-<<<<<<< HEAD
-    for (VariableElement field : new HashSet<>(fieldElts)) {
-=======
     // Use a new list to avoid a ConcurrentModificationException.
     for (VariableElement field : new ArrayList<>(fieldElts)) {
->>>>>>> 5e9fa7bb
       if (!field.getModifiers().contains(Modifier.PRIVATE)) {
         notFound.remove(field.getSimpleName().toString());
       } else {
