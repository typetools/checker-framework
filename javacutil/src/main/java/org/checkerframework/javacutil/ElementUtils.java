--- conflicted
+++ resolved
@@ -608,11 +608,7 @@
     }
 
     /**
-<<<<<<< HEAD
-     * Is the given element kind a class,, i.e. a class, enum, interface, or annotation type.
-=======
      * Is the given element kind a class, i.e., a class, enum, interface, or annotation type.
->>>>>>> 1eeb3ca3
      *
      * @param element the element to test
      * @return true, iff the given kind is a class kind
