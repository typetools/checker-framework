--- conflicted
+++ resolved
@@ -413,11 +413,6 @@
             // A constructor can only have a receiver if the class it creates has an outer type.
             TypeMirror t = element.getEnclosingElement().asType();
             return TypesUtils.hasEnclosingType(t);
-<<<<<<< HEAD
-        }
-        return (element.getKind().isField() || element.getKind() == ElementKind.METHOD)
-                && !ElementUtils.isStatic(element);
-=======
         } else if (element.getKind().isField()) {
             if (ElementUtils.isStatic(element)) {
                 return false;
@@ -433,7 +428,6 @@
             }
         }
         return element.getKind() == ElementKind.METHOD && !ElementUtils.isStatic(element);
->>>>>>> 93ace6ca
     }
 
     /**
