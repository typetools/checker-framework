package org.checkerframework.javacutil;

import com.sun.tools.javac.code.Flags;
import com.sun.tools.javac.code.Symbol;
import com.sun.tools.javac.code.Symbol.ClassSymbol;
import com.sun.tools.javac.code.Symbol.MethodSymbol;
import com.sun.tools.javac.code.Type;
import com.sun.tools.javac.model.JavacTypes;
import com.sun.tools.javac.processing.JavacProcessingEnvironment;
import com.sun.tools.javac.util.Context;
import java.lang.reflect.InvocationTargetException;
import java.lang.reflect.Method;
import java.util.ArrayDeque;
import java.util.ArrayList;
import java.util.Collection;
import java.util.Collections;
import java.util.Deque;
import java.util.EnumSet;
import java.util.Iterator;
import java.util.List;
import java.util.Set;
import java.util.StringJoiner;
import javax.annotation.processing.ProcessingEnvironment;
import javax.lang.model.element.AnnotationMirror;
import javax.lang.model.element.Element;
import javax.lang.model.element.ElementKind;
import javax.lang.model.element.ExecutableElement;
import javax.lang.model.element.Modifier;
import javax.lang.model.element.Name;
import javax.lang.model.element.PackageElement;
import javax.lang.model.element.TypeElement;
import javax.lang.model.element.VariableElement;
import javax.lang.model.type.DeclaredType;
import javax.lang.model.type.TypeKind;
import javax.lang.model.type.TypeMirror;
import javax.lang.model.util.ElementFilter;
import javax.lang.model.util.Elements;
import javax.lang.model.util.Types;
import javax.tools.JavaFileObject;
import org.checkerframework.checker.nullness.qual.MonotonicNonNull;
import org.checkerframework.checker.nullness.qual.NonNull;
import org.checkerframework.checker.nullness.qual.Nullable;
import org.checkerframework.checker.signature.qual.BinaryName;
import org.checkerframework.checker.signature.qual.CanonicalName;
import org.plumelib.util.ArraySet;
import org.plumelib.util.CollectionsPlume;

/**
 * Utility methods for analyzing {@code Element}s. This complements {@link Elements}, providing
 * functionality that it does not.
 */
public class ElementUtils {

  // Class cannot be instantiated.
  private ElementUtils() {
    throw new AssertionError("Class ElementUtils cannot be instantiated.");
  }

  /**
   * Returns the innermost type element enclosing the given element. Returns the element itself if
   * it is a type element.
   *
   * @param elem the enclosed element of a class
   * @return the innermost type element, or null if no type element encloses {@code elem}
   * @deprecated use {@link #enclosingTypeElement}
   */
  @Deprecated // 2021-01-16
  public static @Nullable TypeElement enclosingClass(final Element elem) {
    return enclosingTypeElement(elem);
  }

  /**
   * Returns the innermost type element that is, or encloses, the given element.
   *
   * <p>Note that in this code:
   *
   * <pre>{@code
   * class Outer {
   *   static class Inner {  }
   * }
   * }</pre>
   *
   * {@code Inner} has no enclosing type, but this method returns {@code Outer}.
   *
   * @param elem the enclosed element of a class
   * @return the innermost type element (possibly the argument itself), or null if {@code elem} is
   *     not, and is not enclosed by, a type element
   */
  public static @Nullable TypeElement enclosingTypeElement(final Element elem) {
    Element result = elem;
    while (result != null && !isTypeElement(result)) {
      result = result.getEnclosingElement();
    }
    return (TypeElement) result;
  }

  /**
   * Returns the innermost type element enclosing the given element, that is different from the
   * element itself. By contrast, {@link #enclosingTypeElement} returns its argument if the argument
   * is a type element.
   *
   * @param elem the enclosed element of a class
   * @return the innermost type element, or null if no type element encloses {@code elem}
   */
  public static @Nullable TypeElement strictEnclosingTypeElement(final Element elem) {
    Element enclosingElement = elem.getEnclosingElement();
    if (enclosingElement == null) {
      return null;
    }

    return enclosingTypeElement(enclosingElement);
  }

  /**
   * Returns the top-level type element that contains {@code element}.
   *
   * @param element the element whose enclosing tye element to find
   * @return a type element containing {@code element} that isn't contained in another class
   */
  public static TypeElement toplevelEnclosingTypeElement(Element element) {
    TypeElement result = enclosingTypeElement(element);
    if (result == null) {
      return (TypeElement) element;
    }

    TypeElement enclosing = strictEnclosingTypeElement(result);
    while (enclosing != null) {
      result = enclosing;
      enclosing = strictEnclosingTypeElement(enclosing);
    }

    return result;
  }

  /**
   * Returns the binary name of the class enclosing {@code executableElement}.
   *
   * @param executableElement the ExecutableElement
   * @return the binary name of the class enclosing {@code executableElement}
   */
  public static @BinaryName String getEnclosingClassName(ExecutableElement executableElement) {
    return getBinaryName(((MethodSymbol) executableElement).enclClass());
  }

  /**
   * Returns the binary name of the class enclosing {@code variableElement}.
   *
   * @param variableElement the VariableElement
   * @return the binary name of the class enclosing {@code variableElement}
   */
  public static @BinaryName String getEnclosingClassName(VariableElement variableElement) {
    TypeElement enclosingType = enclosingTypeElement(variableElement);
    if (enclosingType == null) {
      throw new BugInCF("enclosingTypeElement(%s) is null", variableElement);
    }
    return getBinaryName(enclosingType);
  }

  /**
   * Returns the innermost package element enclosing the given element. The same effect as {@link
   * javax.lang.model.util.Elements#getPackageOf(Element)}. Returns the element itself if it is a
   * package.
   *
   * @param elem the enclosed element of a package
   * @return the innermost package element
   */
  public static PackageElement enclosingPackage(Element elem) {
    Element result = elem;
    while (result != null && result.getKind() != ElementKind.PACKAGE) {
      @Nullable Element encl = result.getEnclosingElement();
      result = encl;
    }
    return (PackageElement) result;
  }

  /**
   * Returns the "parent" package element for the given package element. For package "A.B" it gives
   * "A". For package "A" it gives the default package. For the default package it returns null.
   *
   * <p>Note that packages are not enclosed within each other, we have to manually climb the
   * namespaces. Calling "enclosingPackage" on a package element returns the package element itself
   * again.
   *
   * @param elem the package to start from
   * @param elements the element
   * @return the parent package element or {@code null}
   */
  public static @Nullable PackageElement parentPackage(PackageElement elem, Elements elements) {
    // The following might do the same thing:
    //   ((Symbol) elt).owner;
    // TODO: verify and see whether the change is worth it.
    String fqnstart = elem.getQualifiedName().toString();
    String fqn = fqnstart;
    if (fqn != null && !fqn.isEmpty()) {
      int dotPos = fqn.lastIndexOf('.');
      if (dotPos != -1) {
        return elements.getPackageElement(fqn.substring(0, dotPos));
      }
    }
    return null;
  }

  /**
   * Returns true if the element is a static element: whether it is a static field, static method,
   * or static class.
   *
   * @return true if element is static
   */
  public static boolean isStatic(Element element) {
    return element.getModifiers().contains(Modifier.STATIC);
  }

  /**
   * Returns true if the element is a final element: a final field, final method, or final class.
   *
   * @return true if the element is final
   */
  public static boolean isFinal(Element element) {
    return element.getModifiers().contains(Modifier.FINAL);
  }

  /**
   * Returns true if the element is a effectively final element.
   *
   * @return true if the element is effectively final
   */
  public static boolean isEffectivelyFinal(Element element) {
    Symbol sym = (Symbol) element;
    if (sym.getEnclosingElement().getKind() == ElementKind.METHOD
        && (sym.getEnclosingElement().flags() & Flags.ABSTRACT) != 0) {
      return true;
    }
    return (sym.flags() & (Flags.FINAL | Flags.EFFECTIVELY_FINAL)) != 0;
  }

  /**
   * Returns the {@code TypeMirror} for usage of Element as a value. It returns the return type of a
   * method element, the class type of a constructor, or simply the type mirror of the element
   * itself.
   *
   * @param element the element whose type to obtain
   * @return the type for the element used as a value
   */
  @SuppressWarnings("nullness:dereference.of.nullable") // a constructor has an enclosing class
  public static TypeMirror getType(Element element) {
    if (element.getKind() == ElementKind.METHOD) {
      return ((ExecutableElement) element).getReturnType();
    } else if (element.getKind() == ElementKind.CONSTRUCTOR) {
      return enclosingClass(element).asType();
    } else {
      return element.asType();
    }
  }

  /**
   * Returns the qualified name of the innermost class enclosing the provided {@code Element}.
   *
   * @param element an element enclosed by a class, or a {@code TypeElement}
   * @return the qualified {@code Name} of the innermost class enclosing the element
   */
  public static @Nullable Name getQualifiedClassName(Element element) {
    if (element.getKind() == ElementKind.PACKAGE) {
      PackageElement elem = (PackageElement) element;
      return elem.getQualifiedName();
    }

    TypeElement elem = enclosingClass(element);
    if (elem == null) {
      return null;
    }

    return elem.getQualifiedName();
  }

  /**
   * Returns a verbose name that identifies the element.
   *
   * @param elt the element whose name to obtain
   * @return the qualified name of the given element
   */
  public static String getQualifiedName(Element elt) {
    if (elt.getKind() == ElementKind.PACKAGE || isTypeElement(elt)) {
      Name n = getQualifiedClassName(elt);
      if (n == null) {
        return "Unexpected element: " + elt;
      }
      return n.toString();
    } else {
      return getQualifiedName(elt.getEnclosingElement()) + "." + elt;
    }
  }

  /**
   * Returns the binary name of the given type.
   *
   * @param te a type
   * @return the binary name of the type
   */
  @SuppressWarnings("signature:return") // string manipulation
  public static @BinaryName String getBinaryName(TypeElement te) {
    Element enclosing = te.getEnclosingElement();
    String simpleName = te.getSimpleName().toString();
    if (enclosing == null) { // is this possible?
      return simpleName;
    }
    if (ElementUtils.isTypeElement(enclosing)) {
      return getBinaryName((TypeElement) enclosing) + "$" + simpleName;
    } else if (enclosing.getKind() == ElementKind.PACKAGE) {
      PackageElement pe = (PackageElement) enclosing;
      if (pe.isUnnamed()) {
        return simpleName;
      } else {
        return pe.getQualifiedName() + "." + simpleName;
      }
    } else {
      // This case occurs for anonymous inner classes. Fall back to the flatname method.
      return ((ClassSymbol) te).flatName().toString();
    }
  }

  /**
   * Returns the canonical representation of the method declaration, which contains simple names of
   * the types only.
   *
   * @param element a method declaration
   * @return the simple name of the method, followed by the simple names of the formal parameter
   *     types
   */
  public static String getSimpleSignature(ExecutableElement element) {
    // note: constructor simple name is <init>
    StringJoiner sj = new StringJoiner(",", element.getSimpleName() + "(", ")");
    for (Iterator<? extends VariableElement> i = element.getParameters().iterator();
        i.hasNext(); ) {
      sj.add(TypesUtils.simpleTypeName(i.next().asType()));
    }
    return sj.toString();
  }

  /**
   * Returns a user-friendly name for the given method. Does not return {@code "<init>"} or {@code
   * "<clinit>"} as ExecutableElement.getSimpleName() does.
   *
   * @param element a method declaration
   * @return a user-friendly name for the method
   */
  public static CharSequence getSimpleNameOrDescription(ExecutableElement element) {
    Name result = element.getSimpleName();
    switch (result.toString()) {
      case "<init>":
        return element.getEnclosingElement().getSimpleName();
      case "<clinit>":
        return "class initializer";
      default:
        return result;
    }
  }

  /**
   * Check if the element is an element for 'java.lang.Object'
   *
   * @param element the type element
   * @return true iff the element is java.lang.Object element
   */
  public static boolean isObject(TypeElement element) {
    return element.getQualifiedName().contentEquals("java.lang.Object");
  }

  /**
   * Check if the element is an element for 'java.lang.String'
   *
   * @param element the type element
   * @return true iff the element is java.lang.String element
   */
  public static boolean isString(TypeElement element) {
    return element.getQualifiedName().contentEquals("java.lang.String");
  }

  /**
   * Returns true if the element is a reference to a compile-time constant.
   *
   * @param elt an element
   * @return true if the element is a reference to a compile-time constant
   */
  public static boolean isCompileTimeConstant(@Nullable Element elt) {
    return elt != null
        && (elt.getKind() == ElementKind.FIELD || elt.getKind() == ElementKind.LOCAL_VARIABLE)
        && ((VariableElement) elt).getConstantValue() != null;
  }

  /**
   * Checks whether a given element came from a source file.
   *
   * <p>By contrast, {@link ElementUtils#isElementFromByteCode(Element)} returns true if there is a
   * classfile for the given element, even if there is also a source file.
   *
   * @param element the element to check, or null
   * @return true if a source file containing the element is being compiled
   */
  public static boolean isElementFromSourceCode(@Nullable Element element) {
    if (element == null) {
      return false;
    }
    TypeElement enclosingClass = enclosingClass(element);
    if (enclosingClass == null) {
      throw new BugInCF("enclosingClass(%s) is null", element);
    }
    return isElementFromSourceCodeImpl((Symbol.ClassSymbol) enclosingClass);
  }

  /**
   * Checks whether a given ClassSymbol came from a source file.
   *
   * <p>By contrast, {@link ElementUtils#isElementFromByteCode(Element)} returns true if there is a
   * classfile for the given element, even if there is also a source file.
   *
   * @param symbol the class to check
   * @return true if a source file containing the class is being compiled
   */
  private static boolean isElementFromSourceCodeImpl(Symbol.ClassSymbol symbol) {
    // This is a bit of a hack to avoid treating JDK as source files. JDK files' toUri() method
    // returns just the name of the file (e.g. "Object.java"), but any file actually being
    // compiled returns a file URI to the source file.
    return symbol.sourcefile != null
        && symbol.sourcefile.getKind() == JavaFileObject.Kind.SOURCE
        && symbol.sourcefile.toUri().toString().startsWith("file:");
  }

  /**
   * Returns true if the element is declared in ByteCode. Always return false if elt is a package.
   *
   * @param elt some element
   * @return true if the element is declared in ByteCode
   */
  public static boolean isElementFromByteCode(@Nullable Element elt) {
    if (elt == null) {
      return false;
    }

    if (elt instanceof Symbol.ClassSymbol) {
      Symbol.ClassSymbol clss = (Symbol.ClassSymbol) elt;
      if (null != clss.classfile) {
        // The class file could be a .java file
        return clss.classfile.getKind() == JavaFileObject.Kind.CLASS;
      } else {
        return elt.asType().getKind().isPrimitive();
      }
    }
    return isElementFromByteCode(elt.getEnclosingElement());
  }

  /**
   * Returns the path to the source file containing {@code element}, which must be from source code.
   *
   * @param element the type element to look at
   * @return path to the source file containing {@code element}
   */
  public static String getSourceFilePath(TypeElement element) {
    return ((ClassSymbol) element).sourcefile.toUri().getPath();
  }

  /**
   * Returns the field of the class or {@code null} if not found.
   *
   * @param type TypeElement to search
   * @param name name of a field
   * @return the VariableElement for the field if it was found, null otherwise
   */
  public static @Nullable VariableElement findFieldInType(TypeElement type, String name) {
    for (VariableElement field : ElementFilter.fieldsIn(type.getEnclosedElements())) {
      if (field.getSimpleName().contentEquals(name)) {
        return field;
      }
    }
    return null;
  }

  /**
   * Returns the elements of the fields whose simple names are {@code names} and are declared in
   * {@code type}.
   *
   * <p>If a field isn't declared in {@code type}, its element isn't included in the returned set.
   * If none of the fields is declared in {@code type}, the empty set is returned.
   *
   * @param type where to look for fields
   * @param names simple names of fields that might be declared in {@code type}
   * @return the elements of the fields whose simple names are {@code names} and are declared in
   *     {@code type}
   */
  public static Set<VariableElement> findFieldsInType(TypeElement type, Collection<String> names) {
    Set<VariableElement> results = ArraySet.newArraySetOrHashSet(names.size());
    for (VariableElement field : ElementFilter.fieldsIn(type.getEnclosedElements())) {
      if (names.contains(field.getSimpleName().toString())) {
        results.add(field);
      }
    }
    return results;
  }

  /**
   * Returns non-private field elements, and side-effects {@code names} to remove them. For every
   * field name in {@code names} that is declared in {@code type} or a supertype, add its element to
   * the returned set and remove it from {@code names}.
   *
   * <p>When this routine returns, the combination of the return value and {@code names} has the
   * same cardinality, and represents the same fields, as {@code names} did when the method was
   * called.
   *
   * @param type where to look for fields
   * @param names simple names of fields that might be declared in {@code type} or a supertype
   *     (Names that are found are removed from this list.)
   * @return the {@code VariableElement}s for non-private fields that are declared in {@code type}
   *     whose simple names were in {@code names} when the method was called.
   */
  public static Set<VariableElement> findFieldsInTypeOrSuperType(
      TypeMirror type, Collection<String> names) {
    int origCardinality = names.size();
    Set<VariableElement> elements = ArraySet.newArraySetOrHashSet(origCardinality);
    findFieldsInTypeOrSuperType(type, names, elements);
    // Since names may contain duplicates, I don't trust the claim in the documentation about
    // cardinality.  (Does any code depend on the invariant, though?)
    if (origCardinality != names.size() + elements.size()) {
      throw new BugInCF("Bad sizes: %d != %d + %d", origCardinality, names.size(), elements.size());
    }
    return elements;
  }

  /**
   * Side-effects both {@code foundFields} (which starts empty) and {@code notFound}, conceptually
   * moving elements from {@code notFound} to {@code foundFields}.
   */
  private static void findFieldsInTypeOrSuperType(
      TypeMirror type, Collection<String> notFound, Set<VariableElement> foundFields) {
    if (TypesUtils.isObject(type)) {
      return;
    }
    TypeElement elt = TypesUtils.getTypeElement(type);
    assert elt != null : "@AssumeAssertion(nullness): assumption";
    Set<VariableElement> fieldElts = findFieldsInType(elt, notFound);
<<<<<<< HEAD
    for (VariableElement field : new HashSet<>(fieldElts)) {
=======
    // Use a new list to avoid a ConcurrentModificationException.
    for (VariableElement field : new ArrayList<>(fieldElts)) {
>>>>>>> 2ffd2480
      if (!field.getModifiers().contains(Modifier.PRIVATE)) {
        notFound.remove(field.getSimpleName().toString());
      } else {
        fieldElts.remove(field);
      }
    }
    foundFields.addAll(fieldElts);

    if (!notFound.isEmpty()) {
      findFieldsInTypeOrSuperType(elt.getSuperclass(), notFound, foundFields);
    }
  }

  /**
   * Returns true if {@code element} is "com.sun.tools.javac.comp.Resolve$SymbolNotFoundError".
   *
   * @param element the element to test
   * @return true if {@code element} is "com.sun.tools.javac.comp.Resolve$SymbolNotFoundError"
   */
  public static boolean isError(Element element) {
    return element.getClass().getName()
        == "com.sun.tools.javac.comp.Resolve$SymbolNotFoundError"; // interned
  }

  /**
   * Does the given element need a receiver for accesses? For example, an access to a local variable
   * does not require a receiver.
   *
   * @param element the element to test
   * @return whether the element requires a receiver for accesses
   */
  public static boolean hasReceiver(Element element) {
    if (element.getKind() == ElementKind.CONSTRUCTOR) {
      // The enclosing element of a constructor is the class it creates.
      // A constructor can only have a receiver if the class it creates has an outer type.
      TypeMirror t = element.getEnclosingElement().asType();
      return TypesUtils.hasEnclosingType(t);
    } else if (element.getKind() == ElementKind.FIELD) {
      if (ElementUtils.isStatic(element)
          // Artificial fields in interfaces are not marked as static, so check that
          // the field is not declared in an interface.
          || element.getEnclosingElement().getKind().isInterface()) {
        return false;
      } else {
        // In constructors, the element for "this" is a non-static field, but that field
        // does not have a receiver.
        return !element.getSimpleName().contentEquals("this");
      }
    }
    return element.getKind() == ElementKind.METHOD && !ElementUtils.isStatic(element);
  }

  /**
   * Returns a type's superclass, or null if it does not have a superclass (it is object or an
   * interface, or the superclass is not on the classpath).
   *
   * @param typeElt a type element
   * @return the superclass of {@code typeElt}
   */
  public static @Nullable TypeElement getSuperClass(TypeElement typeElt) {
    TypeMirror superTypeMirror;
    try {
      superTypeMirror = typeElt.getSuperclass();
    } catch (com.sun.tools.javac.code.Symbol.CompletionFailure cf) {
      // Looking up a supertype failed. This sometimes happens when transitive dependencies are not
      // on the classpath.  As javac didn't complain, let's also not complain.
      return null;
    }

    if (superTypeMirror == null || superTypeMirror.getKind() == TypeKind.NONE) {
      return null;
    } else {
      return (TypeElement) ((DeclaredType) superTypeMirror).asElement();
    }
  }

  /**
   * Determine all type elements for the supertypes of the given type element. This is the
   * transitive closure of the extends and implements clauses.
   *
   * <p>TODO: can we learn from the implementation of
   * com.sun.tools.javac.model.JavacElements.getAllMembers(TypeElement)?
   *
   * @param type the type whose supertypes to return
   * @param elements the Element utilities
   * @return supertypes of {@code type}
   */
  public static List<TypeElement> getSuperTypes(TypeElement type, Elements elements) {

    if (type == null) {
      return Collections.emptyList();
    }

    List<TypeElement> superElems = new ArrayList<>();

    // Set up a stack containing type, which is our starting point.
    Deque<TypeElement> stack = new ArrayDeque<>();
    stack.push(type);

    while (!stack.isEmpty()) {
      TypeElement current = stack.pop();

      // For each direct supertype of the current type element, if it
      // hasn't already been visited, push it onto the stack and
      // add it to our superElems set.
      TypeElement supercls = ElementUtils.getSuperClass(current);
      if (supercls != null) {
        if (!superElems.contains(supercls)) {
          stack.push(supercls);
          superElems.add(supercls);
        }
      }

      for (TypeMirror supertypeitf : current.getInterfaces()) {
        TypeElement superitf = (TypeElement) ((DeclaredType) supertypeitf).asElement();
        if (!superElems.contains(superitf)) {
          stack.push(superitf);
          superElems.add(superitf);
        }
      }
    }

    // Include java.lang.Object as implicit superclass for all classes and interfaces.
    TypeElement jlobject = elements.getTypeElement("java.lang.Object");
    if (!superElems.contains(jlobject)) {
      superElems.add(jlobject);
    }

    return Collections.unmodifiableList(superElems);
  }

  /**
   * Determine all type elements for the direct supertypes of the given type element. This is the
   * union of the extends and implements clauses.
   *
   * @param type the type whose supertypes to return
   * @param elements the Element utilities
   * @return direct supertypes of {@code type}
   */
  public static List<TypeElement> getDirectSuperTypeElements(TypeElement type, Elements elements) {
    final TypeMirror superclass = type.getSuperclass();
    final List<? extends TypeMirror> interfaces = type.getInterfaces();
    List<TypeElement> result = new ArrayList<TypeElement>(interfaces.size() + 1);
    if (superclass.getKind() != TypeKind.NONE) {
      @SuppressWarnings("nullness:assignment") // Not null because the TypeKind is not NONE.
      @NonNull TypeElement superclassElement = TypesUtils.getTypeElement(superclass);
      result.add(superclassElement);
    }
    for (TypeMirror interfac : interfaces) {
      @SuppressWarnings("nullness:assignment") // every interface is a type
      @NonNull TypeElement interfaceElt = TypesUtils.getTypeElement(interfac);
      result.add(interfaceElt);
    }
    return result;
  }

  /**
   * Return all fields declared in the given type or any superclass/interface.
   *
   * <p>TODO: should this use javax.lang.model.util.Elements.getAllMembers(TypeElement) instead of
   * our own getSuperTypes?
   *
   * @param type the type whose fields to return
   * @param elements the Element utilities
   * @return fields of {@code type}
   */
  public static List<VariableElement> getAllFieldsIn(TypeElement type, Elements elements) {
    List<VariableElement> fields =
        new ArrayList<>(ElementFilter.fieldsIn(type.getEnclosedElements()));
    List<TypeElement> alltypes = getSuperTypes(type, elements);
    for (TypeElement atype : alltypes) {
      fields.addAll(ElementFilter.fieldsIn(atype.getEnclosedElements()));
    }
    return Collections.unmodifiableList(fields);
  }

  /**
   * Returns all enum constants declared in the given enumeration.
   *
   * @param type an Enum type
   * @return all enum constants declared in the given enumeration
   */
  public static List<VariableElement> getEnumConstants(TypeElement type) {
    List<VariableElement> enumConstants = new ArrayList<>();
    for (Element e : type.getEnclosedElements()) {
      if (e.getKind() == ElementKind.ENUM_CONSTANT) {
        enumConstants.add((VariableElement) e);
      }
    }
    return enumConstants;
  }

  /**
   * Return all methods declared in the given type or any superclass/interface. Note that no
   * constructors will be returned.
   *
   * <p>TODO: should this use javax.lang.model.util.Elements.getAllMembers(TypeElement) instead of
   * our own getSuperTypes?
   *
   * @param type the type whose methods to return
   * @param elements the Element utilities
   * @return methods of {@code type}
   */
  public static List<ExecutableElement> getAllMethodsIn(TypeElement type, Elements elements) {
    List<ExecutableElement> meths =
        new ArrayList<>(ElementFilter.methodsIn(type.getEnclosedElements()));

    List<TypeElement> alltypes = getSuperTypes(type, elements);
    for (TypeElement atype : alltypes) {
      meths.addAll(ElementFilter.methodsIn(atype.getEnclosedElements()));
    }
    return Collections.unmodifiableList(meths);
  }

  /**
   * Return all nested/inner classes/interfaces declared in the given type.
   *
   * @param type a type
   * @return all nested/inner classes/interfaces declared in {@code type}
   */
  public static List<TypeElement> getAllTypeElementsIn(TypeElement type) {
    return ElementFilter.typesIn(type.getEnclosedElements());
  }

  /** The set of kinds that represent types. */
  private static final Set<ElementKind> typeElementKinds;

  static {
    typeElementKinds = EnumSet.noneOf(ElementKind.class);
    for (ElementKind kind : ElementKind.values()) {
      if (kind.isClass() || kind.isInterface()) {
        typeElementKinds.add(kind);
      }
    }
  }

  /**
   * Return the set of kinds that represent classes.
   *
   * @return the set of kinds that represent classes
   * @deprecated use {@link #typeElementKinds()}
   */
  @Deprecated // 2020-12-11
  public static Set<ElementKind> classElementKinds() {
    return typeElementKinds();
  }

  /**
   * Return the set of kinds that represent classes.
   *
   * @return the set of kinds that represent classes
   */
  public static Set<ElementKind> typeElementKinds() {
    return typeElementKinds;
  }

  /**
   * Is the given element kind a type, i.e., a class, enum, interface, or annotation type.
   *
   * @param element the element to test
   * @return true, iff the given kind is a class kind
   * @deprecated use {@link #isTypeElement}
   */
  @Deprecated // 2020-12-11
  public static boolean isClassElement(Element element) {
    return isTypeElement(element);
  }

  /**
   * Is the given element kind a type, i.e., a class, enum, interface, or annotation type.
   *
   * @param element the element to test
   * @return true, iff the given kind is a class kind
   */
  public static boolean isTypeElement(Element element) {
    return typeElementKinds().contains(element.getKind());
  }

  /**
   * Return true if the element is a type declaration.
   *
   * @param elt the element to test
   * @return true if the argument is a type declaration
   */
  public static boolean isTypeDeclaration(Element elt) {
    return isClassElement(elt) || elt.getKind() == ElementKind.TYPE_PARAMETER;
  }

  /** The set of kinds that represent local variables. */
  private static final Set<ElementKind> localVariableElementKinds =
      EnumSet.of(
          ElementKind.LOCAL_VARIABLE,
          ElementKind.RESOURCE_VARIABLE,
          ElementKind.EXCEPTION_PARAMETER);

  /**
   * Return true if the element is a local variable.
   *
   * @param elt the element to test
   * @return true if the argument is a local variable
   */
  public static boolean isLocalVariable(Element elt) {
    return localVariableElementKinds.contains(elt.getKind());
  }

  /**
   * Return true if the element is a binding variable.
   *
   * <p>This implementation compiles under JDK 8 and 11 as well as versions that contain {@code
   * ElementKind.BINDING_VARIABLE}.
   *
   * @param element the element to test
   * @return true if the element is a binding variable
   */
  public static boolean isBindingVariable(Element element) {
    return SystemUtil.jreVersion >= 16 && "BINDING_VARIABLE".equals(element.getKind().name());
  }

  /**
   * Returns true if the element is a record accessor method.
   *
   * @param methodElement a method element
   * @return true if the element is a record accessor method
   */
  public static boolean isRecordAccessor(ExecutableElement methodElement) {
    // Can only be a record accessor if it has no parameters.
    if (!methodElement.getParameters().isEmpty()) {
      return false;
    }

    TypeElement enclosing = (TypeElement) methodElement.getEnclosingElement();
    if (enclosing.getKind().toString().equals("RECORD")) {
      String methodName = methodElement.getSimpleName().toString();
      List<? extends Element> encloseds = enclosing.getEnclosedElements();
      for (Element enclosed : encloseds) {
        if (enclosed.getKind().toString().equals("RECORD_COMPONENT")
            && enclosed.getSimpleName().toString().equals(methodName)) {
          return true;
        }
      }
    }
    return false;
  }

  /**
   * Check that a method Element matches a signature.
   *
   * <p>Note: Matching the receiver type must be done elsewhere as the Element receiver type is only
   * populated when annotated.
   *
   * @param method the method Element to be tested
   * @param methodName the goal method name
   * @param parameters the goal formal parameter Classes
   * @return true if the method matches the methodName and parameters
   */
  public static boolean matchesElement(
      ExecutableElement method, String methodName, Class<?>... parameters) {

    if (!method.getSimpleName().contentEquals(methodName)) {
      return false;
    }

    if (method.getParameters().size() != parameters.length) {
      return false;
    } else {
      for (int i = 0; i < method.getParameters().size(); i++) {
        if (!method.getParameters().get(i).asType().toString().equals(parameters[i].getName())) {

          return false;
        }
      }
    }

    return true;
  }

  /** Returns true if the given element is, or overrides, method. */
  public static boolean isMethod(
      ExecutableElement questioned, ExecutableElement method, ProcessingEnvironment env) {
    TypeElement enclosing = (TypeElement) questioned.getEnclosingElement();
    return questioned.equals(method)
        || env.getElementUtils().overrides(questioned, method, enclosing);
  }

  /**
   * Given an annotation name, return true if the element has the annotation of that name.
   *
   * <p>It is more efficient to use {@code Element#getAnnotation(Class)}, but note that both methods
   * ignore types from annotation files, such as stub or ajava files.
   *
   * <p>To include types from annotation files, use {@code AnnotatedTypeFactory#fromElement} or
   * {@code AnnotatedTypeFactory#getDeclAnnotations}.
   *
   * @param element the element
   * @param annotName name of the annotation
   * @return true if the element has the annotation of that name
   */
  public static boolean hasAnnotation(Element element, String annotName) {
    for (AnnotationMirror anm : element.getAnnotationMirrors()) {
      if (AnnotationUtils.areSameByName(anm, annotName)) {
        return true;
      }
    }
    return false;
  }

  /**
   * Returns the TypeElement for the given class.
   *
   * @param processingEnv the processing environment
   * @param clazz a class
   * @return the TypeElement for the class
   */
  public static TypeElement getTypeElement(ProcessingEnvironment processingEnv, Class<?> clazz) {
    @CanonicalName String className = clazz.getCanonicalName();
    if (className == null) {
      throw new Error("Anonymous class " + clazz + " has no canonical name");
    }
    return processingEnv.getElementUtils().getTypeElement(className);
  }

  /**
   * Get all the supertypes of a given type, including the type itself. The result includes both
   * superclasses and implemented interfaces.
   *
   * @param type a type
   * @param env the processing environment
   * @return list including the type and all its supertypes, with a guarantee that direct supertypes
   *     (i.e. those that appear in extends or implements clauses) appear before indirect supertypes
   */
  public static List<TypeElement> getAllSupertypes(TypeElement type, ProcessingEnvironment env) {
    Context ctx = ((JavacProcessingEnvironment) env).getContext();
    com.sun.tools.javac.code.Types javacTypes = com.sun.tools.javac.code.Types.instance(ctx);
    return CollectionsPlume.<Type, TypeElement>mapList(
        t -> (TypeElement) t.tsym, javacTypes.closure(((Symbol) type).type));
  }

  /**
   * Returns the methods that are overridden or implemented by a given method.
   *
   * @param m a method
   * @param types the type utilities
   * @return the methods that {@code m} overrides or implements
   */
  public static Set<? extends ExecutableElement> getOverriddenMethods(
      ExecutableElement m, Types types) {
    JavacTypes t = (JavacTypes) types;
    return t.getOverriddenMethods(m);
  }

  /**
   * Returns true if the two elements are in the same class. The two elements should be class
   * members, such as methods or fields.
   *
   * @param e1 an element
   * @param e2 an element
   * @return true if the two elements are in the same class
   */
  public static boolean inSameClass(Element e1, Element e2) {
    return e1.getEnclosingElement().equals(e2.getEnclosingElement());
  }

  /**
   * Calls getKind() on the given Element, but returns CLASS if the ElementKind is RECORD. This is
   * needed because the Checker Framework runs on JDKs before the RECORD item was added, so RECORD
   * can't be used in case statements, and usually we want to treat them the same as classes.
   *
   * @param elt the element to get the kind for
   * @return the kind of the element, but CLASS if the kind was RECORD
   */
  public static ElementKind getKindRecordAsClass(Element elt) {
    ElementKind kind = elt.getKind();
    if (kind.name().equals("RECORD")) {
      kind = ElementKind.CLASS;
    }
    return kind;
  }

  /** The {@code TypeElement.getRecordComponents()} method. */
  private static @MonotonicNonNull Method getRecordComponentsMethod = null;

  static {
    if (SystemUtil.jreVersion >= 16) {
      try {
        getRecordComponentsMethod = TypeElement.class.getMethod("getRecordComponents");
      } catch (NoSuchMethodException e) {
        throw new Error("Cannot find TypeElement.getRecordComponents()", e);
      }
    }
  }

  /**
   * Calls getRecordComponents on the given TypeElement. Uses reflection because this method is not
   * available before JDK 16. On earlier JDKs, which don't support records anyway, an exception is
   * thrown.
   *
   * @param element the type element to call getRecordComponents on
   * @return the return value of calling getRecordComponents, or empty list if the method is not
   *     available
   */
  @SuppressWarnings({"unchecked", "nullness"}) // because of cast from reflection
  public static List<? extends Element> getRecordComponents(TypeElement element) {
    try {
      return (@NonNull List<? extends Element>) getRecordComponentsMethod.invoke(element);
    } catch (IllegalAccessException | IllegalArgumentException | InvocationTargetException e) {
      throw new Error("Cannot call TypeElement.getRecordComponents()", e);
    }
  }

  /**
   * Check if the given element is a compact canonical record constructor.
   *
   * @param elt the element to check
   * @return true if the element is a compact canonical constructor of a record
   */
  public static boolean isCompactCanonicalRecordConstructor(Element elt) {
    if (!(elt instanceof Symbol)) {
      return false;
    }

    return elt.getKind() == ElementKind.CONSTRUCTOR
        && (((Symbol) elt).flags() & TreeUtils.Flags_COMPACT_RECORD_CONSTRUCTOR) != 0;
  }
}<|MERGE_RESOLUTION|>--- conflicted
+++ resolved
@@ -536,12 +536,8 @@
     TypeElement elt = TypesUtils.getTypeElement(type);
     assert elt != null : "@AssumeAssertion(nullness): assumption";
     Set<VariableElement> fieldElts = findFieldsInType(elt, notFound);
-<<<<<<< HEAD
-    for (VariableElement field : new HashSet<>(fieldElts)) {
-=======
     // Use a new list to avoid a ConcurrentModificationException.
     for (VariableElement field : new ArrayList<>(fieldElts)) {
->>>>>>> 2ffd2480
       if (!field.getModifiers().contains(Modifier.PRIVATE)) {
         notFound.remove(field.getSimpleName().toString());
       } else {
