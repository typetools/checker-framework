--- conflicted
+++ resolved
@@ -52,13 +52,8 @@
     }
 
     /**
-<<<<<<< HEAD
-     * Returns the innermost type element enclosing the given element, including possibly the
-     * element itself.
-=======
      * Returns the innermost type element enclosing the given element. Returns the element itself if
      * it is a type element.
->>>>>>> 4505e7f2
      *
      * @param elem the enclosed element of a class
      * @return the innermost type element, or null if no type element encloses {@code elem}
