--- conflicted
+++ resolved
@@ -103,18 +103,10 @@
         } catch (ClassNotFoundException e) {
             throw new CheckerFrameworkBug(
                     "Compiler 'Resolve$AccessError' class could not be retrieved.", e);
-<<<<<<< HEAD
-            throw new Error(); // unreachable
-=======
->>>>>>> 37501597
         } catch (NoSuchMethodException e) {
             throw new CheckerFrameworkBug(
                     "Compiler 'Resolve$AccessError' class doesn't contain required 'access' method",
                     e);
-<<<<<<< HEAD
-            throw new AssertionError(); // unreachable
-=======
->>>>>>> 37501597
         }
     }
 
