--- conflicted
+++ resolved
@@ -69,11 +69,7 @@
         }
     }
 
-<<<<<<< HEAD
-    // Cannot create an overload that takes an AnnotatedTypeMirror.java because the javacutil
-=======
     // Cannot create an overload that takes an AnnotatedTypeMirror because the javacutil
->>>>>>> 916a4fb2
     // package must not depend on the framework package.
     /**
      * Given a primitive type, return its kind. Given a boxed primitive type, return the
