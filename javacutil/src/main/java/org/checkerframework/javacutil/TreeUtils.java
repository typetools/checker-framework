package org.checkerframework.javacutil;

import com.sun.source.tree.AnnotatedTypeTree;
import com.sun.source.tree.AnnotationTree;
import com.sun.source.tree.ArrayAccessTree;
import com.sun.source.tree.AssignmentTree;
import com.sun.source.tree.BinaryTree;
import com.sun.source.tree.BlockTree;
import com.sun.source.tree.CaseTree;
import com.sun.source.tree.ClassTree;
import com.sun.source.tree.CompoundAssignmentTree;
import com.sun.source.tree.ExpressionStatementTree;
import com.sun.source.tree.ExpressionTree;
import com.sun.source.tree.IdentifierTree;
import com.sun.source.tree.InstanceOfTree;
import com.sun.source.tree.LiteralTree;
import com.sun.source.tree.MemberSelectTree;
import com.sun.source.tree.MethodInvocationTree;
import com.sun.source.tree.MethodTree;
import com.sun.source.tree.NewArrayTree;
import com.sun.source.tree.NewClassTree;
import com.sun.source.tree.ParameterizedTypeTree;
import com.sun.source.tree.ParenthesizedTree;
import com.sun.source.tree.PrimitiveTypeTree;
import com.sun.source.tree.StatementTree;
import com.sun.source.tree.Tree;
import com.sun.source.tree.TreeVisitor;
import com.sun.source.tree.TypeCastTree;
import com.sun.source.tree.TypeParameterTree;
import com.sun.source.tree.UnionTypeTree;
import com.sun.source.tree.VariableTree;
import com.sun.source.util.SimpleTreeVisitor;
import com.sun.tools.javac.code.Flags;
import com.sun.tools.javac.code.Symbol;
import com.sun.tools.javac.code.Symbol.MethodSymbol;
import com.sun.tools.javac.code.Type;
import com.sun.tools.javac.code.TypeTag;
import com.sun.tools.javac.code.Types;
import com.sun.tools.javac.processing.JavacProcessingEnvironment;
import com.sun.tools.javac.tree.JCTree;
import com.sun.tools.javac.tree.JCTree.JCAnnotatedType;
import com.sun.tools.javac.tree.JCTree.JCAnnotation;
import com.sun.tools.javac.tree.JCTree.JCBinary;
import com.sun.tools.javac.tree.JCTree.JCExpression;
import com.sun.tools.javac.tree.JCTree.JCExpressionStatement;
import com.sun.tools.javac.tree.JCTree.JCLambda;
import com.sun.tools.javac.tree.JCTree.JCLambda.ParameterKind;
import com.sun.tools.javac.tree.JCTree.JCLiteral;
import com.sun.tools.javac.tree.JCTree.JCMemberReference;
import com.sun.tools.javac.tree.JCTree.JCMethodDecl;
import com.sun.tools.javac.tree.JCTree.JCMethodInvocation;
import com.sun.tools.javac.tree.JCTree.JCNewArray;
import com.sun.tools.javac.tree.JCTree.JCNewClass;
import com.sun.tools.javac.tree.JCTree.JCTypeParameter;
import com.sun.tools.javac.tree.TreeInfo;
import com.sun.tools.javac.tree.TreeMaker;
import com.sun.tools.javac.util.Context;
import java.lang.reflect.InvocationTargetException;
import java.lang.reflect.Method;
import java.util.ArrayList;
import java.util.Arrays;
import java.util.Collections;
import java.util.EnumSet;
import java.util.List;
import java.util.Set;
import java.util.StringJoiner;
import javax.annotation.processing.ProcessingEnvironment;
import javax.lang.model.element.AnnotationMirror;
import javax.lang.model.element.Element;
import javax.lang.model.element.ElementKind;
import javax.lang.model.element.ExecutableElement;
import javax.lang.model.element.Name;
import javax.lang.model.element.NestingKind;
import javax.lang.model.element.TypeElement;
import javax.lang.model.element.VariableElement;
import javax.lang.model.type.TypeKind;
import javax.lang.model.type.TypeMirror;
import javax.lang.model.util.ElementFilter;
import org.checkerframework.checker.interning.qual.PolyInterned;
import org.checkerframework.checker.nullness.qual.EnsuresNonNullIf;
import org.checkerframework.checker.nullness.qual.MonotonicNonNull;
import org.checkerframework.checker.nullness.qual.NonNull;
import org.checkerframework.checker.nullness.qual.Nullable;
import org.checkerframework.checker.signature.qual.FullyQualifiedName;
import org.checkerframework.dataflow.qual.Pure;
import org.plumelib.util.CollectionsPlume;
import org.plumelib.util.UniqueIdMap;

/**
 * Utility methods for analyzing a javac {@code Tree}.
 *
 * @see TreePathUtil
 */
public final class TreeUtils {

  // Class cannot be instantiated.
  private TreeUtils() {
    throw new AssertionError("Class TreeUtils cannot be instantiated.");
  }

  /** Unique IDs for trees. */
  public static final UniqueIdMap<Tree> treeUids = new UniqueIdMap<>();

  /** The value of Flags.GENERATED_MEMBER which does not exist in Java 9 or 11. */
  private static final long Flags_GENERATED_MEMBER = 16777216;

  /** The value of Flags.RECORD which does not exist in Java 9 or 11. */
  private static final long Flags_RECORD = 2305843009213693952L;

  /** The value of Flags.COMPACT_RECORD_CONSTRUCTOR which does not exist in Java 9 or 11. */
  static final long Flags_COMPACT_RECORD_CONSTRUCTOR = 1L << 51;

  // These variables cannot be final because they might be overwritten in the static block
  // immediately below.
  /** The {@code CaseTree.getExpressions()} method. Null on JDK 11 and lower. */
  private static @Nullable Method caseGetExpressions = null;
  /** The {@code CaseTree.getBody()} method. Null on JDK 11 and lower. */
  private static @MonotonicNonNull Method caseGetBody = null;
  /** The {@code BindingPatternTree.getVariable()} method. Null on JDK 11 and lower. */
  private static @MonotonicNonNull Method bindingPatternGetVariable = null;
  /** The {@code InstanceOfTree.getPattern()} method. Null on JDK 11 and lower. */
  private static @MonotonicNonNull Method instanceOfGetPattern = null;
  /** The {@code SwitchExpressionTree.getExpression()} method. Null on JDK 11 and lower. */
  private static @MonotonicNonNull Method switchExpressionGetExpression = null;
  /** The {@code SwitchExpressionTree.getCases()} method. Null on JDK 11 and lower. */
  private static @MonotonicNonNull Method switchExpressionGetCases = null;
  /** The {@code YieldTree.getValue()} method. Null on JDK 11 and lower. */
  private static @MonotonicNonNull Method yieldGetValue = null;

  static {
    if (SystemUtil.jreVersion >= 12) {
      try {
        caseGetExpressions = CaseTree.class.getDeclaredMethod("getExpressions");
        caseGetBody = CaseTree.class.getDeclaredMethod("getBody");
        Class<?> bindingPatternClass = Class.forName("com.sun.source.tree.BindingPatternTree");
        bindingPatternGetVariable = bindingPatternClass.getMethod("getVariable");
        instanceOfGetPattern = InstanceOfTree.class.getMethod("getPattern");
        Class<?> switchExpressionClass = Class.forName("com.sun.source.tree.SwitchExpressionTree");
        switchExpressionGetExpression = switchExpressionClass.getMethod("getExpression");
        switchExpressionGetCases = switchExpressionClass.getMethod("getCases");
        Class<?> yieldTreeClass = Class.forName("com.sun.source.tree.YieldTree");
        yieldGetValue = yieldTreeClass.getMethod("getValue");
      } catch (ClassNotFoundException | NoSuchMethodException e) {
        throw new BugInCF("JDK 12+ reflection problem", e);
      }
    }
  }

  /**
   * Checks if the provided method is a constructor method or no.
   *
   * @param tree a tree defining the method
   * @return true iff tree describes a constructor
   */
  public static boolean isConstructor(final MethodTree tree) {
    return tree.getName().contentEquals("<init>");
  }

  /**
   * Checks if the method invocation is a call to super.
   *
   * @param tree a tree defining a method invocation
   * @return true iff tree describes a call to super
   */
  public static boolean isSuperConstructorCall(MethodInvocationTree tree) {
    return isNamedMethodCall("super", tree);
  }

  /**
   * Checks if the method invocation is a call to "this".
   *
   * @param tree a tree defining a method invocation
   * @return true iff tree describes a call to this
   */
  public static boolean isThisConstructorCall(MethodInvocationTree tree) {
    return isNamedMethodCall("this", tree);
  }

  /**
   * Checks if the method call is a call to the given method name.
   *
   * @param name a method name
   * @param tree a tree defining a method invocation
   * @return true iff tree is a call to the given method
   */
  private static boolean isNamedMethodCall(String name, MethodInvocationTree tree) {
    return getMethodName(tree.getMethodSelect()).contentEquals(name);
  }

  /**
   * Returns true if the tree is a tree that 'looks like' either an access of a field or an
   * invocation of a method that are owned by the same accessing instance.
   *
   * <p>It would only return true if the access tree is of the form:
   *
   * <pre>
   *   field
   *   this.field
   *
   *   method()
   *   this.method()
   * </pre>
   *
   * It does not perform any semantical check to differentiate between fields and local variables;
   * local methods or imported static methods.
   *
   * @param tree expression tree representing an access to object member
   * @return {@code true} iff the member is a member of {@code this} instance
   */
  public static boolean isSelfAccess(final ExpressionTree tree) {
    ExpressionTree tr = TreeUtils.withoutParens(tree);
    // If method invocation check the method select
    if (tr.getKind() == Tree.Kind.ARRAY_ACCESS) {
      return false;
    }

    if (tree.getKind() == Tree.Kind.METHOD_INVOCATION) {
      tr = ((MethodInvocationTree) tree).getMethodSelect();
    }
    tr = TreeUtils.withoutParens(tr);
    if (tr.getKind() == Tree.Kind.TYPE_CAST) {
      tr = ((TypeCastTree) tr).getExpression();
    }
    tr = TreeUtils.withoutParens(tr);

    if (tr.getKind() == Tree.Kind.IDENTIFIER) {
      return true;
    }

    if (tr.getKind() == Tree.Kind.MEMBER_SELECT) {
      tr = ((MemberSelectTree) tr).getExpression();
      if (tr.getKind() == Tree.Kind.IDENTIFIER) {
        Name ident = ((IdentifierTree) tr).getName();
        return ident.contentEquals("this") || ident.contentEquals("super");
      }
    }

    return false;
  }

  /**
   * If the given tree is a parenthesized tree, return the enclosed non-parenthesized tree.
   * Otherwise, return the same tree.
   *
   * @param tree an expression tree
   * @return the outermost non-parenthesized tree enclosed by the given tree
   */
  @SuppressWarnings("interning:return") // polymorphism implementation
  public static @PolyInterned ExpressionTree withoutParens(
      final @PolyInterned ExpressionTree tree) {
    ExpressionTree t = tree;
    while (t.getKind() == Tree.Kind.PARENTHESIZED) {
      t = ((ParenthesizedTree) t).getExpression();
    }
    return t;
  }

  /**
   * If the given tree is a parenthesized tree or cast tree, return the enclosed non-parenthesized,
   * non-cast tree. Otherwise, return the same tree.
   *
   * @param tree an expression tree
   * @return the outermost non-parenthesized non-cast tree enclosed by the given tree
   */
  @SuppressWarnings("interning:return") // polymorphism implementation
  public static @PolyInterned ExpressionTree withoutParensOrCasts(
      final @PolyInterned ExpressionTree tree) {
    ExpressionTree t = withoutParens(tree);
    while (t.getKind() == Tree.Kind.TYPE_CAST) {
      t = withoutParens(((TypeCastTree) t).getExpression());
    }
    return t;
  }

  // Obtaining Elements from Trees.
  // There are three sets of methods:
  //  * use elementFromDeclaration whenever the tree is a declaration
  //  * use elementFromUse when the tree is a use
  //  * use elementFromTree in other cases; note that it may return null

  /**
   * Gets the element for a class corresponding to a declaration.
   *
   * @param tree class declaration
   * @return the element for the given class
   */
  public static TypeElement elementFromDeclaration(ClassTree tree) {
    TypeElement result = (TypeElement) TreeInfo.symbolFor((JCTree) tree);
    assert result != null : "@AssumeAssertion(nullness): tree kind";
    return result;
  }

  /**
   * Gets the {@link Element} for the given Tree API node.
   *
   * @param tree the {@link Tree} node to get the symbol for
   * @return the {@link Symbol} for the given tree, or null if one could not be found
   * @deprecated use elementFromDeclaration
   */
  @Deprecated // not for removal; retain to prevent calls to this overload
  @Pure
  public static TypeElement elementFromTree(ClassTree tree) {
    return elementFromDeclaration(tree);
  }

  /**
   * Gets the {@link Element} for the given Tree API node.
   *
   * @param tree the {@link Tree} node to get the symbol for
   * @return the {@link Symbol} for the given tree, or null if one could not be found
   * @deprecated use elementFromDeclaration
   */
  @Deprecated // not for removal; retain to prevent calls to this overload
  @Pure
  public static TypeElement elementFromUse(ClassTree tree) {
    return elementFromDeclaration(tree);
  }

  /**
   * Gets the {@link Element} for the given Tree API node.
   *
   * @param tree the {@link Tree} node to get the symbol for
   * @return the Element for the given tree, or null if one could not be found
   * @deprecated use elementFromUse
   */
  @Deprecated // not for removal; retain to prevent calls to this overload
  @Pure
  public static ExecutableElement elementFromDeclaration(MethodInvocationTree tree) {
    return TreeUtils.elementFromUse(tree);
  }

  /**
   * Gets the {@link Element} for the given Tree API node.
   *
   * @param tree the {@link Tree} node to get the symbol for
   * @return the Element for the given tree, or null if one could not be found
   * @deprecated use elementFromUse
   */
  @Deprecated // not for removal; retain to prevent calls to this overload
  @Pure
  public static ExecutableElement elementFromTree(MethodInvocationTree tree) {
    return TreeUtils.elementFromUse(tree);
  }

  /**
   * Returns the ExecutableElement for the called method, from a call.
   *
   * @param node a method call
   * @return the ExecutableElement for the called method
   */
  @Pure
  public static ExecutableElement elementFromUse(MethodInvocationTree node) {
    ExecutableElement result = (ExecutableElement) TreeInfo.symbolFor((JCTree) tree);
    return result;
  }

  /**
   * Gets the {@link Element} for the given Tree API node.
   *
   * @param tree the {@link Tree} node to get the symbol for
   * @return the Element for the given tree, or null if one could not be found
   */
  @Pure
  public static ExecutableElement elementFromTree(MethodTree tree) {
    return (ExecutableElement) TreeInfo.symbolFor((JCTree) tree);
  }

  /**
   * Gets the {@link Element} for the given Tree API node.
   *
   * @param tree the {@link Tree} node to get the symbol for
   * @throws IllegalArgumentException if {@code tree} is null or is not a valid javac-internal tree
   *     (JCTree)
   * @return the {@link Symbol} for the given tree, or null if one could not be found
   */
  @Pure
  public static ExecutableElement elementFromTree(NewClassTree tree) {
    return (ExecutableElement) TreeInfo.symbolFor((JCTree) tree);
  }

  /**
   * Gets the {@link Element} for the given Tree API node.
   *
   * @param tree the {@link Tree} node to get the symbol for
   * @return the Element for the given tree, or null if one could not be found
   */
  @Pure
  public static @Nullable VariableElement elementFromTree(VariableTree tree) {
    VariableElement result = (VariableElement) elementFromTree((Tree) tree);
    // `result` can be null, for example for this variable declaration:
    //   PureFunc f1 = TestPure1::myPureMethod;
    return result;
  }

  /**
   * Gets the {@link VariableElement} for the given Tree API node. For an object instantiation
   * returns the value of the {@link JCNewClass#constructor} field.
   *
   * @param tree the {@link Tree} node to get the symbol for
   * @throws IllegalArgumentException if {@code tree} is null or is not a valid javac-internal tree
   *     (JCTree)
   * @return the {@link Symbol} for the given tree, or null if one could not be found
   */
  @Pure
  public static @Nullable VariableElement variableElementFromTree(Tree tree) {
    VariableElement result = (VariableElement) TreeInfo.symbolFor((JCTree) tree);
    return result;
  }

  /**
   * Gets the {@link Element} for the given Tree API node. For an object instantiation returns the
   * value of the {@link JCNewClass#constructor} field.
   *
   * @param tree the {@link Tree} node to get the symbol for
   * @throws IllegalArgumentException if {@code tree} is null or is not a valid javac-internal tree
   *     (JCTree)
   * @return the {@link Symbol} for the given tree, or null if one could not be found
   */
  @Pure
  public static @Nullable Element elementFromTree(Tree tree) {
    if (tree == null) {
      throw new BugInCF("TreeUtils.elementFromTree: tree is null");
    }

    if (!(tree instanceof JCTree)) {
      throw new BugInCF(
          "TreeUtils.elementFromTree: tree is not a valid Javac tree but a " + tree.getClass());
    }

    if (isExpressionTree(tree)) {
      tree = withoutParensOrCasts((ExpressionTree) tree);
    }

    switch (tree.getKind()) {
        // symbol() only works on MethodSelects, so we need to get it manually
        // for method invocations.
      case METHOD_INVOCATION:
        return TreeInfo.symbol(((JCMethodInvocation) tree).getMethodSelect());

      case ASSIGNMENT:
        return TreeInfo.symbol((JCTree) ((AssignmentTree) tree).getVariable());

      case ARRAY_ACCESS:
        return elementFromTree(((ArrayAccessTree) tree).getExpression());

      case NEW_CLASS:
        return ((JCNewClass) tree).constructor;

      case MEMBER_REFERENCE:
        // TreeInfo.symbol, which is used in the default case, didn't handle
        // member references until JDK8u20. So handle it here.
        ExecutableElement memberResult = (ExecutableElement) ((JCMemberReference) tree).sym;
        return memberResult;

      default:
        Element defaultResult;
        if (isTypeDeclaration(tree)
            || tree.getKind() == Tree.Kind.VARIABLE
            || tree.getKind() == Tree.Kind.METHOD) {
          defaultResult = TreeInfo.symbolFor((JCTree) tree);
        } else {
          defaultResult = TreeInfo.symbol((JCTree) tree);
        }
        return defaultResult;
    }
  }

  /**
<<<<<<< HEAD
=======
   * Gets the element for a class corresponding to a declaration.
   *
   * @param tree class declaration
   * @return the element for the given class
   */
  public static TypeElement elementFromDeclaration(ClassTree tree) {
    TypeElement elt = TreeUtils.elementFromTree(tree);
    assert elt != null : "@AssumeAssertion(nullness): tree kind";
    return elt;
  }

  /**
>>>>>>> 5479c525
   * Gets the element for a method corresponding to a declaration.
   *
   * @param tree a method declaration
   * @return the element for the given method
   */
  public static ExecutableElement elementFromDeclaration(MethodTree tree) {
    ExecutableElement elt = TreeUtils.elementFromTree(tree);
    assert elt != null : "@AssumeAssertion(nullness): tree kind";
    return elt;
  }

  /**
   * Gets the element for a variable corresponding to its declaration.
   *
   * @param tree the variable
   * @return the element for the given variable
   */
  public static VariableElement elementFromDeclaration(VariableTree tree) {
    VariableElement elt = TreeUtils.elementFromTree(tree);
    assert elt != null : "@AssumeAssertion(nullness): tree kind";
    return elt;
  }

  /**
   * Gets the VariableElement for the declaration corresponding to this use of an element.
   *
   * <p>This method is just a wrapper around {@link TreeUtils#elementFromTree(Tree)}, but this class
   * might be the first place someone looks for this functionality.
   *
   * @param tree the tree corresponding to a use of an element
   * @return the element for the corresponding declaration, {@code null} otherwise
   */
  @Pure
  public static VariableElement variableElementFromUse(ExpressionTree tree) {
    VariableElement result = (VariableElement) TreeUtils.elementFromTree(tree);
    if (result == null) {
      throw new BugInCF("null element for %s [%s]", tree, tree.getClass());
    }
    return result;
  }

  /**
   * Gets the element for the declaration corresponding to this use of an element. To get the
   * element for a declaration, use {@link #elementFromDeclaration(ClassTree)}, {@link
   * #elementFromDeclaration(MethodTree)}, or {@link #elementFromDeclaration(VariableTree)} instead.
   *
   * <p>This method is just a wrapper around {@link TreeUtils#elementFromTree(Tree)}, but this class
   * might be the first place someone looks for this functionality.
   *
   * @param tree the tree corresponding to a use of an element
   * @return the element for the corresponding declaration, {@code null} otherwise
   */
  @Pure
  public static @Nullable Element elementFromUse(ExpressionTree tree) {
    return TreeUtils.elementFromTree(tree);
  }

  /**
<<<<<<< HEAD
=======
   * Returns the ExecutableElement for the called method, from a call.
   *
   * @param tree a method call
   * @return the ExecutableElement for the called method
   */
  @Pure
  public static ExecutableElement elementFromUse(MethodInvocationTree tree) {
    return TreeUtils.elementFromTree(tree);
  }

  /**
>>>>>>> 5479c525
   * Gets the ExecutableElement for the called constructor, from a constructor invocation.
   *
   * @param tree a constructor invocation
   * @return the ExecutableElement for the called constructor
   * @see #constructor(NewClassTree)
   */
  @Pure
  public static ExecutableElement elementFromUse(NewClassTree tree) {
    return TreeUtils.elementFromTree(tree);
  }

  /**
   * Returns the constructor invoked by {@code newClassTree} unless {@code newClassTree} is creating
   * an anonymous class. In which case, the super constructor is returned.
   *
   * @param newClassTree the constructor invocation
   * @return the super constructor invoked in the body of the anonymous constructor; or {@link
   *     #constructor(NewClassTree)} if {@code newClassTree} is not creating an anonymous class
   */
  public static ExecutableElement getSuperConstructor(NewClassTree newClassTree) {
    if (newClassTree.getClassBody() == null) {
      return constructor(newClassTree);
    }
    JCNewClass jcNewClass = (JCNewClass) newClassTree;
    // Anonymous constructor bodies, which are always synthetic, contain exactly one statement in
    // the form:
    //    super(arg1, ...)
    // or
    //    o.super(arg1, ...)
    //
    // which is a method invocation of the super constructor.

    // The method call is guaranteed to return nonnull.
    JCMethodDecl anonConstructor =
        (JCMethodDecl) TreeInfo.declarationFor(jcNewClass.constructor, jcNewClass);
    assert anonConstructor != null;
    assert anonConstructor.body.stats.size() == 1;
    JCExpressionStatement stmt = (JCExpressionStatement) anonConstructor.body.stats.head;
    JCMethodInvocation superInvok = (JCMethodInvocation) stmt.expr;
    return (ExecutableElement) TreeInfo.symbol(superInvok.meth);
  }

  /**
   * Determines the symbol for a constructor given an invocation via {@code new}.
   *
   * @see #elementFromUse(NewClassTree)
   * @param tree the constructor invocation
   * @return the {@link ExecutableElement} corresponding to the constructor call in {@code tree}
   */
  // TODO: rename to elementFromTree or elementFromUse?
  public static ExecutableElement constructor(NewClassTree tree) {
    return (ExecutableElement) ((JCNewClass) tree).constructor;
  }

  /**
   * Determine whether the given ExpressionTree has an underlying element.
   *
   * @param tree the ExpressionTree to test
   * @return whether the tree refers to an identifier, member select, or method invocation
   */
  @EnsuresNonNullIf(result = true, expression = "elementFromUse(#1)")
  @Pure
  public static boolean isUseOfElement(ExpressionTree tree) {
    ExpressionTree realnode = TreeUtils.withoutParens(tree);
    switch (realnode.getKind()) {
      case IDENTIFIER:
      case MEMBER_SELECT:
      case METHOD_INVOCATION:
      case NEW_CLASS:
        assert elementFromUse(tree) != null : "@AssumeAssertion(nullness): inspection";
        return true;
      default:
        return false;
    }
  }

  /**
   * Returns true if {@code tree} has a synthetic argument.
   *
   * <p>For some anonymous classes with an explicit enclosing expression, javac creates a synthetic
   * argument to the constructor that is the enclosing expression of the NewClassTree. Suppose a
   * programmer writes:
   *
   * <pre>{@code class Outer {
   *   class Inner { }
   *     void method() {
   *       this.new Inner(){};
   *     }
   * }}</pre>
   *
   * Java 9 javac creates the following synthetic tree for {@code this.new Inner(){}}:
   *
   * <pre>{@code new Inner(this) {
   *   (.Outer x0) {
   *     x0.super();
   *   }
   * }}</pre>
   *
   * Java 11 javac creates a different tree without the synthetic argument for {@code this.new
   * Inner(){}}; the first line in the below code differs:
   *
   * <pre>{@code this.new Inner() {
   *   (.Outer x0) {
   *     x0.super();
   *   }
   * }}</pre>
   *
   * @param tree a new class tree
   * @return true if {@code tree} has a synthetic argument
   */
  public static boolean hasSyntheticArgument(NewClassTree tree) {
    if (tree.getClassBody() == null || tree.getEnclosingExpression() != null) {
      return false;
    }
    for (Tree member : tree.getClassBody().getMembers()) {
      if (member.getKind() == Tree.Kind.METHOD && isConstructor((MethodTree) member)) {
        MethodTree methodTree = (MethodTree) member;
        StatementTree f = methodTree.getBody().getStatements().get(0);
        return TreeUtils.getReceiverTree(((ExpressionStatementTree) f).getExpression()) != null;
      }
    }
    return false;
  }
  /**
   * Returns the name of the invoked method.
   *
   * @return the name of the invoked method
   */
  public static Name methodName(MethodInvocationTree tree) {
    ExpressionTree expr = tree.getMethodSelect();
    if (expr.getKind() == Tree.Kind.IDENTIFIER) {
      return ((IdentifierTree) expr).getName();
    } else if (expr.getKind() == Tree.Kind.MEMBER_SELECT) {
      return ((MemberSelectTree) expr).getIdentifier();
    }
    throw new BugInCF("TreeUtils.methodName: cannot be here: " + tree);
  }

  /**
   * Returns true if the first statement in the body is a self constructor invocation within a
   * constructor.
   *
   * @return true if the first statement in the body is a self constructor invocation within a
   *     constructor
   */
  public static boolean containsThisConstructorInvocation(MethodTree tree) {
    if (!TreeUtils.isConstructor(tree) || tree.getBody().getStatements().isEmpty()) {
      return false;
    }

    StatementTree st = tree.getBody().getStatements().get(0);
    if (!(st instanceof ExpressionStatementTree)
        || !(((ExpressionStatementTree) st).getExpression() instanceof MethodInvocationTree)) {
      return false;
    }

    MethodInvocationTree invocation =
        (MethodInvocationTree) ((ExpressionStatementTree) st).getExpression();

    return "this".contentEquals(TreeUtils.methodName(invocation));
  }

  /**
   * Returns the first statement of the tree if it is a block. If it is not a block or an empty
   * block, tree is returned.
   *
   * @param tree any kind of tree
   * @return the first statement of the tree if it is a block. If it is not a block or an empty
   *     block, tree is returned.
   */
  public static Tree firstStatement(Tree tree) {
    Tree first;
    if (tree.getKind() == Tree.Kind.BLOCK) {
      BlockTree block = (BlockTree) tree;
      if (block.getStatements().isEmpty()) {
        first = block;
      } else {
        first = block.getStatements().iterator().next();
      }
    } else {
      first = tree;
    }
    return first;
  }

  /**
   * Determine whether the given class contains an explicit constructor.
   *
   * @param tree a class tree
   * @return true iff there is an explicit constructor
   */
  public static boolean hasExplicitConstructor(ClassTree tree) {
    TypeElement elem = TreeUtils.elementFromDeclaration(tree);
    for (ExecutableElement constructorElt :
        ElementFilter.constructorsIn(elem.getEnclosedElements())) {
      if (!isSynthetic(constructorElt)) {
        return true;
      }
    }
    return false;
  }

  /**
   * Returns true if the given method is synthetic. Also returns true if the method is a generated
   * default constructor, which does not appear in source code but is not considered synthetic.
   *
   * @param ee a method or constructor element
   * @return true iff the given method is synthetic
   */
  public static boolean isSynthetic(ExecutableElement ee) {
    MethodSymbol ms = (MethodSymbol) ee;
    long mod = ms.flags();
    // GENERATEDCONSTR is for generated constructors, which do not have SYNTHETIC set.
    return (mod & (Flags.SYNTHETIC | Flags.GENERATEDCONSTR)) != 0;
  }

  /**
   * Returns true if the given method is synthetic.
   *
   * @param tree a method declaration tree
   * @return true iff the given method is synthetic
   */
  public static boolean isSynthetic(MethodTree tree) {
    ExecutableElement ee = TreeUtils.elementFromDeclaration(tree);
    return isSynthetic(ee);
  }

  /**
   * Returns true if the tree is of a diamond type. In contrast to the implementation in TreeInfo,
   * this version works on Trees.
   *
   * @see com.sun.tools.javac.tree.TreeInfo#isDiamond(JCTree)
   */
  public static boolean isDiamondTree(Tree tree) {
    switch (tree.getKind()) {
      case ANNOTATED_TYPE:
        return isDiamondTree(((AnnotatedTypeTree) tree).getUnderlyingType());
      case PARAMETERIZED_TYPE:
        return ((ParameterizedTypeTree) tree).getTypeArguments().isEmpty();
      case NEW_CLASS:
        return isDiamondTree(((NewClassTree) tree).getIdentifier());
      default:
        return false;
    }
  }

  /** Returns true if the tree represents a {@code String} concatenation operation. */
  public static boolean isStringConcatenation(Tree tree) {
    return (tree.getKind() == Tree.Kind.PLUS && TypesUtils.isString(TreeUtils.typeOf(tree)));
  }

  /** Returns true if the compound assignment tree is a string concatenation. */
  public static boolean isStringCompoundConcatenation(CompoundAssignmentTree tree) {
    return (tree.getKind() == Tree.Kind.PLUS_ASSIGNMENT
        && TypesUtils.isString(TreeUtils.typeOf(tree)));
  }

  /**
   * Returns true if the tree is a constant-time expression.
   *
   * <p>A tree is a constant-time expression if it is:
   *
   * <ol>
   *   <li>a literal tree
   *   <li>a reference to a final variable initialized with a compile time constant
   *   <li>a String concatenation of two compile time constants
   * </ol>
   */
  public static boolean isCompileTimeString(ExpressionTree tree) {
    tree = TreeUtils.withoutParens(tree);
    if (tree instanceof LiteralTree) {
      return true;
    }

    if (TreeUtils.isUseOfElement(tree)) {
      Element elt = TreeUtils.elementFromUse(tree);
      return ElementUtils.isCompileTimeConstant(elt);
    } else if (TreeUtils.isStringConcatenation(tree)) {
      BinaryTree binOp = (BinaryTree) tree;
      return isCompileTimeString(binOp.getLeftOperand())
          && isCompileTimeString(binOp.getRightOperand());
    } else {
      return false;
    }
  }

  /**
   * Returns the receiver tree of a field access or a method invocation.
   *
   * @param expression a field access or a method invocation
   * @return the expression's receiver tree, or null if it does not have an explicit receiver
   */
  public static @Nullable ExpressionTree getReceiverTree(ExpressionTree expression) {
    ExpressionTree receiver;
    switch (expression.getKind()) {
      case METHOD_INVOCATION:
        // Trying to handle receiver calls to trees of the form
        //     ((m).getArray())
        // returns the type of 'm' in this case
        receiver = ((MethodInvocationTree) expression).getMethodSelect();

        if (receiver.getKind() == Tree.Kind.MEMBER_SELECT) {
          receiver = ((MemberSelectTree) receiver).getExpression();
        } else {
          // It's a method call "m(foo)" without an explicit receiver
          return null;
        }
        break;
      case NEW_CLASS:
        receiver = ((NewClassTree) expression).getEnclosingExpression();
        break;
      case ARRAY_ACCESS:
        receiver = ((ArrayAccessTree) expression).getExpression();
        break;
      case MEMBER_SELECT:
        receiver = ((MemberSelectTree) expression).getExpression();
        // Avoid int.class
        if (receiver instanceof PrimitiveTypeTree) {
          return null;
        }
        break;
      case IDENTIFIER:
        // It's a field access on implicit this or a local variable/parameter.
        return null;
      default:
        return null;
    }
    if (receiver == null) {
      return null;
    }

    return TreeUtils.withoutParens(receiver);
  }

  // TODO: What about anonymous classes?
  // Adding Tree.Kind.NEW_CLASS here doesn't work, because then a
  // tree gets cast to ClassTree when it is actually a NewClassTree,
  // for example in enclosingClass above.
  /** The kinds that represent classes. */
  private static final Set<Tree.Kind> classTreeKinds;

  static {
    classTreeKinds = EnumSet.noneOf(Tree.Kind.class);
    for (Tree.Kind kind : Tree.Kind.values()) {
      if (kind.asInterface() == ClassTree.class) {
        classTreeKinds.add(kind);
      }
    }
  }

  /**
   * The kinds that represent declarations that might have {@code @SuppressWarnings} written on
   * them: classes, methods, and variables.
   */
  private static final Set<Tree.Kind> declarationTreeKinds;

  static {
    declarationTreeKinds = EnumSet.noneOf(Tree.Kind.class);
    declarationTreeKinds.addAll(classTreeKinds);
    declarationTreeKinds.add(Tree.Kind.METHOD);
    declarationTreeKinds.add(Tree.Kind.VARIABLE);
  }

  /**
   * Return the set of kinds that represent classes.
   *
   * @return the set of kinds that represent classes
   */
  public static Set<Tree.Kind> classTreeKinds() {
    return classTreeKinds;
  }

  /**
   * Return the set of kinds that represent declarations: classes, methods, and variables.
   *
   * @return the set of kinds that represent declarations
   */
  public static Set<Tree.Kind> declarationTreeKinds() {
    return declarationTreeKinds;
  }

  /**
   * Is the given tree kind a class, i.e. a class, enum, interface, or annotation type.
   *
   * @param tree the tree to test
   * @return true, iff the given kind is a class kind
   */
  public static boolean isClassTree(Tree tree) {
    return classTreeKinds().contains(tree.getKind());
  }

  private static final Set<Tree.Kind> typeTreeKinds =
      EnumSet.of(
          Tree.Kind.PRIMITIVE_TYPE,
          Tree.Kind.PARAMETERIZED_TYPE,
          Tree.Kind.TYPE_PARAMETER,
          Tree.Kind.ARRAY_TYPE,
          Tree.Kind.UNBOUNDED_WILDCARD,
          Tree.Kind.EXTENDS_WILDCARD,
          Tree.Kind.SUPER_WILDCARD,
          Tree.Kind.ANNOTATED_TYPE);

  public static Set<Tree.Kind> typeTreeKinds() {
    return typeTreeKinds;
  }

  /**
   * Is the given tree a type instantiation?
   *
   * <p>TODO: this is an under-approximation: e.g. an identifier could be either a type use or an
   * expression. How can we distinguish.
   *
   * @param tree the tree to test
   * @return true, iff the given tree is a type
   */
  public static boolean isTypeTree(Tree tree) {
    return typeTreeKinds().contains(tree.getKind());
  }

  /**
   * Returns true if the given element is an invocation of the method, or of any method that
   * overrides that one.
   */
  public static boolean isMethodInvocation(
      Tree tree, ExecutableElement method, ProcessingEnvironment env) {
    if (!(tree instanceof MethodInvocationTree)) {
      return false;
    }
    MethodInvocationTree methInvok = (MethodInvocationTree) tree;
    ExecutableElement invoked = TreeUtils.elementFromUse(methInvok);
    if (invoked == null) {
      return false;
    }
    return ElementUtils.isMethod(invoked, method, env);
  }

  /**
   * Returns true if the argument is an invocation of one of the given methods, or of any method
   * that overrides them.
   */
  public static boolean isMethodInvocation(
      Tree methodTree, List<ExecutableElement> methods, ProcessingEnvironment processingEnv) {
    if (!(methodTree instanceof MethodInvocationTree)) {
      return false;
    }
    for (ExecutableElement Method : methods) {
      if (isMethodInvocation(methodTree, Method, processingEnv)) {
        return true;
      }
    }
    return false;
  }

  /**
   * Returns the ExecutableElement for a method declaration. Errs if there is not exactly one
   * matching method. If more than one method takes the same number of formal parameters, then use
   * {@link #getMethod(String, String, ProcessingEnvironment, String...)}.
   *
   * @param type the class that contains the method
   * @param methodName the name of the method
   * @param params the number of formal parameters
   * @param env the processing environment
   * @return the ExecutableElement for the specified method
   */
  public static ExecutableElement getMethod(
      Class<?> type, String methodName, int params, ProcessingEnvironment env) {
    String typeName = type.getCanonicalName();
    if (typeName == null) {
      throw new BugInCF("class %s has no canonical name", type);
    }
    return getMethod(typeName, methodName, params, env);
  }

  /**
   * Returns the ExecutableElement for a method declaration. Errs if there is not exactly one
   * matching method. If more than one method takes the same number of formal parameters, then use
   * {@link #getMethod(String, String, ProcessingEnvironment, String...)}.
   *
   * @param typeName the class that contains the method
   * @param methodName the name of the method
   * @param params the number of formal parameters
   * @param env the processing environment
   * @return the ExecutableElement for the specified method
   */
  public static ExecutableElement getMethod(
      @FullyQualifiedName String typeName,
      String methodName,
      int params,
      ProcessingEnvironment env) {
    List<ExecutableElement> methods = getMethods(typeName, methodName, params, env);
    if (methods.size() == 1) {
      return methods.get(0);
    }
    throw new BugInCF(
        "TreeUtils.getMethod(%s, %s, %d): expected 1 match, found %d",
        typeName, methodName, params, methods.size());
  }

  /**
   * Returns the ExecutableElement for a method declaration. Returns null there is no matching
   * method. Errs if there is more than one matching method. If more than one method takes the same
   * number of formal parameters, then use {@link #getMethod(String, String, ProcessingEnvironment,
   * String...)}.
   *
   * @param typeName the class that contains the method
   * @param methodName the name of the method
   * @param params the number of formal parameters
   * @param env the processing environment
   * @return the ExecutableElement for the specified method, or null
   */
  public static @Nullable ExecutableElement getMethodOrNull(
      @FullyQualifiedName String typeName,
      String methodName,
      int params,
      ProcessingEnvironment env) {
    List<ExecutableElement> methods = getMethods(typeName, methodName, params, env);
    if (methods.size() == 0) {
      return null;
    } else if (methods.size() == 1) {
      return methods.get(0);
    } else {
      throw new BugInCF(
          "TreeUtils.getMethod(%s, %s, %d): expected 0 or 1 match, found %d",
          typeName, methodName, params, methods.size());
    }
  }

  /**
   * Returns all ExecutableElements for method declarations of methodName, in class typeName, with
   * params formal parameters.
   *
   * @param typeName the class that contains the method
   * @param methodName the name of the method
   * @param params the number of formal parameters
   * @param env the processing environment
   * @return the ExecutableElements for all matching methods
   */
  public static List<ExecutableElement> getMethods(
      @FullyQualifiedName String typeName,
      String methodName,
      int params,
      ProcessingEnvironment env) {
    List<ExecutableElement> methods = new ArrayList<>(1);
    TypeElement typeElt = env.getElementUtils().getTypeElement(typeName);
    if (typeElt == null) {
      throw new UserError("Configuration problem! Could not load type: " + typeName);
    }
    for (ExecutableElement exec : ElementFilter.methodsIn(typeElt.getEnclosedElements())) {
      if (exec.getSimpleName().contentEquals(methodName) && exec.getParameters().size() == params) {
        methods.add(exec);
      }
    }
    return methods;
  }

  /**
   * Returns the ExecutableElement for a method declaration. Errs if there is no matching method.
   *
   * @param type the class that contains the method
   * @param methodName the name of the method
   * @param env the processing environment
   * @param paramTypes the method's formal parameter types
   * @return the ExecutableElement for the specified method
   */
  public static ExecutableElement getMethod(
      Class<?> type, String methodName, ProcessingEnvironment env, String... paramTypes) {
    String typeName = type.getCanonicalName();
    if (typeName == null) {
      throw new BugInCF("TreeUtils.getMethod: class %s has no canonical name", type);
    }
    return getMethod(typeName, methodName, env, paramTypes);
  }

  /**
   * Returns the ExecutableElement for a method declaration. Errs if there is no matching method.
   *
   * @param typeName the class that contains the method
   * @param methodName the name of the method
   * @param env the processing environment
   * @param paramTypes the method's formal parameter types
   * @return the ExecutableElement for the specified method
   */
  public static ExecutableElement getMethod(
      @FullyQualifiedName String typeName,
      String methodName,
      ProcessingEnvironment env,
      String... paramTypes) {
    TypeElement typeElt = env.getElementUtils().getTypeElement(typeName);
    for (ExecutableElement exec : ElementFilter.methodsIn(typeElt.getEnclosedElements())) {
      if (exec.getSimpleName().contentEquals(methodName)
          && exec.getParameters().size() == paramTypes.length) {
        boolean typesMatch = true;
        List<? extends VariableElement> params = exec.getParameters();
        for (int i = 0; i < paramTypes.length; i++) {
          VariableElement ve = params.get(i);
          TypeMirror tm = TypeAnnotationUtils.unannotatedType(ve.asType());
          if (!tm.toString().equals(paramTypes[i])) {
            typesMatch = false;
            break;
          }
        }
        if (typesMatch) {
          return exec;
        }
      }
    }
    List<String> candidates = new ArrayList<>();
    for (ExecutableElement exec : ElementFilter.methodsIn(typeElt.getEnclosedElements())) {
      if (exec.getSimpleName().contentEquals(methodName)) {
        candidates.add(executableElementToString(exec));
      }
    }
    if (candidates.isEmpty()) {
      for (ExecutableElement exec : ElementFilter.methodsIn(typeElt.getEnclosedElements())) {
        candidates.add(executableElementToString(exec));
      }
    }
    throw new BugInCF(
        "TreeUtils.getMethod: found no match for %s.%s(%s); candidates: %s",
        typeName, methodName, Arrays.toString(paramTypes), candidates);
  }

  /**
   * Formats the ExecutableElement in the way that getMethod() expects it.
   *
   * @param exec an executable element
   * @return the ExecutableElement, formatted in the way that getMethod() expects it
   */
  private static String executableElementToString(ExecutableElement exec) {
    StringJoiner result = new StringJoiner(", ", exec.getSimpleName() + "(", ")");
    for (VariableElement param : exec.getParameters()) {
      result.add(TypeAnnotationUtils.unannotatedType(param.asType()).toString());
    }
    return result.toString();
  }

  /**
   * Determine whether the given expression is either "this" or an outer "C.this".
   *
   * <p>TODO: Should this also handle "super"?
   */
  public static boolean isExplicitThisDereference(ExpressionTree tree) {
    if (tree.getKind() == Tree.Kind.IDENTIFIER
        && ((IdentifierTree) tree).getName().contentEquals("this")) {
      // Explicit this reference "this"
      return true;
    }

    if (tree.getKind() != Tree.Kind.MEMBER_SELECT) {
      return false;
    }

    MemberSelectTree memSelTree = (MemberSelectTree) tree;
    if (memSelTree.getIdentifier().contentEquals("this")) {
      // Outer this reference "C.this"
      return true;
    }
    return false;
  }

  /**
   * Determine whether {@code tree} is a class literal, such as
   *
   * <pre>
   *   <em>Object</em> . <em>class</em>
   * </pre>
   *
   * @return true iff if tree is a class literal
   */
  public static boolean isClassLiteral(Tree tree) {
    if (tree.getKind() != Tree.Kind.MEMBER_SELECT) {
      return false;
    }
    return "class".equals(((MemberSelectTree) tree).getIdentifier().toString());
  }

  /**
   * Determine whether {@code tree} is a field access expression, such as
   *
   * <pre>
   *   <em>f</em>
   *   <em>obj</em> . <em>f</em>
   * </pre>
   *
   * This method currently also returns true for class literals and qualified this.
   *
   * @param tree a tree that might be a field access
   * @return true iff if tree is a field access expression (implicit or explicit)
   */
  public static boolean isFieldAccess(Tree tree) {
    if (tree.getKind() == Tree.Kind.MEMBER_SELECT) {
      // explicit member access (or a class literal or a qualified this)
      MemberSelectTree memberSelect = (MemberSelectTree) tree;
      assert isUseOfElement(memberSelect) : "@AssumeAssertion(nullness): tree kind";
      Element el = TreeUtils.elementFromUse(memberSelect);
      return el.getKind().isField();
    } else if (tree.getKind() == Tree.Kind.IDENTIFIER) {
      // implicit field access
      IdentifierTree ident = (IdentifierTree) tree;
      assert isUseOfElement(ident) : "@AssumeAssertion(nullness): tree kind";
      Element el = TreeUtils.elementFromUse(ident);
      return el.getKind().isField()
          && !ident.getName().contentEquals("this")
          && !ident.getName().contentEquals("super");
    }
    return false;
  }

  /**
   * Compute the name of the field that the field access {@code tree} accesses. Requires {@code
   * tree} to be a field access, as determined by {@code isFieldAccess} (which currently also
   * returns true for class literals and qualified this).
   *
   * @param tree a field access tree
   * @return the name of the field accessed by {@code tree}
   */
  public static String getFieldName(Tree tree) {
    assert isFieldAccess(tree);
    if (tree.getKind() == Tree.Kind.MEMBER_SELECT) {
      MemberSelectTree mtree = (MemberSelectTree) tree;
      return mtree.getIdentifier().toString();
    } else {
      IdentifierTree itree = (IdentifierTree) tree;
      return itree.getName().toString();
    }
  }

  /**
   * Determine whether {@code tree} refers to a method element, such as.
   *
   * <pre>
   *   <em>m</em>(...)
   *   <em>obj</em> . <em>m</em>(...)
   * </pre>
   *
   * @return true iff if tree is a method access expression (implicit or explicit)
   */
  public static boolean isMethodAccess(Tree tree) {
    if (tree.getKind() == Tree.Kind.MEMBER_SELECT) {
      // explicit method access
      MemberSelectTree memberSelect = (MemberSelectTree) tree;
      assert isUseOfElement(memberSelect) : "@AssumeAssertion(nullness): tree kind";
      Element el = TreeUtils.elementFromUse(memberSelect);
      return el.getKind() == ElementKind.METHOD || el.getKind() == ElementKind.CONSTRUCTOR;
    } else if (tree.getKind() == Tree.Kind.IDENTIFIER) {
      // implicit method access
      IdentifierTree ident = (IdentifierTree) tree;
      // The field "super" and "this" are also legal methods
      if (ident.getName().contentEquals("super") || ident.getName().contentEquals("this")) {
        return true;
      }
      assert isUseOfElement(ident) : "@AssumeAssertion(nullness): tree kind";
      Element el = TreeUtils.elementFromUse(ident);
      return el.getKind() == ElementKind.METHOD || el.getKind() == ElementKind.CONSTRUCTOR;
    }
    return false;
  }

  /**
   * Compute the name of the method that the method access {@code tree} accesses. Requires {@code
   * tree} to be a method access, as determined by {@code isMethodAccess}.
   *
   * @param tree a method access tree
   * @return the name of the method accessed by {@code tree}
   */
  public static String getMethodName(Tree tree) {
    assert isMethodAccess(tree);
    if (tree.getKind() == Tree.Kind.MEMBER_SELECT) {
      MemberSelectTree mtree = (MemberSelectTree) tree;
      return mtree.getIdentifier().toString();
    } else {
      IdentifierTree itree = (IdentifierTree) tree;
      return itree.getName().toString();
    }
  }

  /**
   * Return {@code true} if and only if {@code tree} can have a type annotation.
   *
   * @return {@code true} if and only if {@code tree} can have a type annotation
   */
  // TODO: is this implementation precise enough? E.g. does a .class literal work correctly?
  public static boolean canHaveTypeAnnotation(Tree tree) {
    return ((JCTree) tree).type != null;
  }

  /**
   * Returns true if and only if the given {@code tree} represents a field access of the given
   * {@link VariableElement}.
   */
  public static boolean isSpecificFieldAccess(Tree tree, VariableElement var) {
    if (tree instanceof MemberSelectTree) {
      MemberSelectTree memSel = (MemberSelectTree) tree;
      assert isUseOfElement(memSel) : "@AssumeAssertion(nullness): tree kind";
      Element field = TreeUtils.elementFromUse(memSel);
      return field.equals(var);
    } else if (tree instanceof IdentifierTree) {
      IdentifierTree idTree = (IdentifierTree) tree;
      assert isUseOfElement(idTree) : "@AssumeAssertion(nullness): tree kind";
      Element field = TreeUtils.elementFromUse(idTree);
      return field.equals(var);
    } else {
      return false;
    }
  }

  /**
   * Returns the VariableElement for a field declaration.
   *
   * @param typeName the class where the field is declared
   * @param fieldName the name of the field
   * @param env the processing environment
   * @return the VariableElement for typeName.fieldName
   */
  public static VariableElement getField(
      @FullyQualifiedName String typeName, String fieldName, ProcessingEnvironment env) {
    TypeElement mapElt = env.getElementUtils().getTypeElement(typeName);
    for (VariableElement var : ElementFilter.fieldsIn(mapElt.getEnclosedElements())) {
      if (var.getSimpleName().contentEquals(fieldName)) {
        return var;
      }
    }
    throw new BugInCF("TreeUtils.getField: shouldn't be here");
  }

  /**
   * Determine whether the given tree represents an ExpressionTree.
   *
   * @param tree the Tree to test
   * @return whether the tree is an ExpressionTree
   */
  public static boolean isExpressionTree(Tree tree) {
    return tree instanceof ExpressionTree;
  }

  /**
   * Returns true if this is a super call to the {@link Enum} constructor.
   *
   * @param tree the method invocation to check
   * @return true if this is a super call to the {@link Enum} constructor
   */
  public static boolean isEnumSuper(MethodInvocationTree tree) {
    ExecutableElement ex = TreeUtils.elementFromUse(tree);
    assert ex != null : "@AssumeAssertion(nullness): tree kind";
    Name name = ElementUtils.getQualifiedClassName(ex);
    assert name != null : "@AssumeAssertion(nullness): assumption";
    boolean correctClass = "java.lang.Enum".contentEquals(name);
    boolean correctMethod = "<init>".contentEquals(ex.getSimpleName());
    return correctClass && correctMethod;
  }

  /**
   * Determine whether the given tree represents a declaration of a type (including type
   * parameters).
   *
   * @param tree the Tree to test
   * @return true if the tree is a type declaration
   */
  public static boolean isTypeDeclaration(Tree tree) {
    return isClassTree(tree) || tree.getKind() == Tree.Kind.TYPE_PARAMETER;
  }

  /**
   * Returns whether or not tree is an access of array length.
   *
   * @param tree tree to check
   * @return true if tree is an access of array length
   */
  public static boolean isArrayLengthAccess(Tree tree) {
    if (tree.getKind() == Tree.Kind.MEMBER_SELECT
        && isFieldAccess(tree)
        && getFieldName(tree).equals("length")) {
      ExpressionTree expressionTree = ((MemberSelectTree) tree).getExpression();
      if (TreeUtils.typeOf(expressionTree).getKind() == TypeKind.ARRAY) {
        return true;
      }
    }
    return false;
  }

  /**
   * Determines whether or not the given {@link MethodTree} is an anonymous constructor (the
   * constructor for an anonymous class).
   *
   * @param method a method tree that may be an anonymous constructor
   * @return true if the given path points to an anonymous constructor, false if it does not
   */
  public static boolean isAnonymousConstructor(final MethodTree method) {
    @Nullable Element e = elementFromTree(method);
    if (e == null || e.getKind() != ElementKind.CONSTRUCTOR) {
      return false;
    }
    TypeElement typeElement = (TypeElement) e.getEnclosingElement();
    return typeElement.getNestingKind() == NestingKind.ANONYMOUS;
  }

  /**
   * Returns true if the given {@link MethodTree} is a compact canonical constructor (the
   * constructor for a record where the parameters are implicitly declared and implicitly assigned
   * to the record's fields). This may be an explicitly declared compact canonical constructor or an
   * implicitly generated one.
   *
   * @param method a method tree that may be a compact canonical constructor
   * @return true if the given method is a compact canonical constructor
   */
  public static boolean isCompactCanonicalRecordConstructor(final MethodTree method) {
    @Nullable Element e = elementFromTree(method);
    if (!(e instanceof Symbol)) {
      return false;
    }

    return (((Symbol) e).flags() & Flags_RECORD) != 0;
  }

  /**
   * Returns true if the given {@link Tree} is part of a record that has been automatically
   * generated by the compiler. This can be a field that is derived from the record's header field
   * list, or an automatically generated canonical constructor.
   *
   * @param member the {@link Tree} for a member of a record
   * @return true if the given path is generated by the compiler
   */
  public static boolean isAutoGeneratedRecordMember(final Tree member) {
    Element e = elementFromTree(member);
    if (!(e instanceof Symbol)) {
      return false;
    }

    // Generated constructors seem to get GENERATEDCONSTR even though the documentation
    // seems to imply they would get GENERATED_MEMBER like the fields do:
    return (((Symbol) e).flags() & (Flags_GENERATED_MEMBER | Flags.GENERATEDCONSTR)) != 0;
  }

  /**
   * Converts the given AnnotationTrees to AnnotationMirrors.
   *
   * @param annoTrees list of annotation trees to convert to annotation mirrors
   * @return list of annotation mirrors that represent the given annotation trees
   */
  public static List<AnnotationMirror> annotationsFromTypeAnnotationTrees(
      List<? extends AnnotationTree> annoTrees) {
    return CollectionsPlume.mapList(TreeUtils::annotationFromAnnotationTree, annoTrees);
  }

  /**
   * Converts the given AnnotationTree to an AnnotationMirror.
   *
   * @param tree annotation tree to convert to an annotation mirror
   * @return annotation mirror that represent the given annotation tree
   */
  public static AnnotationMirror annotationFromAnnotationTree(AnnotationTree tree) {
    return ((JCAnnotation) tree).attribute;
  }

  /**
   * Converts the given AnnotatedTypeTree to a list of AnnotationMirrors.
   *
   * @param tree annotated type tree to convert
   * @return list of AnnotationMirrors from the tree
   */
  public static List<? extends AnnotationMirror> annotationsFromTree(AnnotatedTypeTree tree) {
    return annotationsFromTypeAnnotationTrees(((JCAnnotatedType) tree).annotations);
  }

  /**
   * Converts the given TypeParameterTree to a list of AnnotationMirrors.
   *
   * @param tree type parameter tree to convert
   * @return list of AnnotationMirrors from the tree
   */
  public static List<? extends AnnotationMirror> annotationsFromTree(TypeParameterTree tree) {
    return annotationsFromTypeAnnotationTrees(((JCTypeParameter) tree).annotations);
  }

  /**
   * Converts the given NewArrayTree to a list of AnnotationMirrors.
   *
   * @param tree new array tree
   * @return list of AnnotationMirrors from the tree
   */
  public static List<? extends AnnotationMirror> annotationsFromArrayCreation(
      NewArrayTree tree, int level) {

    assert tree instanceof JCNewArray;
    final JCNewArray newArray = ((JCNewArray) tree);

    if (level == -1) {
      return annotationsFromTypeAnnotationTrees(newArray.annotations);
    }

    if (newArray.dimAnnotations.length() > 0
        && (level >= 0)
        && (level < newArray.dimAnnotations.size())) {
      return annotationsFromTypeAnnotationTrees(newArray.dimAnnotations.get(level));
    }

    return Collections.emptyList();
  }

  /**
   * Returns true if the tree is the declaration or use of a local variable.
   *
   * @param tree the tree to check
   * @return true if the tree is the declaration or use of a local variable
   */
  public static boolean isLocalVariable(Tree tree) {
    if (tree.getKind() == Tree.Kind.VARIABLE) {
      return elementFromDeclaration((VariableTree) tree).getKind() == ElementKind.LOCAL_VARIABLE;
    } else if (tree.getKind() == Tree.Kind.IDENTIFIER) {
      ExpressionTree etree = (ExpressionTree) tree;
      assert isUseOfElement(etree) : "@AssumeAssertion(nullness): tree kind";
      return elementFromUse(etree).getKind() == ElementKind.LOCAL_VARIABLE;
    }
    return false;
  }

  /**
   * Returns the type as a TypeMirror of {@code tree}. To obtain {@code tree}'s AnnotatedTypeMirror,
   * call {@code AnnotatedTypeFactory.getAnnotatedType()}.
   *
   * @return the type as a TypeMirror of {@code tree}
   */
  public static TypeMirror typeOf(Tree tree) {
    return ((JCTree) tree).type;
  }

  /**
   * The type of the lambda or method reference tree is a functional interface type. This method
   * returns the single abstract method declared by that functional interface. (The type of this
   * method is referred to as the function type.)
   *
   * @param tree lambda or member reference tree
   * @param env ProcessingEnvironment
   * @return the single abstract method declared by the type of the tree
   */
  public static ExecutableElement findFunction(Tree tree, ProcessingEnvironment env) {
    Context ctx = ((JavacProcessingEnvironment) env).getContext();
    Types javacTypes = Types.instance(ctx);
    return (ExecutableElement) javacTypes.findDescriptorSymbol(((Type) typeOf(tree)).asElement());
  }

  /**
   * Returns true if {@code tree} is an implicitly typed lambda.
   *
   * <p>A lambda expression whose formal type parameters have inferred types is an implicitly typed
   * lambda. (See JLS 15.27.1)
   *
   * @param tree any kind of tree
   * @return true iff {@code tree} is an implicitly typed lambda
   */
  public static boolean isImplicitlyTypedLambda(Tree tree) {
    return tree.getKind() == Tree.Kind.LAMBDA_EXPRESSION
        && ((JCLambda) tree).paramKind == ParameterKind.IMPLICIT;
  }

  /**
   * Determine whether an expression {@link ExpressionTree} has the constant value true, according
   * to the compiler logic.
   *
   * @param tree the expression to be checked
   * @return true if {@code tree} has the constant value true
   */
  public static boolean isExprConstTrue(ExpressionTree tree) {
    assert tree instanceof JCExpression;
    if (((JCExpression) tree).type.isTrue()) {
      return true;
    }
    tree = TreeUtils.withoutParens(tree);
    if (tree instanceof JCTree.JCBinary) {
      JCBinary binTree = (JCBinary) tree;
      JCExpression ltree = binTree.lhs;
      JCExpression rtree = binTree.rhs;
      switch (binTree.getTag()) {
        case AND:
          return isExprConstTrue(ltree) && isExprConstTrue(rtree);
        case OR:
          return isExprConstTrue(ltree) || isExprConstTrue(rtree);
        default:
          break;
      }
    }
    return false;
  }

  /**
   * Return toString(), but without line separators.
   *
   * @param tree a tree
   * @return a one-line string representation of the tree
   */
  public static String toStringOneLine(Tree tree) {
    return tree.toString().trim().replaceAll("\\s+", " ");
  }

  /**
   * Return either {@link #toStringOneLine} if it is no more than {@code length} characters, or
   * {@link #toStringOneLine} quoted and truncated.
   *
   * @param tree a tree
   * @param length the maximum length for the result; must be at least 6
   * @return a one-line string representation of the tree that is no longer than {@code length}
   *     characters long
   */
  public static String toStringTruncated(Tree tree, int length) {
    if (length < 6) {
      throw new IllegalArgumentException("bad length " + length);
    }
    String result = toStringOneLine(tree);
    if (result.length() > length) {
      // The quoting increases the likelihood that all delimiters are balanced in the result.
      // That makes it easier to manipulate the result (such as skipping over it) in an
      // editor.  The quoting also makes clear that the value is truncated.
      result = "\"" + result.substring(0, length - 5) + "...\"";
    }
    return result;
  }

  /**
   * Given a javac ExpressionTree representing a fully qualified name such as "java.lang.Object",
   * creates a String containing the name.
   *
   * @param nameExpr an ExpressionTree representing a fully qualified name
   * @return a String representation of the fully qualified name
   */
  public static String nameExpressionToString(ExpressionTree nameExpr) {
    TreeVisitor<String, Void> visitor =
        new SimpleTreeVisitor<String, Void>() {
          @Override
          public String visitIdentifier(IdentifierTree tree, Void p) {
            return tree.toString();
          }

          @Override
          public String visitMemberSelect(MemberSelectTree tree, Void p) {
            return tree.getExpression().accept(this, null) + "." + tree.getIdentifier().toString();
          }
        };
    return nameExpr.accept(visitor, null);
  }

  /**
   * Returns true if the binary operator may do a widening primitive conversion. See <a
   * href="https://docs.oracle.com/javase/specs/jls/se17/html/jls-5.html">JLS chapter 5</a>.
   *
   * @param tree a binary tree
   * @return true if the tree's operator does numeric promotion on its arguments
   */
  public static boolean isWideningBinary(BinaryTree tree) {
    switch (tree.getKind()) {
      case LEFT_SHIFT:
      case LEFT_SHIFT_ASSIGNMENT:
      case RIGHT_SHIFT:
      case RIGHT_SHIFT_ASSIGNMENT:
      case UNSIGNED_RIGHT_SHIFT:
      case UNSIGNED_RIGHT_SHIFT_ASSIGNMENT:
        // Strictly speaking, these operators do unary promotion on each argument separately.
        return true;

      case MULTIPLY:
      case MULTIPLY_ASSIGNMENT:
      case DIVIDE:
      case DIVIDE_ASSIGNMENT:
      case REMAINDER:
      case REMAINDER_ASSIGNMENT:
      case PLUS:
      case PLUS_ASSIGNMENT:
      case MINUS:
      case MINUS_ASSIGNMENT:

      case LESS_THAN:
      case LESS_THAN_EQUAL:
      case GREATER_THAN:
      case GREATER_THAN_EQUAL:
      case EQUAL_TO:
      case NOT_EQUAL_TO:

      case AND:
      case XOR:
      case OR:
        // These operators do binary promotion on the two arguments together.
        return true;

        // TODO: CONDITIONAL_EXPRESSION (?:) sometimes does numeric promotion.

      default:
        return false;
    }
  }

  /**
   * Returns the annotations explicitly written on the given type.
   *
   * @param annoTrees annotations written before a variable/method declaration; null if this type is
   *     not from such a location. This might contain type annotations that the Java parser attached
   *     to the declaration rather than to the type.
   * @param typeTree the type whose annotations to return
   * @return the annotations explicitly written on the given type
   */
  public static List<? extends AnnotationTree> getExplicitAnnotationTrees(
      @Nullable List<? extends AnnotationTree> annoTrees, Tree typeTree) {
    while (true) {
      switch (typeTree.getKind()) {
        case IDENTIFIER:
        case PRIMITIVE_TYPE:
          if (annoTrees == null) {
            return Collections.emptyList();
          }
          return annoTrees;
        case ANNOTATED_TYPE:
          return ((AnnotatedTypeTree) typeTree).getAnnotations();
        case ARRAY_TYPE:
        case TYPE_PARAMETER:
        case UNBOUNDED_WILDCARD:
        case EXTENDS_WILDCARD:
        case SUPER_WILDCARD:
          return Collections.emptyList();
        case MEMBER_SELECT:
          if (annoTrees == null) {
            return Collections.emptyList();
          }
          typeTree = ((MemberSelectTree) typeTree).getExpression();
          break;
        case PARAMETERIZED_TYPE:
          typeTree = ((ParameterizedTypeTree) typeTree).getType();
          break;
        case UNION_TYPE:
          List<AnnotationTree> result = new ArrayList<>();
          for (Tree alternative : ((UnionTypeTree) typeTree).getTypeAlternatives()) {
            result.addAll(getExplicitAnnotationTrees(null, alternative));
          }
          return result;
        default:
          throw new BugInCF(
              "what typeTree? %s %s %s", typeTree.getKind(), typeTree.getClass(), typeTree);
      }
    }
  }

  /**
   * Return a tree for the default value of the given type. The default value is 0, false, or null.
   *
   * @param typeMirror a type
   * @param processingEnv the processing environment
   * @return a tree for {@code type}'s default value
   */
  public static LiteralTree getDefaultValueTree(
      TypeMirror typeMirror, ProcessingEnvironment processingEnv) {
    switch (typeMirror.getKind()) {
      case BYTE:
        return TreeUtils.createLiteral(TypeTag.BYTE, (byte) 0, typeMirror, processingEnv);
      case CHAR:
        return TreeUtils.createLiteral(TypeTag.CHAR, '\u0000', typeMirror, processingEnv);
      case SHORT:
        return TreeUtils.createLiteral(TypeTag.SHORT, (short) 0, typeMirror, processingEnv);
      case LONG:
        return TreeUtils.createLiteral(TypeTag.LONG, 0L, typeMirror, processingEnv);
      case FLOAT:
        return TreeUtils.createLiteral(TypeTag.FLOAT, 0.0f, typeMirror, processingEnv);
      case INT:
        return TreeUtils.createLiteral(TypeTag.INT, 0, typeMirror, processingEnv);
      case DOUBLE:
        return TreeUtils.createLiteral(TypeTag.DOUBLE, 0.0d, typeMirror, processingEnv);
      case BOOLEAN:
        return TreeUtils.createLiteral(TypeTag.BOOLEAN, false, typeMirror, processingEnv);
      default:
        return TreeUtils.createLiteral(
            TypeTag.BOT, null, processingEnv.getTypeUtils().getNullType(), processingEnv);
    }
  }

  /**
   * Creates a LiteralTree for the given value.
   *
   * @param typeTag the literal's type tag
   * @param value a wrapped primitive, null, or a String
   * @param typeMirror the typeMirror for the literal
   * @param processingEnv the processing environment
   * @return a LiteralTree for the given type tag and value
   */
  public static LiteralTree createLiteral(
      TypeTag typeTag,
      @Nullable Object value,
      TypeMirror typeMirror,
      ProcessingEnvironment processingEnv) {
    Context context = ((JavacProcessingEnvironment) processingEnv).getContext();
    TreeMaker maker = TreeMaker.instance(context);
    LiteralTree result = maker.Literal(typeTag, value);
    ((JCLiteral) result).type = (Type) typeMirror;
    return result;
  }

  /**
   * Returns true if the given tree evaluates to {@code null}.
   *
   * @param t a tree
   * @return true if the given tree evaluates to {@code null}
   */
  public static boolean isNullExpression(Tree t) {
    while (true) {
      switch (t.getKind()) {
        case PARENTHESIZED:
          t = ((ParenthesizedTree) t).getExpression();
          break;
        case TYPE_CAST:
          t = ((TypeCastTree) t).getExpression();
          break;
        case NULL_LITERAL:
          return true;
        default:
          return false;
      }
    }
  }

  /**
   * Returns true if two expressions originating from the same scope are identical, i.e. they are
   * syntactically represented in the same way (modulo parentheses) and represent the same value.
   *
   * <p>If the expression includes one or more method calls, assumes the method calls are
   * deterministic.
   *
   * @param expr1 the first expression to compare
   * @param expr2 the second expression to compare; expr2 must originate from the same scope as
   *     expr1
   * @return true if the expressions expr1 and expr2 are syntactically identical
   */
  public static boolean sameTree(ExpressionTree expr1, ExpressionTree expr2) {
    expr1 = TreeUtils.withoutParens(expr1);
    expr2 = TreeUtils.withoutParens(expr2);
    // Converting to a string in order to compare is somewhat inefficient, and it doesn't handle
    // internal parentheses.  We could create a visitor instead.
    return expr1.getKind() == expr2.getKind() && expr1.toString().equals(expr2.toString());
  }

  /**
   * Get the list of expressions from a case expression. In JDK 11 and earlier, this is a singleton
   * list. In JDK 12 onwards, there can be multiple expressions per case.
   *
   * @param caseTree the case expression to get the expressions from
   * @return the list of expressions in the case
   */
  public static List<? extends ExpressionTree> caseTreeGetExpressions(CaseTree caseTree) {
    if (SystemUtil.jreVersion >= 12) {
      // Code for JDK 12 and later.
      try {
        @SuppressWarnings({"unchecked", "nullness"}) // reflective call
        @NonNull List<? extends ExpressionTree> result =
            (List<? extends ExpressionTree>) caseGetExpressions.invoke(caseTree);
        return result;
      } catch (IllegalAccessException | IllegalArgumentException | InvocationTargetException e) {
        throw new BugInCF("cannot find and/or call method CaseTree.getExpressions()", e);
      }
    } else {
      // Code for JDK 11 and earlier.
      @SuppressWarnings("deprecation") // deprecated on JDK 12 and later
      ExpressionTree expression = caseTree.getExpression();
      if (expression == null) {
        return Collections.emptyList();
      } else {
        return Collections.singletonList(expression);
      }
    }
  }

  /**
   * Returns the body of the case statement if it is of the form {@code case <expression> ->
   * <expression>}. This method should only be called if {@link CaseTree#getStatements()} returns
   * null.
   *
   * @param caseTree the case expression to get the body from
   * @return the body of the case tree
   */
  public static @Nullable Tree caseTreeGetBody(CaseTree caseTree) {
    if (caseGetBody == null) {
      throw new BugInCF("Don't call CaseTree.getBody on JDK <12");
    }
    try {
      return (Tree) caseGetBody.invoke(caseTree);
    } catch (IllegalAccessException | IllegalArgumentException | InvocationTargetException e) {
      throw new BugInCF("Problem calling CaseTree.getBody", e);
    }
  }

  /**
   * Returns the binding variable of {@code bindingPatternTree}.
   *
   * @param bindingPatternTree the BindingPatternTree whose binding variable is returned
   * @return the binding variable of {@code bindingPatternTree}
   */
  public static VariableTree bindingPatternTreeGetVariable(Tree bindingPatternTree) {
    if (bindingPatternGetVariable == null) {
      throw new BugInCF("Don't call BindingPatternTree.getVariable on JDK <12.");
    }
    try {
      VariableTree variableTree =
          (VariableTree) bindingPatternGetVariable.invoke(bindingPatternTree);
      if (variableTree != null) {
        return variableTree;
      }
      throw new BugInCF(
          "TreeUtils.bindingPatternTreeGetVariable: variable is null for tree: %s",
          bindingPatternTree);
    } catch (InvocationTargetException | IllegalAccessException e) {
      throw new BugInCF(
          "TreeUtils.bindingPatternTreeGetVariable: reflection failed for tree: %s",
          bindingPatternTree, e);
    }
  }

  /**
   * Returns the pattern of {@code instanceOfTree} tree. Returns null if the instanceof does not
   * have a pattern, including if the JDK version does not support instance-of patterns.
   *
   * @param instanceOfTree the {@link InstanceOfTree} whose pattern is returned
   * @return the {@code PatternTree} of {@code instanceOfTree} or null if it doesn't exist
   */
  public static @Nullable Tree instanceOfGetPattern(InstanceOfTree instanceOfTree) {
    if (instanceOfGetPattern == null) {
      return null;
    }
    try {
      return (Tree) instanceOfGetPattern.invoke(instanceOfTree);
    } catch (InvocationTargetException | IllegalAccessException e) {
      throw new BugInCF(
          "TreeUtils.instanceOfGetPattern: reflection failed for tree: %s", instanceOfTree, e);
    }
  }

  /**
   * Returns the selector expression of {@code switchExpressionTree}. For example
   *
   * <pre>
   *   switch ( <em>expression</em> ) { ... }
   * </pre>
   *
   * @param switchExpressionTree the switch expression whose selector expression is returned
   * @return the selector expression of {@code switchExpressionTree}
   */
  public static ExpressionTree switchExpressionTreeGetExpression(Tree switchExpressionTree) {
    if (switchExpressionGetExpression == null) {
      throw new BugInCF("Don't call SwitchExpressionTree.getExpression on JDK <12");
    }
    try {
      ExpressionTree expressionTree =
          (ExpressionTree) switchExpressionGetExpression.invoke(switchExpressionTree);
      if (expressionTree != null) {
        return expressionTree;
      }
      throw new BugInCF(
          "TreeUtils.switchExpressionTreeGetExpression: expression is null for tree: %s",
          switchExpressionTree);
    } catch (InvocationTargetException | IllegalAccessException e) {
      throw new BugInCF(
          "TreeUtils.switchExpressionTreeGetExpression: reflection failed for tree: %s",
          switchExpressionTree, e);
    }
  }

  /**
   * Returns the cases of {@code switchExpressionTree}. For example
   *
   * <pre>
   *   switch ( <em>expression</em> ) {
   *     <em>cases</em>
   *   }
   * </pre>
   *
   * @param switchExpressionTree the switch expression whose cases are returned
   * @return the cases of {@code switchExpressionTree}
   */
  public static List<? extends CaseTree> switchExpressionTreeGetCases(Tree switchExpressionTree) {
    if (switchExpressionGetCases == null) {
      throw new BugInCF("Don't call SwitchExpressionTree.getCases on JDK <12");
    }
    try {
      @SuppressWarnings("unchecked")
      List<? extends CaseTree> cases =
          (List<? extends CaseTree>) switchExpressionGetCases.invoke(switchExpressionTree);
      if (cases != null) {
        return cases;
      }
      throw new BugInCF(
          "TreeUtils.switchExpressionTreeGetCases: cases is null for tree: %s",
          switchExpressionTree);
    } catch (InvocationTargetException | IllegalAccessException e) {
      throw new BugInCF(
          "TreeUtils.switchExpressionTreeGetCases: reflection failed for tree: %s",
          switchExpressionTree, e);
    }
  }

  /**
   * Returns the value (expression) for {@code yieldTree}.
   *
   * @param yieldTree the yield tree
   * @return the value (expression) for {@code yieldTree}
   */
  public static ExpressionTree yieldTreeGetValue(Tree yieldTree) {
    if (yieldGetValue == null) {
      throw new BugInCF("Don't call YieldTree.getValue on JDK <12");
    }
    try {
      ExpressionTree expressionTree = (ExpressionTree) yieldGetValue.invoke(yieldTree);
      if (expressionTree != null) {
        return expressionTree;
      }
      throw new BugInCF("TreeUtils.yieldTreeGetValue: expression is null for tree: %s", yieldTree);
    } catch (InvocationTargetException | IllegalAccessException e) {
      throw new BugInCF(
          "TreeUtils.yieldTreeGetValue: reflection failed for tree: %s", yieldTree, e);
    }
  }

  /**
   * Returns true if the given method/constructor invocation is a varargs invocation.
   *
   * @param tree a method/constructor invocation
   * @return true if the given method/constructor invocation is a varargs invocation
   */
  public static boolean isVarArgs(Tree tree) {
    switch (tree.getKind()) {
      case METHOD_INVOCATION:
        return isVarArgs((MethodInvocationTree) tree);
      case NEW_CLASS:
        return isVarArgs((NewClassTree) tree);
      default:
        throw new BugInCF("Unexpected kind of tree: " + tree);
    }
  }

  /**
   * Returns true if the given method invocation is a varargs invocation.
   *
   * @param invok the method invocation
   * @return true if the given method invocation is a varargs invocation
   */
  public static boolean isVarArgs(MethodInvocationTree invok) {
    return isVarArgs(elementFromUse(invok), invok.getArguments());
  }

  /**
   * Returns true if the given constructor invocation is a varargs invocation.
   *
   * @param newClassTree the constructor invocation
   * @return true if the given method invocation is a varargs invocation
   */
  public static boolean isVarArgs(NewClassTree newClassTree) {
    return isVarArgs(elementFromUse(newClassTree), newClassTree.getArguments());
  }

  /**
   * Returns true if a method/constructor invocation is a varargs invocation.
   *
   * @param method the method or constructor
   * @param args the arguments passed at the invocation
   * @return true if the given method/constructor invocation is a varargs invocation
   */
  private static boolean isVarArgs(ExecutableElement method, List<? extends ExpressionTree> args) {
    if (!method.isVarArgs()) {
      return false;
    }

    List<? extends VariableElement> parameters = method.getParameters();
    if (parameters.size() != args.size()) {
      return true;
    }

    TypeMirror lastArgType = typeOf(args.get(args.size() - 1));
    if (lastArgType.getKind() == TypeKind.NULL) {
      return false;
    }
    if (lastArgType.getKind() != TypeKind.ARRAY) {
      return true;
    }

    TypeMirror varargsParamType = parameters.get(parameters.size() - 1).asType();
    return TypesUtils.getArrayDepth(varargsParamType) != TypesUtils.getArrayDepth(lastArgType);
  }

  /**
   * Calls getKind() on the given tree, but returns CLASS if the Kind is RECORD. This is needed
   * because the Checker Framework runs on JDKs before the RECORD item was added, so RECORD can't be
   * used in case statements, and usually we want to treat them the same as classes.
   *
   * @param tree the tree to get the kind for
   * @return the kind of the tree, but CLASS if the kind was RECORD
   */
  public static Tree.Kind getKindRecordAsClass(Tree tree) {
    Tree.Kind kind = tree.getKind();
    // Must use String comparison because we may be on an older JDK:
    if (kind.name().equals("RECORD")) {
      kind = Tree.Kind.CLASS;
    }
    return kind;
  }
}<|MERGE_RESOLUTION|>--- conflicted
+++ resolved
@@ -345,11 +345,11 @@
   /**
    * Returns the ExecutableElement for the called method, from a call.
    *
-   * @param node a method call
+   * @param tree a method call
    * @return the ExecutableElement for the called method
    */
   @Pure
-  public static ExecutableElement elementFromUse(MethodInvocationTree node) {
+  public static ExecutableElement elementFromUse(MethodInvocationTree tree) {
     ExecutableElement result = (ExecutableElement) TreeInfo.symbolFor((JCTree) tree);
     return result;
   }
@@ -466,21 +466,6 @@
   }
 
   /**
-<<<<<<< HEAD
-=======
-   * Gets the element for a class corresponding to a declaration.
-   *
-   * @param tree class declaration
-   * @return the element for the given class
-   */
-  public static TypeElement elementFromDeclaration(ClassTree tree) {
-    TypeElement elt = TreeUtils.elementFromTree(tree);
-    assert elt != null : "@AssumeAssertion(nullness): tree kind";
-    return elt;
-  }
-
-  /**
->>>>>>> 5479c525
    * Gets the element for a method corresponding to a declaration.
    *
    * @param tree a method declaration
@@ -539,20 +524,6 @@
   }
 
   /**
-<<<<<<< HEAD
-=======
-   * Returns the ExecutableElement for the called method, from a call.
-   *
-   * @param tree a method call
-   * @return the ExecutableElement for the called method
-   */
-  @Pure
-  public static ExecutableElement elementFromUse(MethodInvocationTree tree) {
-    return TreeUtils.elementFromTree(tree);
-  }
-
-  /**
->>>>>>> 5479c525
    * Gets the ExecutableElement for the called constructor, from a constructor invocation.
    *
    * @param tree a constructor invocation
