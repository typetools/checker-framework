package org.checkerframework.javacutil;

import com.sun.source.tree.AnnotatedTypeTree;
import com.sun.source.tree.AnnotationTree;
import com.sun.source.tree.ArrayAccessTree;
import com.sun.source.tree.AssignmentTree;
import com.sun.source.tree.BinaryTree;
import com.sun.source.tree.BlockTree;
import com.sun.source.tree.ClassTree;
import com.sun.source.tree.CompoundAssignmentTree;
import com.sun.source.tree.ConditionalExpressionTree;
import com.sun.source.tree.ExpressionStatementTree;
import com.sun.source.tree.ExpressionTree;
import com.sun.source.tree.IdentifierTree;
import com.sun.source.tree.LiteralTree;
import com.sun.source.tree.MemberSelectTree;
import com.sun.source.tree.MethodInvocationTree;
import com.sun.source.tree.MethodTree;
import com.sun.source.tree.NewArrayTree;
import com.sun.source.tree.NewClassTree;
import com.sun.source.tree.ParameterizedTypeTree;
import com.sun.source.tree.ParenthesizedTree;
import com.sun.source.tree.PrimitiveTypeTree;
import com.sun.source.tree.StatementTree;
import com.sun.source.tree.Tree;
import com.sun.source.tree.Tree.Kind;
import com.sun.source.tree.TypeCastTree;
import com.sun.source.tree.TypeParameterTree;
import com.sun.source.tree.VariableTree;
import com.sun.source.util.TreePath;
import com.sun.tools.javac.code.Flags;
import com.sun.tools.javac.code.Symbol;
import com.sun.tools.javac.code.Symbol.MethodSymbol;
import com.sun.tools.javac.code.Type;
import com.sun.tools.javac.code.Types;
import com.sun.tools.javac.processing.JavacProcessingEnvironment;
import com.sun.tools.javac.tree.JCTree;
import com.sun.tools.javac.tree.JCTree.JCAnnotatedType;
import com.sun.tools.javac.tree.JCTree.JCAnnotation;
import com.sun.tools.javac.tree.JCTree.JCBinary;
import com.sun.tools.javac.tree.JCTree.JCExpression;
import com.sun.tools.javac.tree.JCTree.JCExpressionStatement;
import com.sun.tools.javac.tree.JCTree.JCLambda;
import com.sun.tools.javac.tree.JCTree.JCLambda.ParameterKind;
import com.sun.tools.javac.tree.JCTree.JCMemberReference;
import com.sun.tools.javac.tree.JCTree.JCMethodDecl;
import com.sun.tools.javac.tree.JCTree.JCMethodInvocation;
import com.sun.tools.javac.tree.JCTree.JCNewArray;
import com.sun.tools.javac.tree.JCTree.JCNewClass;
import com.sun.tools.javac.tree.JCTree.JCTypeParameter;
import com.sun.tools.javac.tree.TreeInfo;
import com.sun.tools.javac.tree.TreeMaker;
import com.sun.tools.javac.util.Context;
import java.util.ArrayList;
import java.util.Arrays;
import java.util.Collections;
import java.util.EnumSet;
import java.util.List;
import java.util.Set;
import javax.annotation.processing.ProcessingEnvironment;
import javax.lang.model.element.AnnotationMirror;
import javax.lang.model.element.Element;
import javax.lang.model.element.ElementKind;
import javax.lang.model.element.ExecutableElement;
import javax.lang.model.element.Modifier;
import javax.lang.model.element.Name;
import javax.lang.model.element.TypeElement;
import javax.lang.model.element.VariableElement;
import javax.lang.model.type.TypeKind;
import javax.lang.model.type.TypeMirror;
import javax.lang.model.util.ElementFilter;
import org.checkerframework.checker.interning.qual.PolyInterned;
import org.checkerframework.checker.nullness.qual.EnsuresNonNullIf;
import org.checkerframework.checker.nullness.qual.NonNull;
import org.checkerframework.checker.nullness.qual.Nullable;
import org.checkerframework.checker.signature.qual.FullyQualifiedName;
import org.checkerframework.dataflow.qual.Pure;
import org.plumelib.util.UniqueIdMap;

/** A utility class made for helping to analyze a given {@code Tree}. */
// TODO: This class needs significant restructuring
public final class TreeUtils {

    // Class cannot be instantiated.
    private TreeUtils() {
        throw new AssertionError("Class TreeUtils cannot be instantiated.");
    }

    /** Unique IDs for trees. */
    public static final UniqueIdMap<Tree> treeUids = new UniqueIdMap<>();

    /**
     * Checks if the provided method is a constructor method or no.
     *
     * @param tree a tree defining the method
     * @return true iff tree describes a constructor
     */
    public static boolean isConstructor(final MethodTree tree) {
        return tree.getName().contentEquals("<init>");
    }

    /**
     * Checks if the method invocation is a call to super.
     *
     * @param tree a tree defining a method invocation
     * @return true iff tree describes a call to super
     */
    public static boolean isSuperConstructorCall(MethodInvocationTree tree) {
        return isNamedMethodCall("super", tree);
    }

    /**
     * Checks if the method invocation is a call to "this".
     *
     * @param tree a tree defining a method invocation
     * @return true iff tree describes a call to this
     */
    public static boolean isThisConstructorCall(MethodInvocationTree tree) {
        return isNamedMethodCall("this", tree);
    }

    /**
     * Checks if the method call is a call to the given method name.
     *
     * @param name a method name
     * @param tree a tree defining a method invocation
     * @return true iff tree is a call to the given method
     */
    private static boolean isNamedMethodCall(String name, MethodInvocationTree tree) {
        return getMethodName(tree.getMethodSelect()).equals(name);
    }

    /**
     * Returns true if the tree is a tree that 'looks like' either an access of a field or an
     * invocation of a method that are owned by the same accessing instance.
     *
     * <p>It would only return true if the access tree is of the form:
     *
     * <pre>
     *   field
     *   this.field
     *
     *   method()
     *   this.method()
     * </pre>
     *
     * It does not perform any semantical check to differentiate between fields and local variables;
     * local methods or imported static methods.
     *
     * @param tree expression tree representing an access to object member
     * @return {@code true} iff the member is a member of {@code this} instance
     */
    public static boolean isSelfAccess(final ExpressionTree tree) {
        ExpressionTree tr = TreeUtils.withoutParens(tree);
        // If method invocation check the method select
        if (tr.getKind() == Tree.Kind.ARRAY_ACCESS) {
            return false;
        }

        if (tree.getKind() == Tree.Kind.METHOD_INVOCATION) {
            tr = ((MethodInvocationTree) tree).getMethodSelect();
        }
        tr = TreeUtils.withoutParens(tr);
        if (tr.getKind() == Tree.Kind.TYPE_CAST) {
            tr = ((TypeCastTree) tr).getExpression();
        }
        tr = TreeUtils.withoutParens(tr);

        if (tr.getKind() == Tree.Kind.IDENTIFIER) {
            return true;
        }

        if (tr.getKind() == Tree.Kind.MEMBER_SELECT) {
            tr = ((MemberSelectTree) tr).getExpression();
            if (tr.getKind() == Tree.Kind.IDENTIFIER) {
                Name ident = ((IdentifierTree) tr).getName();
                return ident.contentEquals("this") || ident.contentEquals("super");
            }
        }

        return false;
    }

    /**
     * Gets the first enclosing tree in path, of the specified kind.
     *
     * @param path the path defining the tree node
     * @param kind the kind of the desired tree
     * @return the enclosing tree of the given type as given by the path, {@code null} otherwise
     */
    public static @Nullable Tree enclosingOfKind(final TreePath path, final Tree.Kind kind) {
        return enclosingOfKind(path, EnumSet.of(kind));
    }

    /**
     * Gets the first enclosing tree in path, with any one of the specified kinds.
     *
     * @param path the path defining the tree node
     * @param kinds the set of kinds of the desired tree
     * @return the enclosing tree of the given type as given by the path, {@code null} otherwise
     */
    public static @Nullable Tree enclosingOfKind(final TreePath path, final Set<Tree.Kind> kinds) {
        TreePath p = path;

        while (p != null) {
            Tree leaf = p.getLeaf();
            assert leaf != null; /*nninvariant*/
            if (kinds.contains(leaf.getKind())) {
                return leaf;
            }
            p = p.getParentPath();
        }

        return null;
    }

    /**
     * Gets path to the first enclosing class tree, where class is defined by the classTreeKinds
     * method.
     *
     * @param path the path defining the tree node
     * @return the path to the enclosing class tree, {@code null} otherwise
     */
    public static @Nullable TreePath pathTillClass(final TreePath path) {
        return pathTillOfKind(path, classTreeKinds());
    }

    /**
     * Gets path to the first enclosing tree of the specified kind.
     *
     * @param path the path defining the tree node
     * @param kind the kind of the desired tree
     * @return the path to the enclosing tree of the given type, {@code null} otherwise
     */
    public static @Nullable TreePath pathTillOfKind(final TreePath path, final Tree.Kind kind) {
        return pathTillOfKind(path, EnumSet.of(kind));
    }

    /**
     * Gets path to the first enclosing tree with any one of the specified kinds.
     *
     * @param path the path defining the tree node
     * @param kinds the set of kinds of the desired tree
     * @return the path to the enclosing tree of the given type, {@code null} otherwise
     */
    public static @Nullable TreePath pathTillOfKind(
            final TreePath path, final Set<Tree.Kind> kinds) {
        TreePath p = path;

        while (p != null) {
            Tree leaf = p.getLeaf();
            assert leaf != null; /*nninvariant*/
            if (kinds.contains(leaf.getKind())) {
                return p;
            }
            p = p.getParentPath();
        }

        return null;
    }

    /**
     * Gets the first enclosing tree in path, of the specified class.
     *
     * @param path the path defining the tree node
     * @param treeClass the class of the desired tree
     * @return the enclosing tree of the given type as given by the path, {@code null} otherwise
     */
    public static <T extends Tree> @Nullable T enclosingOfClass(
            final TreePath path, final Class<T> treeClass) {
        TreePath p = path;

        while (p != null) {
            Tree leaf = p.getLeaf();
            if (treeClass.isInstance(leaf)) {
                return treeClass.cast(leaf);
            }
            p = p.getParentPath();
        }

        return null;
    }

    /**
     * Gets the enclosing class of the tree node defined by the given {@link TreePath}. It returns a
     * {@link Tree}, from which {@code checkers.types.AnnotatedTypeMirror} or {@link Element} can be
     * obtained.
     *
     * @param path the path defining the tree node
     * @return the enclosing class (or interface) as given by the path, or {@code null} if one does
     *     not exist
     */
    public static @Nullable ClassTree enclosingClass(final TreePath path) {
        return (ClassTree) enclosingOfKind(path, classTreeKinds());
    }

    /**
     * Gets the enclosing variable of a tree node defined by the given {@link TreePath}.
     *
     * @param path the path defining the tree node
     * @return the enclosing variable as given by the path, or {@code null} if one does not exist
     */
    public static @Nullable VariableTree enclosingVariable(final TreePath path) {
        return (VariableTree) enclosingOfKind(path, Tree.Kind.VARIABLE);
    }

    /**
     * Gets the enclosing method of the tree node defined by the given {@link TreePath}. It returns
     * a {@link Tree}, from which an {@code checkers.types.AnnotatedTypeMirror} or {@link Element}
     * can be obtained.
     *
     * @param path the path defining the tree node
     * @return the enclosing method as given by the path, or {@code null} if one does not exist
     */
    public static @Nullable MethodTree enclosingMethod(final TreePath path) {
        return (MethodTree) enclosingOfKind(path, Tree.Kind.METHOD);
    }

    /**
     * Gets the enclosing method or lambda expression of the tree node defined by the given {@link
     * TreePath}. It returns a {@link Tree}, from which an {@code
     * checkers.types.AnnotatedTypeMirror} or {@link Element} can be obtained.
     *
     * @param path the path defining the tree node
     * @return the enclosing method or lambda as given by the path, or {@code null} if one does not
     *     exist
     */
    public static @Nullable Tree enclosingMethodOrLambda(final TreePath path) {
        return enclosingOfKind(path, EnumSet.of(Tree.Kind.METHOD, Kind.LAMBDA_EXPRESSION));
    }

    public static @Nullable BlockTree enclosingTopLevelBlock(TreePath path) {
        TreePath parpath = path.getParentPath();
        while (parpath != null && !classTreeKinds.contains(parpath.getLeaf().getKind())) {
            path = parpath;
            parpath = parpath.getParentPath();
        }
        if (path.getLeaf().getKind() == Tree.Kind.BLOCK) {
            return (BlockTree) path.getLeaf();
        }
        return null;
    }

    /**
     * If the given tree is a parenthesized tree, return the enclosed non-parenthesized tree.
     * Otherwise, return the same tree.
     *
     * @param tree an expression tree
     * @return the outermost non-parenthesized tree enclosed by the given tree
     */
    @SuppressWarnings("interning:return.type.incompatible") // polymorphism implementation
    public static @PolyInterned ExpressionTree withoutParens(
            final @PolyInterned ExpressionTree tree) {
        ExpressionTree t = tree;
        while (t.getKind() == Tree.Kind.PARENTHESIZED) {
            t = ((ParenthesizedTree) t).getExpression();
        }
        return t;
    }

    /**
     * Gets the first enclosing tree in path, that is not a parenthesis.
     *
     * @param path the path defining the tree node
     * @return a pair of a non-parenthesis tree that contains the argument, and its child that is
     *     the argument or is a parenthesized version of it
     */
    public static Pair<Tree, Tree> enclosingNonParen(final TreePath path) {
        TreePath parentPath = path.getParentPath();
        Tree enclosing = parentPath.getLeaf();
        Tree enclosingChild = path.getLeaf();
        while (enclosing.getKind() == Kind.PARENTHESIZED) {
            parentPath = parentPath.getParentPath();
            enclosingChild = enclosing;
            enclosing = parentPath.getLeaf();
        }
        return Pair.of(enclosing, enclosingChild);
    }

    /**
     * Returns the tree with the assignment context for the treePath leaf node. (Does not handle
     * pseudo-assignment of an argument to a parameter or a receiver expression to a receiver.)
     *
     * <p>The assignment context for the {@code treePath} is the leaf of its parent, if the parent
     * is one of the following trees:
     *
     * <ul>
     *   <li>AssignmentTree
     *   <li>CompoundAssignmentTree
     *   <li>MethodInvocationTree
     *   <li>NewArrayTree
     *   <li>NewClassTree
     *   <li>ReturnTree
     *   <li>VariableTree
     * </ul>
     *
     * If the parent is a ConditionalExpressionTree we need to distinguish two cases: If the leaf is
     * either the then or else branch of the ConditionalExpressionTree, then recurse on the parent.
     * If the leaf is the condition of the ConditionalExpressionTree, then return null to not
     * consider this assignment context.
     *
     * <p>If the leaf is a ParenthesizedTree, then recurse on the parent.
     *
     * <p>Otherwise, null is returned.
     *
     * @return the assignment context as described, {@code null} otherwise
     */
    public static @Nullable Tree getAssignmentContext(final TreePath treePath) {
        TreePath parentPath = treePath.getParentPath();

        if (parentPath == null) {
            return null;
        }

        Tree parent = parentPath.getLeaf();
        switch (parent.getKind()) {
            case PARENTHESIZED:
                return getAssignmentContext(parentPath);
            case CONDITIONAL_EXPRESSION:
                ConditionalExpressionTree cet = (ConditionalExpressionTree) parent;
                @SuppressWarnings("interning:not.interned") // AST node comparison
                boolean conditionIsLeaf = (cet.getCondition() == treePath.getLeaf());
                if (conditionIsLeaf) {
                    // The assignment context for the condition is simply boolean.
                    // No point in going on.
                    return null;
                }
                // Otherwise use the context of the ConditionalExpressionTree.
                return getAssignmentContext(parentPath);
            case ASSIGNMENT:
            case METHOD_INVOCATION:
            case NEW_ARRAY:
            case NEW_CLASS:
            case RETURN:
            case VARIABLE:
                return parent;
            default:
                // 11 Tree.Kinds are CompoundAssignmentTrees,
                // so use instanceof rather than listing all 11.
                if (parent instanceof CompoundAssignmentTree) {
                    return parent;
                }
                return null;
        }
    }

    /**
     * Gets the {@link Element} for the given Tree API node. For an object instantiation returns the
     * value of the {@link JCNewClass#constructor} field. Note that this result might differ from
     * the result of {@link TreeUtils#constructor(NewClassTree)}.
     *
     * @param tree the {@link Tree} node to get the symbol for
     * @throws IllegalArgumentException if {@code tree} is null or is not a valid javac-internal
     *     tree (JCTree)
     * @return the {@link Symbol} for the given tree, or null if one could not be found
     */
    @Pure
    public static @Nullable Element elementFromTree(Tree tree) {
        if (tree == null) {
            throw new BugInCF("InternalUtils.symbol: tree is null");
        }

        if (!(tree instanceof JCTree)) {
            throw new BugInCF("InternalUtils.symbol: tree is not a valid Javac tree");
        }

        if (isExpressionTree(tree)) {
            tree = withoutParens((ExpressionTree) tree);
        }

        switch (tree.getKind()) {
                // symbol() only works on MethodSelects, so we need to get it manually
                // for method invocations.
            case METHOD_INVOCATION:
                return TreeInfo.symbol(((JCMethodInvocation) tree).getMethodSelect());

            case ASSIGNMENT:
                return TreeInfo.symbol((JCTree) ((AssignmentTree) tree).getVariable());

            case ARRAY_ACCESS:
                return elementFromTree(((ArrayAccessTree) tree).getExpression());

            case NEW_CLASS:
                return ((JCNewClass) tree).constructor;

            case MEMBER_REFERENCE:
                // TreeInfo.symbol, which is used in the default case, didn't handle
                // member references until JDK8u20. So handle it here.
                return ((JCMemberReference) tree).sym;

            default:
                if (isTypeDeclaration(tree)
                        || tree.getKind() == Tree.Kind.VARIABLE
                        || tree.getKind() == Tree.Kind.METHOD) {
                    return TreeInfo.symbolFor((JCTree) tree);
                }
                return TreeInfo.symbol((JCTree) tree);
        }
    }

    /**
     * Gets the element for a class corresponding to a declaration.
     *
     * @return the element for the given class
     */
    public static TypeElement elementFromDeclaration(ClassTree node) {
        TypeElement elt = (TypeElement) TreeUtils.elementFromTree(node);
        assert elt != null : "@AssumeAssertion(nullness): tree kind";
        return elt;
    }

    /**
     * Gets the element for a method corresponding to a declaration.
     *
     * @return the element for the given method
     */
    public static ExecutableElement elementFromDeclaration(MethodTree node) {
        ExecutableElement elt = (ExecutableElement) TreeUtils.elementFromTree(node);
        assert elt != null : "@AssumeAssertion(nullness): tree kind";
        return elt;
    }

    /**
     * Gets the element for a variable corresponding to its declaration.
     *
     * @return the element for the given variable
     */
    public static VariableElement elementFromDeclaration(VariableTree node) {
        VariableElement elt = (VariableElement) TreeUtils.elementFromTree(node);
        assert elt != null : "@AssumeAssertion(nullness): tree kind";
        return elt;
    }

    /**
     * Gets the element for the declaration corresponding to this use of an element. To get the
     * element for a declaration, use {@link #elementFromDeclaration(ClassTree)}, {@link
     * #elementFromDeclaration(MethodTree)}, or {@link #elementFromDeclaration(VariableTree)}
     * instead.
     *
     * <p>This method is just a wrapper around {@link TreeUtils#elementFromTree(Tree)}, but this
     * class might be the first place someone looks for this functionality.
     *
     * @param node the tree corresponding to a use of an element
     * @return the element for the corresponding declaration, {@code null} otherwise
     */
    @Pure
    public static @Nullable Element elementFromUse(ExpressionTree node) {
        return TreeUtils.elementFromTree(node);
    }

    /** Specialization for return type. Might return null if element wasn't found. */
    public static @Nullable ExecutableElement elementFromUse(MethodInvocationTree node) {
        Element el = TreeUtils.elementFromTree(node);
        if (el instanceof ExecutableElement) {
            return (ExecutableElement) el;
        } else {
            return null;
        }
    }

    /**
     * Specialization for return type. Might return null if element wasn't found.
     *
     * @see #constructor(NewClassTree)
     */
    public static @Nullable ExecutableElement elementFromUse(NewClassTree node) {
        Element el = TreeUtils.elementFromTree(node);
        if (el instanceof ExecutableElement) {
            return (ExecutableElement) el;
        } else {
            return null;
        }
    }

    /**
     * Determines the symbol for a constructor given an invocation via {@code new}.
     *
     * <p>If the tree is a declaration of an anonymous class, then method returns constructor that
     * gets invoked in the extended class, rather than the anonymous constructor implicitly added by
     * the constructor (JLS 15.9.5.1)
     *
     * @see #elementFromUse(NewClassTree)
     * @param tree the constructor invocation
     * @return the {@link ExecutableElement} corresponding to the constructor call in {@code tree}
     */
    public static ExecutableElement constructor(NewClassTree tree) {

        if (!(tree instanceof JCTree.JCNewClass)) {
            throw new BugInCF("InternalUtils.constructor: not a javac internal tree");
        }

        JCNewClass newClassTree = (JCNewClass) tree;

        if (tree.getClassBody() != null) {
            // anonymous constructor bodies should contain exactly one statement
            // in the form:
            //    super(arg1, ...)
            // or
            //    o.super(arg1, ...)
            //
            // which is a method invocation (!) to the actual constructor

            // the method call is guaranteed to return nonnull
            JCMethodDecl anonConstructor =
                    (JCMethodDecl) TreeInfo.declarationFor(newClassTree.constructor, newClassTree);
            assert anonConstructor != null;
            assert anonConstructor.body.stats.size() == 1;
            JCExpressionStatement stmt = (JCExpressionStatement) anonConstructor.body.stats.head;
            JCTree.JCMethodInvocation superInvok = (JCMethodInvocation) stmt.expr;
            return (ExecutableElement) TreeInfo.symbol(superInvok.meth);
        } else {
            Element e = newClassTree.constructor;
            return (ExecutableElement) e;
        }
    }

    /**
     * Determine whether the given ExpressionTree has an underlying element.
     *
     * @param node the ExpressionTree to test
     * @return whether the tree refers to an identifier, member select, or method invocation
     */
    @EnsuresNonNullIf(result = true, expression = "elementFromUse(#1)")
    @Pure
    public static boolean isUseOfElement(ExpressionTree node) {
        ExpressionTree realnode = TreeUtils.withoutParens(node);
        switch (realnode.getKind()) {
            case IDENTIFIER:
            case MEMBER_SELECT:
            case METHOD_INVOCATION:
            case NEW_CLASS:
                assert elementFromUse(node) != null : "@AssumeAssertion(nullness): inspection";
                return true;
            default:
                return false;
        }
    }

    /**
     * Returns true if {@code tree} has a synthetic argument.
     *
     * <p>For some anonymous classes with an explicit enclosing expression, javac creates a
     * synthetic argument to the constructor that is the enclosing expression of the NewClassTree.
     * Suppose a programmer writes:
     *
     * <pre><code>
     *     class Outer {
     *         class Inner { }
     *         void method() {
     *             this.new Inner(){};
     *         }
     *     }
     * </code></pre>
     *
     * Java 9 javac creates the following synthetic tree for {@code this.new Inner(){}}:
     *
     * <pre><code>
     *    new Inner(this) {
     *         (.Outer x0) {
     *             x0.super();
     *         }
     *    }
     * </code></pre>
     *
     * Java 11 javac creates a different tree without the synthetic argument for {@code this.new
     * Inner(){}}:
     *
     * <pre><code>
     *    this.new Inner() {
     *         (.Outer x0) {
     *             x0.super();
     *         }
     *    }
     * </code></pre>
     *
     * @param tree a new class tree
     * @return true if {@code tree} has a synthetic argument
     */
    public static boolean hasSyntheticArgument(NewClassTree tree) {
        if (tree.getClassBody() == null || tree.getEnclosingExpression() != null) {
            return false;
        }
        for (Tree member : tree.getClassBody().getMembers()) {
            if (member.getKind() == Kind.METHOD && isConstructor((MethodTree) member)) {
                MethodTree methodTree = (MethodTree) member;
                StatementTree f = methodTree.getBody().getStatements().get(0);
                return TreeUtils.getReceiverTree(((ExpressionStatementTree) f).getExpression())
                        != null;
            }
        }
        return false;
    }
    /**
     * Returns the name of the invoked method.
     *
     * @return the name of the invoked method
     */
    public static Name methodName(MethodInvocationTree node) {
        ExpressionTree expr = node.getMethodSelect();
        if (expr.getKind() == Tree.Kind.IDENTIFIER) {
            return ((IdentifierTree) expr).getName();
        } else if (expr.getKind() == Tree.Kind.MEMBER_SELECT) {
            return ((MemberSelectTree) expr).getIdentifier();
        }
        throw new BugInCF("TreeUtils.methodName: cannot be here: " + node);
    }

    /**
     * Returns true if the first statement in the body is a self constructor invocation within a
     * constructor.
     *
     * @return true if the first statement in the body is a self constructor invocation within a
     *     constructor
     */
    public static boolean containsThisConstructorInvocation(MethodTree node) {
        if (!TreeUtils.isConstructor(node) || node.getBody().getStatements().isEmpty()) {
            return false;
        }

        StatementTree st = node.getBody().getStatements().get(0);
        if (!(st instanceof ExpressionStatementTree)
                || !(((ExpressionStatementTree) st).getExpression()
                        instanceof MethodInvocationTree)) {
            return false;
        }

        MethodInvocationTree invocation =
                (MethodInvocationTree) ((ExpressionStatementTree) st).getExpression();

        return "this".contentEquals(TreeUtils.methodName(invocation));
    }

    /**
     * Returns the first statement of the tree if it is a block. If it is not a block or an empty
     * block, tree is returned.
     *
     * @param tree any kind of tree
     * @return the first statement of the tree if it is a block. If it is not a block or an empty
     *     block, tree is returned.
     */
    public static Tree firstStatement(Tree tree) {
        Tree first;
        if (tree.getKind() == Tree.Kind.BLOCK) {
            BlockTree block = (BlockTree) tree;
            if (block.getStatements().isEmpty()) {
                first = block;
            } else {
                first = block.getStatements().iterator().next();
            }
        } else {
            first = tree;
        }
        return first;
    }

    /**
     * Determine whether the given class contains an explicit constructor.
     *
     * @param node a class tree
     * @return true, iff there is an explicit constructor
     */
    public static boolean hasExplicitConstructor(ClassTree node) {
        TypeElement elem = TreeUtils.elementFromDeclaration(node);

        for (ExecutableElement ee : ElementFilter.constructorsIn(elem.getEnclosedElements())) {
            MethodSymbol ms = (MethodSymbol) ee;
            long mod = ms.flags();

            if ((mod & Flags.SYNTHETIC) == 0) {
                return true;
            }
        }
        return false;
    }

    /**
     * Returns true if the tree is of a diamond type. In contrast to the implementation in TreeInfo,
     * this version works on Trees.
     *
     * @see com.sun.tools.javac.tree.TreeInfo#isDiamond(JCTree)
     */
    public static boolean isDiamondTree(Tree tree) {
        switch (tree.getKind()) {
            case ANNOTATED_TYPE:
                return isDiamondTree(((AnnotatedTypeTree) tree).getUnderlyingType());
            case PARAMETERIZED_TYPE:
                return ((ParameterizedTypeTree) tree).getTypeArguments().isEmpty();
            case NEW_CLASS:
                return isDiamondTree(((NewClassTree) tree).getIdentifier());
            default:
                return false;
        }
    }

    /** Returns true if the tree represents a {@code String} concatenation operation. */
    public static boolean isStringConcatenation(Tree tree) {
        return (tree.getKind() == Tree.Kind.PLUS && TypesUtils.isString(TreeUtils.typeOf(tree)));
    }

    /** Returns true if the compound assignment tree is a string concatenation. */
    public static boolean isStringCompoundConcatenation(CompoundAssignmentTree tree) {
        return (tree.getKind() == Tree.Kind.PLUS_ASSIGNMENT
                && TypesUtils.isString(TreeUtils.typeOf(tree)));
    }

    /**
     * Returns true if the node is a constant-time expression.
     *
     * <p>A tree is a constant-time expression if it is:
     *
     * <ol>
     *   <li>a literal tree
     *   <li>a reference to a final variable initialized with a compile time constant
     *   <li>a String concatenation of two compile time constants
     * </ol>
     */
    public static boolean isCompileTimeString(ExpressionTree node) {
        ExpressionTree tree = TreeUtils.withoutParens(node);
        if (tree instanceof LiteralTree) {
            return true;
        }

        if (TreeUtils.isUseOfElement(tree)) {
            Element elt = TreeUtils.elementFromUse(tree);
            return ElementUtils.isCompileTimeConstant(elt);
        } else if (TreeUtils.isStringConcatenation(tree)) {
            BinaryTree binOp = (BinaryTree) tree;
            return isCompileTimeString(binOp.getLeftOperand())
                    && isCompileTimeString(binOp.getRightOperand());
        } else {
            return false;
        }
    }

    /**
     * Returns the receiver tree of a field access or a method invocation.
     *
     * @param expression a field access or a method invocation
     * @return the expression's receiver tree, or null if it does not have an explicit receiver
     */
    public static @Nullable ExpressionTree getReceiverTree(ExpressionTree expression) {
        ExpressionTree receiver;
        switch (expression.getKind()) {
            case METHOD_INVOCATION:
                // Trying to handle receiver calls to trees of the form
                //     ((m).getArray())
                // returns the type of 'm' in this case
                receiver = ((MethodInvocationTree) expression).getMethodSelect();

                if (receiver.getKind() == Tree.Kind.MEMBER_SELECT) {
                    receiver = ((MemberSelectTree) receiver).getExpression();
                } else {
                    // It's a method call "m(foo)" without an explicit receiver
                    return null;
                }
                break;
            case NEW_CLASS:
                receiver = ((NewClassTree) expression).getEnclosingExpression();
                break;
            case ARRAY_ACCESS:
                receiver = ((ArrayAccessTree) expression).getExpression();
                break;
            case MEMBER_SELECT:
                receiver = ((MemberSelectTree) expression).getExpression();
                // Avoid int.class
                if (receiver instanceof PrimitiveTypeTree) {
                    return null;
                }
                break;
            case IDENTIFIER:
                // It's a field access on implicit this or a local variable/parameter.
                return null;
            default:
                return null;
        }
        if (receiver == null) {
            return null;
        }

        return TreeUtils.withoutParens(receiver);
    }

    // TODO: What about anonymous classes?
    // Adding Tree.Kind.NEW_CLASS here doesn't work, because then a
    // tree gets cast to ClassTree when it is actually a NewClassTree,
    // for example in enclosingClass above.
    /** The set of kinds that represent classes. */
    private static final Set<Tree.Kind> classTreeKinds;

    static {
        classTreeKinds = EnumSet.noneOf(Tree.Kind.class);
        for (Tree.Kind kind : Tree.Kind.values()) {
            if (kind.asInterface() == ClassTree.class) {
                classTreeKinds.add(kind);
            }
        }
    }

    /**
     * Return the set of kinds that represent classes.
     *
     * @return the set of kinds that represent classes
     */
    public static Set<Tree.Kind> classTreeKinds() {
        return classTreeKinds;
    }

    /**
     * Is the given tree kind a class, i.e. a class, enum, interface, or annotation type.
     *
     * @param tree the tree to test
     * @return true, iff the given kind is a class kind
     */
    public static boolean isClassTree(Tree tree) {
        return classTreeKinds().contains(tree.getKind());
    }

    private static final Set<Tree.Kind> typeTreeKinds =
            EnumSet.of(
                    Tree.Kind.PRIMITIVE_TYPE,
                    Tree.Kind.PARAMETERIZED_TYPE,
                    Tree.Kind.TYPE_PARAMETER,
                    Tree.Kind.ARRAY_TYPE,
                    Tree.Kind.UNBOUNDED_WILDCARD,
                    Tree.Kind.EXTENDS_WILDCARD,
                    Tree.Kind.SUPER_WILDCARD,
                    Tree.Kind.ANNOTATED_TYPE);

    public static Set<Tree.Kind> typeTreeKinds() {
        return typeTreeKinds;
    }

    /**
     * Is the given tree a type instantiation?
     *
     * <p>TODO: this is an under-approximation: e.g. an identifier could be either a type use or an
     * expression. How can we distinguish.
     *
     * @param tree the tree to test
     * @return true, iff the given tree is a type
     */
    public static boolean isTypeTree(Tree tree) {
        return typeTreeKinds().contains(tree.getKind());
    }

    /**
     * Returns true if the given element is an invocation of the method, or of any method that
     * overrides that one.
     */
    public static boolean isMethodInvocation(
            Tree tree, ExecutableElement method, ProcessingEnvironment env) {
        if (!(tree instanceof MethodInvocationTree)) {
            return false;
        }
        MethodInvocationTree methInvok = (MethodInvocationTree) tree;
        ExecutableElement invoked = TreeUtils.elementFromUse(methInvok);
        if (invoked == null) {
            return false;
        }
        return ElementUtils.isMethod(invoked, method, env);
    }

    /**
     * Returns true if the argument is an invocation of one of the given methods, or of any method
     * that overrides them.
     */
    public static boolean isMethodInvocation(
            Tree methodTree, List<ExecutableElement> methods, ProcessingEnvironment processingEnv) {
        if (!(methodTree instanceof MethodInvocationTree)) {
            return false;
        }
        for (ExecutableElement Method : methods) {
            if (isMethodInvocation(methodTree, Method, processingEnv)) {
                return true;
            }
        }
        return false;
    }

    /**
     * Returns the ExecutableElement for a method declaration. Errs if there is not exactly one
     * matching method. If more than one method takes the same number of formal parameters, then use
     * {@link #getMethod(String, String, ProcessingEnvironment, String...)}.
     *
     * @param typeName the class that contains the method
     * @param methodName the name of the method
     * @param params the number of formal parameters
     * @param env the processing environment
     * @return the ExecutableElement for the specified method
     */
    public static ExecutableElement getMethod(
            @FullyQualifiedName String typeName,
            String methodName,
            int params,
            ProcessingEnvironment env) {
        List<ExecutableElement> methods = getMethods(typeName, methodName, params, env);
        if (methods.size() == 1) {
            return methods.get(0);
        }
        throw new BugInCF(
                "TreeUtils.getMethod(%s, %s, %d): expected 1 match, found %d",
                typeName, methodName, params, methods.size());
    }

    /**
     * Returns all ExecutableElements for method declarations of methodName, in class typeName, with
     * params formal parameters.
     *
     * @param typeName the class that contains the method
     * @param methodName the name of the method
     * @param params the number of formal parameters
     * @param env the processing environment
     * @return the ExecutableElements for all matching methods
     */
    public static List<ExecutableElement> getMethods(
            @FullyQualifiedName String typeName,
            String methodName,
            int params,
            ProcessingEnvironment env) {
        List<ExecutableElement> methods = new ArrayList<>(1);
        TypeElement typeElt = env.getElementUtils().getTypeElement(typeName);
        if (typeElt == null) {
            throw new UserError("Configuration problem! Could not load type: " + typeName);
        }
        for (ExecutableElement exec : ElementFilter.methodsIn(typeElt.getEnclosedElements())) {
            if (exec.getSimpleName().contentEquals(methodName)
                    && exec.getParameters().size() == params) {
                methods.add(exec);
            }
        }
        return methods;
    }

    /**
     * Returns the ExecutableElement for a method declaration. Errs if there is no matching method.
     *
     * @param typeName the class that contains the method
     * @param methodName the name of the method
     * @param env the processing environment
     * @param paramTypes the method's formal parameter types
     * @return the ExecutableElement for the specified method
     */
    public static ExecutableElement getMethod(
            @FullyQualifiedName String typeName,
            String methodName,
            ProcessingEnvironment env,
            String... paramTypes) {
        TypeElement typeElt = env.getElementUtils().getTypeElement(typeName);
        for (ExecutableElement exec : ElementFilter.methodsIn(typeElt.getEnclosedElements())) {
            if (exec.getSimpleName().contentEquals(methodName)
                    && exec.getParameters().size() == paramTypes.length) {
                boolean typesMatch = true;
                List<? extends VariableElement> params = exec.getParameters();
                for (int i = 0; i < paramTypes.length; i++) {
                    VariableElement ve = params.get(i);
                    TypeMirror tm = TypeAnnotationUtils.unannotatedType(ve.asType());
                    if (!tm.toString().equals(paramTypes[i])) {
                        typesMatch = false;
                        break;
                    }
                }
                if (typesMatch) {
                    return exec;
                }
            }
        }
        throw new BugInCF(
                "TreeUtils.getMethod: found no match for "
                        + typeName
                        + "."
                        + methodName
                        + "("
                        + Arrays.toString(paramTypes)
                        + ")");
    }

    /**
     * Determine whether the given expression is either "this" or an outer "C.this".
     *
     * <p>TODO: Should this also handle "super"?
     */
    public static boolean isExplicitThisDereference(ExpressionTree tree) {
        if (tree.getKind() == Tree.Kind.IDENTIFIER
                && ((IdentifierTree) tree).getName().contentEquals("this")) {
            // Explicit this reference "this"
            return true;
        }

        if (tree.getKind() != Tree.Kind.MEMBER_SELECT) {
            return false;
        }

        MemberSelectTree memSelTree = (MemberSelectTree) tree;
        if (memSelTree.getIdentifier().contentEquals("this")) {
            // Outer this reference "C.this"
            return true;
        }
        return false;
    }

    /**
     * Determine whether {@code tree} is a class literal, such as.
     *
     * <pre>
     *   <em>Object</em> . <em>class</em>
     * </pre>
     *
     * @return true iff if tree is a class literal
     */
    public static boolean isClassLiteral(Tree tree) {
        if (tree.getKind() != Tree.Kind.MEMBER_SELECT) {
            return false;
        }
        return "class".equals(((MemberSelectTree) tree).getIdentifier().toString());
    }

    /**
     * Determine whether {@code tree} is a field access expressions, such as.
     *
     * <pre>
     *   <em>f</em>
     *   <em>obj</em> . <em>f</em>
     * </pre>
     *
     * @return true iff if tree is a field access expression (implicit or explicit)
     */
    public static boolean isFieldAccess(Tree tree) {
        if (tree.getKind() == Tree.Kind.MEMBER_SELECT) {
            // explicit field access
            MemberSelectTree memberSelect = (MemberSelectTree) tree;
            assert isUseOfElement(memberSelect) : "@AssumeAssertion(nullness): tree kind";
            Element el = TreeUtils.elementFromUse(memberSelect);
            return el.getKind().isField();
        } else if (tree.getKind() == Tree.Kind.IDENTIFIER) {
            // implicit field access
            IdentifierTree ident = (IdentifierTree) tree;
            assert isUseOfElement(ident) : "@AssumeAssertion(nullness): tree kind";
            Element el = TreeUtils.elementFromUse(ident);
            return el.getKind().isField()
                    && !ident.getName().contentEquals("this")
                    && !ident.getName().contentEquals("super");
        }
        return false;
    }

    /**
     * Compute the name of the field that the field access {@code tree} accesses. Requires {@code
     * tree} to be a field access, as determined by {@code isFieldAccess}.
     *
     * @return the name of the field accessed by {@code tree}.
     */
    public static String getFieldName(Tree tree) {
        assert isFieldAccess(tree);
        if (tree.getKind() == Tree.Kind.MEMBER_SELECT) {
            MemberSelectTree mtree = (MemberSelectTree) tree;
            return mtree.getIdentifier().toString();
        } else {
            IdentifierTree itree = (IdentifierTree) tree;
            return itree.getName().toString();
        }
    }

    /**
     * Determine whether {@code tree} refers to a method element, such as.
     *
     * <pre>
     *   <em>m</em>(...)
     *   <em>obj</em> . <em>m</em>(...)
     * </pre>
     *
     * @return true iff if tree is a method access expression (implicit or explicit)
     */
    public static boolean isMethodAccess(Tree tree) {
        if (tree.getKind() == Tree.Kind.MEMBER_SELECT) {
            // explicit method access
            MemberSelectTree memberSelect = (MemberSelectTree) tree;
            assert isUseOfElement(memberSelect) : "@AssumeAssertion(nullness): tree kind";
            Element el = TreeUtils.elementFromUse(memberSelect);
            return el.getKind() == ElementKind.METHOD || el.getKind() == ElementKind.CONSTRUCTOR;
        } else if (tree.getKind() == Tree.Kind.IDENTIFIER) {
            // implicit method access
            IdentifierTree ident = (IdentifierTree) tree;
            // The field "super" and "this" are also legal methods
            if (ident.getName().contentEquals("super") || ident.getName().contentEquals("this")) {
                return true;
            }
            assert isUseOfElement(ident) : "@AssumeAssertion(nullness): tree kind";
            Element el = TreeUtils.elementFromUse(ident);
            return el.getKind() == ElementKind.METHOD || el.getKind() == ElementKind.CONSTRUCTOR;
        }
        return false;
    }

    /**
     * Compute the name of the method that the method access {@code tree} accesses. Requires {@code
     * tree} to be a method access, as determined by {@code isMethodAccess}.
     *
     * @return the name of the method accessed by {@code tree}.
     */
    public static String getMethodName(Tree tree) {
        assert isMethodAccess(tree);
        if (tree.getKind() == Tree.Kind.MEMBER_SELECT) {
            MemberSelectTree mtree = (MemberSelectTree) tree;
            return mtree.getIdentifier().toString();
        } else {
            IdentifierTree itree = (IdentifierTree) tree;
            return itree.getName().toString();
        }
    }

    /**
     * Return {@code true} if and only if {@code tree} can have a type annotation.
     *
     * @return {@code true} if and only if {@code tree} can have a type annotation
     */
    // TODO: is this implementation precise enough? E.g. does a .class literal work correctly?
    public static boolean canHaveTypeAnnotation(Tree tree) {
        return ((JCTree) tree).type != null;
    }

    /**
     * Returns true if and only if the given {@code tree} represents a field access of the given
     * {@link VariableElement}.
     */
    public static boolean isSpecificFieldAccess(Tree tree, VariableElement var) {
        if (tree instanceof MemberSelectTree) {
            MemberSelectTree memSel = (MemberSelectTree) tree;
            assert isUseOfElement(memSel) : "@AssumeAssertion(nullness): tree kind";
            Element field = TreeUtils.elementFromUse(memSel);
            return field.equals(var);
        } else if (tree instanceof IdentifierTree) {
            IdentifierTree idTree = (IdentifierTree) tree;
            assert isUseOfElement(idTree) : "@AssumeAssertion(nullness): tree kind";
            Element field = TreeUtils.elementFromUse(idTree);
            return field.equals(var);
        } else {
            return false;
        }
    }

    /**
     * Returns the VariableElement for a field declaration.
     *
     * @param typeName the class where the field is declared
     * @param fieldName the name of the field
     * @param env the processing environment
     * @return the VariableElement for typeName.fieldName
     */
    public static VariableElement getField(
            @FullyQualifiedName String typeName, String fieldName, ProcessingEnvironment env) {
        TypeElement mapElt = env.getElementUtils().getTypeElement(typeName);
        for (VariableElement var : ElementFilter.fieldsIn(mapElt.getEnclosedElements())) {
            if (var.getSimpleName().contentEquals(fieldName)) {
                return var;
            }
        }
        throw new BugInCF("TreeUtils.getField: shouldn't be here");
    }

    /**
     * Determine whether the given tree represents an ExpressionTree.
     *
     * @param tree the Tree to test
     * @return whether the tree is an ExpressionTree
     */
    public static boolean isExpressionTree(Tree tree) {
        return tree instanceof ExpressionTree;
    }

    /**
     * Returns true if this is a super call to the {@link Enum} constructor.
     *
     * @param node the method invocation to check
     * @return true if this is a super call to the {@link Enum} constructor
     */
    public static boolean isEnumSuper(MethodInvocationTree node) {
        ExecutableElement ex = TreeUtils.elementFromUse(node);
        assert ex != null : "@AssumeAssertion(nullness): tree kind";
        Name name = ElementUtils.getQualifiedClassName(ex);
        assert name != null : "@AssumeAssertion(nullness): assumption";
        boolean correctClass = "java.lang.Enum".contentEquals(name);
        boolean correctMethod = "<init>".contentEquals(ex.getSimpleName());
        return correctClass && correctMethod;
    }

    /**
     * Determine whether the given tree represents a declaration of a type (including type
     * parameters).
     *
     * @param node the Tree to test
     * @return true if the tree is a type declaration
     */
    public static boolean isTypeDeclaration(Tree node) {
        return isClassTree(node) || node.getKind() == Tree.Kind.TYPE_PARAMETER;
    }

    /**
     * Returns whether or not the leaf of the tree path is in a static scope.
     *
     * @param path TreePath whose leaf may or may not be in static scope
     * @return returns whether or not the leaf of the tree path is in a static scope
     */
    public static boolean isTreeInStaticScope(TreePath path) {
        MethodTree enclosingMethod = TreeUtils.enclosingMethod(path);

        if (enclosingMethod != null) {
            return enclosingMethod.getModifiers().getFlags().contains(Modifier.STATIC);
        }
        // no enclosing method, check for static or initializer block
        BlockTree block = enclosingTopLevelBlock(path);
        if (block != null) {
            return block.isStatic();
        }

        // check if its in a variable initializer
        Tree t = enclosingVariable(path);
        if (t != null) {
            return ((VariableTree) t).getModifiers().getFlags().contains(Modifier.STATIC);
        }
        ClassTree classTree = enclosingClass(path);
        if (classTree != null) {
            return classTree.getModifiers().getFlags().contains(Modifier.STATIC);
        }
        return false;
    }

    /**
     * Returns whether or not tree is an access of array length.
     *
     * @param tree tree to check
     * @return true if tree is an access of array length
     */
    public static boolean isArrayLengthAccess(Tree tree) {
        if (tree.getKind() == Kind.MEMBER_SELECT
                && isFieldAccess(tree)
                && getFieldName(tree).equals("length")) {
            ExpressionTree expressionTree = ((MemberSelectTree) tree).getExpression();
            if (TreeUtils.typeOf(expressionTree).getKind() == TypeKind.ARRAY) {
                return true;
            }
        }
        return false;
    }

    /**
     * Determines whether or not the node referred to by the given {@link TreePath} is an anonymous
     * constructor (the constructor for an anonymous class.
     *
     * @param method the {@link TreePath} for a node that may be an anonymous constructor
     * @return true if the given path points to an anonymous constructor, false if it does not
     */
    public static boolean isAnonymousConstructor(final MethodTree method) {
        @Nullable Element e = elementFromTree(method);
        if (!(e instanceof Symbol)) {
            return false;
        }

        if ((((@NonNull Symbol) e).flags() & Flags.ANONCONSTR) != 0) {
            return true;
        }

        return false;
    }

    /**
     * Converts the given AnnotationTrees to AnnotationMirrors.
     *
     * @param annoTreess list of annotation trees to convert to annotation mirrors
     * @return list of annotation mirrors that represent the given annotation trees
     */
    public static List<AnnotationMirror> annotationsFromTypeAnnotationTrees(
            List<? extends AnnotationTree> annoTreess) {
        List<AnnotationMirror> annotations = new ArrayList<>(annoTreess.size());
        for (AnnotationTree anno : annoTreess) {
            annotations.add(TreeUtils.annotationFromAnnotationTree(anno));
        }
        return annotations;
    }

    /**
     * Converts the given AnnotationTree to an AnnotationMirror.
     *
     * @param tree annotation tree to convert to an annotation mirror
     * @return annotation mirror that represent the given annotation tree
     */
    public static AnnotationMirror annotationFromAnnotationTree(AnnotationTree tree) {
        return ((JCAnnotation) tree).attribute;
    }

    /**
     * Converts the given AnnotatedTypeTree to a list of AnnotationMirrors.
     *
     * @param tree annotated type tree to convert
     * @return list of AnnotationMirrors from the tree
     */
    public static List<? extends AnnotationMirror> annotationsFromTree(AnnotatedTypeTree tree) {
        return annotationsFromTypeAnnotationTrees(((JCAnnotatedType) tree).annotations);
    }

    /**
     * Converts the given TypeParameterTree to a list of AnnotationMirrors.
     *
     * @param tree type parameter tree to convert
     * @return list of AnnotationMirrors from the tree
     */
    public static List<? extends AnnotationMirror> annotationsFromTree(TypeParameterTree tree) {
        return annotationsFromTypeAnnotationTrees(((JCTypeParameter) tree).annotations);
    }

    /**
     * Converts the given NewArrayTree to a list of AnnotationMirrors.
     *
     * @param tree new array tree
     * @return list of AnnotationMirrors from the tree
     */
    public static List<? extends AnnotationMirror> annotationsFromArrayCreation(
            NewArrayTree tree, int level) {

        assert tree instanceof JCNewArray;
        final JCNewArray newArray = ((JCNewArray) tree);

        if (level == -1) {
            return annotationsFromTypeAnnotationTrees(newArray.annotations);
        }

        if (newArray.dimAnnotations.length() > 0
                && (level >= 0)
                && (level < newArray.dimAnnotations.size())) {
            return annotationsFromTypeAnnotationTrees(newArray.dimAnnotations.get(level));
        }

        return Collections.emptyList();
    }

    /**
     * Returns true if the tree is the declaration or use of a local variable.
     *
     * @return true if the tree is the declaration or use of a local variable
     */
    public static boolean isLocalVariable(Tree tree) {
        if (tree.getKind() == Kind.VARIABLE) {
            return elementFromDeclaration((VariableTree) tree).getKind()
                    == ElementKind.LOCAL_VARIABLE;
        } else if (tree.getKind() == Kind.IDENTIFIER) {
            ExpressionTree etree = (ExpressionTree) tree;
            assert isUseOfElement(etree) : "@AssumeAssertion(nullness): tree kind";
            return elementFromUse(etree).getKind() == ElementKind.LOCAL_VARIABLE;
        }
        return false;
    }

    /**
     * Returns the type as a TypeMirror of {@code tree}. To obtain {@code tree}'s
     * AnnotatedTypeMirror, call {@code AnnotatedTypeFactory.getAnnotatedType()}.
     *
     * @return the type as a TypeMirror of {@code tree}
     */
    public static TypeMirror typeOf(Tree tree) {
        return ((JCTree) tree).type;
    }

    /**
     * The type of the lambda or method reference tree is a functional interface type. This method
     * returns the single abstract method declared by that functional interface. (The type of this
     * method is referred to as the function type.)
     *
     * @param tree lambda or member reference tree
     * @param env ProcessingEnvironment
     * @return the single abstract method declared by the type of the tree
     */
    public static Symbol findFunction(Tree tree, ProcessingEnvironment env) {
        Context ctx = ((JavacProcessingEnvironment) env).getContext();
        Types javacTypes = Types.instance(ctx);
        return javacTypes.findDescriptorSymbol(((Type) typeOf(tree)).asElement());
    }

    /**
     * Returns true if {@code tree} is an implicitly typed lambda.
     *
     * <p>A lambda expression whose formal type parameters have inferred types is an implicitly
     * typed lambda. (See JLS 15.27.1)
     *
     * @param tree any kind of tree
     * @return true iff {@code tree} is an implicitly typed lambda.
     */
    public static boolean isImplicitlyTypedLambda(Tree tree) {
        return tree.getKind() == Kind.LAMBDA_EXPRESSION
                && ((JCLambda) tree).paramKind == ParameterKind.IMPLICIT;
    }

    /**
     * Determine whether an expression {@link ExpressionTree} has the constant value true, according
     * to the compiler logic.
     *
     * @param node the expression to be checked.
     * @return true if {@code node} has the constant value true.
     */
    public static boolean isExprConstTrue(final ExpressionTree node) {
        assert node instanceof JCExpression;
        if (((JCExpression) node).type.isTrue()) {
            return true;
        }
        ExpressionTree tree = TreeUtils.withoutParens(node);
        if (tree instanceof JCTree.JCBinary) {
            JCBinary binTree = (JCBinary) tree;
            JCExpression ltree = binTree.lhs;
            JCExpression rtree = binTree.rhs;
            switch (binTree.getTag()) {
                case AND:
                    return isExprConstTrue(ltree) && isExprConstTrue(rtree);
                case OR:
                    return isExprConstTrue(ltree) || isExprConstTrue(rtree);
                default:
                    break;
            }
        }
        return false;
    }

    /**
     * Return toString(), but without line separators.
     *
     * @param tree a tree
     * @return a one-line string representation of the tree
     */
    public static String toStringOneLine(Tree tree) {
        return tree.toString().trim().replaceAll("\\s+", " ");
    }

    /**
     * Return either {@link #toStringOneLine} if it is no more than {@code length} characters, or
     * {@link #toStringOneLine} quoted and truncated.
     *
     * @param tree a tree
     * @param length the maximum length for the result; must be at least 6
     * @return a one-line string representation of the tree that is no longer than {@code length}
     *     characters long
     */
    public static String toStringTruncated(Tree tree, int length) {
        if (length < 6) {
            throw new IllegalArgumentException("bad length " + length);
        }
        String result = toStringOneLine(tree);
        if (result.length() > length) {
            // The quoting increases the likelihood that all delimiters are balanced in the result.
            // That makes it easier to manipulate the result (such as skipping over it) in an
            // editor.  The quoting also makes clear that the value is truncated.
            result = "\"" + result.substring(0, length - 5) + "...\"";
        }
        return result;
    }

    /**
     * Returns true if the binary operator may do a widening primitive conversion. See <a
     * href="https://docs.oracle.com/javase/specs/jls/se11/html/jls-5.html">JLS chapter 5</a>.
     *
     * @param node a binary tree
     * @return true if the tree's operator does numeric promotion on its arguments
     */
    public static boolean isWideningBinary(BinaryTree node) {
        switch (node.getKind()) {
            case LEFT_SHIFT:
            case LEFT_SHIFT_ASSIGNMENT:
            case RIGHT_SHIFT:
            case RIGHT_SHIFT_ASSIGNMENT:
            case UNSIGNED_RIGHT_SHIFT:
            case UNSIGNED_RIGHT_SHIFT_ASSIGNMENT:
                // Strictly speaking,  these operators do unary promotion on each argument
                // separately.
                return true;

            case MULTIPLY:
            case MULTIPLY_ASSIGNMENT:
            case DIVIDE:
            case DIVIDE_ASSIGNMENT:
            case REMAINDER:
            case REMAINDER_ASSIGNMENT:
            case PLUS:
            case PLUS_ASSIGNMENT:
            case MINUS:
            case MINUS_ASSIGNMENT:

            case LESS_THAN:
            case LESS_THAN_EQUAL:
            case GREATER_THAN:
            case GREATER_THAN_EQUAL:
            case EQUAL_TO:
            case NOT_EQUAL_TO:

            case AND:
            case XOR:
            case OR:
                // These operators do binary promotion on the two arguments together.
                return true;

                // TODO: CONDITIONAL_EXPRESSION (?:) sometimes does numeric promotion.

            default:
                return false;
        }
    }

    /**
     * Returns the annotations explicitly written on the given type.
     *
     * @param annoTrees annotations written before a variable/method declaration; null if this type
     *     is not from such a location
     * @param typeTree the type whose annotations to return
     * @return the annotations explicitly written on the given type.
     */
    public static List<? extends AnnotationTree> getExplicitAnnotationTrees(
            List<? extends AnnotationTree> annoTrees, Tree typeTree) {
        while (true) {
            switch (typeTree.getKind()) {
                case IDENTIFIER:
                case PRIMITIVE_TYPE:
                    if (annoTrees == null) {
                        return Collections.emptyList();
                    }
                    return annoTrees;
                case ANNOTATED_TYPE:
                    return ((AnnotatedTypeTree) typeTree).getAnnotations();
                case ARRAY_TYPE:
                case TYPE_PARAMETER:
                case UNBOUNDED_WILDCARD:
                case EXTENDS_WILDCARD:
                case SUPER_WILDCARD:
                    return Collections.emptyList();
                case MEMBER_SELECT:
                    if (annoTrees == null) {
                        return Collections.emptyList();
                    }
                    typeTree = ((MemberSelectTree) typeTree).getExpression();
                    break;
                case PARAMETERIZED_TYPE:
                    typeTree = ((ParameterizedTypeTree) typeTree).getType();
                    break;
                default:
                    throw new BugInCF(
                            "what typeTree? %s %s %s",
                            typeTree.getKind(), typeTree.getClass(), typeTree);
            }
        }
    }

    /**
     * Creates a LiteralTree for the given value.
     *
     * @param value a wrapped primitive, null, or a String
     * @param processingEnv the processing environment
     */
    public static LiteralTree createLiteral(Object value, ProcessingEnvironment processingEnv) {
        Context context = ((JavacProcessingEnvironment) processingEnv).getContext();
        TreeMaker maker = TreeMaker.instance(context);
<<<<<<< HEAD
        return maker.Literal(value);
=======
        if (value == null) {
            return maker.Literal(TypeTag.BOT, null);
        } else {
            return maker.Literal(value);
        }
>>>>>>> b6b23455
    }
}<|MERGE_RESOLUTION|>--- conflicted
+++ resolved
@@ -1652,14 +1652,10 @@
     public static LiteralTree createLiteral(Object value, ProcessingEnvironment processingEnv) {
         Context context = ((JavacProcessingEnvironment) processingEnv).getContext();
         TreeMaker maker = TreeMaker.instance(context);
-<<<<<<< HEAD
-        return maker.Literal(value);
-=======
         if (value == null) {
             return maker.Literal(TypeTag.BOT, null);
         } else {
             return maker.Literal(value);
         }
->>>>>>> b6b23455
     }
 }