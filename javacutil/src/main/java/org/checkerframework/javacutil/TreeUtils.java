package org.checkerframework.javacutil;

import com.sun.source.tree.AnnotatedTypeTree;
import com.sun.source.tree.AnnotationTree;
import com.sun.source.tree.ArrayAccessTree;
import com.sun.source.tree.AssignmentTree;
import com.sun.source.tree.BinaryTree;
import com.sun.source.tree.BlockTree;
import com.sun.source.tree.CaseTree;
import com.sun.source.tree.ClassTree;
import com.sun.source.tree.CompoundAssignmentTree;
import com.sun.source.tree.ExpressionStatementTree;
import com.sun.source.tree.ExpressionTree;
import com.sun.source.tree.IdentifierTree;
import com.sun.source.tree.InstanceOfTree;
import com.sun.source.tree.LiteralTree;
import com.sun.source.tree.MemberSelectTree;
import com.sun.source.tree.MethodInvocationTree;
import com.sun.source.tree.MethodTree;
import com.sun.source.tree.NewArrayTree;
import com.sun.source.tree.NewClassTree;
import com.sun.source.tree.ParameterizedTypeTree;
import com.sun.source.tree.ParenthesizedTree;
import com.sun.source.tree.PrimitiveTypeTree;
import com.sun.source.tree.StatementTree;
import com.sun.source.tree.Tree;
import com.sun.source.tree.TreeVisitor;
import com.sun.source.tree.TypeCastTree;
import com.sun.source.tree.TypeParameterTree;
import com.sun.source.tree.UnionTypeTree;
import com.sun.source.tree.VariableTree;
import com.sun.source.util.SimpleTreeVisitor;
import com.sun.tools.javac.code.Flags;
import com.sun.tools.javac.code.Symbol;
import com.sun.tools.javac.code.Symbol.MethodSymbol;
import com.sun.tools.javac.code.Type;
import com.sun.tools.javac.code.TypeTag;
import com.sun.tools.javac.code.Types;
import com.sun.tools.javac.processing.JavacProcessingEnvironment;
import com.sun.tools.javac.tree.JCTree;
import com.sun.tools.javac.tree.JCTree.JCAnnotatedType;
import com.sun.tools.javac.tree.JCTree.JCAnnotation;
import com.sun.tools.javac.tree.JCTree.JCBinary;
import com.sun.tools.javac.tree.JCTree.JCExpression;
import com.sun.tools.javac.tree.JCTree.JCExpressionStatement;
import com.sun.tools.javac.tree.JCTree.JCLambda;
import com.sun.tools.javac.tree.JCTree.JCLambda.ParameterKind;
import com.sun.tools.javac.tree.JCTree.JCLiteral;
import com.sun.tools.javac.tree.JCTree.JCMemberReference;
import com.sun.tools.javac.tree.JCTree.JCMethodDecl;
import com.sun.tools.javac.tree.JCTree.JCMethodInvocation;
import com.sun.tools.javac.tree.JCTree.JCNewArray;
import com.sun.tools.javac.tree.JCTree.JCNewClass;
import com.sun.tools.javac.tree.JCTree.JCTypeParameter;
import com.sun.tools.javac.tree.TreeInfo;
import com.sun.tools.javac.tree.TreeMaker;
import com.sun.tools.javac.util.Context;
import java.lang.reflect.InvocationTargetException;
import java.lang.reflect.Method;
import java.util.ArrayList;
import java.util.Arrays;
import java.util.Collections;
import java.util.EnumSet;
import java.util.List;
import java.util.Set;
import java.util.StringJoiner;
import javax.annotation.processing.ProcessingEnvironment;
import javax.lang.model.element.AnnotationMirror;
import javax.lang.model.element.Element;
import javax.lang.model.element.ElementKind;
import javax.lang.model.element.ExecutableElement;
import javax.lang.model.element.Name;
import javax.lang.model.element.NestingKind;
import javax.lang.model.element.TypeElement;
import javax.lang.model.element.VariableElement;
import javax.lang.model.type.TypeKind;
import javax.lang.model.type.TypeMirror;
import javax.lang.model.util.ElementFilter;
import org.checkerframework.checker.interning.qual.PolyInterned;
import org.checkerframework.checker.nullness.qual.EnsuresNonNullIf;
import org.checkerframework.checker.nullness.qual.MonotonicNonNull;
import org.checkerframework.checker.nullness.qual.NonNull;
import org.checkerframework.checker.nullness.qual.Nullable;
import org.checkerframework.checker.signature.qual.FullyQualifiedName;
import org.checkerframework.dataflow.qual.Pure;
import org.plumelib.util.CollectionsPlume;
import org.plumelib.util.UniqueIdMap;

/**
 * Utility methods for analyzing a javac {@code Tree}.
 *
 * @see TreePathUtil
 */
public final class TreeUtils {

  // Class cannot be instantiated.
  private TreeUtils() {
    throw new AssertionError("Class TreeUtils cannot be instantiated.");
  }

  /** Unique IDs for trees. */
  public static final UniqueIdMap<Tree> treeUids = new UniqueIdMap<>();

  /** The value of Flags.GENERATED_MEMBER which does not exist in Java 9 or 11. */
  private static final long Flags_GENERATED_MEMBER = 16777216;

  /** The value of Flags.RECORD which does not exist in Java 9 or 11. */
  private static final long Flags_RECORD = 2305843009213693952L;

  /** The value of Flags.COMPACT_RECORD_CONSTRUCTOR which does not exist in Java 9 or 11. */
  static final long Flags_COMPACT_RECORD_CONSTRUCTOR = 1L << 51;

  // These variables cannot be final because they might be overwritten in the static block
  // immediately below.
  /** The {@code CaseTree.getExpressions()} method. Null on JDK 11 and lower. */
  private static @Nullable Method caseGetExpressions = null;
  /** The {@code CaseTree.getBody()} method. Null on JDK 11 and lower. */
  private static @MonotonicNonNull Method caseGetBody = null;
  /** The {@code BindingPatternTree.getVariable()} method. Null on JDK 11 and lower. */
  private static @MonotonicNonNull Method bindingPatternGetVariable = null;
  /** The {@code InstanceOfTree.getPattern()} method. Null on JDK 11 and lower. */
  private static @MonotonicNonNull Method instanceOfGetPattern = null;
  /** The {@code SwitchExpressionTree.getExpression()} method. Null on JDK 11 and lower. */
  private static @MonotonicNonNull Method switchExpressionGetExpression = null;
  /** The {@code SwitchExpressionTree.getCases()} method. Null on JDK 11 and lower. */
  private static @MonotonicNonNull Method switchExpressionGetCases = null;
  /** The {@code YieldTree.getValue()} method. Null on JDK 11 and lower. */
  private static @MonotonicNonNull Method yieldGetValue = null;

  static {
    if (SystemUtil.jreVersion >= 12) {
      try {
        caseGetExpressions = CaseTree.class.getDeclaredMethod("getExpressions");
        caseGetBody = CaseTree.class.getDeclaredMethod("getBody");
        Class<?> bindingPatternClass = Class.forName("com.sun.source.tree.BindingPatternTree");
        bindingPatternGetVariable = bindingPatternClass.getMethod("getVariable");
        instanceOfGetPattern = InstanceOfTree.class.getMethod("getPattern");
        Class<?> switchExpressionClass = Class.forName("com.sun.source.tree.SwitchExpressionTree");
        switchExpressionGetExpression = switchExpressionClass.getMethod("getExpression");
        switchExpressionGetCases = switchExpressionClass.getMethod("getCases");
        Class<?> yieldTreeClass = Class.forName("com.sun.source.tree.YieldTree");
        yieldGetValue = yieldTreeClass.getMethod("getValue");
      } catch (ClassNotFoundException | NoSuchMethodException e) {
        throw new BugInCF("JDK 12+ reflection problem", e);
      }
    }
  }

  /**
   * Checks if the provided method is a constructor method or no.
   *
   * @param tree a tree defining the method
   * @return true iff tree describes a constructor
   */
  public static boolean isConstructor(final MethodTree tree) {
    return tree.getName().contentEquals("<init>");
  }

  /**
   * Checks if the method invocation is a call to super.
   *
   * @param tree a tree defining a method invocation
   * @return true iff tree describes a call to super
   */
  public static boolean isSuperConstructorCall(MethodInvocationTree tree) {
    return isNamedMethodCall("super", tree);
  }

  /**
   * Checks if the method invocation is a call to "this".
   *
   * @param tree a tree defining a method invocation
   * @return true iff tree describes a call to this
   */
  public static boolean isThisConstructorCall(MethodInvocationTree tree) {
    return isNamedMethodCall("this", tree);
  }

  /**
   * Checks if the method call is a call to the given method name.
   *
   * @param name a method name
   * @param tree a tree defining a method invocation
   * @return true iff tree is a call to the given method
   */
  private static boolean isNamedMethodCall(String name, MethodInvocationTree tree) {
    return getMethodName(tree.getMethodSelect()).contentEquals(name);
  }

  /**
   * Returns true if the tree is a tree that 'looks like' either an access of a field or an
   * invocation of a method that are owned by the same accessing instance.
   *
   * <p>It would only return true if the access tree is of the form:
   *
   * <pre>
   *   field
   *   this.field
   *
   *   method()
   *   this.method()
   * </pre>
   *
   * It does not perform any semantical check to differentiate between fields and local variables;
   * local methods or imported static methods.
   *
   * @param tree expression tree representing an access to object member
   * @return {@code true} iff the member is a member of {@code this} instance
   */
  public static boolean isSelfAccess(final ExpressionTree tree) {
    ExpressionTree tr = TreeUtils.withoutParens(tree);
    // If method invocation check the method select
    if (tr.getKind() == Tree.Kind.ARRAY_ACCESS) {
      return false;
    }

    if (tree.getKind() == Tree.Kind.METHOD_INVOCATION) {
      tr = ((MethodInvocationTree) tree).getMethodSelect();
    }
    tr = TreeUtils.withoutParens(tr);
    if (tr.getKind() == Tree.Kind.TYPE_CAST) {
      tr = ((TypeCastTree) tr).getExpression();
    }
    tr = TreeUtils.withoutParens(tr);

    if (tr.getKind() == Tree.Kind.IDENTIFIER) {
      return true;
    }

    if (tr.getKind() == Tree.Kind.MEMBER_SELECT) {
      tr = ((MemberSelectTree) tr).getExpression();
      if (tr.getKind() == Tree.Kind.IDENTIFIER) {
        Name ident = ((IdentifierTree) tr).getName();
        return ident.contentEquals("this") || ident.contentEquals("super");
      }
    }

    return false;
  }

  /**
   * If the given tree is a parenthesized tree, return the enclosed non-parenthesized tree.
   * Otherwise, return the same tree.
   *
   * @param tree an expression tree
   * @return the outermost non-parenthesized tree enclosed by the given tree
   */
  @SuppressWarnings("interning:return") // polymorphism implementation
  public static @PolyInterned ExpressionTree withoutParens(
      final @PolyInterned ExpressionTree tree) {
    ExpressionTree t = tree;
    while (t.getKind() == Tree.Kind.PARENTHESIZED) {
      t = ((ParenthesizedTree) t).getExpression();
    }
    return t;
  }

  /**
   * If the given tree is a parenthesized tree or cast tree, return the enclosed non-parenthesized,
   * non-cast tree. Otherwise, return the same tree.
   *
   * @param tree an expression tree
   * @return the outermost non-parenthesized non-cast tree enclosed by the given tree
   */
  @SuppressWarnings("interning:return") // polymorphism implementation
  public static @PolyInterned ExpressionTree withoutParensOrCasts(
      final @PolyInterned ExpressionTree tree) {
    ExpressionTree t = withoutParens(tree);
    while (t.getKind() == Tree.Kind.TYPE_CAST) {
      t = withoutParens(((TypeCastTree) t).getExpression());
    }
    return t;
  }

  // Obtaining Elements from Trees.
  // There are three sets of methods:
  //  * use elementFromDeclaration whenever the tree is a declaration
  //  * use elementFromUse when the tree is a use
  //  * use elementFromTree in other cases; note that it may return null

  /**
   * Gets the element for a class corresponding to a declaration.
   *
   * @param tree class declaration
   * @return the element for the given class
   */
  public static TypeElement elementFromDeclaration(ClassTree tree) {
    TypeElement result = (TypeElement) TreeInfo.symbolFor((JCTree) tree);
    assert result != null : "@AssumeAssertion(nullness): tree kind";
    return result;
  }

  /**
   * Gets the {@link Element} for the given Tree API node.
   *
   * @param tree the {@link Tree} node to get the symbol for
   * @return the {@link Symbol} for the given tree, or null if one could not be found
   * @deprecated use elementFromDeclaration
   */
  @Deprecated // not for removal; retain to prevent calls to this overload
  @Pure
  public static TypeElement elementFromTree(ClassTree tree) {
    return elementFromDeclaration(tree);
  }

  /**
   * Gets the {@link Element} for the given Tree API node.
   *
   * @param tree the {@link Tree} node to get the symbol for
   * @return the {@link Symbol} for the given tree, or null if one could not be found
   * @deprecated use elementFromDeclaration
   */
  @Deprecated // not for removal; retain to prevent calls to this overload
  @Pure
  public static TypeElement elementFromUse(ClassTree tree) {
    return elementFromDeclaration(tree);
  }

  /**
   * Gets the element for the declaration corresponding to this use of an element. To get the
   * element for a declaration, use {@link #elementFromDeclaration(ClassTree)}, {@link
   * #elementFromDeclaration(MethodTree)}, or {@link #elementFromDeclaration(VariableTree)} instead.
   *
   * <p>This method is just a wrapper around {@link TreeUtils#elementFromTree(Tree)}, but this class
   * might be the first place someone looks for this functionality.
   *
   * @param tree the tree corresponding to a use of an element
   * @return the element for the corresponding declaration, {@code null} otherwise
   */
  @Pure
  @Deprecated // not for removal; retain to prevent calls to this overload
  public static @Nullable Element elementFromDeclaration(ExpressionTree tree) {
    return TreeUtils.elementFromUse(tree);
  }

  /**
   * Gets the element for the declaration corresponding to this use of an element. To get the
   * element for a declaration, use {@link #elementFromDeclaration(ClassTree)}, {@link
   * #elementFromDeclaration(MethodTree)}, or {@link #elementFromDeclaration(VariableTree)} instead.
   *
   * <p>This method is just a wrapper around {@link TreeUtils#elementFromTree(Tree)}, but this class
   * might be the first place someone looks for this functionality.
   *
   * @param tree the tree corresponding to a use of an element
   * @return the element for the corresponding declaration, {@code null} otherwise
   */
  @Deprecated // not for removal; retain to prevent calls to this overload
  @Pure
  public static @Nullable Element elementFromTree(ExpressionTree tree) {
    return TreeUtils.elementFromUse(tree);
  }

  /**
   * Gets the element for the declaration corresponding to this use of an element. To get the
   * element for a declaration, use {@link #elementFromDeclaration(ClassTree)}, {@link
   * #elementFromDeclaration(MethodTree)}, or {@link #elementFromDeclaration(VariableTree)} instead.
   *
   * <p>This method is just a wrapper around {@link TreeUtils#elementFromTree(Tree)}, but this class
   * might be the first place someone looks for this functionality.
   *
   * @param tree the tree corresponding to a use of an element
   * @return the element for the corresponding declaration, {@code null} otherwise
   */
  @Pure
  public static @Nullable Element elementFromUse(ExpressionTree tree) {
    return TreeUtils.elementFromTree(tree);
  }

  /**
   * Gets the {@link Element} for the given Tree API node.
   *
   * @param tree the {@link Tree} node to get the symbol for
   * @return the Element for the given tree, or null if one could not be found
   * @deprecated use elementFromUse
   */
  @Deprecated // not for removal; retain to prevent calls to this overload
  @Pure
  public static ExecutableElement elementFromDeclaration(MethodInvocationTree tree) {
    return TreeUtils.elementFromUse(tree);
  }

  /**
   * Gets the {@link Element} for the given Tree API node.
   *
   * @param tree the {@link Tree} node to get the symbol for
   * @return the Element for the given tree, or null if one could not be found
   * @deprecated use elementFromUse
   */
  @Deprecated // not for removal; retain to prevent calls to this overload
  @Pure
  public static ExecutableElement elementFromTree(MethodInvocationTree tree) {
    return TreeUtils.elementFromUse(tree);
  }

  /**
   * Returns the ExecutableElement for the called method, from a call.
   *
   * @param tree a method call
   * @return the ExecutableElement for the called method
   */
  @Pure
  public static ExecutableElement elementFromUse(MethodInvocationTree tree) {
    ExecutableElement result = (ExecutableElement) TreeInfo.symbolFor((JCTree) tree);
    return result;
  }

  /**
   * Gets the element for a method corresponding to a declaration.
   *
   * @param tree a method declaration
   * @return the element for the given method
   */
  public static ExecutableElement elementFromDeclaration(MethodTree tree) {
    return (ExecutableElement) TreeInfo.symbolFor((JCTree) tree);
  }

  /**
   * Gets the {@link Element} for the given Tree API node.
   *
   * @param tree the {@link Tree} node to get the symbol for
   * @return the Element for the given tree, or null if one could not be found
   * @deprecated use elementFromDeclaration
   */
  @Deprecated // not for removal; retain to prevent calls to this overload
  @Pure
  public static ExecutableElement elementFromTree(MethodTree tree) {
    return elementFromDeclaration(tree);
  }

  /**
   * Gets the {@link Element} for the given Tree API node.
   *
   * @param tree the {@link Tree} node to get the symbol for
   * @return the Element for the given tree, or null if one could not be found
   * @deprecated use elementFromDeclaration
   */
  @Deprecated // not for removal; retain to prevent calls to this overload
  @Pure
  public static ExecutableElement elementFromUse(MethodTree tree) {
    return elementFromDeclaration(tree);
  }

  /**
   * Gets the {@link Element} for the given Tree API node.
   *
   * @param tree the {@link Tree} node to get the symbol for
   * @throws IllegalArgumentException if {@code tree} is null or is not a valid javac-internal tree
   *     (JCTree)
   * @return the {@link Symbol} for the given tree, or null if one could not be found
   * @deprecated use elementFromUse
   */
  @Deprecated // not for removal; retain to prevent calls to this overload
  @Pure
  public static ExecutableElement elementFromDeclaration(NewClassTree tree) {
    return TreeUtils.elementFromUse(tree);
  }

  /**
   * Gets the {@link Element} for the given Tree API node.
   *
   * @param tree the {@link Tree} node to get the symbol for
   * @throws IllegalArgumentException if {@code tree} is null or is not a valid javac-internal tree
   *     (JCTree)
   * @return the {@link Symbol} for the given tree, or null if one could not be found
   * @deprecated use elementFromUse
   */
  @Deprecated // not for removal; retain to prevent calls to this overload
  @Pure
  public static ExecutableElement elementFromTree(NewClassTree tree) {
    return TreeUtils.elementFromUse(tree);
  }

  /**
   * Gets the ExecutableElement for the called constructor, from a constructor invocation.
   *
   * @param tree a constructor invocation
   * @return the ExecutableElement for the called constructor
   * @see #constructor(NewClassTree)
   */
  @Pure
  public static ExecutableElement elementFromUse(NewClassTree tree) {
    return (ExecutableElement) TreeInfo.symbolFor((JCTree) tree);
  }

  /**
   * Gets the element for a variable corresponding to its declaration.
   *
   * @param tree the variable
   * @return the element for the given variable
   */
  public static @Nullable VariableElement elementFromDeclaration(VariableTree tree) {
    VariableElement result = (VariableElement) elementFromTree((Tree) tree);
    // `result` can be null, for example for this variable declaration:
    //   PureFunc f1 = TestPure1::myPureMethod;
    return result;
  }

  /**
   * Gets the {@link Element} for the given Tree API node.
   *
   * @param tree the {@link Tree} node to get the symbol for
   * @return the Element for the given tree, or null if one could not be found
   * @deprecated use elementFromDeclaration
   */
  @Deprecated // not for removal; retain to prevent calls to this overload
  @Pure
  public static @Nullable VariableElement elementFromTree(VariableTree tree) {
    return elementFromDeclaration(tree);
  }

  /**
   * Gets the {@link Element} for the given Tree API node.
   *
   * @param tree the {@link Tree} node to get the symbol for
   * @return the Element for the given tree, or null if one could not be found
   * @deprecated use elementFromDeclaration
   */
  @Deprecated // not for removal; retain to prevent calls to this overload
  @Pure
  public static @Nullable VariableElement elementFromUse(VariableTree tree) {
    return elementFromDeclaration(tree);
  }

  /**
   * Gets the {@link VariableElement} for the given Tree API node. For an object instantiation
   * returns the value of the {@link JCNewClass#constructor} field.
   *
   * @param tree the {@link Tree} node to get the symbol for
   * @throws IllegalArgumentException if {@code tree} is null or is not a valid javac-internal tree
   *     (JCTree)
   * @return the {@link Symbol} for the given tree, or null if one could not be found
   */
  @Pure
  public static @Nullable VariableElement variableElementFromTree(Tree tree) {
    VariableElement result = (VariableElement) TreeInfo.symbolFor((JCTree) tree);
    return result;
  }

  /**
   * Gets the VariableElement for the declaration corresponding to this use of an element.
   *
   * <p>This method is just a wrapper around {@link TreeUtils#elementFromTree(Tree)}, but this class
   * might be the first place someone looks for this functionality.
   *
   * @param tree the tree corresponding to a use of an element
   * @return the element for the corresponding declaration, {@code null} otherwise
   */
  @Pure
  public static VariableElement variableElementFromUse(ExpressionTree tree) {
    VariableElement result = (VariableElement) TreeUtils.elementFromTree(tree);
    if (result == null) {
      throw new BugInCF("null element for %s [%s]", tree, tree.getClass());
    }
    return result;
  }

  /**
   * Gets the {@link Element} for the given Tree API node. For an object instantiation returns the
   * value of the {@link JCNewClass#constructor} field.
   *
   * <p>Use this only when you do not statically know whether the tree is a declaration or a use of
   * an element.
   *
   * @param tree the {@link Tree} node to get the symbol for
   * @throws IllegalArgumentException if {@code tree} is null or is not a valid javac-internal tree
   *     (JCTree)
   * @return the {@link Symbol} for the given tree, or null if one could not be found
   */
  @Pure
  public static @Nullable Element elementFromTree(Tree tree) {
    if (tree == null) {
      throw new BugInCF("TreeUtils.elementFromTree: tree is null");
    }

    if (!(tree instanceof JCTree)) {
      throw new BugInCF(
          "TreeUtils.elementFromTree: tree is not a valid Javac tree but a " + tree.getClass());
    }

    if (isExpressionTree(tree)) {
      tree = withoutParensOrCasts((ExpressionTree) tree);
    }

    switch (tree.getKind()) {
        // symbol() only works on MethodSelects, so we need to get it manually
        // for method invocations.
      case METHOD_INVOCATION:
        return TreeInfo.symbol(((JCMethodInvocation) tree).getMethodSelect());

      case ASSIGNMENT:
        return TreeInfo.symbol((JCTree) ((AssignmentTree) tree).getVariable());

      case ARRAY_ACCESS:
        return elementFromTree(((ArrayAccessTree) tree).getExpression());

      case NEW_CLASS:
        return ((JCNewClass) tree).constructor;

      case MEMBER_REFERENCE:
        // TreeInfo.symbol, which is used in the default case, didn't handle
        // member references until JDK8u20. So handle it here.
        ExecutableElement memberResult = (ExecutableElement) ((JCMemberReference) tree).sym;
        return memberResult;

      default:
        Element defaultResult;
        if (isTypeDeclaration(tree)
            || tree.getKind() == Tree.Kind.VARIABLE
            || tree.getKind() == Tree.Kind.METHOD) {
          defaultResult = TreeInfo.symbolFor((JCTree) tree);
        } else {
          defaultResult = TreeInfo.symbol((JCTree) tree);
        }
        return defaultResult;
    }
  }

  /**
<<<<<<< HEAD
=======
   * Gets the element for a class corresponding to a declaration.
   *
   * @param tree class declaration
   * @return the element for the given class
   */
  public static TypeElement elementFromDeclaration(ClassTree tree) {
    TypeElement elt = TreeUtils.elementFromTree(tree);
    assert elt != null : "@AssumeAssertion(nullness): tree kind";
    return elt;
  }

  /**
   * Gets the element for a method corresponding to a declaration.
   *
   * @param tree a method declaration
   * @return the element for the given method
   */
  public static ExecutableElement elementFromDeclaration(MethodTree tree) {
    ExecutableElement elt = TreeUtils.elementFromTree(tree);
    assert elt != null : "@AssumeAssertion(nullness): tree kind";
    return elt;
  }

  /**
   * Gets the element for a variable corresponding to its declaration.
   *
   * @param tree the variable
   * @return the element for the given variable
   */
  public static VariableElement elementFromDeclaration(VariableTree tree) {
    VariableElement elt = TreeUtils.elementFromTree(tree);
    assert elt != null : "@AssumeAssertion(nullness): tree kind";
    return elt;
  }

  /**
   * Gets the VariableElement for the declaration corresponding to this use of an element.
   *
   * <p>This method is just a wrapper around {@link TreeUtils#elementFromTree(Tree)}, but this class
   * might be the first place someone looks for this functionality.
   *
   * @param tree the tree corresponding to a use of an element
   * @return the element for the corresponding declaration, {@code null} otherwise
   */
  @Pure
  public static VariableElement variableElementFromUse(ExpressionTree tree) {
    VariableElement result = (VariableElement) TreeUtils.elementFromTree(tree);
    if (result == null) {
      throw new BugInCF("null element for %s [%s]", tree, tree.getClass());
    }
    return result;
  }

  /**
   * Gets the element for the declaration corresponding to this use of an element. To get the
   * element for a declaration, use {@link #elementFromDeclaration(ClassTree)}, {@link
   * #elementFromDeclaration(MethodTree)}, or {@link #elementFromDeclaration(VariableTree)} instead.
   *
   * <p>This method is just a wrapper around {@link TreeUtils#elementFromTree(Tree)}, but this class
   * might be the first place someone looks for this functionality.
   *
   * @param tree the tree corresponding to a use of an element
   * @return the element for the corresponding declaration, {@code null} otherwise
   */
  @Pure
  public static @Nullable Element elementFromUse(ExpressionTree tree) {
    return TreeUtils.elementFromTree(tree);
  }

  /**
   * Returns the ExecutableElement for the called method, from a call.
   *
   * @param tree a method call
   * @return the ExecutableElement for the called method
   */
  @Pure
  public static ExecutableElement elementFromUse(MethodInvocationTree tree) {
    return TreeUtils.elementFromTree(tree);
  }

  /**
   * Gets the ExecutableElement for the called constructor, from a constructor invocation.
   *
   * @param tree a constructor invocation
   * @return the ExecutableElement for the called constructor
   * @see #constructor(NewClassTree)
   */
  @Pure
  public static ExecutableElement elementFromUse(NewClassTree tree) {
    return TreeUtils.elementFromTree(tree);
  }

  /**
>>>>>>> 9954fe83
   * Returns the constructor invoked by {@code newClassTree} unless {@code newClassTree} is creating
   * an anonymous class. In which case, the super constructor is returned.
   *
   * @param newClassTree the constructor invocation
   * @return the super constructor invoked in the body of the anonymous constructor; or {@link
   *     #constructor(NewClassTree)} if {@code newClassTree} is not creating an anonymous class
   */
  public static ExecutableElement getSuperConstructor(NewClassTree newClassTree) {
    if (newClassTree.getClassBody() == null) {
      return constructor(newClassTree);
    }
    JCNewClass jcNewClass = (JCNewClass) newClassTree;
    // Anonymous constructor bodies, which are always synthetic, contain exactly one statement in
    // the form:
    //    super(arg1, ...)
    // or
    //    o.super(arg1, ...)
    //
    // which is a method invocation of the super constructor.

    // The method call is guaranteed to return nonnull.
    JCMethodDecl anonConstructor =
        (JCMethodDecl) TreeInfo.declarationFor(jcNewClass.constructor, jcNewClass);
    assert anonConstructor != null;
    assert anonConstructor.body.stats.size() == 1;
    JCExpressionStatement stmt = (JCExpressionStatement) anonConstructor.body.stats.head;
    JCMethodInvocation superInvok = (JCMethodInvocation) stmt.expr;
    return (ExecutableElement) TreeInfo.symbol(superInvok.meth);
  }

  /**
   * Determines the symbol for a constructor given an invocation via {@code new}.
   *
   * @see #elementFromUse(NewClassTree)
   * @param tree the constructor invocation
   * @return the {@link ExecutableElement} corresponding to the constructor call in {@code tree}
   */
  // TODO: rename to elementFromTree or elementFromUse?
  public static ExecutableElement constructor(NewClassTree tree) {
    return (ExecutableElement) ((JCNewClass) tree).constructor;
  }

  /**
   * Determine whether the given ExpressionTree has an underlying element.
   *
   * @param tree the ExpressionTree to test
   * @return whether the tree refers to an identifier, member select, or method invocation
   */
  @EnsuresNonNullIf(result = true, expression = "elementFromUse(#1)")
  @Pure
  public static boolean isUseOfElement(ExpressionTree tree) {
    ExpressionTree realnode = TreeUtils.withoutParens(tree);
    switch (realnode.getKind()) {
      case IDENTIFIER:
      case MEMBER_SELECT:
      case METHOD_INVOCATION:
      case NEW_CLASS:
        assert elementFromUse(tree) != null : "@AssumeAssertion(nullness): inspection";
        return true;
      default:
        return false;
    }
  }

  /**
   * Returns true if {@code tree} has a synthetic argument.
   *
   * <p>For some anonymous classes with an explicit enclosing expression, javac creates a synthetic
   * argument to the constructor that is the enclosing expression of the NewClassTree. Suppose a
   * programmer writes:
   *
   * <pre>{@code class Outer {
   *   class Inner { }
   *     void method() {
   *       this.new Inner(){};
   *     }
   * }}</pre>
   *
   * Java 9 javac creates the following synthetic tree for {@code this.new Inner(){}}:
   *
   * <pre>{@code new Inner(this) {
   *   (.Outer x0) {
   *     x0.super();
   *   }
   * }}</pre>
   *
   * Java 11 javac creates a different tree without the synthetic argument for {@code this.new
   * Inner(){}}; the first line in the below code differs:
   *
   * <pre>{@code this.new Inner() {
   *   (.Outer x0) {
   *     x0.super();
   *   }
   * }}</pre>
   *
   * @param tree a new class tree
   * @return true if {@code tree} has a synthetic argument
   */
  public static boolean hasSyntheticArgument(NewClassTree tree) {
    if (tree.getClassBody() == null || tree.getEnclosingExpression() != null) {
      return false;
    }
    for (Tree member : tree.getClassBody().getMembers()) {
      if (member.getKind() == Tree.Kind.METHOD && isConstructor((MethodTree) member)) {
        MethodTree methodTree = (MethodTree) member;
        StatementTree f = methodTree.getBody().getStatements().get(0);
        return TreeUtils.getReceiverTree(((ExpressionStatementTree) f).getExpression()) != null;
      }
    }
    return false;
  }
  /**
   * Returns the name of the invoked method.
   *
   * @param tree the method invocation
   * @return the name of the invoked method
   */
  public static Name methodName(MethodInvocationTree tree) {
    ExpressionTree expr = tree.getMethodSelect();
    if (expr.getKind() == Tree.Kind.IDENTIFIER) {
      return ((IdentifierTree) expr).getName();
    } else if (expr.getKind() == Tree.Kind.MEMBER_SELECT) {
      return ((MemberSelectTree) expr).getIdentifier();
    }
    throw new BugInCF("TreeUtils.methodName: cannot be here: " + tree);
  }

  /**
   * Returns true if the first statement in the body is a self constructor invocation within a
   * constructor.
   *
   * @param tree the method declaration
   * @return true if the first statement in the body is a self constructor invocation within a
   *     constructor
   */
  public static boolean containsThisConstructorInvocation(MethodTree tree) {
    if (!TreeUtils.isConstructor(tree) || tree.getBody().getStatements().isEmpty()) {
      return false;
    }

    StatementTree st = tree.getBody().getStatements().get(0);
    if (!(st instanceof ExpressionStatementTree)
        || !(((ExpressionStatementTree) st).getExpression() instanceof MethodInvocationTree)) {
      return false;
    }

    MethodInvocationTree invocation =
        (MethodInvocationTree) ((ExpressionStatementTree) st).getExpression();

    return "this".contentEquals(TreeUtils.methodName(invocation));
  }

  /**
   * Returns the first statement of the tree if it is a block. If it is not a block or an empty
   * block, tree is returned.
   *
   * @param tree any kind of tree
   * @return the first statement of the tree if it is a block. If it is not a block or an empty
   *     block, tree is returned.
   */
  public static Tree firstStatement(Tree tree) {
    Tree first;
    if (tree.getKind() == Tree.Kind.BLOCK) {
      BlockTree block = (BlockTree) tree;
      if (block.getStatements().isEmpty()) {
        first = block;
      } else {
        first = block.getStatements().iterator().next();
      }
    } else {
      first = tree;
    }
    return first;
  }

  /**
   * Determine whether the given class contains an explicit constructor.
   *
   * @param tree a class tree
   * @return true iff there is an explicit constructor
   */
  public static boolean hasExplicitConstructor(ClassTree tree) {
    TypeElement elem = TreeUtils.elementFromDeclaration(tree);
    for (ExecutableElement constructorElt :
        ElementFilter.constructorsIn(elem.getEnclosedElements())) {
      if (!isSynthetic(constructorElt)) {
        return true;
      }
    }
    return false;
  }

  /**
   * Returns true if the given method is synthetic. Also returns true if the method is a generated
   * default constructor, which does not appear in source code but is not considered synthetic.
   *
   * @param ee a method or constructor element
   * @return true iff the given method is synthetic
   */
  public static boolean isSynthetic(ExecutableElement ee) {
    MethodSymbol ms = (MethodSymbol) ee;
    long mod = ms.flags();
    // GENERATEDCONSTR is for generated constructors, which do not have SYNTHETIC set.
    return (mod & (Flags.SYNTHETIC | Flags.GENERATEDCONSTR)) != 0;
  }

  /**
   * Returns true if the given method is synthetic.
   *
   * @param tree a method declaration tree
   * @return true iff the given method is synthetic
   */
  public static boolean isSynthetic(MethodTree tree) {
    ExecutableElement ee = TreeUtils.elementFromDeclaration(tree);
    return isSynthetic(ee);
  }

  /**
   * Returns true if the tree is of a diamond type. In contrast to the implementation in TreeInfo,
   * this version works on Trees.
   *
   * @see com.sun.tools.javac.tree.TreeInfo#isDiamond(JCTree)
   */
  public static boolean isDiamondTree(Tree tree) {
    switch (tree.getKind()) {
      case ANNOTATED_TYPE:
        return isDiamondTree(((AnnotatedTypeTree) tree).getUnderlyingType());
      case PARAMETERIZED_TYPE:
        return ((ParameterizedTypeTree) tree).getTypeArguments().isEmpty();
      case NEW_CLASS:
        return isDiamondTree(((NewClassTree) tree).getIdentifier());
      default:
        return false;
    }
  }

  /** Returns true if the tree represents a {@code String} concatenation operation. */
  public static boolean isStringConcatenation(Tree tree) {
    return (tree.getKind() == Tree.Kind.PLUS && TypesUtils.isString(TreeUtils.typeOf(tree)));
  }

  /** Returns true if the compound assignment tree is a string concatenation. */
  public static boolean isStringCompoundConcatenation(CompoundAssignmentTree tree) {
    return (tree.getKind() == Tree.Kind.PLUS_ASSIGNMENT
        && TypesUtils.isString(TreeUtils.typeOf(tree)));
  }

  /**
   * Returns true if the tree is a constant-time expression.
   *
   * <p>A tree is a constant-time expression if it is:
   *
   * <ol>
   *   <li>a literal tree
   *   <li>a reference to a final variable initialized with a compile time constant
   *   <li>a String concatenation of two compile time constants
   * </ol>
   *
   * @param tree the tree to check
   * @return true if the tree is a constant-time expression.
   */
  public static boolean isCompileTimeString(ExpressionTree tree) {
    tree = TreeUtils.withoutParens(tree);
    if (tree instanceof LiteralTree) {
      return true;
    }

    if (TreeUtils.isUseOfElement(tree)) {
      Element elt = TreeUtils.elementFromUse(tree);
      return ElementUtils.isCompileTimeConstant(elt);
    } else if (TreeUtils.isStringConcatenation(tree)) {
      BinaryTree binOp = (BinaryTree) tree;
      return isCompileTimeString(binOp.getLeftOperand())
          && isCompileTimeString(binOp.getRightOperand());
    } else {
      return false;
    }
  }

  /**
   * Returns the receiver tree of a field access or a method invocation.
   *
   * @param expression a field access or a method invocation
   * @return the expression's receiver tree, or null if it does not have an explicit receiver
   */
  public static @Nullable ExpressionTree getReceiverTree(ExpressionTree expression) {
    ExpressionTree receiver;
    switch (expression.getKind()) {
      case METHOD_INVOCATION:
        // Trying to handle receiver calls to trees of the form
        //     ((m).getArray())
        // returns the type of 'm' in this case
        receiver = ((MethodInvocationTree) expression).getMethodSelect();

        if (receiver.getKind() == Tree.Kind.MEMBER_SELECT) {
          receiver = ((MemberSelectTree) receiver).getExpression();
        } else {
          // It's a method call "m(foo)" without an explicit receiver
          return null;
        }
        break;
      case NEW_CLASS:
        receiver = ((NewClassTree) expression).getEnclosingExpression();
        break;
      case ARRAY_ACCESS:
        receiver = ((ArrayAccessTree) expression).getExpression();
        break;
      case MEMBER_SELECT:
        receiver = ((MemberSelectTree) expression).getExpression();
        // Avoid int.class
        if (receiver instanceof PrimitiveTypeTree) {
          return null;
        }
        break;
      case IDENTIFIER:
        // It's a field access on implicit this or a local variable/parameter.
        return null;
      default:
        return null;
    }
    if (receiver == null) {
      return null;
    }

    return TreeUtils.withoutParens(receiver);
  }

  // TODO: What about anonymous classes?
  // Adding Tree.Kind.NEW_CLASS here doesn't work, because then a
  // tree gets cast to ClassTree when it is actually a NewClassTree,
  // for example in enclosingClass above.
  /** The kinds that represent classes. */
  private static final Set<Tree.Kind> classTreeKinds;

  static {
    classTreeKinds = EnumSet.noneOf(Tree.Kind.class);
    for (Tree.Kind kind : Tree.Kind.values()) {
      if (kind.asInterface() == ClassTree.class) {
        classTreeKinds.add(kind);
      }
    }
  }

  /**
   * The kinds that represent declarations that might have {@code @SuppressWarnings} written on
   * them: classes, methods, and variables.
   */
  private static final Set<Tree.Kind> declarationTreeKinds;

  static {
    declarationTreeKinds = EnumSet.noneOf(Tree.Kind.class);
    declarationTreeKinds.addAll(classTreeKinds);
    declarationTreeKinds.add(Tree.Kind.METHOD);
    declarationTreeKinds.add(Tree.Kind.VARIABLE);
  }

  /**
   * Return the set of kinds that represent classes.
   *
   * @return the set of kinds that represent classes
   */
  public static Set<Tree.Kind> classTreeKinds() {
    return classTreeKinds;
  }

  /**
   * Return the set of kinds that represent declarations: classes, methods, and variables.
   *
   * @return the set of kinds that represent declarations
   */
  public static Set<Tree.Kind> declarationTreeKinds() {
    return declarationTreeKinds;
  }

  /**
   * Is the given tree kind a class, i.e. a class, enum, interface, or annotation type.
   *
   * @param tree the tree to test
   * @return true, iff the given kind is a class kind
   */
  public static boolean isClassTree(Tree tree) {
    return classTreeKinds().contains(tree.getKind());
  }

  private static final Set<Tree.Kind> typeTreeKinds =
      EnumSet.of(
          Tree.Kind.PRIMITIVE_TYPE,
          Tree.Kind.PARAMETERIZED_TYPE,
          Tree.Kind.TYPE_PARAMETER,
          Tree.Kind.ARRAY_TYPE,
          Tree.Kind.UNBOUNDED_WILDCARD,
          Tree.Kind.EXTENDS_WILDCARD,
          Tree.Kind.SUPER_WILDCARD,
          Tree.Kind.ANNOTATED_TYPE);

  public static Set<Tree.Kind> typeTreeKinds() {
    return typeTreeKinds;
  }

  /**
   * Is the given tree a type instantiation?
   *
   * <p>TODO: this is an under-approximation: e.g. an identifier could be either a type use or an
   * expression. How can we distinguish.
   *
   * @param tree the tree to test
   * @return true, iff the given tree is a type
   */
  public static boolean isTypeTree(Tree tree) {
    return typeTreeKinds().contains(tree.getKind());
  }

  /**
   * Returns true if the given element is an invocation of the method, or of any method that
   * overrides that one.
   */
  public static boolean isMethodInvocation(
      Tree tree, ExecutableElement method, ProcessingEnvironment env) {
    if (!(tree instanceof MethodInvocationTree)) {
      return false;
    }
    MethodInvocationTree methInvok = (MethodInvocationTree) tree;
    ExecutableElement invoked = TreeUtils.elementFromUse(methInvok);
    if (invoked == null) {
      return false;
    }
    return ElementUtils.isMethod(invoked, method, env);
  }

  /**
   * Returns true if the argument is an invocation of one of the given methods, or of any method
   * that overrides them.
   */
  public static boolean isMethodInvocation(
      Tree methodTree, List<ExecutableElement> methods, ProcessingEnvironment processingEnv) {
    if (!(methodTree instanceof MethodInvocationTree)) {
      return false;
    }
    for (ExecutableElement Method : methods) {
      if (isMethodInvocation(methodTree, Method, processingEnv)) {
        return true;
      }
    }
    return false;
  }

  /**
   * Returns the ExecutableElement for a method declaration. Errs if there is not exactly one
   * matching method. If more than one method takes the same number of formal parameters, then use
   * {@link #getMethod(String, String, ProcessingEnvironment, String...)}.
   *
   * @param type the class that contains the method
   * @param methodName the name of the method
   * @param params the number of formal parameters
   * @param env the processing environment
   * @return the ExecutableElement for the specified method
   */
  public static ExecutableElement getMethod(
      Class<?> type, String methodName, int params, ProcessingEnvironment env) {
    String typeName = type.getCanonicalName();
    if (typeName == null) {
      throw new BugInCF("class %s has no canonical name", type);
    }
    return getMethod(typeName, methodName, params, env);
  }

  /**
   * Returns the ExecutableElement for a method declaration. Errs if there is not exactly one
   * matching method. If more than one method takes the same number of formal parameters, then use
   * {@link #getMethod(String, String, ProcessingEnvironment, String...)}.
   *
   * @param typeName the class that contains the method
   * @param methodName the name of the method
   * @param params the number of formal parameters
   * @param env the processing environment
   * @return the ExecutableElement for the specified method
   */
  public static ExecutableElement getMethod(
      @FullyQualifiedName String typeName,
      String methodName,
      int params,
      ProcessingEnvironment env) {
    List<ExecutableElement> methods = getMethods(typeName, methodName, params, env);
    if (methods.size() == 1) {
      return methods.get(0);
    }
    throw new BugInCF(
        "TreeUtils.getMethod(%s, %s, %d): expected 1 match, found %d",
        typeName, methodName, params, methods.size());
  }

  /**
   * Returns the ExecutableElement for a method declaration. Returns null there is no matching
   * method. Errs if there is more than one matching method. If more than one method takes the same
   * number of formal parameters, then use {@link #getMethod(String, String, ProcessingEnvironment,
   * String...)}.
   *
   * @param typeName the class that contains the method
   * @param methodName the name of the method
   * @param params the number of formal parameters
   * @param env the processing environment
   * @return the ExecutableElement for the specified method, or null
   */
  public static @Nullable ExecutableElement getMethodOrNull(
      @FullyQualifiedName String typeName,
      String methodName,
      int params,
      ProcessingEnvironment env) {
    List<ExecutableElement> methods = getMethods(typeName, methodName, params, env);
    if (methods.size() == 0) {
      return null;
    } else if (methods.size() == 1) {
      return methods.get(0);
    } else {
      throw new BugInCF(
          "TreeUtils.getMethod(%s, %s, %d): expected 0 or 1 match, found %d",
          typeName, methodName, params, methods.size());
    }
  }

  /**
   * Returns all ExecutableElements for method declarations of methodName, in class typeName, with
   * params formal parameters.
   *
   * @param typeName the class that contains the method
   * @param methodName the name of the method
   * @param params the number of formal parameters
   * @param env the processing environment
   * @return the ExecutableElements for all matching methods
   */
  public static List<ExecutableElement> getMethods(
      @FullyQualifiedName String typeName,
      String methodName,
      int params,
      ProcessingEnvironment env) {
    List<ExecutableElement> methods = new ArrayList<>(1);
    TypeElement typeElt = env.getElementUtils().getTypeElement(typeName);
    if (typeElt == null) {
      throw new UserError("Configuration problem! Could not load type: " + typeName);
    }
    for (ExecutableElement exec : ElementFilter.methodsIn(typeElt.getEnclosedElements())) {
      if (exec.getSimpleName().contentEquals(methodName) && exec.getParameters().size() == params) {
        methods.add(exec);
      }
    }
    return methods;
  }

  /**
   * Returns the ExecutableElement for a method declaration. Errs if there is no matching method.
   *
   * @param type the class that contains the method
   * @param methodName the name of the method
   * @param env the processing environment
   * @param paramTypes the method's formal parameter types
   * @return the ExecutableElement for the specified method
   */
  public static ExecutableElement getMethod(
      Class<?> type, String methodName, ProcessingEnvironment env, String... paramTypes) {
    String typeName = type.getCanonicalName();
    if (typeName == null) {
      throw new BugInCF("TreeUtils.getMethod: class %s has no canonical name", type);
    }
    return getMethod(typeName, methodName, env, paramTypes);
  }

  /**
   * Returns the ExecutableElement for a method declaration. Errs if there is no matching method.
   *
   * @param typeName the class that contains the method
   * @param methodName the name of the method
   * @param env the processing environment
   * @param paramTypes the method's formal parameter types
   * @return the ExecutableElement for the specified method
   */
  public static ExecutableElement getMethod(
      @FullyQualifiedName String typeName,
      String methodName,
      ProcessingEnvironment env,
      String... paramTypes) {
    TypeElement typeElt = env.getElementUtils().getTypeElement(typeName);
    for (ExecutableElement exec : ElementFilter.methodsIn(typeElt.getEnclosedElements())) {
      if (exec.getSimpleName().contentEquals(methodName)
          && exec.getParameters().size() == paramTypes.length) {
        boolean typesMatch = true;
        List<? extends VariableElement> params = exec.getParameters();
        for (int i = 0; i < paramTypes.length; i++) {
          VariableElement ve = params.get(i);
          TypeMirror tm = TypeAnnotationUtils.unannotatedType(ve.asType());
          if (!tm.toString().equals(paramTypes[i])) {
            typesMatch = false;
            break;
          }
        }
        if (typesMatch) {
          return exec;
        }
      }
    }
    List<String> candidates = new ArrayList<>();
    for (ExecutableElement exec : ElementFilter.methodsIn(typeElt.getEnclosedElements())) {
      if (exec.getSimpleName().contentEquals(methodName)) {
        candidates.add(executableElementToString(exec));
      }
    }
    if (candidates.isEmpty()) {
      for (ExecutableElement exec : ElementFilter.methodsIn(typeElt.getEnclosedElements())) {
        candidates.add(executableElementToString(exec));
      }
    }
    throw new BugInCF(
        "TreeUtils.getMethod: found no match for %s.%s(%s); candidates: %s",
        typeName, methodName, Arrays.toString(paramTypes), candidates);
  }

  /**
   * Formats the ExecutableElement in the way that getMethod() expects it.
   *
   * @param exec an executable element
   * @return the ExecutableElement, formatted in the way that getMethod() expects it
   */
  private static String executableElementToString(ExecutableElement exec) {
    StringJoiner result = new StringJoiner(", ", exec.getSimpleName() + "(", ")");
    for (VariableElement param : exec.getParameters()) {
      result.add(TypeAnnotationUtils.unannotatedType(param.asType()).toString());
    }
    return result.toString();
  }

  /**
   * Determine whether the given expression is either "this" or an outer "C.this".
   *
   * <p>TODO: Should this also handle "super"?
   */
  public static boolean isExplicitThisDereference(ExpressionTree tree) {
    if (tree.getKind() == Tree.Kind.IDENTIFIER
        && ((IdentifierTree) tree).getName().contentEquals("this")) {
      // Explicit this reference "this"
      return true;
    }

    if (tree.getKind() != Tree.Kind.MEMBER_SELECT) {
      return false;
    }

    MemberSelectTree memSelTree = (MemberSelectTree) tree;
    if (memSelTree.getIdentifier().contentEquals("this")) {
      // Outer this reference "C.this"
      return true;
    }
    return false;
  }

  /**
   * Determine whether {@code tree} is a class literal, such as
   *
   * <pre>
   *   <em>Object</em> . <em>class</em>
   * </pre>
   *
   * @return true iff if tree is a class literal
   */
  public static boolean isClassLiteral(Tree tree) {
    if (tree.getKind() != Tree.Kind.MEMBER_SELECT) {
      return false;
    }
    return "class".equals(((MemberSelectTree) tree).getIdentifier().toString());
  }

  /**
   * Determine whether {@code tree} is a field access expression, such as
   *
   * <pre>
   *   <em>f</em>
   *   <em>obj</em> . <em>f</em>
   * </pre>
   *
   * This method currently also returns true for class literals and qualified this.
   *
   * @param tree a tree that might be a field access
   * @return true iff if tree is a field access expression (implicit or explicit)
   */
  public static boolean isFieldAccess(Tree tree) {
    if (tree.getKind() == Tree.Kind.MEMBER_SELECT) {
      // explicit member access (or a class literal or a qualified this)
      MemberSelectTree memberSelect = (MemberSelectTree) tree;
      assert isUseOfElement(memberSelect) : "@AssumeAssertion(nullness): tree kind";
      Element el = TreeUtils.elementFromUse(memberSelect);
      return el.getKind().isField();
    } else if (tree.getKind() == Tree.Kind.IDENTIFIER) {
      // implicit field access
      IdentifierTree ident = (IdentifierTree) tree;
      assert isUseOfElement(ident) : "@AssumeAssertion(nullness): tree kind";
      Element el = TreeUtils.elementFromUse(ident);
      return el.getKind().isField()
          && !ident.getName().contentEquals("this")
          && !ident.getName().contentEquals("super");
    }
    return false;
  }

  /**
   * Compute the name of the field that the field access {@code tree} accesses. Requires {@code
   * tree} to be a field access, as determined by {@code isFieldAccess} (which currently also
   * returns true for class literals and qualified this).
   *
   * @param tree a field access tree
   * @return the name of the field accessed by {@code tree}
   */
  public static String getFieldName(Tree tree) {
    assert isFieldAccess(tree);
    if (tree.getKind() == Tree.Kind.MEMBER_SELECT) {
      MemberSelectTree mtree = (MemberSelectTree) tree;
      return mtree.getIdentifier().toString();
    } else {
      IdentifierTree itree = (IdentifierTree) tree;
      return itree.getName().toString();
    }
  }

  /**
   * Determine whether {@code tree} refers to a method element, such as.
   *
   * <pre>
   *   <em>m</em>(...)
   *   <em>obj</em> . <em>m</em>(...)
   * </pre>
   *
   * @return true iff if tree is a method access expression (implicit or explicit)
   */
  public static boolean isMethodAccess(Tree tree) {
    if (tree.getKind() == Tree.Kind.MEMBER_SELECT) {
      // explicit method access
      MemberSelectTree memberSelect = (MemberSelectTree) tree;
      assert isUseOfElement(memberSelect) : "@AssumeAssertion(nullness): tree kind";
      Element el = TreeUtils.elementFromUse(memberSelect);
      return el.getKind() == ElementKind.METHOD || el.getKind() == ElementKind.CONSTRUCTOR;
    } else if (tree.getKind() == Tree.Kind.IDENTIFIER) {
      // implicit method access
      IdentifierTree ident = (IdentifierTree) tree;
      // The field "super" and "this" are also legal methods
      if (ident.getName().contentEquals("super") || ident.getName().contentEquals("this")) {
        return true;
      }
      assert isUseOfElement(ident) : "@AssumeAssertion(nullness): tree kind";
      Element el = TreeUtils.elementFromUse(ident);
      return el.getKind() == ElementKind.METHOD || el.getKind() == ElementKind.CONSTRUCTOR;
    }
    return false;
  }

  /**
   * Compute the name of the method that the method access {@code tree} accesses. Requires {@code
   * tree} to be a method access, as determined by {@code isMethodAccess}.
   *
   * @param tree a method access tree
   * @return the name of the method accessed by {@code tree}
   */
  public static String getMethodName(Tree tree) {
    assert isMethodAccess(tree);
    if (tree.getKind() == Tree.Kind.MEMBER_SELECT) {
      MemberSelectTree mtree = (MemberSelectTree) tree;
      return mtree.getIdentifier().toString();
    } else {
      IdentifierTree itree = (IdentifierTree) tree;
      return itree.getName().toString();
    }
  }

  /**
   * Return {@code true} if and only if {@code tree} can have a type annotation.
   *
   * @return {@code true} if and only if {@code tree} can have a type annotation
   */
  // TODO: is this implementation precise enough? E.g. does a .class literal work correctly?
  public static boolean canHaveTypeAnnotation(Tree tree) {
    return ((JCTree) tree).type != null;
  }

  /**
   * Returns true if and only if the given {@code tree} represents a field access of the given
   * {@link VariableElement}.
   */
  public static boolean isSpecificFieldAccess(Tree tree, VariableElement var) {
    if (tree instanceof MemberSelectTree) {
      MemberSelectTree memSel = (MemberSelectTree) tree;
      assert isUseOfElement(memSel) : "@AssumeAssertion(nullness): tree kind";
      Element field = TreeUtils.elementFromUse(memSel);
      return field.equals(var);
    } else if (tree instanceof IdentifierTree) {
      IdentifierTree idTree = (IdentifierTree) tree;
      assert isUseOfElement(idTree) : "@AssumeAssertion(nullness): tree kind";
      Element field = TreeUtils.elementFromUse(idTree);
      return field.equals(var);
    } else {
      return false;
    }
  }

  /**
   * Returns the VariableElement for a field declaration.
   *
   * @param typeName the class where the field is declared
   * @param fieldName the name of the field
   * @param env the processing environment
   * @return the VariableElement for typeName.fieldName
   */
  public static VariableElement getField(
      @FullyQualifiedName String typeName, String fieldName, ProcessingEnvironment env) {
    TypeElement mapElt = env.getElementUtils().getTypeElement(typeName);
    for (VariableElement var : ElementFilter.fieldsIn(mapElt.getEnclosedElements())) {
      if (var.getSimpleName().contentEquals(fieldName)) {
        return var;
      }
    }
    throw new BugInCF("TreeUtils.getField: shouldn't be here");
  }

  /**
   * Determine whether the given tree represents an ExpressionTree.
   *
   * @param tree the Tree to test
   * @return whether the tree is an ExpressionTree
   */
  public static boolean isExpressionTree(Tree tree) {
    return tree instanceof ExpressionTree;
  }

  /**
   * Returns true if this is a super call to the {@link Enum} constructor.
   *
   * @param tree the method invocation to check
   * @return true if this is a super call to the {@link Enum} constructor
   */
  public static boolean isEnumSuper(MethodInvocationTree tree) {
    ExecutableElement ex = TreeUtils.elementFromUse(tree);
    assert ex != null : "@AssumeAssertion(nullness): tree kind";
    Name name = ElementUtils.getQualifiedClassName(ex);
    assert name != null : "@AssumeAssertion(nullness): assumption";
    boolean correctClass = "java.lang.Enum".contentEquals(name);
    boolean correctMethod = "<init>".contentEquals(ex.getSimpleName());
    return correctClass && correctMethod;
  }

  /**
   * Determine whether the given tree represents a declaration of a type (including type
   * parameters).
   *
   * @param tree the Tree to test
   * @return true if the tree is a type declaration
   */
  public static boolean isTypeDeclaration(Tree tree) {
    return isClassTree(tree) || tree.getKind() == Tree.Kind.TYPE_PARAMETER;
  }

  /**
   * Returns whether or not tree is an access of array length.
   *
   * @param tree tree to check
   * @return true if tree is an access of array length
   */
  public static boolean isArrayLengthAccess(Tree tree) {
    if (tree.getKind() == Tree.Kind.MEMBER_SELECT
        && isFieldAccess(tree)
        && getFieldName(tree).equals("length")) {
      ExpressionTree expressionTree = ((MemberSelectTree) tree).getExpression();
      if (TreeUtils.typeOf(expressionTree).getKind() == TypeKind.ARRAY) {
        return true;
      }
    }
    return false;
  }

  /**
   * Determines whether or not the given {@link MethodTree} is an anonymous constructor (the
   * constructor for an anonymous class).
   *
   * @param method a method tree that may be an anonymous constructor
   * @return true if the given path points to an anonymous constructor, false if it does not
   */
  public static boolean isAnonymousConstructor(final MethodTree method) {
    @Nullable Element e = elementFromTree(method);
    if (e == null || e.getKind() != ElementKind.CONSTRUCTOR) {
      return false;
    }
    TypeElement typeElement = (TypeElement) e.getEnclosingElement();
    return typeElement.getNestingKind() == NestingKind.ANONYMOUS;
  }

  /**
   * Returns true if the given {@link MethodTree} is a compact canonical constructor (the
   * constructor for a record where the parameters are implicitly declared and implicitly assigned
   * to the record's fields). This may be an explicitly declared compact canonical constructor or an
   * implicitly generated one.
   *
   * @param method a method tree that may be a compact canonical constructor
   * @return true if the given method is a compact canonical constructor
   */
  public static boolean isCompactCanonicalRecordConstructor(final MethodTree method) {
    @Nullable Element e = elementFromTree(method);
    if (!(e instanceof Symbol)) {
      return false;
    }

    return (((Symbol) e).flags() & Flags_RECORD) != 0;
  }

  /**
   * Returns true if the given {@link Tree} is part of a record that has been automatically
   * generated by the compiler. This can be a field that is derived from the record's header field
   * list, or an automatically generated canonical constructor.
   *
   * @param member the {@link Tree} for a member of a record
   * @return true if the given path is generated by the compiler
   */
  public static boolean isAutoGeneratedRecordMember(final Tree member) {
    Element e = elementFromTree(member);
    if (!(e instanceof Symbol)) {
      return false;
    }

    // Generated constructors seem to get GENERATEDCONSTR even though the documentation
    // seems to imply they would get GENERATED_MEMBER like the fields do:
    return (((Symbol) e).flags() & (Flags_GENERATED_MEMBER | Flags.GENERATEDCONSTR)) != 0;
  }

  /**
   * Converts the given AnnotationTrees to AnnotationMirrors.
   *
   * @param annoTrees list of annotation trees to convert to annotation mirrors
   * @return list of annotation mirrors that represent the given annotation trees
   */
  public static List<AnnotationMirror> annotationsFromTypeAnnotationTrees(
      List<? extends AnnotationTree> annoTrees) {
    return CollectionsPlume.mapList(TreeUtils::annotationFromAnnotationTree, annoTrees);
  }

  /**
   * Converts the given AnnotationTree to an AnnotationMirror.
   *
   * @param tree annotation tree to convert to an annotation mirror
   * @return annotation mirror that represent the given annotation tree
   */
  public static AnnotationMirror annotationFromAnnotationTree(AnnotationTree tree) {
    return ((JCAnnotation) tree).attribute;
  }

  /**
   * Converts the given AnnotatedTypeTree to a list of AnnotationMirrors.
   *
   * @param tree annotated type tree to convert
   * @return list of AnnotationMirrors from the tree
   */
  public static List<? extends AnnotationMirror> annotationsFromTree(AnnotatedTypeTree tree) {
    return annotationsFromTypeAnnotationTrees(((JCAnnotatedType) tree).annotations);
  }

  /**
   * Converts the given TypeParameterTree to a list of AnnotationMirrors.
   *
   * @param tree type parameter tree to convert
   * @return list of AnnotationMirrors from the tree
   */
  public static List<? extends AnnotationMirror> annotationsFromTree(TypeParameterTree tree) {
    return annotationsFromTypeAnnotationTrees(((JCTypeParameter) tree).annotations);
  }

  /**
   * Converts the given NewArrayTree to a list of AnnotationMirrors.
   *
   * @param tree new array tree
   * @return list of AnnotationMirrors from the tree
   */
  public static List<? extends AnnotationMirror> annotationsFromArrayCreation(
      NewArrayTree tree, int level) {

    assert tree instanceof JCNewArray;
    final JCNewArray newArray = ((JCNewArray) tree);

    if (level == -1) {
      return annotationsFromTypeAnnotationTrees(newArray.annotations);
    }

    if (newArray.dimAnnotations.length() > 0
        && (level >= 0)
        && (level < newArray.dimAnnotations.size())) {
      return annotationsFromTypeAnnotationTrees(newArray.dimAnnotations.get(level));
    }

    return Collections.emptyList();
  }

  /**
   * Returns true if the tree is the declaration or use of a local variable.
   *
   * @param tree the tree to check
   * @return true if the tree is the declaration or use of a local variable
   */
  public static boolean isLocalVariable(Tree tree) {
    if (tree.getKind() == Tree.Kind.VARIABLE) {
      return elementFromDeclaration((VariableTree) tree).getKind() == ElementKind.LOCAL_VARIABLE;
    } else if (tree.getKind() == Tree.Kind.IDENTIFIER) {
      ExpressionTree etree = (ExpressionTree) tree;
      assert isUseOfElement(etree) : "@AssumeAssertion(nullness): tree kind";
      return elementFromUse(etree).getKind() == ElementKind.LOCAL_VARIABLE;
    }
    return false;
  }

  /**
   * Returns the type as a TypeMirror of {@code tree}. To obtain {@code tree}'s AnnotatedTypeMirror,
   * call {@code AnnotatedTypeFactory.getAnnotatedType()}.
   *
   * @return the type as a TypeMirror of {@code tree}
   */
  public static TypeMirror typeOf(Tree tree) {
    return ((JCTree) tree).type;
  }

  /**
   * The type of the lambda or method reference tree is a functional interface type. This method
   * returns the single abstract method declared by that functional interface. (The type of this
   * method is referred to as the function type.)
   *
   * @param tree lambda or member reference tree
   * @param env ProcessingEnvironment
   * @return the single abstract method declared by the type of the tree
   */
  public static ExecutableElement findFunction(Tree tree, ProcessingEnvironment env) {
    Context ctx = ((JavacProcessingEnvironment) env).getContext();
    Types javacTypes = Types.instance(ctx);
    return (ExecutableElement) javacTypes.findDescriptorSymbol(((Type) typeOf(tree)).asElement());
  }

  /**
   * Returns true if {@code tree} is an implicitly typed lambda.
   *
   * <p>A lambda expression whose formal type parameters have inferred types is an implicitly typed
   * lambda. (See JLS 15.27.1)
   *
   * @param tree any kind of tree
   * @return true iff {@code tree} is an implicitly typed lambda
   */
  public static boolean isImplicitlyTypedLambda(Tree tree) {
    return tree.getKind() == Tree.Kind.LAMBDA_EXPRESSION
        && ((JCLambda) tree).paramKind == ParameterKind.IMPLICIT;
  }

  /**
   * Determine whether an expression {@link ExpressionTree} has the constant value true, according
   * to the compiler logic.
   *
   * @param tree the expression to be checked
   * @return true if {@code tree} has the constant value true
   */
  public static boolean isExprConstTrue(ExpressionTree tree) {
    assert tree instanceof JCExpression;
    if (((JCExpression) tree).type.isTrue()) {
      return true;
    }
    tree = TreeUtils.withoutParens(tree);
    if (tree instanceof JCTree.JCBinary) {
      JCBinary binTree = (JCBinary) tree;
      JCExpression ltree = binTree.lhs;
      JCExpression rtree = binTree.rhs;
      switch (binTree.getTag()) {
        case AND:
          return isExprConstTrue(ltree) && isExprConstTrue(rtree);
        case OR:
          return isExprConstTrue(ltree) || isExprConstTrue(rtree);
        default:
          break;
      }
    }
    return false;
  }

  /**
   * Return toString(), but without line separators.
   *
   * @param tree a tree
   * @return a one-line string representation of the tree
   */
  public static String toStringOneLine(Tree tree) {
    return tree.toString().trim().replaceAll("\\s+", " ");
  }

  /**
   * Return either {@link #toStringOneLine} if it is no more than {@code length} characters, or
   * {@link #toStringOneLine} quoted and truncated.
   *
   * @param tree a tree
   * @param length the maximum length for the result; must be at least 6
   * @return a one-line string representation of the tree that is no longer than {@code length}
   *     characters long
   */
  public static String toStringTruncated(Tree tree, int length) {
    if (length < 6) {
      throw new IllegalArgumentException("bad length " + length);
    }
    String result = toStringOneLine(tree);
    if (result.length() > length) {
      // The quoting increases the likelihood that all delimiters are balanced in the result.
      // That makes it easier to manipulate the result (such as skipping over it) in an
      // editor.  The quoting also makes clear that the value is truncated.
      result = "\"" + result.substring(0, length - 5) + "...\"";
    }
    return result;
  }

  /**
   * Given a javac ExpressionTree representing a fully qualified name such as "java.lang.Object",
   * creates a String containing the name.
   *
   * @param nameExpr an ExpressionTree representing a fully qualified name
   * @return a String representation of the fully qualified name
   */
  public static String nameExpressionToString(ExpressionTree nameExpr) {
    TreeVisitor<String, Void> visitor =
        new SimpleTreeVisitor<String, Void>() {
          @Override
          public String visitIdentifier(IdentifierTree tree, Void p) {
            return tree.toString();
          }

          @Override
          public String visitMemberSelect(MemberSelectTree tree, Void p) {
            return tree.getExpression().accept(this, null) + "." + tree.getIdentifier().toString();
          }
        };
    return nameExpr.accept(visitor, null);
  }

  /**
   * Returns true if the binary operator may do a widening primitive conversion. See <a
   * href="https://docs.oracle.com/javase/specs/jls/se17/html/jls-5.html">JLS chapter 5</a>.
   *
   * @param tree a binary tree
   * @return true if the tree's operator does numeric promotion on its arguments
   */
  public static boolean isWideningBinary(BinaryTree tree) {
    switch (tree.getKind()) {
      case LEFT_SHIFT:
      case LEFT_SHIFT_ASSIGNMENT:
      case RIGHT_SHIFT:
      case RIGHT_SHIFT_ASSIGNMENT:
      case UNSIGNED_RIGHT_SHIFT:
      case UNSIGNED_RIGHT_SHIFT_ASSIGNMENT:
        // Strictly speaking, these operators do unary promotion on each argument separately.
        return true;

      case MULTIPLY:
      case MULTIPLY_ASSIGNMENT:
      case DIVIDE:
      case DIVIDE_ASSIGNMENT:
      case REMAINDER:
      case REMAINDER_ASSIGNMENT:
      case PLUS:
      case PLUS_ASSIGNMENT:
      case MINUS:
      case MINUS_ASSIGNMENT:

      case LESS_THAN:
      case LESS_THAN_EQUAL:
      case GREATER_THAN:
      case GREATER_THAN_EQUAL:
      case EQUAL_TO:
      case NOT_EQUAL_TO:

      case AND:
      case XOR:
      case OR:
        // These operators do binary promotion on the two arguments together.
        return true;

        // TODO: CONDITIONAL_EXPRESSION (?:) sometimes does numeric promotion.

      default:
        return false;
    }
  }

  /**
   * Returns the annotations explicitly written on the given type.
   *
   * @param annoTrees annotations written before a variable/method declaration; null if this type is
   *     not from such a location. This might contain type annotations that the Java parser attached
   *     to the declaration rather than to the type.
   * @param typeTree the type whose annotations to return
   * @return the annotations explicitly written on the given type
   */
  public static List<? extends AnnotationTree> getExplicitAnnotationTrees(
      @Nullable List<? extends AnnotationTree> annoTrees, Tree typeTree) {
    while (true) {
      switch (typeTree.getKind()) {
        case IDENTIFIER:
        case PRIMITIVE_TYPE:
          if (annoTrees == null) {
            return Collections.emptyList();
          }
          return annoTrees;
        case ANNOTATED_TYPE:
          return ((AnnotatedTypeTree) typeTree).getAnnotations();
        case ARRAY_TYPE:
        case TYPE_PARAMETER:
        case UNBOUNDED_WILDCARD:
        case EXTENDS_WILDCARD:
        case SUPER_WILDCARD:
          return Collections.emptyList();
        case MEMBER_SELECT:
          if (annoTrees == null) {
            return Collections.emptyList();
          }
          typeTree = ((MemberSelectTree) typeTree).getExpression();
          break;
        case PARAMETERIZED_TYPE:
          typeTree = ((ParameterizedTypeTree) typeTree).getType();
          break;
        case UNION_TYPE:
          List<AnnotationTree> result = new ArrayList<>();
          for (Tree alternative : ((UnionTypeTree) typeTree).getTypeAlternatives()) {
            result.addAll(getExplicitAnnotationTrees(null, alternative));
          }
          return result;
        default:
          throw new BugInCF(
              "what typeTree? %s %s %s", typeTree.getKind(), typeTree.getClass(), typeTree);
      }
    }
  }

  /**
   * Return a tree for the default value of the given type. The default value is 0, false, or null.
   *
   * @param typeMirror a type
   * @param processingEnv the processing environment
   * @return a tree for {@code type}'s default value
   */
  public static LiteralTree getDefaultValueTree(
      TypeMirror typeMirror, ProcessingEnvironment processingEnv) {
    switch (typeMirror.getKind()) {
      case BYTE:
        return TreeUtils.createLiteral(TypeTag.BYTE, (byte) 0, typeMirror, processingEnv);
      case CHAR:
        return TreeUtils.createLiteral(TypeTag.CHAR, '\u0000', typeMirror, processingEnv);
      case SHORT:
        return TreeUtils.createLiteral(TypeTag.SHORT, (short) 0, typeMirror, processingEnv);
      case LONG:
        return TreeUtils.createLiteral(TypeTag.LONG, 0L, typeMirror, processingEnv);
      case FLOAT:
        return TreeUtils.createLiteral(TypeTag.FLOAT, 0.0f, typeMirror, processingEnv);
      case INT:
        return TreeUtils.createLiteral(TypeTag.INT, 0, typeMirror, processingEnv);
      case DOUBLE:
        return TreeUtils.createLiteral(TypeTag.DOUBLE, 0.0d, typeMirror, processingEnv);
      case BOOLEAN:
        return TreeUtils.createLiteral(TypeTag.BOOLEAN, false, typeMirror, processingEnv);
      default:
        return TreeUtils.createLiteral(
            TypeTag.BOT, null, processingEnv.getTypeUtils().getNullType(), processingEnv);
    }
  }

  /**
   * Creates a LiteralTree for the given value.
   *
   * @param typeTag the literal's type tag
   * @param value a wrapped primitive, null, or a String
   * @param typeMirror the typeMirror for the literal
   * @param processingEnv the processing environment
   * @return a LiteralTree for the given type tag and value
   */
  public static LiteralTree createLiteral(
      TypeTag typeTag,
      @Nullable Object value,
      TypeMirror typeMirror,
      ProcessingEnvironment processingEnv) {
    Context context = ((JavacProcessingEnvironment) processingEnv).getContext();
    TreeMaker maker = TreeMaker.instance(context);
    LiteralTree result = maker.Literal(typeTag, value);
    ((JCLiteral) result).type = (Type) typeMirror;
    return result;
  }

  /**
   * Returns true if the given tree evaluates to {@code null}.
   *
   * @param t a tree
   * @return true if the given tree evaluates to {@code null}
   */
  public static boolean isNullExpression(Tree t) {
    while (true) {
      switch (t.getKind()) {
        case PARENTHESIZED:
          t = ((ParenthesizedTree) t).getExpression();
          break;
        case TYPE_CAST:
          t = ((TypeCastTree) t).getExpression();
          break;
        case NULL_LITERAL:
          return true;
        default:
          return false;
      }
    }
  }

  /**
   * Returns true if two expressions originating from the same scope are identical, i.e. they are
   * syntactically represented in the same way (modulo parentheses) and represent the same value.
   *
   * <p>If the expression includes one or more method calls, assumes the method calls are
   * deterministic.
   *
   * @param expr1 the first expression to compare
   * @param expr2 the second expression to compare; expr2 must originate from the same scope as
   *     expr1
   * @return true if the expressions expr1 and expr2 are syntactically identical
   */
  public static boolean sameTree(ExpressionTree expr1, ExpressionTree expr2) {
    expr1 = TreeUtils.withoutParens(expr1);
    expr2 = TreeUtils.withoutParens(expr2);
    // Converting to a string in order to compare is somewhat inefficient, and it doesn't handle
    // internal parentheses.  We could create a visitor instead.
    return expr1.getKind() == expr2.getKind() && expr1.toString().equals(expr2.toString());
  }

  /**
   * Get the list of expressions from a case expression. In JDK 11 and earlier, this is a singleton
   * list. In JDK 12 onwards, there can be multiple expressions per case.
   *
   * @param caseTree the case expression to get the expressions from
   * @return the list of expressions in the case
   */
  public static List<? extends ExpressionTree> caseTreeGetExpressions(CaseTree caseTree) {
    if (SystemUtil.jreVersion >= 12) {
      // Code for JDK 12 and later.
      try {
        @SuppressWarnings({"unchecked", "nullness"}) // reflective call
        @NonNull List<? extends ExpressionTree> result =
            (List<? extends ExpressionTree>) caseGetExpressions.invoke(caseTree);
        return result;
      } catch (IllegalAccessException | IllegalArgumentException | InvocationTargetException e) {
        throw new BugInCF("cannot find and/or call method CaseTree.getExpressions()", e);
      }
    } else {
      // Code for JDK 11 and earlier.
      @SuppressWarnings("deprecation") // deprecated on JDK 12 and later
      ExpressionTree expression = caseTree.getExpression();
      if (expression == null) {
        return Collections.emptyList();
      } else {
        return Collections.singletonList(expression);
      }
    }
  }

  /**
   * Returns the body of the case statement if it is of the form {@code case <expression> ->
   * <expression>}. This method should only be called if {@link CaseTree#getStatements()} returns
   * null.
   *
   * @param caseTree the case expression to get the body from
   * @return the body of the case tree
   */
  public static @Nullable Tree caseTreeGetBody(CaseTree caseTree) {
    if (caseGetBody == null) {
      throw new BugInCF("Don't call CaseTree.getBody on JDK <12");
    }
    try {
      return (Tree) caseGetBody.invoke(caseTree);
    } catch (IllegalAccessException | IllegalArgumentException | InvocationTargetException e) {
      throw new BugInCF("Problem calling CaseTree.getBody", e);
    }
  }

  /**
   * Returns the binding variable of {@code bindingPatternTree}.
   *
   * @param bindingPatternTree the BindingPatternTree whose binding variable is returned
   * @return the binding variable of {@code bindingPatternTree}
   */
  public static VariableTree bindingPatternTreeGetVariable(Tree bindingPatternTree) {
    if (bindingPatternGetVariable == null) {
      throw new BugInCF("Don't call BindingPatternTree.getVariable on JDK <12.");
    }
    try {
      VariableTree variableTree =
          (VariableTree) bindingPatternGetVariable.invoke(bindingPatternTree);
      if (variableTree != null) {
        return variableTree;
      }
      throw new BugInCF(
          "TreeUtils.bindingPatternTreeGetVariable: variable is null for tree: %s",
          bindingPatternTree);
    } catch (InvocationTargetException | IllegalAccessException e) {
      throw new BugInCF(
          "TreeUtils.bindingPatternTreeGetVariable: reflection failed for tree: %s",
          bindingPatternTree, e);
    }
  }

  /**
   * Returns the pattern of {@code instanceOfTree} tree. Returns null if the instanceof does not
   * have a pattern, including if the JDK version does not support instance-of patterns.
   *
   * @param instanceOfTree the {@link InstanceOfTree} whose pattern is returned
   * @return the {@code PatternTree} of {@code instanceOfTree} or null if it doesn't exist
   */
  public static @Nullable Tree instanceOfGetPattern(InstanceOfTree instanceOfTree) {
    if (instanceOfGetPattern == null) {
      return null;
    }
    try {
      return (Tree) instanceOfGetPattern.invoke(instanceOfTree);
    } catch (InvocationTargetException | IllegalAccessException e) {
      throw new BugInCF(
          "TreeUtils.instanceOfGetPattern: reflection failed for tree: %s", instanceOfTree, e);
    }
  }

  /**
   * Returns the selector expression of {@code switchExpressionTree}. For example
   *
   * <pre>
   *   switch ( <em>expression</em> ) { ... }
   * </pre>
   *
   * @param switchExpressionTree the switch expression whose selector expression is returned
   * @return the selector expression of {@code switchExpressionTree}
   */
  public static ExpressionTree switchExpressionTreeGetExpression(Tree switchExpressionTree) {
    if (switchExpressionGetExpression == null) {
      throw new BugInCF("Don't call SwitchExpressionTree.getExpression on JDK <12");
    }
    try {
      ExpressionTree expressionTree =
          (ExpressionTree) switchExpressionGetExpression.invoke(switchExpressionTree);
      if (expressionTree != null) {
        return expressionTree;
      }
      throw new BugInCF(
          "TreeUtils.switchExpressionTreeGetExpression: expression is null for tree: %s",
          switchExpressionTree);
    } catch (InvocationTargetException | IllegalAccessException e) {
      throw new BugInCF(
          "TreeUtils.switchExpressionTreeGetExpression: reflection failed for tree: %s",
          switchExpressionTree, e);
    }
  }

  /**
   * Returns the cases of {@code switchExpressionTree}. For example
   *
   * <pre>
   *   switch ( <em>expression</em> ) {
   *     <em>cases</em>
   *   }
   * </pre>
   *
   * @param switchExpressionTree the switch expression whose cases are returned
   * @return the cases of {@code switchExpressionTree}
   */
  public static List<? extends CaseTree> switchExpressionTreeGetCases(Tree switchExpressionTree) {
    if (switchExpressionGetCases == null) {
      throw new BugInCF("Don't call SwitchExpressionTree.getCases on JDK <12");
    }
    try {
      @SuppressWarnings("unchecked")
      List<? extends CaseTree> cases =
          (List<? extends CaseTree>) switchExpressionGetCases.invoke(switchExpressionTree);
      if (cases != null) {
        return cases;
      }
      throw new BugInCF(
          "TreeUtils.switchExpressionTreeGetCases: cases is null for tree: %s",
          switchExpressionTree);
    } catch (InvocationTargetException | IllegalAccessException e) {
      throw new BugInCF(
          "TreeUtils.switchExpressionTreeGetCases: reflection failed for tree: %s",
          switchExpressionTree, e);
    }
  }

  /**
   * Returns the value (expression) for {@code yieldTree}.
   *
   * @param yieldTree the yield tree
   * @return the value (expression) for {@code yieldTree}
   */
  public static ExpressionTree yieldTreeGetValue(Tree yieldTree) {
    if (yieldGetValue == null) {
      throw new BugInCF("Don't call YieldTree.getValue on JDK <12");
    }
    try {
      ExpressionTree expressionTree = (ExpressionTree) yieldGetValue.invoke(yieldTree);
      if (expressionTree != null) {
        return expressionTree;
      }
      throw new BugInCF("TreeUtils.yieldTreeGetValue: expression is null for tree: %s", yieldTree);
    } catch (InvocationTargetException | IllegalAccessException e) {
      throw new BugInCF(
          "TreeUtils.yieldTreeGetValue: reflection failed for tree: %s", yieldTree, e);
    }
  }

  /**
   * Returns true if the given method/constructor invocation is a varargs invocation.
   *
   * @param tree a method/constructor invocation
   * @return true if the given method/constructor invocation is a varargs invocation
   */
  public static boolean isVarArgs(Tree tree) {
    switch (tree.getKind()) {
      case METHOD_INVOCATION:
        return isVarArgs((MethodInvocationTree) tree);
      case NEW_CLASS:
        return isVarArgs((NewClassTree) tree);
      default:
        throw new BugInCF("Unexpected kind of tree: " + tree);
    }
  }

  /**
   * Returns true if the given method invocation is a varargs invocation.
   *
   * @param invok the method invocation
   * @return true if the given method invocation is a varargs invocation
   */
  public static boolean isVarArgs(MethodInvocationTree invok) {
    return isVarArgs(elementFromUse(invok), invok.getArguments());
  }

  /**
   * Returns true if the given constructor invocation is a varargs invocation.
   *
   * @param newClassTree the constructor invocation
   * @return true if the given method invocation is a varargs invocation
   */
  public static boolean isVarArgs(NewClassTree newClassTree) {
    return isVarArgs(elementFromUse(newClassTree), newClassTree.getArguments());
  }

  /**
   * Returns true if a method/constructor invocation is a varargs invocation.
   *
   * @param method the method or constructor
   * @param args the arguments passed at the invocation
   * @return true if the given method/constructor invocation is a varargs invocation
   */
  private static boolean isVarArgs(ExecutableElement method, List<? extends ExpressionTree> args) {
    if (!method.isVarArgs()) {
      return false;
    }

    List<? extends VariableElement> parameters = method.getParameters();
    if (parameters.size() != args.size()) {
      return true;
    }

    TypeMirror lastArgType = typeOf(args.get(args.size() - 1));
    if (lastArgType.getKind() == TypeKind.NULL) {
      return false;
    }
    if (lastArgType.getKind() != TypeKind.ARRAY) {
      return true;
    }

    TypeMirror varargsParamType = parameters.get(parameters.size() - 1).asType();
    return TypesUtils.getArrayDepth(varargsParamType) != TypesUtils.getArrayDepth(lastArgType);
  }

  /**
   * Calls getKind() on the given tree, but returns CLASS if the Kind is RECORD. This is needed
   * because the Checker Framework runs on JDKs before the RECORD item was added, so RECORD can't be
   * used in case statements, and usually we want to treat them the same as classes.
   *
   * @param tree the tree to get the kind for
   * @return the kind of the tree, but CLASS if the kind was RECORD
   */
  public static Tree.Kind getKindRecordAsClass(Tree tree) {
    Tree.Kind kind = tree.getKind();
    // Must use String comparison because we may be on an older JDK:
    if (kind.name().equals("RECORD")) {
      kind = Tree.Kind.CLASS;
    }
    return kind;
  }
}<|MERGE_RESOLUTION|>--- conflicted
+++ resolved
@@ -616,102 +616,6 @@
   }
 
   /**
-<<<<<<< HEAD
-=======
-   * Gets the element for a class corresponding to a declaration.
-   *
-   * @param tree class declaration
-   * @return the element for the given class
-   */
-  public static TypeElement elementFromDeclaration(ClassTree tree) {
-    TypeElement elt = TreeUtils.elementFromTree(tree);
-    assert elt != null : "@AssumeAssertion(nullness): tree kind";
-    return elt;
-  }
-
-  /**
-   * Gets the element for a method corresponding to a declaration.
-   *
-   * @param tree a method declaration
-   * @return the element for the given method
-   */
-  public static ExecutableElement elementFromDeclaration(MethodTree tree) {
-    ExecutableElement elt = TreeUtils.elementFromTree(tree);
-    assert elt != null : "@AssumeAssertion(nullness): tree kind";
-    return elt;
-  }
-
-  /**
-   * Gets the element for a variable corresponding to its declaration.
-   *
-   * @param tree the variable
-   * @return the element for the given variable
-   */
-  public static VariableElement elementFromDeclaration(VariableTree tree) {
-    VariableElement elt = TreeUtils.elementFromTree(tree);
-    assert elt != null : "@AssumeAssertion(nullness): tree kind";
-    return elt;
-  }
-
-  /**
-   * Gets the VariableElement for the declaration corresponding to this use of an element.
-   *
-   * <p>This method is just a wrapper around {@link TreeUtils#elementFromTree(Tree)}, but this class
-   * might be the first place someone looks for this functionality.
-   *
-   * @param tree the tree corresponding to a use of an element
-   * @return the element for the corresponding declaration, {@code null} otherwise
-   */
-  @Pure
-  public static VariableElement variableElementFromUse(ExpressionTree tree) {
-    VariableElement result = (VariableElement) TreeUtils.elementFromTree(tree);
-    if (result == null) {
-      throw new BugInCF("null element for %s [%s]", tree, tree.getClass());
-    }
-    return result;
-  }
-
-  /**
-   * Gets the element for the declaration corresponding to this use of an element. To get the
-   * element for a declaration, use {@link #elementFromDeclaration(ClassTree)}, {@link
-   * #elementFromDeclaration(MethodTree)}, or {@link #elementFromDeclaration(VariableTree)} instead.
-   *
-   * <p>This method is just a wrapper around {@link TreeUtils#elementFromTree(Tree)}, but this class
-   * might be the first place someone looks for this functionality.
-   *
-   * @param tree the tree corresponding to a use of an element
-   * @return the element for the corresponding declaration, {@code null} otherwise
-   */
-  @Pure
-  public static @Nullable Element elementFromUse(ExpressionTree tree) {
-    return TreeUtils.elementFromTree(tree);
-  }
-
-  /**
-   * Returns the ExecutableElement for the called method, from a call.
-   *
-   * @param tree a method call
-   * @return the ExecutableElement for the called method
-   */
-  @Pure
-  public static ExecutableElement elementFromUse(MethodInvocationTree tree) {
-    return TreeUtils.elementFromTree(tree);
-  }
-
-  /**
-   * Gets the ExecutableElement for the called constructor, from a constructor invocation.
-   *
-   * @param tree a constructor invocation
-   * @return the ExecutableElement for the called constructor
-   * @see #constructor(NewClassTree)
-   */
-  @Pure
-  public static ExecutableElement elementFromUse(NewClassTree tree) {
-    return TreeUtils.elementFromTree(tree);
-  }
-
-  /**
->>>>>>> 9954fe83
    * Returns the constructor invoked by {@code newClassTree} unless {@code newClassTree} is creating
    * an anonymous class. In which case, the super constructor is returned.
    *
