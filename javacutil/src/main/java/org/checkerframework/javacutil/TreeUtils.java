package org.checkerframework.javacutil;

import com.sun.source.tree.AnnotatedTypeTree;
import com.sun.source.tree.AnnotationTree;
import com.sun.source.tree.ArrayAccessTree;
import com.sun.source.tree.AssignmentTree;
import com.sun.source.tree.BinaryTree;
import com.sun.source.tree.BlockTree;
import com.sun.source.tree.ClassTree;
import com.sun.source.tree.CompoundAssignmentTree;
import com.sun.source.tree.ConditionalExpressionTree;
import com.sun.source.tree.ExpressionStatementTree;
import com.sun.source.tree.ExpressionTree;
import com.sun.source.tree.IdentifierTree;
import com.sun.source.tree.LiteralTree;
import com.sun.source.tree.MemberSelectTree;
import com.sun.source.tree.MethodInvocationTree;
import com.sun.source.tree.MethodTree;
import com.sun.source.tree.NewArrayTree;
import com.sun.source.tree.NewClassTree;
import com.sun.source.tree.ParameterizedTypeTree;
import com.sun.source.tree.ParenthesizedTree;
import com.sun.source.tree.PrimitiveTypeTree;
import com.sun.source.tree.StatementTree;
import com.sun.source.tree.Tree;
import com.sun.source.tree.Tree.Kind;
import com.sun.source.tree.TypeCastTree;
import com.sun.source.tree.TypeParameterTree;
import com.sun.source.tree.VariableTree;
import com.sun.source.util.TreePath;
import com.sun.tools.javac.code.Flags;
import com.sun.tools.javac.code.Symbol;
import com.sun.tools.javac.code.Symbol.MethodSymbol;
import com.sun.tools.javac.code.Type;
import com.sun.tools.javac.code.TypeTag;
import com.sun.tools.javac.code.Types;
import com.sun.tools.javac.processing.JavacProcessingEnvironment;
import com.sun.tools.javac.tree.JCTree;
import com.sun.tools.javac.tree.JCTree.JCAnnotatedType;
import com.sun.tools.javac.tree.JCTree.JCAnnotation;
import com.sun.tools.javac.tree.JCTree.JCBinary;
import com.sun.tools.javac.tree.JCTree.JCExpression;
import com.sun.tools.javac.tree.JCTree.JCExpressionStatement;
import com.sun.tools.javac.tree.JCTree.JCLambda;
import com.sun.tools.javac.tree.JCTree.JCLambda.ParameterKind;
import com.sun.tools.javac.tree.JCTree.JCLiteral;
import com.sun.tools.javac.tree.JCTree.JCMemberReference;
import com.sun.tools.javac.tree.JCTree.JCMethodDecl;
import com.sun.tools.javac.tree.JCTree.JCMethodInvocation;
import com.sun.tools.javac.tree.JCTree.JCNewArray;
import com.sun.tools.javac.tree.JCTree.JCNewClass;
import com.sun.tools.javac.tree.JCTree.JCTypeParameter;
import com.sun.tools.javac.tree.TreeInfo;
import com.sun.tools.javac.tree.TreeMaker;
import com.sun.tools.javac.util.Context;
import java.util.ArrayList;
import java.util.Arrays;
import java.util.Collections;
import java.util.EnumSet;
import java.util.List;
import java.util.Set;
import javax.annotation.processing.ProcessingEnvironment;
import javax.lang.model.element.AnnotationMirror;
import javax.lang.model.element.Element;
import javax.lang.model.element.ElementKind;
import javax.lang.model.element.ExecutableElement;
import javax.lang.model.element.Modifier;
import javax.lang.model.element.Name;
import javax.lang.model.element.TypeElement;
import javax.lang.model.element.VariableElement;
import javax.lang.model.type.TypeKind;
import javax.lang.model.type.TypeMirror;
import javax.lang.model.util.ElementFilter;
import org.checkerframework.checker.interning.qual.PolyInterned;
import org.checkerframework.checker.nullness.qual.EnsuresNonNullIf;
import org.checkerframework.checker.nullness.qual.NonNull;
import org.checkerframework.checker.nullness.qual.Nullable;
import org.checkerframework.checker.signature.qual.FullyQualifiedName;
import org.checkerframework.dataflow.qual.Pure;
import org.plumelib.util.UniqueIdMap;

/** A utility class made for helping to analyze a given {@code Tree}. */
// TODO: This class needs significant restructuring
public final class TreeUtils {

    // Class cannot be instantiated.
    private TreeUtils() {
        throw new AssertionError("Class TreeUtils cannot be instantiated.");
    }

    /** Unique IDs for trees. */
    public static final UniqueIdMap<Tree> treeUids = new UniqueIdMap<>();

    /**
     * Checks if the provided method is a constructor method or no.
     *
     * @param tree a tree defining the method
     * @return true iff tree describes a constructor
     */
    public static boolean isConstructor(final MethodTree tree) {
        return tree.getName().contentEquals("<init>");
    }

    /**
     * Checks if the method invocation is a call to super.
     *
     * @param tree a tree defining a method invocation
     * @return true iff tree describes a call to super
     */
    public static boolean isSuperConstructorCall(MethodInvocationTree tree) {
        return isNamedMethodCall("super", tree);
    }

    /**
     * Checks if the method invocation is a call to "this".
     *
     * @param tree a tree defining a method invocation
     * @return true iff tree describes a call to this
     */
    public static boolean isThisConstructorCall(MethodInvocationTree tree) {
        return isNamedMethodCall("this", tree);
    }

    /**
     * Checks if the method call is a call to the given method name.
     *
     * @param name a method name
     * @param tree a tree defining a method invocation
     * @return true iff tree is a call to the given method
     */
    private static boolean isNamedMethodCall(String name, MethodInvocationTree tree) {
        return getMethodName(tree.getMethodSelect()).equals(name);
    }

    /**
     * Returns true if the tree is a tree that 'looks like' either an access of a field or an
     * invocation of a method that are owned by the same accessing instance.
     *
     * <p>It would only return true if the access tree is of the form:
     *
     * <pre>
     *   field
     *   this.field
     *
     *   method()
     *   this.method()
     * </pre>
     *
     * It does not perform any semantical check to differentiate between fields and local variables;
     * local methods or imported static methods.
     *
     * @param tree expression tree representing an access to object member
     * @return {@code true} iff the member is a member of {@code this} instance
     */
    public static boolean isSelfAccess(final ExpressionTree tree) {
        ExpressionTree tr = TreeUtils.withoutParens(tree);
        // If method invocation check the method select
        if (tr.getKind() == Tree.Kind.ARRAY_ACCESS) {
            return false;
        }

        if (tree.getKind() == Tree.Kind.METHOD_INVOCATION) {
            tr = ((MethodInvocationTree) tree).getMethodSelect();
        }
        tr = TreeUtils.withoutParens(tr);
        if (tr.getKind() == Tree.Kind.TYPE_CAST) {
            tr = ((TypeCastTree) tr).getExpression();
        }
        tr = TreeUtils.withoutParens(tr);

        if (tr.getKind() == Tree.Kind.IDENTIFIER) {
            return true;
        }

        if (tr.getKind() == Tree.Kind.MEMBER_SELECT) {
            tr = ((MemberSelectTree) tr).getExpression();
            if (tr.getKind() == Tree.Kind.IDENTIFIER) {
                Name ident = ((IdentifierTree) tr).getName();
                return ident.contentEquals("this") || ident.contentEquals("super");
            }
        }

        return false;
    }

    /**
     * Gets the first enclosing tree in path, of the specified kind.
     *
     * @param path the path defining the tree node
     * @param kind the kind of the desired tree
     * @return the enclosing tree of the given type as given by the path, {@code null} otherwise
     */
    public static @Nullable Tree enclosingOfKind(final TreePath path, final Tree.Kind kind) {
        return enclosingOfKind(path, EnumSet.of(kind));
    }

    /**
     * Gets the first enclosing tree in path, with any one of the specified kinds.
     *
     * @param path the path defining the tree node
     * @param kinds the set of kinds of the desired tree
     * @return the enclosing tree of the given type as given by the path, {@code null} otherwise
     */
    public static @Nullable Tree enclosingOfKind(final TreePath path, final Set<Tree.Kind> kinds) {
        TreePath p = path;

        while (p != null) {
            Tree leaf = p.getLeaf();
            assert leaf != null; /*nninvariant*/
            if (kinds.contains(leaf.getKind())) {
                return leaf;
            }
            p = p.getParentPath();
        }

        return null;
    }

    /**
     * Gets path to the first enclosing class tree, where class is defined by the classTreeKinds
     * method.
     *
     * @param path the path defining the tree node
     * @return the path to the enclosing class tree, {@code null} otherwise
     */
    public static @Nullable TreePath pathTillClass(final TreePath path) {
        return pathTillOfKind(path, classTreeKinds());
    }

    /**
     * Gets path to the first enclosing tree of the specified kind.
     *
     * @param path the path defining the tree node
     * @param kind the kind of the desired tree
     * @return the path to the enclosing tree of the given type, {@code null} otherwise
     */
    public static @Nullable TreePath pathTillOfKind(final TreePath path, final Tree.Kind kind) {
        return pathTillOfKind(path, EnumSet.of(kind));
    }

    /**
     * Gets path to the first enclosing tree with any one of the specified kinds.
     *
     * @param path the path defining the tree node
     * @param kinds the set of kinds of the desired tree
     * @return the path to the enclosing tree of the given type, {@code null} otherwise
     */
    public static @Nullable TreePath pathTillOfKind(
            final TreePath path, final Set<Tree.Kind> kinds) {
        TreePath p = path;

        while (p != null) {
            Tree leaf = p.getLeaf();
            assert leaf != null; /*nninvariant*/
            if (kinds.contains(leaf.getKind())) {
                return p;
            }
            p = p.getParentPath();
        }

        return null;
    }

    /**
     * Gets the first enclosing tree in path, of the specified class.
     *
     * @param path the path defining the tree node
     * @param treeClass the class of the desired tree
     * @return the enclosing tree of the given type as given by the path, {@code null} otherwise
     */
    public static <T extends Tree> @Nullable T enclosingOfClass(
            final TreePath path, final Class<T> treeClass) {
        TreePath p = path;

        while (p != null) {
            Tree leaf = p.getLeaf();
            if (treeClass.isInstance(leaf)) {
                return treeClass.cast(leaf);
            }
            p = p.getParentPath();
        }

        return null;
    }

    /**
     * Gets the enclosing class of the tree node defined by the given {@link TreePath}. It returns a
     * {@link Tree}, from which {@code checkers.types.AnnotatedTypeMirror} or {@link Element} can be
     * obtained.
     *
     * @param path the path defining the tree node
     * @return the enclosing class (or interface) as given by the path, or {@code null} if one does
     *     not exist
     */
    public static @Nullable ClassTree enclosingClass(final TreePath path) {
        return (ClassTree) enclosingOfKind(path, classTreeKinds());
    }

    /**
     * Gets the enclosing variable of a tree node defined by the given {@link TreePath}.
     *
     * @param path the path defining the tree node
     * @return the enclosing variable as given by the path, or {@code null} if one does not exist
     */
    public static @Nullable VariableTree enclosingVariable(final TreePath path) {
        return (VariableTree) enclosingOfKind(path, Tree.Kind.VARIABLE);
    }

    /**
     * Gets the enclosing method of the tree node defined by the given {@link TreePath}. It returns
     * a {@link Tree}, from which an {@code checkers.types.AnnotatedTypeMirror} or {@link Element}
     * can be obtained.
     *
     * @param path the path defining the tree node
     * @return the enclosing method as given by the path, or {@code null} if one does not exist
     */
    public static @Nullable MethodTree enclosingMethod(final TreePath path) {
        return (MethodTree) enclosingOfKind(path, Tree.Kind.METHOD);
    }

    /**
     * Gets the enclosing method or lambda expression of the tree node defined by the given {@link
     * TreePath}. It returns a {@link Tree}, from which an {@code
     * checkers.types.AnnotatedTypeMirror} or {@link Element} can be obtained.
     *
     * @param path the path defining the tree node
     * @return the enclosing method or lambda as given by the path, or {@code null} if one does not
     *     exist
     */
    public static @Nullable Tree enclosingMethodOrLambda(final TreePath path) {
        return enclosingOfKind(path, EnumSet.of(Tree.Kind.METHOD, Kind.LAMBDA_EXPRESSION));
    }

    public static @Nullable BlockTree enclosingTopLevelBlock(TreePath path) {
        TreePath parpath = path.getParentPath();
        while (parpath != null && !classTreeKinds.contains(parpath.getLeaf().getKind())) {
            path = parpath;
            parpath = parpath.getParentPath();
        }
        if (path.getLeaf().getKind() == Tree.Kind.BLOCK) {
            return (BlockTree) path.getLeaf();
        }
        return null;
    }

    /**
     * If the given tree is a parenthesized tree, return the enclosed non-parenthesized tree.
     * Otherwise, return the same tree.
     *
     * @param tree an expression tree
     * @return the outermost non-parenthesized tree enclosed by the given tree
     */
    @SuppressWarnings("interning:return.type.incompatible") // polymorphism implementation
    public static @PolyInterned ExpressionTree withoutParens(
            final @PolyInterned ExpressionTree tree) {
        ExpressionTree t = tree;
        while (t.getKind() == Tree.Kind.PARENTHESIZED) {
            t = ((ParenthesizedTree) t).getExpression();
        }
        return t;
    }

    /**
     * Gets the first enclosing tree in path, that is not a parenthesis.
     *
     * @param path the path defining the tree node
     * @return a pair of a non-parenthesis tree that contains the argument, and its child that is
     *     the argument or is a parenthesized version of it
     */
    public static Pair<Tree, Tree> enclosingNonParen(final TreePath path) {
        TreePath parentPath = path.getParentPath();
        Tree enclosing = parentPath.getLeaf();
        Tree enclosingChild = path.getLeaf();
        while (enclosing.getKind() == Kind.PARENTHESIZED) {
            parentPath = parentPath.getParentPath();
            enclosingChild = enclosing;
            enclosing = parentPath.getLeaf();
        }
        return Pair.of(enclosing, enclosingChild);
    }

    /**
     * Returns the tree with the assignment context for the treePath leaf node. (Does not handle
     * pseudo-assignment of an argument to a parameter or a receiver expression to a receiver.)
     *
     * <p>The assignment context for the {@code treePath} is the leaf of its parent, if the parent
     * is one of the following trees:
     *
     * <ul>
     *   <li>AssignmentTree
     *   <li>CompoundAssignmentTree
     *   <li>MethodInvocationTree
     *   <li>NewArrayTree
     *   <li>NewClassTree
     *   <li>ReturnTree
     *   <li>VariableTree
     * </ul>
     *
     * If the parent is a ConditionalExpressionTree we need to distinguish two cases: If the leaf is
     * either the then or else branch of the ConditionalExpressionTree, then recurse on the parent.
     * If the leaf is the condition of the ConditionalExpressionTree, then return null to not
     * consider this assignment context.
     *
     * <p>If the leaf is a ParenthesizedTree, then recurse on the parent.
     *
     * <p>Otherwise, null is returned.
     *
     * @return the assignment context as described, {@code null} otherwise
     */
    public static @Nullable Tree getAssignmentContext(final TreePath treePath) {
        TreePath parentPath = treePath.getParentPath();

        if (parentPath == null) {
            return null;
        }

        Tree parent = parentPath.getLeaf();
        switch (parent.getKind()) {
            case PARENTHESIZED:
                return getAssignmentContext(parentPath);
            case CONDITIONAL_EXPRESSION:
                ConditionalExpressionTree cet = (ConditionalExpressionTree) parent;
                @SuppressWarnings("interning:not.interned") // AST node comparison
                boolean conditionIsLeaf = (cet.getCondition() == treePath.getLeaf());
                if (conditionIsLeaf) {
                    // The assignment context for the condition is simply boolean.
                    // No point in going on.
                    return null;
                }
                // Otherwise use the context of the ConditionalExpressionTree.
                return getAssignmentContext(parentPath);
            case ASSIGNMENT:
            case METHOD_INVOCATION:
            case NEW_ARRAY:
            case NEW_CLASS:
            case RETURN:
            case VARIABLE:
                return parent;
            default:
                // 11 Tree.Kinds are CompoundAssignmentTrees,
                // so use instanceof rather than listing all 11.
                if (parent instanceof CompoundAssignmentTree) {
                    return parent;
                }
                return null;
        }
    }

    /**
     * Gets the {@link Element} for the given Tree API node. For an object instantiation returns the
     * value of the {@link JCNewClass#constructor} field. Note that this result might differ from
     * the result of {@link TreeUtils#constructor(NewClassTree)}.
     *
     * @param tree the {@link Tree} node to get the symbol for
     * @throws IllegalArgumentException if {@code tree} is null or is not a valid javac-internal
     *     tree (JCTree)
     * @return the {@link Symbol} for the given tree, or null if one could not be found
     */
    @Pure
    public static @Nullable Element elementFromTree(Tree tree) {
        if (tree == null) {
            throw new BugInCF("InternalUtils.symbol: tree is null");
        }

        if (!(tree instanceof JCTree)) {
            throw new BugInCF("InternalUtils.symbol: tree is not a valid Javac tree");
        }

        if (isExpressionTree(tree)) {
            tree = withoutParens((ExpressionTree) tree);
        }

        switch (tree.getKind()) {
                // symbol() only works on MethodSelects, so we need to get it manually
                // for method invocations.
            case METHOD_INVOCATION:
                return TreeInfo.symbol(((JCMethodInvocation) tree).getMethodSelect());

            case ASSIGNMENT:
                return TreeInfo.symbol((JCTree) ((AssignmentTree) tree).getVariable());

            case ARRAY_ACCESS:
                return elementFromTree(((ArrayAccessTree) tree).getExpression());

            case NEW_CLASS:
                return ((JCNewClass) tree).constructor;

            case MEMBER_REFERENCE:
                // TreeInfo.symbol, which is used in the default case, didn't handle
                // member references until JDK8u20. So handle it here.
                return ((JCMemberReference) tree).sym;

            default:
                if (isTypeDeclaration(tree)
                        || tree.getKind() == Tree.Kind.VARIABLE
                        || tree.getKind() == Tree.Kind.METHOD) {
                    return TreeInfo.symbolFor((JCTree) tree);
                }
                return TreeInfo.symbol((JCTree) tree);
        }
    }

    /**
     * Gets the element for a class corresponding to a declaration.
     *
     * @return the element for the given class
     */
    public static TypeElement elementFromDeclaration(ClassTree node) {
        TypeElement elt = (TypeElement) TreeUtils.elementFromTree(node);
        assert elt != null : "@AssumeAssertion(nullness): tree kind";
        return elt;
    }

    /**
     * Gets the element for a method corresponding to a declaration.
     *
     * @return the element for the given method
     */
    public static ExecutableElement elementFromDeclaration(MethodTree node) {
        ExecutableElement elt = (ExecutableElement) TreeUtils.elementFromTree(node);
        assert elt != null : "@AssumeAssertion(nullness): tree kind";
        return elt;
    }

    /**
     * Gets the element for a variable corresponding to its declaration.
     *
     * @return the element for the given variable
     */
    public static VariableElement elementFromDeclaration(VariableTree node) {
        VariableElement elt = (VariableElement) TreeUtils.elementFromTree(node);
        assert elt != null : "@AssumeAssertion(nullness): tree kind";
        return elt;
    }

    /**
     * Gets the element for the declaration corresponding to this use of an element. To get the
     * element for a declaration, use {@link #elementFromDeclaration(ClassTree)}, {@link
     * #elementFromDeclaration(MethodTree)}, or {@link #elementFromDeclaration(VariableTree)}
     * instead.
     *
     * <p>This method is just a wrapper around {@link TreeUtils#elementFromTree(Tree)}, but this
     * class might be the first place someone looks for this functionality.
     *
     * @param node the tree corresponding to a use of an element
     * @return the element for the corresponding declaration, {@code null} otherwise
     */
    @Pure
    public static @Nullable Element elementFromUse(ExpressionTree node) {
        return TreeUtils.elementFromTree(node);
    }

    /** Specialization for return type. Might return null if element wasn't found. */
    public static @Nullable ExecutableElement elementFromUse(MethodInvocationTree node) {
        Element el = TreeUtils.elementFromTree(node);
        if (el instanceof ExecutableElement) {
            return (ExecutableElement) el;
        } else {
            return null;
        }
    }

    /**
     * Specialization for return type. Might return null if element wasn't found.
     *
     * @see #constructor(NewClassTree)
     */
    public static @Nullable ExecutableElement elementFromUse(NewClassTree node) {
        Element el = TreeUtils.elementFromTree(node);
        if (el instanceof ExecutableElement) {
            return (ExecutableElement) el;
        } else {
            return null;
        }
    }

    /**
     * Determines the symbol for a constructor given an invocation via {@code new}.
     *
     * <p>If the tree is a declaration of an anonymous class, then method returns constructor that
     * gets invoked in the extended class, rather than the anonymous constructor implicitly added by
     * the constructor (JLS 15.9.5.1)
     *
     * @see #elementFromUse(NewClassTree)
     * @param tree the constructor invocation
     * @return the {@link ExecutableElement} corresponding to the constructor call in {@code tree}
     */
    public static ExecutableElement constructor(NewClassTree tree) {

        if (!(tree instanceof JCTree.JCNewClass)) {
            throw new BugInCF("InternalUtils.constructor: not a javac internal tree");
        }

        JCNewClass newClassTree = (JCNewClass) tree;

        if (tree.getClassBody() != null) {
            // anonymous constructor bodies should contain exactly one statement
            // in the form:
            //    super(arg1, ...)
            // or
            //    o.super(arg1, ...)
            //
            // which is a method invocation (!) to the actual constructor

            // the method call is guaranteed to return nonnull
            JCMethodDecl anonConstructor =
                    (JCMethodDecl) TreeInfo.declarationFor(newClassTree.constructor, newClassTree);
            assert anonConstructor != null;
            assert anonConstructor.body.stats.size() == 1;
            JCExpressionStatement stmt = (JCExpressionStatement) anonConstructor.body.stats.head;
            JCTree.JCMethodInvocation superInvok = (JCMethodInvocation) stmt.expr;
            return (ExecutableElement) TreeInfo.symbol(superInvok.meth);
        } else {
            Element e = newClassTree.constructor;
            return (ExecutableElement) e;
        }
    }

    /**
     * Determine whether the given ExpressionTree has an underlying element.
     *
     * @param node the ExpressionTree to test
     * @return whether the tree refers to an identifier, member select, or method invocation
     */
    @EnsuresNonNullIf(result = true, expression = "elementFromUse(#1)")
    @Pure
    public static boolean isUseOfElement(ExpressionTree node) {
        ExpressionTree realnode = TreeUtils.withoutParens(node);
        switch (realnode.getKind()) {
            case IDENTIFIER:
            case MEMBER_SELECT:
            case METHOD_INVOCATION:
            case NEW_CLASS:
                assert elementFromUse(node) != null : "@AssumeAssertion(nullness): inspection";
                return true;
            default:
                return false;
        }
    }

    /**
     * Returns true if {@code tree} has a synthetic argument.
     *
     * <p>For some anonymous classes with an explicit enclosing expression, javac creates a
     * synthetic argument to the constructor that is the enclosing expression of the NewClassTree.
     * Suppose a programmer writes:
     *
     * <pre><code>
     *     class Outer {
     *         class Inner { }
     *         void method() {
     *             this.new Inner(){};
     *         }
     *     }
     * </code></pre>
     *
     * Java 9 javac creates the following synthetic tree for {@code this.new Inner(){}}:
     *
     * <pre><code>
     *    new Inner(this) {
     *         (.Outer x0) {
     *             x0.super();
     *         }
     *    }
     * </code></pre>
     *
     * Java 11 javac creates a different tree without the synthetic argument for {@code this.new
     * Inner(){}}:
     *
     * <pre><code>
     *    this.new Inner() {
     *         (.Outer x0) {
     *             x0.super();
     *         }
     *    }
     * </code></pre>
     *
     * @param tree a new class tree
     * @return true if {@code tree} has a synthetic argument
     */
    public static boolean hasSyntheticArgument(NewClassTree tree) {
        if (tree.getClassBody() == null || tree.getEnclosingExpression() != null) {
            return false;
        }
        for (Tree member : tree.getClassBody().getMembers()) {
            if (member.getKind() == Kind.METHOD && isConstructor((MethodTree) member)) {
                MethodTree methodTree = (MethodTree) member;
                StatementTree f = methodTree.getBody().getStatements().get(0);
                return TreeUtils.getReceiverTree(((ExpressionStatementTree) f).getExpression())
                        != null;
            }
        }
        return false;
    }
    /**
     * Returns the name of the invoked method.
     *
     * @return the name of the invoked method
     */
    public static Name methodName(MethodInvocationTree node) {
        ExpressionTree expr = node.getMethodSelect();
        if (expr.getKind() == Tree.Kind.IDENTIFIER) {
            return ((IdentifierTree) expr).getName();
        } else if (expr.getKind() == Tree.Kind.MEMBER_SELECT) {
            return ((MemberSelectTree) expr).getIdentifier();
        }
        throw new BugInCF("TreeUtils.methodName: cannot be here: " + node);
    }

    /**
     * Returns true if the first statement in the body is a self constructor invocation within a
     * constructor.
     *
     * @return true if the first statement in the body is a self constructor invocation within a
     *     constructor
     */
    public static boolean containsThisConstructorInvocation(MethodTree node) {
        if (!TreeUtils.isConstructor(node) || node.getBody().getStatements().isEmpty()) {
            return false;
        }

        StatementTree st = node.getBody().getStatements().get(0);
        if (!(st instanceof ExpressionStatementTree)
                || !(((ExpressionStatementTree) st).getExpression()
                        instanceof MethodInvocationTree)) {
            return false;
        }

        MethodInvocationTree invocation =
                (MethodInvocationTree) ((ExpressionStatementTree) st).getExpression();

        return "this".contentEquals(TreeUtils.methodName(invocation));
    }

    /**
     * Returns the first statement of the tree if it is a block. If it is not a block or an empty
     * block, tree is returned.
     *
     * @param tree any kind of tree
     * @return the first statement of the tree if it is a block. If it is not a block or an empty
     *     block, tree is returned.
     */
    public static Tree firstStatement(Tree tree) {
        Tree first;
        if (tree.getKind() == Tree.Kind.BLOCK) {
            BlockTree block = (BlockTree) tree;
            if (block.getStatements().isEmpty()) {
                first = block;
            } else {
                first = block.getStatements().iterator().next();
            }
        } else {
            first = tree;
        }
        return first;
    }

    /**
     * Determine whether the given class contains an explicit constructor.
     *
     * @param node a class tree
     * @return true, iff there is an explicit constructor
     */
    public static boolean hasExplicitConstructor(ClassTree node) {
        TypeElement elem = TreeUtils.elementFromDeclaration(node);

        for (ExecutableElement ee : ElementFilter.constructorsIn(elem.getEnclosedElements())) {
            MethodSymbol ms = (MethodSymbol) ee;
            long mod = ms.flags();

            if ((mod & Flags.SYNTHETIC) == 0) {
                return true;
            }
        }
        return false;
    }

    /**
     * Returns true if the tree is of a diamond type. In contrast to the implementation in TreeInfo,
     * this version works on Trees.
     *
     * @see com.sun.tools.javac.tree.TreeInfo#isDiamond(JCTree)
     */
    public static boolean isDiamondTree(Tree tree) {
        switch (tree.getKind()) {
            case ANNOTATED_TYPE:
                return isDiamondTree(((AnnotatedTypeTree) tree).getUnderlyingType());
            case PARAMETERIZED_TYPE:
                return ((ParameterizedTypeTree) tree).getTypeArguments().isEmpty();
            case NEW_CLASS:
                return isDiamondTree(((NewClassTree) tree).getIdentifier());
            default:
                return false;
        }
    }

    /** Returns true if the tree represents a {@code String} concatenation operation. */
    public static boolean isStringConcatenation(Tree tree) {
        return (tree.getKind() == Tree.Kind.PLUS && TypesUtils.isString(TreeUtils.typeOf(tree)));
    }

    /** Returns true if the compound assignment tree is a string concatenation. */
    public static boolean isStringCompoundConcatenation(CompoundAssignmentTree tree) {
        return (tree.getKind() == Tree.Kind.PLUS_ASSIGNMENT
                && TypesUtils.isString(TreeUtils.typeOf(tree)));
    }

    /**
     * Returns true if the node is a constant-time expression.
     *
     * <p>A tree is a constant-time expression if it is:
     *
     * <ol>
     *   <li>a literal tree
     *   <li>a reference to a final variable initialized with a compile time constant
     *   <li>a String concatenation of two compile time constants
     * </ol>
     */
    public static boolean isCompileTimeString(ExpressionTree node) {
        ExpressionTree tree = TreeUtils.withoutParens(node);
        if (tree instanceof LiteralTree) {
            return true;
        }

        if (TreeUtils.isUseOfElement(tree)) {
            Element elt = TreeUtils.elementFromUse(tree);
            return ElementUtils.isCompileTimeConstant(elt);
        } else if (TreeUtils.isStringConcatenation(tree)) {
            BinaryTree binOp = (BinaryTree) tree;
            return isCompileTimeString(binOp.getLeftOperand())
                    && isCompileTimeString(binOp.getRightOperand());
        } else {
            return false;
        }
    }

    /**
     * Returns the receiver tree of a field access or a method invocation.
     *
     * @param expression a field access or a method invocation
     * @return the expression's receiver tree, or null if it does not have an explicit receiver
     */
    public static @Nullable ExpressionTree getReceiverTree(ExpressionTree expression) {
        ExpressionTree receiver;
        switch (expression.getKind()) {
            case METHOD_INVOCATION:
                // Trying to handle receiver calls to trees of the form
                //     ((m).getArray())
                // returns the type of 'm' in this case
                receiver = ((MethodInvocationTree) expression).getMethodSelect();

                if (receiver.getKind() == Tree.Kind.MEMBER_SELECT) {
                    receiver = ((MemberSelectTree) receiver).getExpression();
                } else {
                    // It's a method call "m(foo)" without an explicit receiver
                    return null;
                }
                break;
            case NEW_CLASS:
                receiver = ((NewClassTree) expression).getEnclosingExpression();
                break;
            case ARRAY_ACCESS:
                receiver = ((ArrayAccessTree) expression).getExpression();
                break;
            case MEMBER_SELECT:
                receiver = ((MemberSelectTree) expression).getExpression();
                // Avoid int.class
                if (receiver instanceof PrimitiveTypeTree) {
                    return null;
                }
                break;
            case IDENTIFIER:
                // It's a field access on implicit this or a local variable/parameter.
                return null;
            default:
                return null;
        }
        if (receiver == null) {
            return null;
        }

        return TreeUtils.withoutParens(receiver);
    }

    // TODO: What about anonymous classes?
    // Adding Tree.Kind.NEW_CLASS here doesn't work, because then a
    // tree gets cast to ClassTree when it is actually a NewClassTree,
    // for example in enclosingClass above.
    /** The set of kinds that represent classes. */
    private static final Set<Tree.Kind> classTreeKinds;

    static {
        classTreeKinds = EnumSet.noneOf(Tree.Kind.class);
        for (Tree.Kind kind : Tree.Kind.values()) {
            if (kind.asInterface() == ClassTree.class) {
                classTreeKinds.add(kind);
            }
        }
    }

    /**
     * Return the set of kinds that represent classes.
     *
     * @return the set of kinds that represent classes
     */
    public static Set<Tree.Kind> classTreeKinds() {
        return classTreeKinds;
    }

    /**
     * Is the given tree kind a class, i.e. a class, enum, interface, or annotation type.
     *
     * @param tree the tree to test
     * @return true, iff the given kind is a class kind
     */
    public static boolean isClassTree(Tree tree) {
        return classTreeKinds().contains(tree.getKind());
    }

    private static final Set<Tree.Kind> typeTreeKinds =
            EnumSet.of(
                    Tree.Kind.PRIMITIVE_TYPE,
                    Tree.Kind.PARAMETERIZED_TYPE,
                    Tree.Kind.TYPE_PARAMETER,
                    Tree.Kind.ARRAY_TYPE,
                    Tree.Kind.UNBOUNDED_WILDCARD,
                    Tree.Kind.EXTENDS_WILDCARD,
                    Tree.Kind.SUPER_WILDCARD,
                    Tree.Kind.ANNOTATED_TYPE);

    public static Set<Tree.Kind> typeTreeKinds() {
        return typeTreeKinds;
    }

    /**
     * Is the given tree a type instantiation?
     *
     * <p>TODO: this is an under-approximation: e.g. an identifier could be either a type use or an
     * expression. How can we distinguish.
     *
     * @param tree the tree to test
     * @return true, iff the given tree is a type
     */
    public static boolean isTypeTree(Tree tree) {
        return typeTreeKinds().contains(tree.getKind());
    }

    /**
     * Returns true if the given element is an invocation of the method, or of any method that
     * overrides that one.
     */
    public static boolean isMethodInvocation(
            Tree tree, ExecutableElement method, ProcessingEnvironment env) {
        if (!(tree instanceof MethodInvocationTree)) {
            return false;
        }
        MethodInvocationTree methInvok = (MethodInvocationTree) tree;
        ExecutableElement invoked = TreeUtils.elementFromUse(methInvok);
        if (invoked == null) {
            return false;
        }
        return ElementUtils.isMethod(invoked, method, env);
    }

    /**
     * Returns true if the argument is an invocation of one of the given methods, or of any method
     * that overrides them.
     */
    public static boolean isMethodInvocation(
            Tree methodTree, List<ExecutableElement> methods, ProcessingEnvironment processingEnv) {
        if (!(methodTree instanceof MethodInvocationTree)) {
            return false;
        }
        for (ExecutableElement Method : methods) {
            if (isMethodInvocation(methodTree, Method, processingEnv)) {
                return true;
            }
        }
        return false;
    }

    /**
     * Returns the ExecutableElement for a method declaration. Errs if there is not exactly one
     * matching method. If more than one method takes the same number of formal parameters, then use
     * {@link #getMethod(String, String, ProcessingEnvironment, String...)}.
     *
     * @param typeName the class that contains the method
     * @param methodName the name of the method
     * @param params the number of formal parameters
     * @param env the processing environment
     * @return the ExecutableElement for the specified method
     */
    public static ExecutableElement getMethod(
            @FullyQualifiedName String typeName,
            String methodName,
            int params,
            ProcessingEnvironment env) {
        List<ExecutableElement> methods = getMethods(typeName, methodName, params, env);
        if (methods.size() == 1) {
            return methods.get(0);
        }
        throw new BugInCF(
                "TreeUtils.getMethod(%s, %s, %d): expected 1 match, found %d",
                typeName, methodName, params, methods.size());
    }

    /**
     * Returns all ExecutableElements for method declarations of methodName, in class typeName, with
     * params formal parameters.
     *
     * @param typeName the class that contains the method
     * @param methodName the name of the method
     * @param params the number of formal parameters
     * @param env the processing environment
     * @return the ExecutableElements for all matching methods
     */
    public static List<ExecutableElement> getMethods(
            @FullyQualifiedName String typeName,
            String methodName,
            int params,
            ProcessingEnvironment env) {
        List<ExecutableElement> methods = new ArrayList<>(1);
        TypeElement typeElt = env.getElementUtils().getTypeElement(typeName);
        if (typeElt == null) {
            throw new UserError("Configuration problem! Could not load type: " + typeName);
        }
        for (ExecutableElement exec : ElementFilter.methodsIn(typeElt.getEnclosedElements())) {
            if (exec.getSimpleName().contentEquals(methodName)
                    && exec.getParameters().size() == params) {
                methods.add(exec);
            }
        }
        return methods;
    }

    /**
     * Returns the ExecutableElement for a method declaration. Errs if there is no matching method.
     *
     * @param typeName the class that contains the method
     * @param methodName the name of the method
     * @param env the processing environment
     * @param paramTypes the method's formal parameter types
     * @return the ExecutableElement for the specified method
     */
    public static ExecutableElement getMethod(
            @FullyQualifiedName String typeName,
            String methodName,
            ProcessingEnvironment env,
            String... paramTypes) {
        TypeElement typeElt = env.getElementUtils().getTypeElement(typeName);
        for (ExecutableElement exec : ElementFilter.methodsIn(typeElt.getEnclosedElements())) {
            if (exec.getSimpleName().contentEquals(methodName)
                    && exec.getParameters().size() == paramTypes.length) {
                boolean typesMatch = true;
                List<? extends VariableElement> params = exec.getParameters();
                for (int i = 0; i < paramTypes.length; i++) {
                    VariableElement ve = params.get(i);
                    TypeMirror tm = TypeAnnotationUtils.unannotatedType(ve.asType());
                    if (!tm.toString().equals(paramTypes[i])) {
                        typesMatch = false;
                        break;
                    }
                }
                if (typesMatch) {
                    return exec;
                }
            }
        }
        throw new BugInCF(
                "TreeUtils.getMethod: found no match for "
                        + typeName
                        + "."
                        + methodName
                        + "("
                        + Arrays.toString(paramTypes)
                        + ")");
    }

    /**
     * Determine whether the given expression is either "this" or an outer "C.this".
     *
     * <p>TODO: Should this also handle "super"?
     */
    public static boolean isExplicitThisDereference(ExpressionTree tree) {
        if (tree.getKind() == Tree.Kind.IDENTIFIER
                && ((IdentifierTree) tree).getName().contentEquals("this")) {
            // Explicit this reference "this"
            return true;
        }

        if (tree.getKind() != Tree.Kind.MEMBER_SELECT) {
            return false;
        }

        MemberSelectTree memSelTree = (MemberSelectTree) tree;
        if (memSelTree.getIdentifier().contentEquals("this")) {
            // Outer this reference "C.this"
            return true;
        }
        return false;
    }

    /**
     * Determine whether {@code tree} is a class literal, such as.
     *
     * <pre>
     *   <em>Object</em> . <em>class</em>
     * </pre>
     *
     * @return true iff if tree is a class literal
     */
    public static boolean isClassLiteral(Tree tree) {
        if (tree.getKind() != Tree.Kind.MEMBER_SELECT) {
            return false;
        }
        return "class".equals(((MemberSelectTree) tree).getIdentifier().toString());
    }

    /**
     * Determine whether {@code tree} is a field access expressions, such as.
     *
     * <pre>
     *   <em>f</em>
     *   <em>obj</em> . <em>f</em>
     * </pre>
     *
     * @return true iff if tree is a field access expression (implicit or explicit)
     */
    public static boolean isFieldAccess(Tree tree) {
        if (tree.getKind() == Tree.Kind.MEMBER_SELECT) {
            // explicit field access
            MemberSelectTree memberSelect = (MemberSelectTree) tree;
            assert isUseOfElement(memberSelect) : "@AssumeAssertion(nullness): tree kind";
            Element el = TreeUtils.elementFromUse(memberSelect);
            return el.getKind().isField();
        } else if (tree.getKind() == Tree.Kind.IDENTIFIER) {
            // implicit field access
            IdentifierTree ident = (IdentifierTree) tree;
            assert isUseOfElement(ident) : "@AssumeAssertion(nullness): tree kind";
            Element el = TreeUtils.elementFromUse(ident);
            return el.getKind().isField()
                    && !ident.getName().contentEquals("this")
                    && !ident.getName().contentEquals("super");
        }
        return false;
    }

    /**
     * Compute the name of the field that the field access {@code tree} accesses. Requires {@code
     * tree} to be a field access, as determined by {@code isFieldAccess}.
     *
     * @return the name of the field accessed by {@code tree}.
     */
    public static String getFieldName(Tree tree) {
        assert isFieldAccess(tree);
        if (tree.getKind() == Tree.Kind.MEMBER_SELECT) {
            MemberSelectTree mtree = (MemberSelectTree) tree;
            return mtree.getIdentifier().toString();
        } else {
            IdentifierTree itree = (IdentifierTree) tree;
            return itree.getName().toString();
        }
    }

    /**
     * Determine whether {@code tree} refers to a method element, such as.
     *
     * <pre>
     *   <em>m</em>(...)
     *   <em>obj</em> . <em>m</em>(...)
     * </pre>
     *
     * @return true iff if tree is a method access expression (implicit or explicit)
     */
    public static boolean isMethodAccess(Tree tree) {
        if (tree.getKind() == Tree.Kind.MEMBER_SELECT) {
            // explicit method access
            MemberSelectTree memberSelect = (MemberSelectTree) tree;
            assert isUseOfElement(memberSelect) : "@AssumeAssertion(nullness): tree kind";
            Element el = TreeUtils.elementFromUse(memberSelect);
            return el.getKind() == ElementKind.METHOD || el.getKind() == ElementKind.CONSTRUCTOR;
        } else if (tree.getKind() == Tree.Kind.IDENTIFIER) {
            // implicit method access
            IdentifierTree ident = (IdentifierTree) tree;
            // The field "super" and "this" are also legal methods
            if (ident.getName().contentEquals("super") || ident.getName().contentEquals("this")) {
                return true;
            }
            assert isUseOfElement(ident) : "@AssumeAssertion(nullness): tree kind";
            Element el = TreeUtils.elementFromUse(ident);
            return el.getKind() == ElementKind.METHOD || el.getKind() == ElementKind.CONSTRUCTOR;
        }
        return false;
    }

    /**
     * Compute the name of the method that the method access {@code tree} accesses. Requires {@code
     * tree} to be a method access, as determined by {@code isMethodAccess}.
     *
     * @return the name of the method accessed by {@code tree}.
     */
    public static String getMethodName(Tree tree) {
        assert isMethodAccess(tree);
        if (tree.getKind() == Tree.Kind.MEMBER_SELECT) {
            MemberSelectTree mtree = (MemberSelectTree) tree;
            return mtree.getIdentifier().toString();
        } else {
            IdentifierTree itree = (IdentifierTree) tree;
            return itree.getName().toString();
        }
    }

    /**
     * Return {@code true} if and only if {@code tree} can have a type annotation.
     *
     * @return {@code true} if and only if {@code tree} can have a type annotation
     */
    // TODO: is this implementation precise enough? E.g. does a .class literal work correctly?
    public static boolean canHaveTypeAnnotation(Tree tree) {
        return ((JCTree) tree).type != null;
    }

    /**
     * Returns true if and only if the given {@code tree} represents a field access of the given
     * {@link VariableElement}.
     */
    public static boolean isSpecificFieldAccess(Tree tree, VariableElement var) {
        if (tree instanceof MemberSelectTree) {
            MemberSelectTree memSel = (MemberSelectTree) tree;
            assert isUseOfElement(memSel) : "@AssumeAssertion(nullness): tree kind";
            Element field = TreeUtils.elementFromUse(memSel);
            return field.equals(var);
        } else if (tree instanceof IdentifierTree) {
            IdentifierTree idTree = (IdentifierTree) tree;
            assert isUseOfElement(idTree) : "@AssumeAssertion(nullness): tree kind";
            Element field = TreeUtils.elementFromUse(idTree);
            return field.equals(var);
        } else {
            return false;
        }
    }

    /**
     * Returns the VariableElement for a field declaration.
     *
     * @param typeName the class where the field is declared
     * @param fieldName the name of the field
     * @param env the processing environment
     * @return the VariableElement for typeName.fieldName
     */
    public static VariableElement getField(
            @FullyQualifiedName String typeName, String fieldName, ProcessingEnvironment env) {
        TypeElement mapElt = env.getElementUtils().getTypeElement(typeName);
        for (VariableElement var : ElementFilter.fieldsIn(mapElt.getEnclosedElements())) {
            if (var.getSimpleName().contentEquals(fieldName)) {
                return var;
            }
        }
        throw new BugInCF("TreeUtils.getField: shouldn't be here");
    }

    /**
     * Determine whether the given tree represents an ExpressionTree.
     *
     * @param tree the Tree to test
     * @return whether the tree is an ExpressionTree
     */
    public static boolean isExpressionTree(Tree tree) {
        return tree instanceof ExpressionTree;
    }

    /**
     * Returns true if this is a super call to the {@link Enum} constructor.
     *
     * @param node the method invocation to check
     * @return true if this is a super call to the {@link Enum} constructor
     */
    public static boolean isEnumSuper(MethodInvocationTree node) {
        ExecutableElement ex = TreeUtils.elementFromUse(node);
        assert ex != null : "@AssumeAssertion(nullness): tree kind";
        Name name = ElementUtils.getQualifiedClassName(ex);
        assert name != null : "@AssumeAssertion(nullness): assumption";
        boolean correctClass = "java.lang.Enum".contentEquals(name);
        boolean correctMethod = "<init>".contentEquals(ex.getSimpleName());
        return correctClass && correctMethod;
    }

    /**
     * Determine whether the given tree represents a declaration of a type (including type
     * parameters).
     *
     * @param node the Tree to test
     * @return true if the tree is a type declaration
     */
    public static boolean isTypeDeclaration(Tree node) {
        return isClassTree(node) || node.getKind() == Tree.Kind.TYPE_PARAMETER;
    }

    /**
     * Returns whether or not the leaf of the tree path is in a static scope.
     *
     * @param path TreePath whose leaf may or may not be in static scope
     * @return returns whether or not the leaf of the tree path is in a static scope
     */
    public static boolean isTreeInStaticScope(TreePath path) {
        MethodTree enclosingMethod = TreeUtils.enclosingMethod(path);

        if (enclosingMethod != null) {
            return enclosingMethod.getModifiers().getFlags().contains(Modifier.STATIC);
        }
        // no enclosing method, check for static or initializer block
        BlockTree block = enclosingTopLevelBlock(path);
        if (block != null) {
            return block.isStatic();
        }

        // check if its in a variable initializer
        Tree t = enclosingVariable(path);
        if (t != null) {
            return ((VariableTree) t).getModifiers().getFlags().contains(Modifier.STATIC);
        }
        ClassTree classTree = enclosingClass(path);
        if (classTree != null) {
            return classTree.getModifiers().getFlags().contains(Modifier.STATIC);
        }
        return false;
    }

    /**
     * Returns whether or not tree is an access of array length.
     *
     * @param tree tree to check
     * @return true if tree is an access of array length
     */
    public static boolean isArrayLengthAccess(Tree tree) {
        if (tree.getKind() == Kind.MEMBER_SELECT
                && isFieldAccess(tree)
                && getFieldName(tree).equals("length")) {
            ExpressionTree expressionTree = ((MemberSelectTree) tree).getExpression();
            if (TreeUtils.typeOf(expressionTree).getKind() == TypeKind.ARRAY) {
                return true;
            }
        }
        return false;
    }

    /**
     * Determines whether or not the node referred to by the given {@link TreePath} is an anonymous
     * constructor (the constructor for an anonymous class.
     *
     * @param method the {@link TreePath} for a node that may be an anonymous constructor
     * @return true if the given path points to an anonymous constructor, false if it does not
     */
    public static boolean isAnonymousConstructor(final MethodTree method) {
        @Nullable Element e = elementFromTree(method);
        if (!(e instanceof Symbol)) {
            return false;
        }

        if ((((@NonNull Symbol) e).flags() & Flags.ANONCONSTR) != 0) {
            return true;
        }

        return false;
    }

    /**
     * Converts the given AnnotationTrees to AnnotationMirrors.
     *
     * @param annoTreess list of annotation trees to convert to annotation mirrors
     * @return list of annotation mirrors that represent the given annotation trees
     */
    public static List<AnnotationMirror> annotationsFromTypeAnnotationTrees(
            List<? extends AnnotationTree> annoTreess) {
        List<AnnotationMirror> annotations = new ArrayList<>(annoTreess.size());
        for (AnnotationTree anno : annoTreess) {
            annotations.add(TreeUtils.annotationFromAnnotationTree(anno));
        }
        return annotations;
    }

    /**
     * Converts the given AnnotationTree to an AnnotationMirror.
     *
     * @param tree annotation tree to convert to an annotation mirror
     * @return annotation mirror that represent the given annotation tree
     */
    public static AnnotationMirror annotationFromAnnotationTree(AnnotationTree tree) {
        return ((JCAnnotation) tree).attribute;
    }

    /**
     * Converts the given AnnotatedTypeTree to a list of AnnotationMirrors.
     *
     * @param tree annotated type tree to convert
     * @return list of AnnotationMirrors from the tree
     */
    public static List<? extends AnnotationMirror> annotationsFromTree(AnnotatedTypeTree tree) {
        return annotationsFromTypeAnnotationTrees(((JCAnnotatedType) tree).annotations);
    }

    /**
     * Converts the given TypeParameterTree to a list of AnnotationMirrors.
     *
     * @param tree type parameter tree to convert
     * @return list of AnnotationMirrors from the tree
     */
    public static List<? extends AnnotationMirror> annotationsFromTree(TypeParameterTree tree) {
        return annotationsFromTypeAnnotationTrees(((JCTypeParameter) tree).annotations);
    }

    /**
     * Converts the given NewArrayTree to a list of AnnotationMirrors.
     *
     * @param tree new array tree
     * @return list of AnnotationMirrors from the tree
     */
    public static List<? extends AnnotationMirror> annotationsFromArrayCreation(
            NewArrayTree tree, int level) {

        assert tree instanceof JCNewArray;
        final JCNewArray newArray = ((JCNewArray) tree);

        if (level == -1) {
            return annotationsFromTypeAnnotationTrees(newArray.annotations);
        }

        if (newArray.dimAnnotations.length() > 0
                && (level >= 0)
                && (level < newArray.dimAnnotations.size())) {
            return annotationsFromTypeAnnotationTrees(newArray.dimAnnotations.get(level));
        }

        return Collections.emptyList();
    }

    /**
     * Returns true if the tree is the declaration or use of a local variable.
     *
     * @return true if the tree is the declaration or use of a local variable
     */
    public static boolean isLocalVariable(Tree tree) {
        if (tree.getKind() == Kind.VARIABLE) {
            return elementFromDeclaration((VariableTree) tree).getKind()
                    == ElementKind.LOCAL_VARIABLE;
        } else if (tree.getKind() == Kind.IDENTIFIER) {
            ExpressionTree etree = (ExpressionTree) tree;
            assert isUseOfElement(etree) : "@AssumeAssertion(nullness): tree kind";
            return elementFromUse(etree).getKind() == ElementKind.LOCAL_VARIABLE;
        }
        return false;
    }

    /**
     * Returns the type as a TypeMirror of {@code tree}. To obtain {@code tree}'s
     * AnnotatedTypeMirror, call {@code AnnotatedTypeFactory.getAnnotatedType()}.
     *
     * @return the type as a TypeMirror of {@code tree}
     */
    public static TypeMirror typeOf(Tree tree) {
        return ((JCTree) tree).type;
    }

    /**
     * The type of the lambda or method reference tree is a functional interface type. This method
     * returns the single abstract method declared by that functional interface. (The type of this
     * method is referred to as the function type.)
     *
     * @param tree lambda or member reference tree
     * @param env ProcessingEnvironment
     * @return the single abstract method declared by the type of the tree
     */
    public static Symbol findFunction(Tree tree, ProcessingEnvironment env) {
        Context ctx = ((JavacProcessingEnvironment) env).getContext();
        Types javacTypes = Types.instance(ctx);
        return javacTypes.findDescriptorSymbol(((Type) typeOf(tree)).asElement());
    }

    /**
     * Returns true if {@code tree} is an implicitly typed lambda.
     *
     * <p>A lambda expression whose formal type parameters have inferred types is an implicitly
     * typed lambda. (See JLS 15.27.1)
     *
     * @param tree any kind of tree
     * @return true iff {@code tree} is an implicitly typed lambda.
     */
    public static boolean isImplicitlyTypedLambda(Tree tree) {
        return tree.getKind() == Kind.LAMBDA_EXPRESSION
                && ((JCLambda) tree).paramKind == ParameterKind.IMPLICIT;
    }

    /**
     * Determine whether an expression {@link ExpressionTree} has the constant value true, according
     * to the compiler logic.
     *
     * @param node the expression to be checked.
     * @return true if {@code node} has the constant value true.
     */
    public static boolean isExprConstTrue(final ExpressionTree node) {
        assert node instanceof JCExpression;
        if (((JCExpression) node).type.isTrue()) {
            return true;
        }
        ExpressionTree tree = TreeUtils.withoutParens(node);
        if (tree instanceof JCTree.JCBinary) {
            JCBinary binTree = (JCBinary) tree;
            JCExpression ltree = binTree.lhs;
            JCExpression rtree = binTree.rhs;
            switch (binTree.getTag()) {
                case AND:
                    return isExprConstTrue(ltree) && isExprConstTrue(rtree);
                case OR:
                    return isExprConstTrue(ltree) || isExprConstTrue(rtree);
                default:
                    break;
            }
        }
        return false;
    }

    /**
     * Return toString(), but without line separators.
     *
     * @param tree a tree
     * @return a one-line string representation of the tree
     */
    public static String toStringOneLine(Tree tree) {
        return tree.toString().trim().replaceAll("\\s+", " ");
    }

    /**
     * Return either {@link #toStringOneLine} if it is no more than {@code length} characters, or
     * {@link #toStringOneLine} quoted and truncated.
     *
     * @param tree a tree
     * @param length the maximum length for the result; must be at least 6
     * @return a one-line string representation of the tree that is no longer than {@code length}
     *     characters long
     */
    public static String toStringTruncated(Tree tree, int length) {
        if (length < 6) {
            throw new IllegalArgumentException("bad length " + length);
        }
        String result = toStringOneLine(tree);
        if (result.length() > length) {
            // The quoting increases the likelihood that all delimiters are balanced in the result.
            // That makes it easier to manipulate the result (such as skipping over it) in an
            // editor.  The quoting also makes clear that the value is truncated.
            result = "\"" + result.substring(0, length - 5) + "...\"";
        }
        return result;
    }

    /**
     * Returns true if the binary operator may do a widening primitive conversion. See <a
     * href="https://docs.oracle.com/javase/specs/jls/se11/html/jls-5.html">JLS chapter 5</a>.
     *
     * @param node a binary tree
     * @return true if the tree's operator does numeric promotion on its arguments
     */
    public static boolean isWideningBinary(BinaryTree node) {
        switch (node.getKind()) {
            case LEFT_SHIFT:
            case LEFT_SHIFT_ASSIGNMENT:
            case RIGHT_SHIFT:
            case RIGHT_SHIFT_ASSIGNMENT:
            case UNSIGNED_RIGHT_SHIFT:
            case UNSIGNED_RIGHT_SHIFT_ASSIGNMENT:
                // Strictly speaking,  these operators do unary promotion on each argument
                // separately.
                return true;

            case MULTIPLY:
            case MULTIPLY_ASSIGNMENT:
            case DIVIDE:
            case DIVIDE_ASSIGNMENT:
            case REMAINDER:
            case REMAINDER_ASSIGNMENT:
            case PLUS:
            case PLUS_ASSIGNMENT:
            case MINUS:
            case MINUS_ASSIGNMENT:

            case LESS_THAN:
            case LESS_THAN_EQUAL:
            case GREATER_THAN:
            case GREATER_THAN_EQUAL:
            case EQUAL_TO:
            case NOT_EQUAL_TO:

            case AND:
            case XOR:
            case OR:
                // These operators do binary promotion on the two arguments together.
                return true;

                // TODO: CONDITIONAL_EXPRESSION (?:) sometimes does numeric promotion.

            default:
                return false;
        }
    }

    /**
     * Returns the annotations explicitly written on the given type.
     *
     * @param annoTrees annotations written before a variable/method declaration; null if this type
     *     is not from such a location
     * @param typeTree the type whose annotations to return
     * @return the annotations explicitly written on the given type.
     */
    public static List<? extends AnnotationTree> getExplicitAnnotationTrees(
            List<? extends AnnotationTree> annoTrees, Tree typeTree) {
        while (true) {
            switch (typeTree.getKind()) {
                case IDENTIFIER:
                case PRIMITIVE_TYPE:
                    if (annoTrees == null) {
                        return Collections.emptyList();
                    }
                    return annoTrees;
                case ANNOTATED_TYPE:
                    return ((AnnotatedTypeTree) typeTree).getAnnotations();
                case ARRAY_TYPE:
                case TYPE_PARAMETER:
                case UNBOUNDED_WILDCARD:
                case EXTENDS_WILDCARD:
                case SUPER_WILDCARD:
                    return Collections.emptyList();
                case MEMBER_SELECT:
                    if (annoTrees == null) {
                        return Collections.emptyList();
                    }
                    typeTree = ((MemberSelectTree) typeTree).getExpression();
                    break;
                case PARAMETERIZED_TYPE:
                    typeTree = ((ParameterizedTypeTree) typeTree).getType();
                    break;
                default:
                    throw new BugInCF(
                            "what typeTree? %s %s %s",
                            typeTree.getKind(), typeTree.getClass(), typeTree);
            }
        }
    }

    /**
<<<<<<< HEAD
     * Creates a LiteralTree for the given value.
     *
     * @param typeTag the literal's type tag
     * @param value a wrapped primitive, null, or a String
     * @param typeMirror the typeMirror for the literal
     * @param processingEnv the processing environment
     * @return a LiteralTree for the given type tag and value
     */
    public static LiteralTree createLiteral(
            TypeTag typeTag,
            Object value,
            TypeMirror typeMirror,
            ProcessingEnvironment processingEnv) {
        Context context = ((JavacProcessingEnvironment) processingEnv).getContext();
        TreeMaker maker = TreeMaker.instance(context);
        LiteralTree result = maker.Literal(typeTag, null);
        ((JCLiteral) result).type = (Type) typeMirror;
        return result;
    }

    /**
=======
>>>>>>> f3c62593
     * Return a tree for the default value of the given type. The default value is 0, false, or
     * null.
     *
     * @param typeMirror a type
     * @param processingEnv the processing environment
     * @return a tree for {@code type}'s default value
     */
    public static LiteralTree getDefaultValueTree(
            TypeMirror typeMirror, ProcessingEnvironment processingEnv) {
        switch (typeMirror.getKind()) {
            case BYTE:
                return TreeUtils.createLiteral(TypeTag.BYTE, (byte) 0, typeMirror, processingEnv);
            case CHAR:
                return TreeUtils.createLiteral(TypeTag.CHAR, '\u0000', typeMirror, processingEnv);
            case SHORT:
                return TreeUtils.createLiteral(TypeTag.SHORT, (short) 0, typeMirror, processingEnv);
            case LONG:
                return TreeUtils.createLiteral(TypeTag.LONG, 0L, typeMirror, processingEnv);
            case FLOAT:
                return TreeUtils.createLiteral(TypeTag.FLOAT, 0.0f, typeMirror, processingEnv);
            case INT:
                return TreeUtils.createLiteral(TypeTag.INT, 0, typeMirror, processingEnv);
            case DOUBLE:
                return TreeUtils.createLiteral(TypeTag.DOUBLE, 0.0d, typeMirror, processingEnv);
            case BOOLEAN:
                return TreeUtils.createLiteral(TypeTag.BOOLEAN, false, typeMirror, processingEnv);
            default:
                return TreeUtils.createLiteral(TypeTag.BOT, null, typeMirror, processingEnv);
        }
    }
<<<<<<< HEAD
=======

    /**
     * Creates a LiteralTree for the given value.
     *
     * @param typeTag the literal's type tag
     * @param value a wrapped primitive, null, or a String
     * @param typeMirror the typeMirror for the literal
     * @param processingEnv the processing environment
     * @return a LiteralTree for the given type tag and value
     */
    public static LiteralTree createLiteral(
            TypeTag typeTag,
            @Nullable Object value,
            TypeMirror typeMirror,
            ProcessingEnvironment processingEnv) {
        Context context = ((JavacProcessingEnvironment) processingEnv).getContext();
        TreeMaker maker = TreeMaker.instance(context);
        LiteralTree result = maker.Literal(typeTag, null);
        ((JCLiteral) result).type = (Type) typeMirror;
        return result;
    }
>>>>>>> f3c62593
}<|MERGE_RESOLUTION|>--- conflicted
+++ resolved
@@ -1646,30 +1646,6 @@
     }
 
     /**
-<<<<<<< HEAD
-     * Creates a LiteralTree for the given value.
-     *
-     * @param typeTag the literal's type tag
-     * @param value a wrapped primitive, null, or a String
-     * @param typeMirror the typeMirror for the literal
-     * @param processingEnv the processing environment
-     * @return a LiteralTree for the given type tag and value
-     */
-    public static LiteralTree createLiteral(
-            TypeTag typeTag,
-            Object value,
-            TypeMirror typeMirror,
-            ProcessingEnvironment processingEnv) {
-        Context context = ((JavacProcessingEnvironment) processingEnv).getContext();
-        TreeMaker maker = TreeMaker.instance(context);
-        LiteralTree result = maker.Literal(typeTag, null);
-        ((JCLiteral) result).type = (Type) typeMirror;
-        return result;
-    }
-
-    /**
-=======
->>>>>>> f3c62593
      * Return a tree for the default value of the given type. The default value is 0, false, or
      * null.
      *
@@ -1700,8 +1676,6 @@
                 return TreeUtils.createLiteral(TypeTag.BOT, null, typeMirror, processingEnv);
         }
     }
-<<<<<<< HEAD
-=======
 
     /**
      * Creates a LiteralTree for the given value.
@@ -1723,5 +1697,4 @@
         ((JCLiteral) result).type = (Type) typeMirror;
         return result;
     }
->>>>>>> f3c62593
 }