package org.checkerframework.javacutil;

import com.sun.source.tree.AnnotatedTypeTree;
import com.sun.source.tree.AnnotationTree;
import com.sun.source.tree.ArrayAccessTree;
import com.sun.source.tree.AssignmentTree;
import com.sun.source.tree.BinaryTree;
import com.sun.source.tree.BlockTree;
import com.sun.source.tree.CaseTree;
import com.sun.source.tree.ClassTree;
import com.sun.source.tree.CompoundAssignmentTree;
import com.sun.source.tree.ExpressionStatementTree;
import com.sun.source.tree.ExpressionTree;
import com.sun.source.tree.IdentifierTree;
import com.sun.source.tree.LambdaExpressionTree;
import com.sun.source.tree.LambdaExpressionTree.BodyKind;
import com.sun.source.tree.LiteralTree;
import com.sun.source.tree.MemberReferenceTree;
import com.sun.source.tree.MemberReferenceTree.ReferenceMode;
import com.sun.source.tree.MemberSelectTree;
import com.sun.source.tree.MethodInvocationTree;
import com.sun.source.tree.MethodTree;
import com.sun.source.tree.NewArrayTree;
import com.sun.source.tree.NewClassTree;
import com.sun.source.tree.ParameterizedTypeTree;
import com.sun.source.tree.ParenthesizedTree;
import com.sun.source.tree.PrimitiveTypeTree;
import com.sun.source.tree.ReturnTree;
import com.sun.source.tree.StatementTree;
import com.sun.source.tree.Tree;
import com.sun.source.tree.TreeVisitor;
import com.sun.source.tree.TypeCastTree;
import com.sun.source.tree.TypeParameterTree;
import com.sun.source.tree.UnionTypeTree;
import com.sun.source.tree.VariableTree;
import com.sun.source.util.SimpleTreeVisitor;
import com.sun.source.util.TreePath;
import com.sun.source.util.TreeScanner;
import com.sun.tools.javac.code.Flags;
import com.sun.tools.javac.code.Symbol;
import com.sun.tools.javac.code.Symbol.MethodSymbol;
import com.sun.tools.javac.code.Type;
import com.sun.tools.javac.code.TypeTag;
import com.sun.tools.javac.code.Types;
import com.sun.tools.javac.processing.JavacProcessingEnvironment;
import com.sun.tools.javac.tree.JCTree;
import com.sun.tools.javac.tree.JCTree.JCAnnotatedType;
import com.sun.tools.javac.tree.JCTree.JCAnnotation;
import com.sun.tools.javac.tree.JCTree.JCBinary;
import com.sun.tools.javac.tree.JCTree.JCExpression;
import com.sun.tools.javac.tree.JCTree.JCExpressionStatement;
import com.sun.tools.javac.tree.JCTree.JCLambda;
import com.sun.tools.javac.tree.JCTree.JCLambda.ParameterKind;
import com.sun.tools.javac.tree.JCTree.JCLiteral;
import com.sun.tools.javac.tree.JCTree.JCMemberReference;
import com.sun.tools.javac.tree.JCTree.JCMemberReference.OverloadKind;
import com.sun.tools.javac.tree.JCTree.JCMethodDecl;
import com.sun.tools.javac.tree.JCTree.JCMethodInvocation;
import com.sun.tools.javac.tree.JCTree.JCNewArray;
import com.sun.tools.javac.tree.JCTree.JCNewClass;
import com.sun.tools.javac.tree.JCTree.JCTypeParameter;
import com.sun.tools.javac.tree.TreeInfo;
import com.sun.tools.javac.tree.TreeMaker;
import com.sun.tools.javac.util.Context;
import java.lang.reflect.InvocationTargetException;
import java.lang.reflect.Method;
import java.util.ArrayList;
import java.util.Arrays;
import java.util.Collections;
import java.util.EnumSet;
import java.util.List;
import java.util.Set;
import java.util.StringJoiner;
import javax.annotation.processing.ProcessingEnvironment;
import javax.lang.model.element.AnnotationMirror;
import javax.lang.model.element.Element;
import javax.lang.model.element.ElementKind;
import javax.lang.model.element.ExecutableElement;
import javax.lang.model.element.Name;
import javax.lang.model.element.NestingKind;
import javax.lang.model.element.TypeElement;
import javax.lang.model.element.VariableElement;
import javax.lang.model.type.DeclaredType;
import javax.lang.model.type.ExecutableType;
import javax.lang.model.type.TypeKind;
import javax.lang.model.type.TypeMirror;
import javax.lang.model.util.ElementFilter;
import org.checkerframework.checker.interning.qual.PolyInterned;
import org.checkerframework.checker.nullness.qual.EnsuresNonNullIf;
import org.checkerframework.checker.nullness.qual.NonNull;
import org.checkerframework.checker.nullness.qual.Nullable;
import org.checkerframework.checker.signature.qual.FullyQualifiedName;
import org.checkerframework.dataflow.qual.Pure;
import org.plumelib.util.CollectionsPlume;
import org.plumelib.util.UniqueIdMap;

/**
 * Utility methods for analyzing a javac {@code Tree}.
 *
 * @see TreePathUtil
 */
public final class TreeUtils {

<<<<<<< HEAD
    // Class cannot be instantiated.
    private TreeUtils() {
        throw new AssertionError("Class TreeUtils cannot be instantiated.");
    }

    /** Unique IDs for trees. */
    public static final UniqueIdMap<Tree> treeUids = new UniqueIdMap<>();

    /**
     * Checks if the provided method is a constructor method or no.
     *
     * @param tree a tree defining the method
     * @return true iff tree describes a constructor
     */
    public static boolean isConstructor(final MethodTree tree) {
        return tree.getName().contentEquals("<init>");
    }

    /**
     * Checks if the method invocation is a call to super.
     *
     * @param tree a tree defining a method invocation
     * @return true iff tree describes a call to super
     */
    public static boolean isSuperConstructorCall(MethodInvocationTree tree) {
        return isNamedMethodCall("super", tree);
    }

    /**
     * Checks if the method invocation is a call to "this".
     *
     * @param tree a tree defining a method invocation
     * @return true iff tree describes a call to this
     */
    public static boolean isThisConstructorCall(MethodInvocationTree tree) {
        return isNamedMethodCall("this", tree);
    }

    /**
     * Checks if the method call is a call to the given method name.
     *
     * @param name a method name
     * @param tree a tree defining a method invocation
     * @return true iff tree is a call to the given method
     */
    private static boolean isNamedMethodCall(String name, MethodInvocationTree tree) {
        return getMethodName(tree.getMethodSelect()).equals(name);
    }

    /**
     * Returns true if the tree is a tree that 'looks like' either an access of a field or an
     * invocation of a method that are owned by the same accessing instance.
     *
     * <p>It would only return true if the access tree is of the form:
     *
     * <pre>
     *   field
     *   this.field
     *
     *   method()
     *   this.method()
     * </pre>
     *
     * It does not perform any semantical check to differentiate between fields and local variables;
     * local methods or imported static methods.
     *
     * @param tree expression tree representing an access to object member
     * @return {@code true} iff the member is a member of {@code this} instance
     */
    public static boolean isSelfAccess(final ExpressionTree tree) {
        ExpressionTree tr = TreeUtils.withoutParens(tree);
        // If method invocation check the method select
        if (tr.getKind() == Tree.Kind.ARRAY_ACCESS) {
            return false;
        }

        if (tree.getKind() == Tree.Kind.METHOD_INVOCATION) {
            tr = ((MethodInvocationTree) tree).getMethodSelect();
        }
        tr = TreeUtils.withoutParens(tr);
        if (tr.getKind() == Tree.Kind.TYPE_CAST) {
            tr = ((TypeCastTree) tr).getExpression();
        }
        tr = TreeUtils.withoutParens(tr);

        if (tr.getKind() == Tree.Kind.IDENTIFIER) {
            return true;
        }

        if (tr.getKind() == Tree.Kind.MEMBER_SELECT) {
            tr = ((MemberSelectTree) tr).getExpression();
            if (tr.getKind() == Tree.Kind.IDENTIFIER) {
                Name ident = ((IdentifierTree) tr).getName();
                return ident.contentEquals("this") || ident.contentEquals("super");
            }
        }

        return false;
    }

    /**
     * If the given tree is a parenthesized tree, return the enclosed non-parenthesized tree.
     * Otherwise, return the same tree.
     *
     * @param tree an expression tree
     * @return the outermost non-parenthesized tree enclosed by the given tree
     */
    @SuppressWarnings("interning:return.type.incompatible") // polymorphism implementation
    public static @PolyInterned ExpressionTree withoutParens(
            final @PolyInterned ExpressionTree tree) {
        ExpressionTree t = tree;
        while (t.getKind() == Tree.Kind.PARENTHESIZED) {
            t = ((ParenthesizedTree) t).getExpression();
        }
        return t;
    }

    /**
     * Gets the {@link Element} for the given Tree API node. For an object instantiation returns the
     * value of the {@link JCNewClass#constructor} field. Note that this result might differ from
     * the result of {@link TreeUtils#constructor(NewClassTree)}.
     *
     * @param tree the {@link Tree} node to get the symbol for
     * @throws IllegalArgumentException if {@code tree} is null or is not a valid javac-internal
     *     tree (JCTree)
     * @return the {@link Symbol} for the given tree, or null if one could not be found
     */
    @Pure
    public static @Nullable Element elementFromTree(Tree tree) {
        if (tree == null) {
            throw new BugInCF("InternalUtils.symbol: tree is null");
        }

        if (!(tree instanceof JCTree)) {
            throw new BugInCF("InternalUtils.symbol: tree is not a valid Javac tree");
        }

        if (isExpressionTree(tree)) {
            tree = withoutParens((ExpressionTree) tree);
        }

        switch (tree.getKind()) {
                // symbol() only works on MethodSelects, so we need to get it manually
                // for method invocations.
            case METHOD_INVOCATION:
                return TreeInfo.symbol(((JCMethodInvocation) tree).getMethodSelect());

            case ASSIGNMENT:
                return TreeInfo.symbol((JCTree) ((AssignmentTree) tree).getVariable());

            case ARRAY_ACCESS:
                return elementFromTree(((ArrayAccessTree) tree).getExpression());

            case NEW_CLASS:
                return ((JCNewClass) tree).constructor;

            case MEMBER_REFERENCE:
                // TreeInfo.symbol, which is used in the default case, didn't handle
                // member references until JDK8u20. So handle it here.
                return ((JCMemberReference) tree).sym;

            default:
                if (isTypeDeclaration(tree)
                        || tree.getKind() == Tree.Kind.VARIABLE
                        || tree.getKind() == Tree.Kind.METHOD) {
                    return TreeInfo.symbolFor((JCTree) tree);
                }
                return TreeInfo.symbol((JCTree) tree);
        }
    }

    /**
     * Gets the element for a class corresponding to a declaration.
     *
     * @param node class declaration
     * @return the element for the given class
     */
    public static TypeElement elementFromDeclaration(ClassTree node) {
        TypeElement elt = (TypeElement) TreeUtils.elementFromTree(node);
        assert elt != null : "@AssumeAssertion(nullness): tree kind";
        return elt;
    }

    /**
     * Gets the element for a method corresponding to a declaration.
     *
     * @return the element for the given method
     */
    public static ExecutableElement elementFromDeclaration(MethodTree node) {
        ExecutableElement elt = (ExecutableElement) TreeUtils.elementFromTree(node);
        assert elt != null : "@AssumeAssertion(nullness): tree kind";
        return elt;
    }

    /**
     * Gets the element for a variable corresponding to its declaration.
     *
     * @return the element for the given variable
     */
    public static VariableElement elementFromDeclaration(VariableTree node) {
        VariableElement elt = (VariableElement) TreeUtils.elementFromTree(node);
        assert elt != null : "@AssumeAssertion(nullness): tree kind";
        return elt;
    }

    /**
     * Gets the element for the declaration corresponding to this use of an element. To get the
     * element for a declaration, use {@link #elementFromDeclaration(ClassTree)}, {@link
     * #elementFromDeclaration(MethodTree)}, or {@link #elementFromDeclaration(VariableTree)}
     * instead.
     *
     * <p>This method is just a wrapper around {@link TreeUtils#elementFromTree(Tree)}, but this
     * class might be the first place someone looks for this functionality.
     *
     * @param node the tree corresponding to a use of an element
     * @return the element for the corresponding declaration, {@code null} otherwise
     */
    @Pure
    public static @Nullable Element elementFromUse(ExpressionTree node) {
        return TreeUtils.elementFromTree(node);
    }

    /**
     * Returns the ExecutableElement for the called method, from a call.
     *
     * @param node a method call
     * @return the ExecutableElement for the called method
     */
    @Pure
    public static ExecutableElement elementFromUse(MethodInvocationTree node) {
        Element el = TreeUtils.elementFromTree(node);
        if (!(el instanceof ExecutableElement)) {
            throw new BugInCF("Method elements should be ExecutableElement. Found: %s", el);
        }
        return (ExecutableElement) el;
    }

    /**
     * Gets the ExecutableElement for the called constructor, from a constructor invocation.
     *
     * @param node a constructor invocation
     * @return the ExecutableElement for the called constructor
     * @see #constructor(NewClassTree)
     */
    @Pure
    public static ExecutableElement elementFromUse(NewClassTree node) {
        Element el = TreeUtils.elementFromTree(node);
        if (!(el instanceof ExecutableElement)) {
            throw new BugInCF("Constructor elements should  be ExecutableElement. Found: %s", el);
        }
        return (ExecutableElement) el;
    }

    /**
     * Determines the symbol for a constructor given an invocation via {@code new}.
     *
     * <p>If the tree is a declaration of an anonymous class, then method returns constructor that
     * gets invoked in the extended class, rather than the anonymous constructor implicitly added by
     * the constructor (JLS 15.9.5.1)
     *
     * @see #elementFromUse(NewClassTree)
     * @param tree the constructor invocation
     * @return the {@link ExecutableElement} corresponding to the constructor call in {@code tree}
     */
    public static ExecutableElement constructor(NewClassTree tree) {

        if (!(tree instanceof JCTree.JCNewClass)) {
            throw new BugInCF("InternalUtils.constructor: not a javac internal tree");
        }

        JCNewClass newClassTree = (JCNewClass) tree;

        if (tree.getClassBody() != null) {
            // anonymous constructor bodies should contain exactly one statement
            // in the form:
            //    super(arg1, ...)
            // or
            //    o.super(arg1, ...)
            //
            // which is a method invocation (!) to the actual constructor

            // the method call is guaranteed to return nonnull
            JCMethodDecl anonConstructor =
                    (JCMethodDecl) TreeInfo.declarationFor(newClassTree.constructor, newClassTree);
            assert anonConstructor != null;
            assert anonConstructor.body.stats.size() == 1;
            JCExpressionStatement stmt = (JCExpressionStatement) anonConstructor.body.stats.head;
            JCTree.JCMethodInvocation superInvok = (JCMethodInvocation) stmt.expr;
            return (ExecutableElement) TreeInfo.symbol(superInvok.meth);
        } else {
            Element e = newClassTree.constructor;
            return (ExecutableElement) e;
        }
    }

    /**
     * Determine whether the given ExpressionTree has an underlying element.
     *
     * @param node the ExpressionTree to test
     * @return whether the tree refers to an identifier, member select, or method invocation
     */
    @EnsuresNonNullIf(result = true, expression = "elementFromUse(#1)")
    @Pure
    public static boolean isUseOfElement(ExpressionTree node) {
        ExpressionTree realnode = TreeUtils.withoutParens(node);
        switch (realnode.getKind()) {
            case IDENTIFIER:
            case MEMBER_SELECT:
            case METHOD_INVOCATION:
            case NEW_CLASS:
                assert elementFromUse(node) != null : "@AssumeAssertion(nullness): inspection";
                return true;
            default:
                return false;
        }
    }

    /**
     * Returns true if {@code tree} has a synthetic argument.
     *
     * <p>For some anonymous classes with an explicit enclosing expression, javac creates a
     * synthetic argument to the constructor that is the enclosing expression of the NewClassTree.
     * Suppose a programmer writes:
     *
     * <pre><code>
     *     class Outer {
     *         class Inner { }
     *         void method() {
     *             this.new Inner(){};
     *         }
     *     }
     * </code></pre>
     *
     * Java 9 javac creates the following synthetic tree for {@code this.new Inner(){}}:
     *
     * <pre><code>
     *    new Inner(this) {
     *         (.Outer x0) {
     *             x0.super();
     *         }
     *    }
     * </code></pre>
     *
     * Java 11 javac creates a different tree without the synthetic argument for {@code this.new
     * Inner(){}}:
     *
     * <pre><code>
     *    this.new Inner() {
     *         (.Outer x0) {
     *             x0.super();
     *         }
     *    }
     * </code></pre>
     *
     * @param tree a new class tree
     * @return true if {@code tree} has a synthetic argument
     */
    public static boolean hasSyntheticArgument(NewClassTree tree) {
        if (tree.getClassBody() == null || tree.getEnclosingExpression() != null) {
            return false;
        }
        for (Tree member : tree.getClassBody().getMembers()) {
            if (member.getKind() == Kind.METHOD && isConstructor((MethodTree) member)) {
                MethodTree methodTree = (MethodTree) member;
                StatementTree f = methodTree.getBody().getStatements().get(0);
                return TreeUtils.getReceiverTree(((ExpressionStatementTree) f).getExpression())
                        != null;
            }
        }
        return false;
    }
    /**
     * Returns the name of the invoked method.
     *
     * @return the name of the invoked method
     */
    public static Name methodName(MethodInvocationTree node) {
        ExpressionTree expr = node.getMethodSelect();
        if (expr.getKind() == Tree.Kind.IDENTIFIER) {
            return ((IdentifierTree) expr).getName();
        } else if (expr.getKind() == Tree.Kind.MEMBER_SELECT) {
            return ((MemberSelectTree) expr).getIdentifier();
        }
        throw new BugInCF("TreeUtils.methodName: cannot be here: " + node);
    }

    /**
     * Returns true if the first statement in the body is a self constructor invocation within a
     * constructor.
     *
     * @return true if the first statement in the body is a self constructor invocation within a
     *     constructor
     */
    public static boolean containsThisConstructorInvocation(MethodTree node) {
        if (!TreeUtils.isConstructor(node) || node.getBody().getStatements().isEmpty()) {
            return false;
        }

        StatementTree st = node.getBody().getStatements().get(0);
        if (!(st instanceof ExpressionStatementTree)
                || !(((ExpressionStatementTree) st).getExpression()
                        instanceof MethodInvocationTree)) {
            return false;
        }

        MethodInvocationTree invocation =
                (MethodInvocationTree) ((ExpressionStatementTree) st).getExpression();

        return "this".contentEquals(TreeUtils.methodName(invocation));
    }

    /**
     * Returns the first statement of the tree if it is a block. If it is not a block or an empty
     * block, tree is returned.
     *
     * @param tree any kind of tree
     * @return the first statement of the tree if it is a block. If it is not a block or an empty
     *     block, tree is returned.
     */
    public static Tree firstStatement(Tree tree) {
        Tree first;
        if (tree.getKind() == Tree.Kind.BLOCK) {
            BlockTree block = (BlockTree) tree;
            if (block.getStatements().isEmpty()) {
                first = block;
            } else {
                first = block.getStatements().iterator().next();
            }
        } else {
            first = tree;
        }
        return first;
    }

    /**
     * Determine whether the given class contains an explicit constructor.
     *
     * @param node a class tree
     * @return true iff there is an explicit constructor
     */
    public static boolean hasExplicitConstructor(ClassTree node) {
        TypeElement elem = TreeUtils.elementFromDeclaration(node);
        for (ExecutableElement constructorElt :
                ElementFilter.constructorsIn(elem.getEnclosedElements())) {
            if (!isSynthetic(constructorElt)) {
                return true;
            }
        }
        return false;
    }

    /**
     * Returns true if the given method is synthetic.
     *
     * @param ee a method or constructor element
     * @return true iff the given method is synthetic
     */
    public static boolean isSynthetic(ExecutableElement ee) {
        MethodSymbol ms = (MethodSymbol) ee;
        long mod = ms.flags();
        // GENERATEDCONSTR is for generated constructors, which seem not to have SYNTHETIC set.
        return (mod & (Flags.SYNTHETIC | Flags.GENERATEDCONSTR)) != 0;
    }

    /**
     * Returns true if the given method is synthetic.
     *
     * @param node a method declaration tree
     * @return true iff the given method is synthetic
     */
    public static boolean isSynthetic(MethodTree node) {
        ExecutableElement ee = TreeUtils.elementFromDeclaration(node);
        return isSynthetic(ee);
    }

    /**
     * Returns true if the tree is of a diamond type. In contrast to the implementation in TreeInfo,
     * this version works on Trees.
     *
     * @see com.sun.tools.javac.tree.TreeInfo#isDiamond(JCTree)
     */
    public static boolean isDiamondTree(Tree tree) {
        switch (tree.getKind()) {
            case ANNOTATED_TYPE:
                return isDiamondTree(((AnnotatedTypeTree) tree).getUnderlyingType());
            case PARAMETERIZED_TYPE:
                return ((ParameterizedTypeTree) tree).getTypeArguments().isEmpty();
            case NEW_CLASS:
                return isDiamondTree(((NewClassTree) tree).getIdentifier());
            default:
                return false;
        }
    }

    public static final List<? extends Tree> getTypeArgumentsToNewClassTree(Tree tree) {
        switch (tree.getKind()) {
            case ANNOTATED_TYPE:
                return getTypeArgumentsToNewClassTree(
                        ((AnnotatedTypeTree) tree).getUnderlyingType());
            case PARAMETERIZED_TYPE:
                return ((ParameterizedTypeTree) tree).getTypeArguments();
            case NEW_CLASS:
                return getTypeArgumentsToNewClassTree(((NewClassTree) tree).getIdentifier());
            default:
                return new ArrayList<>();
        }
    }

    /** Returns true if the tree represents a {@code String} concatenation operation. */
    public static boolean isStringConcatenation(Tree tree) {
        return (tree.getKind() == Tree.Kind.PLUS && TypesUtils.isString(TreeUtils.typeOf(tree)));
    }

    /** Returns true if the compound assignment tree is a string concatenation. */
    public static boolean isStringCompoundConcatenation(CompoundAssignmentTree tree) {
        return (tree.getKind() == Tree.Kind.PLUS_ASSIGNMENT
                && TypesUtils.isString(TreeUtils.typeOf(tree)));
    }

    /**
     * Returns true if the node is a constant-time expression.
     *
     * <p>A tree is a constant-time expression if it is:
     *
     * <ol>
     *   <li>a literal tree
     *   <li>a reference to a final variable initialized with a compile time constant
     *   <li>a String concatenation of two compile time constants
     * </ol>
     */
    public static boolean isCompileTimeString(ExpressionTree node) {
        ExpressionTree tree = TreeUtils.withoutParens(node);
        if (tree instanceof LiteralTree) {
            return true;
        }

        if (TreeUtils.isUseOfElement(tree)) {
            Element elt = TreeUtils.elementFromUse(tree);
            return ElementUtils.isCompileTimeConstant(elt);
        } else if (TreeUtils.isStringConcatenation(tree)) {
            BinaryTree binOp = (BinaryTree) tree;
            return isCompileTimeString(binOp.getLeftOperand())
                    && isCompileTimeString(binOp.getRightOperand());
        } else {
            return false;
        }
    }

    /**
     * Returns the receiver tree of a field access or a method invocation.
     *
     * @param expression a field access or a method invocation
     * @return the expression's receiver tree, or null if it does not have an explicit receiver
     */
    public static @Nullable ExpressionTree getReceiverTree(ExpressionTree expression) {
        ExpressionTree receiver;
        switch (expression.getKind()) {
            case METHOD_INVOCATION:
                // Trying to handle receiver calls to trees of the form
                //     ((m).getArray())
                // returns the type of 'm' in this case
                receiver = ((MethodInvocationTree) expression).getMethodSelect();

                if (receiver.getKind() == Tree.Kind.MEMBER_SELECT) {
                    receiver = ((MemberSelectTree) receiver).getExpression();
                } else {
                    // It's a method call "m(foo)" without an explicit receiver
                    return null;
                }
                break;
            case NEW_CLASS:
                receiver = ((NewClassTree) expression).getEnclosingExpression();
                break;
            case ARRAY_ACCESS:
                receiver = ((ArrayAccessTree) expression).getExpression();
                break;
            case MEMBER_SELECT:
                receiver = ((MemberSelectTree) expression).getExpression();
                // Avoid int.class
                if (receiver instanceof PrimitiveTypeTree) {
                    return null;
                }
                break;
            case IDENTIFIER:
                // It's a field access on implicit this or a local variable/parameter.
                return null;
            default:
                return null;
        }
        if (receiver == null) {
            return null;
        }

        return TreeUtils.withoutParens(receiver);
    }

    // TODO: What about anonymous classes?
    // Adding Tree.Kind.NEW_CLASS here doesn't work, because then a
    // tree gets cast to ClassTree when it is actually a NewClassTree,
    // for example in enclosingClass above.
    /** The set of kinds that represent classes. */
    private static final Set<Tree.Kind> classTreeKinds;

    static {
        classTreeKinds = EnumSet.noneOf(Tree.Kind.class);
        for (Tree.Kind kind : Tree.Kind.values()) {
            if (kind.asInterface() == ClassTree.class) {
                classTreeKinds.add(kind);
            }
        }
    }

    /**
     * Return the set of kinds that represent classes.
     *
     * @return the set of kinds that represent classes
     */
    public static Set<Tree.Kind> classTreeKinds() {
        return classTreeKinds;
    }

    /**
     * Is the given tree kind a class, i.e. a class, enum, interface, or annotation type.
     *
     * @param tree the tree to test
     * @return true, iff the given kind is a class kind
     */
    public static boolean isClassTree(Tree tree) {
        return classTreeKinds().contains(tree.getKind());
    }

    private static final Set<Tree.Kind> typeTreeKinds =
            EnumSet.of(
                    Tree.Kind.PRIMITIVE_TYPE,
                    Tree.Kind.PARAMETERIZED_TYPE,
                    Tree.Kind.TYPE_PARAMETER,
                    Tree.Kind.ARRAY_TYPE,
                    Tree.Kind.UNBOUNDED_WILDCARD,
                    Tree.Kind.EXTENDS_WILDCARD,
                    Tree.Kind.SUPER_WILDCARD,
                    Tree.Kind.ANNOTATED_TYPE);

    public static Set<Tree.Kind> typeTreeKinds() {
        return typeTreeKinds;
    }

    /**
     * Is the given tree a type instantiation?
     *
     * <p>TODO: this is an under-approximation: e.g. an identifier could be either a type use or an
     * expression. How can we distinguish.
     *
     * @param tree the tree to test
     * @return true, iff the given tree is a type
     */
    public static boolean isTypeTree(Tree tree) {
        return typeTreeKinds().contains(tree.getKind());
    }

    /**
     * Returns true if the given element is an invocation of the method, or of any method that
     * overrides that one.
     */
    public static boolean isMethodInvocation(
            Tree tree, ExecutableElement method, ProcessingEnvironment env) {
        if (!(tree instanceof MethodInvocationTree)) {
            return false;
        }
        MethodInvocationTree methInvok = (MethodInvocationTree) tree;
        ExecutableElement invoked = TreeUtils.elementFromUse(methInvok);
        if (invoked == null) {
            return false;
        }
        return ElementUtils.isMethod(invoked, method, env);
    }

    /**
     * Returns true if the argument is an invocation of one of the given methods, or of any method
     * that overrides them.
     */
    public static boolean isMethodInvocation(
            Tree methodTree, List<ExecutableElement> methods, ProcessingEnvironment processingEnv) {
        if (!(methodTree instanceof MethodInvocationTree)) {
            return false;
        }
        for (ExecutableElement Method : methods) {
            if (isMethodInvocation(methodTree, Method, processingEnv)) {
                return true;
            }
        }
        return false;
    }

    /**
     * Returns the ExecutableElement for a method declaration. Errs if there is not exactly one
     * matching method. If more than one method takes the same number of formal parameters, then use
     * {@link #getMethod(String, String, ProcessingEnvironment, String...)}.
     *
     * @param type the class that contains the method
     * @param methodName the name of the method
     * @param params the number of formal parameters
     * @param env the processing environment
     * @return the ExecutableElement for the specified method
     */
    public static ExecutableElement getMethod(
            Class<?> type, String methodName, int params, ProcessingEnvironment env) {
        String typeName = type.getCanonicalName();
        if (typeName == null) {
            throw new BugInCF("class %s has no canonical name", type);
        }
        return getMethod(typeName, methodName, params, env);
    }

    /**
     * Returns the ExecutableElement for a method declaration. Errs if there is not exactly one
     * matching method. If more than one method takes the same number of formal parameters, then use
     * {@link #getMethod(String, String, ProcessingEnvironment, String...)}.
     *
     * @param typeName the class that contains the method
     * @param methodName the name of the method
     * @param params the number of formal parameters
     * @param env the processing environment
     * @return the ExecutableElement for the specified method
     */
    public static ExecutableElement getMethod(
            @FullyQualifiedName String typeName,
            String methodName,
            int params,
            ProcessingEnvironment env) {
        List<ExecutableElement> methods = getMethods(typeName, methodName, params, env);
        if (methods.size() == 1) {
            return methods.get(0);
        }
        throw new BugInCF(
                "TreeUtils.getMethod(%s, %s, %d): expected 1 match, found %d",
                typeName, methodName, params, methods.size());
    }

    /**
     * Returns the ExecutableElement for a method declaration. Returns null there is no matching
     * method. Errs if there is more than one matching method. If more than one method takes the
     * same number of formal parameters, then use {@link #getMethod(String, String,
     * ProcessingEnvironment, String...)}.
     *
     * @param typeName the class that contains the method
     * @param methodName the name of the method
     * @param params the number of formal parameters
     * @param env the processing environment
     * @return the ExecutableElement for the specified method, or null
     */
    public static @Nullable ExecutableElement getMethodOrNull(
            @FullyQualifiedName String typeName,
            String methodName,
            int params,
            ProcessingEnvironment env) {
        List<ExecutableElement> methods = getMethods(typeName, methodName, params, env);
        if (methods.size() == 0) {
            return null;
        } else if (methods.size() == 1) {
            return methods.get(0);
        } else {
            throw new BugInCF(
                    "TreeUtils.getMethod(%s, %s, %d): expected 0 or 1 match, found %d",
                    typeName, methodName, params, methods.size());
        }
    }

    /**
     * Returns all ExecutableElements for method declarations of methodName, in class typeName, with
     * params formal parameters.
     *
     * @param typeName the class that contains the method
     * @param methodName the name of the method
     * @param params the number of formal parameters
     * @param env the processing environment
     * @return the ExecutableElements for all matching methods
     */
    public static List<ExecutableElement> getMethods(
            @FullyQualifiedName String typeName,
            String methodName,
            int params,
            ProcessingEnvironment env) {
        List<ExecutableElement> methods = new ArrayList<>(1);
        TypeElement typeElt = env.getElementUtils().getTypeElement(typeName);
        if (typeElt == null) {
            throw new UserError("Configuration problem! Could not load type: " + typeName);
        }
        for (ExecutableElement exec : ElementFilter.methodsIn(typeElt.getEnclosedElements())) {
            if (exec.getSimpleName().contentEquals(methodName)
                    && exec.getParameters().size() == params) {
                methods.add(exec);
            }
        }
        return methods;
    }

    /**
     * Returns the ExecutableElement for a method declaration. Errs if there is no matching method.
     *
     * @param type the class that contains the method
     * @param methodName the name of the method
     * @param env the processing environment
     * @param paramTypes the method's formal parameter types
     * @return the ExecutableElement for the specified method
     */
    public static ExecutableElement getMethod(
            Class<?> type, String methodName, ProcessingEnvironment env, String... paramTypes) {
        String typeName = type.getCanonicalName();
        if (typeName == null) {
            throw new BugInCF("class %s has no canonical name", type);
        }
        return getMethod(typeName, methodName, env, paramTypes);
    }

    /**
     * Returns the ExecutableElement for a method declaration. Errs if there is no matching method.
     *
     * @param typeName the class that contains the method
     * @param methodName the name of the method
     * @param env the processing environment
     * @param paramTypes the method's formal parameter types
     * @return the ExecutableElement for the specified method
     */
    public static ExecutableElement getMethod(
            @FullyQualifiedName String typeName,
            String methodName,
            ProcessingEnvironment env,
            String... paramTypes) {
        TypeElement typeElt = env.getElementUtils().getTypeElement(typeName);
        for (ExecutableElement exec : ElementFilter.methodsIn(typeElt.getEnclosedElements())) {
            if (exec.getSimpleName().contentEquals(methodName)
                    && exec.getParameters().size() == paramTypes.length) {
                boolean typesMatch = true;
                List<? extends VariableElement> params = exec.getParameters();
                for (int i = 0; i < paramTypes.length; i++) {
                    VariableElement ve = params.get(i);
                    TypeMirror tm = TypeAnnotationUtils.unannotatedType(ve.asType());
                    if (!tm.toString().equals(paramTypes[i])) {
                        typesMatch = false;
                        break;
                    }
                }
                if (typesMatch) {
                    return exec;
                }
            }
        }
        throw new BugInCF(
                "TreeUtils.getMethod: found no match for "
                        + typeName
                        + "."
                        + methodName
                        + "("
                        + Arrays.toString(paramTypes)
                        + ")");
    }

    /**
     * Determine whether the given expression is either "this" or an outer "C.this".
     *
     * <p>TODO: Should this also handle "super"?
     */
    public static boolean isExplicitThisDereference(ExpressionTree tree) {
        if (tree.getKind() == Tree.Kind.IDENTIFIER
                && ((IdentifierTree) tree).getName().contentEquals("this")) {
            // Explicit this reference "this"
            return true;
        }

        if (tree.getKind() != Tree.Kind.MEMBER_SELECT) {
            return false;
        }

        MemberSelectTree memSelTree = (MemberSelectTree) tree;
        if (memSelTree.getIdentifier().contentEquals("this")) {
            // Outer this reference "C.this"
            return true;
        }
        return false;
    }

    /**
     * Determine whether {@code tree} is a class literal, such as.
     *
     * <pre>
     *   <em>Object</em> . <em>class</em>
     * </pre>
     *
     * @return true iff if tree is a class literal
     */
    public static boolean isClassLiteral(Tree tree) {
        if (tree.getKind() != Tree.Kind.MEMBER_SELECT) {
            return false;
        }
        return "class".equals(((MemberSelectTree) tree).getIdentifier().toString());
    }

    /**
     * Determine whether {@code tree} is a field access expressions, such as.
     *
     * <pre>
     *   <em>f</em>
     *   <em>obj</em> . <em>f</em>
     * </pre>
     *
     * @return true iff if tree is a field access expression (implicit or explicit)
     */
    public static boolean isFieldAccess(Tree tree) {
        if (tree.getKind() == Tree.Kind.MEMBER_SELECT) {
            // explicit field access
            MemberSelectTree memberSelect = (MemberSelectTree) tree;
            assert isUseOfElement(memberSelect) : "@AssumeAssertion(nullness): tree kind";
            Element el = TreeUtils.elementFromUse(memberSelect);
            return el.getKind().isField();
        } else if (tree.getKind() == Tree.Kind.IDENTIFIER) {
            // implicit field access
            IdentifierTree ident = (IdentifierTree) tree;
            assert isUseOfElement(ident) : "@AssumeAssertion(nullness): tree kind";
            Element el = TreeUtils.elementFromUse(ident);
            return el.getKind().isField()
                    && !ident.getName().contentEquals("this")
                    && !ident.getName().contentEquals("super");
        }
        return false;
    }

    /**
     * Compute the name of the field that the field access {@code tree} accesses. Requires {@code
     * tree} to be a field access, as determined by {@code isFieldAccess}.
     *
     * @param tree a field access tree
     * @return the name of the field accessed by {@code tree}
     */
    public static String getFieldName(Tree tree) {
        assert isFieldAccess(tree);
        if (tree.getKind() == Tree.Kind.MEMBER_SELECT) {
            MemberSelectTree mtree = (MemberSelectTree) tree;
            return mtree.getIdentifier().toString();
        } else {
            IdentifierTree itree = (IdentifierTree) tree;
            return itree.getName().toString();
        }
    }

    /**
     * Determine whether {@code tree} refers to a method element, such as.
     *
     * <pre>
     *   <em>m</em>(...)
     *   <em>obj</em> . <em>m</em>(...)
     * </pre>
     *
     * @return true iff if tree is a method access expression (implicit or explicit)
     */
    public static boolean isMethodAccess(Tree tree) {
        if (tree.getKind() == Tree.Kind.MEMBER_SELECT) {
            // explicit method access
            MemberSelectTree memberSelect = (MemberSelectTree) tree;
            assert isUseOfElement(memberSelect) : "@AssumeAssertion(nullness): tree kind";
            Element el = TreeUtils.elementFromUse(memberSelect);
            return el.getKind() == ElementKind.METHOD || el.getKind() == ElementKind.CONSTRUCTOR;
        } else if (tree.getKind() == Tree.Kind.IDENTIFIER) {
            // implicit method access
            IdentifierTree ident = (IdentifierTree) tree;
            // The field "super" and "this" are also legal methods
            if (ident.getName().contentEquals("super") || ident.getName().contentEquals("this")) {
                return true;
            }
            assert isUseOfElement(ident) : "@AssumeAssertion(nullness): tree kind";
            Element el = TreeUtils.elementFromUse(ident);
            return el.getKind() == ElementKind.METHOD || el.getKind() == ElementKind.CONSTRUCTOR;
        }
        return false;
    }

    /**
     * Compute the name of the method that the method access {@code tree} accesses. Requires {@code
     * tree} to be a method access, as determined by {@code isMethodAccess}.
     *
     * @param tree a method access tree
     * @return the name of the method accessed by {@code tree}
     */
    public static String getMethodName(Tree tree) {
        assert isMethodAccess(tree);
        if (tree.getKind() == Tree.Kind.MEMBER_SELECT) {
            MemberSelectTree mtree = (MemberSelectTree) tree;
            return mtree.getIdentifier().toString();
        } else {
            IdentifierTree itree = (IdentifierTree) tree;
            return itree.getName().toString();
        }
    }

    /**
     * Return {@code true} if and only if {@code tree} can have a type annotation.
     *
     * @return {@code true} if and only if {@code tree} can have a type annotation
     */
    // TODO: is this implementation precise enough? E.g. does a .class literal work correctly?
    public static boolean canHaveTypeAnnotation(Tree tree) {
        return ((JCTree) tree).type != null;
    }

    /**
     * Returns true if and only if the given {@code tree} represents a field access of the given
     * {@link VariableElement}.
     */
    public static boolean isSpecificFieldAccess(Tree tree, VariableElement var) {
        if (tree instanceof MemberSelectTree) {
            MemberSelectTree memSel = (MemberSelectTree) tree;
            assert isUseOfElement(memSel) : "@AssumeAssertion(nullness): tree kind";
            Element field = TreeUtils.elementFromUse(memSel);
            return field.equals(var);
        } else if (tree instanceof IdentifierTree) {
            IdentifierTree idTree = (IdentifierTree) tree;
            assert isUseOfElement(idTree) : "@AssumeAssertion(nullness): tree kind";
            Element field = TreeUtils.elementFromUse(idTree);
            return field.equals(var);
        } else {
            return false;
        }
    }

    /**
     * Returns the VariableElement for a field declaration.
     *
     * @param typeName the class where the field is declared
     * @param fieldName the name of the field
     * @param env the processing environment
     * @return the VariableElement for typeName.fieldName
     */
    public static VariableElement getField(
            @FullyQualifiedName String typeName, String fieldName, ProcessingEnvironment env) {
        TypeElement mapElt = env.getElementUtils().getTypeElement(typeName);
        for (VariableElement var : ElementFilter.fieldsIn(mapElt.getEnclosedElements())) {
            if (var.getSimpleName().contentEquals(fieldName)) {
                return var;
            }
        }
        throw new BugInCF("TreeUtils.getField: shouldn't be here");
    }

    /**
     * Determine whether the given tree represents an ExpressionTree.
     *
     * @param tree the Tree to test
     * @return whether the tree is an ExpressionTree
     */
    public static boolean isExpressionTree(Tree tree) {
        return tree instanceof ExpressionTree;
    }

    /**
     * Returns true if this is a super call to the {@link Enum} constructor.
     *
     * @param node the method invocation to check
     * @return true if this is a super call to the {@link Enum} constructor
     */
    public static boolean isEnumSuper(MethodInvocationTree node) {
        ExecutableElement ex = TreeUtils.elementFromUse(node);
        assert ex != null : "@AssumeAssertion(nullness): tree kind";
        Name name = ElementUtils.getQualifiedClassName(ex);
        assert name != null : "@AssumeAssertion(nullness): assumption";
        boolean correctClass = "java.lang.Enum".contentEquals(name);
        boolean correctMethod = "<init>".contentEquals(ex.getSimpleName());
        return correctClass && correctMethod;
    }

    /**
     * Determine whether the given tree represents a declaration of a type (including type
     * parameters).
     *
     * @param node the Tree to test
     * @return true if the tree is a type declaration
     */
    public static boolean isTypeDeclaration(Tree node) {
        return isClassTree(node) || node.getKind() == Tree.Kind.TYPE_PARAMETER;
    }

    /**
     * Returns whether or not tree is an access of array length.
     *
     * @param tree tree to check
     * @return true if tree is an access of array length
     */
    public static boolean isArrayLengthAccess(Tree tree) {
        if (tree.getKind() == Kind.MEMBER_SELECT
                && isFieldAccess(tree)
                && getFieldName(tree).equals("length")) {
            ExpressionTree expressionTree = ((MemberSelectTree) tree).getExpression();
            if (TreeUtils.typeOf(expressionTree).getKind() == TypeKind.ARRAY) {
                return true;
            }
        }
        return false;
    }

    /**
     * Determines whether or not the node referred to by the given {@link Tree} is an anonymous
     * constructor (the constructor for an anonymous class.
     *
     * @param method the {@link Tree} for a node that may be an anonymous constructor
     * @return true if the given path points to an anonymous constructor, false if it does not
     */
    public static boolean isAnonymousConstructor(final MethodTree method) {
        @Nullable Element e = elementFromTree(method);
        if (!(e instanceof Symbol)) {
            return false;
        }

        if ((((@NonNull Symbol) e).flags() & Flags.ANONCONSTR) != 0) {
            return true;
        }

        return false;
    }

    /**
     * Converts the given AnnotationTrees to AnnotationMirrors.
     *
     * @param annoTrees list of annotation trees to convert to annotation mirrors
     * @return list of annotation mirrors that represent the given annotation trees
     */
    public static List<AnnotationMirror> annotationsFromTypeAnnotationTrees(
            List<? extends AnnotationTree> annoTrees) {
        return SystemUtil.mapList(TreeUtils::annotationFromAnnotationTree, annoTrees);
    }

    /**
     * Converts the given AnnotationTree to an AnnotationMirror.
     *
     * @param tree annotation tree to convert to an annotation mirror
     * @return annotation mirror that represent the given annotation tree
     */
    public static AnnotationMirror annotationFromAnnotationTree(AnnotationTree tree) {
        return ((JCAnnotation) tree).attribute;
    }

    /**
     * Converts the given AnnotatedTypeTree to a list of AnnotationMirrors.
     *
     * @param tree annotated type tree to convert
     * @return list of AnnotationMirrors from the tree
     */
    public static List<? extends AnnotationMirror> annotationsFromTree(AnnotatedTypeTree tree) {
        return annotationsFromTypeAnnotationTrees(((JCAnnotatedType) tree).annotations);
    }

    /**
     * Converts the given TypeParameterTree to a list of AnnotationMirrors.
     *
     * @param tree type parameter tree to convert
     * @return list of AnnotationMirrors from the tree
     */
    public static List<? extends AnnotationMirror> annotationsFromTree(TypeParameterTree tree) {
        return annotationsFromTypeAnnotationTrees(((JCTypeParameter) tree).annotations);
    }

    /**
     * Converts the given NewArrayTree to a list of AnnotationMirrors.
     *
     * @param tree new array tree
     * @return list of AnnotationMirrors from the tree
     */
    public static List<? extends AnnotationMirror> annotationsFromArrayCreation(
            NewArrayTree tree, int level) {

        assert tree instanceof JCNewArray;
        final JCNewArray newArray = ((JCNewArray) tree);

        if (level == -1) {
            return annotationsFromTypeAnnotationTrees(newArray.annotations);
        }

        if (newArray.dimAnnotations.length() > 0
                && (level >= 0)
                && (level < newArray.dimAnnotations.size())) {
            return annotationsFromTypeAnnotationTrees(newArray.dimAnnotations.get(level));
        }

        return Collections.emptyList();
    }

    /**
     * Returns true if the tree is the declaration or use of a local variable.
     *
     * @return true if the tree is the declaration or use of a local variable
     */
    public static boolean isLocalVariable(Tree tree) {
        if (tree.getKind() == Kind.VARIABLE) {
            return elementFromDeclaration((VariableTree) tree).getKind()
                    == ElementKind.LOCAL_VARIABLE;
        } else if (tree.getKind() == Kind.IDENTIFIER) {
            ExpressionTree etree = (ExpressionTree) tree;
            assert isUseOfElement(etree) : "@AssumeAssertion(nullness): tree kind";
            return elementFromUse(etree).getKind() == ElementKind.LOCAL_VARIABLE;
        }
        return false;
    }

    /**
     * Returns the type as a TypeMirror of {@code tree}. To obtain {@code tree}'s
     * AnnotatedTypeMirror, call {@code AnnotatedTypeFactory.getAnnotatedType()}.
     *
     * @return the type as a TypeMirror of {@code tree}
     */
    public static TypeMirror typeOf(Tree tree) {
        return ((JCTree) tree).type;
    }

    /**
     * The type of the lambda or method reference tree is a functional interface type. This method
     * returns the single abstract method declared by that functional interface. (The type of this
     * method is referred to as the function type.)
     *
     * @param tree lambda or member reference tree
     * @param env ProcessingEnvironment
     * @return the single abstract method declared by the type of the tree
     */
    public static Symbol findFunction(Tree tree, ProcessingEnvironment env) {
        Context ctx = ((JavacProcessingEnvironment) env).getContext();
        Types javacTypes = Types.instance(ctx);
        return javacTypes.findDescriptorSymbol(((Type) typeOf(tree)).asElement());
    }

    /**
     * Returns true if {@code tree} is an implicitly typed lambda.
     *
     * <p>A lambda expression whose formal type parameters have inferred types is an implicitly
     * typed lambda. (See JLS 15.27.1)
     *
     * @param tree any kind of tree
     * @return true iff {@code tree} is an implicitly typed lambda
     */
    public static boolean isImplicitlyTypedLambda(Tree tree) {
        return tree.getKind() == Kind.LAMBDA_EXPRESSION
                && ((JCLambda) tree).paramKind == ParameterKind.IMPLICIT;
    }

    /**
     * Determine whether an expression {@link ExpressionTree} has the constant value true, according
     * to the compiler logic.
     *
     * @param node the expression to be checked
     * @return true if {@code node} has the constant value true
     */
    public static boolean isExprConstTrue(final ExpressionTree node) {
        assert node instanceof JCExpression;
        if (((JCExpression) node).type.isTrue()) {
            return true;
        }
        ExpressionTree tree = TreeUtils.withoutParens(node);
        if (tree instanceof JCTree.JCBinary) {
            JCBinary binTree = (JCBinary) tree;
            JCExpression ltree = binTree.lhs;
            JCExpression rtree = binTree.rhs;
            switch (binTree.getTag()) {
                case AND:
                    return isExprConstTrue(ltree) && isExprConstTrue(rtree);
                case OR:
                    return isExprConstTrue(ltree) || isExprConstTrue(rtree);
                default:
                    break;
            }
        }
=======
  // Class cannot be instantiated.
  private TreeUtils() {
    throw new AssertionError("Class TreeUtils cannot be instantiated.");
  }

  /** Unique IDs for trees. */
  public static final UniqueIdMap<Tree> treeUids = new UniqueIdMap<>();

  /**
   * Checks if the provided method is a constructor method or no.
   *
   * @param tree a tree defining the method
   * @return true iff tree describes a constructor
   */
  public static boolean isConstructor(final MethodTree tree) {
    return tree.getName().contentEquals("<init>");
  }

  /**
   * Checks if the method invocation is a call to super.
   *
   * @param tree a tree defining a method invocation
   * @return true iff tree describes a call to super
   */
  public static boolean isSuperConstructorCall(MethodInvocationTree tree) {
    return isNamedMethodCall("super", tree);
  }

  /**
   * Checks if the method invocation is a call to "this".
   *
   * @param tree a tree defining a method invocation
   * @return true iff tree describes a call to this
   */
  public static boolean isThisConstructorCall(MethodInvocationTree tree) {
    return isNamedMethodCall("this", tree);
  }

  /**
   * Checks if the method call is a call to the given method name.
   *
   * @param name a method name
   * @param tree a tree defining a method invocation
   * @return true iff tree is a call to the given method
   */
  private static boolean isNamedMethodCall(String name, MethodInvocationTree tree) {
    return getMethodName(tree.getMethodSelect()).contentEquals(name);
  }

  /**
   * Returns true if the tree is a tree that 'looks like' either an access of a field or an
   * invocation of a method that are owned by the same accessing instance.
   *
   * <p>It would only return true if the access tree is of the form:
   *
   * <pre>
   *   field
   *   this.field
   *
   *   method()
   *   this.method()
   * </pre>
   *
   * It does not perform any semantical check to differentiate between fields and local variables;
   * local methods or imported static methods.
   *
   * @param tree expression tree representing an access to object member
   * @return {@code true} iff the member is a member of {@code this} instance
   */
  public static boolean isSelfAccess(final ExpressionTree tree) {
    ExpressionTree tr = TreeUtils.withoutParens(tree);
    // If method invocation check the method select
    if (tr.getKind() == Tree.Kind.ARRAY_ACCESS) {
      return false;
    }

    if (tree.getKind() == Tree.Kind.METHOD_INVOCATION) {
      tr = ((MethodInvocationTree) tree).getMethodSelect();
    }
    tr = TreeUtils.withoutParens(tr);
    if (tr.getKind() == Tree.Kind.TYPE_CAST) {
      tr = ((TypeCastTree) tr).getExpression();
    }
    tr = TreeUtils.withoutParens(tr);

    if (tr.getKind() == Tree.Kind.IDENTIFIER) {
      return true;
    }

    if (tr.getKind() == Tree.Kind.MEMBER_SELECT) {
      tr = ((MemberSelectTree) tr).getExpression();
      if (tr.getKind() == Tree.Kind.IDENTIFIER) {
        Name ident = ((IdentifierTree) tr).getName();
        return ident.contentEquals("this") || ident.contentEquals("super");
      }
    }

    return false;
  }

  /**
   * If the given tree is a parenthesized tree, return the enclosed non-parenthesized tree.
   * Otherwise, return the same tree.
   *
   * @param tree an expression tree
   * @return the outermost non-parenthesized tree enclosed by the given tree
   */
  @SuppressWarnings("interning:return") // polymorphism implementation
  public static @PolyInterned ExpressionTree withoutParens(
      final @PolyInterned ExpressionTree tree) {
    ExpressionTree t = tree;
    while (t.getKind() == Tree.Kind.PARENTHESIZED) {
      t = ((ParenthesizedTree) t).getExpression();
    }
    return t;
  }

  /**
   * Gets the {@link Element} for the given Tree API node. For an object instantiation returns the
   * value of the {@link JCNewClass#constructor} field. Note that this result might differ from the
   * result of {@link TreeUtils#constructor(NewClassTree)}.
   *
   * @param tree the {@link Tree} node to get the symbol for
   * @throws IllegalArgumentException if {@code tree} is null or is not a valid javac-internal tree
   *     (JCTree)
   * @return the {@link Symbol} for the given tree, or null if one could not be found
   */
  @Pure
  public static @Nullable Element elementFromTree(Tree tree) {
    if (tree == null) {
      throw new BugInCF("InternalUtils.symbol: tree is null");
    }

    if (!(tree instanceof JCTree)) {
      throw new BugInCF("InternalUtils.symbol: tree is not a valid Javac tree");
    }

    if (isExpressionTree(tree)) {
      tree = withoutParens((ExpressionTree) tree);
    }

    switch (tree.getKind()) {
        // symbol() only works on MethodSelects, so we need to get it manually
        // for method invocations.
      case METHOD_INVOCATION:
        return TreeInfo.symbol(((JCMethodInvocation) tree).getMethodSelect());

      case ASSIGNMENT:
        return TreeInfo.symbol((JCTree) ((AssignmentTree) tree).getVariable());

      case ARRAY_ACCESS:
        return elementFromTree(((ArrayAccessTree) tree).getExpression());

      case NEW_CLASS:
        return ((JCNewClass) tree).constructor;

      case MEMBER_REFERENCE:
        // TreeInfo.symbol, which is used in the default case, didn't handle
        // member references until JDK8u20. So handle it here.
        return ((JCMemberReference) tree).sym;

      default:
        if (isTypeDeclaration(tree)
            || tree.getKind() == Tree.Kind.VARIABLE
            || tree.getKind() == Tree.Kind.METHOD) {
          return TreeInfo.symbolFor((JCTree) tree);
        }
        return TreeInfo.symbol((JCTree) tree);
    }
  }

  /**
   * Gets the element for a class corresponding to a declaration.
   *
   * @param node class declaration
   * @return the element for the given class
   */
  public static TypeElement elementFromDeclaration(ClassTree node) {
    TypeElement elt = (TypeElement) TreeUtils.elementFromTree(node);
    assert elt != null : "@AssumeAssertion(nullness): tree kind";
    return elt;
  }

  /**
   * Gets the element for a method corresponding to a declaration.
   *
   * @return the element for the given method
   */
  public static ExecutableElement elementFromDeclaration(MethodTree node) {
    ExecutableElement elt = (ExecutableElement) TreeUtils.elementFromTree(node);
    assert elt != null : "@AssumeAssertion(nullness): tree kind";
    return elt;
  }

  /**
   * Gets the element for a variable corresponding to its declaration.
   *
   * @return the element for the given variable
   */
  public static VariableElement elementFromDeclaration(VariableTree node) {
    VariableElement elt = (VariableElement) TreeUtils.elementFromTree(node);
    assert elt != null : "@AssumeAssertion(nullness): tree kind";
    return elt;
  }

  /**
   * Gets the element for the declaration corresponding to this use of an element. To get the
   * element for a declaration, use {@link #elementFromDeclaration(ClassTree)}, {@link
   * #elementFromDeclaration(MethodTree)}, or {@link #elementFromDeclaration(VariableTree)} instead.
   *
   * <p>This method is just a wrapper around {@link TreeUtils#elementFromTree(Tree)}, but this class
   * might be the first place someone looks for this functionality.
   *
   * @param node the tree corresponding to a use of an element
   * @return the element for the corresponding declaration, {@code null} otherwise
   */
  @Pure
  public static @Nullable Element elementFromUse(ExpressionTree node) {
    return TreeUtils.elementFromTree(node);
  }

  /**
   * Returns the ExecutableElement for the called method, from a call.
   *
   * @param node a method call
   * @return the ExecutableElement for the called method
   */
  @Pure
  public static ExecutableElement elementFromUse(MethodInvocationTree node) {
    Element el = TreeUtils.elementFromTree(node);
    if (!(el instanceof ExecutableElement)) {
      throw new BugInCF("Method elements should be ExecutableElement. Found: %s", el);
    }
    return (ExecutableElement) el;
  }

  /**
   * Gets the ExecutableElement for the called constructor, from a constructor invocation.
   *
   * @param node a constructor invocation
   * @return the ExecutableElement for the called constructor
   * @see #constructor(NewClassTree)
   */
  @Pure
  public static ExecutableElement elementFromUse(NewClassTree node) {
    Element el = TreeUtils.elementFromTree(node);
    if (!(el instanceof ExecutableElement)) {
      throw new BugInCF("Constructor elements should  be ExecutableElement. Found: %s", el);
    }
    return (ExecutableElement) el;
  }

  /**
   * Determines the symbol for a constructor given an invocation via {@code new}.
   *
   * <p>If the tree is a declaration of an anonymous class, then method returns constructor that
   * gets invoked in the extended class, rather than the anonymous constructor implicitly added by
   * the constructor (JLS 15.9.5.1)
   *
   * @see #elementFromUse(NewClassTree)
   * @param tree the constructor invocation
   * @return the {@link ExecutableElement} corresponding to the constructor call in {@code tree}
   */
  public static ExecutableElement constructor(NewClassTree tree) {

    if (!(tree instanceof JCTree.JCNewClass)) {
      throw new BugInCF("InternalUtils.constructor: not a javac internal tree");
    }

    JCNewClass newClassTree = (JCNewClass) tree;

    if (tree.getClassBody() != null) {
      // anonymous constructor bodies should contain exactly one statement
      // in the form:
      //    super(arg1, ...)
      // or
      //    o.super(arg1, ...)
      //
      // which is a method invocation (!) to the actual constructor

      // the method call is guaranteed to return nonnull
      JCMethodDecl anonConstructor =
          (JCMethodDecl) TreeInfo.declarationFor(newClassTree.constructor, newClassTree);
      assert anonConstructor != null;
      assert anonConstructor.body.stats.size() == 1;
      JCExpressionStatement stmt = (JCExpressionStatement) anonConstructor.body.stats.head;
      JCTree.JCMethodInvocation superInvok = (JCMethodInvocation) stmt.expr;
      return (ExecutableElement) TreeInfo.symbol(superInvok.meth);
    } else {
      Element e = newClassTree.constructor;
      return (ExecutableElement) e;
    }
  }

  /**
   * Determine whether the given ExpressionTree has an underlying element.
   *
   * @param node the ExpressionTree to test
   * @return whether the tree refers to an identifier, member select, or method invocation
   */
  @EnsuresNonNullIf(result = true, expression = "elementFromUse(#1)")
  @Pure
  public static boolean isUseOfElement(ExpressionTree node) {
    ExpressionTree realnode = TreeUtils.withoutParens(node);
    switch (realnode.getKind()) {
      case IDENTIFIER:
      case MEMBER_SELECT:
      case METHOD_INVOCATION:
      case NEW_CLASS:
        assert elementFromUse(node) != null : "@AssumeAssertion(nullness): inspection";
        return true;
      default:
        return false;
    }
  }

  /**
   * Returns true if {@code tree} has a synthetic argument.
   *
   * <p>For some anonymous classes with an explicit enclosing expression, javac creates a synthetic
   * argument to the constructor that is the enclosing expression of the NewClassTree. Suppose a
   * programmer writes:
   *
   * <pre>{@code class Outer {
   *   class Inner { }
   *     void method() {
   *       this.new Inner(){};
   *     }
   * }}</pre>
   *
   * Java 9 javac creates the following synthetic tree for {@code this.new Inner(){}}:
   *
   * <pre>{@code new Inner(this) {
   *   (.Outer x0) {
   *     x0.super();
   *   }
   * }}</pre>
   *
   * Java 11 javac creates a different tree without the synthetic argument for {@code this.new
   * Inner(){}}; the first line in the below code differs:
   *
   * <pre>{@code this.new Inner() {
   *   (.Outer x0) {
   *     x0.super();
   *   }
   * }}</pre>
   *
   * @param tree a new class tree
   * @return true if {@code tree} has a synthetic argument
   */
  public static boolean hasSyntheticArgument(NewClassTree tree) {
    if (tree.getClassBody() == null || tree.getEnclosingExpression() != null) {
      return false;
    }
    for (Tree member : tree.getClassBody().getMembers()) {
      if (member.getKind() == Tree.Kind.METHOD && isConstructor((MethodTree) member)) {
        MethodTree methodTree = (MethodTree) member;
        StatementTree f = methodTree.getBody().getStatements().get(0);
        return TreeUtils.getReceiverTree(((ExpressionStatementTree) f).getExpression()) != null;
      }
    }
    return false;
  }
  /**
   * Returns the name of the invoked method.
   *
   * @return the name of the invoked method
   */
  public static Name methodName(MethodInvocationTree node) {
    ExpressionTree expr = node.getMethodSelect();
    if (expr.getKind() == Tree.Kind.IDENTIFIER) {
      return ((IdentifierTree) expr).getName();
    } else if (expr.getKind() == Tree.Kind.MEMBER_SELECT) {
      return ((MemberSelectTree) expr).getIdentifier();
    }
    throw new BugInCF("TreeUtils.methodName: cannot be here: " + node);
  }

  /**
   * Returns true if the first statement in the body is a self constructor invocation within a
   * constructor.
   *
   * @return true if the first statement in the body is a self constructor invocation within a
   *     constructor
   */
  public static boolean containsThisConstructorInvocation(MethodTree node) {
    if (!TreeUtils.isConstructor(node) || node.getBody().getStatements().isEmpty()) {
      return false;
    }

    StatementTree st = node.getBody().getStatements().get(0);
    if (!(st instanceof ExpressionStatementTree)
        || !(((ExpressionStatementTree) st).getExpression() instanceof MethodInvocationTree)) {
      return false;
    }

    MethodInvocationTree invocation =
        (MethodInvocationTree) ((ExpressionStatementTree) st).getExpression();

    return "this".contentEquals(TreeUtils.methodName(invocation));
  }

  /**
   * Returns the first statement of the tree if it is a block. If it is not a block or an empty
   * block, tree is returned.
   *
   * @param tree any kind of tree
   * @return the first statement of the tree if it is a block. If it is not a block or an empty
   *     block, tree is returned.
   */
  public static Tree firstStatement(Tree tree) {
    Tree first;
    if (tree.getKind() == Tree.Kind.BLOCK) {
      BlockTree block = (BlockTree) tree;
      if (block.getStatements().isEmpty()) {
        first = block;
      } else {
        first = block.getStatements().iterator().next();
      }
    } else {
      first = tree;
    }
    return first;
  }

  /**
   * Determine whether the given class contains an explicit constructor.
   *
   * @param node a class tree
   * @return true iff there is an explicit constructor
   */
  public static boolean hasExplicitConstructor(ClassTree node) {
    TypeElement elem = TreeUtils.elementFromDeclaration(node);
    for (ExecutableElement constructorElt :
        ElementFilter.constructorsIn(elem.getEnclosedElements())) {
      if (!isSynthetic(constructorElt)) {
        return true;
      }
    }
    return false;
  }

  /**
   * Returns true if the given method is synthetic. Also returns true if the method is a generated
   * default constructor, which does not appear in source code but is not considered synthetic.
   *
   * @param ee a method or constructor element
   * @return true iff the given method is synthetic
   */
  public static boolean isSynthetic(ExecutableElement ee) {
    MethodSymbol ms = (MethodSymbol) ee;
    long mod = ms.flags();
    // GENERATEDCONSTR is for generated constructors, which do not have SYNTHETIC set.
    return (mod & (Flags.SYNTHETIC | Flags.GENERATEDCONSTR)) != 0;
  }

  /**
   * Returns true if the given method is synthetic.
   *
   * @param node a method declaration tree
   * @return true iff the given method is synthetic
   */
  public static boolean isSynthetic(MethodTree node) {
    ExecutableElement ee = TreeUtils.elementFromDeclaration(node);
    return isSynthetic(ee);
  }

  /**
   * Returns true if the tree is of a diamond type. In contrast to the implementation in TreeInfo,
   * this version works on Trees.
   *
   * @see com.sun.tools.javac.tree.TreeInfo#isDiamond(JCTree)
   */
  public static boolean isDiamondTree(Tree tree) {
    switch (tree.getKind()) {
      case ANNOTATED_TYPE:
        return isDiamondTree(((AnnotatedTypeTree) tree).getUnderlyingType());
      case PARAMETERIZED_TYPE:
        return ((ParameterizedTypeTree) tree).getTypeArguments().isEmpty();
      case NEW_CLASS:
        return isDiamondTree(((NewClassTree) tree).getIdentifier());
      default:
>>>>>>> ebd59474
        return false;
    }

    /**
     * Return toString(), but without line separators.
     *
     * @param tree a tree
     * @return a one-line string representation of the tree
     */
    public static String toStringOneLine(Tree tree) {
        return tree.toString().trim().replaceAll("\\s+", " ");
    }

    /**
     * Return either {@link #toStringOneLine} if it is no more than {@code length} characters, or
     * {@link #toStringOneLine} quoted and truncated.
     *
     * @param tree a tree
     * @param length the maximum length for the result; must be at least 6
     * @return a one-line string representation of the tree that is no longer than {@code length}
     *     characters long
     */
    public static String toStringTruncated(Tree tree, int length) {
        if (length < 6) {
            throw new IllegalArgumentException("bad length " + length);
        }
        String result = toStringOneLine(tree);
        if (result.length() > length) {
            // The quoting increases the likelihood that all delimiters are balanced in the result.
            // That makes it easier to manipulate the result (such as skipping over it) in an
            // editor.  The quoting also makes clear that the value is truncated.
            result = "\"" + result.substring(0, length - 5) + "...\"";
        }
        return result;
    }


    /**
     * Given a javac ExpressionTree representing a fully qualified name such as "java.lang.Object",
     * creates a String containing the name.
     *
     * @param nameExpr an ExpressionTree representing a fully qualified name
     * @return a String representation of the fully qualified name
     */
    public static String nameExpressionToString(ExpressionTree nameExpr) {
        TreeVisitor<String, Void> visitor =
                new SimpleTreeVisitor<String, Void>() {
                    @Override
                    public String visitIdentifier(IdentifierTree node, Void p) {
                        return node.toString();
                    }

                    @Override
                    public String visitMemberSelect(MemberSelectTree node, Void p) {
                        return node.getExpression().accept(this, null)
                                + "."
                                + node.getIdentifier().toString();
                    }
                };
        return nameExpr.accept(visitor, null);
    }

    /**
     * Returns true if the binary operator may do a widening primitive conversion. See <a
     * href="https://docs.oracle.com/javase/specs/jls/se11/html/jls-5.html">JLS chapter 5</a>.
     *
     * @param node a binary tree
     * @return true if the tree's operator does numeric promotion on its arguments
     */
    public static boolean isWideningBinary(BinaryTree node) {
        switch (node.getKind()) {
            case LEFT_SHIFT:
            case LEFT_SHIFT_ASSIGNMENT:
            case RIGHT_SHIFT:
            case RIGHT_SHIFT_ASSIGNMENT:
            case UNSIGNED_RIGHT_SHIFT:
            case UNSIGNED_RIGHT_SHIFT_ASSIGNMENT:
                // Strictly speaking,  these operators do unary promotion on each argument
                // separately.
                return true;

            case MULTIPLY:
            case MULTIPLY_ASSIGNMENT:
            case DIVIDE:
            case DIVIDE_ASSIGNMENT:
            case REMAINDER:
            case REMAINDER_ASSIGNMENT:
            case PLUS:
            case PLUS_ASSIGNMENT:
            case MINUS:
            case MINUS_ASSIGNMENT:

            case LESS_THAN:
            case LESS_THAN_EQUAL:
            case GREATER_THAN:
            case GREATER_THAN_EQUAL:
            case EQUAL_TO:
            case NOT_EQUAL_TO:

            case AND:
            case XOR:
            case OR:
                // These operators do binary promotion on the two arguments together.
                return true;

                // TODO: CONDITIONAL_EXPRESSION (?:) sometimes does numeric promotion.

            default:
                return false;
        }
    }

    /**
     * Returns the annotations explicitly written on the given type.
     *
     * @param annoTrees annotations written before a variable/method declaration; null if this type
     *     is not from such a location. This might contain type annotations that the Java parser
     *     attached to the declaration rather than to the type.
     * @param typeTree the type whose annotations to return
     * @return the annotations explicitly written on the given type
     */
    public static List<? extends AnnotationTree> getExplicitAnnotationTrees(
            @Nullable List<? extends AnnotationTree> annoTrees, Tree typeTree) {
        while (true) {
            switch (typeTree.getKind()) {
                case IDENTIFIER:
                case PRIMITIVE_TYPE:
                    if (annoTrees == null) {
                        return Collections.emptyList();
                    }
                    return annoTrees;
                case ANNOTATED_TYPE:
                    return ((AnnotatedTypeTree) typeTree).getAnnotations();
                case ARRAY_TYPE:
                case TYPE_PARAMETER:
                case UNBOUNDED_WILDCARD:
                case EXTENDS_WILDCARD:
                case SUPER_WILDCARD:
                    return Collections.emptyList();
                case MEMBER_SELECT:
                    if (annoTrees == null) {
                        return Collections.emptyList();
                    }
                    typeTree = ((MemberSelectTree) typeTree).getExpression();
                    break;
                case PARAMETERIZED_TYPE:
                    typeTree = ((ParameterizedTypeTree) typeTree).getType();
                    break;
                case UNION_TYPE:
                    List<AnnotationTree> result = new ArrayList<>();
                    for (Tree alternative : ((UnionTypeTree) typeTree).getTypeAlternatives()) {
                        result.addAll(getExplicitAnnotationTrees(null, alternative));
                    }
                    return result;
                default:
                    throw new BugInCF(
                            "what typeTree? %s %s %s",
                            typeTree.getKind(), typeTree.getClass(), typeTree);
            }
        }
    }

    /**
     * Return a tree for the default value of the given type. The default value is 0, false, or
     * null.
     *
     * @param typeMirror a type
     * @param processingEnv the processing environment
     * @return a tree for {@code type}'s default value
     */
    public static LiteralTree getDefaultValueTree(
            TypeMirror typeMirror, ProcessingEnvironment processingEnv) {
        switch (typeMirror.getKind()) {
            case BYTE:
                return TreeUtils.createLiteral(TypeTag.BYTE, (byte) 0, typeMirror, processingEnv);
            case CHAR:
                return TreeUtils.createLiteral(TypeTag.CHAR, '\u0000', typeMirror, processingEnv);
            case SHORT:
                return TreeUtils.createLiteral(TypeTag.SHORT, (short) 0, typeMirror, processingEnv);
            case LONG:
                return TreeUtils.createLiteral(TypeTag.LONG, 0L, typeMirror, processingEnv);
            case FLOAT:
                return TreeUtils.createLiteral(TypeTag.FLOAT, 0.0f, typeMirror, processingEnv);
            case INT:
                return TreeUtils.createLiteral(TypeTag.INT, 0, typeMirror, processingEnv);
            case DOUBLE:
                return TreeUtils.createLiteral(TypeTag.DOUBLE, 0.0d, typeMirror, processingEnv);
            case BOOLEAN:
                return TreeUtils.createLiteral(TypeTag.BOOLEAN, false, typeMirror, processingEnv);
            default:
                return TreeUtils.createLiteral(TypeTag.BOT, null, typeMirror, processingEnv);
        }
    }

    /**
     * Creates a LiteralTree for the given value.
     *
     * @param typeTag the literal's type tag
     * @param value a wrapped primitive, null, or a String
     * @param typeMirror the typeMirror for the literal
     * @param processingEnv the processing environment
     * @return a LiteralTree for the given type tag and value
     */
    public static LiteralTree createLiteral(
            TypeTag typeTag,
            @Nullable Object value,
            TypeMirror typeMirror,
            ProcessingEnvironment processingEnv) {
        Context context = ((JavacProcessingEnvironment) processingEnv).getContext();
        TreeMaker maker = TreeMaker.instance(context);
        LiteralTree result = maker.Literal(typeTag, value);
        ((JCLiteral) result).type = (Type) typeMirror;
        return result;
    }

    /**
     * Returns true if the given tree evaluates to {@code null}.
     *
     * @param t a tree
     * @return true if the given tree evaluates to {@code null}
     */
    public static boolean isNullExpression(Tree t) {
        while (true) {
            switch (t.getKind()) {
                case PARENTHESIZED:
                    t = ((ParenthesizedTree) t).getExpression();
                    break;
                case TYPE_CAST:
                    t = ((TypeCastTree) t).getExpression();
                    break;
                case NULL_LITERAL:
                    return true;
                default:
                    return false;
            }
        }
    }


    /**
     * Returns true if {@code tree} is an explicitly typed lambda.
     *
     * <p>An lambda whose formal type parameters have declared types or with no parameters is an
     * explicitly typed lambda. (See JLS 15.27.1)
     *
     * @param tree any kind of tree
     * @return true iff {@code tree} is an implicitly typed lambda.
     */
    public static boolean isExplicitlyTypeLambda(Tree tree) {
        return tree.getKind() == Kind.LAMBDA_EXPRESSION
                && ((JCLambda) tree).paramKind == ParameterKind.EXPLICIT;
    }

    /**
     * Returns all expressions that might be the result of {@code lambda}.
     *
     * @param lambda a lambda with or without a body
     * @return a list of expressions are returned by {@code lambda}
     */
    public static List<ExpressionTree> getReturnedExpressions(LambdaExpressionTree lambda) {
        if (lambda.getBodyKind() == BodyKind.EXPRESSION) {
            return Collections.singletonList((ExpressionTree) lambda.getBody());
        }

        List<ExpressionTree> list = new ArrayList<>();
        TreeScanner<Void, Void> scanner =
                new TreeScanner<Void, Void>() {
                    @Override
                    public Void visitReturn(ReturnTree tree, Void o) {
                        list.add(tree.getExpression());
                        return super.visitReturn(tree, o);
                    }
                };
        scanner.scan(lambda, null);
        return list;
    }

    /**
     * Returns whether or not {@code ref} is an exact method reference.
     *
     * <p>From JLS 15.13.1 "If there is only one possible compile-time declaration with only one
     * possible invocation, it is said to be exact."
     *
     * @param ref method reference
     * @return whether or not {@code ref} is an exact method reference
     */
    public static boolean isExactMethodReference(MemberReferenceTree ref) {
        // Seems like overloaded means the same thing as inexact.
        // overloadKind is set
        // com.sun.tools.javac.comp.DeferredAttr.DeferredChecker.visitReference()
        // IsExact: https://docs.oracle.com/javase/specs/jls/se8/html/jls-15.html#jls-15.13.1-400
        return ((JCMemberReference) ref).getOverloadKind() != OverloadKind.OVERLOADED;
    }

    /**
     * Returns whether or not {@code expression} is a poly expression as defined in JLS 15.2.
     *
     * @param expression expression
     * @return whether or not {@code expression} is a poly expression
     */
    public static boolean isPolyExpression(ExpressionTree expression) {
        if (expression instanceof JCTree.JCExpression) {
            return ((JCTree.JCExpression) expression).isPoly();
        }
        return false;
    }

    /**
     * Returns whether or not {@code expression} is a standalone expression as defined in JLS 15.2.
     *
     * @param expression expression
     * @return whether or not {@code expression} is a standalone expression
     */
    public static boolean isStandaloneExpression(ExpressionTree expression) {
        if (expression instanceof JCTree.JCExpression) {
            return ((JCTree.JCExpression) expression).isStandalone();
        }
        return false;
    }

    /**
     * Was applicability by variable arity invocation necessary to determine the method signature?
     *
     * <p>This isn't the same as {@link ExecutableElement#isVarArgs()}. That method returns true if
     * the method accepts a variable number of arguments. This method returns true if the method
     * invocation actually used that fact to invoke that method.
     *
     * @param methodInvocation method or constructor invocation
     * @return whether applicability by variable arity invocation necessary to determine the method
     *     signature
     */
    public static boolean isVarArgMethodCall(ExpressionTree methodInvocation) {
        if (methodInvocation.getKind() == Kind.METHOD_INVOCATION) {
            return ((JCMethodInvocation) methodInvocation).varargsElement != null;
        } else if (methodInvocation.getKind() == Kind.NEW_CLASS) {
            return ((JCNewClass) methodInvocation).varargsElement != null;
        } else {
<<<<<<< HEAD
            return false;
        }
    }

    /**
     * Is the tree a reference to a constructor of a generic class whose type argument isn't
     * specified?
     *
     * <p>For example, {@code HashSet::new)}.
     *
     * @param tree may or may not be a {@link MemberReferenceTree}
     * @return true if tree is a reference to a constructor of a generic class whose type argument
     *     isn't specified
     */
    public static boolean isDiamondMemberReference(ExpressionTree tree) {
        if (tree.getKind() != Kind.MEMBER_REFERENCE) {
            return false;
        }
        MemberReferenceTree memRef = (MemberReferenceTree) tree;
        TypeMirror type = TreeUtils.typeOf(memRef.getQualifierExpression());
        if (memRef.getMode() == ReferenceMode.NEW && type.getKind() == TypeKind.DECLARED) {
            TypeElement classEle = (TypeElement) ((Type) type).asElement();
            DeclaredType classTypeMirror = (DeclaredType) classEle.asType();
            return !classTypeMirror.getTypeArguments().isEmpty()
                    && ((Type) type).getTypeArguments().isEmpty();
        }
        return false;
    }

    /**
     * JLS 15.13.1: "The compile-time declaration of a method reference is the method to which the
     * expression refers."
     *
     * @param memberReferenceTree method reference
     * @param targetType target type
     * @param env processing environment
     * @return method to which the expression refers
     */
    public static ExecutableType compileTimeDeclarationType(
            MemberReferenceTree memberReferenceTree,
            TypeMirror targetType,
            ProcessingEnvironment env) {
        // The compile-time declaration is ((JCMemberReference) memberReferenceTree).sym.
        // However, to get the correct type, the declaration has to be modified based on the use.
        ExecutableElement ctDecl =
                (ExecutableElement) ((JCMemberReference) memberReferenceTree).sym;
        if (memberReferenceTree.getMode() == ReferenceMode.NEW) {
            if (isDiamondMemberReference(memberReferenceTree)) {
                DeclaredType receiver =
                        (DeclaredType)
                                TreeUtils.typeOf(memberReferenceTree.getQualifierExpression());
                return (ExecutableType) env.getTypeUtils().asMemberOf(receiver, ctDecl);
            }
            TypeMirror functionalType = TreeUtils.typeOf(memberReferenceTree);
            return TypesUtils.findFunctionType(functionalType, env);
        }
        JavacProcessingEnvironment javacEnv = (JavacProcessingEnvironment) env;
        Types types = Types.instance(javacEnv.getContext());

        ExecutableType type;
        switch (((JCMemberReference) memberReferenceTree).kind) {
            case UNBOUND: // ref is of form: Type :: instance method
                ExecutableType functionType = TypesUtils.findFunctionType(targetType, env);
                TypeMirror receiver = functionType.getParameterTypes().get(0);
                type = (ExecutableType) types.memberType((Type) receiver, (Symbol) ctDecl);
                break;
            case BOUND: // ref is of form: expression :: method
            case SUPER: // ref is of form: super :: method
                TypeMirror expr = TreeUtils.typeOf(((JCMemberReference) memberReferenceTree).expr);
                type = (ExecutableType) types.memberType((Type) expr, (Symbol) ctDecl);
                break;
            case STATIC: // ref is of form: Type :: static method
                type = (ExecutableType) ctDecl.asType();
                break;
            default:
                throw new RuntimeException();
        }

        if (memberReferenceTree.getTypeArguments() == null
                || memberReferenceTree.getTypeArguments().isEmpty()) {
            return type;
        }
        List<TypeMirror> args = new ArrayList<>();
        for (ExpressionTree tree : memberReferenceTree.getTypeArguments()) {
            args.add(TreeUtils.typeOf(tree));
        }
        return (ExecutableType) TypesUtils.substitute(type, type.getTypeVariables(), args, env);
    }
=======
          // It's a method call "m(foo)" without an explicit receiver
          return null;
        }
        break;
      case NEW_CLASS:
        receiver = ((NewClassTree) expression).getEnclosingExpression();
        break;
      case ARRAY_ACCESS:
        receiver = ((ArrayAccessTree) expression).getExpression();
        break;
      case MEMBER_SELECT:
        receiver = ((MemberSelectTree) expression).getExpression();
        // Avoid int.class
        if (receiver instanceof PrimitiveTypeTree) {
          return null;
        }
        break;
      case IDENTIFIER:
        // It's a field access on implicit this or a local variable/parameter.
        return null;
      default:
        return null;
    }
    if (receiver == null) {
      return null;
    }

    return TreeUtils.withoutParens(receiver);
  }

  // TODO: What about anonymous classes?
  // Adding Tree.Kind.NEW_CLASS here doesn't work, because then a
  // tree gets cast to ClassTree when it is actually a NewClassTree,
  // for example in enclosingClass above.
  /** The set of kinds that represent classes. */
  private static final Set<Tree.Kind> classTreeKinds;

  static {
    classTreeKinds = EnumSet.noneOf(Tree.Kind.class);
    for (Tree.Kind kind : Tree.Kind.values()) {
      if (kind.asInterface() == ClassTree.class) {
        classTreeKinds.add(kind);
      }
    }
  }

  /**
   * Return the set of kinds that represent classes.
   *
   * @return the set of kinds that represent classes
   */
  public static Set<Tree.Kind> classTreeKinds() {
    return classTreeKinds;
  }

  /**
   * Is the given tree kind a class, i.e. a class, enum, interface, or annotation type.
   *
   * @param tree the tree to test
   * @return true, iff the given kind is a class kind
   */
  public static boolean isClassTree(Tree tree) {
    return classTreeKinds().contains(tree.getKind());
  }

  private static final Set<Tree.Kind> typeTreeKinds =
      EnumSet.of(
          Tree.Kind.PRIMITIVE_TYPE,
          Tree.Kind.PARAMETERIZED_TYPE,
          Tree.Kind.TYPE_PARAMETER,
          Tree.Kind.ARRAY_TYPE,
          Tree.Kind.UNBOUNDED_WILDCARD,
          Tree.Kind.EXTENDS_WILDCARD,
          Tree.Kind.SUPER_WILDCARD,
          Tree.Kind.ANNOTATED_TYPE);

  public static Set<Tree.Kind> typeTreeKinds() {
    return typeTreeKinds;
  }

  /**
   * Is the given tree a type instantiation?
   *
   * <p>TODO: this is an under-approximation: e.g. an identifier could be either a type use or an
   * expression. How can we distinguish.
   *
   * @param tree the tree to test
   * @return true, iff the given tree is a type
   */
  public static boolean isTypeTree(Tree tree) {
    return typeTreeKinds().contains(tree.getKind());
  }

  /**
   * Returns true if the given element is an invocation of the method, or of any method that
   * overrides that one.
   */
  public static boolean isMethodInvocation(
      Tree tree, ExecutableElement method, ProcessingEnvironment env) {
    if (!(tree instanceof MethodInvocationTree)) {
      return false;
    }
    MethodInvocationTree methInvok = (MethodInvocationTree) tree;
    ExecutableElement invoked = TreeUtils.elementFromUse(methInvok);
    if (invoked == null) {
      return false;
    }
    return ElementUtils.isMethod(invoked, method, env);
  }

  /**
   * Returns true if the argument is an invocation of one of the given methods, or of any method
   * that overrides them.
   */
  public static boolean isMethodInvocation(
      Tree methodTree, List<ExecutableElement> methods, ProcessingEnvironment processingEnv) {
    if (!(methodTree instanceof MethodInvocationTree)) {
      return false;
    }
    for (ExecutableElement Method : methods) {
      if (isMethodInvocation(methodTree, Method, processingEnv)) {
        return true;
      }
    }
    return false;
  }

  /**
   * Returns the ExecutableElement for a method declaration. Errs if there is not exactly one
   * matching method. If more than one method takes the same number of formal parameters, then use
   * {@link #getMethod(String, String, ProcessingEnvironment, String...)}.
   *
   * @param type the class that contains the method
   * @param methodName the name of the method
   * @param params the number of formal parameters
   * @param env the processing environment
   * @return the ExecutableElement for the specified method
   */
  public static ExecutableElement getMethod(
      Class<?> type, String methodName, int params, ProcessingEnvironment env) {
    String typeName = type.getCanonicalName();
    if (typeName == null) {
      throw new BugInCF("class %s has no canonical name", type);
    }
    return getMethod(typeName, methodName, params, env);
  }

  /**
   * Returns the ExecutableElement for a method declaration. Errs if there is not exactly one
   * matching method. If more than one method takes the same number of formal parameters, then use
   * {@link #getMethod(String, String, ProcessingEnvironment, String...)}.
   *
   * @param typeName the class that contains the method
   * @param methodName the name of the method
   * @param params the number of formal parameters
   * @param env the processing environment
   * @return the ExecutableElement for the specified method
   */
  public static ExecutableElement getMethod(
      @FullyQualifiedName String typeName,
      String methodName,
      int params,
      ProcessingEnvironment env) {
    List<ExecutableElement> methods = getMethods(typeName, methodName, params, env);
    if (methods.size() == 1) {
      return methods.get(0);
    }
    throw new BugInCF(
        "TreeUtils.getMethod(%s, %s, %d): expected 1 match, found %d",
        typeName, methodName, params, methods.size());
  }

  /**
   * Returns the ExecutableElement for a method declaration. Returns null there is no matching
   * method. Errs if there is more than one matching method. If more than one method takes the same
   * number of formal parameters, then use {@link #getMethod(String, String, ProcessingEnvironment,
   * String...)}.
   *
   * @param typeName the class that contains the method
   * @param methodName the name of the method
   * @param params the number of formal parameters
   * @param env the processing environment
   * @return the ExecutableElement for the specified method, or null
   */
  public static @Nullable ExecutableElement getMethodOrNull(
      @FullyQualifiedName String typeName,
      String methodName,
      int params,
      ProcessingEnvironment env) {
    List<ExecutableElement> methods = getMethods(typeName, methodName, params, env);
    if (methods.size() == 0) {
      return null;
    } else if (methods.size() == 1) {
      return methods.get(0);
    } else {
      throw new BugInCF(
          "TreeUtils.getMethod(%s, %s, %d): expected 0 or 1 match, found %d",
          typeName, methodName, params, methods.size());
    }
  }

  /**
   * Returns all ExecutableElements for method declarations of methodName, in class typeName, with
   * params formal parameters.
   *
   * @param typeName the class that contains the method
   * @param methodName the name of the method
   * @param params the number of formal parameters
   * @param env the processing environment
   * @return the ExecutableElements for all matching methods
   */
  public static List<ExecutableElement> getMethods(
      @FullyQualifiedName String typeName,
      String methodName,
      int params,
      ProcessingEnvironment env) {
    List<ExecutableElement> methods = new ArrayList<>(1);
    TypeElement typeElt = env.getElementUtils().getTypeElement(typeName);
    if (typeElt == null) {
      throw new UserError("Configuration problem! Could not load type: " + typeName);
    }
    for (ExecutableElement exec : ElementFilter.methodsIn(typeElt.getEnclosedElements())) {
      if (exec.getSimpleName().contentEquals(methodName) && exec.getParameters().size() == params) {
        methods.add(exec);
      }
    }
    return methods;
  }

  /**
   * Returns the ExecutableElement for a method declaration. Errs if there is no matching method.
   *
   * @param type the class that contains the method
   * @param methodName the name of the method
   * @param env the processing environment
   * @param paramTypes the method's formal parameter types
   * @return the ExecutableElement for the specified method
   */
  public static ExecutableElement getMethod(
      Class<?> type, String methodName, ProcessingEnvironment env, String... paramTypes) {
    String typeName = type.getCanonicalName();
    if (typeName == null) {
      throw new BugInCF("class %s has no canonical name", type);
    }
    return getMethod(typeName, methodName, env, paramTypes);
  }

  /**
   * Returns the ExecutableElement for a method declaration. Errs if there is no matching method.
   *
   * @param typeName the class that contains the method
   * @param methodName the name of the method
   * @param env the processing environment
   * @param paramTypes the method's formal parameter types
   * @return the ExecutableElement for the specified method
   */
  public static ExecutableElement getMethod(
      @FullyQualifiedName String typeName,
      String methodName,
      ProcessingEnvironment env,
      String... paramTypes) {
    TypeElement typeElt = env.getElementUtils().getTypeElement(typeName);
    for (ExecutableElement exec : ElementFilter.methodsIn(typeElt.getEnclosedElements())) {
      if (exec.getSimpleName().contentEquals(methodName)
          && exec.getParameters().size() == paramTypes.length) {
        boolean typesMatch = true;
        List<? extends VariableElement> params = exec.getParameters();
        for (int i = 0; i < paramTypes.length; i++) {
          VariableElement ve = params.get(i);
          TypeMirror tm = TypeAnnotationUtils.unannotatedType(ve.asType());
          if (!tm.toString().equals(paramTypes[i])) {
            typesMatch = false;
            break;
          }
        }
        if (typesMatch) {
          return exec;
        }
      }
    }
    List<String> candidates = new ArrayList<>();
    for (ExecutableElement exec : ElementFilter.methodsIn(typeElt.getEnclosedElements())) {
      if (exec.getSimpleName().contentEquals(methodName)) {
        candidates.add(executableElementToString(exec));
      }
    }
    if (candidates.isEmpty()) {
      for (ExecutableElement exec : ElementFilter.methodsIn(typeElt.getEnclosedElements())) {
        candidates.add(executableElementToString(exec));
      }
    }
    throw new BugInCF(
        "TreeUtils.getMethod: found no match for %s.%s(%s); candidates: %s",
        typeName, methodName, Arrays.toString(paramTypes), candidates);
  }

  /**
   * Formats the ExecutableElement in the way that getMethod() expects it.
   *
   * @param exec an executable element
   * @return the ExecutableElement, formatted in the way that getMethod() expects it
   */
  private static String executableElementToString(ExecutableElement exec) {
    StringJoiner result = new StringJoiner(", ", exec.getSimpleName() + "(", ")");
    for (VariableElement param : exec.getParameters()) {
      result.add(TypeAnnotationUtils.unannotatedType(param.asType()).toString());
    }
    return result.toString();
  }

  /**
   * Determine whether the given expression is either "this" or an outer "C.this".
   *
   * <p>TODO: Should this also handle "super"?
   */
  public static boolean isExplicitThisDereference(ExpressionTree tree) {
    if (tree.getKind() == Tree.Kind.IDENTIFIER
        && ((IdentifierTree) tree).getName().contentEquals("this")) {
      // Explicit this reference "this"
      return true;
    }

    if (tree.getKind() != Tree.Kind.MEMBER_SELECT) {
      return false;
    }

    MemberSelectTree memSelTree = (MemberSelectTree) tree;
    if (memSelTree.getIdentifier().contentEquals("this")) {
      // Outer this reference "C.this"
      return true;
    }
    return false;
  }

  /**
   * Determine whether {@code tree} is a class literal, such as
   *
   * <pre>
   *   <em>Object</em> . <em>class</em>
   * </pre>
   *
   * @return true iff if tree is a class literal
   */
  public static boolean isClassLiteral(Tree tree) {
    if (tree.getKind() != Tree.Kind.MEMBER_SELECT) {
      return false;
    }
    return "class".equals(((MemberSelectTree) tree).getIdentifier().toString());
  }

  /**
   * Determine whether {@code tree} is a field access expression, such as
   *
   * <pre>
   *   <em>f</em>
   *   <em>obj</em> . <em>f</em>
   * </pre>
   *
   * This method currently also returns true for class literals and qualified this.
   *
   * @param tree a tree that might be a field access
   * @return true iff if tree is a field access expression (implicit or explicit)
   */
  public static boolean isFieldAccess(Tree tree) {
    if (tree.getKind() == Tree.Kind.MEMBER_SELECT) {
      // explicit member access (or a class literal or a qualified this)
      MemberSelectTree memberSelect = (MemberSelectTree) tree;
      assert isUseOfElement(memberSelect) : "@AssumeAssertion(nullness): tree kind";
      Element el = TreeUtils.elementFromUse(memberSelect);
      return el.getKind().isField();
    } else if (tree.getKind() == Tree.Kind.IDENTIFIER) {
      // implicit field access
      IdentifierTree ident = (IdentifierTree) tree;
      assert isUseOfElement(ident) : "@AssumeAssertion(nullness): tree kind";
      Element el = TreeUtils.elementFromUse(ident);
      return el.getKind().isField()
          && !ident.getName().contentEquals("this")
          && !ident.getName().contentEquals("super");
    }
    return false;
  }

  /**
   * Compute the name of the field that the field access {@code tree} accesses. Requires {@code
   * tree} to be a field access, as determined by {@code isFieldAccess} (which currently also
   * returns true for class literals and qualified this).
   *
   * @param tree a field access tree
   * @return the name of the field accessed by {@code tree}
   */
  public static String getFieldName(Tree tree) {
    assert isFieldAccess(tree);
    if (tree.getKind() == Tree.Kind.MEMBER_SELECT) {
      MemberSelectTree mtree = (MemberSelectTree) tree;
      return mtree.getIdentifier().toString();
    } else {
      IdentifierTree itree = (IdentifierTree) tree;
      return itree.getName().toString();
    }
  }

  /**
   * Determine whether {@code tree} refers to a method element, such as.
   *
   * <pre>
   *   <em>m</em>(...)
   *   <em>obj</em> . <em>m</em>(...)
   * </pre>
   *
   * @return true iff if tree is a method access expression (implicit or explicit)
   */
  public static boolean isMethodAccess(Tree tree) {
    if (tree.getKind() == Tree.Kind.MEMBER_SELECT) {
      // explicit method access
      MemberSelectTree memberSelect = (MemberSelectTree) tree;
      assert isUseOfElement(memberSelect) : "@AssumeAssertion(nullness): tree kind";
      Element el = TreeUtils.elementFromUse(memberSelect);
      return el.getKind() == ElementKind.METHOD || el.getKind() == ElementKind.CONSTRUCTOR;
    } else if (tree.getKind() == Tree.Kind.IDENTIFIER) {
      // implicit method access
      IdentifierTree ident = (IdentifierTree) tree;
      // The field "super" and "this" are also legal methods
      if (ident.getName().contentEquals("super") || ident.getName().contentEquals("this")) {
        return true;
      }
      assert isUseOfElement(ident) : "@AssumeAssertion(nullness): tree kind";
      Element el = TreeUtils.elementFromUse(ident);
      return el.getKind() == ElementKind.METHOD || el.getKind() == ElementKind.CONSTRUCTOR;
    }
    return false;
  }

  /**
   * Compute the name of the method that the method access {@code tree} accesses. Requires {@code
   * tree} to be a method access, as determined by {@code isMethodAccess}.
   *
   * @param tree a method access tree
   * @return the name of the method accessed by {@code tree}
   */
  public static String getMethodName(Tree tree) {
    assert isMethodAccess(tree);
    if (tree.getKind() == Tree.Kind.MEMBER_SELECT) {
      MemberSelectTree mtree = (MemberSelectTree) tree;
      return mtree.getIdentifier().toString();
    } else {
      IdentifierTree itree = (IdentifierTree) tree;
      return itree.getName().toString();
    }
  }

  /**
   * Return {@code true} if and only if {@code tree} can have a type annotation.
   *
   * @return {@code true} if and only if {@code tree} can have a type annotation
   */
  // TODO: is this implementation precise enough? E.g. does a .class literal work correctly?
  public static boolean canHaveTypeAnnotation(Tree tree) {
    return ((JCTree) tree).type != null;
  }

  /**
   * Returns true if and only if the given {@code tree} represents a field access of the given
   * {@link VariableElement}.
   */
  public static boolean isSpecificFieldAccess(Tree tree, VariableElement var) {
    if (tree instanceof MemberSelectTree) {
      MemberSelectTree memSel = (MemberSelectTree) tree;
      assert isUseOfElement(memSel) : "@AssumeAssertion(nullness): tree kind";
      Element field = TreeUtils.elementFromUse(memSel);
      return field.equals(var);
    } else if (tree instanceof IdentifierTree) {
      IdentifierTree idTree = (IdentifierTree) tree;
      assert isUseOfElement(idTree) : "@AssumeAssertion(nullness): tree kind";
      Element field = TreeUtils.elementFromUse(idTree);
      return field.equals(var);
    } else {
      return false;
    }
  }

  /**
   * Returns the VariableElement for a field declaration.
   *
   * @param typeName the class where the field is declared
   * @param fieldName the name of the field
   * @param env the processing environment
   * @return the VariableElement for typeName.fieldName
   */
  public static VariableElement getField(
      @FullyQualifiedName String typeName, String fieldName, ProcessingEnvironment env) {
    TypeElement mapElt = env.getElementUtils().getTypeElement(typeName);
    for (VariableElement var : ElementFilter.fieldsIn(mapElt.getEnclosedElements())) {
      if (var.getSimpleName().contentEquals(fieldName)) {
        return var;
      }
    }
    throw new BugInCF("TreeUtils.getField: shouldn't be here");
  }

  /**
   * Determine whether the given tree represents an ExpressionTree.
   *
   * @param tree the Tree to test
   * @return whether the tree is an ExpressionTree
   */
  public static boolean isExpressionTree(Tree tree) {
    return tree instanceof ExpressionTree;
  }

  /**
   * Returns true if this is a super call to the {@link Enum} constructor.
   *
   * @param node the method invocation to check
   * @return true if this is a super call to the {@link Enum} constructor
   */
  public static boolean isEnumSuper(MethodInvocationTree node) {
    ExecutableElement ex = TreeUtils.elementFromUse(node);
    assert ex != null : "@AssumeAssertion(nullness): tree kind";
    Name name = ElementUtils.getQualifiedClassName(ex);
    assert name != null : "@AssumeAssertion(nullness): assumption";
    boolean correctClass = "java.lang.Enum".contentEquals(name);
    boolean correctMethod = "<init>".contentEquals(ex.getSimpleName());
    return correctClass && correctMethod;
  }

  /**
   * Determine whether the given tree represents a declaration of a type (including type
   * parameters).
   *
   * @param node the Tree to test
   * @return true if the tree is a type declaration
   */
  public static boolean isTypeDeclaration(Tree node) {
    return isClassTree(node) || node.getKind() == Tree.Kind.TYPE_PARAMETER;
  }

  /**
   * Returns whether or not tree is an access of array length.
   *
   * @param tree tree to check
   * @return true if tree is an access of array length
   */
  public static boolean isArrayLengthAccess(Tree tree) {
    if (tree.getKind() == Tree.Kind.MEMBER_SELECT
        && isFieldAccess(tree)
        && getFieldName(tree).equals("length")) {
      ExpressionTree expressionTree = ((MemberSelectTree) tree).getExpression();
      if (TreeUtils.typeOf(expressionTree).getKind() == TypeKind.ARRAY) {
        return true;
      }
    }
    return false;
  }

  /**
   * Determines whether or not the node referred to by the given {@link Tree} is an anonymous
   * constructor (the constructor for an anonymous class.
   *
   * @param method the {@link Tree} for a node that may be an anonymous constructor
   * @return true if the given path points to an anonymous constructor, false if it does not
   */
  public static boolean isAnonymousConstructor(final MethodTree method) {
    @Nullable Element e = elementFromTree(method);
    if (e == null || e.getKind() != ElementKind.CONSTRUCTOR) {
      return false;
    }
    TypeElement typeElement = (TypeElement) e.getEnclosingElement();
    return typeElement.getNestingKind() == NestingKind.ANONYMOUS;
  }

  /**
   * Converts the given AnnotationTrees to AnnotationMirrors.
   *
   * @param annoTrees list of annotation trees to convert to annotation mirrors
   * @return list of annotation mirrors that represent the given annotation trees
   */
  public static List<AnnotationMirror> annotationsFromTypeAnnotationTrees(
      List<? extends AnnotationTree> annoTrees) {
    return CollectionsPlume.mapList(TreeUtils::annotationFromAnnotationTree, annoTrees);
  }

  /**
   * Converts the given AnnotationTree to an AnnotationMirror.
   *
   * @param tree annotation tree to convert to an annotation mirror
   * @return annotation mirror that represent the given annotation tree
   */
  public static AnnotationMirror annotationFromAnnotationTree(AnnotationTree tree) {
    return ((JCAnnotation) tree).attribute;
  }

  /**
   * Converts the given AnnotatedTypeTree to a list of AnnotationMirrors.
   *
   * @param tree annotated type tree to convert
   * @return list of AnnotationMirrors from the tree
   */
  public static List<? extends AnnotationMirror> annotationsFromTree(AnnotatedTypeTree tree) {
    return annotationsFromTypeAnnotationTrees(((JCAnnotatedType) tree).annotations);
  }

  /**
   * Converts the given TypeParameterTree to a list of AnnotationMirrors.
   *
   * @param tree type parameter tree to convert
   * @return list of AnnotationMirrors from the tree
   */
  public static List<? extends AnnotationMirror> annotationsFromTree(TypeParameterTree tree) {
    return annotationsFromTypeAnnotationTrees(((JCTypeParameter) tree).annotations);
  }

  /**
   * Converts the given NewArrayTree to a list of AnnotationMirrors.
   *
   * @param tree new array tree
   * @return list of AnnotationMirrors from the tree
   */
  public static List<? extends AnnotationMirror> annotationsFromArrayCreation(
      NewArrayTree tree, int level) {

    assert tree instanceof JCNewArray;
    final JCNewArray newArray = ((JCNewArray) tree);

    if (level == -1) {
      return annotationsFromTypeAnnotationTrees(newArray.annotations);
    }

    if (newArray.dimAnnotations.length() > 0
        && (level >= 0)
        && (level < newArray.dimAnnotations.size())) {
      return annotationsFromTypeAnnotationTrees(newArray.dimAnnotations.get(level));
    }

    return Collections.emptyList();
  }

  /**
   * Returns true if the tree is the declaration or use of a local variable.
   *
   * @return true if the tree is the declaration or use of a local variable
   */
  public static boolean isLocalVariable(Tree tree) {
    if (tree.getKind() == Tree.Kind.VARIABLE) {
      return elementFromDeclaration((VariableTree) tree).getKind() == ElementKind.LOCAL_VARIABLE;
    } else if (tree.getKind() == Tree.Kind.IDENTIFIER) {
      ExpressionTree etree = (ExpressionTree) tree;
      assert isUseOfElement(etree) : "@AssumeAssertion(nullness): tree kind";
      return elementFromUse(etree).getKind() == ElementKind.LOCAL_VARIABLE;
    }
    return false;
  }

  /**
   * Returns the type as a TypeMirror of {@code tree}. To obtain {@code tree}'s AnnotatedTypeMirror,
   * call {@code AnnotatedTypeFactory.getAnnotatedType()}.
   *
   * @return the type as a TypeMirror of {@code tree}
   */
  public static TypeMirror typeOf(Tree tree) {
    return ((JCTree) tree).type;
  }

  /**
   * The type of the lambda or method reference tree is a functional interface type. This method
   * returns the single abstract method declared by that functional interface. (The type of this
   * method is referred to as the function type.)
   *
   * @param tree lambda or member reference tree
   * @param env ProcessingEnvironment
   * @return the single abstract method declared by the type of the tree
   */
  public static Symbol findFunction(Tree tree, ProcessingEnvironment env) {
    Context ctx = ((JavacProcessingEnvironment) env).getContext();
    Types javacTypes = Types.instance(ctx);
    return javacTypes.findDescriptorSymbol(((Type) typeOf(tree)).asElement());
  }

  /**
   * Returns true if {@code tree} is an implicitly typed lambda.
   *
   * <p>A lambda expression whose formal type parameters have inferred types is an implicitly typed
   * lambda. (See JLS 15.27.1)
   *
   * @param tree any kind of tree
   * @return true iff {@code tree} is an implicitly typed lambda
   */
  public static boolean isImplicitlyTypedLambda(Tree tree) {
    return tree.getKind() == Tree.Kind.LAMBDA_EXPRESSION
        && ((JCLambda) tree).paramKind == ParameterKind.IMPLICIT;
  }

  /**
   * Determine whether an expression {@link ExpressionTree} has the constant value true, according
   * to the compiler logic.
   *
   * @param node the expression to be checked
   * @return true if {@code node} has the constant value true
   */
  public static boolean isExprConstTrue(final ExpressionTree node) {
    assert node instanceof JCExpression;
    if (((JCExpression) node).type.isTrue()) {
      return true;
    }
    ExpressionTree tree = TreeUtils.withoutParens(node);
    if (tree instanceof JCTree.JCBinary) {
      JCBinary binTree = (JCBinary) tree;
      JCExpression ltree = binTree.lhs;
      JCExpression rtree = binTree.rhs;
      switch (binTree.getTag()) {
        case AND:
          return isExprConstTrue(ltree) && isExprConstTrue(rtree);
        case OR:
          return isExprConstTrue(ltree) || isExprConstTrue(rtree);
        default:
          break;
      }
    }
    return false;
  }

  /**
   * Return toString(), but without line separators.
   *
   * @param tree a tree
   * @return a one-line string representation of the tree
   */
  public static String toStringOneLine(Tree tree) {
    return tree.toString().trim().replaceAll("\\s+", " ");
  }

  /**
   * Return either {@link #toStringOneLine} if it is no more than {@code length} characters, or
   * {@link #toStringOneLine} quoted and truncated.
   *
   * @param tree a tree
   * @param length the maximum length for the result; must be at least 6
   * @return a one-line string representation of the tree that is no longer than {@code length}
   *     characters long
   */
  public static String toStringTruncated(Tree tree, int length) {
    if (length < 6) {
      throw new IllegalArgumentException("bad length " + length);
    }
    String result = toStringOneLine(tree);
    if (result.length() > length) {
      // The quoting increases the likelihood that all delimiters are balanced in the result.
      // That makes it easier to manipulate the result (such as skipping over it) in an
      // editor.  The quoting also makes clear that the value is truncated.
      result = "\"" + result.substring(0, length - 5) + "...\"";
    }
    return result;
  }

  /**
   * Given a javac ExpressionTree representing a fully qualified name such as "java.lang.Object",
   * creates a String containing the name.
   *
   * @param nameExpr an ExpressionTree representing a fully qualified name
   * @return a String representation of the fully qualified name
   */
  public static String nameExpressionToString(ExpressionTree nameExpr) {
    TreeVisitor<String, Void> visitor =
        new SimpleTreeVisitor<String, Void>() {
          @Override
          public String visitIdentifier(IdentifierTree node, Void p) {
            return node.toString();
          }

          @Override
          public String visitMemberSelect(MemberSelectTree node, Void p) {
            return node.getExpression().accept(this, null) + "." + node.getIdentifier().toString();
          }
        };
    return nameExpr.accept(visitor, null);
  }

  /**
   * Returns true if the binary operator may do a widening primitive conversion. See <a
   * href="https://docs.oracle.com/javase/specs/jls/se11/html/jls-5.html">JLS chapter 5</a>.
   *
   * @param node a binary tree
   * @return true if the tree's operator does numeric promotion on its arguments
   */
  public static boolean isWideningBinary(BinaryTree node) {
    switch (node.getKind()) {
      case LEFT_SHIFT:
      case LEFT_SHIFT_ASSIGNMENT:
      case RIGHT_SHIFT:
      case RIGHT_SHIFT_ASSIGNMENT:
      case UNSIGNED_RIGHT_SHIFT:
      case UNSIGNED_RIGHT_SHIFT_ASSIGNMENT:
        // Strictly speaking, these operators do unary promotion on each argument separately.
        return true;

      case MULTIPLY:
      case MULTIPLY_ASSIGNMENT:
      case DIVIDE:
      case DIVIDE_ASSIGNMENT:
      case REMAINDER:
      case REMAINDER_ASSIGNMENT:
      case PLUS:
      case PLUS_ASSIGNMENT:
      case MINUS:
      case MINUS_ASSIGNMENT:

      case LESS_THAN:
      case LESS_THAN_EQUAL:
      case GREATER_THAN:
      case GREATER_THAN_EQUAL:
      case EQUAL_TO:
      case NOT_EQUAL_TO:

      case AND:
      case XOR:
      case OR:
        // These operators do binary promotion on the two arguments together.
        return true;

        // TODO: CONDITIONAL_EXPRESSION (?:) sometimes does numeric promotion.

      default:
        return false;
    }
  }

  /**
   * Returns the annotations explicitly written on the given type.
   *
   * @param annoTrees annotations written before a variable/method declaration; null if this type is
   *     not from such a location. This might contain type annotations that the Java parser attached
   *     to the declaration rather than to the type.
   * @param typeTree the type whose annotations to return
   * @return the annotations explicitly written on the given type
   */
  public static List<? extends AnnotationTree> getExplicitAnnotationTrees(
      @Nullable List<? extends AnnotationTree> annoTrees, Tree typeTree) {
    while (true) {
      switch (typeTree.getKind()) {
        case IDENTIFIER:
        case PRIMITIVE_TYPE:
          if (annoTrees == null) {
            return Collections.emptyList();
          }
          return annoTrees;
        case ANNOTATED_TYPE:
          return ((AnnotatedTypeTree) typeTree).getAnnotations();
        case ARRAY_TYPE:
        case TYPE_PARAMETER:
        case UNBOUNDED_WILDCARD:
        case EXTENDS_WILDCARD:
        case SUPER_WILDCARD:
          return Collections.emptyList();
        case MEMBER_SELECT:
          if (annoTrees == null) {
            return Collections.emptyList();
          }
          typeTree = ((MemberSelectTree) typeTree).getExpression();
          break;
        case PARAMETERIZED_TYPE:
          typeTree = ((ParameterizedTypeTree) typeTree).getType();
          break;
        case UNION_TYPE:
          List<AnnotationTree> result = new ArrayList<>();
          for (Tree alternative : ((UnionTypeTree) typeTree).getTypeAlternatives()) {
            result.addAll(getExplicitAnnotationTrees(null, alternative));
          }
          return result;
        default:
          throw new BugInCF(
              "what typeTree? %s %s %s", typeTree.getKind(), typeTree.getClass(), typeTree);
      }
    }
  }

  /**
   * Return a tree for the default value of the given type. The default value is 0, false, or null.
   *
   * @param typeMirror a type
   * @param processingEnv the processing environment
   * @return a tree for {@code type}'s default value
   */
  public static LiteralTree getDefaultValueTree(
      TypeMirror typeMirror, ProcessingEnvironment processingEnv) {
    switch (typeMirror.getKind()) {
      case BYTE:
        return TreeUtils.createLiteral(TypeTag.BYTE, (byte) 0, typeMirror, processingEnv);
      case CHAR:
        return TreeUtils.createLiteral(TypeTag.CHAR, '\u0000', typeMirror, processingEnv);
      case SHORT:
        return TreeUtils.createLiteral(TypeTag.SHORT, (short) 0, typeMirror, processingEnv);
      case LONG:
        return TreeUtils.createLiteral(TypeTag.LONG, 0L, typeMirror, processingEnv);
      case FLOAT:
        return TreeUtils.createLiteral(TypeTag.FLOAT, 0.0f, typeMirror, processingEnv);
      case INT:
        return TreeUtils.createLiteral(TypeTag.INT, 0, typeMirror, processingEnv);
      case DOUBLE:
        return TreeUtils.createLiteral(TypeTag.DOUBLE, 0.0d, typeMirror, processingEnv);
      case BOOLEAN:
        return TreeUtils.createLiteral(TypeTag.BOOLEAN, false, typeMirror, processingEnv);
      default:
        return TreeUtils.createLiteral(
            TypeTag.BOT, null, processingEnv.getTypeUtils().getNullType(), processingEnv);
    }
  }

  /**
   * Creates a LiteralTree for the given value.
   *
   * @param typeTag the literal's type tag
   * @param value a wrapped primitive, null, or a String
   * @param typeMirror the typeMirror for the literal
   * @param processingEnv the processing environment
   * @return a LiteralTree for the given type tag and value
   */
  public static LiteralTree createLiteral(
      TypeTag typeTag,
      @Nullable Object value,
      TypeMirror typeMirror,
      ProcessingEnvironment processingEnv) {
    Context context = ((JavacProcessingEnvironment) processingEnv).getContext();
    TreeMaker maker = TreeMaker.instance(context);
    LiteralTree result = maker.Literal(typeTag, value);
    ((JCLiteral) result).type = (Type) typeMirror;
    return result;
  }

  /**
   * Returns true if the given tree evaluates to {@code null}.
   *
   * @param t a tree
   * @return true if the given tree evaluates to {@code null}
   */
  public static boolean isNullExpression(Tree t) {
    while (true) {
      switch (t.getKind()) {
        case PARENTHESIZED:
          t = ((ParenthesizedTree) t).getExpression();
          break;
        case TYPE_CAST:
          t = ((TypeCastTree) t).getExpression();
          break;
        case NULL_LITERAL:
          return true;
        default:
          return false;
      }
    }
  }

  /**
   * Returns true if two expressions originating from the same scope are identical, i.e. they are
   * syntactically represented in the same way (modulo parentheses) and represent the same value.
   *
   * <p>If the expression includes one or more method calls, assumes the method calls are
   * deterministic.
   *
   * @param expr1 the first expression to compare
   * @param expr2 the second expression to compare; expr2 must originate from the same scope as
   *     expr1
   * @return true if the expressions expr1 and expr2 are syntactically identical
   */
  public static boolean sameTree(ExpressionTree expr1, ExpressionTree expr2) {
    expr1 = TreeUtils.withoutParens(expr1);
    expr2 = TreeUtils.withoutParens(expr2);
    // Converting to a string in order to compare is somewhat inefficient, and it doesn't handle
    // internal parentheses.  We could create a visitor instead.
    return expr1.getKind() == expr2.getKind() && expr1.toString().equals(expr2.toString());
  }

  /**
   * Get the list of expressions from a case expression. In JDK 11 and earlier, this is a singleton
   * list. In JDK 12 onwards, there can be multiple expressions per case.
   *
   * @param caseTree the case expression to get the expressions from
   * @return the list of expressions in the case
   */
  public static List<? extends ExpressionTree> caseTreeGetExpressions(CaseTree caseTree) {
    try {
      Method method = CaseTree.class.getDeclaredMethod("getExpressions");
      @SuppressWarnings({"unchecked", "nullness"})
      @NonNull List<? extends ExpressionTree> result =
          (List<? extends ExpressionTree>) method.invoke(caseTree);
      return result;
    } catch (NoSuchMethodException e) {
      // Must be on JDK 11 or earlier
    } catch (IllegalAccessException | IllegalArgumentException | InvocationTargetException e) {
      // May as well fall back to old method
    }

    // Need to suppress deprecation on JDK 12 and later:
    @SuppressWarnings("deprecation")
    ExpressionTree expression = caseTree.getExpression();
    if (expression == null) return Collections.emptyList();
    else return Collections.singletonList(expression);
  }

  /**
   * Returns true if the given method/constructor invocation is a varargs invocation.
   *
   * @param tree a method/constructor invocation
   * @return true if the given method/constructor invocation is a varargs invocation
   */
  public static boolean isVarArgs(Tree tree) {
    switch (tree.getKind()) {
      case METHOD_INVOCATION:
        return isVarArgs((MethodInvocationTree) tree);
      case NEW_CLASS:
        return isVarArgs((NewClassTree) tree);
      default:
        throw new BugInCF("Unexpected kind of tree: " + tree);
    }
  }

  /**
   * Returns true if the given method invocation is a varargs invocation.
   *
   * @param invok the method invocation
   * @return true if the given method invocation is a varargs invocation
   */
  public static boolean isVarArgs(MethodInvocationTree invok) {
    return isVarArgs(elementFromUse(invok), invok.getArguments());
  }

  /**
   * Returns true if the given constructor invocation is a varargs invocation.
   *
   * @param newClassTree the constructor invocation
   * @return true if the given method invocation is a varargs invocation
   */
  public static boolean isVarArgs(NewClassTree newClassTree) {
    return isVarArgs(elementFromUse(newClassTree), newClassTree.getArguments());
  }

  /**
   * Returns true if a method/constructor invocation is a varargs invocation.
   *
   * @param method the method or constructor
   * @param args the arguments passed at the invocation
   * @return true if the given method/constructor invocation is a varargs invocation
   */
  private static boolean isVarArgs(ExecutableElement method, List<? extends ExpressionTree> args) {
    if (!method.isVarArgs()) {
      return false;
    }

    List<? extends VariableElement> parameters = method.getParameters();
    if (parameters.size() != args.size()) {
      return true;
    }

    TypeMirror lastArgType = typeOf(args.get(args.size() - 1));
    if (lastArgType.getKind() == TypeKind.NULL) {
      return false;
    }
    if (lastArgType.getKind() != TypeKind.ARRAY) {
      return true;
    }

    TypeMirror varargsParamType = parameters.get(parameters.size() - 1).asType();
    return TypesUtils.getArrayDepth(varargsParamType) != TypesUtils.getArrayDepth(lastArgType);
  }
>>>>>>> ebd59474
}<|MERGE_RESOLUTION|>--- conflicted
+++ resolved
@@ -101,7 +101,6 @@
  */
 public final class TreeUtils {
 
-<<<<<<< HEAD
     // Class cannot be instantiated.
     private TreeUtils() {
         throw new AssertionError("Class TreeUtils cannot be instantiated.");
@@ -140,16 +139,16 @@
         return isNamedMethodCall("this", tree);
     }
 
-    /**
-     * Checks if the method call is a call to the given method name.
-     *
-     * @param name a method name
-     * @param tree a tree defining a method invocation
-     * @return true iff tree is a call to the given method
-     */
-    private static boolean isNamedMethodCall(String name, MethodInvocationTree tree) {
-        return getMethodName(tree.getMethodSelect()).equals(name);
-    }
+  /**
+   * Checks if the method call is a call to the given method name.
+   *
+   * @param name a method name
+   * @param tree a tree defining a method invocation
+   * @return true iff tree is a call to the given method
+   */
+  private static boolean isNamedMethodCall(String name, MethodInvocationTree tree) {
+    return getMethodName(tree.getMethodSelect()).contentEquals(name);
+  }
 
     /**
      * Returns true if the tree is a tree that 'looks like' either an access of a field or an
@@ -202,22 +201,22 @@
         return false;
     }
 
-    /**
-     * If the given tree is a parenthesized tree, return the enclosed non-parenthesized tree.
-     * Otherwise, return the same tree.
-     *
-     * @param tree an expression tree
-     * @return the outermost non-parenthesized tree enclosed by the given tree
-     */
-    @SuppressWarnings("interning:return.type.incompatible") // polymorphism implementation
-    public static @PolyInterned ExpressionTree withoutParens(
-            final @PolyInterned ExpressionTree tree) {
-        ExpressionTree t = tree;
-        while (t.getKind() == Tree.Kind.PARENTHESIZED) {
-            t = ((ParenthesizedTree) t).getExpression();
-        }
-        return t;
-    }
+  /**
+   * If the given tree is a parenthesized tree, return the enclosed non-parenthesized tree.
+   * Otherwise, return the same tree.
+   *
+   * @param tree an expression tree
+   * @return the outermost non-parenthesized tree enclosed by the given tree
+   */
+  @SuppressWarnings("interning:return") // polymorphism implementation
+  public static @PolyInterned ExpressionTree withoutParens(
+      final @PolyInterned ExpressionTree tree) {
+    ExpressionTree t = tree;
+    while (t.getKind() == Tree.Kind.PARENTHESIZED) {
+      t = ((ParenthesizedTree) t).getExpression();
+    }
+    return t;
+  }
 
     /**
      * Gets the {@link Element} for the given Tree API node. For an object instantiation returns the
@@ -419,74 +418,67 @@
         }
     }
 
-    /**
-     * Returns true if {@code tree} has a synthetic argument.
-     *
-     * <p>For some anonymous classes with an explicit enclosing expression, javac creates a
-     * synthetic argument to the constructor that is the enclosing expression of the NewClassTree.
-     * Suppose a programmer writes:
-     *
-     * <pre><code>
-     *     class Outer {
-     *         class Inner { }
-     *         void method() {
-     *             this.new Inner(){};
-     *         }
-     *     }
-     * </code></pre>
-     *
-     * Java 9 javac creates the following synthetic tree for {@code this.new Inner(){}}:
-     *
-     * <pre><code>
-     *    new Inner(this) {
-     *         (.Outer x0) {
-     *             x0.super();
-     *         }
-     *    }
-     * </code></pre>
-     *
-     * Java 11 javac creates a different tree without the synthetic argument for {@code this.new
-     * Inner(){}}:
-     *
-     * <pre><code>
-     *    this.new Inner() {
-     *         (.Outer x0) {
-     *             x0.super();
-     *         }
-     *    }
-     * </code></pre>
-     *
-     * @param tree a new class tree
-     * @return true if {@code tree} has a synthetic argument
-     */
-    public static boolean hasSyntheticArgument(NewClassTree tree) {
-        if (tree.getClassBody() == null || tree.getEnclosingExpression() != null) {
-            return false;
-        }
-        for (Tree member : tree.getClassBody().getMembers()) {
-            if (member.getKind() == Kind.METHOD && isConstructor((MethodTree) member)) {
-                MethodTree methodTree = (MethodTree) member;
-                StatementTree f = methodTree.getBody().getStatements().get(0);
-                return TreeUtils.getReceiverTree(((ExpressionStatementTree) f).getExpression())
-                        != null;
-            }
-        }
-        return false;
-    }
-    /**
-     * Returns the name of the invoked method.
-     *
-     * @return the name of the invoked method
-     */
-    public static Name methodName(MethodInvocationTree node) {
-        ExpressionTree expr = node.getMethodSelect();
-        if (expr.getKind() == Tree.Kind.IDENTIFIER) {
-            return ((IdentifierTree) expr).getName();
-        } else if (expr.getKind() == Tree.Kind.MEMBER_SELECT) {
-            return ((MemberSelectTree) expr).getIdentifier();
-        }
-        throw new BugInCF("TreeUtils.methodName: cannot be here: " + node);
-    }
+  /**
+   * Returns true if {@code tree} has a synthetic argument.
+   *
+   * <p>For some anonymous classes with an explicit enclosing expression, javac creates a synthetic
+   * argument to the constructor that is the enclosing expression of the NewClassTree. Suppose a
+   * programmer writes:
+   *
+   * <pre>{@code class Outer {
+   *   class Inner { }
+   *     void method() {
+   *       this.new Inner(){};
+   *     }
+   * }}</pre>
+   *
+   * Java 9 javac creates the following synthetic tree for {@code this.new Inner(){}}:
+   *
+   * <pre>{@code new Inner(this) {
+   *   (.Outer x0) {
+   *     x0.super();
+   *   }
+   * }}</pre>
+   *
+   * Java 11 javac creates a different tree without the synthetic argument for {@code this.new
+   * Inner(){}}; the first line in the below code differs:
+   *
+   * <pre>{@code this.new Inner() {
+   *   (.Outer x0) {
+   *     x0.super();
+   *   }
+   * }}</pre>
+   *
+   * @param tree a new class tree
+   * @return true if {@code tree} has a synthetic argument
+   */
+  public static boolean hasSyntheticArgument(NewClassTree tree) {
+    if (tree.getClassBody() == null || tree.getEnclosingExpression() != null) {
+      return false;
+    }
+    for (Tree member : tree.getClassBody().getMembers()) {
+      if (member.getKind() == Tree.Kind.METHOD && isConstructor((MethodTree) member)) {
+        MethodTree methodTree = (MethodTree) member;
+        StatementTree f = methodTree.getBody().getStatements().get(0);
+        return TreeUtils.getReceiverTree(((ExpressionStatementTree) f).getExpression()) != null;
+      }
+    }
+    return false;
+  }
+  /**
+   * Returns the name of the invoked method.
+   *
+   * @return the name of the invoked method
+   */
+  public static Name methodName(MethodInvocationTree node) {
+    ExpressionTree expr = node.getMethodSelect();
+    if (expr.getKind() == Tree.Kind.IDENTIFIER) {
+      return ((IdentifierTree) expr).getName();
+    } else if (expr.getKind() == Tree.Kind.MEMBER_SELECT) {
+      return ((MemberSelectTree) expr).getIdentifier();
+    }
+    throw new BugInCF("TreeUtils.methodName: cannot be here: " + node);
+  }
 
     /**
      * Returns true if the first statement in the body is a self constructor invocation within a
@@ -553,18 +545,19 @@
         return false;
     }
 
-    /**
-     * Returns true if the given method is synthetic.
-     *
-     * @param ee a method or constructor element
-     * @return true iff the given method is synthetic
-     */
-    public static boolean isSynthetic(ExecutableElement ee) {
-        MethodSymbol ms = (MethodSymbol) ee;
-        long mod = ms.flags();
-        // GENERATEDCONSTR is for generated constructors, which seem not to have SYNTHETIC set.
-        return (mod & (Flags.SYNTHETIC | Flags.GENERATEDCONSTR)) != 0;
-    }
+  /**
+   * Returns true if the given method is synthetic. Also returns true if the method is a generated
+   * default constructor, which does not appear in source code but is not considered synthetic.
+   *
+   * @param ee a method or constructor element
+   * @return true iff the given method is synthetic
+   */
+  public static boolean isSynthetic(ExecutableElement ee) {
+    MethodSymbol ms = (MethodSymbol) ee;
+    long mod = ms.flags();
+    // GENERATEDCONSTR is for generated constructors, which do not have SYNTHETIC set.
+    return (mod & (Flags.SYNTHETIC | Flags.GENERATEDCONSTR)) != 0;
+  }
 
     /**
      * Returns true if the given method is synthetic.
@@ -916,48 +909,68 @@
         return getMethod(typeName, methodName, env, paramTypes);
     }
 
-    /**
-     * Returns the ExecutableElement for a method declaration. Errs if there is no matching method.
-     *
-     * @param typeName the class that contains the method
-     * @param methodName the name of the method
-     * @param env the processing environment
-     * @param paramTypes the method's formal parameter types
-     * @return the ExecutableElement for the specified method
-     */
-    public static ExecutableElement getMethod(
-            @FullyQualifiedName String typeName,
-            String methodName,
-            ProcessingEnvironment env,
-            String... paramTypes) {
-        TypeElement typeElt = env.getElementUtils().getTypeElement(typeName);
-        for (ExecutableElement exec : ElementFilter.methodsIn(typeElt.getEnclosedElements())) {
-            if (exec.getSimpleName().contentEquals(methodName)
-                    && exec.getParameters().size() == paramTypes.length) {
-                boolean typesMatch = true;
-                List<? extends VariableElement> params = exec.getParameters();
-                for (int i = 0; i < paramTypes.length; i++) {
-                    VariableElement ve = params.get(i);
-                    TypeMirror tm = TypeAnnotationUtils.unannotatedType(ve.asType());
-                    if (!tm.toString().equals(paramTypes[i])) {
-                        typesMatch = false;
-                        break;
-                    }
-                }
-                if (typesMatch) {
-                    return exec;
-                }
-            }
-        }
-        throw new BugInCF(
-                "TreeUtils.getMethod: found no match for "
-                        + typeName
-                        + "."
-                        + methodName
-                        + "("
-                        + Arrays.toString(paramTypes)
-                        + ")");
-    }
+  /**
+   * Returns the ExecutableElement for a method declaration. Errs if there is no matching method.
+   *
+   * @param typeName the class that contains the method
+   * @param methodName the name of the method
+   * @param env the processing environment
+   * @param paramTypes the method's formal parameter types
+   * @return the ExecutableElement for the specified method
+   */
+  public static ExecutableElement getMethod(
+      @FullyQualifiedName String typeName,
+      String methodName,
+      ProcessingEnvironment env,
+      String... paramTypes) {
+    TypeElement typeElt = env.getElementUtils().getTypeElement(typeName);
+    for (ExecutableElement exec : ElementFilter.methodsIn(typeElt.getEnclosedElements())) {
+      if (exec.getSimpleName().contentEquals(methodName)
+          && exec.getParameters().size() == paramTypes.length) {
+        boolean typesMatch = true;
+        List<? extends VariableElement> params = exec.getParameters();
+        for (int i = 0; i < paramTypes.length; i++) {
+          VariableElement ve = params.get(i);
+          TypeMirror tm = TypeAnnotationUtils.unannotatedType(ve.asType());
+          if (!tm.toString().equals(paramTypes[i])) {
+            typesMatch = false;
+            break;
+          }
+        }
+        if (typesMatch) {
+          return exec;
+        }
+      }
+    }
+    List<String> candidates = new ArrayList<>();
+    for (ExecutableElement exec : ElementFilter.methodsIn(typeElt.getEnclosedElements())) {
+      if (exec.getSimpleName().contentEquals(methodName)) {
+        candidates.add(executableElementToString(exec));
+      }
+    }
+    if (candidates.isEmpty()) {
+      for (ExecutableElement exec : ElementFilter.methodsIn(typeElt.getEnclosedElements())) {
+        candidates.add(executableElementToString(exec));
+      }
+    }
+    throw new BugInCF(
+        "TreeUtils.getMethod: found no match for %s.%s(%s); candidates: %s",
+        typeName, methodName, Arrays.toString(paramTypes), candidates);
+  }
+
+  /**
+   * Formats the ExecutableElement in the way that getMethod() expects it.
+   *
+   * @param exec an executable element
+   * @return the ExecutableElement, formatted in the way that getMethod() expects it
+   */
+  private static String executableElementToString(ExecutableElement exec) {
+    StringJoiner result = new StringJoiner(", ", exec.getSimpleName() + "(", ")");
+    for (VariableElement param : exec.getParameters()) {
+      result.add(TypeAnnotationUtils.unannotatedType(param.asType()).toString());
+    }
+    return result.toString();
+  }
 
     /**
      * Determine whether the given expression is either "this" or an outer "C.this".
@@ -983,68 +996,72 @@
         return false;
     }
 
-    /**
-     * Determine whether {@code tree} is a class literal, such as.
-     *
-     * <pre>
-     *   <em>Object</em> . <em>class</em>
-     * </pre>
-     *
-     * @return true iff if tree is a class literal
-     */
-    public static boolean isClassLiteral(Tree tree) {
-        if (tree.getKind() != Tree.Kind.MEMBER_SELECT) {
-            return false;
-        }
-        return "class".equals(((MemberSelectTree) tree).getIdentifier().toString());
-    }
-
-    /**
-     * Determine whether {@code tree} is a field access expressions, such as.
-     *
-     * <pre>
-     *   <em>f</em>
-     *   <em>obj</em> . <em>f</em>
-     * </pre>
-     *
-     * @return true iff if tree is a field access expression (implicit or explicit)
-     */
-    public static boolean isFieldAccess(Tree tree) {
-        if (tree.getKind() == Tree.Kind.MEMBER_SELECT) {
-            // explicit field access
-            MemberSelectTree memberSelect = (MemberSelectTree) tree;
-            assert isUseOfElement(memberSelect) : "@AssumeAssertion(nullness): tree kind";
-            Element el = TreeUtils.elementFromUse(memberSelect);
-            return el.getKind().isField();
-        } else if (tree.getKind() == Tree.Kind.IDENTIFIER) {
-            // implicit field access
-            IdentifierTree ident = (IdentifierTree) tree;
-            assert isUseOfElement(ident) : "@AssumeAssertion(nullness): tree kind";
-            Element el = TreeUtils.elementFromUse(ident);
-            return el.getKind().isField()
-                    && !ident.getName().contentEquals("this")
-                    && !ident.getName().contentEquals("super");
-        }
-        return false;
-    }
-
-    /**
-     * Compute the name of the field that the field access {@code tree} accesses. Requires {@code
-     * tree} to be a field access, as determined by {@code isFieldAccess}.
-     *
-     * @param tree a field access tree
-     * @return the name of the field accessed by {@code tree}
-     */
-    public static String getFieldName(Tree tree) {
-        assert isFieldAccess(tree);
-        if (tree.getKind() == Tree.Kind.MEMBER_SELECT) {
-            MemberSelectTree mtree = (MemberSelectTree) tree;
-            return mtree.getIdentifier().toString();
-        } else {
-            IdentifierTree itree = (IdentifierTree) tree;
-            return itree.getName().toString();
-        }
-    }
+  /**
+   * Determine whether {@code tree} is a class literal, such as
+   *
+   * <pre>
+   *   <em>Object</em> . <em>class</em>
+   * </pre>
+   *
+   * @return true iff if tree is a class literal
+   */
+  public static boolean isClassLiteral(Tree tree) {
+    if (tree.getKind() != Tree.Kind.MEMBER_SELECT) {
+      return false;
+    }
+    return "class".equals(((MemberSelectTree) tree).getIdentifier().toString());
+  }
+
+  /**
+   * Determine whether {@code tree} is a field access expression, such as
+   *
+   * <pre>
+   *   <em>f</em>
+   *   <em>obj</em> . <em>f</em>
+   * </pre>
+   *
+   * This method currently also returns true for class literals and qualified this.
+   *
+   * @param tree a tree that might be a field access
+   * @return true iff if tree is a field access expression (implicit or explicit)
+   */
+  public static boolean isFieldAccess(Tree tree) {
+    if (tree.getKind() == Tree.Kind.MEMBER_SELECT) {
+      // explicit member access (or a class literal or a qualified this)
+      MemberSelectTree memberSelect = (MemberSelectTree) tree;
+      assert isUseOfElement(memberSelect) : "@AssumeAssertion(nullness): tree kind";
+      Element el = TreeUtils.elementFromUse(memberSelect);
+      return el.getKind().isField();
+    } else if (tree.getKind() == Tree.Kind.IDENTIFIER) {
+      // implicit field access
+      IdentifierTree ident = (IdentifierTree) tree;
+      assert isUseOfElement(ident) : "@AssumeAssertion(nullness): tree kind";
+      Element el = TreeUtils.elementFromUse(ident);
+      return el.getKind().isField()
+          && !ident.getName().contentEquals("this")
+          && !ident.getName().contentEquals("super");
+    }
+    return false;
+  }
+
+  /**
+   * Compute the name of the field that the field access {@code tree} accesses. Requires {@code
+   * tree} to be a field access, as determined by {@code isFieldAccess} (which currently also
+   * returns true for class literals and qualified this).
+   *
+   * @param tree a field access tree
+   * @return the name of the field accessed by {@code tree}
+   */
+  public static String getFieldName(Tree tree) {
+    assert isFieldAccess(tree);
+    if (tree.getKind() == Tree.Kind.MEMBER_SELECT) {
+      MemberSelectTree mtree = (MemberSelectTree) tree;
+      return mtree.getIdentifier().toString();
+    } else {
+      IdentifierTree itree = (IdentifierTree) tree;
+      return itree.getName().toString();
+    }
+  }
 
     /**
      * Determine whether {@code tree} refers to a method element, such as.
@@ -1181,54 +1198,50 @@
         return isClassTree(node) || node.getKind() == Tree.Kind.TYPE_PARAMETER;
     }
 
-    /**
-     * Returns whether or not tree is an access of array length.
-     *
-     * @param tree tree to check
-     * @return true if tree is an access of array length
-     */
-    public static boolean isArrayLengthAccess(Tree tree) {
-        if (tree.getKind() == Kind.MEMBER_SELECT
-                && isFieldAccess(tree)
-                && getFieldName(tree).equals("length")) {
-            ExpressionTree expressionTree = ((MemberSelectTree) tree).getExpression();
-            if (TreeUtils.typeOf(expressionTree).getKind() == TypeKind.ARRAY) {
-                return true;
-            }
-        }
-        return false;
-    }
-
-    /**
-     * Determines whether or not the node referred to by the given {@link Tree} is an anonymous
-     * constructor (the constructor for an anonymous class.
-     *
-     * @param method the {@link Tree} for a node that may be an anonymous constructor
-     * @return true if the given path points to an anonymous constructor, false if it does not
-     */
-    public static boolean isAnonymousConstructor(final MethodTree method) {
-        @Nullable Element e = elementFromTree(method);
-        if (!(e instanceof Symbol)) {
-            return false;
-        }
-
-        if ((((@NonNull Symbol) e).flags() & Flags.ANONCONSTR) != 0) {
-            return true;
-        }
-
-        return false;
-    }
-
-    /**
-     * Converts the given AnnotationTrees to AnnotationMirrors.
-     *
-     * @param annoTrees list of annotation trees to convert to annotation mirrors
-     * @return list of annotation mirrors that represent the given annotation trees
-     */
-    public static List<AnnotationMirror> annotationsFromTypeAnnotationTrees(
-            List<? extends AnnotationTree> annoTrees) {
-        return SystemUtil.mapList(TreeUtils::annotationFromAnnotationTree, annoTrees);
-    }
+  /**
+   * Returns whether or not tree is an access of array length.
+   *
+   * @param tree tree to check
+   * @return true if tree is an access of array length
+   */
+  public static boolean isArrayLengthAccess(Tree tree) {
+    if (tree.getKind() == Tree.Kind.MEMBER_SELECT
+        && isFieldAccess(tree)
+        && getFieldName(tree).equals("length")) {
+      ExpressionTree expressionTree = ((MemberSelectTree) tree).getExpression();
+      if (TreeUtils.typeOf(expressionTree).getKind() == TypeKind.ARRAY) {
+        return true;
+      }
+    }
+    return false;
+  }
+
+  /**
+   * Determines whether or not the node referred to by the given {@link Tree} is an anonymous
+   * constructor (the constructor for an anonymous class.
+   *
+   * @param method the {@link Tree} for a node that may be an anonymous constructor
+   * @return true if the given path points to an anonymous constructor, false if it does not
+   */
+  public static boolean isAnonymousConstructor(final MethodTree method) {
+    @Nullable Element e = elementFromTree(method);
+    if (e == null || e.getKind() != ElementKind.CONSTRUCTOR) {
+      return false;
+    }
+    TypeElement typeElement = (TypeElement) e.getEnclosingElement();
+    return typeElement.getNestingKind() == NestingKind.ANONYMOUS;
+  }
+
+  /**
+   * Converts the given AnnotationTrees to AnnotationMirrors.
+   *
+   * @param annoTrees list of annotation trees to convert to annotation mirrors
+   * @return list of annotation mirrors that represent the given annotation trees
+   */
+  public static List<AnnotationMirror> annotationsFromTypeAnnotationTrees(
+      List<? extends AnnotationTree> annoTrees) {
+    return CollectionsPlume.mapList(TreeUtils::annotationFromAnnotationTree, annoTrees);
+  }
 
     /**
      * Converts the given AnnotationTree to an AnnotationMirror.
@@ -1285,22 +1298,21 @@
         return Collections.emptyList();
     }
 
-    /**
-     * Returns true if the tree is the declaration or use of a local variable.
-     *
-     * @return true if the tree is the declaration or use of a local variable
-     */
-    public static boolean isLocalVariable(Tree tree) {
-        if (tree.getKind() == Kind.VARIABLE) {
-            return elementFromDeclaration((VariableTree) tree).getKind()
-                    == ElementKind.LOCAL_VARIABLE;
-        } else if (tree.getKind() == Kind.IDENTIFIER) {
-            ExpressionTree etree = (ExpressionTree) tree;
-            assert isUseOfElement(etree) : "@AssumeAssertion(nullness): tree kind";
-            return elementFromUse(etree).getKind() == ElementKind.LOCAL_VARIABLE;
-        }
-        return false;
-    }
+  /**
+   * Returns true if the tree is the declaration or use of a local variable.
+   *
+   * @return true if the tree is the declaration or use of a local variable
+   */
+  public static boolean isLocalVariable(Tree tree) {
+    if (tree.getKind() == Tree.Kind.VARIABLE) {
+      return elementFromDeclaration((VariableTree) tree).getKind() == ElementKind.LOCAL_VARIABLE;
+    } else if (tree.getKind() == Tree.Kind.IDENTIFIER) {
+      ExpressionTree etree = (ExpressionTree) tree;
+      assert isUseOfElement(etree) : "@AssumeAssertion(nullness): tree kind";
+      return elementFromUse(etree).getKind() == ElementKind.LOCAL_VARIABLE;
+    }
+    return false;
+  }
 
     /**
      * Returns the type as a TypeMirror of {@code tree}. To obtain {@code tree}'s
@@ -1327,19 +1339,19 @@
         return javacTypes.findDescriptorSymbol(((Type) typeOf(tree)).asElement());
     }
 
-    /**
-     * Returns true if {@code tree} is an implicitly typed lambda.
-     *
-     * <p>A lambda expression whose formal type parameters have inferred types is an implicitly
-     * typed lambda. (See JLS 15.27.1)
-     *
-     * @param tree any kind of tree
-     * @return true iff {@code tree} is an implicitly typed lambda
-     */
-    public static boolean isImplicitlyTypedLambda(Tree tree) {
-        return tree.getKind() == Kind.LAMBDA_EXPRESSION
-                && ((JCLambda) tree).paramKind == ParameterKind.IMPLICIT;
-    }
+  /**
+   * Returns true if {@code tree} is an implicitly typed lambda.
+   *
+   * <p>A lambda expression whose formal type parameters have inferred types is an implicitly typed
+   * lambda. (See JLS 15.27.1)
+   *
+   * @param tree any kind of tree
+   * @return true iff {@code tree} is an implicitly typed lambda
+   */
+  public static boolean isImplicitlyTypedLambda(Tree tree) {
+    return tree.getKind() == Tree.Kind.LAMBDA_EXPRESSION
+        && ((JCLambda) tree).paramKind == ParameterKind.IMPLICIT;
+  }
 
     /**
      * Determine whether an expression {@link ExpressionTree} has the constant value true, according
@@ -1367,490 +1379,6 @@
                     break;
             }
         }
-=======
-  // Class cannot be instantiated.
-  private TreeUtils() {
-    throw new AssertionError("Class TreeUtils cannot be instantiated.");
-  }
-
-  /** Unique IDs for trees. */
-  public static final UniqueIdMap<Tree> treeUids = new UniqueIdMap<>();
-
-  /**
-   * Checks if the provided method is a constructor method or no.
-   *
-   * @param tree a tree defining the method
-   * @return true iff tree describes a constructor
-   */
-  public static boolean isConstructor(final MethodTree tree) {
-    return tree.getName().contentEquals("<init>");
-  }
-
-  /**
-   * Checks if the method invocation is a call to super.
-   *
-   * @param tree a tree defining a method invocation
-   * @return true iff tree describes a call to super
-   */
-  public static boolean isSuperConstructorCall(MethodInvocationTree tree) {
-    return isNamedMethodCall("super", tree);
-  }
-
-  /**
-   * Checks if the method invocation is a call to "this".
-   *
-   * @param tree a tree defining a method invocation
-   * @return true iff tree describes a call to this
-   */
-  public static boolean isThisConstructorCall(MethodInvocationTree tree) {
-    return isNamedMethodCall("this", tree);
-  }
-
-  /**
-   * Checks if the method call is a call to the given method name.
-   *
-   * @param name a method name
-   * @param tree a tree defining a method invocation
-   * @return true iff tree is a call to the given method
-   */
-  private static boolean isNamedMethodCall(String name, MethodInvocationTree tree) {
-    return getMethodName(tree.getMethodSelect()).contentEquals(name);
-  }
-
-  /**
-   * Returns true if the tree is a tree that 'looks like' either an access of a field or an
-   * invocation of a method that are owned by the same accessing instance.
-   *
-   * <p>It would only return true if the access tree is of the form:
-   *
-   * <pre>
-   *   field
-   *   this.field
-   *
-   *   method()
-   *   this.method()
-   * </pre>
-   *
-   * It does not perform any semantical check to differentiate between fields and local variables;
-   * local methods or imported static methods.
-   *
-   * @param tree expression tree representing an access to object member
-   * @return {@code true} iff the member is a member of {@code this} instance
-   */
-  public static boolean isSelfAccess(final ExpressionTree tree) {
-    ExpressionTree tr = TreeUtils.withoutParens(tree);
-    // If method invocation check the method select
-    if (tr.getKind() == Tree.Kind.ARRAY_ACCESS) {
-      return false;
-    }
-
-    if (tree.getKind() == Tree.Kind.METHOD_INVOCATION) {
-      tr = ((MethodInvocationTree) tree).getMethodSelect();
-    }
-    tr = TreeUtils.withoutParens(tr);
-    if (tr.getKind() == Tree.Kind.TYPE_CAST) {
-      tr = ((TypeCastTree) tr).getExpression();
-    }
-    tr = TreeUtils.withoutParens(tr);
-
-    if (tr.getKind() == Tree.Kind.IDENTIFIER) {
-      return true;
-    }
-
-    if (tr.getKind() == Tree.Kind.MEMBER_SELECT) {
-      tr = ((MemberSelectTree) tr).getExpression();
-      if (tr.getKind() == Tree.Kind.IDENTIFIER) {
-        Name ident = ((IdentifierTree) tr).getName();
-        return ident.contentEquals("this") || ident.contentEquals("super");
-      }
-    }
-
-    return false;
-  }
-
-  /**
-   * If the given tree is a parenthesized tree, return the enclosed non-parenthesized tree.
-   * Otherwise, return the same tree.
-   *
-   * @param tree an expression tree
-   * @return the outermost non-parenthesized tree enclosed by the given tree
-   */
-  @SuppressWarnings("interning:return") // polymorphism implementation
-  public static @PolyInterned ExpressionTree withoutParens(
-      final @PolyInterned ExpressionTree tree) {
-    ExpressionTree t = tree;
-    while (t.getKind() == Tree.Kind.PARENTHESIZED) {
-      t = ((ParenthesizedTree) t).getExpression();
-    }
-    return t;
-  }
-
-  /**
-   * Gets the {@link Element} for the given Tree API node. For an object instantiation returns the
-   * value of the {@link JCNewClass#constructor} field. Note that this result might differ from the
-   * result of {@link TreeUtils#constructor(NewClassTree)}.
-   *
-   * @param tree the {@link Tree} node to get the symbol for
-   * @throws IllegalArgumentException if {@code tree} is null or is not a valid javac-internal tree
-   *     (JCTree)
-   * @return the {@link Symbol} for the given tree, or null if one could not be found
-   */
-  @Pure
-  public static @Nullable Element elementFromTree(Tree tree) {
-    if (tree == null) {
-      throw new BugInCF("InternalUtils.symbol: tree is null");
-    }
-
-    if (!(tree instanceof JCTree)) {
-      throw new BugInCF("InternalUtils.symbol: tree is not a valid Javac tree");
-    }
-
-    if (isExpressionTree(tree)) {
-      tree = withoutParens((ExpressionTree) tree);
-    }
-
-    switch (tree.getKind()) {
-        // symbol() only works on MethodSelects, so we need to get it manually
-        // for method invocations.
-      case METHOD_INVOCATION:
-        return TreeInfo.symbol(((JCMethodInvocation) tree).getMethodSelect());
-
-      case ASSIGNMENT:
-        return TreeInfo.symbol((JCTree) ((AssignmentTree) tree).getVariable());
-
-      case ARRAY_ACCESS:
-        return elementFromTree(((ArrayAccessTree) tree).getExpression());
-
-      case NEW_CLASS:
-        return ((JCNewClass) tree).constructor;
-
-      case MEMBER_REFERENCE:
-        // TreeInfo.symbol, which is used in the default case, didn't handle
-        // member references until JDK8u20. So handle it here.
-        return ((JCMemberReference) tree).sym;
-
-      default:
-        if (isTypeDeclaration(tree)
-            || tree.getKind() == Tree.Kind.VARIABLE
-            || tree.getKind() == Tree.Kind.METHOD) {
-          return TreeInfo.symbolFor((JCTree) tree);
-        }
-        return TreeInfo.symbol((JCTree) tree);
-    }
-  }
-
-  /**
-   * Gets the element for a class corresponding to a declaration.
-   *
-   * @param node class declaration
-   * @return the element for the given class
-   */
-  public static TypeElement elementFromDeclaration(ClassTree node) {
-    TypeElement elt = (TypeElement) TreeUtils.elementFromTree(node);
-    assert elt != null : "@AssumeAssertion(nullness): tree kind";
-    return elt;
-  }
-
-  /**
-   * Gets the element for a method corresponding to a declaration.
-   *
-   * @return the element for the given method
-   */
-  public static ExecutableElement elementFromDeclaration(MethodTree node) {
-    ExecutableElement elt = (ExecutableElement) TreeUtils.elementFromTree(node);
-    assert elt != null : "@AssumeAssertion(nullness): tree kind";
-    return elt;
-  }
-
-  /**
-   * Gets the element for a variable corresponding to its declaration.
-   *
-   * @return the element for the given variable
-   */
-  public static VariableElement elementFromDeclaration(VariableTree node) {
-    VariableElement elt = (VariableElement) TreeUtils.elementFromTree(node);
-    assert elt != null : "@AssumeAssertion(nullness): tree kind";
-    return elt;
-  }
-
-  /**
-   * Gets the element for the declaration corresponding to this use of an element. To get the
-   * element for a declaration, use {@link #elementFromDeclaration(ClassTree)}, {@link
-   * #elementFromDeclaration(MethodTree)}, or {@link #elementFromDeclaration(VariableTree)} instead.
-   *
-   * <p>This method is just a wrapper around {@link TreeUtils#elementFromTree(Tree)}, but this class
-   * might be the first place someone looks for this functionality.
-   *
-   * @param node the tree corresponding to a use of an element
-   * @return the element for the corresponding declaration, {@code null} otherwise
-   */
-  @Pure
-  public static @Nullable Element elementFromUse(ExpressionTree node) {
-    return TreeUtils.elementFromTree(node);
-  }
-
-  /**
-   * Returns the ExecutableElement for the called method, from a call.
-   *
-   * @param node a method call
-   * @return the ExecutableElement for the called method
-   */
-  @Pure
-  public static ExecutableElement elementFromUse(MethodInvocationTree node) {
-    Element el = TreeUtils.elementFromTree(node);
-    if (!(el instanceof ExecutableElement)) {
-      throw new BugInCF("Method elements should be ExecutableElement. Found: %s", el);
-    }
-    return (ExecutableElement) el;
-  }
-
-  /**
-   * Gets the ExecutableElement for the called constructor, from a constructor invocation.
-   *
-   * @param node a constructor invocation
-   * @return the ExecutableElement for the called constructor
-   * @see #constructor(NewClassTree)
-   */
-  @Pure
-  public static ExecutableElement elementFromUse(NewClassTree node) {
-    Element el = TreeUtils.elementFromTree(node);
-    if (!(el instanceof ExecutableElement)) {
-      throw new BugInCF("Constructor elements should  be ExecutableElement. Found: %s", el);
-    }
-    return (ExecutableElement) el;
-  }
-
-  /**
-   * Determines the symbol for a constructor given an invocation via {@code new}.
-   *
-   * <p>If the tree is a declaration of an anonymous class, then method returns constructor that
-   * gets invoked in the extended class, rather than the anonymous constructor implicitly added by
-   * the constructor (JLS 15.9.5.1)
-   *
-   * @see #elementFromUse(NewClassTree)
-   * @param tree the constructor invocation
-   * @return the {@link ExecutableElement} corresponding to the constructor call in {@code tree}
-   */
-  public static ExecutableElement constructor(NewClassTree tree) {
-
-    if (!(tree instanceof JCTree.JCNewClass)) {
-      throw new BugInCF("InternalUtils.constructor: not a javac internal tree");
-    }
-
-    JCNewClass newClassTree = (JCNewClass) tree;
-
-    if (tree.getClassBody() != null) {
-      // anonymous constructor bodies should contain exactly one statement
-      // in the form:
-      //    super(arg1, ...)
-      // or
-      //    o.super(arg1, ...)
-      //
-      // which is a method invocation (!) to the actual constructor
-
-      // the method call is guaranteed to return nonnull
-      JCMethodDecl anonConstructor =
-          (JCMethodDecl) TreeInfo.declarationFor(newClassTree.constructor, newClassTree);
-      assert anonConstructor != null;
-      assert anonConstructor.body.stats.size() == 1;
-      JCExpressionStatement stmt = (JCExpressionStatement) anonConstructor.body.stats.head;
-      JCTree.JCMethodInvocation superInvok = (JCMethodInvocation) stmt.expr;
-      return (ExecutableElement) TreeInfo.symbol(superInvok.meth);
-    } else {
-      Element e = newClassTree.constructor;
-      return (ExecutableElement) e;
-    }
-  }
-
-  /**
-   * Determine whether the given ExpressionTree has an underlying element.
-   *
-   * @param node the ExpressionTree to test
-   * @return whether the tree refers to an identifier, member select, or method invocation
-   */
-  @EnsuresNonNullIf(result = true, expression = "elementFromUse(#1)")
-  @Pure
-  public static boolean isUseOfElement(ExpressionTree node) {
-    ExpressionTree realnode = TreeUtils.withoutParens(node);
-    switch (realnode.getKind()) {
-      case IDENTIFIER:
-      case MEMBER_SELECT:
-      case METHOD_INVOCATION:
-      case NEW_CLASS:
-        assert elementFromUse(node) != null : "@AssumeAssertion(nullness): inspection";
-        return true;
-      default:
-        return false;
-    }
-  }
-
-  /**
-   * Returns true if {@code tree} has a synthetic argument.
-   *
-   * <p>For some anonymous classes with an explicit enclosing expression, javac creates a synthetic
-   * argument to the constructor that is the enclosing expression of the NewClassTree. Suppose a
-   * programmer writes:
-   *
-   * <pre>{@code class Outer {
-   *   class Inner { }
-   *     void method() {
-   *       this.new Inner(){};
-   *     }
-   * }}</pre>
-   *
-   * Java 9 javac creates the following synthetic tree for {@code this.new Inner(){}}:
-   *
-   * <pre>{@code new Inner(this) {
-   *   (.Outer x0) {
-   *     x0.super();
-   *   }
-   * }}</pre>
-   *
-   * Java 11 javac creates a different tree without the synthetic argument for {@code this.new
-   * Inner(){}}; the first line in the below code differs:
-   *
-   * <pre>{@code this.new Inner() {
-   *   (.Outer x0) {
-   *     x0.super();
-   *   }
-   * }}</pre>
-   *
-   * @param tree a new class tree
-   * @return true if {@code tree} has a synthetic argument
-   */
-  public static boolean hasSyntheticArgument(NewClassTree tree) {
-    if (tree.getClassBody() == null || tree.getEnclosingExpression() != null) {
-      return false;
-    }
-    for (Tree member : tree.getClassBody().getMembers()) {
-      if (member.getKind() == Tree.Kind.METHOD && isConstructor((MethodTree) member)) {
-        MethodTree methodTree = (MethodTree) member;
-        StatementTree f = methodTree.getBody().getStatements().get(0);
-        return TreeUtils.getReceiverTree(((ExpressionStatementTree) f).getExpression()) != null;
-      }
-    }
-    return false;
-  }
-  /**
-   * Returns the name of the invoked method.
-   *
-   * @return the name of the invoked method
-   */
-  public static Name methodName(MethodInvocationTree node) {
-    ExpressionTree expr = node.getMethodSelect();
-    if (expr.getKind() == Tree.Kind.IDENTIFIER) {
-      return ((IdentifierTree) expr).getName();
-    } else if (expr.getKind() == Tree.Kind.MEMBER_SELECT) {
-      return ((MemberSelectTree) expr).getIdentifier();
-    }
-    throw new BugInCF("TreeUtils.methodName: cannot be here: " + node);
-  }
-
-  /**
-   * Returns true if the first statement in the body is a self constructor invocation within a
-   * constructor.
-   *
-   * @return true if the first statement in the body is a self constructor invocation within a
-   *     constructor
-   */
-  public static boolean containsThisConstructorInvocation(MethodTree node) {
-    if (!TreeUtils.isConstructor(node) || node.getBody().getStatements().isEmpty()) {
-      return false;
-    }
-
-    StatementTree st = node.getBody().getStatements().get(0);
-    if (!(st instanceof ExpressionStatementTree)
-        || !(((ExpressionStatementTree) st).getExpression() instanceof MethodInvocationTree)) {
-      return false;
-    }
-
-    MethodInvocationTree invocation =
-        (MethodInvocationTree) ((ExpressionStatementTree) st).getExpression();
-
-    return "this".contentEquals(TreeUtils.methodName(invocation));
-  }
-
-  /**
-   * Returns the first statement of the tree if it is a block. If it is not a block or an empty
-   * block, tree is returned.
-   *
-   * @param tree any kind of tree
-   * @return the first statement of the tree if it is a block. If it is not a block or an empty
-   *     block, tree is returned.
-   */
-  public static Tree firstStatement(Tree tree) {
-    Tree first;
-    if (tree.getKind() == Tree.Kind.BLOCK) {
-      BlockTree block = (BlockTree) tree;
-      if (block.getStatements().isEmpty()) {
-        first = block;
-      } else {
-        first = block.getStatements().iterator().next();
-      }
-    } else {
-      first = tree;
-    }
-    return first;
-  }
-
-  /**
-   * Determine whether the given class contains an explicit constructor.
-   *
-   * @param node a class tree
-   * @return true iff there is an explicit constructor
-   */
-  public static boolean hasExplicitConstructor(ClassTree node) {
-    TypeElement elem = TreeUtils.elementFromDeclaration(node);
-    for (ExecutableElement constructorElt :
-        ElementFilter.constructorsIn(elem.getEnclosedElements())) {
-      if (!isSynthetic(constructorElt)) {
-        return true;
-      }
-    }
-    return false;
-  }
-
-  /**
-   * Returns true if the given method is synthetic. Also returns true if the method is a generated
-   * default constructor, which does not appear in source code but is not considered synthetic.
-   *
-   * @param ee a method or constructor element
-   * @return true iff the given method is synthetic
-   */
-  public static boolean isSynthetic(ExecutableElement ee) {
-    MethodSymbol ms = (MethodSymbol) ee;
-    long mod = ms.flags();
-    // GENERATEDCONSTR is for generated constructors, which do not have SYNTHETIC set.
-    return (mod & (Flags.SYNTHETIC | Flags.GENERATEDCONSTR)) != 0;
-  }
-
-  /**
-   * Returns true if the given method is synthetic.
-   *
-   * @param node a method declaration tree
-   * @return true iff the given method is synthetic
-   */
-  public static boolean isSynthetic(MethodTree node) {
-    ExecutableElement ee = TreeUtils.elementFromDeclaration(node);
-    return isSynthetic(ee);
-  }
-
-  /**
-   * Returns true if the tree is of a diamond type. In contrast to the implementation in TreeInfo,
-   * this version works on Trees.
-   *
-   * @see com.sun.tools.javac.tree.TreeInfo#isDiamond(JCTree)
-   */
-  public static boolean isDiamondTree(Tree tree) {
-    switch (tree.getKind()) {
-      case ANNOTATED_TYPE:
-        return isDiamondTree(((AnnotatedTypeTree) tree).getUnderlyingType());
-      case PARAMETERIZED_TYPE:
-        return ((ParameterizedTypeTree) tree).getTypeArguments().isEmpty();
-      case NEW_CLASS:
-        return isDiamondTree(((NewClassTree) tree).getIdentifier());
-      default:
->>>>>>> ebd59474
         return false;
     }
 
@@ -1913,24 +1441,23 @@
         return nameExpr.accept(visitor, null);
     }
 
-    /**
-     * Returns true if the binary operator may do a widening primitive conversion. See <a
-     * href="https://docs.oracle.com/javase/specs/jls/se11/html/jls-5.html">JLS chapter 5</a>.
-     *
-     * @param node a binary tree
-     * @return true if the tree's operator does numeric promotion on its arguments
-     */
-    public static boolean isWideningBinary(BinaryTree node) {
-        switch (node.getKind()) {
-            case LEFT_SHIFT:
-            case LEFT_SHIFT_ASSIGNMENT:
-            case RIGHT_SHIFT:
-            case RIGHT_SHIFT_ASSIGNMENT:
-            case UNSIGNED_RIGHT_SHIFT:
-            case UNSIGNED_RIGHT_SHIFT_ASSIGNMENT:
-                // Strictly speaking,  these operators do unary promotion on each argument
-                // separately.
-                return true;
+  /**
+   * Returns true if the binary operator may do a widening primitive conversion. See <a
+   * href="https://docs.oracle.com/javase/specs/jls/se11/html/jls-5.html">JLS chapter 5</a>.
+   *
+   * @param node a binary tree
+   * @return true if the tree's operator does numeric promotion on its arguments
+   */
+  public static boolean isWideningBinary(BinaryTree node) {
+    switch (node.getKind()) {
+      case LEFT_SHIFT:
+      case LEFT_SHIFT_ASSIGNMENT:
+      case RIGHT_SHIFT:
+      case RIGHT_SHIFT_ASSIGNMENT:
+      case UNSIGNED_RIGHT_SHIFT:
+      case UNSIGNED_RIGHT_SHIFT_ASSIGNMENT:
+        // Strictly speaking, these operators do unary promotion on each argument separately.
+        return true;
 
             case MULTIPLY:
             case MULTIPLY_ASSIGNMENT:
@@ -2013,1145 +1540,6 @@
         }
     }
 
-    /**
-     * Return a tree for the default value of the given type. The default value is 0, false, or
-     * null.
-     *
-     * @param typeMirror a type
-     * @param processingEnv the processing environment
-     * @return a tree for {@code type}'s default value
-     */
-    public static LiteralTree getDefaultValueTree(
-            TypeMirror typeMirror, ProcessingEnvironment processingEnv) {
-        switch (typeMirror.getKind()) {
-            case BYTE:
-                return TreeUtils.createLiteral(TypeTag.BYTE, (byte) 0, typeMirror, processingEnv);
-            case CHAR:
-                return TreeUtils.createLiteral(TypeTag.CHAR, '\u0000', typeMirror, processingEnv);
-            case SHORT:
-                return TreeUtils.createLiteral(TypeTag.SHORT, (short) 0, typeMirror, processingEnv);
-            case LONG:
-                return TreeUtils.createLiteral(TypeTag.LONG, 0L, typeMirror, processingEnv);
-            case FLOAT:
-                return TreeUtils.createLiteral(TypeTag.FLOAT, 0.0f, typeMirror, processingEnv);
-            case INT:
-                return TreeUtils.createLiteral(TypeTag.INT, 0, typeMirror, processingEnv);
-            case DOUBLE:
-                return TreeUtils.createLiteral(TypeTag.DOUBLE, 0.0d, typeMirror, processingEnv);
-            case BOOLEAN:
-                return TreeUtils.createLiteral(TypeTag.BOOLEAN, false, typeMirror, processingEnv);
-            default:
-                return TreeUtils.createLiteral(TypeTag.BOT, null, typeMirror, processingEnv);
-        }
-    }
-
-    /**
-     * Creates a LiteralTree for the given value.
-     *
-     * @param typeTag the literal's type tag
-     * @param value a wrapped primitive, null, or a String
-     * @param typeMirror the typeMirror for the literal
-     * @param processingEnv the processing environment
-     * @return a LiteralTree for the given type tag and value
-     */
-    public static LiteralTree createLiteral(
-            TypeTag typeTag,
-            @Nullable Object value,
-            TypeMirror typeMirror,
-            ProcessingEnvironment processingEnv) {
-        Context context = ((JavacProcessingEnvironment) processingEnv).getContext();
-        TreeMaker maker = TreeMaker.instance(context);
-        LiteralTree result = maker.Literal(typeTag, value);
-        ((JCLiteral) result).type = (Type) typeMirror;
-        return result;
-    }
-
-    /**
-     * Returns true if the given tree evaluates to {@code null}.
-     *
-     * @param t a tree
-     * @return true if the given tree evaluates to {@code null}
-     */
-    public static boolean isNullExpression(Tree t) {
-        while (true) {
-            switch (t.getKind()) {
-                case PARENTHESIZED:
-                    t = ((ParenthesizedTree) t).getExpression();
-                    break;
-                case TYPE_CAST:
-                    t = ((TypeCastTree) t).getExpression();
-                    break;
-                case NULL_LITERAL:
-                    return true;
-                default:
-                    return false;
-            }
-        }
-    }
-
-
-    /**
-     * Returns true if {@code tree} is an explicitly typed lambda.
-     *
-     * <p>An lambda whose formal type parameters have declared types or with no parameters is an
-     * explicitly typed lambda. (See JLS 15.27.1)
-     *
-     * @param tree any kind of tree
-     * @return true iff {@code tree} is an implicitly typed lambda.
-     */
-    public static boolean isExplicitlyTypeLambda(Tree tree) {
-        return tree.getKind() == Kind.LAMBDA_EXPRESSION
-                && ((JCLambda) tree).paramKind == ParameterKind.EXPLICIT;
-    }
-
-    /**
-     * Returns all expressions that might be the result of {@code lambda}.
-     *
-     * @param lambda a lambda with or without a body
-     * @return a list of expressions are returned by {@code lambda}
-     */
-    public static List<ExpressionTree> getReturnedExpressions(LambdaExpressionTree lambda) {
-        if (lambda.getBodyKind() == BodyKind.EXPRESSION) {
-            return Collections.singletonList((ExpressionTree) lambda.getBody());
-        }
-
-        List<ExpressionTree> list = new ArrayList<>();
-        TreeScanner<Void, Void> scanner =
-                new TreeScanner<Void, Void>() {
-                    @Override
-                    public Void visitReturn(ReturnTree tree, Void o) {
-                        list.add(tree.getExpression());
-                        return super.visitReturn(tree, o);
-                    }
-                };
-        scanner.scan(lambda, null);
-        return list;
-    }
-
-    /**
-     * Returns whether or not {@code ref} is an exact method reference.
-     *
-     * <p>From JLS 15.13.1 "If there is only one possible compile-time declaration with only one
-     * possible invocation, it is said to be exact."
-     *
-     * @param ref method reference
-     * @return whether or not {@code ref} is an exact method reference
-     */
-    public static boolean isExactMethodReference(MemberReferenceTree ref) {
-        // Seems like overloaded means the same thing as inexact.
-        // overloadKind is set
-        // com.sun.tools.javac.comp.DeferredAttr.DeferredChecker.visitReference()
-        // IsExact: https://docs.oracle.com/javase/specs/jls/se8/html/jls-15.html#jls-15.13.1-400
-        return ((JCMemberReference) ref).getOverloadKind() != OverloadKind.OVERLOADED;
-    }
-
-    /**
-     * Returns whether or not {@code expression} is a poly expression as defined in JLS 15.2.
-     *
-     * @param expression expression
-     * @return whether or not {@code expression} is a poly expression
-     */
-    public static boolean isPolyExpression(ExpressionTree expression) {
-        if (expression instanceof JCTree.JCExpression) {
-            return ((JCTree.JCExpression) expression).isPoly();
-        }
-        return false;
-    }
-
-    /**
-     * Returns whether or not {@code expression} is a standalone expression as defined in JLS 15.2.
-     *
-     * @param expression expression
-     * @return whether or not {@code expression} is a standalone expression
-     */
-    public static boolean isStandaloneExpression(ExpressionTree expression) {
-        if (expression instanceof JCTree.JCExpression) {
-            return ((JCTree.JCExpression) expression).isStandalone();
-        }
-        return false;
-    }
-
-    /**
-     * Was applicability by variable arity invocation necessary to determine the method signature?
-     *
-     * <p>This isn't the same as {@link ExecutableElement#isVarArgs()}. That method returns true if
-     * the method accepts a variable number of arguments. This method returns true if the method
-     * invocation actually used that fact to invoke that method.
-     *
-     * @param methodInvocation method or constructor invocation
-     * @return whether applicability by variable arity invocation necessary to determine the method
-     *     signature
-     */
-    public static boolean isVarArgMethodCall(ExpressionTree methodInvocation) {
-        if (methodInvocation.getKind() == Kind.METHOD_INVOCATION) {
-            return ((JCMethodInvocation) methodInvocation).varargsElement != null;
-        } else if (methodInvocation.getKind() == Kind.NEW_CLASS) {
-            return ((JCNewClass) methodInvocation).varargsElement != null;
-        } else {
-<<<<<<< HEAD
-            return false;
-        }
-    }
-
-    /**
-     * Is the tree a reference to a constructor of a generic class whose type argument isn't
-     * specified?
-     *
-     * <p>For example, {@code HashSet::new)}.
-     *
-     * @param tree may or may not be a {@link MemberReferenceTree}
-     * @return true if tree is a reference to a constructor of a generic class whose type argument
-     *     isn't specified
-     */
-    public static boolean isDiamondMemberReference(ExpressionTree tree) {
-        if (tree.getKind() != Kind.MEMBER_REFERENCE) {
-            return false;
-        }
-        MemberReferenceTree memRef = (MemberReferenceTree) tree;
-        TypeMirror type = TreeUtils.typeOf(memRef.getQualifierExpression());
-        if (memRef.getMode() == ReferenceMode.NEW && type.getKind() == TypeKind.DECLARED) {
-            TypeElement classEle = (TypeElement) ((Type) type).asElement();
-            DeclaredType classTypeMirror = (DeclaredType) classEle.asType();
-            return !classTypeMirror.getTypeArguments().isEmpty()
-                    && ((Type) type).getTypeArguments().isEmpty();
-        }
-        return false;
-    }
-
-    /**
-     * JLS 15.13.1: "The compile-time declaration of a method reference is the method to which the
-     * expression refers."
-     *
-     * @param memberReferenceTree method reference
-     * @param targetType target type
-     * @param env processing environment
-     * @return method to which the expression refers
-     */
-    public static ExecutableType compileTimeDeclarationType(
-            MemberReferenceTree memberReferenceTree,
-            TypeMirror targetType,
-            ProcessingEnvironment env) {
-        // The compile-time declaration is ((JCMemberReference) memberReferenceTree).sym.
-        // However, to get the correct type, the declaration has to be modified based on the use.
-        ExecutableElement ctDecl =
-                (ExecutableElement) ((JCMemberReference) memberReferenceTree).sym;
-        if (memberReferenceTree.getMode() == ReferenceMode.NEW) {
-            if (isDiamondMemberReference(memberReferenceTree)) {
-                DeclaredType receiver =
-                        (DeclaredType)
-                                TreeUtils.typeOf(memberReferenceTree.getQualifierExpression());
-                return (ExecutableType) env.getTypeUtils().asMemberOf(receiver, ctDecl);
-            }
-            TypeMirror functionalType = TreeUtils.typeOf(memberReferenceTree);
-            return TypesUtils.findFunctionType(functionalType, env);
-        }
-        JavacProcessingEnvironment javacEnv = (JavacProcessingEnvironment) env;
-        Types types = Types.instance(javacEnv.getContext());
-
-        ExecutableType type;
-        switch (((JCMemberReference) memberReferenceTree).kind) {
-            case UNBOUND: // ref is of form: Type :: instance method
-                ExecutableType functionType = TypesUtils.findFunctionType(targetType, env);
-                TypeMirror receiver = functionType.getParameterTypes().get(0);
-                type = (ExecutableType) types.memberType((Type) receiver, (Symbol) ctDecl);
-                break;
-            case BOUND: // ref is of form: expression :: method
-            case SUPER: // ref is of form: super :: method
-                TypeMirror expr = TreeUtils.typeOf(((JCMemberReference) memberReferenceTree).expr);
-                type = (ExecutableType) types.memberType((Type) expr, (Symbol) ctDecl);
-                break;
-            case STATIC: // ref is of form: Type :: static method
-                type = (ExecutableType) ctDecl.asType();
-                break;
-            default:
-                throw new RuntimeException();
-        }
-
-        if (memberReferenceTree.getTypeArguments() == null
-                || memberReferenceTree.getTypeArguments().isEmpty()) {
-            return type;
-        }
-        List<TypeMirror> args = new ArrayList<>();
-        for (ExpressionTree tree : memberReferenceTree.getTypeArguments()) {
-            args.add(TreeUtils.typeOf(tree));
-        }
-        return (ExecutableType) TypesUtils.substitute(type, type.getTypeVariables(), args, env);
-    }
-=======
-          // It's a method call "m(foo)" without an explicit receiver
-          return null;
-        }
-        break;
-      case NEW_CLASS:
-        receiver = ((NewClassTree) expression).getEnclosingExpression();
-        break;
-      case ARRAY_ACCESS:
-        receiver = ((ArrayAccessTree) expression).getExpression();
-        break;
-      case MEMBER_SELECT:
-        receiver = ((MemberSelectTree) expression).getExpression();
-        // Avoid int.class
-        if (receiver instanceof PrimitiveTypeTree) {
-          return null;
-        }
-        break;
-      case IDENTIFIER:
-        // It's a field access on implicit this or a local variable/parameter.
-        return null;
-      default:
-        return null;
-    }
-    if (receiver == null) {
-      return null;
-    }
-
-    return TreeUtils.withoutParens(receiver);
-  }
-
-  // TODO: What about anonymous classes?
-  // Adding Tree.Kind.NEW_CLASS here doesn't work, because then a
-  // tree gets cast to ClassTree when it is actually a NewClassTree,
-  // for example in enclosingClass above.
-  /** The set of kinds that represent classes. */
-  private static final Set<Tree.Kind> classTreeKinds;
-
-  static {
-    classTreeKinds = EnumSet.noneOf(Tree.Kind.class);
-    for (Tree.Kind kind : Tree.Kind.values()) {
-      if (kind.asInterface() == ClassTree.class) {
-        classTreeKinds.add(kind);
-      }
-    }
-  }
-
-  /**
-   * Return the set of kinds that represent classes.
-   *
-   * @return the set of kinds that represent classes
-   */
-  public static Set<Tree.Kind> classTreeKinds() {
-    return classTreeKinds;
-  }
-
-  /**
-   * Is the given tree kind a class, i.e. a class, enum, interface, or annotation type.
-   *
-   * @param tree the tree to test
-   * @return true, iff the given kind is a class kind
-   */
-  public static boolean isClassTree(Tree tree) {
-    return classTreeKinds().contains(tree.getKind());
-  }
-
-  private static final Set<Tree.Kind> typeTreeKinds =
-      EnumSet.of(
-          Tree.Kind.PRIMITIVE_TYPE,
-          Tree.Kind.PARAMETERIZED_TYPE,
-          Tree.Kind.TYPE_PARAMETER,
-          Tree.Kind.ARRAY_TYPE,
-          Tree.Kind.UNBOUNDED_WILDCARD,
-          Tree.Kind.EXTENDS_WILDCARD,
-          Tree.Kind.SUPER_WILDCARD,
-          Tree.Kind.ANNOTATED_TYPE);
-
-  public static Set<Tree.Kind> typeTreeKinds() {
-    return typeTreeKinds;
-  }
-
-  /**
-   * Is the given tree a type instantiation?
-   *
-   * <p>TODO: this is an under-approximation: e.g. an identifier could be either a type use or an
-   * expression. How can we distinguish.
-   *
-   * @param tree the tree to test
-   * @return true, iff the given tree is a type
-   */
-  public static boolean isTypeTree(Tree tree) {
-    return typeTreeKinds().contains(tree.getKind());
-  }
-
-  /**
-   * Returns true if the given element is an invocation of the method, or of any method that
-   * overrides that one.
-   */
-  public static boolean isMethodInvocation(
-      Tree tree, ExecutableElement method, ProcessingEnvironment env) {
-    if (!(tree instanceof MethodInvocationTree)) {
-      return false;
-    }
-    MethodInvocationTree methInvok = (MethodInvocationTree) tree;
-    ExecutableElement invoked = TreeUtils.elementFromUse(methInvok);
-    if (invoked == null) {
-      return false;
-    }
-    return ElementUtils.isMethod(invoked, method, env);
-  }
-
-  /**
-   * Returns true if the argument is an invocation of one of the given methods, or of any method
-   * that overrides them.
-   */
-  public static boolean isMethodInvocation(
-      Tree methodTree, List<ExecutableElement> methods, ProcessingEnvironment processingEnv) {
-    if (!(methodTree instanceof MethodInvocationTree)) {
-      return false;
-    }
-    for (ExecutableElement Method : methods) {
-      if (isMethodInvocation(methodTree, Method, processingEnv)) {
-        return true;
-      }
-    }
-    return false;
-  }
-
-  /**
-   * Returns the ExecutableElement for a method declaration. Errs if there is not exactly one
-   * matching method. If more than one method takes the same number of formal parameters, then use
-   * {@link #getMethod(String, String, ProcessingEnvironment, String...)}.
-   *
-   * @param type the class that contains the method
-   * @param methodName the name of the method
-   * @param params the number of formal parameters
-   * @param env the processing environment
-   * @return the ExecutableElement for the specified method
-   */
-  public static ExecutableElement getMethod(
-      Class<?> type, String methodName, int params, ProcessingEnvironment env) {
-    String typeName = type.getCanonicalName();
-    if (typeName == null) {
-      throw new BugInCF("class %s has no canonical name", type);
-    }
-    return getMethod(typeName, methodName, params, env);
-  }
-
-  /**
-   * Returns the ExecutableElement for a method declaration. Errs if there is not exactly one
-   * matching method. If more than one method takes the same number of formal parameters, then use
-   * {@link #getMethod(String, String, ProcessingEnvironment, String...)}.
-   *
-   * @param typeName the class that contains the method
-   * @param methodName the name of the method
-   * @param params the number of formal parameters
-   * @param env the processing environment
-   * @return the ExecutableElement for the specified method
-   */
-  public static ExecutableElement getMethod(
-      @FullyQualifiedName String typeName,
-      String methodName,
-      int params,
-      ProcessingEnvironment env) {
-    List<ExecutableElement> methods = getMethods(typeName, methodName, params, env);
-    if (methods.size() == 1) {
-      return methods.get(0);
-    }
-    throw new BugInCF(
-        "TreeUtils.getMethod(%s, %s, %d): expected 1 match, found %d",
-        typeName, methodName, params, methods.size());
-  }
-
-  /**
-   * Returns the ExecutableElement for a method declaration. Returns null there is no matching
-   * method. Errs if there is more than one matching method. If more than one method takes the same
-   * number of formal parameters, then use {@link #getMethod(String, String, ProcessingEnvironment,
-   * String...)}.
-   *
-   * @param typeName the class that contains the method
-   * @param methodName the name of the method
-   * @param params the number of formal parameters
-   * @param env the processing environment
-   * @return the ExecutableElement for the specified method, or null
-   */
-  public static @Nullable ExecutableElement getMethodOrNull(
-      @FullyQualifiedName String typeName,
-      String methodName,
-      int params,
-      ProcessingEnvironment env) {
-    List<ExecutableElement> methods = getMethods(typeName, methodName, params, env);
-    if (methods.size() == 0) {
-      return null;
-    } else if (methods.size() == 1) {
-      return methods.get(0);
-    } else {
-      throw new BugInCF(
-          "TreeUtils.getMethod(%s, %s, %d): expected 0 or 1 match, found %d",
-          typeName, methodName, params, methods.size());
-    }
-  }
-
-  /**
-   * Returns all ExecutableElements for method declarations of methodName, in class typeName, with
-   * params formal parameters.
-   *
-   * @param typeName the class that contains the method
-   * @param methodName the name of the method
-   * @param params the number of formal parameters
-   * @param env the processing environment
-   * @return the ExecutableElements for all matching methods
-   */
-  public static List<ExecutableElement> getMethods(
-      @FullyQualifiedName String typeName,
-      String methodName,
-      int params,
-      ProcessingEnvironment env) {
-    List<ExecutableElement> methods = new ArrayList<>(1);
-    TypeElement typeElt = env.getElementUtils().getTypeElement(typeName);
-    if (typeElt == null) {
-      throw new UserError("Configuration problem! Could not load type: " + typeName);
-    }
-    for (ExecutableElement exec : ElementFilter.methodsIn(typeElt.getEnclosedElements())) {
-      if (exec.getSimpleName().contentEquals(methodName) && exec.getParameters().size() == params) {
-        methods.add(exec);
-      }
-    }
-    return methods;
-  }
-
-  /**
-   * Returns the ExecutableElement for a method declaration. Errs if there is no matching method.
-   *
-   * @param type the class that contains the method
-   * @param methodName the name of the method
-   * @param env the processing environment
-   * @param paramTypes the method's formal parameter types
-   * @return the ExecutableElement for the specified method
-   */
-  public static ExecutableElement getMethod(
-      Class<?> type, String methodName, ProcessingEnvironment env, String... paramTypes) {
-    String typeName = type.getCanonicalName();
-    if (typeName == null) {
-      throw new BugInCF("class %s has no canonical name", type);
-    }
-    return getMethod(typeName, methodName, env, paramTypes);
-  }
-
-  /**
-   * Returns the ExecutableElement for a method declaration. Errs if there is no matching method.
-   *
-   * @param typeName the class that contains the method
-   * @param methodName the name of the method
-   * @param env the processing environment
-   * @param paramTypes the method's formal parameter types
-   * @return the ExecutableElement for the specified method
-   */
-  public static ExecutableElement getMethod(
-      @FullyQualifiedName String typeName,
-      String methodName,
-      ProcessingEnvironment env,
-      String... paramTypes) {
-    TypeElement typeElt = env.getElementUtils().getTypeElement(typeName);
-    for (ExecutableElement exec : ElementFilter.methodsIn(typeElt.getEnclosedElements())) {
-      if (exec.getSimpleName().contentEquals(methodName)
-          && exec.getParameters().size() == paramTypes.length) {
-        boolean typesMatch = true;
-        List<? extends VariableElement> params = exec.getParameters();
-        for (int i = 0; i < paramTypes.length; i++) {
-          VariableElement ve = params.get(i);
-          TypeMirror tm = TypeAnnotationUtils.unannotatedType(ve.asType());
-          if (!tm.toString().equals(paramTypes[i])) {
-            typesMatch = false;
-            break;
-          }
-        }
-        if (typesMatch) {
-          return exec;
-        }
-      }
-    }
-    List<String> candidates = new ArrayList<>();
-    for (ExecutableElement exec : ElementFilter.methodsIn(typeElt.getEnclosedElements())) {
-      if (exec.getSimpleName().contentEquals(methodName)) {
-        candidates.add(executableElementToString(exec));
-      }
-    }
-    if (candidates.isEmpty()) {
-      for (ExecutableElement exec : ElementFilter.methodsIn(typeElt.getEnclosedElements())) {
-        candidates.add(executableElementToString(exec));
-      }
-    }
-    throw new BugInCF(
-        "TreeUtils.getMethod: found no match for %s.%s(%s); candidates: %s",
-        typeName, methodName, Arrays.toString(paramTypes), candidates);
-  }
-
-  /**
-   * Formats the ExecutableElement in the way that getMethod() expects it.
-   *
-   * @param exec an executable element
-   * @return the ExecutableElement, formatted in the way that getMethod() expects it
-   */
-  private static String executableElementToString(ExecutableElement exec) {
-    StringJoiner result = new StringJoiner(", ", exec.getSimpleName() + "(", ")");
-    for (VariableElement param : exec.getParameters()) {
-      result.add(TypeAnnotationUtils.unannotatedType(param.asType()).toString());
-    }
-    return result.toString();
-  }
-
-  /**
-   * Determine whether the given expression is either "this" or an outer "C.this".
-   *
-   * <p>TODO: Should this also handle "super"?
-   */
-  public static boolean isExplicitThisDereference(ExpressionTree tree) {
-    if (tree.getKind() == Tree.Kind.IDENTIFIER
-        && ((IdentifierTree) tree).getName().contentEquals("this")) {
-      // Explicit this reference "this"
-      return true;
-    }
-
-    if (tree.getKind() != Tree.Kind.MEMBER_SELECT) {
-      return false;
-    }
-
-    MemberSelectTree memSelTree = (MemberSelectTree) tree;
-    if (memSelTree.getIdentifier().contentEquals("this")) {
-      // Outer this reference "C.this"
-      return true;
-    }
-    return false;
-  }
-
-  /**
-   * Determine whether {@code tree} is a class literal, such as
-   *
-   * <pre>
-   *   <em>Object</em> . <em>class</em>
-   * </pre>
-   *
-   * @return true iff if tree is a class literal
-   */
-  public static boolean isClassLiteral(Tree tree) {
-    if (tree.getKind() != Tree.Kind.MEMBER_SELECT) {
-      return false;
-    }
-    return "class".equals(((MemberSelectTree) tree).getIdentifier().toString());
-  }
-
-  /**
-   * Determine whether {@code tree} is a field access expression, such as
-   *
-   * <pre>
-   *   <em>f</em>
-   *   <em>obj</em> . <em>f</em>
-   * </pre>
-   *
-   * This method currently also returns true for class literals and qualified this.
-   *
-   * @param tree a tree that might be a field access
-   * @return true iff if tree is a field access expression (implicit or explicit)
-   */
-  public static boolean isFieldAccess(Tree tree) {
-    if (tree.getKind() == Tree.Kind.MEMBER_SELECT) {
-      // explicit member access (or a class literal or a qualified this)
-      MemberSelectTree memberSelect = (MemberSelectTree) tree;
-      assert isUseOfElement(memberSelect) : "@AssumeAssertion(nullness): tree kind";
-      Element el = TreeUtils.elementFromUse(memberSelect);
-      return el.getKind().isField();
-    } else if (tree.getKind() == Tree.Kind.IDENTIFIER) {
-      // implicit field access
-      IdentifierTree ident = (IdentifierTree) tree;
-      assert isUseOfElement(ident) : "@AssumeAssertion(nullness): tree kind";
-      Element el = TreeUtils.elementFromUse(ident);
-      return el.getKind().isField()
-          && !ident.getName().contentEquals("this")
-          && !ident.getName().contentEquals("super");
-    }
-    return false;
-  }
-
-  /**
-   * Compute the name of the field that the field access {@code tree} accesses. Requires {@code
-   * tree} to be a field access, as determined by {@code isFieldAccess} (which currently also
-   * returns true for class literals and qualified this).
-   *
-   * @param tree a field access tree
-   * @return the name of the field accessed by {@code tree}
-   */
-  public static String getFieldName(Tree tree) {
-    assert isFieldAccess(tree);
-    if (tree.getKind() == Tree.Kind.MEMBER_SELECT) {
-      MemberSelectTree mtree = (MemberSelectTree) tree;
-      return mtree.getIdentifier().toString();
-    } else {
-      IdentifierTree itree = (IdentifierTree) tree;
-      return itree.getName().toString();
-    }
-  }
-
-  /**
-   * Determine whether {@code tree} refers to a method element, such as.
-   *
-   * <pre>
-   *   <em>m</em>(...)
-   *   <em>obj</em> . <em>m</em>(...)
-   * </pre>
-   *
-   * @return true iff if tree is a method access expression (implicit or explicit)
-   */
-  public static boolean isMethodAccess(Tree tree) {
-    if (tree.getKind() == Tree.Kind.MEMBER_SELECT) {
-      // explicit method access
-      MemberSelectTree memberSelect = (MemberSelectTree) tree;
-      assert isUseOfElement(memberSelect) : "@AssumeAssertion(nullness): tree kind";
-      Element el = TreeUtils.elementFromUse(memberSelect);
-      return el.getKind() == ElementKind.METHOD || el.getKind() == ElementKind.CONSTRUCTOR;
-    } else if (tree.getKind() == Tree.Kind.IDENTIFIER) {
-      // implicit method access
-      IdentifierTree ident = (IdentifierTree) tree;
-      // The field "super" and "this" are also legal methods
-      if (ident.getName().contentEquals("super") || ident.getName().contentEquals("this")) {
-        return true;
-      }
-      assert isUseOfElement(ident) : "@AssumeAssertion(nullness): tree kind";
-      Element el = TreeUtils.elementFromUse(ident);
-      return el.getKind() == ElementKind.METHOD || el.getKind() == ElementKind.CONSTRUCTOR;
-    }
-    return false;
-  }
-
-  /**
-   * Compute the name of the method that the method access {@code tree} accesses. Requires {@code
-   * tree} to be a method access, as determined by {@code isMethodAccess}.
-   *
-   * @param tree a method access tree
-   * @return the name of the method accessed by {@code tree}
-   */
-  public static String getMethodName(Tree tree) {
-    assert isMethodAccess(tree);
-    if (tree.getKind() == Tree.Kind.MEMBER_SELECT) {
-      MemberSelectTree mtree = (MemberSelectTree) tree;
-      return mtree.getIdentifier().toString();
-    } else {
-      IdentifierTree itree = (IdentifierTree) tree;
-      return itree.getName().toString();
-    }
-  }
-
-  /**
-   * Return {@code true} if and only if {@code tree} can have a type annotation.
-   *
-   * @return {@code true} if and only if {@code tree} can have a type annotation
-   */
-  // TODO: is this implementation precise enough? E.g. does a .class literal work correctly?
-  public static boolean canHaveTypeAnnotation(Tree tree) {
-    return ((JCTree) tree).type != null;
-  }
-
-  /**
-   * Returns true if and only if the given {@code tree} represents a field access of the given
-   * {@link VariableElement}.
-   */
-  public static boolean isSpecificFieldAccess(Tree tree, VariableElement var) {
-    if (tree instanceof MemberSelectTree) {
-      MemberSelectTree memSel = (MemberSelectTree) tree;
-      assert isUseOfElement(memSel) : "@AssumeAssertion(nullness): tree kind";
-      Element field = TreeUtils.elementFromUse(memSel);
-      return field.equals(var);
-    } else if (tree instanceof IdentifierTree) {
-      IdentifierTree idTree = (IdentifierTree) tree;
-      assert isUseOfElement(idTree) : "@AssumeAssertion(nullness): tree kind";
-      Element field = TreeUtils.elementFromUse(idTree);
-      return field.equals(var);
-    } else {
-      return false;
-    }
-  }
-
-  /**
-   * Returns the VariableElement for a field declaration.
-   *
-   * @param typeName the class where the field is declared
-   * @param fieldName the name of the field
-   * @param env the processing environment
-   * @return the VariableElement for typeName.fieldName
-   */
-  public static VariableElement getField(
-      @FullyQualifiedName String typeName, String fieldName, ProcessingEnvironment env) {
-    TypeElement mapElt = env.getElementUtils().getTypeElement(typeName);
-    for (VariableElement var : ElementFilter.fieldsIn(mapElt.getEnclosedElements())) {
-      if (var.getSimpleName().contentEquals(fieldName)) {
-        return var;
-      }
-    }
-    throw new BugInCF("TreeUtils.getField: shouldn't be here");
-  }
-
-  /**
-   * Determine whether the given tree represents an ExpressionTree.
-   *
-   * @param tree the Tree to test
-   * @return whether the tree is an ExpressionTree
-   */
-  public static boolean isExpressionTree(Tree tree) {
-    return tree instanceof ExpressionTree;
-  }
-
-  /**
-   * Returns true if this is a super call to the {@link Enum} constructor.
-   *
-   * @param node the method invocation to check
-   * @return true if this is a super call to the {@link Enum} constructor
-   */
-  public static boolean isEnumSuper(MethodInvocationTree node) {
-    ExecutableElement ex = TreeUtils.elementFromUse(node);
-    assert ex != null : "@AssumeAssertion(nullness): tree kind";
-    Name name = ElementUtils.getQualifiedClassName(ex);
-    assert name != null : "@AssumeAssertion(nullness): assumption";
-    boolean correctClass = "java.lang.Enum".contentEquals(name);
-    boolean correctMethod = "<init>".contentEquals(ex.getSimpleName());
-    return correctClass && correctMethod;
-  }
-
-  /**
-   * Determine whether the given tree represents a declaration of a type (including type
-   * parameters).
-   *
-   * @param node the Tree to test
-   * @return true if the tree is a type declaration
-   */
-  public static boolean isTypeDeclaration(Tree node) {
-    return isClassTree(node) || node.getKind() == Tree.Kind.TYPE_PARAMETER;
-  }
-
-  /**
-   * Returns whether or not tree is an access of array length.
-   *
-   * @param tree tree to check
-   * @return true if tree is an access of array length
-   */
-  public static boolean isArrayLengthAccess(Tree tree) {
-    if (tree.getKind() == Tree.Kind.MEMBER_SELECT
-        && isFieldAccess(tree)
-        && getFieldName(tree).equals("length")) {
-      ExpressionTree expressionTree = ((MemberSelectTree) tree).getExpression();
-      if (TreeUtils.typeOf(expressionTree).getKind() == TypeKind.ARRAY) {
-        return true;
-      }
-    }
-    return false;
-  }
-
-  /**
-   * Determines whether or not the node referred to by the given {@link Tree} is an anonymous
-   * constructor (the constructor for an anonymous class.
-   *
-   * @param method the {@link Tree} for a node that may be an anonymous constructor
-   * @return true if the given path points to an anonymous constructor, false if it does not
-   */
-  public static boolean isAnonymousConstructor(final MethodTree method) {
-    @Nullable Element e = elementFromTree(method);
-    if (e == null || e.getKind() != ElementKind.CONSTRUCTOR) {
-      return false;
-    }
-    TypeElement typeElement = (TypeElement) e.getEnclosingElement();
-    return typeElement.getNestingKind() == NestingKind.ANONYMOUS;
-  }
-
-  /**
-   * Converts the given AnnotationTrees to AnnotationMirrors.
-   *
-   * @param annoTrees list of annotation trees to convert to annotation mirrors
-   * @return list of annotation mirrors that represent the given annotation trees
-   */
-  public static List<AnnotationMirror> annotationsFromTypeAnnotationTrees(
-      List<? extends AnnotationTree> annoTrees) {
-    return CollectionsPlume.mapList(TreeUtils::annotationFromAnnotationTree, annoTrees);
-  }
-
-  /**
-   * Converts the given AnnotationTree to an AnnotationMirror.
-   *
-   * @param tree annotation tree to convert to an annotation mirror
-   * @return annotation mirror that represent the given annotation tree
-   */
-  public static AnnotationMirror annotationFromAnnotationTree(AnnotationTree tree) {
-    return ((JCAnnotation) tree).attribute;
-  }
-
-  /**
-   * Converts the given AnnotatedTypeTree to a list of AnnotationMirrors.
-   *
-   * @param tree annotated type tree to convert
-   * @return list of AnnotationMirrors from the tree
-   */
-  public static List<? extends AnnotationMirror> annotationsFromTree(AnnotatedTypeTree tree) {
-    return annotationsFromTypeAnnotationTrees(((JCAnnotatedType) tree).annotations);
-  }
-
-  /**
-   * Converts the given TypeParameterTree to a list of AnnotationMirrors.
-   *
-   * @param tree type parameter tree to convert
-   * @return list of AnnotationMirrors from the tree
-   */
-  public static List<? extends AnnotationMirror> annotationsFromTree(TypeParameterTree tree) {
-    return annotationsFromTypeAnnotationTrees(((JCTypeParameter) tree).annotations);
-  }
-
-  /**
-   * Converts the given NewArrayTree to a list of AnnotationMirrors.
-   *
-   * @param tree new array tree
-   * @return list of AnnotationMirrors from the tree
-   */
-  public static List<? extends AnnotationMirror> annotationsFromArrayCreation(
-      NewArrayTree tree, int level) {
-
-    assert tree instanceof JCNewArray;
-    final JCNewArray newArray = ((JCNewArray) tree);
-
-    if (level == -1) {
-      return annotationsFromTypeAnnotationTrees(newArray.annotations);
-    }
-
-    if (newArray.dimAnnotations.length() > 0
-        && (level >= 0)
-        && (level < newArray.dimAnnotations.size())) {
-      return annotationsFromTypeAnnotationTrees(newArray.dimAnnotations.get(level));
-    }
-
-    return Collections.emptyList();
-  }
-
-  /**
-   * Returns true if the tree is the declaration or use of a local variable.
-   *
-   * @return true if the tree is the declaration or use of a local variable
-   */
-  public static boolean isLocalVariable(Tree tree) {
-    if (tree.getKind() == Tree.Kind.VARIABLE) {
-      return elementFromDeclaration((VariableTree) tree).getKind() == ElementKind.LOCAL_VARIABLE;
-    } else if (tree.getKind() == Tree.Kind.IDENTIFIER) {
-      ExpressionTree etree = (ExpressionTree) tree;
-      assert isUseOfElement(etree) : "@AssumeAssertion(nullness): tree kind";
-      return elementFromUse(etree).getKind() == ElementKind.LOCAL_VARIABLE;
-    }
-    return false;
-  }
-
-  /**
-   * Returns the type as a TypeMirror of {@code tree}. To obtain {@code tree}'s AnnotatedTypeMirror,
-   * call {@code AnnotatedTypeFactory.getAnnotatedType()}.
-   *
-   * @return the type as a TypeMirror of {@code tree}
-   */
-  public static TypeMirror typeOf(Tree tree) {
-    return ((JCTree) tree).type;
-  }
-
-  /**
-   * The type of the lambda or method reference tree is a functional interface type. This method
-   * returns the single abstract method declared by that functional interface. (The type of this
-   * method is referred to as the function type.)
-   *
-   * @param tree lambda or member reference tree
-   * @param env ProcessingEnvironment
-   * @return the single abstract method declared by the type of the tree
-   */
-  public static Symbol findFunction(Tree tree, ProcessingEnvironment env) {
-    Context ctx = ((JavacProcessingEnvironment) env).getContext();
-    Types javacTypes = Types.instance(ctx);
-    return javacTypes.findDescriptorSymbol(((Type) typeOf(tree)).asElement());
-  }
-
-  /**
-   * Returns true if {@code tree} is an implicitly typed lambda.
-   *
-   * <p>A lambda expression whose formal type parameters have inferred types is an implicitly typed
-   * lambda. (See JLS 15.27.1)
-   *
-   * @param tree any kind of tree
-   * @return true iff {@code tree} is an implicitly typed lambda
-   */
-  public static boolean isImplicitlyTypedLambda(Tree tree) {
-    return tree.getKind() == Tree.Kind.LAMBDA_EXPRESSION
-        && ((JCLambda) tree).paramKind == ParameterKind.IMPLICIT;
-  }
-
-  /**
-   * Determine whether an expression {@link ExpressionTree} has the constant value true, according
-   * to the compiler logic.
-   *
-   * @param node the expression to be checked
-   * @return true if {@code node} has the constant value true
-   */
-  public static boolean isExprConstTrue(final ExpressionTree node) {
-    assert node instanceof JCExpression;
-    if (((JCExpression) node).type.isTrue()) {
-      return true;
-    }
-    ExpressionTree tree = TreeUtils.withoutParens(node);
-    if (tree instanceof JCTree.JCBinary) {
-      JCBinary binTree = (JCBinary) tree;
-      JCExpression ltree = binTree.lhs;
-      JCExpression rtree = binTree.rhs;
-      switch (binTree.getTag()) {
-        case AND:
-          return isExprConstTrue(ltree) && isExprConstTrue(rtree);
-        case OR:
-          return isExprConstTrue(ltree) || isExprConstTrue(rtree);
-        default:
-          break;
-      }
-    }
-    return false;
-  }
-
-  /**
-   * Return toString(), but without line separators.
-   *
-   * @param tree a tree
-   * @return a one-line string representation of the tree
-   */
-  public static String toStringOneLine(Tree tree) {
-    return tree.toString().trim().replaceAll("\\s+", " ");
-  }
-
-  /**
-   * Return either {@link #toStringOneLine} if it is no more than {@code length} characters, or
-   * {@link #toStringOneLine} quoted and truncated.
-   *
-   * @param tree a tree
-   * @param length the maximum length for the result; must be at least 6
-   * @return a one-line string representation of the tree that is no longer than {@code length}
-   *     characters long
-   */
-  public static String toStringTruncated(Tree tree, int length) {
-    if (length < 6) {
-      throw new IllegalArgumentException("bad length " + length);
-    }
-    String result = toStringOneLine(tree);
-    if (result.length() > length) {
-      // The quoting increases the likelihood that all delimiters are balanced in the result.
-      // That makes it easier to manipulate the result (such as skipping over it) in an
-      // editor.  The quoting also makes clear that the value is truncated.
-      result = "\"" + result.substring(0, length - 5) + "...\"";
-    }
-    return result;
-  }
-
-  /**
-   * Given a javac ExpressionTree representing a fully qualified name such as "java.lang.Object",
-   * creates a String containing the name.
-   *
-   * @param nameExpr an ExpressionTree representing a fully qualified name
-   * @return a String representation of the fully qualified name
-   */
-  public static String nameExpressionToString(ExpressionTree nameExpr) {
-    TreeVisitor<String, Void> visitor =
-        new SimpleTreeVisitor<String, Void>() {
-          @Override
-          public String visitIdentifier(IdentifierTree node, Void p) {
-            return node.toString();
-          }
-
-          @Override
-          public String visitMemberSelect(MemberSelectTree node, Void p) {
-            return node.getExpression().accept(this, null) + "." + node.getIdentifier().toString();
-          }
-        };
-    return nameExpr.accept(visitor, null);
-  }
-
-  /**
-   * Returns true if the binary operator may do a widening primitive conversion. See <a
-   * href="https://docs.oracle.com/javase/specs/jls/se11/html/jls-5.html">JLS chapter 5</a>.
-   *
-   * @param node a binary tree
-   * @return true if the tree's operator does numeric promotion on its arguments
-   */
-  public static boolean isWideningBinary(BinaryTree node) {
-    switch (node.getKind()) {
-      case LEFT_SHIFT:
-      case LEFT_SHIFT_ASSIGNMENT:
-      case RIGHT_SHIFT:
-      case RIGHT_SHIFT_ASSIGNMENT:
-      case UNSIGNED_RIGHT_SHIFT:
-      case UNSIGNED_RIGHT_SHIFT_ASSIGNMENT:
-        // Strictly speaking, these operators do unary promotion on each argument separately.
-        return true;
-
-      case MULTIPLY:
-      case MULTIPLY_ASSIGNMENT:
-      case DIVIDE:
-      case DIVIDE_ASSIGNMENT:
-      case REMAINDER:
-      case REMAINDER_ASSIGNMENT:
-      case PLUS:
-      case PLUS_ASSIGNMENT:
-      case MINUS:
-      case MINUS_ASSIGNMENT:
-
-      case LESS_THAN:
-      case LESS_THAN_EQUAL:
-      case GREATER_THAN:
-      case GREATER_THAN_EQUAL:
-      case EQUAL_TO:
-      case NOT_EQUAL_TO:
-
-      case AND:
-      case XOR:
-      case OR:
-        // These operators do binary promotion on the two arguments together.
-        return true;
-
-        // TODO: CONDITIONAL_EXPRESSION (?:) sometimes does numeric promotion.
-
-      default:
-        return false;
-    }
-  }
-
-  /**
-   * Returns the annotations explicitly written on the given type.
-   *
-   * @param annoTrees annotations written before a variable/method declaration; null if this type is
-   *     not from such a location. This might contain type annotations that the Java parser attached
-   *     to the declaration rather than to the type.
-   * @param typeTree the type whose annotations to return
-   * @return the annotations explicitly written on the given type
-   */
-  public static List<? extends AnnotationTree> getExplicitAnnotationTrees(
-      @Nullable List<? extends AnnotationTree> annoTrees, Tree typeTree) {
-    while (true) {
-      switch (typeTree.getKind()) {
-        case IDENTIFIER:
-        case PRIMITIVE_TYPE:
-          if (annoTrees == null) {
-            return Collections.emptyList();
-          }
-          return annoTrees;
-        case ANNOTATED_TYPE:
-          return ((AnnotatedTypeTree) typeTree).getAnnotations();
-        case ARRAY_TYPE:
-        case TYPE_PARAMETER:
-        case UNBOUNDED_WILDCARD:
-        case EXTENDS_WILDCARD:
-        case SUPER_WILDCARD:
-          return Collections.emptyList();
-        case MEMBER_SELECT:
-          if (annoTrees == null) {
-            return Collections.emptyList();
-          }
-          typeTree = ((MemberSelectTree) typeTree).getExpression();
-          break;
-        case PARAMETERIZED_TYPE:
-          typeTree = ((ParameterizedTypeTree) typeTree).getType();
-          break;
-        case UNION_TYPE:
-          List<AnnotationTree> result = new ArrayList<>();
-          for (Tree alternative : ((UnionTypeTree) typeTree).getTypeAlternatives()) {
-            result.addAll(getExplicitAnnotationTrees(null, alternative));
-          }
-          return result;
-        default:
-          throw new BugInCF(
-              "what typeTree? %s %s %s", typeTree.getKind(), typeTree.getClass(), typeTree);
-      }
-    }
-  }
-
   /**
    * Return a tree for the default value of the given type. The default value is 0, false, or null.
    *
@@ -3184,26 +1572,26 @@
     }
   }
 
-  /**
-   * Creates a LiteralTree for the given value.
-   *
-   * @param typeTag the literal's type tag
-   * @param value a wrapped primitive, null, or a String
-   * @param typeMirror the typeMirror for the literal
-   * @param processingEnv the processing environment
-   * @return a LiteralTree for the given type tag and value
-   */
-  public static LiteralTree createLiteral(
-      TypeTag typeTag,
-      @Nullable Object value,
-      TypeMirror typeMirror,
-      ProcessingEnvironment processingEnv) {
-    Context context = ((JavacProcessingEnvironment) processingEnv).getContext();
-    TreeMaker maker = TreeMaker.instance(context);
-    LiteralTree result = maker.Literal(typeTag, value);
-    ((JCLiteral) result).type = (Type) typeMirror;
-    return result;
-  }
+    /**
+     * Creates a LiteralTree for the given value.
+     *
+     * @param typeTag the literal's type tag
+     * @param value a wrapped primitive, null, or a String
+     * @param typeMirror the typeMirror for the literal
+     * @param processingEnv the processing environment
+     * @return a LiteralTree for the given type tag and value
+     */
+    public static LiteralTree createLiteral(
+            TypeTag typeTag,
+            @Nullable Object value,
+            TypeMirror typeMirror,
+            ProcessingEnvironment processingEnv) {
+        Context context = ((JavacProcessingEnvironment) processingEnv).getContext();
+        TreeMaker maker = TreeMaker.instance(context);
+        LiteralTree result = maker.Literal(typeTag, value);
+        ((JCLiteral) result).type = (Type) typeMirror;
+        return result;
+    }
 
   /**
    * Returns true if the given tree evaluates to {@code null}.
@@ -3340,5 +1728,191 @@
     TypeMirror varargsParamType = parameters.get(parameters.size() - 1).asType();
     return TypesUtils.getArrayDepth(varargsParamType) != TypesUtils.getArrayDepth(lastArgType);
   }
->>>>>>> ebd59474
+
+    /**
+     * Returns true if {@code tree} is an explicitly typed lambda.
+     *
+     * <p>An lambda whose formal type parameters have declared types or with no parameters is an
+     * explicitly typed lambda. (See JLS 15.27.1)
+     *
+     * @param tree any kind of tree
+     * @return true iff {@code tree} is an implicitly typed lambda.
+     */
+    public static boolean isExplicitlyTypeLambda(Tree tree) {
+        return tree.getKind() == Kind.LAMBDA_EXPRESSION
+                && ((JCLambda) tree).paramKind == ParameterKind.EXPLICIT;
+    }
+
+    /**
+     * Returns all expressions that might be the result of {@code lambda}.
+     *
+     * @param lambda a lambda with or without a body
+     * @return a list of expressions are returned by {@code lambda}
+     */
+    public static List<ExpressionTree> getReturnedExpressions(LambdaExpressionTree lambda) {
+        if (lambda.getBodyKind() == BodyKind.EXPRESSION) {
+            return Collections.singletonList((ExpressionTree) lambda.getBody());
+        }
+
+        List<ExpressionTree> list = new ArrayList<>();
+        TreeScanner<Void, Void> scanner =
+                new TreeScanner<Void, Void>() {
+                    @Override
+                    public Void visitReturn(ReturnTree tree, Void o) {
+                        list.add(tree.getExpression());
+                        return super.visitReturn(tree, o);
+                    }
+                };
+        scanner.scan(lambda, null);
+        return list;
+    }
+
+    /**
+     * Returns whether or not {@code ref} is an exact method reference.
+     *
+     * <p>From JLS 15.13.1 "If there is only one possible compile-time declaration with only one
+     * possible invocation, it is said to be exact."
+     *
+     * @param ref method reference
+     * @return whether or not {@code ref} is an exact method reference
+     */
+    public static boolean isExactMethodReference(MemberReferenceTree ref) {
+        // Seems like overloaded means the same thing as inexact.
+        // overloadKind is set
+        // com.sun.tools.javac.comp.DeferredAttr.DeferredChecker.visitReference()
+        // IsExact: https://docs.oracle.com/javase/specs/jls/se8/html/jls-15.html#jls-15.13.1-400
+        return ((JCMemberReference) ref).getOverloadKind() != OverloadKind.OVERLOADED;
+    }
+
+    /**
+     * Returns whether or not {@code expression} is a poly expression as defined in JLS 15.2.
+     *
+     * @param expression expression
+     * @return whether or not {@code expression} is a poly expression
+     */
+    public static boolean isPolyExpression(ExpressionTree expression) {
+        if (expression instanceof JCTree.JCExpression) {
+            return ((JCTree.JCExpression) expression).isPoly();
+        }
+        return false;
+    }
+
+    /**
+     * Returns whether or not {@code expression} is a standalone expression as defined in JLS 15.2.
+     *
+     * @param expression expression
+     * @return whether or not {@code expression} is a standalone expression
+     */
+    public static boolean isStandaloneExpression(ExpressionTree expression) {
+        if (expression instanceof JCTree.JCExpression) {
+            return ((JCTree.JCExpression) expression).isStandalone();
+        }
+        return false;
+    }
+
+    /**
+     * Was applicability by variable arity invocation necessary to determine the method signature?
+     *
+     * <p>This isn't the same as {@link ExecutableElement#isVarArgs()}. That method returns true if
+     * the method accepts a variable number of arguments. This method returns true if the method
+     * invocation actually used that fact to invoke that method.
+     *
+     * @param methodInvocation method or constructor invocation
+     * @return whether applicability by variable arity invocation necessary to determine the method
+     *     signature
+     */
+    public static boolean isVarArgMethodCall(ExpressionTree methodInvocation) {
+        if (methodInvocation.getKind() == Kind.METHOD_INVOCATION) {
+            return ((JCMethodInvocation) methodInvocation).varargsElement != null;
+        } else if (methodInvocation.getKind() == Kind.NEW_CLASS) {
+            return ((JCNewClass) methodInvocation).varargsElement != null;
+        } else {
+            return false;
+        }
+    }
+
+    /**
+     * Is the tree a reference to a constructor of a generic class whose type argument isn't
+     * specified?
+     *
+     * <p>For example, {@code HashSet::new)}.
+     *
+     * @param tree may or may not be a {@link MemberReferenceTree}
+     * @return true if tree is a reference to a constructor of a generic class whose type argument
+     *     isn't specified
+     */
+    public static boolean isDiamondMemberReference(ExpressionTree tree) {
+        if (tree.getKind() != Kind.MEMBER_REFERENCE) {
+            return false;
+        }
+        MemberReferenceTree memRef = (MemberReferenceTree) tree;
+        TypeMirror type = TreeUtils.typeOf(memRef.getQualifierExpression());
+        if (memRef.getMode() == ReferenceMode.NEW && type.getKind() == TypeKind.DECLARED) {
+            TypeElement classEle = (TypeElement) ((Type) type).asElement();
+            DeclaredType classTypeMirror = (DeclaredType) classEle.asType();
+            return !classTypeMirror.getTypeArguments().isEmpty()
+                    && ((Type) type).getTypeArguments().isEmpty();
+        }
+        return false;
+    }
+
+    /**
+     * JLS 15.13.1: "The compile-time declaration of a method reference is the method to which the
+     * expression refers."
+     *
+     * @param memberReferenceTree method reference
+     * @param targetType target type
+     * @param env processing environment
+     * @return method to which the expression refers
+     */
+    public static ExecutableType compileTimeDeclarationType(
+            MemberReferenceTree memberReferenceTree,
+            TypeMirror targetType,
+            ProcessingEnvironment env) {
+        // The compile-time declaration is ((JCMemberReference) memberReferenceTree).sym.
+        // However, to get the correct type, the declaration has to be modified based on the use.
+        ExecutableElement ctDecl =
+                (ExecutableElement) ((JCMemberReference) memberReferenceTree).sym;
+        if (memberReferenceTree.getMode() == ReferenceMode.NEW) {
+            if (isDiamondMemberReference(memberReferenceTree)) {
+                DeclaredType receiver =
+                        (DeclaredType)
+                                TreeUtils.typeOf(memberReferenceTree.getQualifierExpression());
+                return (ExecutableType) env.getTypeUtils().asMemberOf(receiver, ctDecl);
+            }
+            TypeMirror functionalType = TreeUtils.typeOf(memberReferenceTree);
+            return TypesUtils.findFunctionType(functionalType, env);
+        }
+        JavacProcessingEnvironment javacEnv = (JavacProcessingEnvironment) env;
+        Types types = Types.instance(javacEnv.getContext());
+
+        ExecutableType type;
+        switch (((JCMemberReference) memberReferenceTree).kind) {
+            case UNBOUND: // ref is of form: Type :: instance method
+                ExecutableType functionType = TypesUtils.findFunctionType(targetType, env);
+                TypeMirror receiver = functionType.getParameterTypes().get(0);
+                type = (ExecutableType) types.memberType((Type) receiver, (Symbol) ctDecl);
+                break;
+            case BOUND: // ref is of form: expression :: method
+            case SUPER: // ref is of form: super :: method
+                TypeMirror expr = TreeUtils.typeOf(((JCMemberReference) memberReferenceTree).expr);
+                type = (ExecutableType) types.memberType((Type) expr, (Symbol) ctDecl);
+                break;
+            case STATIC: // ref is of form: Type :: static method
+                type = (ExecutableType) ctDecl.asType();
+                break;
+            default:
+                throw new RuntimeException();
+        }
+
+        if (memberReferenceTree.getTypeArguments() == null
+                || memberReferenceTree.getTypeArguments().isEmpty()) {
+            return type;
+        }
+        List<TypeMirror> args = new ArrayList<>();
+        for (ExpressionTree tree : memberReferenceTree.getTypeArguments()) {
+            args.add(TreeUtils.typeOf(tree));
+        }
+        return (ExecutableType) TypesUtils.substitute(type, type.getTypeVariables(), args, env);
+    }
 }