--- conflicted
+++ resolved
@@ -2606,13 +2606,6 @@
    * @return true if the given method invocation is a varargs invocation
    */
   public static boolean isVarargsCall(MethodInvocationTree invok) {
-<<<<<<< HEAD
-    // For some calls the varargsElement element disappears when it should not. This seems to only
-    // be a problem with MethodHandle#invoke.  See framework/tests/all-systems/Issue6078.java.
-    // So also just check for a mismatch between parameter and argument size.
-    return elementFromUse(invok).getParameters().size() != invok.getArguments().size()
-        || ((JCMethodInvocation) invok).varargsElement != null;
-=======
     if (((JCMethodInvocation) invok).varargsElement != null) {
       return true;
     }
@@ -2633,7 +2626,6 @@
     }
 
     return false;
->>>>>>> 66d2e416
   }
 
   /**
