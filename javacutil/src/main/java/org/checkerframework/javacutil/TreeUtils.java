package org.checkerframework.javacutil;

import com.sun.source.tree.AnnotatedTypeTree;
import com.sun.source.tree.AnnotationTree;
import com.sun.source.tree.ArrayAccessTree;
import com.sun.source.tree.AssignmentTree;
import com.sun.source.tree.BinaryTree;
import com.sun.source.tree.BlockTree;
import com.sun.source.tree.CaseTree;
import com.sun.source.tree.ClassTree;
import com.sun.source.tree.CompoundAssignmentTree;
import com.sun.source.tree.ExpressionStatementTree;
import com.sun.source.tree.ExpressionTree;
import com.sun.source.tree.IdentifierTree;
import com.sun.source.tree.LiteralTree;
import com.sun.source.tree.MemberSelectTree;
import com.sun.source.tree.MethodInvocationTree;
import com.sun.source.tree.MethodTree;
import com.sun.source.tree.NewArrayTree;
import com.sun.source.tree.NewClassTree;
import com.sun.source.tree.ParameterizedTypeTree;
import com.sun.source.tree.ParenthesizedTree;
import com.sun.source.tree.PrimitiveTypeTree;
import com.sun.source.tree.StatementTree;
import com.sun.source.tree.Tree;
import com.sun.source.tree.TreeVisitor;
import com.sun.source.tree.TypeCastTree;
import com.sun.source.tree.TypeParameterTree;
import com.sun.source.tree.UnionTypeTree;
import com.sun.source.tree.VariableTree;
import com.sun.source.util.SimpleTreeVisitor;
import com.sun.tools.javac.code.Flags;
import com.sun.tools.javac.code.Symbol;
import com.sun.tools.javac.code.Symbol.MethodSymbol;
import com.sun.tools.javac.code.Type;
import com.sun.tools.javac.code.TypeTag;
import com.sun.tools.javac.code.Types;
import com.sun.tools.javac.processing.JavacProcessingEnvironment;
import com.sun.tools.javac.tree.JCTree;
import com.sun.tools.javac.tree.JCTree.JCAnnotatedType;
import com.sun.tools.javac.tree.JCTree.JCAnnotation;
import com.sun.tools.javac.tree.JCTree.JCBinary;
import com.sun.tools.javac.tree.JCTree.JCExpression;
import com.sun.tools.javac.tree.JCTree.JCExpressionStatement;
import com.sun.tools.javac.tree.JCTree.JCLambda;
import com.sun.tools.javac.tree.JCTree.JCLambda.ParameterKind;
import com.sun.tools.javac.tree.JCTree.JCLiteral;
import com.sun.tools.javac.tree.JCTree.JCMemberReference;
import com.sun.tools.javac.tree.JCTree.JCMethodDecl;
import com.sun.tools.javac.tree.JCTree.JCMethodInvocation;
import com.sun.tools.javac.tree.JCTree.JCNewArray;
import com.sun.tools.javac.tree.JCTree.JCNewClass;
import com.sun.tools.javac.tree.JCTree.JCTypeParameter;
import com.sun.tools.javac.tree.TreeInfo;
import com.sun.tools.javac.tree.TreeMaker;
import com.sun.tools.javac.util.Context;
import java.lang.reflect.InvocationTargetException;
import java.lang.reflect.Method;
import java.util.ArrayList;
import java.util.Arrays;
import java.util.Collections;
import java.util.EnumSet;
import java.util.List;
import java.util.Set;
import java.util.StringJoiner;
import javax.annotation.processing.ProcessingEnvironment;
import javax.lang.model.element.AnnotationMirror;
import javax.lang.model.element.Element;
import javax.lang.model.element.ElementKind;
import javax.lang.model.element.ExecutableElement;
import javax.lang.model.element.Name;
import javax.lang.model.element.NestingKind;
import javax.lang.model.element.TypeElement;
import javax.lang.model.element.VariableElement;
import javax.lang.model.type.TypeKind;
import javax.lang.model.type.TypeMirror;
import javax.lang.model.util.ElementFilter;
import org.checkerframework.checker.interning.qual.PolyInterned;
import org.checkerframework.checker.nullness.qual.EnsuresNonNullIf;
import org.checkerframework.checker.nullness.qual.NonNull;
import org.checkerframework.checker.nullness.qual.Nullable;
import org.checkerframework.checker.signature.qual.FullyQualifiedName;
import org.checkerframework.dataflow.qual.Pure;
import org.plumelib.util.CollectionsPlume;
import org.plumelib.util.UniqueIdMap;

/**
 * Utility methods for analyzing a javac {@code Tree}.
 *
 * @see TreePathUtil
 */
public final class TreeUtils {

  // Class cannot be instantiated.
  private TreeUtils() {
    throw new AssertionError("Class TreeUtils cannot be instantiated.");
  }

  /** Unique IDs for trees. */
  public static final UniqueIdMap<Tree> treeUids = new UniqueIdMap<>();

  /**
   * Checks if the provided method is a constructor method or no.
   *
   * @param tree a tree defining the method
   * @return true iff tree describes a constructor
   */
  public static boolean isConstructor(final MethodTree tree) {
    return tree.getName().contentEquals("<init>");
  }

  /**
   * Checks if the method invocation is a call to super.
   *
   * @param tree a tree defining a method invocation
   * @return true iff tree describes a call to super
   */
  public static boolean isSuperConstructorCall(MethodInvocationTree tree) {
    return isNamedMethodCall("super", tree);
  }

  /**
   * Checks if the method invocation is a call to "this".
   *
   * @param tree a tree defining a method invocation
   * @return true iff tree describes a call to this
   */
  public static boolean isThisConstructorCall(MethodInvocationTree tree) {
    return isNamedMethodCall("this", tree);
  }

  /**
   * Checks if the method call is a call to the given method name.
   *
   * @param name a method name
   * @param tree a tree defining a method invocation
   * @return true iff tree is a call to the given method
   */
  private static boolean isNamedMethodCall(String name, MethodInvocationTree tree) {
    return getMethodName(tree.getMethodSelect()).contentEquals(name);
  }

  /**
   * Returns true if the tree is a tree that 'looks like' either an access of a field or an
   * invocation of a method that are owned by the same accessing instance.
   *
   * <p>It would only return true if the access tree is of the form:
   *
   * <pre>
   *   field
   *   this.field
   *
   *   method()
   *   this.method()
   * </pre>
   *
   * It does not perform any semantical check to differentiate between fields and local variables;
   * local methods or imported static methods.
   *
   * @param tree expression tree representing an access to object member
   * @return {@code true} iff the member is a member of {@code this} instance
   */
  public static boolean isSelfAccess(final ExpressionTree tree) {
    ExpressionTree tr = TreeUtils.withoutParens(tree);
    // If method invocation check the method select
    if (tr.getKind() == Tree.Kind.ARRAY_ACCESS) {
      return false;
    }

    if (tree.getKind() == Tree.Kind.METHOD_INVOCATION) {
      tr = ((MethodInvocationTree) tree).getMethodSelect();
    }
    tr = TreeUtils.withoutParens(tr);
    if (tr.getKind() == Tree.Kind.TYPE_CAST) {
      tr = ((TypeCastTree) tr).getExpression();
    }
    tr = TreeUtils.withoutParens(tr);

    if (tr.getKind() == Tree.Kind.IDENTIFIER) {
      return true;
    }

    if (tr.getKind() == Tree.Kind.MEMBER_SELECT) {
      tr = ((MemberSelectTree) tr).getExpression();
      if (tr.getKind() == Tree.Kind.IDENTIFIER) {
        Name ident = ((IdentifierTree) tr).getName();
        return ident.contentEquals("this") || ident.contentEquals("super");
      }
    }

    return false;
  }

  /**
   * If the given tree is a parenthesized tree, return the enclosed non-parenthesized tree.
   * Otherwise, return the same tree.
   *
   * @param tree an expression tree
   * @return the outermost non-parenthesized tree enclosed by the given tree
   */
  @SuppressWarnings("interning:return") // polymorphism implementation
  public static @PolyInterned ExpressionTree withoutParens(
      final @PolyInterned ExpressionTree tree) {
    ExpressionTree t = tree;
    while (t.getKind() == Tree.Kind.PARENTHESIZED) {
      t = ((ParenthesizedTree) t).getExpression();
    }
    return t;
  }

  /**
   * Gets the {@link Element} for the given Tree API node. For an object instantiation returns the
   * value of the {@link JCNewClass#constructor} field. Note that this result might differ from the
   * result of {@link TreeUtils#constructor(NewClassTree)}.
   *
   * @param tree the {@link Tree} node to get the symbol for
   * @throws IllegalArgumentException if {@code tree} is null or is not a valid javac-internal tree
   *     (JCTree)
   * @return the {@link Symbol} for the given tree, or null if one could not be found
   */
  @Pure
  public static @Nullable Element elementFromTree(Tree tree) {
    if (tree == null) {
      throw new BugInCF("InternalUtils.symbol: tree is null");
    }

    if (!(tree instanceof JCTree)) {
      throw new BugInCF("InternalUtils.symbol: tree is not a valid Javac tree");
    }

    if (isExpressionTree(tree)) {
      tree = withoutParens((ExpressionTree) tree);
    }

    switch (tree.getKind()) {
        // symbol() only works on MethodSelects, so we need to get it manually
        // for method invocations.
      case METHOD_INVOCATION:
        return TreeInfo.symbol(((JCMethodInvocation) tree).getMethodSelect());

      case ASSIGNMENT:
        return TreeInfo.symbol((JCTree) ((AssignmentTree) tree).getVariable());

      case ARRAY_ACCESS:
        return elementFromTree(((ArrayAccessTree) tree).getExpression());

      case NEW_CLASS:
        return ((JCNewClass) tree).constructor;

      case MEMBER_REFERENCE:
        // TreeInfo.symbol, which is used in the default case, didn't handle
        // member references until JDK8u20. So handle it here.
        return ((JCMemberReference) tree).sym;

      default:
        if (isTypeDeclaration(tree)
            || tree.getKind() == Tree.Kind.VARIABLE
            || tree.getKind() == Tree.Kind.METHOD) {
          return TreeInfo.symbolFor((JCTree) tree);
        }
        return TreeInfo.symbol((JCTree) tree);
    }
  }

  /**
   * Gets the element for a class corresponding to a declaration.
   *
   * @param node class declaration
   * @return the element for the given class
   */
  public static TypeElement elementFromDeclaration(ClassTree node) {
    TypeElement elt = (TypeElement) TreeUtils.elementFromTree(node);
    assert elt != null : "@AssumeAssertion(nullness): tree kind";
    return elt;
  }

  /**
   * Gets the element for a method corresponding to a declaration.
   *
   * @return the element for the given method
   */
  public static ExecutableElement elementFromDeclaration(MethodTree node) {
    ExecutableElement elt = (ExecutableElement) TreeUtils.elementFromTree(node);
    assert elt != null : "@AssumeAssertion(nullness): tree kind";
    return elt;
  }

  /**
   * Gets the element for a variable corresponding to its declaration.
   *
   * @return the element for the given variable
   */
  public static VariableElement elementFromDeclaration(VariableTree node) {
    VariableElement elt = (VariableElement) TreeUtils.elementFromTree(node);
    assert elt != null : "@AssumeAssertion(nullness): tree kind";
    return elt;
  }

  /**
   * Gets the element for the declaration corresponding to this use of an element. To get the
   * element for a declaration, use {@link #elementFromDeclaration(ClassTree)}, {@link
   * #elementFromDeclaration(MethodTree)}, or {@link #elementFromDeclaration(VariableTree)} instead.
   *
   * <p>This method is just a wrapper around {@link TreeUtils#elementFromTree(Tree)}, but this class
   * might be the first place someone looks for this functionality.
   *
   * @param node the tree corresponding to a use of an element
   * @return the element for the corresponding declaration, {@code null} otherwise
   */
  @Pure
  public static @Nullable Element elementFromUse(ExpressionTree node) {
    return TreeUtils.elementFromTree(node);
  }

  /**
   * Returns the ExecutableElement for the called method, from a call.
   *
   * @param node a method call
   * @return the ExecutableElement for the called method
   */
  @Pure
  public static ExecutableElement elementFromUse(MethodInvocationTree node) {
    Element el = TreeUtils.elementFromTree(node);
    if (!(el instanceof ExecutableElement)) {
      throw new BugInCF("Method elements should be ExecutableElement. Found: %s", el);
    }
    return (ExecutableElement) el;
  }

  /**
   * Gets the ExecutableElement for the called constructor, from a constructor invocation.
   *
   * @param node a constructor invocation
   * @return the ExecutableElement for the called constructor
   * @see #constructor(NewClassTree)
   */
  @Pure
  public static ExecutableElement elementFromUse(NewClassTree node) {
    Element el = TreeUtils.elementFromTree(node);
    if (!(el instanceof ExecutableElement)) {
      throw new BugInCF("Constructor elements should  be ExecutableElement. Found: %s", el);
    }
    return (ExecutableElement) el;
  }

  /**
   * Determines the symbol for a constructor given an invocation via {@code new}.
   *
   * <p>If the tree is a declaration of an anonymous class, then method returns constructor that
   * gets invoked in the extended class, rather than the anonymous constructor implicitly added by
   * the constructor (JLS 15.9.5.1)
   *
   * @see #elementFromUse(NewClassTree)
   * @param tree the constructor invocation
   * @return the {@link ExecutableElement} corresponding to the constructor call in {@code tree}
   */
  public static ExecutableElement constructor(NewClassTree tree) {

    if (!(tree instanceof JCTree.JCNewClass)) {
      throw new BugInCF("InternalUtils.constructor: not a javac internal tree");
    }

    JCNewClass newClassTree = (JCNewClass) tree;

    if (tree.getClassBody() != null) {
      // anonymous constructor bodies should contain exactly one statement
      // in the form:
      //    super(arg1, ...)
      // or
      //    o.super(arg1, ...)
      //
      // which is a method invocation (!) to the actual constructor

      // the method call is guaranteed to return nonnull
      JCMethodDecl anonConstructor =
          (JCMethodDecl) TreeInfo.declarationFor(newClassTree.constructor, newClassTree);
      assert anonConstructor != null;
      assert anonConstructor.body.stats.size() == 1;
      JCExpressionStatement stmt = (JCExpressionStatement) anonConstructor.body.stats.head;
      JCTree.JCMethodInvocation superInvok = (JCMethodInvocation) stmt.expr;
      return (ExecutableElement) TreeInfo.symbol(superInvok.meth);
    } else {
      Element e = newClassTree.constructor;
      return (ExecutableElement) e;
    }
  }

  /**
   * Determine whether the given ExpressionTree has an underlying element.
   *
   * @param node the ExpressionTree to test
   * @return whether the tree refers to an identifier, member select, or method invocation
   */
  @EnsuresNonNullIf(result = true, expression = "elementFromUse(#1)")
  @Pure
  public static boolean isUseOfElement(ExpressionTree node) {
    ExpressionTree realnode = TreeUtils.withoutParens(node);
    switch (realnode.getKind()) {
      case IDENTIFIER:
      case MEMBER_SELECT:
      case METHOD_INVOCATION:
      case NEW_CLASS:
        assert elementFromUse(node) != null : "@AssumeAssertion(nullness): inspection";
        return true;
      default:
        return false;
    }
  }

  /**
   * Returns true if {@code tree} has a synthetic argument.
   *
   * <p>For some anonymous classes with an explicit enclosing expression, javac creates a synthetic
   * argument to the constructor that is the enclosing expression of the NewClassTree. Suppose a
   * programmer writes:
   *
   * <pre>{@code class Outer {
   *   class Inner { }
   *     void method() {
   *       this.new Inner(){};
   *     }
   * }}</pre>
   *
   * Java 9 javac creates the following synthetic tree for {@code this.new Inner(){}}:
   *
   * <pre>{@code new Inner(this) {
   *   (.Outer x0) {
   *     x0.super();
   *   }
   * }}</pre>
   *
   * Java 11 javac creates a different tree without the synthetic argument for {@code this.new
   * Inner(){}}; the first line in the below code differs:
   *
   * <pre>{@code this.new Inner() {
   *   (.Outer x0) {
   *     x0.super();
   *   }
   * }}</pre>
   *
   * @param tree a new class tree
   * @return true if {@code tree} has a synthetic argument
   */
  public static boolean hasSyntheticArgument(NewClassTree tree) {
    if (tree.getClassBody() == null || tree.getEnclosingExpression() != null) {
      return false;
    }
    for (Tree member : tree.getClassBody().getMembers()) {
      if (member.getKind() == Tree.Kind.METHOD && isConstructor((MethodTree) member)) {
        MethodTree methodTree = (MethodTree) member;
        StatementTree f = methodTree.getBody().getStatements().get(0);
        return TreeUtils.getReceiverTree(((ExpressionStatementTree) f).getExpression()) != null;
      }
    }
    return false;
  }
  /**
   * Returns the name of the invoked method.
   *
   * @return the name of the invoked method
   */
  public static Name methodName(MethodInvocationTree node) {
    ExpressionTree expr = node.getMethodSelect();
    if (expr.getKind() == Tree.Kind.IDENTIFIER) {
      return ((IdentifierTree) expr).getName();
    } else if (expr.getKind() == Tree.Kind.MEMBER_SELECT) {
      return ((MemberSelectTree) expr).getIdentifier();
    }
    throw new BugInCF("TreeUtils.methodName: cannot be here: " + node);
  }

  /**
   * Returns true if the first statement in the body is a self constructor invocation within a
   * constructor.
   *
   * @return true if the first statement in the body is a self constructor invocation within a
   *     constructor
   */
  public static boolean containsThisConstructorInvocation(MethodTree node) {
    if (!TreeUtils.isConstructor(node) || node.getBody().getStatements().isEmpty()) {
      return false;
    }

    StatementTree st = node.getBody().getStatements().get(0);
    if (!(st instanceof ExpressionStatementTree)
        || !(((ExpressionStatementTree) st).getExpression() instanceof MethodInvocationTree)) {
      return false;
    }

    MethodInvocationTree invocation =
        (MethodInvocationTree) ((ExpressionStatementTree) st).getExpression();

    return "this".contentEquals(TreeUtils.methodName(invocation));
  }

  /**
   * Returns the first statement of the tree if it is a block. If it is not a block or an empty
   * block, tree is returned.
   *
   * @param tree any kind of tree
   * @return the first statement of the tree if it is a block. If it is not a block or an empty
   *     block, tree is returned.
   */
  public static Tree firstStatement(Tree tree) {
    Tree first;
    if (tree.getKind() == Tree.Kind.BLOCK) {
      BlockTree block = (BlockTree) tree;
      if (block.getStatements().isEmpty()) {
        first = block;
      } else {
        first = block.getStatements().iterator().next();
      }
    } else {
      first = tree;
    }
    return first;
  }

  /**
   * Determine whether the given class contains an explicit constructor.
   *
   * @param node a class tree
   * @return true iff there is an explicit constructor
   */
  public static boolean hasExplicitConstructor(ClassTree node) {
    TypeElement elem = TreeUtils.elementFromDeclaration(node);
    for (ExecutableElement constructorElt :
        ElementFilter.constructorsIn(elem.getEnclosedElements())) {
      if (!isSynthetic(constructorElt)) {
        return true;
      }
    }
    return false;
  }

  /**
   * Returns true if the given method is synthetic. Also returns true if the method is a generated
   * default constructor, which does not appear in source code but is not considered synthetic.
   *
   * @param ee a method or constructor element
   * @return true iff the given method is synthetic
   */
  public static boolean isSynthetic(ExecutableElement ee) {
    MethodSymbol ms = (MethodSymbol) ee;
    long mod = ms.flags();
    // GENERATEDCONSTR is for generated constructors, which do not have SYNTHETIC set.
    return (mod & (Flags.SYNTHETIC | Flags.GENERATEDCONSTR)) != 0;
  }

  /**
   * Returns true if the given method is synthetic.
   *
   * @param node a method declaration tree
   * @return true iff the given method is synthetic
   */
  public static boolean isSynthetic(MethodTree node) {
    ExecutableElement ee = TreeUtils.elementFromDeclaration(node);
    return isSynthetic(ee);
  }

  /**
   * Returns true if the tree is of a diamond type. In contrast to the implementation in TreeInfo,
   * this version works on Trees.
   *
   * @see com.sun.tools.javac.tree.TreeInfo#isDiamond(JCTree)
   */
  public static boolean isDiamondTree(Tree tree) {
    switch (tree.getKind()) {
      case ANNOTATED_TYPE:
        return isDiamondTree(((AnnotatedTypeTree) tree).getUnderlyingType());
      case PARAMETERIZED_TYPE:
        return ((ParameterizedTypeTree) tree).getTypeArguments().isEmpty();
      case NEW_CLASS:
        return isDiamondTree(((NewClassTree) tree).getIdentifier());
      default:
        return false;
    }
  }

  /** Returns true if the tree represents a {@code String} concatenation operation. */
  public static boolean isStringConcatenation(Tree tree) {
    return (tree.getKind() == Tree.Kind.PLUS && TypesUtils.isString(TreeUtils.typeOf(tree)));
  }

  /** Returns true if the compound assignment tree is a string concatenation. */
  public static boolean isStringCompoundConcatenation(CompoundAssignmentTree tree) {
    return (tree.getKind() == Tree.Kind.PLUS_ASSIGNMENT
        && TypesUtils.isString(TreeUtils.typeOf(tree)));
  }

  /**
   * Returns true if the node is a constant-time expression.
   *
   * <p>A tree is a constant-time expression if it is:
   *
   * <ol>
   *   <li>a literal tree
   *   <li>a reference to a final variable initialized with a compile time constant
   *   <li>a String concatenation of two compile time constants
   * </ol>
   */
  public static boolean isCompileTimeString(ExpressionTree node) {
    ExpressionTree tree = TreeUtils.withoutParens(node);
    if (tree instanceof LiteralTree) {
      return true;
    }

    if (TreeUtils.isUseOfElement(tree)) {
      Element elt = TreeUtils.elementFromUse(tree);
      return ElementUtils.isCompileTimeConstant(elt);
    } else if (TreeUtils.isStringConcatenation(tree)) {
      BinaryTree binOp = (BinaryTree) tree;
      return isCompileTimeString(binOp.getLeftOperand())
          && isCompileTimeString(binOp.getRightOperand());
    } else {
      return false;
    }
  }

  /**
   * Returns the receiver tree of a field access or a method invocation.
   *
   * @param expression a field access or a method invocation
   * @return the expression's receiver tree, or null if it does not have an explicit receiver
   */
  public static @Nullable ExpressionTree getReceiverTree(ExpressionTree expression) {
    ExpressionTree receiver;
    switch (expression.getKind()) {
      case METHOD_INVOCATION:
        // Trying to handle receiver calls to trees of the form
        //     ((m).getArray())
        // returns the type of 'm' in this case
        receiver = ((MethodInvocationTree) expression).getMethodSelect();

        if (receiver.getKind() == Tree.Kind.MEMBER_SELECT) {
          receiver = ((MemberSelectTree) receiver).getExpression();
        } else {
          // It's a method call "m(foo)" without an explicit receiver
          return null;
        }
        break;
      case NEW_CLASS:
        receiver = ((NewClassTree) expression).getEnclosingExpression();
        break;
      case ARRAY_ACCESS:
        receiver = ((ArrayAccessTree) expression).getExpression();
        break;
      case MEMBER_SELECT:
        receiver = ((MemberSelectTree) expression).getExpression();
        // Avoid int.class
        if (receiver instanceof PrimitiveTypeTree) {
          return null;
        }
        break;
      case IDENTIFIER:
        // It's a field access on implicit this or a local variable/parameter.
        return null;
      default:
        return null;
    }
    if (receiver == null) {
      return null;
    }

    return TreeUtils.withoutParens(receiver);
  }

  // TODO: What about anonymous classes?
  // Adding Tree.Kind.NEW_CLASS here doesn't work, because then a
  // tree gets cast to ClassTree when it is actually a NewClassTree,
  // for example in enclosingClass above.
  /** The set of kinds that represent classes. */
  private static final Set<Tree.Kind> classTreeKinds;

  static {
    classTreeKinds = EnumSet.noneOf(Tree.Kind.class);
    for (Tree.Kind kind : Tree.Kind.values()) {
      if (kind.asInterface() == ClassTree.class) {
        classTreeKinds.add(kind);
      }
    }
  }

  /**
   * Return the set of kinds that represent classes.
   *
   * @return the set of kinds that represent classes
   */
  public static Set<Tree.Kind> classTreeKinds() {
    return classTreeKinds;
  }

  /**
   * Is the given tree kind a class, i.e. a class, enum, interface, or annotation type.
   *
   * @param tree the tree to test
   * @return true, iff the given kind is a class kind
   */
  public static boolean isClassTree(Tree tree) {
    return classTreeKinds().contains(tree.getKind());
  }

  private static final Set<Tree.Kind> typeTreeKinds =
      EnumSet.of(
          Tree.Kind.PRIMITIVE_TYPE,
          Tree.Kind.PARAMETERIZED_TYPE,
          Tree.Kind.TYPE_PARAMETER,
          Tree.Kind.ARRAY_TYPE,
          Tree.Kind.UNBOUNDED_WILDCARD,
          Tree.Kind.EXTENDS_WILDCARD,
          Tree.Kind.SUPER_WILDCARD,
          Tree.Kind.ANNOTATED_TYPE);

  public static Set<Tree.Kind> typeTreeKinds() {
    return typeTreeKinds;
  }

  /**
   * Is the given tree a type instantiation?
   *
   * <p>TODO: this is an under-approximation: e.g. an identifier could be either a type use or an
   * expression. How can we distinguish.
   *
   * @param tree the tree to test
   * @return true, iff the given tree is a type
   */
  public static boolean isTypeTree(Tree tree) {
    return typeTreeKinds().contains(tree.getKind());
  }

  /**
   * Returns true if the given element is an invocation of the method, or of any method that
   * overrides that one.
   */
  public static boolean isMethodInvocation(
      Tree tree, ExecutableElement method, ProcessingEnvironment env) {
    if (!(tree instanceof MethodInvocationTree)) {
      return false;
    }
    MethodInvocationTree methInvok = (MethodInvocationTree) tree;
    ExecutableElement invoked = TreeUtils.elementFromUse(methInvok);
    if (invoked == null) {
      return false;
    }
    return ElementUtils.isMethod(invoked, method, env);
  }

  /**
   * Returns true if the argument is an invocation of one of the given methods, or of any method
   * that overrides them.
   */
  public static boolean isMethodInvocation(
      Tree methodTree, List<ExecutableElement> methods, ProcessingEnvironment processingEnv) {
    if (!(methodTree instanceof MethodInvocationTree)) {
      return false;
    }
    for (ExecutableElement Method : methods) {
      if (isMethodInvocation(methodTree, Method, processingEnv)) {
        return true;
      }
    }
    return false;
  }

  /**
   * Returns the ExecutableElement for a method declaration. Errs if there is not exactly one
   * matching method. If more than one method takes the same number of formal parameters, then use
   * {@link #getMethod(String, String, ProcessingEnvironment, String...)}.
   *
   * @param type the class that contains the method
   * @param methodName the name of the method
   * @param params the number of formal parameters
   * @param env the processing environment
   * @return the ExecutableElement for the specified method
   */
  public static ExecutableElement getMethod(
      Class<?> type, String methodName, int params, ProcessingEnvironment env) {
    String typeName = type.getCanonicalName();
    if (typeName == null) {
      throw new BugInCF("class %s has no canonical name", type);
    }
    return getMethod(typeName, methodName, params, env);
  }

  /**
   * Returns the ExecutableElement for a method declaration. Errs if there is not exactly one
   * matching method. If more than one method takes the same number of formal parameters, then use
   * {@link #getMethod(String, String, ProcessingEnvironment, String...)}.
   *
   * @param typeName the class that contains the method
   * @param methodName the name of the method
   * @param params the number of formal parameters
   * @param env the processing environment
   * @return the ExecutableElement for the specified method
   */
  public static ExecutableElement getMethod(
      @FullyQualifiedName String typeName,
      String methodName,
      int params,
      ProcessingEnvironment env) {
    List<ExecutableElement> methods = getMethods(typeName, methodName, params, env);
    if (methods.size() == 1) {
      return methods.get(0);
    }
    throw new BugInCF(
        "TreeUtils.getMethod(%s, %s, %d): expected 1 match, found %d",
        typeName, methodName, params, methods.size());
  }

  /**
   * Returns the ExecutableElement for a method declaration. Returns null there is no matching
   * method. Errs if there is more than one matching method. If more than one method takes the same
   * number of formal parameters, then use {@link #getMethod(String, String, ProcessingEnvironment,
   * String...)}.
   *
   * @param typeName the class that contains the method
   * @param methodName the name of the method
   * @param params the number of formal parameters
   * @param env the processing environment
   * @return the ExecutableElement for the specified method, or null
   */
  public static @Nullable ExecutableElement getMethodOrNull(
      @FullyQualifiedName String typeName,
      String methodName,
      int params,
      ProcessingEnvironment env) {
    List<ExecutableElement> methods = getMethods(typeName, methodName, params, env);
    if (methods.size() == 0) {
      return null;
    } else if (methods.size() == 1) {
      return methods.get(0);
    } else {
      throw new BugInCF(
          "TreeUtils.getMethod(%s, %s, %d): expected 0 or 1 match, found %d",
          typeName, methodName, params, methods.size());
    }
  }

  /**
   * Returns all ExecutableElements for method declarations of methodName, in class typeName, with
   * params formal parameters.
   *
   * @param typeName the class that contains the method
   * @param methodName the name of the method
   * @param params the number of formal parameters
   * @param env the processing environment
   * @return the ExecutableElements for all matching methods
   */
  public static List<ExecutableElement> getMethods(
      @FullyQualifiedName String typeName,
      String methodName,
      int params,
      ProcessingEnvironment env) {
    List<ExecutableElement> methods = new ArrayList<>(1);
    TypeElement typeElt = env.getElementUtils().getTypeElement(typeName);
    if (typeElt == null) {
      throw new UserError("Configuration problem! Could not load type: " + typeName);
    }
    for (ExecutableElement exec : ElementFilter.methodsIn(typeElt.getEnclosedElements())) {
      if (exec.getSimpleName().contentEquals(methodName) && exec.getParameters().size() == params) {
        methods.add(exec);
      }
    }
    return methods;
  }

  /**
   * Returns the ExecutableElement for a method declaration. Errs if there is no matching method.
   *
   * @param type the class that contains the method
   * @param methodName the name of the method
   * @param env the processing environment
   * @param paramTypes the method's formal parameter types
   * @return the ExecutableElement for the specified method
   */
  public static ExecutableElement getMethod(
      Class<?> type, String methodName, ProcessingEnvironment env, String... paramTypes) {
    String typeName = type.getCanonicalName();
    if (typeName == null) {
      throw new BugInCF("class %s has no canonical name", type);
    }
    return getMethod(typeName, methodName, env, paramTypes);
  }

  /**
   * Returns the ExecutableElement for a method declaration. Errs if there is no matching method.
   *
   * @param typeName the class that contains the method
   * @param methodName the name of the method
   * @param env the processing environment
   * @param paramTypes the method's formal parameter types
   * @return the ExecutableElement for the specified method
   */
  public static ExecutableElement getMethod(
      @FullyQualifiedName String typeName,
      String methodName,
      ProcessingEnvironment env,
      String... paramTypes) {
    TypeElement typeElt = env.getElementUtils().getTypeElement(typeName);
    for (ExecutableElement exec : ElementFilter.methodsIn(typeElt.getEnclosedElements())) {
      if (exec.getSimpleName().contentEquals(methodName)
          && exec.getParameters().size() == paramTypes.length) {
        boolean typesMatch = true;
        List<? extends VariableElement> params = exec.getParameters();
        for (int i = 0; i < paramTypes.length; i++) {
          VariableElement ve = params.get(i);
          TypeMirror tm = TypeAnnotationUtils.unannotatedType(ve.asType());
          if (!tm.toString().equals(paramTypes[i])) {
            typesMatch = false;
            break;
          }
        }
        if (typesMatch) {
          return exec;
        }
      }
    }
    List<String> candidates = new ArrayList<>();
    for (ExecutableElement exec : ElementFilter.methodsIn(typeElt.getEnclosedElements())) {
      if (exec.getSimpleName().contentEquals(methodName)) {
        candidates.add(executableElementToString(exec));
      }
    }
    if (candidates.isEmpty()) {
      for (ExecutableElement exec : ElementFilter.methodsIn(typeElt.getEnclosedElements())) {
        candidates.add(executableElementToString(exec));
      }
    }
    throw new BugInCF(
        "TreeUtils.getMethod: found no match for %s.%s(%s); candidates: %s",
        typeName, methodName, Arrays.toString(paramTypes), candidates);
  }

  /**
   * Formats the ExecutableElement in the way that getMethod() expects it.
   *
   * @param exec an executable element
   * @return the ExecutableElement, formatted in the way that getMethod() expects it
   */
  private static String executableElementToString(ExecutableElement exec) {
    StringJoiner result = new StringJoiner(", ", exec.getSimpleName() + "(", ")");
    for (VariableElement param : exec.getParameters()) {
      result.add(TypeAnnotationUtils.unannotatedType(param.asType()).toString());
    }
    return result.toString();
  }

  /**
   * Determine whether the given expression is either "this" or an outer "C.this".
   *
   * <p>TODO: Should this also handle "super"?
   */
  public static boolean isExplicitThisDereference(ExpressionTree tree) {
    if (tree.getKind() == Tree.Kind.IDENTIFIER
        && ((IdentifierTree) tree).getName().contentEquals("this")) {
      // Explicit this reference "this"
      return true;
    }

    if (tree.getKind() != Tree.Kind.MEMBER_SELECT) {
      return false;
    }

    MemberSelectTree memSelTree = (MemberSelectTree) tree;
    if (memSelTree.getIdentifier().contentEquals("this")) {
      // Outer this reference "C.this"
      return true;
    }
    return false;
  }

  /**
   * Determine whether {@code tree} is a class literal, such as
   *
   * <pre>
   *   <em>Object</em> . <em>class</em>
   * </pre>
   *
   * @return true iff if tree is a class literal
   */
  public static boolean isClassLiteral(Tree tree) {
    if (tree.getKind() != Tree.Kind.MEMBER_SELECT) {
      return false;
    }
    return "class".equals(((MemberSelectTree) tree).getIdentifier().toString());
  }

  /**
   * Determine whether {@code tree} is a field access expression, such as
   *
   * <pre>
   *   <em>f</em>
   *   <em>obj</em> . <em>f</em>
   * </pre>
   *
   * This method currently also returns true for class literals and qualified this.
   *
   * @param tree a tree that might be a field access
   * @return true iff if tree is a field access expression (implicit or explicit)
   */
  public static boolean isFieldAccess(Tree tree) {
    if (tree.getKind() == Tree.Kind.MEMBER_SELECT) {
      // explicit member access (or a class literal or a qualified this)
      MemberSelectTree memberSelect = (MemberSelectTree) tree;
      assert isUseOfElement(memberSelect) : "@AssumeAssertion(nullness): tree kind";
      Element el = TreeUtils.elementFromUse(memberSelect);
      return el.getKind().isField();
    } else if (tree.getKind() == Tree.Kind.IDENTIFIER) {
      // implicit field access
      IdentifierTree ident = (IdentifierTree) tree;
      assert isUseOfElement(ident) : "@AssumeAssertion(nullness): tree kind";
      Element el = TreeUtils.elementFromUse(ident);
      return el.getKind().isField()
          && !ident.getName().contentEquals("this")
          && !ident.getName().contentEquals("super");
    }
    return false;
  }

  /**
   * Compute the name of the field that the field access {@code tree} accesses. Requires {@code
   * tree} to be a field access, as determined by {@code isFieldAccess} (which currently also
   * returns true for class literals and qualified this).
   *
   * @param tree a field access tree
   * @return the name of the field accessed by {@code tree}
   */
  public static String getFieldName(Tree tree) {
    assert isFieldAccess(tree);
    if (tree.getKind() == Tree.Kind.MEMBER_SELECT) {
      MemberSelectTree mtree = (MemberSelectTree) tree;
      return mtree.getIdentifier().toString();
    } else {
      IdentifierTree itree = (IdentifierTree) tree;
      return itree.getName().toString();
    }
  }

  /**
   * Determine whether {@code tree} refers to a method element, such as.
   *
   * <pre>
   *   <em>m</em>(...)
   *   <em>obj</em> . <em>m</em>(...)
   * </pre>
   *
   * @return true iff if tree is a method access expression (implicit or explicit)
   */
  public static boolean isMethodAccess(Tree tree) {
    if (tree.getKind() == Tree.Kind.MEMBER_SELECT) {
      // explicit method access
      MemberSelectTree memberSelect = (MemberSelectTree) tree;
      assert isUseOfElement(memberSelect) : "@AssumeAssertion(nullness): tree kind";
      Element el = TreeUtils.elementFromUse(memberSelect);
      return el.getKind() == ElementKind.METHOD || el.getKind() == ElementKind.CONSTRUCTOR;
    } else if (tree.getKind() == Tree.Kind.IDENTIFIER) {
      // implicit method access
      IdentifierTree ident = (IdentifierTree) tree;
      // The field "super" and "this" are also legal methods
      if (ident.getName().contentEquals("super") || ident.getName().contentEquals("this")) {
        return true;
      }
      assert isUseOfElement(ident) : "@AssumeAssertion(nullness): tree kind";
      Element el = TreeUtils.elementFromUse(ident);
      return el.getKind() == ElementKind.METHOD || el.getKind() == ElementKind.CONSTRUCTOR;
    }
    return false;
  }

  /**
   * Compute the name of the method that the method access {@code tree} accesses. Requires {@code
   * tree} to be a method access, as determined by {@code isMethodAccess}.
   *
   * @param tree a method access tree
   * @return the name of the method accessed by {@code tree}
   */
  public static String getMethodName(Tree tree) {
    assert isMethodAccess(tree);
    if (tree.getKind() == Tree.Kind.MEMBER_SELECT) {
      MemberSelectTree mtree = (MemberSelectTree) tree;
      return mtree.getIdentifier().toString();
    } else {
      IdentifierTree itree = (IdentifierTree) tree;
      return itree.getName().toString();
    }
  }

  /**
   * Return {@code true} if and only if {@code tree} can have a type annotation.
   *
   * @return {@code true} if and only if {@code tree} can have a type annotation
   */
  // TODO: is this implementation precise enough? E.g. does a .class literal work correctly?
  public static boolean canHaveTypeAnnotation(Tree tree) {
    return ((JCTree) tree).type != null;
  }

  /**
   * Returns true if and only if the given {@code tree} represents a field access of the given
   * {@link VariableElement}.
   */
  public static boolean isSpecificFieldAccess(Tree tree, VariableElement var) {
    if (tree instanceof MemberSelectTree) {
      MemberSelectTree memSel = (MemberSelectTree) tree;
      assert isUseOfElement(memSel) : "@AssumeAssertion(nullness): tree kind";
      Element field = TreeUtils.elementFromUse(memSel);
      return field.equals(var);
    } else if (tree instanceof IdentifierTree) {
      IdentifierTree idTree = (IdentifierTree) tree;
      assert isUseOfElement(idTree) : "@AssumeAssertion(nullness): tree kind";
      Element field = TreeUtils.elementFromUse(idTree);
      return field.equals(var);
    } else {
      return false;
    }
  }

  /**
   * Returns the VariableElement for a field declaration.
   *
   * @param typeName the class where the field is declared
   * @param fieldName the name of the field
   * @param env the processing environment
   * @return the VariableElement for typeName.fieldName
   */
  public static VariableElement getField(
      @FullyQualifiedName String typeName, String fieldName, ProcessingEnvironment env) {
    TypeElement mapElt = env.getElementUtils().getTypeElement(typeName);
    for (VariableElement var : ElementFilter.fieldsIn(mapElt.getEnclosedElements())) {
      if (var.getSimpleName().contentEquals(fieldName)) {
        return var;
      }
    }
    throw new BugInCF("TreeUtils.getField: shouldn't be here");
  }

  /**
   * Determine whether the given tree represents an ExpressionTree.
   *
   * @param tree the Tree to test
   * @return whether the tree is an ExpressionTree
   */
  public static boolean isExpressionTree(Tree tree) {
    return tree instanceof ExpressionTree;
  }

  /**
   * Returns true if this is a super call to the {@link Enum} constructor.
   *
   * @param node the method invocation to check
   * @return true if this is a super call to the {@link Enum} constructor
   */
  public static boolean isEnumSuper(MethodInvocationTree node) {
    ExecutableElement ex = TreeUtils.elementFromUse(node);
    assert ex != null : "@AssumeAssertion(nullness): tree kind";
    Name name = ElementUtils.getQualifiedClassName(ex);
    assert name != null : "@AssumeAssertion(nullness): assumption";
    boolean correctClass = "java.lang.Enum".contentEquals(name);
    boolean correctMethod = "<init>".contentEquals(ex.getSimpleName());
    return correctClass && correctMethod;
  }

  /**
   * Determine whether the given tree represents a declaration of a type (including type
   * parameters).
   *
   * @param node the Tree to test
   * @return true if the tree is a type declaration
   */
  public static boolean isTypeDeclaration(Tree node) {
    return isClassTree(node) || node.getKind() == Tree.Kind.TYPE_PARAMETER;
  }

  /**
   * Returns whether or not tree is an access of array length.
   *
   * @param tree tree to check
   * @return true if tree is an access of array length
   */
  public static boolean isArrayLengthAccess(Tree tree) {
    if (tree.getKind() == Tree.Kind.MEMBER_SELECT
        && isFieldAccess(tree)
        && getFieldName(tree).equals("length")) {
      ExpressionTree expressionTree = ((MemberSelectTree) tree).getExpression();
      if (TreeUtils.typeOf(expressionTree).getKind() == TypeKind.ARRAY) {
        return true;
      }
    }
    return false;
  }

  /**
   * Determines whether or not the node referred to by the given {@link Tree} is an anonymous
   * constructor (the constructor for an anonymous class.
   *
   * @param method the {@link Tree} for a node that may be an anonymous constructor
   * @return true if the given path points to an anonymous constructor, false if it does not
   */
  public static boolean isAnonymousConstructor(final MethodTree method) {
    @Nullable Element e = elementFromTree(method);
    if (e == null || e.getKind() != ElementKind.CONSTRUCTOR) {
      return false;
    }
    TypeElement typeElement = (TypeElement) e.getEnclosingElement();
    return typeElement.getNestingKind() == NestingKind.ANONYMOUS;
  }

  /**
   * Converts the given AnnotationTrees to AnnotationMirrors.
   *
   * @param annoTrees list of annotation trees to convert to annotation mirrors
   * @return list of annotation mirrors that represent the given annotation trees
   */
  public static List<AnnotationMirror> annotationsFromTypeAnnotationTrees(
      List<? extends AnnotationTree> annoTrees) {
    return CollectionsPlume.mapList(TreeUtils::annotationFromAnnotationTree, annoTrees);
  }

  /**
   * Converts the given AnnotationTree to an AnnotationMirror.
   *
   * @param tree annotation tree to convert to an annotation mirror
   * @return annotation mirror that represent the given annotation tree
   */
  public static AnnotationMirror annotationFromAnnotationTree(AnnotationTree tree) {
    return ((JCAnnotation) tree).attribute;
  }

  /**
   * Converts the given AnnotatedTypeTree to a list of AnnotationMirrors.
   *
   * @param tree annotated type tree to convert
   * @return list of AnnotationMirrors from the tree
   */
  public static List<? extends AnnotationMirror> annotationsFromTree(AnnotatedTypeTree tree) {
    return annotationsFromTypeAnnotationTrees(((JCAnnotatedType) tree).annotations);
  }

  /**
   * Converts the given TypeParameterTree to a list of AnnotationMirrors.
   *
   * @param tree type parameter tree to convert
   * @return list of AnnotationMirrors from the tree
   */
  public static List<? extends AnnotationMirror> annotationsFromTree(TypeParameterTree tree) {
    return annotationsFromTypeAnnotationTrees(((JCTypeParameter) tree).annotations);
  }

  /**
   * Converts the given NewArrayTree to a list of AnnotationMirrors.
   *
   * @param tree new array tree
   * @return list of AnnotationMirrors from the tree
   */
  public static List<? extends AnnotationMirror> annotationsFromArrayCreation(
      NewArrayTree tree, int level) {

    assert tree instanceof JCNewArray;
    final JCNewArray newArray = ((JCNewArray) tree);

    if (level == -1) {
      return annotationsFromTypeAnnotationTrees(newArray.annotations);
    }

    if (newArray.dimAnnotations.length() > 0
        && (level >= 0)
        && (level < newArray.dimAnnotations.size())) {
      return annotationsFromTypeAnnotationTrees(newArray.dimAnnotations.get(level));
    }

    return Collections.emptyList();
  }

  /**
   * Returns true if the tree is the declaration or use of a local variable.
   *
   * @return true if the tree is the declaration or use of a local variable
   */
  public static boolean isLocalVariable(Tree tree) {
    if (tree.getKind() == Tree.Kind.VARIABLE) {
      return elementFromDeclaration((VariableTree) tree).getKind() == ElementKind.LOCAL_VARIABLE;
    } else if (tree.getKind() == Tree.Kind.IDENTIFIER) {
      ExpressionTree etree = (ExpressionTree) tree;
      assert isUseOfElement(etree) : "@AssumeAssertion(nullness): tree kind";
      return elementFromUse(etree).getKind() == ElementKind.LOCAL_VARIABLE;
    }
    return false;
  }

  /**
   * Returns the type as a TypeMirror of {@code tree}. To obtain {@code tree}'s AnnotatedTypeMirror,
   * call {@code AnnotatedTypeFactory.getAnnotatedType()}.
   *
   * @return the type as a TypeMirror of {@code tree}
   */
  public static TypeMirror typeOf(Tree tree) {
    return ((JCTree) tree).type;
  }

  /**
   * The type of the lambda or method reference tree is a functional interface type. This method
   * returns the single abstract method declared by that functional interface. (The type of this
   * method is referred to as the function type.)
   *
   * @param tree lambda or member reference tree
   * @param env ProcessingEnvironment
   * @return the single abstract method declared by the type of the tree
   */
  public static Symbol findFunction(Tree tree, ProcessingEnvironment env) {
    Context ctx = ((JavacProcessingEnvironment) env).getContext();
    Types javacTypes = Types.instance(ctx);
    return javacTypes.findDescriptorSymbol(((Type) typeOf(tree)).asElement());
  }

  /**
   * Returns true if {@code tree} is an implicitly typed lambda.
   *
   * <p>A lambda expression whose formal type parameters have inferred types is an implicitly typed
   * lambda. (See JLS 15.27.1)
   *
   * @param tree any kind of tree
   * @return true iff {@code tree} is an implicitly typed lambda
   */
  public static boolean isImplicitlyTypedLambda(Tree tree) {
    return tree.getKind() == Tree.Kind.LAMBDA_EXPRESSION
        && ((JCLambda) tree).paramKind == ParameterKind.IMPLICIT;
  }

  /**
   * Determine whether an expression {@link ExpressionTree} has the constant value true, according
   * to the compiler logic.
   *
   * @param node the expression to be checked
   * @return true if {@code node} has the constant value true
   */
  public static boolean isExprConstTrue(final ExpressionTree node) {
    assert node instanceof JCExpression;
    if (((JCExpression) node).type.isTrue()) {
      return true;
    }
    ExpressionTree tree = TreeUtils.withoutParens(node);
    if (tree instanceof JCTree.JCBinary) {
      JCBinary binTree = (JCBinary) tree;
      JCExpression ltree = binTree.lhs;
      JCExpression rtree = binTree.rhs;
      switch (binTree.getTag()) {
        case AND:
          return isExprConstTrue(ltree) && isExprConstTrue(rtree);
        case OR:
          return isExprConstTrue(ltree) || isExprConstTrue(rtree);
        default:
          break;
      }
    }
    return false;
  }

  /**
   * Return toString(), but without line separators.
   *
   * @param tree a tree
   * @return a one-line string representation of the tree
   */
  public static String toStringOneLine(Tree tree) {
    return tree.toString().trim().replaceAll("\\s+", " ");
  }

  /**
   * Return either {@link #toStringOneLine} if it is no more than {@code length} characters, or
   * {@link #toStringOneLine} quoted and truncated.
   *
   * @param tree a tree
   * @param length the maximum length for the result; must be at least 6
   * @return a one-line string representation of the tree that is no longer than {@code length}
   *     characters long
   */
  public static String toStringTruncated(Tree tree, int length) {
    if (length < 6) {
      throw new IllegalArgumentException("bad length " + length);
    }
    String result = toStringOneLine(tree);
    if (result.length() > length) {
      // The quoting increases the likelihood that all delimiters are balanced in the result.
      // That makes it easier to manipulate the result (such as skipping over it) in an
      // editor.  The quoting also makes clear that the value is truncated.
      result = "\"" + result.substring(0, length - 5) + "...\"";
    }
    return result;
  }

  /**
   * Given a javac ExpressionTree representing a fully qualified name such as "java.lang.Object",
   * creates a String containing the name.
   *
   * @param nameExpr an ExpressionTree representing a fully qualified name
   * @return a String representation of the fully qualified name
   */
  public static String nameExpressionToString(ExpressionTree nameExpr) {
    TreeVisitor<String, Void> visitor =
        new SimpleTreeVisitor<String, Void>() {
          @Override
          public String visitIdentifier(IdentifierTree node, Void p) {
            return node.toString();
          }

          @Override
          public String visitMemberSelect(MemberSelectTree node, Void p) {
            return node.getExpression().accept(this, null) + "." + node.getIdentifier().toString();
          }
        };
    return nameExpr.accept(visitor, null);
  }

  /**
   * Returns true if the binary operator may do a widening primitive conversion. See <a
   * href="https://docs.oracle.com/javase/specs/jls/se11/html/jls-5.html">JLS chapter 5</a>.
   *
   * @param node a binary tree
   * @return true if the tree's operator does numeric promotion on its arguments
   */
  public static boolean isWideningBinary(BinaryTree node) {
    switch (node.getKind()) {
      case LEFT_SHIFT:
      case LEFT_SHIFT_ASSIGNMENT:
      case RIGHT_SHIFT:
      case RIGHT_SHIFT_ASSIGNMENT:
      case UNSIGNED_RIGHT_SHIFT:
      case UNSIGNED_RIGHT_SHIFT_ASSIGNMENT:
        // Strictly speaking, these operators do unary promotion on each argument separately.
        return true;

      case MULTIPLY:
      case MULTIPLY_ASSIGNMENT:
      case DIVIDE:
      case DIVIDE_ASSIGNMENT:
      case REMAINDER:
      case REMAINDER_ASSIGNMENT:
      case PLUS:
      case PLUS_ASSIGNMENT:
      case MINUS:
      case MINUS_ASSIGNMENT:

      case LESS_THAN:
      case LESS_THAN_EQUAL:
      case GREATER_THAN:
      case GREATER_THAN_EQUAL:
      case EQUAL_TO:
      case NOT_EQUAL_TO:

      case AND:
      case XOR:
      case OR:
        // These operators do binary promotion on the two arguments together.
        return true;

        // TODO: CONDITIONAL_EXPRESSION (?:) sometimes does numeric promotion.

      default:
        return false;
    }
  }

  /**
   * Returns the annotations explicitly written on the given type.
   *
   * @param annoTrees annotations written before a variable/method declaration; null if this type is
   *     not from such a location. This might contain type annotations that the Java parser attached
   *     to the declaration rather than to the type.
   * @param typeTree the type whose annotations to return
   * @return the annotations explicitly written on the given type
   */
  public static List<? extends AnnotationTree> getExplicitAnnotationTrees(
      @Nullable List<? extends AnnotationTree> annoTrees, Tree typeTree) {
    while (true) {
      switch (typeTree.getKind()) {
        case IDENTIFIER:
        case PRIMITIVE_TYPE:
          if (annoTrees == null) {
            return Collections.emptyList();
          }
          return annoTrees;
        case ANNOTATED_TYPE:
          return ((AnnotatedTypeTree) typeTree).getAnnotations();
        case ARRAY_TYPE:
        case TYPE_PARAMETER:
        case UNBOUNDED_WILDCARD:
        case EXTENDS_WILDCARD:
        case SUPER_WILDCARD:
          return Collections.emptyList();
        case MEMBER_SELECT:
          if (annoTrees == null) {
            return Collections.emptyList();
          }
          typeTree = ((MemberSelectTree) typeTree).getExpression();
          break;
        case PARAMETERIZED_TYPE:
          typeTree = ((ParameterizedTypeTree) typeTree).getType();
          break;
        case UNION_TYPE:
          List<AnnotationTree> result = new ArrayList<>();
          for (Tree alternative : ((UnionTypeTree) typeTree).getTypeAlternatives()) {
            result.addAll(getExplicitAnnotationTrees(null, alternative));
          }
          return result;
        default:
          throw new BugInCF(
              "what typeTree? %s %s %s", typeTree.getKind(), typeTree.getClass(), typeTree);
      }
    }
  }

  /**
   * Return a tree for the default value of the given type. The default value is 0, false, or null.
   *
   * @param typeMirror a type
   * @param processingEnv the processing environment
   * @return a tree for {@code type}'s default value
   */
  public static LiteralTree getDefaultValueTree(
      TypeMirror typeMirror, ProcessingEnvironment processingEnv) {
    switch (typeMirror.getKind()) {
      case BYTE:
        return TreeUtils.createLiteral(TypeTag.BYTE, (byte) 0, typeMirror, processingEnv);
      case CHAR:
        return TreeUtils.createLiteral(TypeTag.CHAR, '\u0000', typeMirror, processingEnv);
      case SHORT:
        return TreeUtils.createLiteral(TypeTag.SHORT, (short) 0, typeMirror, processingEnv);
      case LONG:
        return TreeUtils.createLiteral(TypeTag.LONG, 0L, typeMirror, processingEnv);
      case FLOAT:
        return TreeUtils.createLiteral(TypeTag.FLOAT, 0.0f, typeMirror, processingEnv);
      case INT:
        return TreeUtils.createLiteral(TypeTag.INT, 0, typeMirror, processingEnv);
      case DOUBLE:
        return TreeUtils.createLiteral(TypeTag.DOUBLE, 0.0d, typeMirror, processingEnv);
      case BOOLEAN:
        return TreeUtils.createLiteral(TypeTag.BOOLEAN, false, typeMirror, processingEnv);
      default:
        return TreeUtils.createLiteral(
            TypeTag.BOT, null, processingEnv.getTypeUtils().getNullType(), processingEnv);
    }
  }

  /**
   * Creates a LiteralTree for the given value.
   *
   * @param typeTag the literal's type tag
   * @param value a wrapped primitive, null, or a String
   * @param typeMirror the typeMirror for the literal
   * @param processingEnv the processing environment
   * @return a LiteralTree for the given type tag and value
   */
  public static LiteralTree createLiteral(
      TypeTag typeTag,
      @Nullable Object value,
      TypeMirror typeMirror,
      ProcessingEnvironment processingEnv) {
    Context context = ((JavacProcessingEnvironment) processingEnv).getContext();
    TreeMaker maker = TreeMaker.instance(context);
    LiteralTree result = maker.Literal(typeTag, value);
    ((JCLiteral) result).type = (Type) typeMirror;
    return result;
  }

  /**
   * Returns true if the given tree evaluates to {@code null}.
   *
   * @param t a tree
   * @return true if the given tree evaluates to {@code null}
   */
  public static boolean isNullExpression(Tree t) {
    while (true) {
      switch (t.getKind()) {
        case PARENTHESIZED:
          t = ((ParenthesizedTree) t).getExpression();
          break;
        case TYPE_CAST:
          t = ((TypeCastTree) t).getExpression();
          break;
        case NULL_LITERAL:
          return true;
        default:
          return false;
      }
    }
  }

  /**
   * Returns true if two expressions originating from the same scope are identical, i.e. they are
   * syntactically represented in the same way (modulo parentheses) and represent the same value.
   *
   * <p>If the expression includes one or more method calls, assumes the method calls are
   * deterministic.
   *
   * @param expr1 the first expression to compare
   * @param expr2 the second expression to compare; expr2 must originate from the same scope as
   *     expr1
   * @return true if the expressions expr1 and expr2 are syntactically identical
   */
  public static boolean sameTree(ExpressionTree expr1, ExpressionTree expr2) {
    expr1 = TreeUtils.withoutParens(expr1);
    expr2 = TreeUtils.withoutParens(expr2);
    // Converting to a string in order to compare is somewhat inefficient, and it doesn't handle
    // internal parentheses.  We could create a visitor instead.
    return expr1.getKind() == expr2.getKind() && expr1.toString().equals(expr2.toString());
  }

  /**
<<<<<<< HEAD
   * Get the list of expressions from a case expression. In JDK 11 and earlier, this will be a
   * singleton list. In JDK 12 onwards, there can be multiple expressions per case.
   *
   * @param caseTree The case expression to get the expressions from.
   * @return The list of expressions in the case.
   */
  public static List<? extends ExpressionTree> caseTreeGetExpressions(CaseTree caseTree) {
    try {
      Method method = CaseTree.class.getDeclaredMethod("getExpressions");
      @SuppressWarnings({"unchecked", "nullness"})
      @NonNull List<? extends ExpressionTree> result =
          (List<? extends ExpressionTree>) method.invoke(caseTree);
      return result;
    } catch (NoSuchMethodException e) {
      // Must be on JDK 11 or earlier
    } catch (IllegalAccessException | IllegalArgumentException | InvocationTargetException e) {
      // May as well fall back to old method
    }

    // Need to suppress deprecation on JDK 12 and later:
    @SuppressWarnings("deprecation")
    ExpressionTree expression = caseTree.getExpression();
    if (expression == null) return Collections.emptyList();
    else return Collections.singletonList(expression);
=======
   * Returns true if the given method/constructor invocation is a varargs invocation.
   *
   * @param tree a method/constructor invocation
   * @return true if the given method/constructor invocation is a varargs invocation
   */
  public static boolean isVarArgs(Tree tree) {
    switch (tree.getKind()) {
      case METHOD_INVOCATION:
        return isVarArgs((MethodInvocationTree) tree);
      case NEW_CLASS:
        return isVarArgs((NewClassTree) tree);
      default:
        throw new BugInCF("Unexpected kind of tree: " + tree);
    }
  }

  /**
   * Returns true if the given method invocation is a varargs invocation.
   *
   * @param invok the method invocation
   * @return true if the given method invocation is a varargs invocation
   */
  public static boolean isVarArgs(MethodInvocationTree invok) {
    return isVarArgs(elementFromUse(invok), invok.getArguments());
  }

  /**
   * Returns true if the given constructor invocation is a varargs invocation.
   *
   * @param newClassTree the constructor invocation
   * @return true if the given method invocation is a varargs invocation
   */
  public static boolean isVarArgs(NewClassTree newClassTree) {
    return isVarArgs(elementFromUse(newClassTree), newClassTree.getArguments());
  }

  /**
   * Returns true if a method/constructor invocation is a varargs invocation.
   *
   * @param method the method or constructor
   * @param args the arguments passed at the invocation
   * @return true if the given method/constructor invocation is a varargs invocation
   */
  private static boolean isVarArgs(ExecutableElement method, List<? extends ExpressionTree> args) {
    if (!method.isVarArgs()) {
      return false;
    }

    List<? extends VariableElement> parameters = method.getParameters();
    if (parameters.size() != args.size()) {
      return true;
    }

    TypeMirror lastArgType = typeOf(args.get(args.size() - 1));
    if (lastArgType.getKind() == TypeKind.NULL) {
      return false;
    }
    if (lastArgType.getKind() != TypeKind.ARRAY) {
      return true;
    }

    TypeMirror varargsParamType = parameters.get(parameters.size() - 1).asType();
    return TypesUtils.getArrayDepth(varargsParamType) != TypesUtils.getArrayDepth(lastArgType);
>>>>>>> a7d06703
  }
}<|MERGE_RESOLUTION|>--- conflicted
+++ resolved
@@ -1606,7 +1606,6 @@
   }
 
   /**
-<<<<<<< HEAD
    * Get the list of expressions from a case expression. In JDK 11 and earlier, this will be a
    * singleton list. In JDK 12 onwards, there can be multiple expressions per case.
    *
@@ -1631,7 +1630,9 @@
     ExpressionTree expression = caseTree.getExpression();
     if (expression == null) return Collections.emptyList();
     else return Collections.singletonList(expression);
-=======
+  }
+
+  /**
    * Returns true if the given method/constructor invocation is a varargs invocation.
    *
    * @param tree a method/constructor invocation
@@ -1695,6 +1696,5 @@
 
     TypeMirror varargsParamType = parameters.get(parameters.size() - 1).asType();
     return TypesUtils.getArrayDepth(varargsParamType) != TypesUtils.getArrayDepth(lastArgType);
->>>>>>> a7d06703
   }
 }