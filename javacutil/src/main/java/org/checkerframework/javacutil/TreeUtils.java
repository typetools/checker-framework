--- conflicted
+++ resolved
@@ -754,30 +754,6 @@
         }
     }
 
-<<<<<<< HEAD
-    /**
-     * Returns the receiver tree of a field access or a method invocation, {@code null} otherwise.
-     */
-    public static @Nullable ExpressionTree getReceiverTree(ExpressionTree expression) {
-        ExpressionTree receiver = TreeUtils.withoutParens(expression);
-
-        if (!(receiver.getKind() == Tree.Kind.METHOD_INVOCATION
-                || receiver.getKind() == Tree.Kind.MEMBER_SELECT
-                || receiver.getKind() == Tree.Kind.IDENTIFIER
-                || receiver.getKind() == Tree.Kind.ARRAY_ACCESS)) {
-            // No receiver tree for anything but these four kinds.
-            return null;
-        }
-
-        if (receiver.getKind() == Tree.Kind.METHOD_INVOCATION) {
-            // Trying to handle receiver calls to trees of the form
-            //     ((m).getArray())
-            // returns the type of 'm' in this case
-            receiver = ((MethodInvocationTree) receiver).getMethodSelect();
-
-            if (receiver.getKind() == Tree.Kind.IDENTIFIER) {
-                // It's a method call "m(foo)" without an explicit receiver
-=======
     /** Returns the receiver tree of a field access or a method invocation. */
     public static ExpressionTree getReceiverTree(ExpressionTree expression) {
         ExpressionTree receiver;
@@ -810,7 +786,6 @@
                 break;
             case IDENTIFIER:
                 // It's a field access on implicit this or a local variable/parameter.
->>>>>>> 8ab074ea
                 return null;
             default:
                 return null;
