package org.checkerframework.javacutil;

import com.sun.source.tree.AnnotatedTypeTree;
import com.sun.source.tree.AnnotationTree;
import com.sun.source.tree.ArrayAccessTree;
import com.sun.source.tree.AssignmentTree;
import com.sun.source.tree.BinaryTree;
import com.sun.source.tree.BlockTree;
import com.sun.source.tree.CaseTree;
import com.sun.source.tree.ClassTree;
import com.sun.source.tree.CompoundAssignmentTree;
import com.sun.source.tree.ExpressionStatementTree;
import com.sun.source.tree.ExpressionTree;
import com.sun.source.tree.IdentifierTree;
import com.sun.source.tree.LiteralTree;
import com.sun.source.tree.MemberSelectTree;
import com.sun.source.tree.MethodInvocationTree;
import com.sun.source.tree.MethodTree;
import com.sun.source.tree.NewArrayTree;
import com.sun.source.tree.NewClassTree;
import com.sun.source.tree.ParameterizedTypeTree;
import com.sun.source.tree.ParenthesizedTree;
import com.sun.source.tree.PrimitiveTypeTree;
import com.sun.source.tree.StatementTree;
import com.sun.source.tree.Tree;
import com.sun.source.tree.TreeVisitor;
import com.sun.source.tree.TypeCastTree;
import com.sun.source.tree.TypeParameterTree;
import com.sun.source.tree.UnionTypeTree;
import com.sun.source.tree.VariableTree;
import com.sun.source.util.SimpleTreeVisitor;
import com.sun.tools.javac.code.Flags;
import com.sun.tools.javac.code.Symbol;
import com.sun.tools.javac.code.Symbol.MethodSymbol;
import com.sun.tools.javac.code.Type;
import com.sun.tools.javac.code.TypeTag;
import com.sun.tools.javac.code.Types;
import com.sun.tools.javac.processing.JavacProcessingEnvironment;
import com.sun.tools.javac.tree.JCTree;
import com.sun.tools.javac.tree.JCTree.JCAnnotatedType;
import com.sun.tools.javac.tree.JCTree.JCAnnotation;
import com.sun.tools.javac.tree.JCTree.JCBinary;
import com.sun.tools.javac.tree.JCTree.JCExpression;
import com.sun.tools.javac.tree.JCTree.JCExpressionStatement;
import com.sun.tools.javac.tree.JCTree.JCLambda;
import com.sun.tools.javac.tree.JCTree.JCLambda.ParameterKind;
import com.sun.tools.javac.tree.JCTree.JCLiteral;
import com.sun.tools.javac.tree.JCTree.JCMemberReference;
import com.sun.tools.javac.tree.JCTree.JCMethodDecl;
import com.sun.tools.javac.tree.JCTree.JCMethodInvocation;
import com.sun.tools.javac.tree.JCTree.JCNewArray;
import com.sun.tools.javac.tree.JCTree.JCNewClass;
import com.sun.tools.javac.tree.JCTree.JCTypeParameter;
import com.sun.tools.javac.tree.TreeInfo;
import com.sun.tools.javac.tree.TreeMaker;
import com.sun.tools.javac.util.Context;
import java.lang.reflect.InvocationTargetException;
import java.lang.reflect.Method;
import java.util.ArrayList;
import java.util.Arrays;
import java.util.Collections;
import java.util.EnumSet;
import java.util.List;
import java.util.Set;
import java.util.StringJoiner;
import javax.annotation.processing.ProcessingEnvironment;
import javax.lang.model.element.AnnotationMirror;
import javax.lang.model.element.Element;
import javax.lang.model.element.ElementKind;
import javax.lang.model.element.ExecutableElement;
import javax.lang.model.element.Name;
import javax.lang.model.element.NestingKind;
import javax.lang.model.element.TypeElement;
import javax.lang.model.element.VariableElement;
import javax.lang.model.type.TypeKind;
import javax.lang.model.type.TypeMirror;
import javax.lang.model.util.ElementFilter;
import org.checkerframework.checker.interning.qual.PolyInterned;
import org.checkerframework.checker.nullness.qual.EnsuresNonNullIf;
import org.checkerframework.checker.nullness.qual.NonNull;
import org.checkerframework.checker.nullness.qual.Nullable;
import org.checkerframework.checker.signature.qual.FullyQualifiedName;
import org.checkerframework.dataflow.qual.Pure;
import org.plumelib.util.CollectionsPlume;
import org.plumelib.util.UniqueIdMap;

/**
 * Utility methods for analyzing a javac {@code Tree}.
 *
 * @see TreePathUtil
 */
public final class TreeUtils {

  // Class cannot be instantiated.
  private TreeUtils() {
    throw new AssertionError("Class TreeUtils cannot be instantiated.");
  }

  /** Unique IDs for trees. */
  public static final UniqueIdMap<Tree> treeUids = new UniqueIdMap<>();

  /** The value of Flags.GENERATED_MEMBER which does not exist in Java 9 or 11. */
  private static final long Flags_GENERATED_MEMBER = 16777216;

  /** The value of Flags.RECORD which does not exist in Java 9 or 11. */
  private static final long Flags_RECORD = 2305843009213693952L;

  /** The value of Flags.COMPACT_RECORD_CONSTRUCTOR which does not exist in Java 9 or 11. */
  static final long Flags_COMPACT_RECORD_CONSTRUCTOR = 1L << 51;

  /**
   * Checks if the provided method is a constructor method or no.
   *
   * @param tree a tree defining the method
   * @return true iff tree describes a constructor
   */
  public static boolean isConstructor(final MethodTree tree) {
    return tree.getName().contentEquals("<init>");
  }

  /**
   * Checks if the method invocation is a call to super.
   *
   * @param tree a tree defining a method invocation
   * @return true iff tree describes a call to super
   */
  public static boolean isSuperConstructorCall(MethodInvocationTree tree) {
    return isNamedMethodCall("super", tree);
  }

  /**
   * Checks if the method invocation is a call to "this".
   *
   * @param tree a tree defining a method invocation
   * @return true iff tree describes a call to this
   */
  public static boolean isThisConstructorCall(MethodInvocationTree tree) {
    return isNamedMethodCall("this", tree);
  }

  /**
   * Checks if the method call is a call to the given method name.
   *
   * @param name a method name
   * @param tree a tree defining a method invocation
   * @return true iff tree is a call to the given method
   */
  private static boolean isNamedMethodCall(String name, MethodInvocationTree tree) {
    return getMethodName(tree.getMethodSelect()).contentEquals(name);
  }

  /**
   * Returns true if the tree is a tree that 'looks like' either an access of a field or an
   * invocation of a method that are owned by the same accessing instance.
   *
   * <p>It would only return true if the access tree is of the form:
   *
   * <pre>
   *   field
   *   this.field
   *
   *   method()
   *   this.method()
   * </pre>
   *
   * It does not perform any semantical check to differentiate between fields and local variables;
   * local methods or imported static methods.
   *
   * @param tree expression tree representing an access to object member
   * @return {@code true} iff the member is a member of {@code this} instance
   */
  public static boolean isSelfAccess(final ExpressionTree tree) {
    ExpressionTree tr = TreeUtils.withoutParens(tree);
    // If method invocation check the method select
    if (tr.getKind() == Tree.Kind.ARRAY_ACCESS) {
      return false;
    }

    if (tree.getKind() == Tree.Kind.METHOD_INVOCATION) {
      tr = ((MethodInvocationTree) tree).getMethodSelect();
    }
    tr = TreeUtils.withoutParens(tr);
    if (tr.getKind() == Tree.Kind.TYPE_CAST) {
      tr = ((TypeCastTree) tr).getExpression();
    }
    tr = TreeUtils.withoutParens(tr);

    if (tr.getKind() == Tree.Kind.IDENTIFIER) {
      return true;
    }

    if (tr.getKind() == Tree.Kind.MEMBER_SELECT) {
      tr = ((MemberSelectTree) tr).getExpression();
      if (tr.getKind() == Tree.Kind.IDENTIFIER) {
        Name ident = ((IdentifierTree) tr).getName();
        return ident.contentEquals("this") || ident.contentEquals("super");
      }
    }

    return false;
  }

  /**
   * If the given tree is a parenthesized tree, return the enclosed non-parenthesized tree.
   * Otherwise, return the same tree.
   *
   * @param tree an expression tree
   * @return the outermost non-parenthesized tree enclosed by the given tree
   */
  @SuppressWarnings("interning:return") // polymorphism implementation
  public static @PolyInterned ExpressionTree withoutParens(
      final @PolyInterned ExpressionTree tree) {
    ExpressionTree t = tree;
    while (t.getKind() == Tree.Kind.PARENTHESIZED) {
      t = ((ParenthesizedTree) t).getExpression();
    }
    return t;
  }

  /**
   * Gets the {@link Element} for the given Tree API node. For an object instantiation returns the
   * value of the {@link JCNewClass#constructor} field. Note that this result might differ from the
   * result of {@link TreeUtils#constructor(NewClassTree)}.
   *
   * @param tree the {@link Tree} node to get the symbol for
   * @throws IllegalArgumentException if {@code tree} is null or is not a valid javac-internal tree
   *     (JCTree)
   * @return the {@link Symbol} for the given tree, or null if one could not be found
   */
  @Pure
  public static @Nullable Element elementFromTree(Tree tree) {
    if (tree == null) {
      throw new BugInCF("InternalUtils.symbol: tree is null");
    }

    if (!(tree instanceof JCTree)) {
      throw new BugInCF("InternalUtils.symbol: tree is not a valid Javac tree");
    }

    if (isExpressionTree(tree)) {
      tree = withoutParens((ExpressionTree) tree);
    }

    switch (tree.getKind()) {
        // symbol() only works on MethodSelects, so we need to get it manually
        // for method invocations.
      case METHOD_INVOCATION:
        return TreeInfo.symbol(((JCMethodInvocation) tree).getMethodSelect());

      case ASSIGNMENT:
        return TreeInfo.symbol((JCTree) ((AssignmentTree) tree).getVariable());

      case ARRAY_ACCESS:
        return elementFromTree(((ArrayAccessTree) tree).getExpression());

      case NEW_CLASS:
        return ((JCNewClass) tree).constructor;

      case MEMBER_REFERENCE:
        // TreeInfo.symbol, which is used in the default case, didn't handle
        // member references until JDK8u20. So handle it here.
        return ((JCMemberReference) tree).sym;

      default:
        if (isTypeDeclaration(tree)
            || tree.getKind() == Tree.Kind.VARIABLE
            || tree.getKind() == Tree.Kind.METHOD) {
          return TreeInfo.symbolFor((JCTree) tree);
        }
        return TreeInfo.symbol((JCTree) tree);
    }
  }

  /**
   * Gets the element for a class corresponding to a declaration.
   *
   * @param node class declaration
   * @return the element for the given class
   */
  public static TypeElement elementFromDeclaration(ClassTree node) {
    TypeElement elt = (TypeElement) TreeUtils.elementFromTree(node);
    assert elt != null : "@AssumeAssertion(nullness): tree kind";
    return elt;
  }

  /**
   * Gets the element for a method corresponding to a declaration.
   *
   * @return the element for the given method
   */
  public static ExecutableElement elementFromDeclaration(MethodTree node) {
    ExecutableElement elt = (ExecutableElement) TreeUtils.elementFromTree(node);
    assert elt != null : "@AssumeAssertion(nullness): tree kind";
    return elt;
  }

  /**
   * Gets the element for a variable corresponding to its declaration.
   *
   * @return the element for the given variable
   */
  public static VariableElement elementFromDeclaration(VariableTree node) {
    VariableElement elt = (VariableElement) TreeUtils.elementFromTree(node);
    assert elt != null : "@AssumeAssertion(nullness): tree kind";
    return elt;
  }

  /**
   * Gets the element for the declaration corresponding to this use of an element. To get the
   * element for a declaration, use {@link #elementFromDeclaration(ClassTree)}, {@link
   * #elementFromDeclaration(MethodTree)}, or {@link #elementFromDeclaration(VariableTree)} instead.
   *
   * <p>This method is just a wrapper around {@link TreeUtils#elementFromTree(Tree)}, but this class
   * might be the first place someone looks for this functionality.
   *
   * @param node the tree corresponding to a use of an element
   * @return the element for the corresponding declaration, {@code null} otherwise
   */
  @Pure
  public static @Nullable Element elementFromUse(ExpressionTree node) {
    return TreeUtils.elementFromTree(node);
  }

  /**
   * Returns the ExecutableElement for the called method, from a call.
   *
   * @param node a method call
   * @return the ExecutableElement for the called method
   */
  @Pure
  public static ExecutableElement elementFromUse(MethodInvocationTree node) {
    Element el = TreeUtils.elementFromTree(node);
    if (!(el instanceof ExecutableElement)) {
      throw new BugInCF("Method elements should be ExecutableElement. Found: %s", el);
    }
    return (ExecutableElement) el;
  }

  /**
   * Gets the ExecutableElement for the called constructor, from a constructor invocation.
   *
   * @param node a constructor invocation
   * @return the ExecutableElement for the called constructor
   * @see #constructor(NewClassTree)
   */
  @Pure
  public static ExecutableElement elementFromUse(NewClassTree node) {
    Element el = TreeUtils.elementFromTree(node);
    if (!(el instanceof ExecutableElement)) {
      throw new BugInCF("Constructor elements should  be ExecutableElement. Found: %s", el);
    }
    return (ExecutableElement) el;
  }

  /**
   * Determines the symbol for a constructor given an invocation via {@code new}.
   *
   * <p>If the tree is a declaration of an anonymous class, then method returns constructor that
   * gets invoked in the extended class, rather than the anonymous constructor implicitly added by
   * the constructor (JLS 15.9.5.1)
   *
   * @see #elementFromUse(NewClassTree)
   * @param tree the constructor invocation
   * @return the {@link ExecutableElement} corresponding to the constructor call in {@code tree}
   */
  public static ExecutableElement constructor(NewClassTree tree) {

    if (!(tree instanceof JCTree.JCNewClass)) {
      throw new BugInCF("InternalUtils.constructor: not a javac internal tree");
    }

    JCNewClass newClassTree = (JCNewClass) tree;

    if (tree.getClassBody() != null) {
      // anonymous constructor bodies should contain exactly one statement
      // in the form:
      //    super(arg1, ...)
      // or
      //    o.super(arg1, ...)
      //
      // which is a method invocation (!) to the actual constructor

      // the method call is guaranteed to return nonnull
      JCMethodDecl anonConstructor =
          (JCMethodDecl) TreeInfo.declarationFor(newClassTree.constructor, newClassTree);
      assert anonConstructor != null;
      assert anonConstructor.body.stats.size() == 1;
      JCExpressionStatement stmt = (JCExpressionStatement) anonConstructor.body.stats.head;
      JCTree.JCMethodInvocation superInvok = (JCMethodInvocation) stmt.expr;
      return (ExecutableElement) TreeInfo.symbol(superInvok.meth);
    } else {
      Element e = newClassTree.constructor;
      return (ExecutableElement) e;
    }
  }

  /**
   * Determine whether the given ExpressionTree has an underlying element.
   *
   * @param node the ExpressionTree to test
   * @return whether the tree refers to an identifier, member select, or method invocation
   */
  @EnsuresNonNullIf(result = true, expression = "elementFromUse(#1)")
  @Pure
  public static boolean isUseOfElement(ExpressionTree node) {
    ExpressionTree realnode = TreeUtils.withoutParens(node);
    switch (realnode.getKind()) {
      case IDENTIFIER:
      case MEMBER_SELECT:
      case METHOD_INVOCATION:
      case NEW_CLASS:
        assert elementFromUse(node) != null : "@AssumeAssertion(nullness): inspection";
        return true;
      default:
        return false;
    }
  }

  /**
   * Returns true if {@code tree} has a synthetic argument.
   *
   * <p>For some anonymous classes with an explicit enclosing expression, javac creates a synthetic
   * argument to the constructor that is the enclosing expression of the NewClassTree. Suppose a
   * programmer writes:
   *
   * <pre>{@code class Outer {
   *   class Inner { }
   *     void method() {
   *       this.new Inner(){};
   *     }
   * }}</pre>
   *
   * Java 9 javac creates the following synthetic tree for {@code this.new Inner(){}}:
   *
   * <pre>{@code new Inner(this) {
   *   (.Outer x0) {
   *     x0.super();
   *   }
   * }}</pre>
   *
   * Java 11 javac creates a different tree without the synthetic argument for {@code this.new
   * Inner(){}}; the first line in the below code differs:
   *
   * <pre>{@code this.new Inner() {
   *   (.Outer x0) {
   *     x0.super();
   *   }
   * }}</pre>
   *
   * @param tree a new class tree
   * @return true if {@code tree} has a synthetic argument
   */
  public static boolean hasSyntheticArgument(NewClassTree tree) {
    if (tree.getClassBody() == null || tree.getEnclosingExpression() != null) {
      return false;
    }
    for (Tree member : tree.getClassBody().getMembers()) {
      if (member.getKind() == Tree.Kind.METHOD && isConstructor((MethodTree) member)) {
        MethodTree methodTree = (MethodTree) member;
        StatementTree f = methodTree.getBody().getStatements().get(0);
        return TreeUtils.getReceiverTree(((ExpressionStatementTree) f).getExpression()) != null;
      }
    }
    return false;
  }
  /**
   * Returns the name of the invoked method.
   *
   * @return the name of the invoked method
   */
  public static Name methodName(MethodInvocationTree node) {
    ExpressionTree expr = node.getMethodSelect();
    if (expr.getKind() == Tree.Kind.IDENTIFIER) {
      return ((IdentifierTree) expr).getName();
    } else if (expr.getKind() == Tree.Kind.MEMBER_SELECT) {
      return ((MemberSelectTree) expr).getIdentifier();
    }
    throw new BugInCF("TreeUtils.methodName: cannot be here: " + node);
  }

  /**
   * Returns true if the first statement in the body is a self constructor invocation within a
   * constructor.
   *
   * @return true if the first statement in the body is a self constructor invocation within a
   *     constructor
   */
  public static boolean containsThisConstructorInvocation(MethodTree node) {
    if (!TreeUtils.isConstructor(node) || node.getBody().getStatements().isEmpty()) {
      return false;
    }

    StatementTree st = node.getBody().getStatements().get(0);
    if (!(st instanceof ExpressionStatementTree)
        || !(((ExpressionStatementTree) st).getExpression() instanceof MethodInvocationTree)) {
      return false;
    }

    MethodInvocationTree invocation =
        (MethodInvocationTree) ((ExpressionStatementTree) st).getExpression();

    return "this".contentEquals(TreeUtils.methodName(invocation));
  }

  /**
   * Returns the first statement of the tree if it is a block. If it is not a block or an empty
   * block, tree is returned.
   *
   * @param tree any kind of tree
   * @return the first statement of the tree if it is a block. If it is not a block or an empty
   *     block, tree is returned.
   */
  public static Tree firstStatement(Tree tree) {
    Tree first;
    if (tree.getKind() == Tree.Kind.BLOCK) {
      BlockTree block = (BlockTree) tree;
      if (block.getStatements().isEmpty()) {
        first = block;
      } else {
        first = block.getStatements().iterator().next();
      }
    } else {
      first = tree;
    }
    return first;
  }

  /**
   * Determine whether the given class contains an explicit constructor.
   *
   * @param node a class tree
   * @return true iff there is an explicit constructor
   */
  public static boolean hasExplicitConstructor(ClassTree node) {
    TypeElement elem = TreeUtils.elementFromDeclaration(node);
    for (ExecutableElement constructorElt :
        ElementFilter.constructorsIn(elem.getEnclosedElements())) {
      if (!isSynthetic(constructorElt)) {
        return true;
      }
    }
    return false;
  }

  /**
   * Returns true if the given method is synthetic. Also returns true if the method is a generated
   * default constructor, which does not appear in source code but is not considered synthetic.
   *
   * @param ee a method or constructor element
   * @return true iff the given method is synthetic
   */
  public static boolean isSynthetic(ExecutableElement ee) {
    MethodSymbol ms = (MethodSymbol) ee;
    long mod = ms.flags();
    // GENERATEDCONSTR is for generated constructors, which do not have SYNTHETIC set.
    return (mod & (Flags.SYNTHETIC | Flags.GENERATEDCONSTR)) != 0;
  }

  /**
   * Returns true if the given method is synthetic.
   *
   * @param node a method declaration tree
   * @return true iff the given method is synthetic
   */
  public static boolean isSynthetic(MethodTree node) {
    ExecutableElement ee = TreeUtils.elementFromDeclaration(node);
    return isSynthetic(ee);
  }

  /**
   * Returns true if the tree is of a diamond type. In contrast to the implementation in TreeInfo,
   * this version works on Trees.
   *
   * @see com.sun.tools.javac.tree.TreeInfo#isDiamond(JCTree)
   */
  public static boolean isDiamondTree(Tree tree) {
    switch (tree.getKind()) {
      case ANNOTATED_TYPE:
        return isDiamondTree(((AnnotatedTypeTree) tree).getUnderlyingType());
      case PARAMETERIZED_TYPE:
        return ((ParameterizedTypeTree) tree).getTypeArguments().isEmpty();
      case NEW_CLASS:
        return isDiamondTree(((NewClassTree) tree).getIdentifier());
      default:
        return false;
    }
  }

  /** Returns true if the tree represents a {@code String} concatenation operation. */
  public static boolean isStringConcatenation(Tree tree) {
    return (tree.getKind() == Tree.Kind.PLUS && TypesUtils.isString(TreeUtils.typeOf(tree)));
  }

  /** Returns true if the compound assignment tree is a string concatenation. */
  public static boolean isStringCompoundConcatenation(CompoundAssignmentTree tree) {
    return (tree.getKind() == Tree.Kind.PLUS_ASSIGNMENT
        && TypesUtils.isString(TreeUtils.typeOf(tree)));
  }

  /**
   * Returns true if the node is a constant-time expression.
   *
   * <p>A tree is a constant-time expression if it is:
   *
   * <ol>
   *   <li>a literal tree
   *   <li>a reference to a final variable initialized with a compile time constant
   *   <li>a String concatenation of two compile time constants
   * </ol>
   */
  public static boolean isCompileTimeString(ExpressionTree node) {
    ExpressionTree tree = TreeUtils.withoutParens(node);
    if (tree instanceof LiteralTree) {
      return true;
    }

    if (TreeUtils.isUseOfElement(tree)) {
      Element elt = TreeUtils.elementFromUse(tree);
      return ElementUtils.isCompileTimeConstant(elt);
    } else if (TreeUtils.isStringConcatenation(tree)) {
      BinaryTree binOp = (BinaryTree) tree;
      return isCompileTimeString(binOp.getLeftOperand())
          && isCompileTimeString(binOp.getRightOperand());
    } else {
      return false;
    }
  }

  /**
   * Returns the receiver tree of a field access or a method invocation.
   *
   * @param expression a field access or a method invocation
   * @return the expression's receiver tree, or null if it does not have an explicit receiver
   */
  public static @Nullable ExpressionTree getReceiverTree(ExpressionTree expression) {
    ExpressionTree receiver;
    switch (expression.getKind()) {
      case METHOD_INVOCATION:
        // Trying to handle receiver calls to trees of the form
        //     ((m).getArray())
        // returns the type of 'm' in this case
        receiver = ((MethodInvocationTree) expression).getMethodSelect();

        if (receiver.getKind() == Tree.Kind.MEMBER_SELECT) {
          receiver = ((MemberSelectTree) receiver).getExpression();
        } else {
          // It's a method call "m(foo)" without an explicit receiver
          return null;
        }
        break;
      case NEW_CLASS:
        receiver = ((NewClassTree) expression).getEnclosingExpression();
        break;
      case ARRAY_ACCESS:
        receiver = ((ArrayAccessTree) expression).getExpression();
        break;
      case MEMBER_SELECT:
        receiver = ((MemberSelectTree) expression).getExpression();
        // Avoid int.class
        if (receiver instanceof PrimitiveTypeTree) {
          return null;
        }
        break;
      case IDENTIFIER:
        // It's a field access on implicit this or a local variable/parameter.
        return null;
      default:
        return null;
    }
    if (receiver == null) {
      return null;
    }

    return TreeUtils.withoutParens(receiver);
  }

  // TODO: What about anonymous classes?
  // Adding Tree.Kind.NEW_CLASS here doesn't work, because then a
  // tree gets cast to ClassTree when it is actually a NewClassTree,
  // for example in enclosingClass above.
  /** The set of kinds that represent classes. */
  private static final Set<Tree.Kind> classTreeKinds;

  static {
    classTreeKinds = EnumSet.noneOf(Tree.Kind.class);
    for (Tree.Kind kind : Tree.Kind.values()) {
      if (kind.asInterface() == ClassTree.class) {
        classTreeKinds.add(kind);
      }
    }
  }

  /**
   * Return the set of kinds that represent classes.
   *
   * @return the set of kinds that represent classes
   */
  public static Set<Tree.Kind> classTreeKinds() {
    return classTreeKinds;
  }

  /**
   * Is the given tree kind a class, i.e. a class, enum, interface, or annotation type.
   *
   * @param tree the tree to test
   * @return true, iff the given kind is a class kind
   */
  public static boolean isClassTree(Tree tree) {
    return classTreeKinds().contains(tree.getKind());
  }

  private static final Set<Tree.Kind> typeTreeKinds =
      EnumSet.of(
          Tree.Kind.PRIMITIVE_TYPE,
          Tree.Kind.PARAMETERIZED_TYPE,
          Tree.Kind.TYPE_PARAMETER,
          Tree.Kind.ARRAY_TYPE,
          Tree.Kind.UNBOUNDED_WILDCARD,
          Tree.Kind.EXTENDS_WILDCARD,
          Tree.Kind.SUPER_WILDCARD,
          Tree.Kind.ANNOTATED_TYPE);

  public static Set<Tree.Kind> typeTreeKinds() {
    return typeTreeKinds;
  }

  /**
   * Is the given tree a type instantiation?
   *
   * <p>TODO: this is an under-approximation: e.g. an identifier could be either a type use or an
   * expression. How can we distinguish.
   *
   * @param tree the tree to test
   * @return true, iff the given tree is a type
   */
  public static boolean isTypeTree(Tree tree) {
    return typeTreeKinds().contains(tree.getKind());
  }

  /**
   * Returns true if the given element is an invocation of the method, or of any method that
   * overrides that one.
   */
  public static boolean isMethodInvocation(
      Tree tree, ExecutableElement method, ProcessingEnvironment env) {
    if (!(tree instanceof MethodInvocationTree)) {
      return false;
    }
    MethodInvocationTree methInvok = (MethodInvocationTree) tree;
    ExecutableElement invoked = TreeUtils.elementFromUse(methInvok);
    if (invoked == null) {
      return false;
    }
    return ElementUtils.isMethod(invoked, method, env);
  }

  /**
   * Returns true if the argument is an invocation of one of the given methods, or of any method
   * that overrides them.
   */
  public static boolean isMethodInvocation(
      Tree methodTree, List<ExecutableElement> methods, ProcessingEnvironment processingEnv) {
    if (!(methodTree instanceof MethodInvocationTree)) {
      return false;
    }
    for (ExecutableElement Method : methods) {
      if (isMethodInvocation(methodTree, Method, processingEnv)) {
        return true;
      }
    }
    return false;
  }

  /**
   * Returns the ExecutableElement for a method declaration. Errs if there is not exactly one
   * matching method. If more than one method takes the same number of formal parameters, then use
   * {@link #getMethod(String, String, ProcessingEnvironment, String...)}.
   *
   * @param type the class that contains the method
   * @param methodName the name of the method
   * @param params the number of formal parameters
   * @param env the processing environment
   * @return the ExecutableElement for the specified method
   */
  public static ExecutableElement getMethod(
      Class<?> type, String methodName, int params, ProcessingEnvironment env) {
    String typeName = type.getCanonicalName();
    if (typeName == null) {
      throw new BugInCF("class %s has no canonical name", type);
    }
    return getMethod(typeName, methodName, params, env);
  }

  /**
   * Returns the ExecutableElement for a method declaration. Errs if there is not exactly one
   * matching method. If more than one method takes the same number of formal parameters, then use
   * {@link #getMethod(String, String, ProcessingEnvironment, String...)}.
   *
   * @param typeName the class that contains the method
   * @param methodName the name of the method
   * @param params the number of formal parameters
   * @param env the processing environment
   * @return the ExecutableElement for the specified method
   */
  public static ExecutableElement getMethod(
      @FullyQualifiedName String typeName,
      String methodName,
      int params,
      ProcessingEnvironment env) {
    List<ExecutableElement> methods = getMethods(typeName, methodName, params, env);
    if (methods.size() == 1) {
      return methods.get(0);
    }
    throw new BugInCF(
        "TreeUtils.getMethod(%s, %s, %d): expected 1 match, found %d",
        typeName, methodName, params, methods.size());
  }

  /**
   * Returns the ExecutableElement for a method declaration. Returns null there is no matching
   * method. Errs if there is more than one matching method. If more than one method takes the same
   * number of formal parameters, then use {@link #getMethod(String, String, ProcessingEnvironment,
   * String...)}.
   *
   * @param typeName the class that contains the method
   * @param methodName the name of the method
   * @param params the number of formal parameters
   * @param env the processing environment
   * @return the ExecutableElement for the specified method, or null
   */
  public static @Nullable ExecutableElement getMethodOrNull(
      @FullyQualifiedName String typeName,
      String methodName,
      int params,
      ProcessingEnvironment env) {
    List<ExecutableElement> methods = getMethods(typeName, methodName, params, env);
    if (methods.size() == 0) {
      return null;
    } else if (methods.size() == 1) {
      return methods.get(0);
    } else {
      throw new BugInCF(
          "TreeUtils.getMethod(%s, %s, %d): expected 0 or 1 match, found %d",
          typeName, methodName, params, methods.size());
    }
  }

  /**
   * Returns all ExecutableElements for method declarations of methodName, in class typeName, with
   * params formal parameters.
   *
   * @param typeName the class that contains the method
   * @param methodName the name of the method
   * @param params the number of formal parameters
   * @param env the processing environment
   * @return the ExecutableElements for all matching methods
   */
  public static List<ExecutableElement> getMethods(
      @FullyQualifiedName String typeName,
      String methodName,
      int params,
      ProcessingEnvironment env) {
    List<ExecutableElement> methods = new ArrayList<>(1);
    TypeElement typeElt = env.getElementUtils().getTypeElement(typeName);
    if (typeElt == null) {
      throw new UserError("Configuration problem! Could not load type: " + typeName);
    }
    for (ExecutableElement exec : ElementFilter.methodsIn(typeElt.getEnclosedElements())) {
      if (exec.getSimpleName().contentEquals(methodName) && exec.getParameters().size() == params) {
        methods.add(exec);
      }
    }
    return methods;
  }

  /**
   * Returns the ExecutableElement for a method declaration. Errs if there is no matching method.
   *
   * @param type the class that contains the method
   * @param methodName the name of the method
   * @param env the processing environment
   * @param paramTypes the method's formal parameter types
   * @return the ExecutableElement for the specified method
   */
  public static ExecutableElement getMethod(
      Class<?> type, String methodName, ProcessingEnvironment env, String... paramTypes) {
    String typeName = type.getCanonicalName();
    if (typeName == null) {
      throw new BugInCF("class %s has no canonical name", type);
    }
    return getMethod(typeName, methodName, env, paramTypes);
  }

  /**
   * Returns the ExecutableElement for a method declaration. Errs if there is no matching method.
   *
   * @param typeName the class that contains the method
   * @param methodName the name of the method
   * @param env the processing environment
   * @param paramTypes the method's formal parameter types
   * @return the ExecutableElement for the specified method
   */
  public static ExecutableElement getMethod(
      @FullyQualifiedName String typeName,
      String methodName,
      ProcessingEnvironment env,
      String... paramTypes) {
    TypeElement typeElt = env.getElementUtils().getTypeElement(typeName);
    for (ExecutableElement exec : ElementFilter.methodsIn(typeElt.getEnclosedElements())) {
      if (exec.getSimpleName().contentEquals(methodName)
          && exec.getParameters().size() == paramTypes.length) {
        boolean typesMatch = true;
        List<? extends VariableElement> params = exec.getParameters();
        for (int i = 0; i < paramTypes.length; i++) {
          VariableElement ve = params.get(i);
          TypeMirror tm = TypeAnnotationUtils.unannotatedType(ve.asType());
          if (!tm.toString().equals(paramTypes[i])) {
            typesMatch = false;
            break;
          }
        }
        if (typesMatch) {
          return exec;
        }
      }
    }
    List<String> candidates = new ArrayList<>();
    for (ExecutableElement exec : ElementFilter.methodsIn(typeElt.getEnclosedElements())) {
      if (exec.getSimpleName().contentEquals(methodName)) {
        candidates.add(executableElementToString(exec));
      }
    }
    if (candidates.isEmpty()) {
      for (ExecutableElement exec : ElementFilter.methodsIn(typeElt.getEnclosedElements())) {
        candidates.add(executableElementToString(exec));
      }
    }
    throw new BugInCF(
        "TreeUtils.getMethod: found no match for %s.%s(%s); candidates: %s",
        typeName, methodName, Arrays.toString(paramTypes), candidates);
  }

  /**
   * Formats the ExecutableElement in the way that getMethod() expects it.
   *
   * @param exec an executable element
   * @return the ExecutableElement, formatted in the way that getMethod() expects it
   */
  private static String executableElementToString(ExecutableElement exec) {
    StringJoiner result = new StringJoiner(", ", exec.getSimpleName() + "(", ")");
    for (VariableElement param : exec.getParameters()) {
      result.add(TypeAnnotationUtils.unannotatedType(param.asType()).toString());
    }
    return result.toString();
  }

  /**
   * Determine whether the given expression is either "this" or an outer "C.this".
   *
   * <p>TODO: Should this also handle "super"?
   */
  public static boolean isExplicitThisDereference(ExpressionTree tree) {
    if (tree.getKind() == Tree.Kind.IDENTIFIER
        && ((IdentifierTree) tree).getName().contentEquals("this")) {
      // Explicit this reference "this"
      return true;
    }

    if (tree.getKind() != Tree.Kind.MEMBER_SELECT) {
      return false;
    }

    MemberSelectTree memSelTree = (MemberSelectTree) tree;
    if (memSelTree.getIdentifier().contentEquals("this")) {
      // Outer this reference "C.this"
      return true;
    }
    return false;
  }

  /**
   * Determine whether {@code tree} is a class literal, such as
   *
   * <pre>
   *   <em>Object</em> . <em>class</em>
   * </pre>
   *
   * @return true iff if tree is a class literal
   */
  public static boolean isClassLiteral(Tree tree) {
    if (tree.getKind() != Tree.Kind.MEMBER_SELECT) {
      return false;
    }
    return "class".equals(((MemberSelectTree) tree).getIdentifier().toString());
  }

  /**
   * Determine whether {@code tree} is a field access expression, such as
   *
   * <pre>
   *   <em>f</em>
   *   <em>obj</em> . <em>f</em>
   * </pre>
   *
   * This method currently also returns true for class literals and qualified this.
   *
   * @param tree a tree that might be a field access
   * @return true iff if tree is a field access expression (implicit or explicit)
   */
  public static boolean isFieldAccess(Tree tree) {
    if (tree.getKind() == Tree.Kind.MEMBER_SELECT) {
      // explicit member access (or a class literal or a qualified this)
      MemberSelectTree memberSelect = (MemberSelectTree) tree;
      assert isUseOfElement(memberSelect) : "@AssumeAssertion(nullness): tree kind";
      Element el = TreeUtils.elementFromUse(memberSelect);
      return el.getKind().isField();
    } else if (tree.getKind() == Tree.Kind.IDENTIFIER) {
      // implicit field access
      IdentifierTree ident = (IdentifierTree) tree;
      assert isUseOfElement(ident) : "@AssumeAssertion(nullness): tree kind";
      Element el = TreeUtils.elementFromUse(ident);
      return el.getKind().isField()
          && !ident.getName().contentEquals("this")
          && !ident.getName().contentEquals("super");
    }
    return false;
  }

  /**
   * Compute the name of the field that the field access {@code tree} accesses. Requires {@code
   * tree} to be a field access, as determined by {@code isFieldAccess} (which currently also
   * returns true for class literals and qualified this).
   *
   * @param tree a field access tree
   * @return the name of the field accessed by {@code tree}
   */
  public static String getFieldName(Tree tree) {
    assert isFieldAccess(tree);
    if (tree.getKind() == Tree.Kind.MEMBER_SELECT) {
      MemberSelectTree mtree = (MemberSelectTree) tree;
      return mtree.getIdentifier().toString();
    } else {
      IdentifierTree itree = (IdentifierTree) tree;
      return itree.getName().toString();
    }
  }

  /**
   * Determine whether {@code tree} refers to a method element, such as.
   *
   * <pre>
   *   <em>m</em>(...)
   *   <em>obj</em> . <em>m</em>(...)
   * </pre>
   *
   * @return true iff if tree is a method access expression (implicit or explicit)
   */
  public static boolean isMethodAccess(Tree tree) {
    if (tree.getKind() == Tree.Kind.MEMBER_SELECT) {
      // explicit method access
      MemberSelectTree memberSelect = (MemberSelectTree) tree;
      assert isUseOfElement(memberSelect) : "@AssumeAssertion(nullness): tree kind";
      Element el = TreeUtils.elementFromUse(memberSelect);
      return el.getKind() == ElementKind.METHOD || el.getKind() == ElementKind.CONSTRUCTOR;
    } else if (tree.getKind() == Tree.Kind.IDENTIFIER) {
      // implicit method access
      IdentifierTree ident = (IdentifierTree) tree;
      // The field "super" and "this" are also legal methods
      if (ident.getName().contentEquals("super") || ident.getName().contentEquals("this")) {
        return true;
      }
      assert isUseOfElement(ident) : "@AssumeAssertion(nullness): tree kind";
      Element el = TreeUtils.elementFromUse(ident);
      return el.getKind() == ElementKind.METHOD || el.getKind() == ElementKind.CONSTRUCTOR;
    }
    return false;
  }

  /**
   * Compute the name of the method that the method access {@code tree} accesses. Requires {@code
   * tree} to be a method access, as determined by {@code isMethodAccess}.
   *
   * @param tree a method access tree
   * @return the name of the method accessed by {@code tree}
   */
  public static String getMethodName(Tree tree) {
    assert isMethodAccess(tree);
    if (tree.getKind() == Tree.Kind.MEMBER_SELECT) {
      MemberSelectTree mtree = (MemberSelectTree) tree;
      return mtree.getIdentifier().toString();
    } else {
      IdentifierTree itree = (IdentifierTree) tree;
      return itree.getName().toString();
    }
  }

  /**
   * Return {@code true} if and only if {@code tree} can have a type annotation.
   *
   * @return {@code true} if and only if {@code tree} can have a type annotation
   */
  // TODO: is this implementation precise enough? E.g. does a .class literal work correctly?
  public static boolean canHaveTypeAnnotation(Tree tree) {
    return ((JCTree) tree).type != null;
  }

  /**
   * Returns true if and only if the given {@code tree} represents a field access of the given
   * {@link VariableElement}.
   */
  public static boolean isSpecificFieldAccess(Tree tree, VariableElement var) {
    if (tree instanceof MemberSelectTree) {
      MemberSelectTree memSel = (MemberSelectTree) tree;
      assert isUseOfElement(memSel) : "@AssumeAssertion(nullness): tree kind";
      Element field = TreeUtils.elementFromUse(memSel);
      return field.equals(var);
    } else if (tree instanceof IdentifierTree) {
      IdentifierTree idTree = (IdentifierTree) tree;
      assert isUseOfElement(idTree) : "@AssumeAssertion(nullness): tree kind";
      Element field = TreeUtils.elementFromUse(idTree);
      return field.equals(var);
    } else {
      return false;
    }
  }

  /**
   * Returns the VariableElement for a field declaration.
   *
   * @param typeName the class where the field is declared
   * @param fieldName the name of the field
   * @param env the processing environment
   * @return the VariableElement for typeName.fieldName
   */
  public static VariableElement getField(
      @FullyQualifiedName String typeName, String fieldName, ProcessingEnvironment env) {
    TypeElement mapElt = env.getElementUtils().getTypeElement(typeName);
    for (VariableElement var : ElementFilter.fieldsIn(mapElt.getEnclosedElements())) {
      if (var.getSimpleName().contentEquals(fieldName)) {
        return var;
      }
    }
    throw new BugInCF("TreeUtils.getField: shouldn't be here");
  }

  /**
   * Determine whether the given tree represents an ExpressionTree.
   *
   * @param tree the Tree to test
   * @return whether the tree is an ExpressionTree
   */
  public static boolean isExpressionTree(Tree tree) {
    return tree instanceof ExpressionTree;
  }

  /**
   * Returns true if this is a super call to the {@link Enum} constructor.
   *
   * @param node the method invocation to check
   * @return true if this is a super call to the {@link Enum} constructor
   */
  public static boolean isEnumSuper(MethodInvocationTree node) {
    ExecutableElement ex = TreeUtils.elementFromUse(node);
    assert ex != null : "@AssumeAssertion(nullness): tree kind";
    Name name = ElementUtils.getQualifiedClassName(ex);
    assert name != null : "@AssumeAssertion(nullness): assumption";
    boolean correctClass = "java.lang.Enum".contentEquals(name);
    boolean correctMethod = "<init>".contentEquals(ex.getSimpleName());
    return correctClass && correctMethod;
  }

  /**
   * Determine whether the given tree represents a declaration of a type (including type
   * parameters).
   *
   * @param node the Tree to test
   * @return true if the tree is a type declaration
   */
  public static boolean isTypeDeclaration(Tree node) {
    return isClassTree(node) || node.getKind() == Tree.Kind.TYPE_PARAMETER;
  }

  /**
   * Returns whether or not tree is an access of array length.
   *
   * @param tree tree to check
   * @return true if tree is an access of array length
   */
  public static boolean isArrayLengthAccess(Tree tree) {
    if (tree.getKind() == Tree.Kind.MEMBER_SELECT
        && isFieldAccess(tree)
        && getFieldName(tree).equals("length")) {
      ExpressionTree expressionTree = ((MemberSelectTree) tree).getExpression();
      if (TreeUtils.typeOf(expressionTree).getKind() == TypeKind.ARRAY) {
        return true;
      }
    }
    return false;
  }

  /**
   * Determines whether or not the node referred to by the given {@link MethodTree} is an anonymous
   * constructor (the constructor for an anonymous class.
   *
   * @param method a method tree that may be an anonymous constructor
   * @return true if the given path points to an anonymous constructor, false if it does not
   */
  public static boolean isAnonymousConstructor(final MethodTree method) {
    @Nullable Element e = elementFromTree(method);
    if (e == null || e.getKind() != ElementKind.CONSTRUCTOR) {
      return false;
    }
    TypeElement typeElement = (TypeElement) e.getEnclosingElement();
    return typeElement.getNestingKind() == NestingKind.ANONYMOUS;
  }

  /**
   * Returns true if the given {@link MethodTree} is a compact canonical constructor (the
   * constructor for a record where the parameters are implicitly declared and implicitly assigned
   * to the record's fields). This may be an explicitly declared compact canonical constructor or an
   * implicitly generated one.
   *
   * @param method a method tree that may be a compact canonical constructor
   * @return true if the given method is a compact canonical constructor
   */
  public static boolean isCompactCanonicalRecordConstructor(final MethodTree method) {
    @Nullable Element e = elementFromTree(method);
    if (!(e instanceof Symbol)) {
      return false;
    }

    return (((Symbol) e).flags() & Flags_RECORD) != 0;
  }

  /**
   * Returns true if the given {@link Tree} is part of a record that has been automatically
   * generated by the compiler. This can be a field that is derived from the record's header field
   * list, or an automatically generated canonical constructor.
   *
   * @param member the {@link Tree} for a member of a record
   * @return true if the given path is generated by the compiler
   */
  public static boolean isAutoGeneratedRecordMember(final Tree member) {
    Element e = elementFromTree(member);
    if (!(e instanceof Symbol)) {
      return false;
    }

    // Generated constructors seem to get GENERATEDCONSTR even though the documentation
    // seems to imply they would get GENERATED_MEMBER like the fields do:
    return (((Symbol) e).flags() & (Flags_GENERATED_MEMBER | Flags.GENERATEDCONSTR)) != 0;
  }

  /**
   * Converts the given AnnotationTrees to AnnotationMirrors.
   *
   * @param annoTrees list of annotation trees to convert to annotation mirrors
   * @return list of annotation mirrors that represent the given annotation trees
   */
  public static List<AnnotationMirror> annotationsFromTypeAnnotationTrees(
      List<? extends AnnotationTree> annoTrees) {
    return CollectionsPlume.mapList(TreeUtils::annotationFromAnnotationTree, annoTrees);
  }

  /**
   * Converts the given AnnotationTree to an AnnotationMirror.
   *
   * @param tree annotation tree to convert to an annotation mirror
   * @return annotation mirror that represent the given annotation tree
   */
  public static AnnotationMirror annotationFromAnnotationTree(AnnotationTree tree) {
    return ((JCAnnotation) tree).attribute;
  }

  /**
   * Converts the given AnnotatedTypeTree to a list of AnnotationMirrors.
   *
   * @param tree annotated type tree to convert
   * @return list of AnnotationMirrors from the tree
   */
  public static List<? extends AnnotationMirror> annotationsFromTree(AnnotatedTypeTree tree) {
    return annotationsFromTypeAnnotationTrees(((JCAnnotatedType) tree).annotations);
  }

  /**
   * Converts the given TypeParameterTree to a list of AnnotationMirrors.
   *
   * @param tree type parameter tree to convert
   * @return list of AnnotationMirrors from the tree
   */
  public static List<? extends AnnotationMirror> annotationsFromTree(TypeParameterTree tree) {
    return annotationsFromTypeAnnotationTrees(((JCTypeParameter) tree).annotations);
  }

  /**
   * Converts the given NewArrayTree to a list of AnnotationMirrors.
   *
   * @param tree new array tree
   * @return list of AnnotationMirrors from the tree
   */
  public static List<? extends AnnotationMirror> annotationsFromArrayCreation(
      NewArrayTree tree, int level) {

    assert tree instanceof JCNewArray;
    final JCNewArray newArray = ((JCNewArray) tree);

    if (level == -1) {
      return annotationsFromTypeAnnotationTrees(newArray.annotations);
    }

    if (newArray.dimAnnotations.length() > 0
        && (level >= 0)
        && (level < newArray.dimAnnotations.size())) {
      return annotationsFromTypeAnnotationTrees(newArray.dimAnnotations.get(level));
    }

    return Collections.emptyList();
  }

  /**
   * Returns true if the tree is the declaration or use of a local variable.
   *
   * @param tree the tree to check
   * @return true if the tree is the declaration or use of a local variable
   */
  public static boolean isLocalVariable(Tree tree) {
    if (tree.getKind() == Tree.Kind.VARIABLE) {
      return elementFromDeclaration((VariableTree) tree).getKind() == ElementKind.LOCAL_VARIABLE;
    } else if (tree.getKind() == Tree.Kind.IDENTIFIER) {
      ExpressionTree etree = (ExpressionTree) tree;
      assert isUseOfElement(etree) : "@AssumeAssertion(nullness): tree kind";
      return elementFromUse(etree).getKind() == ElementKind.LOCAL_VARIABLE;
    }
    return false;
  }

  /**
   * Returns the type as a TypeMirror of {@code tree}. To obtain {@code tree}'s AnnotatedTypeMirror,
   * call {@code AnnotatedTypeFactory.getAnnotatedType()}.
   *
   * @return the type as a TypeMirror of {@code tree}
   */
  public static TypeMirror typeOf(Tree tree) {
    return ((JCTree) tree).type;
  }

  /**
   * The type of the lambda or method reference tree is a functional interface type. This method
   * returns the single abstract method declared by that functional interface. (The type of this
   * method is referred to as the function type.)
   *
   * @param tree lambda or member reference tree
   * @param env ProcessingEnvironment
   * @return the single abstract method declared by the type of the tree
   */
  public static Symbol findFunction(Tree tree, ProcessingEnvironment env) {
    Context ctx = ((JavacProcessingEnvironment) env).getContext();
    Types javacTypes = Types.instance(ctx);
    return javacTypes.findDescriptorSymbol(((Type) typeOf(tree)).asElement());
  }

  /**
   * Returns true if {@code tree} is an implicitly typed lambda.
   *
   * <p>A lambda expression whose formal type parameters have inferred types is an implicitly typed
   * lambda. (See JLS 15.27.1)
   *
   * @param tree any kind of tree
   * @return true iff {@code tree} is an implicitly typed lambda
   */
  public static boolean isImplicitlyTypedLambda(Tree tree) {
    return tree.getKind() == Tree.Kind.LAMBDA_EXPRESSION
        && ((JCLambda) tree).paramKind == ParameterKind.IMPLICIT;
  }

  /**
   * Determine whether an expression {@link ExpressionTree} has the constant value true, according
   * to the compiler logic.
   *
   * @param node the expression to be checked
   * @return true if {@code node} has the constant value true
   */
  public static boolean isExprConstTrue(final ExpressionTree node) {
    assert node instanceof JCExpression;
    if (((JCExpression) node).type.isTrue()) {
      return true;
    }
    ExpressionTree tree = TreeUtils.withoutParens(node);
    if (tree instanceof JCTree.JCBinary) {
      JCBinary binTree = (JCBinary) tree;
      JCExpression ltree = binTree.lhs;
      JCExpression rtree = binTree.rhs;
      switch (binTree.getTag()) {
        case AND:
          return isExprConstTrue(ltree) && isExprConstTrue(rtree);
        case OR:
          return isExprConstTrue(ltree) || isExprConstTrue(rtree);
        default:
          break;
      }
    }
    return false;
  }

  /**
   * Return toString(), but without line separators.
   *
   * @param tree a tree
   * @return a one-line string representation of the tree
   */
  public static String toStringOneLine(Tree tree) {
    return tree.toString().trim().replaceAll("\\s+", " ");
  }

  /**
   * Return either {@link #toStringOneLine} if it is no more than {@code length} characters, or
   * {@link #toStringOneLine} quoted and truncated.
   *
   * @param tree a tree
   * @param length the maximum length for the result; must be at least 6
   * @return a one-line string representation of the tree that is no longer than {@code length}
   *     characters long
   */
  public static String toStringTruncated(Tree tree, int length) {
    if (length < 6) {
      throw new IllegalArgumentException("bad length " + length);
    }
    String result = toStringOneLine(tree);
    if (result.length() > length) {
      // The quoting increases the likelihood that all delimiters are balanced in the result.
      // That makes it easier to manipulate the result (such as skipping over it) in an
      // editor.  The quoting also makes clear that the value is truncated.
      result = "\"" + result.substring(0, length - 5) + "...\"";
    }
    return result;
  }

  /**
   * Given a javac ExpressionTree representing a fully qualified name such as "java.lang.Object",
   * creates a String containing the name.
   *
   * @param nameExpr an ExpressionTree representing a fully qualified name
   * @return a String representation of the fully qualified name
   */
  public static String nameExpressionToString(ExpressionTree nameExpr) {
    TreeVisitor<String, Void> visitor =
        new SimpleTreeVisitor<String, Void>() {
          @Override
          public String visitIdentifier(IdentifierTree node, Void p) {
            return node.toString();
          }

          @Override
          public String visitMemberSelect(MemberSelectTree node, Void p) {
            return node.getExpression().accept(this, null) + "." + node.getIdentifier().toString();
          }
        };
    return nameExpr.accept(visitor, null);
  }

  /**
   * Returns true if the binary operator may do a widening primitive conversion. See <a
   * href="https://docs.oracle.com/javase/specs/jls/se11/html/jls-5.html">JLS chapter 5</a>.
   *
   * @param node a binary tree
   * @return true if the tree's operator does numeric promotion on its arguments
   */
  public static boolean isWideningBinary(BinaryTree node) {
    switch (node.getKind()) {
      case LEFT_SHIFT:
      case LEFT_SHIFT_ASSIGNMENT:
      case RIGHT_SHIFT:
      case RIGHT_SHIFT_ASSIGNMENT:
      case UNSIGNED_RIGHT_SHIFT:
      case UNSIGNED_RIGHT_SHIFT_ASSIGNMENT:
        // Strictly speaking, these operators do unary promotion on each argument separately.
        return true;

      case MULTIPLY:
      case MULTIPLY_ASSIGNMENT:
      case DIVIDE:
      case DIVIDE_ASSIGNMENT:
      case REMAINDER:
      case REMAINDER_ASSIGNMENT:
      case PLUS:
      case PLUS_ASSIGNMENT:
      case MINUS:
      case MINUS_ASSIGNMENT:

      case LESS_THAN:
      case LESS_THAN_EQUAL:
      case GREATER_THAN:
      case GREATER_THAN_EQUAL:
      case EQUAL_TO:
      case NOT_EQUAL_TO:

      case AND:
      case XOR:
      case OR:
        // These operators do binary promotion on the two arguments together.
        return true;

        // TODO: CONDITIONAL_EXPRESSION (?:) sometimes does numeric promotion.

      default:
        return false;
    }
  }

  /**
   * Returns the annotations explicitly written on the given type.
   *
   * @param annoTrees annotations written before a variable/method declaration; null if this type is
   *     not from such a location. This might contain type annotations that the Java parser attached
   *     to the declaration rather than to the type.
   * @param typeTree the type whose annotations to return
   * @return the annotations explicitly written on the given type
   */
  public static List<? extends AnnotationTree> getExplicitAnnotationTrees(
      @Nullable List<? extends AnnotationTree> annoTrees, Tree typeTree) {
    while (true) {
      switch (typeTree.getKind()) {
        case IDENTIFIER:
        case PRIMITIVE_TYPE:
          if (annoTrees == null) {
            return Collections.emptyList();
          }
          return annoTrees;
        case ANNOTATED_TYPE:
          return ((AnnotatedTypeTree) typeTree).getAnnotations();
        case ARRAY_TYPE:
        case TYPE_PARAMETER:
        case UNBOUNDED_WILDCARD:
        case EXTENDS_WILDCARD:
        case SUPER_WILDCARD:
          return Collections.emptyList();
        case MEMBER_SELECT:
          if (annoTrees == null) {
            return Collections.emptyList();
          }
          typeTree = ((MemberSelectTree) typeTree).getExpression();
          break;
        case PARAMETERIZED_TYPE:
          typeTree = ((ParameterizedTypeTree) typeTree).getType();
          break;
        case UNION_TYPE:
          List<AnnotationTree> result = new ArrayList<>();
          for (Tree alternative : ((UnionTypeTree) typeTree).getTypeAlternatives()) {
            result.addAll(getExplicitAnnotationTrees(null, alternative));
          }
          return result;
        default:
          throw new BugInCF(
              "what typeTree? %s %s %s", typeTree.getKind(), typeTree.getClass(), typeTree);
      }
    }
  }

  /**
   * Return a tree for the default value of the given type. The default value is 0, false, or null.
   *
   * @param typeMirror a type
   * @param processingEnv the processing environment
   * @return a tree for {@code type}'s default value
   */
  public static LiteralTree getDefaultValueTree(
      TypeMirror typeMirror, ProcessingEnvironment processingEnv) {
    switch (typeMirror.getKind()) {
      case BYTE:
        return TreeUtils.createLiteral(TypeTag.BYTE, (byte) 0, typeMirror, processingEnv);
      case CHAR:
        return TreeUtils.createLiteral(TypeTag.CHAR, '\u0000', typeMirror, processingEnv);
      case SHORT:
        return TreeUtils.createLiteral(TypeTag.SHORT, (short) 0, typeMirror, processingEnv);
      case LONG:
        return TreeUtils.createLiteral(TypeTag.LONG, 0L, typeMirror, processingEnv);
      case FLOAT:
        return TreeUtils.createLiteral(TypeTag.FLOAT, 0.0f, typeMirror, processingEnv);
      case INT:
        return TreeUtils.createLiteral(TypeTag.INT, 0, typeMirror, processingEnv);
      case DOUBLE:
        return TreeUtils.createLiteral(TypeTag.DOUBLE, 0.0d, typeMirror, processingEnv);
      case BOOLEAN:
        return TreeUtils.createLiteral(TypeTag.BOOLEAN, false, typeMirror, processingEnv);
      default:
        return TreeUtils.createLiteral(
            TypeTag.BOT, null, processingEnv.getTypeUtils().getNullType(), processingEnv);
    }
  }

  /**
   * Creates a LiteralTree for the given value.
   *
   * @param typeTag the literal's type tag
   * @param value a wrapped primitive, null, or a String
   * @param typeMirror the typeMirror for the literal
   * @param processingEnv the processing environment
   * @return a LiteralTree for the given type tag and value
   */
  public static LiteralTree createLiteral(
      TypeTag typeTag,
      @Nullable Object value,
      TypeMirror typeMirror,
      ProcessingEnvironment processingEnv) {
    Context context = ((JavacProcessingEnvironment) processingEnv).getContext();
    TreeMaker maker = TreeMaker.instance(context);
    LiteralTree result = maker.Literal(typeTag, value);
    ((JCLiteral) result).type = (Type) typeMirror;
    return result;
  }

  /**
   * Returns true if the given tree evaluates to {@code null}.
   *
   * @param t a tree
   * @return true if the given tree evaluates to {@code null}
   */
  public static boolean isNullExpression(Tree t) {
    while (true) {
      switch (t.getKind()) {
        case PARENTHESIZED:
          t = ((ParenthesizedTree) t).getExpression();
          break;
        case TYPE_CAST:
          t = ((TypeCastTree) t).getExpression();
          break;
        case NULL_LITERAL:
          return true;
        default:
          return false;
      }
    }
  }

  /**
   * Returns true if two expressions originating from the same scope are identical, i.e. they are
   * syntactically represented in the same way (modulo parentheses) and represent the same value.
   *
   * <p>If the expression includes one or more method calls, assumes the method calls are
   * deterministic.
   *
   * @param expr1 the first expression to compare
   * @param expr2 the second expression to compare; expr2 must originate from the same scope as
   *     expr1
   * @return true if the expressions expr1 and expr2 are syntactically identical
   */
  public static boolean sameTree(ExpressionTree expr1, ExpressionTree expr2) {
    expr1 = TreeUtils.withoutParens(expr1);
    expr2 = TreeUtils.withoutParens(expr2);
    // Converting to a string in order to compare is somewhat inefficient, and it doesn't handle
    // internal parentheses.  We could create a visitor instead.
    return expr1.getKind() == expr2.getKind() && expr1.toString().equals(expr2.toString());
  }

  /**
   * Get the list of expressions from a case expression. In JDK 11 and earlier, this is a singleton
   * list. In JDK 12 onwards, there can be multiple expressions per case.
   *
   * @param caseTree the case expression to get the expressions from
   * @return the list of expressions in the case
   */
  public static List<? extends ExpressionTree> caseTreeGetExpressions(CaseTree caseTree) {
    // Could also test against JDK version number, which is likely more efficient.
    try {
      Method method = CaseTree.class.getDeclaredMethod("getExpressions");
      @SuppressWarnings({"unchecked", "nullness"})
      @NonNull List<? extends ExpressionTree> result =
          (List<? extends ExpressionTree>) method.invoke(caseTree);
      return result;
    } catch (NoSuchMethodException e) {
      // Must be on JDK 11 or earlier
    } catch (IllegalAccessException | IllegalArgumentException | InvocationTargetException e) {
      // May as well fall back to old method
    }

    // Need to suppress deprecation on JDK 12 and later:
    @SuppressWarnings("deprecation")
    ExpressionTree expression = caseTree.getExpression();
    if (expression == null) {
      return Collections.emptyList();
    } else {
      return Collections.singletonList(expression);
    }
  }

  /**
   * Returns the body of the case statement if it is of the form {@code case <expression> ->
   * <expression>}. This method should only be called if {@link CaseTree#getStatements()} returns
   * null.
   *
   * @param caseTree the case expression to get the body from
   * @return the body of the case tree
   */
  public static @Nullable Tree caseTreeGetBody(CaseTree caseTree) {
    try {
      Method method = CaseTree.class.getDeclaredMethod("getBody");
      return (Tree) method.invoke(caseTree);
    } catch (NoSuchMethodException
        | IllegalAccessException
        | IllegalArgumentException
        | InvocationTargetException e) {
      // Just assume that the case tree is of the form case <expression> : statement(s)
      return null;
    }
  }

  /**
<<<<<<< HEAD
   * Returns the expression of {@code switchExpressionTree}. For example
=======
   * Returns the selector expression of {@code switchExpressionTree}. For example
>>>>>>> 1943e540
   *
   * <pre>
   *   switch ( <em>expression</em> ) { ... }
   * </pre>
   *
<<<<<<< HEAD
   * @param switchExpressionTree the switch expression whose expression is returned
   * @return the expression of {@code switchExpressionTree}
=======
   * @param switchExpressionTree the switch expression whose selector expression is returned
   * @return the selector expression of {@code switchExpressionTree}
>>>>>>> 1943e540
   */
  public static ExpressionTree switchExpressionTreeGetExpression(Tree switchExpressionTree) {
    try {
      Class<?> switchExpressionClass = Class.forName("com.sun.source.tree.SwitchExpressionTree");
      Method getExpressionMethod = switchExpressionClass.getMethod("getExpression");
      ExpressionTree expressionTree =
          (ExpressionTree) getExpressionMethod.invoke(switchExpressionTree);
      if (expressionTree != null) {
        return expressionTree;
      }
      throw new BugInCF(
          "TreeUtils.switchExpressionTreeGetExpression: expression is null for tree: %s",
          switchExpressionTree);
    } catch (ClassNotFoundException
        | NoSuchMethodException
        | InvocationTargetException
        | IllegalAccessException e) {
      throw new BugInCF(
          "TreeUtils.switchExpressionTreeGetExpression: reflection failed for tree: %s",
          switchExpressionTree, e);
    }
  }

  /**
   * Returns the cases of {@code switchExpressionTree}. For example
   *
   * <pre>
   *   switch ( <em>expression</em> ) {
   *     <em>cases</em>
   *   }
   * </pre>
   *
   * @param switchExpressionTree the switch expression whose cases are returned
   * @return the cases of {@code switchExpressionTree}
   */
  public static List<? extends CaseTree> switchExpressionTreeGetCases(Tree switchExpressionTree) {
    try {
      Class<?> switchExpressionClass = Class.forName("com.sun.source.tree.SwitchExpressionTree");
      Method getCasesMethod = switchExpressionClass.getMethod("getCases");
      @SuppressWarnings("unchecked")
      List<? extends CaseTree> cases =
          (List<? extends CaseTree>) getCasesMethod.invoke(switchExpressionTree);
      if (cases != null) {
        return cases;
      }
      throw new BugInCF(
          "TreeUtils.switchExpressionTreeGetCases: cases is null for tree: %s",
          switchExpressionTree);
    } catch (ClassNotFoundException
        | NoSuchMethodException
        | InvocationTargetException
        | IllegalAccessException e) {
      throw new BugInCF(
          "TreeUtils.switchExpressionTreeGetCases: reflection failed for tree: %s",
          switchExpressionTree, e);
    }
  }

  /**
   * Returns the value (expression) for {@code yieldTree}.
   *
   * @param yieldTree the yield tree
   * @return the value (expression) for {@code yieldTree}.
   */
  public static ExpressionTree yieldTreeGetValue(Tree yieldTree) {
    try {
      Class<?> yieldTreeClass = Class.forName("com.sun.source.tree.YieldTree");
      Method getCasesMethod = yieldTreeClass.getMethod("getValue");
      ExpressionTree expressionTree = (ExpressionTree) getCasesMethod.invoke(yieldTree);
      if (expressionTree != null) {
        return expressionTree;
      }
      throw new BugInCF("TreeUtils.yieldTreeGetValue: expression is null for tree: %s", yieldTree);
    } catch (ClassNotFoundException
        | NoSuchMethodException
        | InvocationTargetException
        | IllegalAccessException e) {
      throw new BugInCF(
          "TreeUtils.yieldTreeGetValue: reflection failed for tree: %s", yieldTree, e);
    }
  }

  /**
   * Returns true if the given method/constructor invocation is a varargs invocation.
   *
   * @param tree a method/constructor invocation
   * @return true if the given method/constructor invocation is a varargs invocation
   */
  public static boolean isVarArgs(Tree tree) {
    switch (tree.getKind()) {
      case METHOD_INVOCATION:
        return isVarArgs((MethodInvocationTree) tree);
      case NEW_CLASS:
        return isVarArgs((NewClassTree) tree);
      default:
        throw new BugInCF("Unexpected kind of tree: " + tree);
    }
  }

  /**
   * Returns true if the given method invocation is a varargs invocation.
   *
   * @param invok the method invocation
   * @return true if the given method invocation is a varargs invocation
   */
  public static boolean isVarArgs(MethodInvocationTree invok) {
    return isVarArgs(elementFromUse(invok), invok.getArguments());
  }

  /**
   * Returns true if the given constructor invocation is a varargs invocation.
   *
   * @param newClassTree the constructor invocation
   * @return true if the given method invocation is a varargs invocation
   */
  public static boolean isVarArgs(NewClassTree newClassTree) {
    return isVarArgs(elementFromUse(newClassTree), newClassTree.getArguments());
  }

  /**
   * Returns true if a method/constructor invocation is a varargs invocation.
   *
   * @param method the method or constructor
   * @param args the arguments passed at the invocation
   * @return true if the given method/constructor invocation is a varargs invocation
   */
  private static boolean isVarArgs(ExecutableElement method, List<? extends ExpressionTree> args) {
    if (!method.isVarArgs()) {
      return false;
    }

    List<? extends VariableElement> parameters = method.getParameters();
    if (parameters.size() != args.size()) {
      return true;
    }

    TypeMirror lastArgType = typeOf(args.get(args.size() - 1));
    if (lastArgType.getKind() == TypeKind.NULL) {
      return false;
    }
    if (lastArgType.getKind() != TypeKind.ARRAY) {
      return true;
    }

    TypeMirror varargsParamType = parameters.get(parameters.size() - 1).asType();
    return TypesUtils.getArrayDepth(varargsParamType) != TypesUtils.getArrayDepth(lastArgType);
  }

  /**
   * Calls getKind() on the given tree, but returns CLASS if the Kind is RECORD. This is needed
   * because the Checker Framework runs on JDKs before the RECORD item was added, so RECORD can't be
   * used in case statements, and usually we want to treat them the same as classes.
   *
   * @param tree the tree to get the kind for
   * @return the kind of the tree, but CLASS if the kind was RECORD
   */
  public static Tree.Kind getKindRecordAsClass(Tree tree) {
    Tree.Kind kind = tree.getKind();
    // Must use String comparison because we may be on an older JDK:
    if (kind.name().equals("RECORD")) {
      kind = Tree.Kind.CLASS;
    }
    return kind;
  }
}<|MERGE_RESOLUTION|>--- conflicted
+++ resolved
@@ -1705,23 +1705,14 @@
   }
 
   /**
-<<<<<<< HEAD
-   * Returns the expression of {@code switchExpressionTree}. For example
-=======
    * Returns the selector expression of {@code switchExpressionTree}. For example
->>>>>>> 1943e540
    *
    * <pre>
    *   switch ( <em>expression</em> ) { ... }
    * </pre>
    *
-<<<<<<< HEAD
-   * @param switchExpressionTree the switch expression whose expression is returned
-   * @return the expression of {@code switchExpressionTree}
-=======
    * @param switchExpressionTree the switch expression whose selector expression is returned
    * @return the selector expression of {@code switchExpressionTree}
->>>>>>> 1943e540
    */
   public static ExpressionTree switchExpressionTreeGetExpression(Tree switchExpressionTree) {
     try {
