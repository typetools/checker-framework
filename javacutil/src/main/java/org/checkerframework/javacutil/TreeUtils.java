--- conflicted
+++ resolved
@@ -705,7 +705,6 @@
         }
     }
 
-<<<<<<< HEAD
     public static final List<? extends Tree> getTypeArgumentsToNewClassTree(Tree tree) {
         switch (tree.getKind()) {
             case ANNOTATED_TYPE:
@@ -720,10 +719,7 @@
         }
     }
 
-    /** Returns true if the tree represents a {@code String} concatenation operation */
-=======
     /** Returns true if the tree represents a {@code String} concatenation operation. */
->>>>>>> 75c774f8
     public static final boolean isStringConcatenation(Tree tree) {
         return (tree.getKind() == Tree.Kind.PLUS && TypesUtils.isString(TreeUtils.typeOf(tree)));
     }
