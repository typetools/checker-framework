package org.checkerframework.javacutil;

import com.sun.source.tree.AnnotatedTypeTree;
import com.sun.source.tree.AnnotationTree;
import com.sun.source.tree.ArrayAccessTree;
import com.sun.source.tree.AssignmentTree;
import com.sun.source.tree.BinaryTree;
import com.sun.source.tree.BlockTree;
import com.sun.source.tree.CaseTree;
import com.sun.source.tree.ClassTree;
import com.sun.source.tree.CompoundAssignmentTree;
import com.sun.source.tree.ExpressionStatementTree;
import com.sun.source.tree.ExpressionTree;
import com.sun.source.tree.IdentifierTree;
import com.sun.source.tree.InstanceOfTree;
import com.sun.source.tree.LambdaExpressionTree;
import com.sun.source.tree.LambdaExpressionTree.BodyKind;
import com.sun.source.tree.LiteralTree;
import com.sun.source.tree.MemberReferenceTree;
import com.sun.source.tree.MemberReferenceTree.ReferenceMode;
import com.sun.source.tree.MemberSelectTree;
import com.sun.source.tree.MethodInvocationTree;
import com.sun.source.tree.MethodTree;
import com.sun.source.tree.NewArrayTree;
import com.sun.source.tree.NewClassTree;
import com.sun.source.tree.ParameterizedTypeTree;
import com.sun.source.tree.ParenthesizedTree;
import com.sun.source.tree.PrimitiveTypeTree;
import com.sun.source.tree.ReturnTree;
import com.sun.source.tree.StatementTree;
import com.sun.source.tree.Tree;
import com.sun.source.tree.Tree.Kind;
import com.sun.source.tree.TreeVisitor;
import com.sun.source.tree.TypeCastTree;
import com.sun.source.tree.TypeParameterTree;
import com.sun.source.tree.UnionTypeTree;
import com.sun.source.tree.VariableTree;
import com.sun.source.util.SimpleTreeVisitor;
import com.sun.source.util.TreeScanner;
import com.sun.tools.javac.code.Flags;
import com.sun.tools.javac.code.Symbol;
import com.sun.tools.javac.code.Symbol.MethodSymbol;
import com.sun.tools.javac.code.Type;
import com.sun.tools.javac.code.TypeTag;
import com.sun.tools.javac.code.Types;
import com.sun.tools.javac.processing.JavacProcessingEnvironment;
import com.sun.tools.javac.tree.JCTree;
import com.sun.tools.javac.tree.JCTree.JCAnnotatedType;
import com.sun.tools.javac.tree.JCTree.JCAnnotation;
import com.sun.tools.javac.tree.JCTree.JCBinary;
import com.sun.tools.javac.tree.JCTree.JCExpression;
import com.sun.tools.javac.tree.JCTree.JCExpressionStatement;
import com.sun.tools.javac.tree.JCTree.JCLambda;
import com.sun.tools.javac.tree.JCTree.JCLambda.ParameterKind;
import com.sun.tools.javac.tree.JCTree.JCLiteral;
import com.sun.tools.javac.tree.JCTree.JCMemberReference;
import com.sun.tools.javac.tree.JCTree.JCMemberReference.OverloadKind;
import com.sun.tools.javac.tree.JCTree.JCMethodDecl;
import com.sun.tools.javac.tree.JCTree.JCMethodInvocation;
import com.sun.tools.javac.tree.JCTree.JCNewArray;
import com.sun.tools.javac.tree.JCTree.JCNewClass;
import com.sun.tools.javac.tree.JCTree.JCTypeParameter;
import com.sun.tools.javac.tree.TreeInfo;
import com.sun.tools.javac.tree.TreeMaker;
import com.sun.tools.javac.util.Context;
import java.lang.reflect.InvocationTargetException;
import java.lang.reflect.Method;
import java.util.ArrayList;
import java.util.Arrays;
import java.util.Collections;
import java.util.EnumSet;
import java.util.List;
import java.util.Set;
import java.util.StringJoiner;
import javax.annotation.processing.ProcessingEnvironment;
import javax.lang.model.element.AnnotationMirror;
import javax.lang.model.element.Element;
import javax.lang.model.element.ElementKind;
import javax.lang.model.element.ExecutableElement;
import javax.lang.model.element.Name;
import javax.lang.model.element.NestingKind;
import javax.lang.model.element.TypeElement;
import javax.lang.model.element.VariableElement;
import javax.lang.model.type.DeclaredType;
import javax.lang.model.type.ExecutableType;
import javax.lang.model.type.TypeKind;
import javax.lang.model.type.TypeMirror;
import javax.lang.model.util.ElementFilter;
import org.checkerframework.checker.interning.qual.PolyInterned;
import org.checkerframework.checker.nullness.qual.EnsuresNonNullIf;
import org.checkerframework.checker.nullness.qual.NonNull;
import org.checkerframework.checker.nullness.qual.Nullable;
import org.checkerframework.checker.signature.qual.FullyQualifiedName;
import org.checkerframework.dataflow.qual.Pure;
import org.plumelib.util.CollectionsPlume;
import org.plumelib.util.UniqueIdMap;

/**
 * Utility methods for analyzing a javac {@code Tree}.
 *
 * @see TreePathUtil
 */
public final class TreeUtils {

  // Class cannot be instantiated.
  private TreeUtils() {
    throw new AssertionError("Class TreeUtils cannot be instantiated.");
  }

  /** Unique IDs for trees. */
  public static final UniqueIdMap<Tree> treeUids = new UniqueIdMap<>();

  /** The value of Flags.GENERATED_MEMBER which does not exist in Java 9 or 11. */
  private static final long Flags_GENERATED_MEMBER = 16777216;

  /** The value of Flags.RECORD which does not exist in Java 9 or 11. */
  private static final long Flags_RECORD = 2305843009213693952L;

  /** The value of Flags.COMPACT_RECORD_CONSTRUCTOR which does not exist in Java 9 or 11. */
  static final long Flags_COMPACT_RECORD_CONSTRUCTOR = 1L << 51;

  /**
   * Checks if the provided method is a constructor method or no.
   *
   * @param tree a tree defining the method
   * @return true iff tree describes a constructor
   */
  public static boolean isConstructor(final MethodTree tree) {
    return tree.getName().contentEquals("<init>");
  }

  /**
   * Checks if the method invocation is a call to super.
   *
   * @param tree a tree defining a method invocation
   * @return true iff tree describes a call to super
   */
  public static boolean isSuperConstructorCall(MethodInvocationTree tree) {
    return isNamedMethodCall("super", tree);
  }

  /**
   * Checks if the method invocation is a call to "this".
   *
   * @param tree a tree defining a method invocation
   * @return true iff tree describes a call to this
   */
  public static boolean isThisConstructorCall(MethodInvocationTree tree) {
    return isNamedMethodCall("this", tree);
  }

  /**
   * Checks if the method call is a call to the given method name.
   *
   * @param name a method name
   * @param tree a tree defining a method invocation
   * @return true iff tree is a call to the given method
   */
  private static boolean isNamedMethodCall(String name, MethodInvocationTree tree) {
    return getMethodName(tree.getMethodSelect()).contentEquals(name);
  }

  /**
   * Returns true if the tree is a tree that 'looks like' either an access of a field or an
   * invocation of a method that are owned by the same accessing instance.
   *
   * <p>It would only return true if the access tree is of the form:
   *
   * <pre>
   *   field
   *   this.field
   *
   *   method()
   *   this.method()
   * </pre>
   *
   * It does not perform any semantical check to differentiate between fields and local variables;
   * local methods or imported static methods.
   *
   * @param tree expression tree representing an access to object member
   * @return {@code true} iff the member is a member of {@code this} instance
   */
  public static boolean isSelfAccess(final ExpressionTree tree) {
    ExpressionTree tr = TreeUtils.withoutParens(tree);
    // If method invocation check the method select
    if (tr.getKind() == Tree.Kind.ARRAY_ACCESS) {
      return false;
    }

    if (tree.getKind() == Tree.Kind.METHOD_INVOCATION) {
      tr = ((MethodInvocationTree) tree).getMethodSelect();
    }
    tr = TreeUtils.withoutParens(tr);
    if (tr.getKind() == Tree.Kind.TYPE_CAST) {
      tr = ((TypeCastTree) tr).getExpression();
    }
    tr = TreeUtils.withoutParens(tr);

    if (tr.getKind() == Tree.Kind.IDENTIFIER) {
      return true;
    }

    if (tr.getKind() == Tree.Kind.MEMBER_SELECT) {
      tr = ((MemberSelectTree) tr).getExpression();
      if (tr.getKind() == Tree.Kind.IDENTIFIER) {
        Name ident = ((IdentifierTree) tr).getName();
        return ident.contentEquals("this") || ident.contentEquals("super");
      }
    }

    return false;
  }

  /**
   * If the given tree is a parenthesized tree, return the enclosed non-parenthesized tree.
   * Otherwise, return the same tree.
   *
   * @param tree an expression tree
   * @return the outermost non-parenthesized tree enclosed by the given tree
   */
  @SuppressWarnings("interning:return") // polymorphism implementation
  public static @PolyInterned ExpressionTree withoutParens(
      final @PolyInterned ExpressionTree tree) {
    ExpressionTree t = tree;
    while (t.getKind() == Tree.Kind.PARENTHESIZED) {
      t = ((ParenthesizedTree) t).getExpression();
    }
    return t;
  }

  /**
   * Gets the {@link Element} for the given Tree API node. For an object instantiation returns the
   * value of the {@link JCNewClass#constructor} field.
   *
   * @param tree the {@link Tree} node to get the symbol for
   * @throws IllegalArgumentException if {@code tree} is null or is not a valid javac-internal tree
   *     (JCTree)
   * @return the {@link Symbol} for the given tree, or null if one could not be found
   */
  @Pure
  public static @Nullable Element elementFromTree(Tree tree) {
    if (tree == null) {
      throw new BugInCF("TreeUtils.elementFromTree: tree is null");
    }

    if (!(tree instanceof JCTree)) {
      throw new BugInCF(
          "TreeUtils.elementFromTree: tree is not a valid Javac tree but a " + tree.getClass());
    }

    if (isExpressionTree(tree)) {
      tree = withoutParens((ExpressionTree) tree);
    }

    switch (tree.getKind()) {
        // symbol() only works on MethodSelects, so we need to get it manually
        // for method invocations.
      case METHOD_INVOCATION:
        return TreeInfo.symbol(((JCMethodInvocation) tree).getMethodSelect());

      case ASSIGNMENT:
        return TreeInfo.symbol((JCTree) ((AssignmentTree) tree).getVariable());

      case ARRAY_ACCESS:
        return elementFromTree(((ArrayAccessTree) tree).getExpression());

      case NEW_CLASS:
        return ((JCNewClass) tree).constructor;

      case MEMBER_REFERENCE:
        // TreeInfo.symbol, which is used in the default case, didn't handle
        // member references until JDK8u20. So handle it here.
        return ((JCMemberReference) tree).sym;

      default:
        if (isTypeDeclaration(tree)
            || tree.getKind() == Tree.Kind.VARIABLE
            || tree.getKind() == Tree.Kind.METHOD) {
          return TreeInfo.symbolFor((JCTree) tree);
        }
        return TreeInfo.symbol((JCTree) tree);
    }
  }

  /**
   * Gets the element for a class corresponding to a declaration.
   *
   * @param node class declaration
   * @return the element for the given class
   */
  public static TypeElement elementFromDeclaration(ClassTree node) {
    TypeElement elt = (TypeElement) TreeUtils.elementFromTree(node);
    assert elt != null : "@AssumeAssertion(nullness): tree kind";
    return elt;
  }

  /**
   * Gets the element for a method corresponding to a declaration.
   *
   * @return the element for the given method
   */
  public static ExecutableElement elementFromDeclaration(MethodTree node) {
    ExecutableElement elt = (ExecutableElement) TreeUtils.elementFromTree(node);
    assert elt != null : "@AssumeAssertion(nullness): tree kind";
    return elt;
  }

  /**
   * Gets the element for a variable corresponding to its declaration.
   *
   * @return the element for the given variable
   */
  public static VariableElement elementFromDeclaration(VariableTree node) {
    VariableElement elt = (VariableElement) TreeUtils.elementFromTree(node);
    assert elt != null : "@AssumeAssertion(nullness): tree kind";
    return elt;
  }

  /**
   * Gets the element for the declaration corresponding to this use of an element. To get the
   * element for a declaration, use {@link #elementFromDeclaration(ClassTree)}, {@link
   * #elementFromDeclaration(MethodTree)}, or {@link #elementFromDeclaration(VariableTree)} instead.
   *
   * <p>This method is just a wrapper around {@link TreeUtils#elementFromTree(Tree)}, but this class
   * might be the first place someone looks for this functionality.
   *
   * @param node the tree corresponding to a use of an element
   * @return the element for the corresponding declaration, {@code null} otherwise
   */
  @Pure
  public static @Nullable Element elementFromUse(ExpressionTree node) {
    return TreeUtils.elementFromTree(node);
  }

  /**
   * Returns the ExecutableElement for the called method, from a call.
   *
   * @param node a method call
   * @return the ExecutableElement for the called method
   */
  @Pure
  public static ExecutableElement elementFromUse(MethodInvocationTree node) {
    Element el = TreeUtils.elementFromTree(node);
    if (!(el instanceof ExecutableElement)) {
      throw new BugInCF("Method elements should be ExecutableElement. Found: %s", el);
    }
    return (ExecutableElement) el;
  }

  /**
   * Gets the ExecutableElement for the called constructor, from a constructor invocation.
   *
   * @param node a constructor invocation
   * @return the ExecutableElement for the called constructor
   * @see #constructor(NewClassTree)
   */
  @Pure
  public static ExecutableElement elementFromUse(NewClassTree node) {
    Element el = TreeUtils.elementFromTree(node);
    if (!(el instanceof ExecutableElement)) {
      throw new BugInCF("Constructor elements should  be ExecutableElement. Found: %s", el);
    }
    return (ExecutableElement) el;
  }

  /**
<<<<<<< HEAD
   * Returns the super constructor invoked by {@code newClassTree}.
   *
   * <p>If {@code newClassTree} is an anonymous class, then this method returns the super
   * constructor invoked in the body of the anonymous constructor.
   *
   * <p>If {@code newClassTree} is not an anonymous class, then this method returns {@link
   * #constructor(NewClassTree)}.
   *
   * @param newClassTree the constructor invocation
   * @return the super constructor invoked in the body of the anonymous constructor; or {@link
   *     #constructor(NewClassTree)} if {@code newClassTree} is not an anonymous class
=======
   * Returns the constructor invoked by {@code newClassTree} unless {@code newClassTree} is creating
   * an anonymous class. In which case, the super constructor is returned.
   *
   * @param newClassTree the constructor invocation
   * @return the super constructor invoked in the body of the anonymous constructor; or {@link
   *     #constructor(NewClassTree)} if {@code newClassTree} is not creating an anonymous class
>>>>>>> 039d70ef
   */
  public static ExecutableElement getSuperConstructor(NewClassTree newClassTree) {
    if (newClassTree.getClassBody() == null) {
      return constructor(newClassTree);
    }
    JCNewClass jcNewClass = (JCNewClass) newClassTree;
<<<<<<< HEAD
    // anonymous constructor bodies should contain exactly one statement
    // in the form:
=======
    // Anonymous constructor bodies, which are always synthetic, contain exactly one statement in
    // the form:
>>>>>>> 039d70ef
    //    super(arg1, ...)
    // or
    //    o.super(arg1, ...)
    //
<<<<<<< HEAD
    // which is a method invocation of the super constructor

    // the method call is guaranteed to return nonnull
=======
    // which is a method invocation of the super constructor.

    // The method call is guaranteed to return nonnull.
>>>>>>> 039d70ef
    JCMethodDecl anonConstructor =
        (JCMethodDecl) TreeInfo.declarationFor(jcNewClass.constructor, jcNewClass);
    assert anonConstructor != null;
    assert anonConstructor.body.stats.size() == 1;
    JCExpressionStatement stmt = (JCExpressionStatement) anonConstructor.body.stats.head;
    JCMethodInvocation superInvok = (JCMethodInvocation) stmt.expr;
    return (ExecutableElement) TreeInfo.symbol(superInvok.meth);
  }

  /**
   * Determines the symbol for a constructor given an invocation via {@code new}.
   *
   * @see #elementFromUse(NewClassTree)
   * @param tree the constructor invocation
   * @return the {@link ExecutableElement} corresponding to the constructor call in {@code tree}
   */
  public static ExecutableElement constructor(NewClassTree tree) {
<<<<<<< HEAD
    if (!(tree instanceof JCNewClass)) {
      throw new BugInCF("TreeUtils.constructor: not a javac internal tree");
    }
=======
>>>>>>> 039d70ef
    return (ExecutableElement) ((JCNewClass) tree).constructor;
  }

  /**
   * Determine whether the given ExpressionTree has an underlying element.
   *
   * @param node the ExpressionTree to test
   * @return whether the tree refers to an identifier, member select, or method invocation
   */
  @EnsuresNonNullIf(result = true, expression = "elementFromUse(#1)")
  @Pure
  public static boolean isUseOfElement(ExpressionTree node) {
    ExpressionTree realnode = TreeUtils.withoutParens(node);
    switch (realnode.getKind()) {
      case IDENTIFIER:
      case MEMBER_SELECT:
      case METHOD_INVOCATION:
      case NEW_CLASS:
        assert elementFromUse(node) != null : "@AssumeAssertion(nullness): inspection";
        return true;
      default:
        return false;
    }
  }

  /**
   * Returns true if {@code tree} has a synthetic argument.
   *
   * <p>For some anonymous classes with an explicit enclosing expression, javac creates a synthetic
   * argument to the constructor that is the enclosing expression of the NewClassTree. Suppose a
   * programmer writes:
   *
   * <pre>{@code class Outer {
   *   class Inner { }
   *     void method() {
   *       this.new Inner(){};
   *     }
   * }}</pre>
   *
   * Java 9 javac creates the following synthetic tree for {@code this.new Inner(){}}:
   *
   * <pre>{@code new Inner(this) {
   *   (.Outer x0) {
   *     x0.super();
   *   }
   * }}</pre>
   *
   * Java 11 javac creates a different tree without the synthetic argument for {@code this.new
   * Inner(){}}; the first line in the below code differs:
   *
   * <pre>{@code this.new Inner() {
   *   (.Outer x0) {
   *     x0.super();
   *   }
   * }}</pre>
   *
   * @param tree a new class tree
   * @return true if {@code tree} has a synthetic argument
   */
  public static boolean hasSyntheticArgument(NewClassTree tree) {
    if (tree.getClassBody() == null || tree.getEnclosingExpression() != null) {
      return false;
    }
    for (Tree member : tree.getClassBody().getMembers()) {
      if (member.getKind() == Tree.Kind.METHOD && isConstructor((MethodTree) member)) {
        MethodTree methodTree = (MethodTree) member;
        StatementTree f = methodTree.getBody().getStatements().get(0);
        return TreeUtils.getReceiverTree(((ExpressionStatementTree) f).getExpression()) != null;
      }
    }
    return false;
  }
  /**
   * Returns the name of the invoked method.
   *
   * @return the name of the invoked method
   */
  public static Name methodName(MethodInvocationTree node) {
    ExpressionTree expr = node.getMethodSelect();
    if (expr.getKind() == Tree.Kind.IDENTIFIER) {
      return ((IdentifierTree) expr).getName();
    } else if (expr.getKind() == Tree.Kind.MEMBER_SELECT) {
      return ((MemberSelectTree) expr).getIdentifier();
    }
    throw new BugInCF("TreeUtils.methodName: cannot be here: " + node);
  }

  /**
   * Returns true if the first statement in the body is a self constructor invocation within a
   * constructor.
   *
   * @return true if the first statement in the body is a self constructor invocation within a
   *     constructor
   */
  public static boolean containsThisConstructorInvocation(MethodTree node) {
    if (!TreeUtils.isConstructor(node) || node.getBody().getStatements().isEmpty()) {
      return false;
    }

    StatementTree st = node.getBody().getStatements().get(0);
    if (!(st instanceof ExpressionStatementTree)
        || !(((ExpressionStatementTree) st).getExpression() instanceof MethodInvocationTree)) {
      return false;
    }

    MethodInvocationTree invocation =
        (MethodInvocationTree) ((ExpressionStatementTree) st).getExpression();

    return "this".contentEquals(TreeUtils.methodName(invocation));
  }

  /**
   * Returns the first statement of the tree if it is a block. If it is not a block or an empty
   * block, tree is returned.
   *
   * @param tree any kind of tree
   * @return the first statement of the tree if it is a block. If it is not a block or an empty
   *     block, tree is returned.
   */
  public static Tree firstStatement(Tree tree) {
    Tree first;
    if (tree.getKind() == Tree.Kind.BLOCK) {
      BlockTree block = (BlockTree) tree;
      if (block.getStatements().isEmpty()) {
        first = block;
      } else {
        first = block.getStatements().iterator().next();
      }
    } else {
      first = tree;
    }
    return first;
  }

  /**
   * Determine whether the given class contains an explicit constructor.
   *
   * @param node a class tree
   * @return true iff there is an explicit constructor
   */
  public static boolean hasExplicitConstructor(ClassTree node) {
    TypeElement elem = TreeUtils.elementFromDeclaration(node);
    for (ExecutableElement constructorElt :
        ElementFilter.constructorsIn(elem.getEnclosedElements())) {
      if (!isSynthetic(constructorElt)) {
        return true;
      }
    }
    return false;
  }

  /**
   * Returns true if the given method is synthetic. Also returns true if the method is a generated
   * default constructor, which does not appear in source code but is not considered synthetic.
   *
   * @param ee a method or constructor element
   * @return true iff the given method is synthetic
   */
  public static boolean isSynthetic(ExecutableElement ee) {
    MethodSymbol ms = (MethodSymbol) ee;
    long mod = ms.flags();
    // GENERATEDCONSTR is for generated constructors, which do not have SYNTHETIC set.
    return (mod & (Flags.SYNTHETIC | Flags.GENERATEDCONSTR)) != 0;
  }

  /**
   * Returns true if the given method is synthetic.
   *
   * @param node a method declaration tree
   * @return true iff the given method is synthetic
   */
  public static boolean isSynthetic(MethodTree node) {
    ExecutableElement ee = TreeUtils.elementFromDeclaration(node);
    return isSynthetic(ee);
  }

  /**
   * Returns true if the tree is of a diamond type. In contrast to the implementation in TreeInfo,
   * this version works on Trees.
   *
   * @see com.sun.tools.javac.tree.TreeInfo#isDiamond(JCTree)
   */
  public static boolean isDiamondTree(Tree tree) {
    switch (tree.getKind()) {
      case ANNOTATED_TYPE:
        return isDiamondTree(((AnnotatedTypeTree) tree).getUnderlyingType());
      case PARAMETERIZED_TYPE:
        return ((ParameterizedTypeTree) tree).getTypeArguments().isEmpty();
      case NEW_CLASS:
        return isDiamondTree(((NewClassTree) tree).getIdentifier());
      default:
        return false;
    }
  }

  public static List<? extends Tree> getTypeArgumentsToNewClassTree(Tree tree) {
    switch (tree.getKind()) {
      case ANNOTATED_TYPE:
        return getTypeArgumentsToNewClassTree(((AnnotatedTypeTree) tree).getUnderlyingType());
      case PARAMETERIZED_TYPE:
        return ((ParameterizedTypeTree) tree).getTypeArguments();
      case NEW_CLASS:
        return getTypeArgumentsToNewClassTree(((NewClassTree) tree).getIdentifier());
      default:
        return new ArrayList<>();
    }
  }

  /** Returns true if the tree represents a {@code String} concatenation operation. */
  public static boolean isStringConcatenation(Tree tree) {
    return (tree.getKind() == Tree.Kind.PLUS && TypesUtils.isString(TreeUtils.typeOf(tree)));
  }

  /** Returns true if the compound assignment tree is a string concatenation. */
  public static boolean isStringCompoundConcatenation(CompoundAssignmentTree tree) {
    return (tree.getKind() == Tree.Kind.PLUS_ASSIGNMENT
        && TypesUtils.isString(TreeUtils.typeOf(tree)));
  }

  /**
   * Returns true if the node is a constant-time expression.
   *
   * <p>A tree is a constant-time expression if it is:
   *
   * <ol>
   *   <li>a literal tree
   *   <li>a reference to a final variable initialized with a compile time constant
   *   <li>a String concatenation of two compile time constants
   * </ol>
   */
  public static boolean isCompileTimeString(ExpressionTree node) {
    ExpressionTree tree = TreeUtils.withoutParens(node);
    if (tree instanceof LiteralTree) {
      return true;
    }

    if (TreeUtils.isUseOfElement(tree)) {
      Element elt = TreeUtils.elementFromUse(tree);
      return ElementUtils.isCompileTimeConstant(elt);
    } else if (TreeUtils.isStringConcatenation(tree)) {
      BinaryTree binOp = (BinaryTree) tree;
      return isCompileTimeString(binOp.getLeftOperand())
          && isCompileTimeString(binOp.getRightOperand());
    } else {
      return false;
    }
  }

  /**
   * Returns the receiver tree of a field access or a method invocation.
   *
   * @param expression a field access or a method invocation
   * @return the expression's receiver tree, or null if it does not have an explicit receiver
   */
  public static @Nullable ExpressionTree getReceiverTree(ExpressionTree expression) {
    ExpressionTree receiver;
    switch (expression.getKind()) {
      case METHOD_INVOCATION:
        // Trying to handle receiver calls to trees of the form
        //     ((m).getArray())
        // returns the type of 'm' in this case
        receiver = ((MethodInvocationTree) expression).getMethodSelect();

        if (receiver.getKind() == Tree.Kind.MEMBER_SELECT) {
          receiver = ((MemberSelectTree) receiver).getExpression();
        } else {
          // It's a method call "m(foo)" without an explicit receiver
          return null;
        }
        break;
      case NEW_CLASS:
        receiver = ((NewClassTree) expression).getEnclosingExpression();
        break;
      case ARRAY_ACCESS:
        receiver = ((ArrayAccessTree) expression).getExpression();
        break;
      case MEMBER_SELECT:
        receiver = ((MemberSelectTree) expression).getExpression();
        // Avoid int.class
        if (receiver instanceof PrimitiveTypeTree) {
          return null;
        }
        break;
      case IDENTIFIER:
        // It's a field access on implicit this or a local variable/parameter.
        return null;
      default:
        return null;
    }
    if (receiver == null) {
      return null;
    }

    return TreeUtils.withoutParens(receiver);
  }

  // TODO: What about anonymous classes?
  // Adding Tree.Kind.NEW_CLASS here doesn't work, because then a
  // tree gets cast to ClassTree when it is actually a NewClassTree,
  // for example in enclosingClass above.
  /** The set of kinds that represent classes. */
  private static final Set<Tree.Kind> classTreeKinds;

  static {
    classTreeKinds = EnumSet.noneOf(Tree.Kind.class);
    for (Tree.Kind kind : Tree.Kind.values()) {
      if (kind.asInterface() == ClassTree.class) {
        classTreeKinds.add(kind);
      }
    }
  }

  /**
   * Return the set of kinds that represent classes.
   *
   * @return the set of kinds that represent classes
   */
  public static Set<Tree.Kind> classTreeKinds() {
    return classTreeKinds;
  }

  /**
   * Is the given tree kind a class, i.e. a class, enum, interface, or annotation type.
   *
   * @param tree the tree to test
   * @return true, iff the given kind is a class kind
   */
  public static boolean isClassTree(Tree tree) {
    return classTreeKinds().contains(tree.getKind());
  }

  private static final Set<Tree.Kind> typeTreeKinds =
      EnumSet.of(
          Tree.Kind.PRIMITIVE_TYPE,
          Tree.Kind.PARAMETERIZED_TYPE,
          Tree.Kind.TYPE_PARAMETER,
          Tree.Kind.ARRAY_TYPE,
          Tree.Kind.UNBOUNDED_WILDCARD,
          Tree.Kind.EXTENDS_WILDCARD,
          Tree.Kind.SUPER_WILDCARD,
          Tree.Kind.ANNOTATED_TYPE);

  public static Set<Tree.Kind> typeTreeKinds() {
    return typeTreeKinds;
  }

  /**
   * Is the given tree a type instantiation?
   *
   * <p>TODO: this is an under-approximation: e.g. an identifier could be either a type use or an
   * expression. How can we distinguish.
   *
   * @param tree the tree to test
   * @return true, iff the given tree is a type
   */
  public static boolean isTypeTree(Tree tree) {
    return typeTreeKinds().contains(tree.getKind());
  }

  /**
   * Returns true if the given element is an invocation of the method, or of any method that
   * overrides that one.
   */
  public static boolean isMethodInvocation(
      Tree tree, ExecutableElement method, ProcessingEnvironment env) {
    if (!(tree instanceof MethodInvocationTree)) {
      return false;
    }
    MethodInvocationTree methInvok = (MethodInvocationTree) tree;
    ExecutableElement invoked = TreeUtils.elementFromUse(methInvok);
    if (invoked == null) {
      return false;
    }
    return ElementUtils.isMethod(invoked, method, env);
  }

  /**
   * Returns true if the argument is an invocation of one of the given methods, or of any method
   * that overrides them.
   */
  public static boolean isMethodInvocation(
      Tree methodTree, List<ExecutableElement> methods, ProcessingEnvironment processingEnv) {
    if (!(methodTree instanceof MethodInvocationTree)) {
      return false;
    }
    for (ExecutableElement Method : methods) {
      if (isMethodInvocation(methodTree, Method, processingEnv)) {
        return true;
      }
    }
    return false;
  }

  /**
   * Returns the ExecutableElement for a method declaration. Errs if there is not exactly one
   * matching method. If more than one method takes the same number of formal parameters, then use
   * {@link #getMethod(String, String, ProcessingEnvironment, String...)}.
   *
   * @param type the class that contains the method
   * @param methodName the name of the method
   * @param params the number of formal parameters
   * @param env the processing environment
   * @return the ExecutableElement for the specified method
   */
  public static ExecutableElement getMethod(
      Class<?> type, String methodName, int params, ProcessingEnvironment env) {
    String typeName = type.getCanonicalName();
    if (typeName == null) {
      throw new BugInCF("class %s has no canonical name", type);
    }
    return getMethod(typeName, methodName, params, env);
  }

  /**
   * Returns the ExecutableElement for a method declaration. Errs if there is not exactly one
   * matching method. If more than one method takes the same number of formal parameters, then use
   * {@link #getMethod(String, String, ProcessingEnvironment, String...)}.
   *
   * @param typeName the class that contains the method
   * @param methodName the name of the method
   * @param params the number of formal parameters
   * @param env the processing environment
   * @return the ExecutableElement for the specified method
   */
  public static ExecutableElement getMethod(
      @FullyQualifiedName String typeName,
      String methodName,
      int params,
      ProcessingEnvironment env) {
    List<ExecutableElement> methods = getMethods(typeName, methodName, params, env);
    if (methods.size() == 1) {
      return methods.get(0);
    }
    throw new BugInCF(
        "TreeUtils.getMethod(%s, %s, %d): expected 1 match, found %d",
        typeName, methodName, params, methods.size());
  }

  /**
   * Returns the ExecutableElement for a method declaration. Returns null there is no matching
   * method. Errs if there is more than one matching method. If more than one method takes the same
   * number of formal parameters, then use {@link #getMethod(String, String, ProcessingEnvironment,
   * String...)}.
   *
   * @param typeName the class that contains the method
   * @param methodName the name of the method
   * @param params the number of formal parameters
   * @param env the processing environment
   * @return the ExecutableElement for the specified method, or null
   */
  public static @Nullable ExecutableElement getMethodOrNull(
      @FullyQualifiedName String typeName,
      String methodName,
      int params,
      ProcessingEnvironment env) {
    List<ExecutableElement> methods = getMethods(typeName, methodName, params, env);
    if (methods.size() == 0) {
      return null;
    } else if (methods.size() == 1) {
      return methods.get(0);
    } else {
      throw new BugInCF(
          "TreeUtils.getMethod(%s, %s, %d): expected 0 or 1 match, found %d",
          typeName, methodName, params, methods.size());
    }
  }

  /**
   * Returns all ExecutableElements for method declarations of methodName, in class typeName, with
   * params formal parameters.
   *
   * @param typeName the class that contains the method
   * @param methodName the name of the method
   * @param params the number of formal parameters
   * @param env the processing environment
   * @return the ExecutableElements for all matching methods
   */
  public static List<ExecutableElement> getMethods(
      @FullyQualifiedName String typeName,
      String methodName,
      int params,
      ProcessingEnvironment env) {
    List<ExecutableElement> methods = new ArrayList<>(1);
    TypeElement typeElt = env.getElementUtils().getTypeElement(typeName);
    if (typeElt == null) {
      throw new UserError("Configuration problem! Could not load type: " + typeName);
    }
    for (ExecutableElement exec : ElementFilter.methodsIn(typeElt.getEnclosedElements())) {
      if (exec.getSimpleName().contentEquals(methodName) && exec.getParameters().size() == params) {
        methods.add(exec);
      }
    }
    return methods;
  }

  /**
   * Returns the ExecutableElement for a method declaration. Errs if there is no matching method.
   *
   * @param type the class that contains the method
   * @param methodName the name of the method
   * @param env the processing environment
   * @param paramTypes the method's formal parameter types
   * @return the ExecutableElement for the specified method
   */
  public static ExecutableElement getMethod(
      Class<?> type, String methodName, ProcessingEnvironment env, String... paramTypes) {
    String typeName = type.getCanonicalName();
    if (typeName == null) {
      throw new BugInCF("TreeUtils.getMethod: class %s has no canonical name", type);
    }
    return getMethod(typeName, methodName, env, paramTypes);
  }

  /**
   * Returns the ExecutableElement for a method declaration. Errs if there is no matching method.
   *
   * @param typeName the class that contains the method
   * @param methodName the name of the method
   * @param env the processing environment
   * @param paramTypes the method's formal parameter types
   * @return the ExecutableElement for the specified method
   */
  public static ExecutableElement getMethod(
      @FullyQualifiedName String typeName,
      String methodName,
      ProcessingEnvironment env,
      String... paramTypes) {
    TypeElement typeElt = env.getElementUtils().getTypeElement(typeName);
    for (ExecutableElement exec : ElementFilter.methodsIn(typeElt.getEnclosedElements())) {
      if (exec.getSimpleName().contentEquals(methodName)
          && exec.getParameters().size() == paramTypes.length) {
        boolean typesMatch = true;
        List<? extends VariableElement> params = exec.getParameters();
        for (int i = 0; i < paramTypes.length; i++) {
          VariableElement ve = params.get(i);
          TypeMirror tm = TypeAnnotationUtils.unannotatedType(ve.asType());
          if (!tm.toString().equals(paramTypes[i])) {
            typesMatch = false;
            break;
          }
        }
        if (typesMatch) {
          return exec;
        }
      }
    }
    List<String> candidates = new ArrayList<>();
    for (ExecutableElement exec : ElementFilter.methodsIn(typeElt.getEnclosedElements())) {
      if (exec.getSimpleName().contentEquals(methodName)) {
        candidates.add(executableElementToString(exec));
      }
    }
    if (candidates.isEmpty()) {
      for (ExecutableElement exec : ElementFilter.methodsIn(typeElt.getEnclosedElements())) {
        candidates.add(executableElementToString(exec));
      }
    }
    throw new BugInCF(
        "TreeUtils.getMethod: found no match for %s.%s(%s); candidates: %s",
        typeName, methodName, Arrays.toString(paramTypes), candidates);
  }

  /**
   * Formats the ExecutableElement in the way that getMethod() expects it.
   *
   * @param exec an executable element
   * @return the ExecutableElement, formatted in the way that getMethod() expects it
   */
  private static String executableElementToString(ExecutableElement exec) {
    StringJoiner result = new StringJoiner(", ", exec.getSimpleName() + "(", ")");
    for (VariableElement param : exec.getParameters()) {
      result.add(TypeAnnotationUtils.unannotatedType(param.asType()).toString());
    }
    return result.toString();
  }

  /**
   * Determine whether the given expression is either "this" or an outer "C.this".
   *
   * <p>TODO: Should this also handle "super"?
   */
  public static boolean isExplicitThisDereference(ExpressionTree tree) {
    if (tree.getKind() == Tree.Kind.IDENTIFIER
        && ((IdentifierTree) tree).getName().contentEquals("this")) {
      // Explicit this reference "this"
      return true;
    }

    if (tree.getKind() != Tree.Kind.MEMBER_SELECT) {
      return false;
    }

    MemberSelectTree memSelTree = (MemberSelectTree) tree;
    if (memSelTree.getIdentifier().contentEquals("this")) {
      // Outer this reference "C.this"
      return true;
    }
    return false;
  }

  /**
   * Determine whether {@code tree} is a class literal, such as
   *
   * <pre>
   *   <em>Object</em> . <em>class</em>
   * </pre>
   *
   * @return true iff if tree is a class literal
   */
  public static boolean isClassLiteral(Tree tree) {
    if (tree.getKind() != Tree.Kind.MEMBER_SELECT) {
      return false;
    }
    return "class".equals(((MemberSelectTree) tree).getIdentifier().toString());
  }

  /**
   * Determine whether {@code tree} is a field access expression, such as
   *
   * <pre>
   *   <em>f</em>
   *   <em>obj</em> . <em>f</em>
   * </pre>
   *
   * This method currently also returns true for class literals and qualified this.
   *
   * @param tree a tree that might be a field access
   * @return true iff if tree is a field access expression (implicit or explicit)
   */
  public static boolean isFieldAccess(Tree tree) {
    if (tree.getKind() == Tree.Kind.MEMBER_SELECT) {
      // explicit member access (or a class literal or a qualified this)
      MemberSelectTree memberSelect = (MemberSelectTree) tree;
      assert isUseOfElement(memberSelect) : "@AssumeAssertion(nullness): tree kind";
      Element el = TreeUtils.elementFromUse(memberSelect);
      return el.getKind().isField();
    } else if (tree.getKind() == Tree.Kind.IDENTIFIER) {
      // implicit field access
      IdentifierTree ident = (IdentifierTree) tree;
      assert isUseOfElement(ident) : "@AssumeAssertion(nullness): tree kind";
      Element el = TreeUtils.elementFromUse(ident);
      return el.getKind().isField()
          && !ident.getName().contentEquals("this")
          && !ident.getName().contentEquals("super");
    }
    return false;
  }

  /**
   * Compute the name of the field that the field access {@code tree} accesses. Requires {@code
   * tree} to be a field access, as determined by {@code isFieldAccess} (which currently also
   * returns true for class literals and qualified this).
   *
   * @param tree a field access tree
   * @return the name of the field accessed by {@code tree}
   */
  public static String getFieldName(Tree tree) {
    assert isFieldAccess(tree);
    if (tree.getKind() == Tree.Kind.MEMBER_SELECT) {
      MemberSelectTree mtree = (MemberSelectTree) tree;
      return mtree.getIdentifier().toString();
    } else {
      IdentifierTree itree = (IdentifierTree) tree;
      return itree.getName().toString();
    }
  }

  /**
   * Determine whether {@code tree} refers to a method element, such as.
   *
   * <pre>
   *   <em>m</em>(...)
   *   <em>obj</em> . <em>m</em>(...)
   * </pre>
   *
   * @return true iff if tree is a method access expression (implicit or explicit)
   */
  public static boolean isMethodAccess(Tree tree) {
    if (tree.getKind() == Tree.Kind.MEMBER_SELECT) {
      // explicit method access
      MemberSelectTree memberSelect = (MemberSelectTree) tree;
      assert isUseOfElement(memberSelect) : "@AssumeAssertion(nullness): tree kind";
      Element el = TreeUtils.elementFromUse(memberSelect);
      return el.getKind() == ElementKind.METHOD || el.getKind() == ElementKind.CONSTRUCTOR;
    } else if (tree.getKind() == Tree.Kind.IDENTIFIER) {
      // implicit method access
      IdentifierTree ident = (IdentifierTree) tree;
      // The field "super" and "this" are also legal methods
      if (ident.getName().contentEquals("super") || ident.getName().contentEquals("this")) {
        return true;
      }
      assert isUseOfElement(ident) : "@AssumeAssertion(nullness): tree kind";
      Element el = TreeUtils.elementFromUse(ident);
      return el.getKind() == ElementKind.METHOD || el.getKind() == ElementKind.CONSTRUCTOR;
    }
    return false;
  }

  /**
   * Compute the name of the method that the method access {@code tree} accesses. Requires {@code
   * tree} to be a method access, as determined by {@code isMethodAccess}.
   *
   * @param tree a method access tree
   * @return the name of the method accessed by {@code tree}
   */
  public static String getMethodName(Tree tree) {
    assert isMethodAccess(tree);
    if (tree.getKind() == Tree.Kind.MEMBER_SELECT) {
      MemberSelectTree mtree = (MemberSelectTree) tree;
      return mtree.getIdentifier().toString();
    } else {
      IdentifierTree itree = (IdentifierTree) tree;
      return itree.getName().toString();
    }
  }

  /**
   * Return {@code true} if and only if {@code tree} can have a type annotation.
   *
   * @return {@code true} if and only if {@code tree} can have a type annotation
   */
  // TODO: is this implementation precise enough? E.g. does a .class literal work correctly?
  public static boolean canHaveTypeAnnotation(Tree tree) {
    return ((JCTree) tree).type != null;
  }

  /**
   * Returns true if and only if the given {@code tree} represents a field access of the given
   * {@link VariableElement}.
   */
  public static boolean isSpecificFieldAccess(Tree tree, VariableElement var) {
    if (tree instanceof MemberSelectTree) {
      MemberSelectTree memSel = (MemberSelectTree) tree;
      assert isUseOfElement(memSel) : "@AssumeAssertion(nullness): tree kind";
      Element field = TreeUtils.elementFromUse(memSel);
      return field.equals(var);
    } else if (tree instanceof IdentifierTree) {
      IdentifierTree idTree = (IdentifierTree) tree;
      assert isUseOfElement(idTree) : "@AssumeAssertion(nullness): tree kind";
      Element field = TreeUtils.elementFromUse(idTree);
      return field.equals(var);
    } else {
      return false;
    }
  }

  /**
   * Returns the VariableElement for a field declaration.
   *
   * @param typeName the class where the field is declared
   * @param fieldName the name of the field
   * @param env the processing environment
   * @return the VariableElement for typeName.fieldName
   */
  public static VariableElement getField(
      @FullyQualifiedName String typeName, String fieldName, ProcessingEnvironment env) {
    TypeElement mapElt = env.getElementUtils().getTypeElement(typeName);
    for (VariableElement var : ElementFilter.fieldsIn(mapElt.getEnclosedElements())) {
      if (var.getSimpleName().contentEquals(fieldName)) {
        return var;
      }
    }
    throw new BugInCF("TreeUtils.getField: shouldn't be here");
  }

  /**
   * Determine whether the given tree represents an ExpressionTree.
   *
   * @param tree the Tree to test
   * @return whether the tree is an ExpressionTree
   */
  public static boolean isExpressionTree(Tree tree) {
    return tree instanceof ExpressionTree;
  }

  /**
   * Returns true if this is a super call to the {@link Enum} constructor.
   *
   * @param node the method invocation to check
   * @return true if this is a super call to the {@link Enum} constructor
   */
  public static boolean isEnumSuper(MethodInvocationTree node) {
    ExecutableElement ex = TreeUtils.elementFromUse(node);
    assert ex != null : "@AssumeAssertion(nullness): tree kind";
    Name name = ElementUtils.getQualifiedClassName(ex);
    assert name != null : "@AssumeAssertion(nullness): assumption";
    boolean correctClass = "java.lang.Enum".contentEquals(name);
    boolean correctMethod = "<init>".contentEquals(ex.getSimpleName());
    return correctClass && correctMethod;
  }

  /**
   * Determine whether the given tree represents a declaration of a type (including type
   * parameters).
   *
   * @param node the Tree to test
   * @return true if the tree is a type declaration
   */
  public static boolean isTypeDeclaration(Tree node) {
    return isClassTree(node) || node.getKind() == Tree.Kind.TYPE_PARAMETER;
  }

  /**
   * Returns whether or not tree is an access of array length.
   *
   * @param tree tree to check
   * @return true if tree is an access of array length
   */
  public static boolean isArrayLengthAccess(Tree tree) {
    if (tree.getKind() == Tree.Kind.MEMBER_SELECT
        && isFieldAccess(tree)
        && getFieldName(tree).equals("length")) {
      ExpressionTree expressionTree = ((MemberSelectTree) tree).getExpression();
      if (TreeUtils.typeOf(expressionTree).getKind() == TypeKind.ARRAY) {
        return true;
      }
    }
    return false;
  }

  /**
   * Determines whether or not the node referred to by the given {@link MethodTree} is an anonymous
   * constructor (the constructor for an anonymous class.
   *
   * @param method a method tree that may be an anonymous constructor
   * @return true if the given path points to an anonymous constructor, false if it does not
   */
  public static boolean isAnonymousConstructor(final MethodTree method) {
    @Nullable Element e = elementFromTree(method);
    if (e == null || e.getKind() != ElementKind.CONSTRUCTOR) {
      return false;
    }
    TypeElement typeElement = (TypeElement) e.getEnclosingElement();
    return typeElement.getNestingKind() == NestingKind.ANONYMOUS;
  }

  /**
   * Returns true if the given {@link MethodTree} is a compact canonical constructor (the
   * constructor for a record where the parameters are implicitly declared and implicitly assigned
   * to the record's fields). This may be an explicitly declared compact canonical constructor or an
   * implicitly generated one.
   *
   * @param method a method tree that may be a compact canonical constructor
   * @return true if the given method is a compact canonical constructor
   */
  public static boolean isCompactCanonicalRecordConstructor(final MethodTree method) {
    @Nullable Element e = elementFromTree(method);
    if (!(e instanceof Symbol)) {
      return false;
    }

    return (((Symbol) e).flags() & Flags_RECORD) != 0;
  }

  /**
   * Returns true if the given {@link Tree} is part of a record that has been automatically
   * generated by the compiler. This can be a field that is derived from the record's header field
   * list, or an automatically generated canonical constructor.
   *
   * @param member the {@link Tree} for a member of a record
   * @return true if the given path is generated by the compiler
   */
  public static boolean isAutoGeneratedRecordMember(final Tree member) {
    Element e = elementFromTree(member);
    if (!(e instanceof Symbol)) {
      return false;
    }

    // Generated constructors seem to get GENERATEDCONSTR even though the documentation
    // seems to imply they would get GENERATED_MEMBER like the fields do:
    return (((Symbol) e).flags() & (Flags_GENERATED_MEMBER | Flags.GENERATEDCONSTR)) != 0;
  }

  /**
   * Converts the given AnnotationTrees to AnnotationMirrors.
   *
   * @param annoTrees list of annotation trees to convert to annotation mirrors
   * @return list of annotation mirrors that represent the given annotation trees
   */
  public static List<AnnotationMirror> annotationsFromTypeAnnotationTrees(
      List<? extends AnnotationTree> annoTrees) {
    return CollectionsPlume.mapList(TreeUtils::annotationFromAnnotationTree, annoTrees);
  }

  /**
   * Converts the given AnnotationTree to an AnnotationMirror.
   *
   * @param tree annotation tree to convert to an annotation mirror
   * @return annotation mirror that represent the given annotation tree
   */
  public static AnnotationMirror annotationFromAnnotationTree(AnnotationTree tree) {
    return ((JCAnnotation) tree).attribute;
  }

  /**
   * Converts the given AnnotatedTypeTree to a list of AnnotationMirrors.
   *
   * @param tree annotated type tree to convert
   * @return list of AnnotationMirrors from the tree
   */
  public static List<? extends AnnotationMirror> annotationsFromTree(AnnotatedTypeTree tree) {
    return annotationsFromTypeAnnotationTrees(((JCAnnotatedType) tree).annotations);
  }

  /**
   * Converts the given TypeParameterTree to a list of AnnotationMirrors.
   *
   * @param tree type parameter tree to convert
   * @return list of AnnotationMirrors from the tree
   */
  public static List<? extends AnnotationMirror> annotationsFromTree(TypeParameterTree tree) {
    return annotationsFromTypeAnnotationTrees(((JCTypeParameter) tree).annotations);
  }

  /**
   * Converts the given NewArrayTree to a list of AnnotationMirrors.
   *
   * @param tree new array tree
   * @return list of AnnotationMirrors from the tree
   */
  public static List<? extends AnnotationMirror> annotationsFromArrayCreation(
      NewArrayTree tree, int level) {

    assert tree instanceof JCNewArray;
    final JCNewArray newArray = ((JCNewArray) tree);

    if (level == -1) {
      return annotationsFromTypeAnnotationTrees(newArray.annotations);
    }

    if (newArray.dimAnnotations.length() > 0
        && (level >= 0)
        && (level < newArray.dimAnnotations.size())) {
      return annotationsFromTypeAnnotationTrees(newArray.dimAnnotations.get(level));
    }

    return Collections.emptyList();
  }

  /**
   * Returns true if the tree is the declaration or use of a local variable.
   *
   * @param tree the tree to check
   * @return true if the tree is the declaration or use of a local variable
   */
  public static boolean isLocalVariable(Tree tree) {
    if (tree.getKind() == Tree.Kind.VARIABLE) {
      return elementFromDeclaration((VariableTree) tree).getKind() == ElementKind.LOCAL_VARIABLE;
    } else if (tree.getKind() == Tree.Kind.IDENTIFIER) {
      ExpressionTree etree = (ExpressionTree) tree;
      assert isUseOfElement(etree) : "@AssumeAssertion(nullness): tree kind";
      return elementFromUse(etree).getKind() == ElementKind.LOCAL_VARIABLE;
    }
    return false;
  }

  /**
   * Returns the type as a TypeMirror of {@code tree}. To obtain {@code tree}'s AnnotatedTypeMirror,
   * call {@code AnnotatedTypeFactory.getAnnotatedType()}.
   *
   * @return the type as a TypeMirror of {@code tree}
   */
  public static TypeMirror typeOf(Tree tree) {
    return ((JCTree) tree).type;
  }

  /**
   * The type of the lambda or method reference tree is a functional interface type. This method
   * returns the single abstract method declared by that functional interface. (The type of this
   * method is referred to as the function type.)
   *
   * @param tree lambda or member reference tree
   * @param env ProcessingEnvironment
   * @return the single abstract method declared by the type of the tree
   */
  public static Symbol findFunction(Tree tree, ProcessingEnvironment env) {
    Context ctx = ((JavacProcessingEnvironment) env).getContext();
    Types javacTypes = Types.instance(ctx);
    return javacTypes.findDescriptorSymbol(((Type) typeOf(tree)).asElement());
  }

  /**
   * Returns true if {@code tree} is an implicitly typed lambda.
   *
   * <p>A lambda expression whose formal type parameters have inferred types is an implicitly typed
   * lambda. (See JLS 15.27.1)
   *
   * @param tree any kind of tree
   * @return true iff {@code tree} is an implicitly typed lambda
   */
  public static boolean isImplicitlyTypedLambda(Tree tree) {
    return tree.getKind() == Tree.Kind.LAMBDA_EXPRESSION
        && ((JCLambda) tree).paramKind == ParameterKind.IMPLICIT;
  }

  /**
   * Determine whether an expression {@link ExpressionTree} has the constant value true, according
   * to the compiler logic.
   *
   * @param node the expression to be checked
   * @return true if {@code node} has the constant value true
   */
  public static boolean isExprConstTrue(final ExpressionTree node) {
    assert node instanceof JCExpression;
    if (((JCExpression) node).type.isTrue()) {
      return true;
    }
    ExpressionTree tree = TreeUtils.withoutParens(node);
    if (tree instanceof JCTree.JCBinary) {
      JCBinary binTree = (JCBinary) tree;
      JCExpression ltree = binTree.lhs;
      JCExpression rtree = binTree.rhs;
      switch (binTree.getTag()) {
        case AND:
          return isExprConstTrue(ltree) && isExprConstTrue(rtree);
        case OR:
          return isExprConstTrue(ltree) || isExprConstTrue(rtree);
        default:
          break;
      }
    }
    return false;
  }

  /**
   * Return toString(), but without line separators.
   *
   * @param tree a tree
   * @return a one-line string representation of the tree
   */
  public static String toStringOneLine(Tree tree) {
    return tree.toString().trim().replaceAll("\\s+", " ");
  }

  /**
   * Return either {@link #toStringOneLine} if it is no more than {@code length} characters, or
   * {@link #toStringOneLine} quoted and truncated.
   *
   * @param tree a tree
   * @param length the maximum length for the result; must be at least 6
   * @return a one-line string representation of the tree that is no longer than {@code length}
   *     characters long
   */
  public static String toStringTruncated(Tree tree, int length) {
    if (length < 6) {
      throw new IllegalArgumentException("bad length " + length);
    }
    String result = toStringOneLine(tree);
    if (result.length() > length) {
      // The quoting increases the likelihood that all delimiters are balanced in the result.
      // That makes it easier to manipulate the result (such as skipping over it) in an
      // editor.  The quoting also makes clear that the value is truncated.
      result = "\"" + result.substring(0, length - 5) + "...\"";
    }
    return result;
  }

  /**
   * Given a javac ExpressionTree representing a fully qualified name such as "java.lang.Object",
   * creates a String containing the name.
   *
   * @param nameExpr an ExpressionTree representing a fully qualified name
   * @return a String representation of the fully qualified name
   */
  public static String nameExpressionToString(ExpressionTree nameExpr) {
    TreeVisitor<String, Void> visitor =
        new SimpleTreeVisitor<String, Void>() {
          @Override
          public String visitIdentifier(IdentifierTree node, Void p) {
            return node.toString();
          }

          @Override
          public String visitMemberSelect(MemberSelectTree node, Void p) {
            return node.getExpression().accept(this, null) + "." + node.getIdentifier().toString();
          }
        };
    return nameExpr.accept(visitor, null);
  }

  /**
   * Returns true if the binary operator may do a widening primitive conversion. See <a
   * href="https://docs.oracle.com/javase/specs/jls/se11/html/jls-5.html">JLS chapter 5</a>.
   *
   * @param node a binary tree
   * @return true if the tree's operator does numeric promotion on its arguments
   */
  public static boolean isWideningBinary(BinaryTree node) {
    switch (node.getKind()) {
      case LEFT_SHIFT:
      case LEFT_SHIFT_ASSIGNMENT:
      case RIGHT_SHIFT:
      case RIGHT_SHIFT_ASSIGNMENT:
      case UNSIGNED_RIGHT_SHIFT:
      case UNSIGNED_RIGHT_SHIFT_ASSIGNMENT:
        // Strictly speaking, these operators do unary promotion on each argument separately.
        return true;

      case MULTIPLY:
      case MULTIPLY_ASSIGNMENT:
      case DIVIDE:
      case DIVIDE_ASSIGNMENT:
      case REMAINDER:
      case REMAINDER_ASSIGNMENT:
      case PLUS:
      case PLUS_ASSIGNMENT:
      case MINUS:
      case MINUS_ASSIGNMENT:

      case LESS_THAN:
      case LESS_THAN_EQUAL:
      case GREATER_THAN:
      case GREATER_THAN_EQUAL:
      case EQUAL_TO:
      case NOT_EQUAL_TO:

      case AND:
      case XOR:
      case OR:
        // These operators do binary promotion on the two arguments together.
        return true;

        // TODO: CONDITIONAL_EXPRESSION (?:) sometimes does numeric promotion.

      default:
        return false;
    }
  }

  /**
   * Returns the annotations explicitly written on the given type.
   *
   * @param annoTrees annotations written before a variable/method declaration; null if this type is
   *     not from such a location. This might contain type annotations that the Java parser attached
   *     to the declaration rather than to the type.
   * @param typeTree the type whose annotations to return
   * @return the annotations explicitly written on the given type
   */
  public static List<? extends AnnotationTree> getExplicitAnnotationTrees(
      @Nullable List<? extends AnnotationTree> annoTrees, Tree typeTree) {
    while (true) {
      switch (typeTree.getKind()) {
        case IDENTIFIER:
        case PRIMITIVE_TYPE:
          if (annoTrees == null) {
            return Collections.emptyList();
          }
          return annoTrees;
        case ANNOTATED_TYPE:
          return ((AnnotatedTypeTree) typeTree).getAnnotations();
        case ARRAY_TYPE:
        case TYPE_PARAMETER:
        case UNBOUNDED_WILDCARD:
        case EXTENDS_WILDCARD:
        case SUPER_WILDCARD:
          return Collections.emptyList();
        case MEMBER_SELECT:
          if (annoTrees == null) {
            return Collections.emptyList();
          }
          typeTree = ((MemberSelectTree) typeTree).getExpression();
          break;
        case PARAMETERIZED_TYPE:
          typeTree = ((ParameterizedTypeTree) typeTree).getType();
          break;
        case UNION_TYPE:
          List<AnnotationTree> result = new ArrayList<>();
          for (Tree alternative : ((UnionTypeTree) typeTree).getTypeAlternatives()) {
            result.addAll(getExplicitAnnotationTrees(null, alternative));
          }
          return result;
        default:
          throw new BugInCF(
              "what typeTree? %s %s %s", typeTree.getKind(), typeTree.getClass(), typeTree);
      }
    }
  }

  /**
   * Return a tree for the default value of the given type. The default value is 0, false, or null.
   *
   * @param typeMirror a type
   * @param processingEnv the processing environment
   * @return a tree for {@code type}'s default value
   */
  public static LiteralTree getDefaultValueTree(
      TypeMirror typeMirror, ProcessingEnvironment processingEnv) {
    switch (typeMirror.getKind()) {
      case BYTE:
        return TreeUtils.createLiteral(TypeTag.BYTE, (byte) 0, typeMirror, processingEnv);
      case CHAR:
        return TreeUtils.createLiteral(TypeTag.CHAR, '\u0000', typeMirror, processingEnv);
      case SHORT:
        return TreeUtils.createLiteral(TypeTag.SHORT, (short) 0, typeMirror, processingEnv);
      case LONG:
        return TreeUtils.createLiteral(TypeTag.LONG, 0L, typeMirror, processingEnv);
      case FLOAT:
        return TreeUtils.createLiteral(TypeTag.FLOAT, 0.0f, typeMirror, processingEnv);
      case INT:
        return TreeUtils.createLiteral(TypeTag.INT, 0, typeMirror, processingEnv);
      case DOUBLE:
        return TreeUtils.createLiteral(TypeTag.DOUBLE, 0.0d, typeMirror, processingEnv);
      case BOOLEAN:
        return TreeUtils.createLiteral(TypeTag.BOOLEAN, false, typeMirror, processingEnv);
      default:
        return TreeUtils.createLiteral(
            TypeTag.BOT, null, processingEnv.getTypeUtils().getNullType(), processingEnv);
    }
  }

  /**
   * Creates a LiteralTree for the given value.
   *
   * @param typeTag the literal's type tag
   * @param value a wrapped primitive, null, or a String
   * @param typeMirror the typeMirror for the literal
   * @param processingEnv the processing environment
   * @return a LiteralTree for the given type tag and value
   */
  public static LiteralTree createLiteral(
      TypeTag typeTag,
      @Nullable Object value,
      TypeMirror typeMirror,
      ProcessingEnvironment processingEnv) {
    Context context = ((JavacProcessingEnvironment) processingEnv).getContext();
    TreeMaker maker = TreeMaker.instance(context);
    LiteralTree result = maker.Literal(typeTag, value);
    ((JCLiteral) result).type = (Type) typeMirror;
    return result;
  }

  /**
   * Returns true if the given tree evaluates to {@code null}.
   *
   * @param t a tree
   * @return true if the given tree evaluates to {@code null}
   */
  public static boolean isNullExpression(Tree t) {
    while (true) {
      switch (t.getKind()) {
        case PARENTHESIZED:
          t = ((ParenthesizedTree) t).getExpression();
          break;
        case TYPE_CAST:
          t = ((TypeCastTree) t).getExpression();
          break;
        case NULL_LITERAL:
          return true;
        default:
          return false;
      }
    }
  }

  /**
   * Returns true if two expressions originating from the same scope are identical, i.e. they are
   * syntactically represented in the same way (modulo parentheses) and represent the same value.
   *
   * <p>If the expression includes one or more method calls, assumes the method calls are
   * deterministic.
   *
   * @param expr1 the first expression to compare
   * @param expr2 the second expression to compare; expr2 must originate from the same scope as
   *     expr1
   * @return true if the expressions expr1 and expr2 are syntactically identical
   */
  public static boolean sameTree(ExpressionTree expr1, ExpressionTree expr2) {
    expr1 = TreeUtils.withoutParens(expr1);
    expr2 = TreeUtils.withoutParens(expr2);
    // Converting to a string in order to compare is somewhat inefficient, and it doesn't handle
    // internal parentheses.  We could create a visitor instead.
    return expr1.getKind() == expr2.getKind() && expr1.toString().equals(expr2.toString());
  }

  /**
   * Get the list of expressions from a case expression. In JDK 11 and earlier, this is a singleton
   * list. In JDK 12 onwards, there can be multiple expressions per case.
   *
   * @param caseTree the case expression to get the expressions from
   * @return the list of expressions in the case
   */
  public static List<? extends ExpressionTree> caseTreeGetExpressions(CaseTree caseTree) {
    // Could also test against JDK version number (or use a variable), which is likely more
    // efficient.
    try {
      Method method = CaseTree.class.getDeclaredMethod("getExpressions");
      @SuppressWarnings({"unchecked", "nullness"})
      @NonNull List<? extends ExpressionTree> result =
          (List<? extends ExpressionTree>) method.invoke(caseTree);
      return result;
    } catch (NoSuchMethodException e) {
      // Must be on JDK 11 or earlier
    } catch (IllegalAccessException | IllegalArgumentException | InvocationTargetException e) {
      // May as well fall back to old method
    }

    // Need to suppress deprecation on JDK 12 and later:
    @SuppressWarnings("deprecation")
    ExpressionTree expression = caseTree.getExpression();
    if (expression == null) {
      return Collections.emptyList();
    } else {
      return Collections.singletonList(expression);
    }
  }

  /**
   * Returns the body of the case statement if it is of the form {@code case <expression> ->
   * <expression>}. This method should only be called if {@link CaseTree#getStatements()} returns
   * null.
   *
   * @param caseTree the case expression to get the body from
   * @return the body of the case tree
   */
  public static @Nullable Tree caseTreeGetBody(CaseTree caseTree) {
    try {
      Method method = CaseTree.class.getDeclaredMethod("getBody");
      return (Tree) method.invoke(caseTree);
    } catch (NoSuchMethodException
        | IllegalAccessException
        | IllegalArgumentException
        | InvocationTargetException e) {
      // Just assume that the case tree is of the form case <expression> : statement(s)
      return null;
    }
  }

  /**
   * Returns the binding variable of {@code bindingPatternTree}.
   *
   * @param bindingPatternTree the BindingPatternTree whose binding variable is returned
   * @return the binding variable of {@code bindingPatternTree}
   */
  public static VariableTree bindingPatternTreeGetVariable(Tree bindingPatternTree) {
    try {
      Class<?> bindingPatternClass = Class.forName("com.sun.source.tree.BindingPatternTree");
      Method getVariableMethod = bindingPatternClass.getMethod("getVariable");
      VariableTree variableTree = (VariableTree) getVariableMethod.invoke(bindingPatternTree);
      if (variableTree != null) {
        return variableTree;
      }
      throw new BugInCF(
          "TreeUtils.bindingPatternTreeGetVariable: variable is null for tree: %s",
          bindingPatternTree);
    } catch (ClassNotFoundException
        | NoSuchMethodException
        | InvocationTargetException
        | IllegalAccessException e) {
      throw new BugInCF(
          "TreeUtils.bindingPatternTreeGetVariable: reflection failed for tree: %s",
          bindingPatternTree, e);
    }
  }

  /**
   * Returns the pattern of {@code instanceOfTree} tree or null if the instanceof does not have a
   * pattern.
   *
   * @param instanceOfTree the {@link InstanceOfTree} whose pattern is returned
   * @return the {@code PatternTree} of {@code instanceOfTree} or null if is doesn't exist
   */
  public static @Nullable Tree instanceOfGetPattern(InstanceOfTree instanceOfTree) {
    try {
      Method getPatternMethod = InstanceOfTree.class.getMethod("getPattern");
      return (Tree) getPatternMethod.invoke(instanceOfTree);
    } catch (NoSuchMethodException e) {
      return null;
    } catch (InvocationTargetException | IllegalAccessException e) {
      throw new BugInCF(
          "TreeUtils.instanceOfGetPattern: reflection failed for tree: %s", instanceOfTree, e);
    }
  }

  /**
   * Returns the selector expression of {@code switchExpressionTree}. For example
   *
   * <pre>
   *   switch ( <em>expression</em> ) { ... }
   * </pre>
   *
   * @param switchExpressionTree the switch expression whose selector expression is returned
   * @return the selector expression of {@code switchExpressionTree}
   */
  public static ExpressionTree switchExpressionTreeGetExpression(Tree switchExpressionTree) {
    try {
      Class<?> switchExpressionClass = Class.forName("com.sun.source.tree.SwitchExpressionTree");
      Method getExpressionMethod = switchExpressionClass.getMethod("getExpression");
      ExpressionTree expressionTree =
          (ExpressionTree) getExpressionMethod.invoke(switchExpressionTree);
      if (expressionTree != null) {
        return expressionTree;
      }
      throw new BugInCF(
          "TreeUtils.switchExpressionTreeGetExpression: expression is null for tree: %s",
          switchExpressionTree);
    } catch (ClassNotFoundException
        | NoSuchMethodException
        | InvocationTargetException
        | IllegalAccessException e) {
      throw new BugInCF(
          "TreeUtils.switchExpressionTreeGetExpression: reflection failed for tree: %s",
          switchExpressionTree, e);
    }
  }

  /**
   * Returns the cases of {@code switchExpressionTree}. For example
   *
   * <pre>
   *   switch ( <em>expression</em> ) {
   *     <em>cases</em>
   *   }
   * </pre>
   *
   * @param switchExpressionTree the switch expression whose cases are returned
   * @return the cases of {@code switchExpressionTree}
   */
  public static List<? extends CaseTree> switchExpressionTreeGetCases(Tree switchExpressionTree) {
    try {
      Class<?> switchExpressionClass = Class.forName("com.sun.source.tree.SwitchExpressionTree");
      Method getCasesMethod = switchExpressionClass.getMethod("getCases");
      @SuppressWarnings("unchecked")
      List<? extends CaseTree> cases =
          (List<? extends CaseTree>) getCasesMethod.invoke(switchExpressionTree);
      if (cases != null) {
        return cases;
      }
      throw new BugInCF(
          "TreeUtils.switchExpressionTreeGetCases: cases is null for tree: %s",
          switchExpressionTree);
    } catch (ClassNotFoundException
        | NoSuchMethodException
        | InvocationTargetException
        | IllegalAccessException e) {
      throw new BugInCF(
          "TreeUtils.switchExpressionTreeGetCases: reflection failed for tree: %s",
          switchExpressionTree, e);
    }
  }

  /**
   * Returns the value (expression) for {@code yieldTree}.
   *
   * @param yieldTree the yield tree
   * @return the value (expression) for {@code yieldTree}.
   */
  public static ExpressionTree yieldTreeGetValue(Tree yieldTree) {
    try {
      Class<?> yieldTreeClass = Class.forName("com.sun.source.tree.YieldTree");
      Method getCasesMethod = yieldTreeClass.getMethod("getValue");
      ExpressionTree expressionTree = (ExpressionTree) getCasesMethod.invoke(yieldTree);
      if (expressionTree != null) {
        return expressionTree;
      }
      throw new BugInCF("TreeUtils.yieldTreeGetValue: expression is null for tree: %s", yieldTree);
    } catch (ClassNotFoundException
        | NoSuchMethodException
        | InvocationTargetException
        | IllegalAccessException e) {
      throw new BugInCF(
          "TreeUtils.yieldTreeGetValue: reflection failed for tree: %s", yieldTree, e);
    }
  }

  /**
   * Returns true if the given method/constructor invocation is a varargs invocation.
   *
   * @param tree a method/constructor invocation
   * @return true if the given method/constructor invocation is a varargs invocation
   */
  public static boolean isVarArgs(Tree tree) {
    switch (tree.getKind()) {
      case METHOD_INVOCATION:
        return isVarArgs((MethodInvocationTree) tree);
      case NEW_CLASS:
        return isVarArgs((NewClassTree) tree);
      default:
        throw new BugInCF("Unexpected kind of tree: " + tree);
    }
  }

  /**
   * Returns true if the given method invocation is a varargs invocation.
   *
   * @param invok the method invocation
   * @return true if the given method invocation is a varargs invocation
   */
  public static boolean isVarArgs(MethodInvocationTree invok) {
    return isVarArgs(elementFromUse(invok), invok.getArguments());
  }

  /**
   * Returns true if the given constructor invocation is a varargs invocation.
   *
   * @param newClassTree the constructor invocation
   * @return true if the given method invocation is a varargs invocation
   */
  public static boolean isVarArgs(NewClassTree newClassTree) {
    return isVarArgs(elementFromUse(newClassTree), newClassTree.getArguments());
  }

  /**
   * Returns true if a method/constructor invocation is a varargs invocation.
   *
   * @param method the method or constructor
   * @param args the arguments passed at the invocation
   * @return true if the given method/constructor invocation is a varargs invocation
   */
  private static boolean isVarArgs(ExecutableElement method, List<? extends ExpressionTree> args) {
    if (!method.isVarArgs()) {
      return false;
    }

    List<? extends VariableElement> parameters = method.getParameters();
    if (parameters.size() != args.size()) {
      return true;
    }

    TypeMirror lastArgType = typeOf(args.get(args.size() - 1));
    if (lastArgType.getKind() == TypeKind.NULL) {
      return false;
    }
    if (lastArgType.getKind() != TypeKind.ARRAY) {
      return true;
    }

    TypeMirror varargsParamType = parameters.get(parameters.size() - 1).asType();
    return TypesUtils.getArrayDepth(varargsParamType) != TypesUtils.getArrayDepth(lastArgType);
  }

  /**
   * Calls getKind() on the given tree, but returns CLASS if the Kind is RECORD. This is needed
   * because the Checker Framework runs on JDKs before the RECORD item was added, so RECORD can't be
   * used in case statements, and usually we want to treat them the same as classes.
   *
   * @param tree the tree to get the kind for
   * @return the kind of the tree, but CLASS if the kind was RECORD
   */
  public static Tree.Kind getKindRecordAsClass(Tree tree) {
    Tree.Kind kind = tree.getKind();
    // Must use String comparison because we may be on an older JDK:
    if (kind.name().equals("RECORD")) {
      kind = Tree.Kind.CLASS;
    }
    return kind;
  }

  /**
   * Returns true if {@code tree} is an explicitly typed lambda.
   *
   * <p>An lambda whose formal type parameters have declared types or with no parameters is an
   * explicitly typed lambda. (See JLS 15.27.1)
   *
   * @param tree any kind of tree
   * @return true iff {@code tree} is an implicitly typed lambda.
   */
  public static boolean isExplicitlyTypeLambda(Tree tree) {
    return tree.getKind() == Tree.Kind.LAMBDA_EXPRESSION
        && ((JCLambda) tree).paramKind == ParameterKind.EXPLICIT;
  }

  /**
   * Returns all expressions that might be the result of {@code lambda}.
   *
   * @param lambda a lambda with or without a body
   * @return a list of expressions are returned by {@code lambda}
   */
  public static List<ExpressionTree> getReturnedExpressions(LambdaExpressionTree lambda) {
    if (lambda.getBodyKind() == BodyKind.EXPRESSION) {
      return Collections.singletonList((ExpressionTree) lambda.getBody());
    }

    List<ExpressionTree> list = new ArrayList<>();
    TreeScanner<Void, Void> scanner =
        new TreeScanner<Void, Void>() {
          @Override
          public Void visitReturn(ReturnTree tree, Void o) {
            list.add(tree.getExpression());
            return super.visitReturn(tree, o);
          }
        };
    scanner.scan(lambda, null);
    return list;
  }

  /**
   * Returns whether or not {@code ref} is an exact method reference.
   *
   * <p>From JLS 15.13.1 "If there is only one possible compile-time declaration with only one
   * possible invocation, it is said to be exact."
   *
   * @param ref method reference
   * @return whether or not {@code ref} is an exact method reference
   */
  public static boolean isExactMethodReference(MemberReferenceTree ref) {
    // Seems like overloaded means the same thing as inexact.
    // overloadKind is set
    // com.sun.tools.javac.comp.DeferredAttr.DeferredChecker.visitReference()
    // IsExact: https://docs.oracle.com/javase/specs/jls/se8/html/jls-15.html#jls-15.13.1-400
    // Treat OverloadKind.ERROR as overloaded.
    return ((JCMemberReference) ref).getOverloadKind() == OverloadKind.UNOVERLOADED;
  }

  /**
   * Returns whether or not {@code expression} is a poly expression as defined in JLS 15.2.
   *
   * @param expression expression
   * @return whether or not {@code expression} is a poly expression
   */
  public static boolean isPolyExpression(ExpressionTree expression) {
    return !isStandaloneExpression(expression);
  }

  /**
   * Returns whether or not {@code expression} is a standalone expression as defined in JLS 15.2.
   *
   * @param expression expression
   * @return whether or not {@code expression} is a standalone expression
   */
  public static boolean isStandaloneExpression(ExpressionTree expression) {
    if (expression instanceof JCTree.JCExpression) {
      if (((JCTree.JCExpression) expression).isStandalone()) {
        return true;
      }
      if (expression.getKind() == Kind.METHOD_INVOCATION) {
        // This seems to be a bug in at least Java 11.  If a method has type arguments, then it is
        // a standalone expression.
        return !((MethodInvocationTree) expression).getTypeArguments().isEmpty();
      }
    }
    return false;
  }

  /**
   * Was applicability by variable arity invocation necessary to determine the method signature?
   *
   * <p>This isn't the same as {@link ExecutableElement#isVarArgs()}. That method returns true if
   * the method accepts a variable number of arguments. This method returns true if the method
   * invocation actually used that fact to invoke that method.
   *
   * @param methodInvocation method or constructor invocation
   * @return whether applicability by variable arity invocation necessary to determine the method
   *     signature
   */
  public static boolean isVarArgMethodCall(ExpressionTree methodInvocation) {
    if (methodInvocation.getKind() == Tree.Kind.METHOD_INVOCATION) {
      return ((JCMethodInvocation) methodInvocation).varargsElement != null;
    } else if (methodInvocation.getKind() == Tree.Kind.NEW_CLASS) {
      return ((JCNewClass) methodInvocation).varargsElement != null;
    } else {
      return false;
    }
  }

  /**
   * Is the tree a reference to a constructor of a generic class whose type argument isn't
   * specified?
   *
   * <p>For example, {@code HashSet::new)}.
   *
   * @param tree may or may not be a {@link MemberReferenceTree}
   * @return true if tree is a reference to a constructor of a generic class whose type argument
   *     isn't specified
   */
  public static boolean isDiamondMemberReference(ExpressionTree tree) {
    if (tree.getKind() != Tree.Kind.MEMBER_REFERENCE) {
      return false;
    }
    MemberReferenceTree memRef = (MemberReferenceTree) tree;
    TypeMirror type = TreeUtils.typeOf(memRef.getQualifierExpression());
    if (memRef.getMode() == ReferenceMode.NEW && type.getKind() == TypeKind.DECLARED) {
      TypeElement classEle = (TypeElement) ((Type) type).asElement();
      DeclaredType classTypeMirror = (DeclaredType) classEle.asType();
      return !classTypeMirror.getTypeArguments().isEmpty()
          && ((Type) type).getTypeArguments().isEmpty();
    }
    return false;
  }

  /**
   * JLS 15.13.1: "The compile-time declaration of a method reference is the method to which the
   * expression refers."
   *
   * @param memberReferenceTree method reference
   * @param targetType target type
   * @param env processing environment
   * @return method to which the expression refers
   */
  public static ExecutableType compileTimeDeclarationType(
      MemberReferenceTree memberReferenceTree, TypeMirror targetType, ProcessingEnvironment env) {
    // The compile-time declaration is ((JCMemberReference) memberReferenceTree).sym.
    // However, to get the correct type, the declaration has to be modified based on the use.
    ExecutableElement ctDecl = (ExecutableElement) ((JCMemberReference) memberReferenceTree).sym;
    if (memberReferenceTree.getMode() == ReferenceMode.NEW) {
      if (isDiamondMemberReference(memberReferenceTree)) {
        DeclaredType receiver =
            (DeclaredType) TreeUtils.typeOf(memberReferenceTree.getQualifierExpression());
        return (ExecutableType) env.getTypeUtils().asMemberOf(receiver, ctDecl);
      }
      TypeMirror functionalType = TreeUtils.typeOf(memberReferenceTree);
      return TypesUtils.findFunctionType(functionalType, env);
    }
    JavacProcessingEnvironment javacEnv = (JavacProcessingEnvironment) env;
    Types types = Types.instance(javacEnv.getContext());

    ExecutableType type;
    switch (((JCMemberReference) memberReferenceTree).kind) {
      case UNBOUND: // ref is of form: Type :: instance method
        ExecutableType functionType = TypesUtils.findFunctionType(targetType, env);
        TypeMirror receiver = functionType.getParameterTypes().get(0);
        type = (ExecutableType) types.memberType((Type) receiver, (Symbol) ctDecl);
        break;
      case BOUND: // ref is of form: expression :: method
      case SUPER: // ref is of form: super :: method
        TypeMirror expr = TreeUtils.typeOf(((JCMemberReference) memberReferenceTree).expr);
        type = (ExecutableType) types.memberType((Type) expr, (Symbol) ctDecl);
        break;
      case STATIC: // ref is of form: Type :: static method
        type = (ExecutableType) ctDecl.asType();
        break;
      default:
        throw new RuntimeException();
    }

    if (memberReferenceTree.getTypeArguments() == null
        || memberReferenceTree.getTypeArguments().isEmpty()) {
      return type;
    }
    List<TypeMirror> args = new ArrayList<>();
    for (ExpressionTree tree : memberReferenceTree.getTypeArguments()) {
      args.add(TreeUtils.typeOf(tree));
    }
    return (ExecutableType) TypesUtils.substitute(type, type.getTypeVariables(), args, env);
  }
}<|MERGE_RESOLUTION|>--- conflicted
+++ resolved
@@ -364,52 +364,27 @@
   }
 
   /**
-<<<<<<< HEAD
-   * Returns the super constructor invoked by {@code newClassTree}.
-   *
-   * <p>If {@code newClassTree} is an anonymous class, then this method returns the super
-   * constructor invoked in the body of the anonymous constructor.
-   *
-   * <p>If {@code newClassTree} is not an anonymous class, then this method returns {@link
-   * #constructor(NewClassTree)}.
-   *
-   * @param newClassTree the constructor invocation
-   * @return the super constructor invoked in the body of the anonymous constructor; or {@link
-   *     #constructor(NewClassTree)} if {@code newClassTree} is not an anonymous class
-=======
    * Returns the constructor invoked by {@code newClassTree} unless {@code newClassTree} is creating
    * an anonymous class. In which case, the super constructor is returned.
    *
    * @param newClassTree the constructor invocation
    * @return the super constructor invoked in the body of the anonymous constructor; or {@link
    *     #constructor(NewClassTree)} if {@code newClassTree} is not creating an anonymous class
->>>>>>> 039d70ef
    */
   public static ExecutableElement getSuperConstructor(NewClassTree newClassTree) {
     if (newClassTree.getClassBody() == null) {
       return constructor(newClassTree);
     }
     JCNewClass jcNewClass = (JCNewClass) newClassTree;
-<<<<<<< HEAD
-    // anonymous constructor bodies should contain exactly one statement
-    // in the form:
-=======
     // Anonymous constructor bodies, which are always synthetic, contain exactly one statement in
     // the form:
->>>>>>> 039d70ef
     //    super(arg1, ...)
     // or
     //    o.super(arg1, ...)
     //
-<<<<<<< HEAD
-    // which is a method invocation of the super constructor
-
-    // the method call is guaranteed to return nonnull
-=======
     // which is a method invocation of the super constructor.
 
     // The method call is guaranteed to return nonnull.
->>>>>>> 039d70ef
     JCMethodDecl anonConstructor =
         (JCMethodDecl) TreeInfo.declarationFor(jcNewClass.constructor, jcNewClass);
     assert anonConstructor != null;
@@ -427,12 +402,6 @@
    * @return the {@link ExecutableElement} corresponding to the constructor call in {@code tree}
    */
   public static ExecutableElement constructor(NewClassTree tree) {
-<<<<<<< HEAD
-    if (!(tree instanceof JCNewClass)) {
-      throw new BugInCF("TreeUtils.constructor: not a javac internal tree");
-    }
-=======
->>>>>>> 039d70ef
     return (ExecutableElement) ((JCNewClass) tree).constructor;
   }
 
