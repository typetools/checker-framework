--- conflicted
+++ resolved
@@ -1460,84 +1460,6 @@
     }
 
     /**
-<<<<<<< HEAD
-     * Returns true if {@code tree} is an explicitly typed lambda.
-     *
-     * <p>An lambda whose formal type parameters have declared types or with no parameters is an
-     * explicitly typed lambda. (See JLS 15.27.1)
-     *
-     * @param tree any kind of tree
-     * @return true iff {@code tree} is an implicitly typed lambda.
-     */
-    public static boolean isExplicitlyTypeLambda(Tree tree) {
-        return tree.getKind() == Kind.LAMBDA_EXPRESSION
-                && ((JCLambda) tree).paramKind == ParameterKind.EXPLICIT;
-    }
-
-    /**
-     * Returns all expressions that might be the result of {@code lambda}.
-     *
-     * @param lambda a lambda with or without a body
-     * @return a list of expressions are returned by {@code lambda}
-     */
-    public static List<ExpressionTree> getReturnedExpressions(LambdaExpressionTree lambda) {
-        if (lambda.getBodyKind() == BodyKind.EXPRESSION) {
-            return Collections.singletonList((ExpressionTree) lambda.getBody());
-        }
-
-        List<ExpressionTree> list = new ArrayList<>();
-        TreeScanner<Void, Void> scanner =
-                new TreeScanner<Void, Void>() {
-                    @Override
-                    public Void visitReturn(ReturnTree tree, Void o) {
-                        list.add(tree.getExpression());
-                        return super.visitReturn(tree, o);
-                    }
-                };
-        scanner.scan(lambda, null);
-        return list;
-    }
-
-    /**
-     * Returns whether or not {@code ref} is an exact method reference.
-     *
-     * <p>From JLS 15.13.1 "If there is only one possible compile-time declaration with only one
-     * possible invocation, it is said to be exact."
-     *
-     * @param ref method reference
-     * @return whether or not {@code ref} is an exact method reference
-     */
-    public static boolean isExactMethodReference(MemberReferenceTree ref) {
-        // Seems like overloaded means the same thing as inexact.
-        // overloadKind is set
-        // com.sun.tools.javac.comp.DeferredAttr.DeferredChecker.visitReference()
-        // IsExact: https://docs.oracle.com/javase/specs/jls/se8/html/jls-15.html#jls-15.13.1-400
-        return ((JCMemberReference) ref).getOverloadKind() != OverloadKind.OVERLOADED;
-    }
-
-    /**
-     * Returns whether or not {@code expression} is a poly expression as defined in JLS 15.2.
-     *
-     * @param expression expression
-     * @return whether or not {@code expression} is a poly expression
-     */
-    public static boolean isPolyExpression(ExpressionTree expression) {
-        if (expression instanceof JCTree.JCExpression) {
-            return ((JCTree.JCExpression) expression).isPoly();
-        }
-        return false;
-    }
-
-    /**
-     * Returns whether or not {@code expression} is a standalone expression as defined in JLS 15.2.
-     *
-     * @param expression expression
-     * @return whether or not {@code expression} is a standalone expression
-     */
-    public static boolean isStandaloneExpression(ExpressionTree expression) {
-        if (expression instanceof JCTree.JCExpression) {
-            return ((JCTree.JCExpression) expression).isStandalone();
-=======
      * Determine whether an expression {@link ExpressionTree} has the constant value true, according
      * to the compiler logic.
      *
@@ -1562,13 +1484,124 @@
                 default:
                     break;
             }
->>>>>>> e3ee2b6a
         }
         return false;
     }
 
     /**
-<<<<<<< HEAD
+     * Return toString(), but without line separators.
+     *
+     * @param tree a tree
+     * @return a one-line string representation of the tree
+     */
+    public static String toStringOneLine(Tree tree) {
+        return tree.toString().trim().replaceAll("\\s+", " ");
+    }
+
+    /**
+     * Return either {@link #toStringOneLine} if it is no more than {@code length} characters, or
+     * {@link #toStringOneLine} quoted and truncated.
+     *
+     * @param tree a tree
+     * @param length the maximum length for the result; must be at least 6
+     * @return a one-line string representation of the tree that is no longer than {@code length}
+     *     characters long
+     */
+    public static String toStringTruncated(Tree tree, int length) {
+        if (length < 6) {
+            throw new IllegalArgumentException("bad length " + length);
+        }
+        String result = toStringOneLine(tree);
+        if (result.length() > length) {
+            // The quoting increases the likelihood that all delimiters are balanced in the result.
+            // That makes it easier to manipulate the result (such as skipping over it) in an
+            // editor.  The quoting also makes clear that the value is truncated.
+            result = "\"" + result.substring(0, length - 5) + "...\"";
+        }
+        return result;
+    }
+    /**
+     * Returns true if {@code tree} is an explicitly typed lambda.
+     *
+     * <p>An lambda whose formal type parameters have declared types or with no parameters is an
+     * explicitly typed lambda. (See JLS 15.27.1)
+     *
+     * @param tree any kind of tree
+     * @return true iff {@code tree} is an implicitly typed lambda.
+     */
+    public static boolean isExplicitlyTypeLambda(Tree tree) {
+        return tree.getKind() == Kind.LAMBDA_EXPRESSION
+                && ((JCLambda) tree).paramKind == ParameterKind.EXPLICIT;
+    }
+
+    /**
+     * Returns all expressions that might be the result of {@code lambda}.
+     *
+     * @param lambda a lambda with or without a body
+     * @return a list of expressions are returned by {@code lambda}
+     */
+    public static List<ExpressionTree> getReturnedExpressions(LambdaExpressionTree lambda) {
+        if (lambda.getBodyKind() == BodyKind.EXPRESSION) {
+            return Collections.singletonList((ExpressionTree) lambda.getBody());
+        }
+
+        List<ExpressionTree> list = new ArrayList<>();
+        TreeScanner<Void, Void> scanner =
+                new TreeScanner<Void, Void>() {
+                    @Override
+                    public Void visitReturn(ReturnTree tree, Void o) {
+                        list.add(tree.getExpression());
+                        return super.visitReturn(tree, o);
+                    }
+                };
+        scanner.scan(lambda, null);
+        return list;
+    }
+
+    /**
+     * Returns whether or not {@code ref} is an exact method reference.
+     *
+     * <p>From JLS 15.13.1 "If there is only one possible compile-time declaration with only one
+     * possible invocation, it is said to be exact."
+     *
+     * @param ref method reference
+     * @return whether or not {@code ref} is an exact method reference
+     */
+    public static boolean isExactMethodReference(MemberReferenceTree ref) {
+        // Seems like overloaded means the same thing as inexact.
+        // overloadKind is set
+        // com.sun.tools.javac.comp.DeferredAttr.DeferredChecker.visitReference()
+        // IsExact: https://docs.oracle.com/javase/specs/jls/se8/html/jls-15.html#jls-15.13.1-400
+        return ((JCMemberReference) ref).getOverloadKind() != OverloadKind.OVERLOADED;
+    }
+
+    /**
+     * Returns whether or not {@code expression} is a poly expression as defined in JLS 15.2.
+     *
+     * @param expression expression
+     * @return whether or not {@code expression} is a poly expression
+     */
+    public static boolean isPolyExpression(ExpressionTree expression) {
+        if (expression instanceof JCTree.JCExpression) {
+            return ((JCTree.JCExpression) expression).isPoly();
+        }
+        return false;
+    }
+
+    /**
+     * Returns whether or not {@code expression} is a standalone expression as defined in JLS 15.2.
+     *
+     * @param expression expression
+     * @return whether or not {@code expression} is a standalone expression
+     */
+    public static boolean isStandaloneExpression(ExpressionTree expression) {
+        if (expression instanceof JCTree.JCExpression) {
+            return ((JCTree.JCExpression) expression).isStandalone();
+        }
+        return false;
+    }
+
+    /**
      * Was applicability by variable arity invocation necessary to determine the method signature?
      *
      * <p>This isn't the same as {@link ExecutableElement#isVarArgs()}. That method returns true if
@@ -1672,37 +1705,5 @@
             args.add(TreeUtils.typeOf(tree));
         }
         return (ExecutableType) TypesUtils.substitute(type, type.getTypeVariables(), args, env);
-=======
-     * Return toString(), but without line separators.
-     *
-     * @param tree a tree
-     * @return a one-line string representation of the tree
-     */
-    public static String toStringOneLine(Tree tree) {
-        return tree.toString().trim().replaceAll("\\s+", " ");
-    }
-
-    /**
-     * Return either {@link #toStringOneLine} if it is no more than {@code length} characters, or
-     * {@link #toStringOneLine} quoted and truncated.
-     *
-     * @param tree a tree
-     * @param length the maximum length for the result; must be at least 6
-     * @return a one-line string representation of the tree that is no longer than {@code length}
-     *     characters long
-     */
-    public static String toStringTruncated(Tree tree, int length) {
-        if (length < 6) {
-            throw new IllegalArgumentException("bad length " + length);
-        }
-        String result = toStringOneLine(tree);
-        if (result.length() > length) {
-            // The quoting increases the likelihood that all delimiters are balanced in the result.
-            // That makes it easier to manipulate the result (such as skipping over it) in an
-            // editor.  The quoting also makes clear that the value is truncated.
-            result = "\"" + result.substring(0, length - 5) + "...\"";
-        }
-        return result;
->>>>>>> e3ee2b6a
     }
 }