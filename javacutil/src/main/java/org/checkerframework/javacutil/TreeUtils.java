package org.checkerframework.javacutil;

import com.sun.source.tree.AnnotatedTypeTree;
import com.sun.source.tree.AnnotationTree;
import com.sun.source.tree.ArrayAccessTree;
import com.sun.source.tree.AssignmentTree;
import com.sun.source.tree.BinaryTree;
import com.sun.source.tree.BlockTree;
import com.sun.source.tree.ClassTree;
import com.sun.source.tree.CompoundAssignmentTree;
import com.sun.source.tree.ExpressionStatementTree;
import com.sun.source.tree.ExpressionTree;
import com.sun.source.tree.IdentifierTree;
import com.sun.source.tree.LiteralTree;
import com.sun.source.tree.MemberSelectTree;
import com.sun.source.tree.MethodInvocationTree;
import com.sun.source.tree.MethodTree;
import com.sun.source.tree.NewArrayTree;
import com.sun.source.tree.NewClassTree;
import com.sun.source.tree.ParameterizedTypeTree;
import com.sun.source.tree.ParenthesizedTree;
import com.sun.source.tree.PrimitiveTypeTree;
import com.sun.source.tree.StatementTree;
import com.sun.source.tree.Tree;
import com.sun.source.tree.Tree.Kind;
import com.sun.source.tree.TreeVisitor;
import com.sun.source.tree.TypeCastTree;
import com.sun.source.tree.TypeParameterTree;
import com.sun.source.tree.VariableTree;
import com.sun.source.util.SimpleTreeVisitor;
import com.sun.tools.javac.code.Flags;
import com.sun.tools.javac.code.Symbol;
import com.sun.tools.javac.code.Symbol.MethodSymbol;
import com.sun.tools.javac.code.Type;
import com.sun.tools.javac.code.TypeTag;
import com.sun.tools.javac.code.Types;
import com.sun.tools.javac.processing.JavacProcessingEnvironment;
import com.sun.tools.javac.tree.JCTree;
import com.sun.tools.javac.tree.JCTree.JCAnnotatedType;
import com.sun.tools.javac.tree.JCTree.JCAnnotation;
import com.sun.tools.javac.tree.JCTree.JCBinary;
import com.sun.tools.javac.tree.JCTree.JCExpression;
import com.sun.tools.javac.tree.JCTree.JCExpressionStatement;
import com.sun.tools.javac.tree.JCTree.JCLambda;
import com.sun.tools.javac.tree.JCTree.JCLambda.ParameterKind;
import com.sun.tools.javac.tree.JCTree.JCLiteral;
import com.sun.tools.javac.tree.JCTree.JCMemberReference;
import com.sun.tools.javac.tree.JCTree.JCMethodDecl;
import com.sun.tools.javac.tree.JCTree.JCMethodInvocation;
import com.sun.tools.javac.tree.JCTree.JCNewArray;
import com.sun.tools.javac.tree.JCTree.JCNewClass;
import com.sun.tools.javac.tree.JCTree.JCTypeParameter;
import com.sun.tools.javac.tree.TreeInfo;
import com.sun.tools.javac.tree.TreeMaker;
import com.sun.tools.javac.util.Context;
import java.util.ArrayList;
import java.util.Arrays;
import java.util.Collections;
import java.util.EnumSet;
import java.util.List;
import java.util.Set;
import javax.annotation.processing.ProcessingEnvironment;
import javax.lang.model.element.AnnotationMirror;
import javax.lang.model.element.Element;
import javax.lang.model.element.ElementKind;
import javax.lang.model.element.ExecutableElement;
import javax.lang.model.element.Name;
import javax.lang.model.element.TypeElement;
import javax.lang.model.element.VariableElement;
import javax.lang.model.type.TypeKind;
import javax.lang.model.type.TypeMirror;
import javax.lang.model.util.ElementFilter;
import org.checkerframework.checker.interning.qual.PolyInterned;
import org.checkerframework.checker.nullness.qual.EnsuresNonNullIf;
import org.checkerframework.checker.nullness.qual.NonNull;
import org.checkerframework.checker.nullness.qual.Nullable;
import org.checkerframework.checker.signature.qual.FullyQualifiedName;
import org.checkerframework.dataflow.qual.Pure;
import org.plumelib.util.UniqueIdMap;

/**
 * Utility methods for analyzing a javac {@code Tree}.
 *
 * @see TreePathUtil
 */
public final class TreeUtils {

    // Class cannot be instantiated.
    private TreeUtils() {
        throw new AssertionError("Class TreeUtils cannot be instantiated.");
    }

    /** Unique IDs for trees. */
    public static final UniqueIdMap<Tree> treeUids = new UniqueIdMap<>();

    /**
     * Checks if the provided method is a constructor method or no.
     *
     * @param tree a tree defining the method
     * @return true iff tree describes a constructor
     */
    public static boolean isConstructor(final MethodTree tree) {
        return tree.getName().contentEquals("<init>");
    }

    /**
     * Checks if the method invocation is a call to super.
     *
     * @param tree a tree defining a method invocation
     * @return true iff tree describes a call to super
     */
    public static boolean isSuperConstructorCall(MethodInvocationTree tree) {
        return isNamedMethodCall("super", tree);
    }

    /**
     * Checks if the method invocation is a call to "this".
     *
     * @param tree a tree defining a method invocation
     * @return true iff tree describes a call to this
     */
    public static boolean isThisConstructorCall(MethodInvocationTree tree) {
        return isNamedMethodCall("this", tree);
    }

    /**
     * Checks if the method call is a call to the given method name.
     *
     * @param name a method name
     * @param tree a tree defining a method invocation
     * @return true iff tree is a call to the given method
     */
    private static boolean isNamedMethodCall(String name, MethodInvocationTree tree) {
        return getMethodName(tree.getMethodSelect()).equals(name);
    }

    /**
     * Returns true if the tree is a tree that 'looks like' either an access of a field or an
     * invocation of a method that are owned by the same accessing instance.
     *
     * <p>It would only return true if the access tree is of the form:
     *
     * <pre>
     *   field
     *   this.field
     *
     *   method()
     *   this.method()
     * </pre>
     *
     * It does not perform any semantical check to differentiate between fields and local variables;
     * local methods or imported static methods.
     *
     * @param tree expression tree representing an access to object member
     * @return {@code true} iff the member is a member of {@code this} instance
     */
    public static boolean isSelfAccess(final ExpressionTree tree) {
        ExpressionTree tr = TreeUtils.withoutParens(tree);
        // If method invocation check the method select
        if (tr.getKind() == Tree.Kind.ARRAY_ACCESS) {
            return false;
        }

        if (tree.getKind() == Tree.Kind.METHOD_INVOCATION) {
            tr = ((MethodInvocationTree) tree).getMethodSelect();
        }
        tr = TreeUtils.withoutParens(tr);
        if (tr.getKind() == Tree.Kind.TYPE_CAST) {
            tr = ((TypeCastTree) tr).getExpression();
        }
        tr = TreeUtils.withoutParens(tr);

        if (tr.getKind() == Tree.Kind.IDENTIFIER) {
            return true;
        }

        if (tr.getKind() == Tree.Kind.MEMBER_SELECT) {
            tr = ((MemberSelectTree) tr).getExpression();
            if (tr.getKind() == Tree.Kind.IDENTIFIER) {
                Name ident = ((IdentifierTree) tr).getName();
                return ident.contentEquals("this") || ident.contentEquals("super");
            }
        }

        return false;
    }

    /**
<<<<<<< HEAD
     * Gets the first (innermost) enclosing tree in path, of the specified kind.
     *
     * @param path the path defining the tree node
     * @param kind the kind of the desired tree
     * @return the enclosing tree of the given type as given by the path, {@code null} otherwise
     */
    public static @Nullable Tree enclosingOfKind(final TreePath path, final Tree.Kind kind) {
        return enclosingOfKind(path, EnumSet.of(kind));
    }

    /**
     * Gets the first (innermost) enclosing tree in path, with any one of the specified kinds.
     *
     * @param path the path defining the tree node
     * @param kinds the set of kinds of the desired tree
     * @return the enclosing tree of the given type as given by the path, {@code null} otherwise
     */
    public static @Nullable Tree enclosingOfKind(final TreePath path, final Set<Tree.Kind> kinds) {
        TreePath p = path;

        while (p != null) {
            Tree leaf = p.getLeaf();
            assert leaf != null; /*nninvariant*/
            if (kinds.contains(leaf.getKind())) {
                return leaf;
            }
            p = p.getParentPath();
        }

        return null;
    }

    /**
     * Gets path to the first (innermost) enclosing class tree, where class is defined by the
     * classTreeKinds method.
     *
     * @param path the path defining the tree node
     * @return the path to the enclosing class tree, {@code null} otherwise
     */
    public static @Nullable TreePath pathTillClass(final TreePath path) {
        return pathTillOfKind(path, classTreeKinds());
    }

    /**
     * Gets path to the first (innermost) enclosing tree of the specified kind.
     *
     * @param path the path defining the tree node
     * @param kind the kind of the desired tree
     * @return the path to the enclosing tree of the given type, {@code null} otherwise
     */
    public static @Nullable TreePath pathTillOfKind(final TreePath path, final Tree.Kind kind) {
        return pathTillOfKind(path, EnumSet.of(kind));
    }

    /**
     * Gets path to the first (innermost) enclosing tree with any one of the specified kinds.
     *
     * @param path the path defining the tree node
     * @param kinds the set of kinds of the desired tree
     * @return the path to the enclosing tree of the given type, {@code null} otherwise
     */
    public static @Nullable TreePath pathTillOfKind(
            final TreePath path, final Set<Tree.Kind> kinds) {
        TreePath p = path;

        while (p != null) {
            Tree leaf = p.getLeaf();
            assert leaf != null; /*nninvariant*/
            if (kinds.contains(leaf.getKind())) {
                return p;
            }
            p = p.getParentPath();
        }

        return null;
    }

    /**
     * Gets the first (innermost) enclosing tree in path, of the specified class.
     *
     * @param <T> the type of {@code treeClass}
     * @param path the path defining the tree node
     * @param treeClass the class of the desired tree
     * @return the enclosing tree of the given type as given by the path, {@code null} otherwise
     */
    public static <T extends Tree> @Nullable T enclosingOfClass(
            final TreePath path, final Class<T> treeClass) {
        TreePath p = path;

        while (p != null) {
            Tree leaf = p.getLeaf();
            if (treeClass.isInstance(leaf)) {
                return treeClass.cast(leaf);
            }
            p = p.getParentPath();
        }

        return null;
    }

    /**
     * Gets the enclosing class of the tree node defined by the given {@link TreePath}. It returns a
     * {@link Tree}, from which {@code checkers.types.AnnotatedTypeMirror} or {@link Element} can be
     * obtained.
     *
     * @param path the path defining the tree node
     * @return the enclosing class (or interface) as given by the path, or {@code null} if one does
     *     not exist
     */
    public static @Nullable ClassTree enclosingClass(final TreePath path) {
        return (ClassTree) enclosingOfKind(path, classTreeKinds());
    }

    /**
     * Gets the enclosing variable of a tree node defined by the given {@link TreePath}.
     *
     * @param path the path defining the tree node
     * @return the enclosing variable as given by the path, or {@code null} if one does not exist
     */
    public static @Nullable VariableTree enclosingVariable(final TreePath path) {
        return (VariableTree) enclosingOfKind(path, Tree.Kind.VARIABLE);
    }

    /**
     * Gets the enclosing method of the tree node defined by the given {@link TreePath}. It returns
     * a {@link Tree}, from which an {@code checkers.types.AnnotatedTypeMirror} or {@link Element}
     * can be obtained.
     *
     * @param path the path defining the tree node
     * @return the enclosing method as given by the path, or {@code null} if one does not exist
     */
    public static @Nullable MethodTree enclosingMethod(final TreePath path) {
        return (MethodTree) enclosingOfKind(path, Tree.Kind.METHOD);
    }

    /**
     * Gets the enclosing method or lambda expression of the tree node defined by the given {@link
     * TreePath}. It returns a {@link Tree}, from which an {@code
     * checkers.types.AnnotatedTypeMirror} or {@link Element} can be obtained.
     *
     * @param path the path defining the tree node
     * @return the enclosing method or lambda as given by the path, or {@code null} if one does not
     *     exist
     */
    public static @Nullable Tree enclosingMethodOrLambda(final TreePath path) {
        return enclosingOfKind(path, EnumSet.of(Tree.Kind.METHOD, Kind.LAMBDA_EXPRESSION));
    }

    /**
     * Returns the top-level block that encloses the given path, or null if none does.
     *
     * @param path a path
     * @return the top-level block that encloses the given path, or null if none does
     */
    public static @Nullable BlockTree enclosingTopLevelBlock(TreePath path) {
        TreePath parpath = path.getParentPath();
        while (parpath != null && !classTreeKinds.contains(parpath.getLeaf().getKind())) {
            path = parpath;
            parpath = parpath.getParentPath();
        }
        if (path.getLeaf().getKind() == Tree.Kind.BLOCK) {
            return (BlockTree) path.getLeaf();
        }
        return null;
    }

    /**
     * Returns true if the tree is in a constructor or an initializer block.
     *
     * @param path the path to test
     * @return true if the path is in a constructor or an initializer block
     */
    public static boolean inConstructor(TreePath path) {
        MethodTree method = enclosingMethod(path);
        // If method is null, this is an initializer block.
        return method == null || isConstructor(method);
    }

    /**
=======
>>>>>>> 4505e7f2
     * If the given tree is a parenthesized tree, return the enclosed non-parenthesized tree.
     * Otherwise, return the same tree.
     *
     * @param tree an expression tree
     * @return the outermost non-parenthesized tree enclosed by the given tree
     */
    @SuppressWarnings("interning:return.type.incompatible") // polymorphism implementation
    public static @PolyInterned ExpressionTree withoutParens(
            final @PolyInterned ExpressionTree tree) {
        ExpressionTree t = tree;
        while (t.getKind() == Tree.Kind.PARENTHESIZED) {
            t = ((ParenthesizedTree) t).getExpression();
        }
        return t;
    }

    /**
<<<<<<< HEAD
     * Gets the first (innermost) enclosing tree in path, that is not a parenthesis.
     *
     * @param path the path defining the tree node
     * @return a pair of a non-parenthesis tree that contains the argument, and its child that is
     *     the argument or is a parenthesized version of it
     */
    public static Pair<Tree, Tree> enclosingNonParen(final TreePath path) {
        TreePath parentPath = path.getParentPath();
        Tree enclosing = parentPath.getLeaf();
        Tree enclosingChild = path.getLeaf();
        while (enclosing.getKind() == Kind.PARENTHESIZED) {
            parentPath = parentPath.getParentPath();
            enclosingChild = enclosing;
            enclosing = parentPath.getLeaf();
        }
        return Pair.of(enclosing, enclosingChild);
    }

    /**
     * Returns the tree with the assignment context for the treePath leaf node. (Does not handle
     * pseudo-assignment of an argument to a parameter or a receiver expression to a receiver.)
     *
     * <p>The assignment context for the {@code treePath} is the leaf of its parent, if the parent
     * is one of the following trees:
     *
     * <ul>
     *   <li>AssignmentTree
     *   <li>CompoundAssignmentTree
     *   <li>MethodInvocationTree
     *   <li>NewArrayTree
     *   <li>NewClassTree
     *   <li>ReturnTree
     *   <li>VariableTree
     * </ul>
     *
     * If the parent is a ConditionalExpressionTree we need to distinguish two cases: If the leaf is
     * either the then or else branch of the ConditionalExpressionTree, then recurse on the parent.
     * If the leaf is the condition of the ConditionalExpressionTree, then return null to not
     * consider this assignment context.
     *
     * <p>If the leaf is a ParenthesizedTree, then recurse on the parent.
     *
     * <p>Otherwise, null is returned.
     *
     * @param treePath a path
     * @return the assignment context as described, {@code null} otherwise
     */
    public static @Nullable Tree getAssignmentContext(final TreePath treePath) {
        TreePath parentPath = treePath.getParentPath();

        if (parentPath == null) {
            return null;
        }

        Tree parent = parentPath.getLeaf();
        switch (parent.getKind()) {
            case PARENTHESIZED:
                return getAssignmentContext(parentPath);
            case CONDITIONAL_EXPRESSION:
                ConditionalExpressionTree cet = (ConditionalExpressionTree) parent;
                @SuppressWarnings("interning:not.interned") // AST node comparison
                boolean conditionIsLeaf = (cet.getCondition() == treePath.getLeaf());
                if (conditionIsLeaf) {
                    // The assignment context for the condition is simply boolean.
                    // No point in going on.
                    return null;
                }
                // Otherwise use the context of the ConditionalExpressionTree.
                return getAssignmentContext(parentPath);
            case ASSIGNMENT:
            case METHOD_INVOCATION:
            case NEW_ARRAY:
            case NEW_CLASS:
            case RETURN:
            case VARIABLE:
                return parent;
            default:
                // 11 Tree.Kinds are CompoundAssignmentTrees,
                // so use instanceof rather than listing all 11.
                if (parent instanceof CompoundAssignmentTree) {
                    return parent;
                }
                return null;
        }
    }

    /**
=======
>>>>>>> 4505e7f2
     * Gets the {@link Element} for the given Tree API node. For an object instantiation returns the
     * value of the {@link JCNewClass#constructor} field. Note that this result might differ from
     * the result of {@link TreeUtils#constructor(NewClassTree)}.
     *
     * @param tree the {@link Tree} node to get the symbol for
     * @throws IllegalArgumentException if {@code tree} is null or is not a valid javac-internal
     *     tree (JCTree)
     * @return the {@link Symbol} for the given tree, or null if one could not be found
     */
    @Pure
    public static @Nullable Element elementFromTree(Tree tree) {
        if (tree == null) {
            throw new BugInCF("InternalUtils.symbol: tree is null");
        }

        if (!(tree instanceof JCTree)) {
            throw new BugInCF("InternalUtils.symbol: tree is not a valid Javac tree");
        }

        if (isExpressionTree(tree)) {
            tree = withoutParens((ExpressionTree) tree);
        }

        switch (tree.getKind()) {
                // symbol() only works on MethodSelects, so we need to get it manually
                // for method invocations.
            case METHOD_INVOCATION:
                return TreeInfo.symbol(((JCMethodInvocation) tree).getMethodSelect());

            case ASSIGNMENT:
                return TreeInfo.symbol((JCTree) ((AssignmentTree) tree).getVariable());

            case ARRAY_ACCESS:
                return elementFromTree(((ArrayAccessTree) tree).getExpression());

            case NEW_CLASS:
                return ((JCNewClass) tree).constructor;

            case MEMBER_REFERENCE:
                // TreeInfo.symbol, which is used in the default case, didn't handle
                // member references until JDK8u20. So handle it here.
                return ((JCMemberReference) tree).sym;

            default:
                if (isTypeDeclaration(tree)
                        || tree.getKind() == Tree.Kind.VARIABLE
                        || tree.getKind() == Tree.Kind.METHOD) {
                    return TreeInfo.symbolFor((JCTree) tree);
                }
                return TreeInfo.symbol((JCTree) tree);
        }
    }

    /**
     * Gets the element for a class corresponding to a declaration.
     *
     * @param node class declaration
     * @return the element for the given class
     */
    public static TypeElement elementFromDeclaration(ClassTree node) {
        TypeElement elt = (TypeElement) TreeUtils.elementFromTree(node);
        assert elt != null : "@AssumeAssertion(nullness): tree kind";
        return elt;
    }

    /**
     * Gets the element for a method corresponding to a declaration.
     *
     * @return the element for the given method
     */
    public static ExecutableElement elementFromDeclaration(MethodTree node) {
        ExecutableElement elt = (ExecutableElement) TreeUtils.elementFromTree(node);
        assert elt != null : "@AssumeAssertion(nullness): tree kind";
        return elt;
    }

    /**
     * Gets the element for a variable corresponding to its declaration.
     *
     * @return the element for the given variable
     */
    public static VariableElement elementFromDeclaration(VariableTree node) {
        VariableElement elt = (VariableElement) TreeUtils.elementFromTree(node);
        assert elt != null : "@AssumeAssertion(nullness): tree kind";
        return elt;
    }

    /**
     * Gets the element for the declaration corresponding to this use of an element. To get the
     * element for a declaration, use {@link #elementFromDeclaration(ClassTree)}, {@link
     * #elementFromDeclaration(MethodTree)}, or {@link #elementFromDeclaration(VariableTree)}
     * instead.
     *
     * <p>This method is just a wrapper around {@link TreeUtils#elementFromTree(Tree)}, but this
     * class might be the first place someone looks for this functionality.
     *
     * @param node the tree corresponding to a use of an element
     * @return the element for the corresponding declaration, {@code null} otherwise
     */
    @Pure
    public static @Nullable Element elementFromUse(ExpressionTree node) {
        return TreeUtils.elementFromTree(node);
    }

    /**
     * Returns the ExecutableElement for the called method, from a call. Might return null if no
     * element was found.
     *
     * @param node a method call
     * @return the ExecutableElement for the called method
     */
    public static @Nullable ExecutableElement elementFromUse(MethodInvocationTree node) {
        Element el = TreeUtils.elementFromTree(node);
        if (el instanceof ExecutableElement) {
            return (ExecutableElement) el;
        } else {
            return null;
        }
    }

    /**
     * Gets the ExecutableElement for the called constrctor, from a constructor invocation. Might
     * return null if no element was found.
     *
     * @param node a constructor invocation
     * @return the ExecutableElement for the called constructor
     * @see #constructor(NewClassTree)
     */
    public static @Nullable ExecutableElement elementFromUse(NewClassTree node) {
        Element el = TreeUtils.elementFromTree(node);
        if (el instanceof ExecutableElement) {
            return (ExecutableElement) el;
        } else {
            return null;
        }
    }

    /**
     * Determines the symbol for a constructor given an invocation via {@code new}.
     *
     * <p>If the tree is a declaration of an anonymous class, then method returns constructor that
     * gets invoked in the extended class, rather than the anonymous constructor implicitly added by
     * the constructor (JLS 15.9.5.1)
     *
     * @see #elementFromUse(NewClassTree)
     * @param tree the constructor invocation
     * @return the {@link ExecutableElement} corresponding to the constructor call in {@code tree}
     */
    public static ExecutableElement constructor(NewClassTree tree) {

        if (!(tree instanceof JCTree.JCNewClass)) {
            throw new BugInCF("InternalUtils.constructor: not a javac internal tree");
        }

        JCNewClass newClassTree = (JCNewClass) tree;

        if (tree.getClassBody() != null) {
            // anonymous constructor bodies should contain exactly one statement
            // in the form:
            //    super(arg1, ...)
            // or
            //    o.super(arg1, ...)
            //
            // which is a method invocation (!) to the actual constructor

            // the method call is guaranteed to return nonnull
            JCMethodDecl anonConstructor =
                    (JCMethodDecl) TreeInfo.declarationFor(newClassTree.constructor, newClassTree);
            assert anonConstructor != null;
            assert anonConstructor.body.stats.size() == 1;
            JCExpressionStatement stmt = (JCExpressionStatement) anonConstructor.body.stats.head;
            JCTree.JCMethodInvocation superInvok = (JCMethodInvocation) stmt.expr;
            return (ExecutableElement) TreeInfo.symbol(superInvok.meth);
        } else {
            Element e = newClassTree.constructor;
            return (ExecutableElement) e;
        }
    }

    /**
     * Determine whether the given ExpressionTree has an underlying element.
     *
     * @param node the ExpressionTree to test
     * @return whether the tree refers to an identifier, member select, or method invocation
     */
    @EnsuresNonNullIf(result = true, expression = "elementFromUse(#1)")
    @Pure
    public static boolean isUseOfElement(ExpressionTree node) {
        ExpressionTree realnode = TreeUtils.withoutParens(node);
        switch (realnode.getKind()) {
            case IDENTIFIER:
            case MEMBER_SELECT:
            case METHOD_INVOCATION:
            case NEW_CLASS:
                assert elementFromUse(node) != null : "@AssumeAssertion(nullness): inspection";
                return true;
            default:
                return false;
        }
    }

    /**
     * Returns true if {@code tree} has a synthetic argument.
     *
     * <p>For some anonymous classes with an explicit enclosing expression, javac creates a
     * synthetic argument to the constructor that is the enclosing expression of the NewClassTree.
     * Suppose a programmer writes:
     *
     * <pre><code>
     *     class Outer {
     *         class Inner { }
     *         void method() {
     *             this.new Inner(){};
     *         }
     *     }
     * </code></pre>
     *
     * Java 9 javac creates the following synthetic tree for {@code this.new Inner(){}}:
     *
     * <pre><code>
     *    new Inner(this) {
     *         (.Outer x0) {
     *             x0.super();
     *         }
     *    }
     * </code></pre>
     *
     * Java 11 javac creates a different tree without the synthetic argument for {@code this.new
     * Inner(){}}:
     *
     * <pre><code>
     *    this.new Inner() {
     *         (.Outer x0) {
     *             x0.super();
     *         }
     *    }
     * </code></pre>
     *
     * @param tree a new class tree
     * @return true if {@code tree} has a synthetic argument
     */
    public static boolean hasSyntheticArgument(NewClassTree tree) {
        if (tree.getClassBody() == null || tree.getEnclosingExpression() != null) {
            return false;
        }
        for (Tree member : tree.getClassBody().getMembers()) {
            if (member.getKind() == Kind.METHOD && isConstructor((MethodTree) member)) {
                MethodTree methodTree = (MethodTree) member;
                StatementTree f = methodTree.getBody().getStatements().get(0);
                return TreeUtils.getReceiverTree(((ExpressionStatementTree) f).getExpression())
                        != null;
            }
        }
        return false;
    }
    /**
     * Returns the name of the invoked method.
     *
     * @return the name of the invoked method
     */
    public static Name methodName(MethodInvocationTree node) {
        ExpressionTree expr = node.getMethodSelect();
        if (expr.getKind() == Tree.Kind.IDENTIFIER) {
            return ((IdentifierTree) expr).getName();
        } else if (expr.getKind() == Tree.Kind.MEMBER_SELECT) {
            return ((MemberSelectTree) expr).getIdentifier();
        }
        throw new BugInCF("TreeUtils.methodName: cannot be here: " + node);
    }

    /**
     * Returns true if the first statement in the body is a self constructor invocation within a
     * constructor.
     *
     * @return true if the first statement in the body is a self constructor invocation within a
     *     constructor
     */
    public static boolean containsThisConstructorInvocation(MethodTree node) {
        if (!TreeUtils.isConstructor(node) || node.getBody().getStatements().isEmpty()) {
            return false;
        }

        StatementTree st = node.getBody().getStatements().get(0);
        if (!(st instanceof ExpressionStatementTree)
                || !(((ExpressionStatementTree) st).getExpression()
                        instanceof MethodInvocationTree)) {
            return false;
        }

        MethodInvocationTree invocation =
                (MethodInvocationTree) ((ExpressionStatementTree) st).getExpression();

        return "this".contentEquals(TreeUtils.methodName(invocation));
    }

    /**
     * Returns the first statement of the tree if it is a block. If it is not a block or an empty
     * block, tree is returned.
     *
     * @param tree any kind of tree
     * @return the first statement of the tree if it is a block. If it is not a block or an empty
     *     block, tree is returned.
     */
    public static Tree firstStatement(Tree tree) {
        Tree first;
        if (tree.getKind() == Tree.Kind.BLOCK) {
            BlockTree block = (BlockTree) tree;
            if (block.getStatements().isEmpty()) {
                first = block;
            } else {
                first = block.getStatements().iterator().next();
            }
        } else {
            first = tree;
        }
        return first;
    }

    /**
     * Determine whether the given class contains an explicit constructor.
     *
     * @param node a class tree
     * @return true, iff there is an explicit constructor
     */
    public static boolean hasExplicitConstructor(ClassTree node) {
        TypeElement elem = TreeUtils.elementFromDeclaration(node);

        for (ExecutableElement ee : ElementFilter.constructorsIn(elem.getEnclosedElements())) {
            MethodSymbol ms = (MethodSymbol) ee;
            long mod = ms.flags();

            if ((mod & Flags.SYNTHETIC) == 0) {
                return true;
            }
        }
        return false;
    }

    /**
     * Returns true if the tree is of a diamond type. In contrast to the implementation in TreeInfo,
     * this version works on Trees.
     *
     * @see com.sun.tools.javac.tree.TreeInfo#isDiamond(JCTree)
     */
    public static boolean isDiamondTree(Tree tree) {
        switch (tree.getKind()) {
            case ANNOTATED_TYPE:
                return isDiamondTree(((AnnotatedTypeTree) tree).getUnderlyingType());
            case PARAMETERIZED_TYPE:
                return ((ParameterizedTypeTree) tree).getTypeArguments().isEmpty();
            case NEW_CLASS:
                return isDiamondTree(((NewClassTree) tree).getIdentifier());
            default:
                return false;
        }
    }

    /** Returns true if the tree represents a {@code String} concatenation operation. */
    public static boolean isStringConcatenation(Tree tree) {
        return (tree.getKind() == Tree.Kind.PLUS && TypesUtils.isString(TreeUtils.typeOf(tree)));
    }

    /** Returns true if the compound assignment tree is a string concatenation. */
    public static boolean isStringCompoundConcatenation(CompoundAssignmentTree tree) {
        return (tree.getKind() == Tree.Kind.PLUS_ASSIGNMENT
                && TypesUtils.isString(TreeUtils.typeOf(tree)));
    }

    /**
     * Returns true if the node is a constant-time expression.
     *
     * <p>A tree is a constant-time expression if it is:
     *
     * <ol>
     *   <li>a literal tree
     *   <li>a reference to a final variable initialized with a compile time constant
     *   <li>a String concatenation of two compile time constants
     * </ol>
     */
    public static boolean isCompileTimeString(ExpressionTree node) {
        ExpressionTree tree = TreeUtils.withoutParens(node);
        if (tree instanceof LiteralTree) {
            return true;
        }

        if (TreeUtils.isUseOfElement(tree)) {
            Element elt = TreeUtils.elementFromUse(tree);
            return ElementUtils.isCompileTimeConstant(elt);
        } else if (TreeUtils.isStringConcatenation(tree)) {
            BinaryTree binOp = (BinaryTree) tree;
            return isCompileTimeString(binOp.getLeftOperand())
                    && isCompileTimeString(binOp.getRightOperand());
        } else {
            return false;
        }
    }

    /**
     * Returns the receiver tree of a field access or a method invocation.
     *
     * @param expression a field access or a method invocation
     * @return the expression's receiver tree, or null if it does not have an explicit receiver
     */
    public static @Nullable ExpressionTree getReceiverTree(ExpressionTree expression) {
        ExpressionTree receiver;
        switch (expression.getKind()) {
            case METHOD_INVOCATION:
                // Trying to handle receiver calls to trees of the form
                //     ((m).getArray())
                // returns the type of 'm' in this case
                receiver = ((MethodInvocationTree) expression).getMethodSelect();

                if (receiver.getKind() == Tree.Kind.MEMBER_SELECT) {
                    receiver = ((MemberSelectTree) receiver).getExpression();
                } else {
                    // It's a method call "m(foo)" without an explicit receiver
                    return null;
                }
                break;
            case NEW_CLASS:
                receiver = ((NewClassTree) expression).getEnclosingExpression();
                break;
            case ARRAY_ACCESS:
                receiver = ((ArrayAccessTree) expression).getExpression();
                break;
            case MEMBER_SELECT:
                receiver = ((MemberSelectTree) expression).getExpression();
                // Avoid int.class
                if (receiver instanceof PrimitiveTypeTree) {
                    return null;
                }
                break;
            case IDENTIFIER:
                // It's a field access on implicit this or a local variable/parameter.
                return null;
            default:
                return null;
        }
        if (receiver == null) {
            return null;
        }

        return TreeUtils.withoutParens(receiver);
    }

    // TODO: What about anonymous classes?
    // Adding Tree.Kind.NEW_CLASS here doesn't work, because then a
    // tree gets cast to ClassTree when it is actually a NewClassTree,
    // for example in enclosingClass above.
    /** The set of kinds that represent classes. */
    private static final Set<Tree.Kind> classTreeKinds;

    static {
        classTreeKinds = EnumSet.noneOf(Tree.Kind.class);
        for (Tree.Kind kind : Tree.Kind.values()) {
            if (kind.asInterface() == ClassTree.class) {
                classTreeKinds.add(kind);
            }
        }
    }

    /**
     * Return the set of kinds that represent classes.
     *
     * @return the set of kinds that represent classes
     */
    public static Set<Tree.Kind> classTreeKinds() {
        return classTreeKinds;
    }

    /**
     * Is the given tree kind a class, i.e. a class, enum, interface, or annotation type.
     *
     * @param tree the tree to test
     * @return true, iff the given kind is a class kind
     */
    public static boolean isClassTree(Tree tree) {
        return classTreeKinds().contains(tree.getKind());
    }

    private static final Set<Tree.Kind> typeTreeKinds =
            EnumSet.of(
                    Tree.Kind.PRIMITIVE_TYPE,
                    Tree.Kind.PARAMETERIZED_TYPE,
                    Tree.Kind.TYPE_PARAMETER,
                    Tree.Kind.ARRAY_TYPE,
                    Tree.Kind.UNBOUNDED_WILDCARD,
                    Tree.Kind.EXTENDS_WILDCARD,
                    Tree.Kind.SUPER_WILDCARD,
                    Tree.Kind.ANNOTATED_TYPE);

    public static Set<Tree.Kind> typeTreeKinds() {
        return typeTreeKinds;
    }

    /**
     * Is the given tree a type instantiation?
     *
     * <p>TODO: this is an under-approximation: e.g. an identifier could be either a type use or an
     * expression. How can we distinguish.
     *
     * @param tree the tree to test
     * @return true, iff the given tree is a type
     */
    public static boolean isTypeTree(Tree tree) {
        return typeTreeKinds().contains(tree.getKind());
    }

    /**
     * Returns true if the given element is an invocation of the method, or of any method that
     * overrides that one.
     */
    public static boolean isMethodInvocation(
            Tree tree, ExecutableElement method, ProcessingEnvironment env) {
        if (!(tree instanceof MethodInvocationTree)) {
            return false;
        }
        MethodInvocationTree methInvok = (MethodInvocationTree) tree;
        ExecutableElement invoked = TreeUtils.elementFromUse(methInvok);
        if (invoked == null) {
            return false;
        }
        return ElementUtils.isMethod(invoked, method, env);
    }

    /**
     * Returns true if the argument is an invocation of one of the given methods, or of any method
     * that overrides them.
     */
    public static boolean isMethodInvocation(
            Tree methodTree, List<ExecutableElement> methods, ProcessingEnvironment processingEnv) {
        if (!(methodTree instanceof MethodInvocationTree)) {
            return false;
        }
        for (ExecutableElement Method : methods) {
            if (isMethodInvocation(methodTree, Method, processingEnv)) {
                return true;
            }
        }
        return false;
    }

    /**
     * Returns the ExecutableElement for a method declaration. Errs if there is not exactly one
     * matching method. If more than one method takes the same number of formal parameters, then use
     * {@link #getMethod(String, String, ProcessingEnvironment, String...)}.
     *
     * @param typeName the class that contains the method
     * @param methodName the name of the method
     * @param params the number of formal parameters
     * @param env the processing environment
     * @return the ExecutableElement for the specified method
     */
    public static ExecutableElement getMethod(
            @FullyQualifiedName String typeName,
            String methodName,
            int params,
            ProcessingEnvironment env) {
        List<ExecutableElement> methods = getMethods(typeName, methodName, params, env);
        if (methods.size() == 1) {
            return methods.get(0);
        }
        throw new BugInCF(
                "TreeUtils.getMethod(%s, %s, %d): expected 1 match, found %d",
                typeName, methodName, params, methods.size());
    }

    /**
     * Returns the ExecutableElement for a method declaration. Returns null there is no matching
     * method. Errs if there is more than one matching method. If more than one method takes the
     * same number of formal parameters, then use {@link #getMethod(String, String,
     * ProcessingEnvironment, String...)}.
     *
     * @param typeName the class that contains the method
     * @param methodName the name of the method
     * @param params the number of formal parameters
     * @param env the processing environment
     * @return the ExecutableElement for the specified method, or null
     */
    public static @Nullable ExecutableElement getMethodOrNull(
            @FullyQualifiedName String typeName,
            String methodName,
            int params,
            ProcessingEnvironment env) {
        List<ExecutableElement> methods = getMethods(typeName, methodName, params, env);
        if (methods.size() == 0) {
            return null;
        } else if (methods.size() == 1) {
            return methods.get(0);
        } else {
            throw new BugInCF(
                    "TreeUtils.getMethod(%s, %s, %d): expected 0 or 1 match, found %d",
                    typeName, methodName, params, methods.size());
        }
    }

    /**
     * Returns all ExecutableElements for method declarations of methodName, in class typeName, with
     * params formal parameters.
     *
     * @param typeName the class that contains the method
     * @param methodName the name of the method
     * @param params the number of formal parameters
     * @param env the processing environment
     * @return the ExecutableElements for all matching methods
     */
    public static List<ExecutableElement> getMethods(
            @FullyQualifiedName String typeName,
            String methodName,
            int params,
            ProcessingEnvironment env) {
        List<ExecutableElement> methods = new ArrayList<>(1);
        TypeElement typeElt = env.getElementUtils().getTypeElement(typeName);
        if (typeElt == null) {
            throw new UserError("Configuration problem! Could not load type: " + typeName);
        }
        for (ExecutableElement exec : ElementFilter.methodsIn(typeElt.getEnclosedElements())) {
            if (exec.getSimpleName().contentEquals(methodName)
                    && exec.getParameters().size() == params) {
                methods.add(exec);
            }
        }
        return methods;
    }

    /**
     * Returns the ExecutableElement for a method declaration. Errs if there is no matching method.
     *
     * @param typeName the class that contains the method
     * @param methodName the name of the method
     * @param env the processing environment
     * @param paramTypes the method's formal parameter types
     * @return the ExecutableElement for the specified method
     */
    public static ExecutableElement getMethod(
            @FullyQualifiedName String typeName,
            String methodName,
            ProcessingEnvironment env,
            String... paramTypes) {
        TypeElement typeElt = env.getElementUtils().getTypeElement(typeName);
        for (ExecutableElement exec : ElementFilter.methodsIn(typeElt.getEnclosedElements())) {
            if (exec.getSimpleName().contentEquals(methodName)
                    && exec.getParameters().size() == paramTypes.length) {
                boolean typesMatch = true;
                List<? extends VariableElement> params = exec.getParameters();
                for (int i = 0; i < paramTypes.length; i++) {
                    VariableElement ve = params.get(i);
                    TypeMirror tm = TypeAnnotationUtils.unannotatedType(ve.asType());
                    if (!tm.toString().equals(paramTypes[i])) {
                        typesMatch = false;
                        break;
                    }
                }
                if (typesMatch) {
                    return exec;
                }
            }
        }
        throw new BugInCF(
                "TreeUtils.getMethod: found no match for "
                        + typeName
                        + "."
                        + methodName
                        + "("
                        + Arrays.toString(paramTypes)
                        + ")");
    }

    /**
     * Determine whether the given expression is either "this" or an outer "C.this".
     *
     * <p>TODO: Should this also handle "super"?
     */
    public static boolean isExplicitThisDereference(ExpressionTree tree) {
        if (tree.getKind() == Tree.Kind.IDENTIFIER
                && ((IdentifierTree) tree).getName().contentEquals("this")) {
            // Explicit this reference "this"
            return true;
        }

        if (tree.getKind() != Tree.Kind.MEMBER_SELECT) {
            return false;
        }

        MemberSelectTree memSelTree = (MemberSelectTree) tree;
        if (memSelTree.getIdentifier().contentEquals("this")) {
            // Outer this reference "C.this"
            return true;
        }
        return false;
    }

    /**
     * Determine whether {@code tree} is a class literal, such as.
     *
     * <pre>
     *   <em>Object</em> . <em>class</em>
     * </pre>
     *
     * @return true iff if tree is a class literal
     */
    public static boolean isClassLiteral(Tree tree) {
        if (tree.getKind() != Tree.Kind.MEMBER_SELECT) {
            return false;
        }
        return "class".equals(((MemberSelectTree) tree).getIdentifier().toString());
    }

    /**
     * Determine whether {@code tree} is a field access expressions, such as.
     *
     * <pre>
     *   <em>f</em>
     *   <em>obj</em> . <em>f</em>
     * </pre>
     *
     * @return true iff if tree is a field access expression (implicit or explicit)
     */
    public static boolean isFieldAccess(Tree tree) {
        if (tree.getKind() == Tree.Kind.MEMBER_SELECT) {
            // explicit field access
            MemberSelectTree memberSelect = (MemberSelectTree) tree;
            assert isUseOfElement(memberSelect) : "@AssumeAssertion(nullness): tree kind";
            Element el = TreeUtils.elementFromUse(memberSelect);
            return el.getKind().isField();
        } else if (tree.getKind() == Tree.Kind.IDENTIFIER) {
            // implicit field access
            IdentifierTree ident = (IdentifierTree) tree;
            assert isUseOfElement(ident) : "@AssumeAssertion(nullness): tree kind";
            Element el = TreeUtils.elementFromUse(ident);
            return el.getKind().isField()
                    && !ident.getName().contentEquals("this")
                    && !ident.getName().contentEquals("super");
        }
        return false;
    }

    /**
     * Compute the name of the field that the field access {@code tree} accesses. Requires {@code
     * tree} to be a field access, as determined by {@code isFieldAccess}.
     *
     * @param tree a field access tree
     * @return the name of the field accessed by {@code tree}
     */
    public static String getFieldName(Tree tree) {
        assert isFieldAccess(tree);
        if (tree.getKind() == Tree.Kind.MEMBER_SELECT) {
            MemberSelectTree mtree = (MemberSelectTree) tree;
            return mtree.getIdentifier().toString();
        } else {
            IdentifierTree itree = (IdentifierTree) tree;
            return itree.getName().toString();
        }
    }

    /**
     * Determine whether {@code tree} refers to a method element, such as.
     *
     * <pre>
     *   <em>m</em>(...)
     *   <em>obj</em> . <em>m</em>(...)
     * </pre>
     *
     * @return true iff if tree is a method access expression (implicit or explicit)
     */
    public static boolean isMethodAccess(Tree tree) {
        if (tree.getKind() == Tree.Kind.MEMBER_SELECT) {
            // explicit method access
            MemberSelectTree memberSelect = (MemberSelectTree) tree;
            assert isUseOfElement(memberSelect) : "@AssumeAssertion(nullness): tree kind";
            Element el = TreeUtils.elementFromUse(memberSelect);
            return el.getKind() == ElementKind.METHOD || el.getKind() == ElementKind.CONSTRUCTOR;
        } else if (tree.getKind() == Tree.Kind.IDENTIFIER) {
            // implicit method access
            IdentifierTree ident = (IdentifierTree) tree;
            // The field "super" and "this" are also legal methods
            if (ident.getName().contentEquals("super") || ident.getName().contentEquals("this")) {
                return true;
            }
            assert isUseOfElement(ident) : "@AssumeAssertion(nullness): tree kind";
            Element el = TreeUtils.elementFromUse(ident);
            return el.getKind() == ElementKind.METHOD || el.getKind() == ElementKind.CONSTRUCTOR;
        }
        return false;
    }

    /**
     * Compute the name of the method that the method access {@code tree} accesses. Requires {@code
     * tree} to be a method access, as determined by {@code isMethodAccess}.
     *
     * @param tree a method access tree
     * @return the name of the method accessed by {@code tree}
     */
    public static String getMethodName(Tree tree) {
        assert isMethodAccess(tree);
        if (tree.getKind() == Tree.Kind.MEMBER_SELECT) {
            MemberSelectTree mtree = (MemberSelectTree) tree;
            return mtree.getIdentifier().toString();
        } else {
            IdentifierTree itree = (IdentifierTree) tree;
            return itree.getName().toString();
        }
    }

    /**
     * Return {@code true} if and only if {@code tree} can have a type annotation.
     *
     * @return {@code true} if and only if {@code tree} can have a type annotation
     */
    // TODO: is this implementation precise enough? E.g. does a .class literal work correctly?
    public static boolean canHaveTypeAnnotation(Tree tree) {
        return ((JCTree) tree).type != null;
    }

    /**
     * Returns true if and only if the given {@code tree} represents a field access of the given
     * {@link VariableElement}.
     */
    public static boolean isSpecificFieldAccess(Tree tree, VariableElement var) {
        if (tree instanceof MemberSelectTree) {
            MemberSelectTree memSel = (MemberSelectTree) tree;
            assert isUseOfElement(memSel) : "@AssumeAssertion(nullness): tree kind";
            Element field = TreeUtils.elementFromUse(memSel);
            return field.equals(var);
        } else if (tree instanceof IdentifierTree) {
            IdentifierTree idTree = (IdentifierTree) tree;
            assert isUseOfElement(idTree) : "@AssumeAssertion(nullness): tree kind";
            Element field = TreeUtils.elementFromUse(idTree);
            return field.equals(var);
        } else {
            return false;
        }
    }

    /**
     * Returns the VariableElement for a field declaration.
     *
     * @param typeName the class where the field is declared
     * @param fieldName the name of the field
     * @param env the processing environment
     * @return the VariableElement for typeName.fieldName
     */
    public static VariableElement getField(
            @FullyQualifiedName String typeName, String fieldName, ProcessingEnvironment env) {
        TypeElement mapElt = env.getElementUtils().getTypeElement(typeName);
        for (VariableElement var : ElementFilter.fieldsIn(mapElt.getEnclosedElements())) {
            if (var.getSimpleName().contentEquals(fieldName)) {
                return var;
            }
        }
        throw new BugInCF("TreeUtils.getField: shouldn't be here");
    }

    /**
     * Determine whether the given tree represents an ExpressionTree.
     *
     * @param tree the Tree to test
     * @return whether the tree is an ExpressionTree
     */
    public static boolean isExpressionTree(Tree tree) {
        return tree instanceof ExpressionTree;
    }

    /**
     * Returns true if this is a super call to the {@link Enum} constructor.
     *
     * @param node the method invocation to check
     * @return true if this is a super call to the {@link Enum} constructor
     */
    public static boolean isEnumSuper(MethodInvocationTree node) {
        ExecutableElement ex = TreeUtils.elementFromUse(node);
        assert ex != null : "@AssumeAssertion(nullness): tree kind";
        Name name = ElementUtils.getQualifiedClassName(ex);
        assert name != null : "@AssumeAssertion(nullness): assumption";
        boolean correctClass = "java.lang.Enum".contentEquals(name);
        boolean correctMethod = "<init>".contentEquals(ex.getSimpleName());
        return correctClass && correctMethod;
    }

    /**
     * Determine whether the given tree represents a declaration of a type (including type
     * parameters).
     *
     * @param node the Tree to test
     * @return true if the tree is a type declaration
     */
    public static boolean isTypeDeclaration(Tree node) {
        return isClassTree(node) || node.getKind() == Tree.Kind.TYPE_PARAMETER;
    }

    /**
     * Returns whether or not tree is an access of array length.
     *
     * @param tree tree to check
     * @return true if tree is an access of array length
     */
    public static boolean isArrayLengthAccess(Tree tree) {
        if (tree.getKind() == Kind.MEMBER_SELECT
                && isFieldAccess(tree)
                && getFieldName(tree).equals("length")) {
            ExpressionTree expressionTree = ((MemberSelectTree) tree).getExpression();
            if (TreeUtils.typeOf(expressionTree).getKind() == TypeKind.ARRAY) {
                return true;
            }
        }
        return false;
    }

    /**
     * Determines whether or not the node referred to by the given {@link Tree} is an anonymous
     * constructor (the constructor for an anonymous class.
     *
     * @param method the {@link Tree} for a node that may be an anonymous constructor
     * @return true if the given path points to an anonymous constructor, false if it does not
     */
    public static boolean isAnonymousConstructor(final MethodTree method) {
        @Nullable Element e = elementFromTree(method);
        if (!(e instanceof Symbol)) {
            return false;
        }

        if ((((@NonNull Symbol) e).flags() & Flags.ANONCONSTR) != 0) {
            return true;
        }

        return false;
    }

    /**
     * Converts the given AnnotationTrees to AnnotationMirrors.
     *
     * @param annoTreess list of annotation trees to convert to annotation mirrors
     * @return list of annotation mirrors that represent the given annotation trees
     */
    public static List<AnnotationMirror> annotationsFromTypeAnnotationTrees(
            List<? extends AnnotationTree> annoTreess) {
        List<AnnotationMirror> annotations = new ArrayList<>(annoTreess.size());
        for (AnnotationTree anno : annoTreess) {
            annotations.add(TreeUtils.annotationFromAnnotationTree(anno));
        }
        return annotations;
    }

    /**
     * Converts the given AnnotationTree to an AnnotationMirror.
     *
     * @param tree annotation tree to convert to an annotation mirror
     * @return annotation mirror that represent the given annotation tree
     */
    public static AnnotationMirror annotationFromAnnotationTree(AnnotationTree tree) {
        return ((JCAnnotation) tree).attribute;
    }

    /**
     * Converts the given AnnotatedTypeTree to a list of AnnotationMirrors.
     *
     * @param tree annotated type tree to convert
     * @return list of AnnotationMirrors from the tree
     */
    public static List<? extends AnnotationMirror> annotationsFromTree(AnnotatedTypeTree tree) {
        return annotationsFromTypeAnnotationTrees(((JCAnnotatedType) tree).annotations);
    }

    /**
     * Converts the given TypeParameterTree to a list of AnnotationMirrors.
     *
     * @param tree type parameter tree to convert
     * @return list of AnnotationMirrors from the tree
     */
    public static List<? extends AnnotationMirror> annotationsFromTree(TypeParameterTree tree) {
        return annotationsFromTypeAnnotationTrees(((JCTypeParameter) tree).annotations);
    }

    /**
     * Converts the given NewArrayTree to a list of AnnotationMirrors.
     *
     * @param tree new array tree
     * @return list of AnnotationMirrors from the tree
     */
    public static List<? extends AnnotationMirror> annotationsFromArrayCreation(
            NewArrayTree tree, int level) {

        assert tree instanceof JCNewArray;
        final JCNewArray newArray = ((JCNewArray) tree);

        if (level == -1) {
            return annotationsFromTypeAnnotationTrees(newArray.annotations);
        }

        if (newArray.dimAnnotations.length() > 0
                && (level >= 0)
                && (level < newArray.dimAnnotations.size())) {
            return annotationsFromTypeAnnotationTrees(newArray.dimAnnotations.get(level));
        }

        return Collections.emptyList();
    }

    /**
     * Returns true if the tree is the declaration or use of a local variable.
     *
     * @return true if the tree is the declaration or use of a local variable
     */
    public static boolean isLocalVariable(Tree tree) {
        if (tree.getKind() == Kind.VARIABLE) {
            return elementFromDeclaration((VariableTree) tree).getKind()
                    == ElementKind.LOCAL_VARIABLE;
        } else if (tree.getKind() == Kind.IDENTIFIER) {
            ExpressionTree etree = (ExpressionTree) tree;
            assert isUseOfElement(etree) : "@AssumeAssertion(nullness): tree kind";
            return elementFromUse(etree).getKind() == ElementKind.LOCAL_VARIABLE;
        }
        return false;
    }

    /**
     * Returns the type as a TypeMirror of {@code tree}. To obtain {@code tree}'s
     * AnnotatedTypeMirror, call {@code AnnotatedTypeFactory.getAnnotatedType()}.
     *
     * @return the type as a TypeMirror of {@code tree}
     */
    public static TypeMirror typeOf(Tree tree) {
        return ((JCTree) tree).type;
    }

    /**
     * The type of the lambda or method reference tree is a functional interface type. This method
     * returns the single abstract method declared by that functional interface. (The type of this
     * method is referred to as the function type.)
     *
     * @param tree lambda or member reference tree
     * @param env ProcessingEnvironment
     * @return the single abstract method declared by the type of the tree
     */
    public static Symbol findFunction(Tree tree, ProcessingEnvironment env) {
        Context ctx = ((JavacProcessingEnvironment) env).getContext();
        Types javacTypes = Types.instance(ctx);
        return javacTypes.findDescriptorSymbol(((Type) typeOf(tree)).asElement());
    }

    /**
     * Returns true if {@code tree} is an implicitly typed lambda.
     *
     * <p>A lambda expression whose formal type parameters have inferred types is an implicitly
     * typed lambda. (See JLS 15.27.1)
     *
     * @param tree any kind of tree
     * @return true iff {@code tree} is an implicitly typed lambda
     */
    public static boolean isImplicitlyTypedLambda(Tree tree) {
        return tree.getKind() == Kind.LAMBDA_EXPRESSION
                && ((JCLambda) tree).paramKind == ParameterKind.IMPLICIT;
    }

    /**
     * Determine whether an expression {@link ExpressionTree} has the constant value true, according
     * to the compiler logic.
     *
     * @param node the expression to be checked
     * @return true if {@code node} has the constant value true
     */
    public static boolean isExprConstTrue(final ExpressionTree node) {
        assert node instanceof JCExpression;
        if (((JCExpression) node).type.isTrue()) {
            return true;
        }
        ExpressionTree tree = TreeUtils.withoutParens(node);
        if (tree instanceof JCTree.JCBinary) {
            JCBinary binTree = (JCBinary) tree;
            JCExpression ltree = binTree.lhs;
            JCExpression rtree = binTree.rhs;
            switch (binTree.getTag()) {
                case AND:
                    return isExprConstTrue(ltree) && isExprConstTrue(rtree);
                case OR:
                    return isExprConstTrue(ltree) || isExprConstTrue(rtree);
                default:
                    break;
            }
        }
        return false;
    }

    /**
     * Return toString(), but without line separators.
     *
     * @param tree a tree
     * @return a one-line string representation of the tree
     */
    public static String toStringOneLine(Tree tree) {
        return tree.toString().trim().replaceAll("\\s+", " ");
    }

    /**
     * Return either {@link #toStringOneLine} if it is no more than {@code length} characters, or
     * {@link #toStringOneLine} quoted and truncated.
     *
     * @param tree a tree
     * @param length the maximum length for the result; must be at least 6
     * @return a one-line string representation of the tree that is no longer than {@code length}
     *     characters long
     */
    public static String toStringTruncated(Tree tree, int length) {
        if (length < 6) {
            throw new IllegalArgumentException("bad length " + length);
        }
        String result = toStringOneLine(tree);
        if (result.length() > length) {
            // The quoting increases the likelihood that all delimiters are balanced in the result.
            // That makes it easier to manipulate the result (such as skipping over it) in an
            // editor.  The quoting also makes clear that the value is truncated.
            result = "\"" + result.substring(0, length - 5) + "...\"";
        }
        return result;
    }

    /**
     * Given a javac ExpressionTree representing a fully qualified name such as "java.lang.Object",
     * creates a String containing the name.
     *
     * @param nameExpr an ExpressionTree representing a fully qualified name
     * @return a String representation of the fully qualified name
     */
    public static String nameExpressionToString(ExpressionTree nameExpr) {
        TreeVisitor<String, Void> visitor =
                new SimpleTreeVisitor<String, Void>() {
                    @Override
                    public String visitIdentifier(IdentifierTree node, Void p) {
                        return node.toString();
                    }

                    @Override
                    public String visitMemberSelect(MemberSelectTree node, Void p) {
                        return node.getExpression().accept(this, null)
                                + "."
                                + node.getIdentifier().toString();
                    }
                };
        return nameExpr.accept(visitor, null);
    }

    /**
     * Returns true if the binary operator may do a widening primitive conversion. See <a
     * href="https://docs.oracle.com/javase/specs/jls/se11/html/jls-5.html">JLS chapter 5</a>.
     *
     * @param node a binary tree
     * @return true if the tree's operator does numeric promotion on its arguments
     */
    public static boolean isWideningBinary(BinaryTree node) {
        switch (node.getKind()) {
            case LEFT_SHIFT:
            case LEFT_SHIFT_ASSIGNMENT:
            case RIGHT_SHIFT:
            case RIGHT_SHIFT_ASSIGNMENT:
            case UNSIGNED_RIGHT_SHIFT:
            case UNSIGNED_RIGHT_SHIFT_ASSIGNMENT:
                // Strictly speaking,  these operators do unary promotion on each argument
                // separately.
                return true;

            case MULTIPLY:
            case MULTIPLY_ASSIGNMENT:
            case DIVIDE:
            case DIVIDE_ASSIGNMENT:
            case REMAINDER:
            case REMAINDER_ASSIGNMENT:
            case PLUS:
            case PLUS_ASSIGNMENT:
            case MINUS:
            case MINUS_ASSIGNMENT:

            case LESS_THAN:
            case LESS_THAN_EQUAL:
            case GREATER_THAN:
            case GREATER_THAN_EQUAL:
            case EQUAL_TO:
            case NOT_EQUAL_TO:

            case AND:
            case XOR:
            case OR:
                // These operators do binary promotion on the two arguments together.
                return true;

                // TODO: CONDITIONAL_EXPRESSION (?:) sometimes does numeric promotion.

            default:
                return false;
        }
    }

    /**
     * Returns the annotations explicitly written on the given type.
     *
     * @param annoTrees annotations written before a variable/method declaration; null if this type
     *     is not from such a location
     * @param typeTree the type whose annotations to return
     * @return the annotations explicitly written on the given type
     */
    public static List<? extends AnnotationTree> getExplicitAnnotationTrees(
            List<? extends AnnotationTree> annoTrees, Tree typeTree) {
        while (true) {
            switch (typeTree.getKind()) {
                case IDENTIFIER:
                case PRIMITIVE_TYPE:
                    if (annoTrees == null) {
                        return Collections.emptyList();
                    }
                    return annoTrees;
                case ANNOTATED_TYPE:
                    return ((AnnotatedTypeTree) typeTree).getAnnotations();
                case ARRAY_TYPE:
                case TYPE_PARAMETER:
                case UNBOUNDED_WILDCARD:
                case EXTENDS_WILDCARD:
                case SUPER_WILDCARD:
                    return Collections.emptyList();
                case MEMBER_SELECT:
                    if (annoTrees == null) {
                        return Collections.emptyList();
                    }
                    typeTree = ((MemberSelectTree) typeTree).getExpression();
                    break;
                case PARAMETERIZED_TYPE:
                    typeTree = ((ParameterizedTypeTree) typeTree).getType();
                    break;
                default:
                    throw new BugInCF(
                            "what typeTree? %s %s %s",
                            typeTree.getKind(), typeTree.getClass(), typeTree);
            }
        }
    }

    /**
     * Return a tree for the default value of the given type. The default value is 0, false, or
     * null.
     *
     * @param typeMirror a type
     * @param processingEnv the processing environment
     * @return a tree for {@code type}'s default value
     */
    public static LiteralTree getDefaultValueTree(
            TypeMirror typeMirror, ProcessingEnvironment processingEnv) {
        switch (typeMirror.getKind()) {
            case BYTE:
                return TreeUtils.createLiteral(TypeTag.BYTE, (byte) 0, typeMirror, processingEnv);
            case CHAR:
                return TreeUtils.createLiteral(TypeTag.CHAR, '\u0000', typeMirror, processingEnv);
            case SHORT:
                return TreeUtils.createLiteral(TypeTag.SHORT, (short) 0, typeMirror, processingEnv);
            case LONG:
                return TreeUtils.createLiteral(TypeTag.LONG, 0L, typeMirror, processingEnv);
            case FLOAT:
                return TreeUtils.createLiteral(TypeTag.FLOAT, 0.0f, typeMirror, processingEnv);
            case INT:
                return TreeUtils.createLiteral(TypeTag.INT, 0, typeMirror, processingEnv);
            case DOUBLE:
                return TreeUtils.createLiteral(TypeTag.DOUBLE, 0.0d, typeMirror, processingEnv);
            case BOOLEAN:
                return TreeUtils.createLiteral(TypeTag.BOOLEAN, false, typeMirror, processingEnv);
            default:
                return TreeUtils.createLiteral(TypeTag.BOT, null, typeMirror, processingEnv);
        }
    }

    /**
     * Creates a LiteralTree for the given value.
     *
     * @param typeTag the literal's type tag
     * @param value a wrapped primitive, null, or a String
     * @param typeMirror the typeMirror for the literal
     * @param processingEnv the processing environment
     * @return a LiteralTree for the given type tag and value
     */
    public static LiteralTree createLiteral(
            TypeTag typeTag,
            @Nullable Object value,
            TypeMirror typeMirror,
            ProcessingEnvironment processingEnv) {
        Context context = ((JavacProcessingEnvironment) processingEnv).getContext();
        TreeMaker maker = TreeMaker.instance(context);
        LiteralTree result = maker.Literal(typeTag, value);
        ((JCLiteral) result).type = (Type) typeMirror;
        return result;
    }

    /**
     * Returns true if the given tree evaluates to {@code null}.
     *
     * @param t a tree
     * @return true if the given tree evaluates to {@code null}
     */
    public static boolean isNullExpression(Tree t) {
        while (true) {
            switch (t.getKind()) {
                case PARENTHESIZED:
                    t = ((ParenthesizedTree) t).getExpression();
                    break;
                case TYPE_CAST:
                    t = ((TypeCastTree) t).getExpression();
                    break;
                case NULL_LITERAL:
                    return true;
                default:
                    return false;
            }
        }
    }
}<|MERGE_RESOLUTION|>--- conflicted
+++ resolved
@@ -186,188 +186,6 @@
     }
 
     /**
-<<<<<<< HEAD
-     * Gets the first (innermost) enclosing tree in path, of the specified kind.
-     *
-     * @param path the path defining the tree node
-     * @param kind the kind of the desired tree
-     * @return the enclosing tree of the given type as given by the path, {@code null} otherwise
-     */
-    public static @Nullable Tree enclosingOfKind(final TreePath path, final Tree.Kind kind) {
-        return enclosingOfKind(path, EnumSet.of(kind));
-    }
-
-    /**
-     * Gets the first (innermost) enclosing tree in path, with any one of the specified kinds.
-     *
-     * @param path the path defining the tree node
-     * @param kinds the set of kinds of the desired tree
-     * @return the enclosing tree of the given type as given by the path, {@code null} otherwise
-     */
-    public static @Nullable Tree enclosingOfKind(final TreePath path, final Set<Tree.Kind> kinds) {
-        TreePath p = path;
-
-        while (p != null) {
-            Tree leaf = p.getLeaf();
-            assert leaf != null; /*nninvariant*/
-            if (kinds.contains(leaf.getKind())) {
-                return leaf;
-            }
-            p = p.getParentPath();
-        }
-
-        return null;
-    }
-
-    /**
-     * Gets path to the first (innermost) enclosing class tree, where class is defined by the
-     * classTreeKinds method.
-     *
-     * @param path the path defining the tree node
-     * @return the path to the enclosing class tree, {@code null} otherwise
-     */
-    public static @Nullable TreePath pathTillClass(final TreePath path) {
-        return pathTillOfKind(path, classTreeKinds());
-    }
-
-    /**
-     * Gets path to the first (innermost) enclosing tree of the specified kind.
-     *
-     * @param path the path defining the tree node
-     * @param kind the kind of the desired tree
-     * @return the path to the enclosing tree of the given type, {@code null} otherwise
-     */
-    public static @Nullable TreePath pathTillOfKind(final TreePath path, final Tree.Kind kind) {
-        return pathTillOfKind(path, EnumSet.of(kind));
-    }
-
-    /**
-     * Gets path to the first (innermost) enclosing tree with any one of the specified kinds.
-     *
-     * @param path the path defining the tree node
-     * @param kinds the set of kinds of the desired tree
-     * @return the path to the enclosing tree of the given type, {@code null} otherwise
-     */
-    public static @Nullable TreePath pathTillOfKind(
-            final TreePath path, final Set<Tree.Kind> kinds) {
-        TreePath p = path;
-
-        while (p != null) {
-            Tree leaf = p.getLeaf();
-            assert leaf != null; /*nninvariant*/
-            if (kinds.contains(leaf.getKind())) {
-                return p;
-            }
-            p = p.getParentPath();
-        }
-
-        return null;
-    }
-
-    /**
-     * Gets the first (innermost) enclosing tree in path, of the specified class.
-     *
-     * @param <T> the type of {@code treeClass}
-     * @param path the path defining the tree node
-     * @param treeClass the class of the desired tree
-     * @return the enclosing tree of the given type as given by the path, {@code null} otherwise
-     */
-    public static <T extends Tree> @Nullable T enclosingOfClass(
-            final TreePath path, final Class<T> treeClass) {
-        TreePath p = path;
-
-        while (p != null) {
-            Tree leaf = p.getLeaf();
-            if (treeClass.isInstance(leaf)) {
-                return treeClass.cast(leaf);
-            }
-            p = p.getParentPath();
-        }
-
-        return null;
-    }
-
-    /**
-     * Gets the enclosing class of the tree node defined by the given {@link TreePath}. It returns a
-     * {@link Tree}, from which {@code checkers.types.AnnotatedTypeMirror} or {@link Element} can be
-     * obtained.
-     *
-     * @param path the path defining the tree node
-     * @return the enclosing class (or interface) as given by the path, or {@code null} if one does
-     *     not exist
-     */
-    public static @Nullable ClassTree enclosingClass(final TreePath path) {
-        return (ClassTree) enclosingOfKind(path, classTreeKinds());
-    }
-
-    /**
-     * Gets the enclosing variable of a tree node defined by the given {@link TreePath}.
-     *
-     * @param path the path defining the tree node
-     * @return the enclosing variable as given by the path, or {@code null} if one does not exist
-     */
-    public static @Nullable VariableTree enclosingVariable(final TreePath path) {
-        return (VariableTree) enclosingOfKind(path, Tree.Kind.VARIABLE);
-    }
-
-    /**
-     * Gets the enclosing method of the tree node defined by the given {@link TreePath}. It returns
-     * a {@link Tree}, from which an {@code checkers.types.AnnotatedTypeMirror} or {@link Element}
-     * can be obtained.
-     *
-     * @param path the path defining the tree node
-     * @return the enclosing method as given by the path, or {@code null} if one does not exist
-     */
-    public static @Nullable MethodTree enclosingMethod(final TreePath path) {
-        return (MethodTree) enclosingOfKind(path, Tree.Kind.METHOD);
-    }
-
-    /**
-     * Gets the enclosing method or lambda expression of the tree node defined by the given {@link
-     * TreePath}. It returns a {@link Tree}, from which an {@code
-     * checkers.types.AnnotatedTypeMirror} or {@link Element} can be obtained.
-     *
-     * @param path the path defining the tree node
-     * @return the enclosing method or lambda as given by the path, or {@code null} if one does not
-     *     exist
-     */
-    public static @Nullable Tree enclosingMethodOrLambda(final TreePath path) {
-        return enclosingOfKind(path, EnumSet.of(Tree.Kind.METHOD, Kind.LAMBDA_EXPRESSION));
-    }
-
-    /**
-     * Returns the top-level block that encloses the given path, or null if none does.
-     *
-     * @param path a path
-     * @return the top-level block that encloses the given path, or null if none does
-     */
-    public static @Nullable BlockTree enclosingTopLevelBlock(TreePath path) {
-        TreePath parpath = path.getParentPath();
-        while (parpath != null && !classTreeKinds.contains(parpath.getLeaf().getKind())) {
-            path = parpath;
-            parpath = parpath.getParentPath();
-        }
-        if (path.getLeaf().getKind() == Tree.Kind.BLOCK) {
-            return (BlockTree) path.getLeaf();
-        }
-        return null;
-    }
-
-    /**
-     * Returns true if the tree is in a constructor or an initializer block.
-     *
-     * @param path the path to test
-     * @return true if the path is in a constructor or an initializer block
-     */
-    public static boolean inConstructor(TreePath path) {
-        MethodTree method = enclosingMethod(path);
-        // If method is null, this is an initializer block.
-        return method == null || isConstructor(method);
-    }
-
-    /**
-=======
->>>>>>> 4505e7f2
      * If the given tree is a parenthesized tree, return the enclosed non-parenthesized tree.
      * Otherwise, return the same tree.
      *
@@ -385,96 +203,6 @@
     }
 
     /**
-<<<<<<< HEAD
-     * Gets the first (innermost) enclosing tree in path, that is not a parenthesis.
-     *
-     * @param path the path defining the tree node
-     * @return a pair of a non-parenthesis tree that contains the argument, and its child that is
-     *     the argument or is a parenthesized version of it
-     */
-    public static Pair<Tree, Tree> enclosingNonParen(final TreePath path) {
-        TreePath parentPath = path.getParentPath();
-        Tree enclosing = parentPath.getLeaf();
-        Tree enclosingChild = path.getLeaf();
-        while (enclosing.getKind() == Kind.PARENTHESIZED) {
-            parentPath = parentPath.getParentPath();
-            enclosingChild = enclosing;
-            enclosing = parentPath.getLeaf();
-        }
-        return Pair.of(enclosing, enclosingChild);
-    }
-
-    /**
-     * Returns the tree with the assignment context for the treePath leaf node. (Does not handle
-     * pseudo-assignment of an argument to a parameter or a receiver expression to a receiver.)
-     *
-     * <p>The assignment context for the {@code treePath} is the leaf of its parent, if the parent
-     * is one of the following trees:
-     *
-     * <ul>
-     *   <li>AssignmentTree
-     *   <li>CompoundAssignmentTree
-     *   <li>MethodInvocationTree
-     *   <li>NewArrayTree
-     *   <li>NewClassTree
-     *   <li>ReturnTree
-     *   <li>VariableTree
-     * </ul>
-     *
-     * If the parent is a ConditionalExpressionTree we need to distinguish two cases: If the leaf is
-     * either the then or else branch of the ConditionalExpressionTree, then recurse on the parent.
-     * If the leaf is the condition of the ConditionalExpressionTree, then return null to not
-     * consider this assignment context.
-     *
-     * <p>If the leaf is a ParenthesizedTree, then recurse on the parent.
-     *
-     * <p>Otherwise, null is returned.
-     *
-     * @param treePath a path
-     * @return the assignment context as described, {@code null} otherwise
-     */
-    public static @Nullable Tree getAssignmentContext(final TreePath treePath) {
-        TreePath parentPath = treePath.getParentPath();
-
-        if (parentPath == null) {
-            return null;
-        }
-
-        Tree parent = parentPath.getLeaf();
-        switch (parent.getKind()) {
-            case PARENTHESIZED:
-                return getAssignmentContext(parentPath);
-            case CONDITIONAL_EXPRESSION:
-                ConditionalExpressionTree cet = (ConditionalExpressionTree) parent;
-                @SuppressWarnings("interning:not.interned") // AST node comparison
-                boolean conditionIsLeaf = (cet.getCondition() == treePath.getLeaf());
-                if (conditionIsLeaf) {
-                    // The assignment context for the condition is simply boolean.
-                    // No point in going on.
-                    return null;
-                }
-                // Otherwise use the context of the ConditionalExpressionTree.
-                return getAssignmentContext(parentPath);
-            case ASSIGNMENT:
-            case METHOD_INVOCATION:
-            case NEW_ARRAY:
-            case NEW_CLASS:
-            case RETURN:
-            case VARIABLE:
-                return parent;
-            default:
-                // 11 Tree.Kinds are CompoundAssignmentTrees,
-                // so use instanceof rather than listing all 11.
-                if (parent instanceof CompoundAssignmentTree) {
-                    return parent;
-                }
-                return null;
-        }
-    }
-
-    /**
-=======
->>>>>>> 4505e7f2
      * Gets the {@link Element} for the given Tree API node. For an object instantiation returns the
      * value of the {@link JCNewClass#constructor} field. Note that this result might differ from
      * the result of {@link TreeUtils#constructor(NewClassTree)}.
