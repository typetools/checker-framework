package org.checkerframework.javacutil;

import com.sun.source.tree.AnnotatedTypeTree;
import com.sun.source.tree.AnnotationTree;
import com.sun.source.tree.ArrayAccessTree;
import com.sun.source.tree.AssignmentTree;
import com.sun.source.tree.BinaryTree;
import com.sun.source.tree.BlockTree;
import com.sun.source.tree.CaseTree;
import com.sun.source.tree.ClassTree;
import com.sun.source.tree.CompoundAssignmentTree;
import com.sun.source.tree.ExpressionStatementTree;
import com.sun.source.tree.ExpressionTree;
import com.sun.source.tree.IdentifierTree;
import com.sun.source.tree.InstanceOfTree;
import com.sun.source.tree.LambdaExpressionTree;
import com.sun.source.tree.LambdaExpressionTree.BodyKind;
import com.sun.source.tree.LiteralTree;
import com.sun.source.tree.MemberReferenceTree;
import com.sun.source.tree.MemberReferenceTree.ReferenceMode;
import com.sun.source.tree.MemberSelectTree;
import com.sun.source.tree.MethodInvocationTree;
import com.sun.source.tree.MethodTree;
import com.sun.source.tree.NewArrayTree;
import com.sun.source.tree.NewClassTree;
import com.sun.source.tree.ParameterizedTypeTree;
import com.sun.source.tree.ParenthesizedTree;
import com.sun.source.tree.PrimitiveTypeTree;
import com.sun.source.tree.ReturnTree;
import com.sun.source.tree.StatementTree;
import com.sun.source.tree.Tree;
import com.sun.source.tree.Tree.Kind;
import com.sun.source.tree.TreeVisitor;
import com.sun.source.tree.TypeCastTree;
import com.sun.source.tree.TypeParameterTree;
import com.sun.source.tree.UnionTypeTree;
import com.sun.source.tree.VariableTree;
import com.sun.source.util.SimpleTreeVisitor;
import com.sun.source.util.TreeScanner;
import com.sun.tools.javac.code.Flags;
import com.sun.tools.javac.code.Symbol;
import com.sun.tools.javac.code.Symbol.MethodSymbol;
import com.sun.tools.javac.code.Type;
import com.sun.tools.javac.code.TypeTag;
import com.sun.tools.javac.code.Types;
import com.sun.tools.javac.processing.JavacProcessingEnvironment;
import com.sun.tools.javac.tree.JCTree;
import com.sun.tools.javac.tree.JCTree.JCAnnotatedType;
import com.sun.tools.javac.tree.JCTree.JCAnnotation;
import com.sun.tools.javac.tree.JCTree.JCBinary;
import com.sun.tools.javac.tree.JCTree.JCExpression;
import com.sun.tools.javac.tree.JCTree.JCExpressionStatement;
import com.sun.tools.javac.tree.JCTree.JCLambda;
import com.sun.tools.javac.tree.JCTree.JCLambda.ParameterKind;
import com.sun.tools.javac.tree.JCTree.JCLiteral;
import com.sun.tools.javac.tree.JCTree.JCMemberReference;
import com.sun.tools.javac.tree.JCTree.JCMemberReference.OverloadKind;
import com.sun.tools.javac.tree.JCTree.JCMethodDecl;
import com.sun.tools.javac.tree.JCTree.JCMethodInvocation;
import com.sun.tools.javac.tree.JCTree.JCNewArray;
import com.sun.tools.javac.tree.JCTree.JCNewClass;
import com.sun.tools.javac.tree.JCTree.JCTypeParameter;
import com.sun.tools.javac.tree.TreeInfo;
import com.sun.tools.javac.tree.TreeMaker;
import com.sun.tools.javac.util.Context;
import java.lang.reflect.InvocationTargetException;
import java.lang.reflect.Method;
import java.util.ArrayList;
import java.util.Arrays;
import java.util.Collections;
import java.util.EnumSet;
import java.util.List;
import java.util.Set;
import java.util.StringJoiner;
import javax.annotation.processing.ProcessingEnvironment;
import javax.lang.model.element.AnnotationMirror;
import javax.lang.model.element.Element;
import javax.lang.model.element.ElementKind;
import javax.lang.model.element.ExecutableElement;
import javax.lang.model.element.Name;
import javax.lang.model.element.NestingKind;
import javax.lang.model.element.TypeElement;
import javax.lang.model.element.VariableElement;
import javax.lang.model.type.DeclaredType;
import javax.lang.model.type.ExecutableType;
import javax.lang.model.type.TypeKind;
import javax.lang.model.type.TypeMirror;
import javax.lang.model.util.ElementFilter;
import org.checkerframework.checker.interning.qual.PolyInterned;
import org.checkerframework.checker.nullness.qual.EnsuresNonNullIf;
import org.checkerframework.checker.nullness.qual.MonotonicNonNull;
import org.checkerframework.checker.nullness.qual.NonNull;
import org.checkerframework.checker.nullness.qual.Nullable;
import org.checkerframework.checker.signature.qual.FullyQualifiedName;
import org.checkerframework.dataflow.qual.Pure;
import org.plumelib.util.CollectionsPlume;
import org.plumelib.util.UniqueIdMap;

/**
 * Utility methods for analyzing a javac {@code Tree}.
 *
 * @see TreePathUtil
 */
public final class TreeUtils {

  // Class cannot be instantiated.
  private TreeUtils() {
    throw new AssertionError("Class TreeUtils cannot be instantiated.");
  }

  /** Unique IDs for trees. Used instead of hash codes, so output is deterministic. */
  public static final UniqueIdMap<Tree> treeUids = new UniqueIdMap<>();

  /** The value of Flags.GENERATED_MEMBER which does not exist in Java 9 or 11. */
  private static final long Flags_GENERATED_MEMBER = 16777216;

  /** The value of Flags.RECORD which does not exist in Java 9 or 11. */
  private static final long Flags_RECORD = 2305843009213693952L;

  /** The value of Flags.COMPACT_RECORD_CONSTRUCTOR which does not exist in Java 9 or 11. */
  static final long Flags_COMPACT_RECORD_CONSTRUCTOR = 1L << 51;

  // These variables cannot be final because they might be overwritten in the static block
  // immediately below.
  /** The {@code CaseTree.getKind()} method. Null on JDK 11 and lower. */
  private static @Nullable Method caseGetCaseKind = null;
  /** The {@code CaseTree.CaseKind.RULE} enum value. Null on JDK 11 and lower. */
  private static @Nullable Enum<?> caseKindRule = null;
  /** The {@code CaseTree.getExpressions()} method. Null on JDK 11 and lower. */
  private static @Nullable Method caseGetExpressions = null;
  /** The {@code CaseTree.getBody()} method. Null on JDK 11 and lower. */
  private static @MonotonicNonNull Method caseGetBody = null;
  /** The {@code BindingPatternTree.getVariable()} method. Null on JDK 11 and lower. */
  private static @MonotonicNonNull Method bindingPatternGetVariable = null;
  /** The {@code InstanceOfTree.getPattern()} method. Null on JDK 11 and lower. */
  private static @MonotonicNonNull Method instanceOfGetPattern = null;
  /** The {@code SwitchExpressionTree.getExpression()} method. Null on JDK 11 and lower. */
  private static @MonotonicNonNull Method switchExpressionGetExpression = null;
  /** The {@code SwitchExpressionTree.getCases()} method. Null on JDK 11 and lower. */
  private static @MonotonicNonNull Method switchExpressionGetCases = null;
  /** The {@code YieldTree.getValue()} method. Null on JDK 11 and lower. */
  private static @MonotonicNonNull Method yieldGetValue = null;

  /** Tree kinds that represent a binary comparison. */
  private static final Set<Tree.Kind> BINARY_COMPARISON_TREE_KINDS =
      EnumSet.of(
          Tree.Kind.EQUAL_TO,
          Tree.Kind.NOT_EQUAL_TO,
          Tree.Kind.LESS_THAN,
          Tree.Kind.GREATER_THAN,
          Tree.Kind.LESS_THAN_EQUAL,
          Tree.Kind.GREATER_THAN_EQUAL);

  static {
    if (SystemUtil.jreVersion >= 12) {
      try {
        caseGetCaseKind = CaseTree.class.getDeclaredMethod("getCaseKind");
        for (Class<?> nested : CaseTree.class.getDeclaredClasses()) {
          if (nested.isEnum() && nested.getSimpleName().equals("CaseKind")) {
            @SuppressWarnings({
              "nullness:assignment",
              "mustcall:assignment"
            }) // capture problem; fix later
            Object @NonNull [] enumConstants = nested.getEnumConstants();
            for (Object enumConstant : enumConstants) {
              if (enumConstant.toString().equals("RULE")) {
                caseKindRule = (Enum<?>) enumConstant;
                break;
              }
            }
          }
        }
        assert caseKindRule != null;
        caseGetExpressions = CaseTree.class.getDeclaredMethod("getExpressions");
        caseGetBody = CaseTree.class.getDeclaredMethod("getBody");
        Class<?> bindingPatternClass = Class.forName("com.sun.source.tree.BindingPatternTree");
        bindingPatternGetVariable = bindingPatternClass.getMethod("getVariable");
        instanceOfGetPattern = InstanceOfTree.class.getMethod("getPattern");
        Class<?> switchExpressionClass = Class.forName("com.sun.source.tree.SwitchExpressionTree");
        switchExpressionGetExpression = switchExpressionClass.getMethod("getExpression");
        switchExpressionGetCases = switchExpressionClass.getMethod("getCases");
        Class<?> yieldTreeClass = Class.forName("com.sun.source.tree.YieldTree");
        yieldGetValue = yieldTreeClass.getMethod("getValue");
      } catch (ClassNotFoundException | NoSuchMethodException e) {
        throw new BugInCF("JDK 12+ reflection problem", e);
      }
    }
  }

  /**
   * Checks if the provided method is a constructor method or no.
   *
   * @param tree a tree defining the method
   * @return true iff tree describes a constructor
   */
  public static boolean isConstructor(final MethodTree tree) {
    return tree.getName().contentEquals("<init>");
  }

  /**
   * Checks if the method invocation is a call to super.
   *
   * @param tree a tree defining a method invocation
   * @return true iff tree describes a call to super
   */
  public static boolean isSuperConstructorCall(MethodInvocationTree tree) {
    return isNamedMethodCall("super", tree);
  }

  /**
   * Checks if the method invocation is a call to "this".
   *
   * @param tree a tree defining a method invocation
   * @return true iff tree describes a call to this
   */
  public static boolean isThisConstructorCall(MethodInvocationTree tree) {
    return isNamedMethodCall("this", tree);
  }

  /**
   * Checks if the method call is a call to the given method name.
   *
   * @param name a method name
   * @param tree a tree defining a method invocation
   * @return true iff tree is a call to the given method
   */
  private static boolean isNamedMethodCall(String name, MethodInvocationTree tree) {
    return getMethodName(tree.getMethodSelect()).contentEquals(name);
  }

  /**
   * Returns true if the tree is a tree that 'looks like' either an access of a field or an
   * invocation of a method that are owned by the same accessing instance.
   *
   * <p>It would only return true if the access tree is of the form:
   *
   * <pre>
   *   field
   *   this.field
   *
   *   method()
   *   this.method()
   * </pre>
   *
   * It does not perform any semantical check to differentiate between fields and local variables;
   * local methods or imported static methods.
   *
   * @param tree expression tree representing an access to object member
   * @return {@code true} iff the member is a member of {@code this} instance
   */
  public static boolean isSelfAccess(final ExpressionTree tree) {
    ExpressionTree tr = TreeUtils.withoutParens(tree);
    // If method invocation check the method select
    if (tr.getKind() == Tree.Kind.ARRAY_ACCESS) {
      return false;
    }

    if (tree.getKind() == Tree.Kind.METHOD_INVOCATION) {
      tr = ((MethodInvocationTree) tree).getMethodSelect();
    }
    tr = TreeUtils.withoutParens(tr);
    if (tr.getKind() == Tree.Kind.TYPE_CAST) {
      tr = ((TypeCastTree) tr).getExpression();
    }
    tr = TreeUtils.withoutParens(tr);

    if (tr.getKind() == Tree.Kind.IDENTIFIER) {
      return true;
    }

    if (tr.getKind() == Tree.Kind.MEMBER_SELECT) {
      tr = ((MemberSelectTree) tr).getExpression();
      if (tr.getKind() == Tree.Kind.IDENTIFIER) {
        Name ident = ((IdentifierTree) tr).getName();
        return ident.contentEquals("this") || ident.contentEquals("super");
      }
    }

    return false;
  }

  /**
   * If the given tree is a parenthesized tree, return the enclosed non-parenthesized tree.
   * Otherwise, return the same tree.
   *
   * @param tree an expression tree
   * @return the outermost non-parenthesized tree enclosed by the given tree
   */
  @SuppressWarnings("interning:return") // polymorphism implementation
  public static @PolyInterned ExpressionTree withoutParens(
      final @PolyInterned ExpressionTree tree) {
    ExpressionTree t = tree;
    while (t.getKind() == Tree.Kind.PARENTHESIZED) {
      t = ((ParenthesizedTree) t).getExpression();
    }
    return t;
  }

  /**
   * If the given tree is a parenthesized tree or cast tree, return the enclosed non-parenthesized,
   * non-cast tree. Otherwise, return the same tree.
   *
   * @param tree an expression tree
   * @return the outermost non-parenthesized non-cast tree enclosed by the given tree
   */
  @SuppressWarnings("interning:return") // polymorphism implementation
  public static @PolyInterned ExpressionTree withoutParensOrCasts(
      final @PolyInterned ExpressionTree tree) {
    ExpressionTree t = withoutParens(tree);
    while (t.getKind() == Tree.Kind.TYPE_CAST) {
      t = withoutParens(((TypeCastTree) t).getExpression());
    }
    return t;
  }

  // Obtaining Elements from Trees.
  // There are three sets of methods:
  //  * use elementFromDeclaration whenever the tree is a declaration
  //  * use elementFromUse when the tree is a use
  //  * use elementFromTree in other cases; note that it may return null
  // This section of the file groups methods by their receiver type; that is, it puts all
  // `elementFrom*(FooTree)` methods together.

  // TODO: Document when this may return null.
  /**
   * Returns the type element corresponding to the given class declaration.
   *
   * @param tree class declaration
   * @return the element for the given class
   */
  public static @Nullable TypeElement elementFromDeclaration(ClassTree tree) {
    TypeElement result = (TypeElement) TreeInfo.symbolFor((JCTree) tree);
    return result;
  }

  /**
   * Returns the type element corresponding to the given class declaration.
   *
   * <p>The TypeElement may be null for an anonymous class.
   *
   * @param tree the {@link Tree} node to get the symbol for
   * @return the {@link Symbol} for the given tree, or null if one could not be found
   * @deprecated use elementFromDeclaration
   */
  @Deprecated // not for removal; retain to prevent calls to this overload
  @Pure
  public static @Nullable TypeElement elementFromTree(ClassTree tree) {
    return elementFromDeclaration(tree);
  }

  /**
   * Returns the type element corresponding to the given class declaration.
   *
   * @param tree the {@link Tree} node to get the symbol for
   * @return the {@link Symbol} for the given tree, or null if one could not be found
   * @deprecated use elementFromDeclaration
   */
  @Deprecated // not for removal; retain to prevent calls to this overload
  @Pure
  public static @Nullable TypeElement elementFromUse(ClassTree tree) {
    return elementFromDeclaration(tree);
  }

  /**
   * Returns the element corresponding to the given tree.
   *
   * @param tree the tree corresponding to a use of an element
   * @return the element for the corresponding declaration, {@code null} otherwise
   * @deprecated use elementFromUse or elementFromTree
   */
  @Pure
  @Deprecated // not for removal; retain to prevent calls to this overload
  public static @Nullable Element elementFromDeclaration(ExpressionTree tree) {
    return TreeUtils.elementFromUse(tree);
  }

  /**
   * Returns the element corresponding to the given tree.
   *
   * @param tree the tree corresponding to a use of an element
   * @return the element for the corresponding declaration, {@code null} otherwise
   */
  @Pure
  public static @Nullable Element elementFromTree(ExpressionTree tree) {
    return TreeUtils.elementFromTree((Tree) tree);
  }

  /**
   * Gets the element for the declaration corresponding to this use of an element. To get the
   * element for a declaration, use {@link #elementFromDeclaration(ClassTree)}, {@link
   * #elementFromDeclaration(MethodTree)}, or {@link #elementFromDeclaration(VariableTree)} instead.
   *
   * <p>This method is just a wrapper around {@link TreeUtils#elementFromTree(Tree)}, but this class
   * might be the first place someone looks for this functionality.
   *
   * @param tree the tree, which must be a use of an element
   * @return the element for the corresponding declaration, {@code null} otherwise
   */
  @Pure
  public static Element elementFromUse(ExpressionTree tree) {
    Element result = TreeUtils.elementFromTree(tree);
    if (result == null) {
      throw new BugInCF(
          "argument to elementFromUse() has no element: %s [%s]", tree, tree.getClass());
    }
    return result;
  }

  /**
   * Returns the VariableElement corresponding to the given use.
   *
   * @param tree the tree corresponding to a use of a VariableElement
   * @return the element for the corresponding declaration, {@code null} otherwise
   */
  @Pure
  public static VariableElement variableElementFromUse(ExpressionTree tree) {
    VariableElement result = TreeUtils.variableElementFromTree(tree);
    if (result == null) {
      throw new BugInCF("null element for %s [%s]", tree, tree.getClass());
    }
    return result;
  }

  /**
   * Returns the element for the given expression.
   *
   * @param tree the {@link Tree} node to get the symbol for
   * @return the element for the given tree, or null if one could not be found
   * @deprecated use elementFromUse
   */
  @Deprecated // not for removal; retain to prevent calls to this overload
  @Pure
  public static Element elementFromDeclaration(MemberSelectTree tree) {
    return TreeUtils.elementFromUse(tree);
  }

  /**
   * Returns the element for the given expression.
   *
   * @param tree the {@link Tree} node to get the symbol for
   * @return the element for the given tree, or null if one could not be found
   * @deprecated use elementFromUse
   */
  @Deprecated // not for removal; retain to prevent calls to this overload
  @Pure
  public static Element elementFromTree(MemberSelectTree tree) {
    return TreeUtils.elementFromUse(tree);
  }

  /**
   * Returns the element for the given expression.
   *
   * @param tree a method call
   * @return the element for the called method
   */
  @Pure
  public static Element elementFromUse(MemberSelectTree tree) {
    Element result = TreeInfo.symbolFor((JCTree) tree);
    if (result == null) {
      throw new BugInCF("tree = " + tree);
    }
    return result;
  }

  /**
   * Returns the ExecutableElement for the called method.
   *
   * @param tree the {@link Tree} node to get the symbol for
   * @return the Element for the given tree, or null if one could not be found
   * @deprecated use elementFromUse
   */
  @Deprecated // not for removal; retain to prevent calls to this overload
  @Pure
  public static ExecutableElement elementFromDeclaration(MethodInvocationTree tree) {
    return TreeUtils.elementFromUse(tree);
  }

  /**
   * Returns the ExecutableElement for the called method.
   *
   * @param tree the {@link Tree} node to get the symbol for
   * @return the Element for the given tree, or null if one could not be found
   * @deprecated use elementFromUse
   */
  @Deprecated // not for removal; retain to prevent calls to this overload
  @Pure
  public static ExecutableElement elementFromTree(MethodInvocationTree tree) {
    return TreeUtils.elementFromUse(tree);
  }

  /**
   * Returns the ExecutableElement for the called method.
   *
   * @param tree a method call
   * @return the ExecutableElement for the called method
   */
  @Pure
  public static ExecutableElement elementFromUse(MethodInvocationTree tree) {
    Element result = TreeInfo.symbolFor((JCTree) tree);
    if (result == null) {
      throw new BugInCF("tree = %s [%s]", tree, tree.getClass());
    }
    if (!(result instanceof ExecutableElement)) {
      throw new BugInCF(
          "Method elements should be ExecutableElement. Found: %s [%s]", result, result.getClass());
    }
    return (ExecutableElement) result;
  }

  /**
   * Returns the ExecutableElement for the given method declaration.
   *
   * <p>The result can be null, when {@code tree} is a method in an anonymous class.
   *
   * @param tree a method declaration
   * @return the element for the given method, or null (e.g. for a method in an anonymous class)
   */
  public static @Nullable ExecutableElement elementFromDeclaration(MethodTree tree) {
    ExecutableElement elt = (ExecutableElement) TreeInfo.symbolFor((JCTree) tree);
    return elt;
  }

  /**
   * Returns the ExecutableElement for the given method declaration.
   *
   * @param tree the {@link Tree} node to get the symbol for
   * @return the Element for the given tree, or null if one could not be found
   * @deprecated use elementFromDeclaration
   */
  @Deprecated // not for removal; retain to prevent calls to this overload
  @Pure
  public static @Nullable ExecutableElement elementFromTree(MethodTree tree) {
    return elementFromDeclaration(tree);
  }

  /**
   * Returns the ExecutableElement for the given method declaration.
   *
   * @param tree the {@link Tree} node to get the symbol for
   * @return the Element for the given tree, or null if one could not be found
   * @deprecated use elementFromDeclaration
   */
  @Deprecated // not for removal; retain to prevent calls to this overload
  @Pure
  public static @Nullable ExecutableElement elementFromUse(MethodTree tree) {
    return elementFromDeclaration(tree);
  }

  /**
   * Returns the ExecutableElement for the given constructor invocation.
   *
   * @param tree the {@link Tree} node to get the symbol for
   * @throws IllegalArgumentException if {@code tree} is null or is not a valid javac-internal tree
   *     (JCTree)
   * @return the {@link Symbol} for the given tree, or null if one could not be found
   * @deprecated use elementFromUse
   */
  @Deprecated // not for removal; retain to prevent calls to this overload
  @Pure
  public static ExecutableElement elementFromDeclaration(NewClassTree tree) {
    return TreeUtils.elementFromUse(tree);
  }

  /**
   * Gets the ExecutableElement for the called constructor, from a constructor invocation.
   *
   * @param tree the {@link Tree} node to get the symbol for
   * @throws IllegalArgumentException if {@code tree} is null or is not a valid javac-internal tree
   *     (JCTree)
   * @return the {@link Symbol} for the given tree, or null if one could not be found
   * @deprecated use elementFromUse
   */
  @Deprecated // not for removal; retain to prevent calls to this overload
  @Pure
  public static ExecutableElement elementFromTree(NewClassTree tree) {
    return TreeUtils.elementFromUse(tree);
  }

  /**
   * Gets the ExecutableElement for the called constructor, from a constructor invocation.
   *
   * @param tree a constructor invocation
   * @return the ExecutableElement for the called constructor
   * @see #constructor(NewClassTree)
   */
  @Pure
  public static ExecutableElement elementFromUse(NewClassTree tree) {
    Element result = TreeInfo.symbolFor((JCTree) tree);
    if (result == null) {
      throw new BugInCF("null element for %s", tree);
    }
    if (!(result instanceof ExecutableElement)) {
      throw new BugInCF(
          "Constructor elements should be ExecutableElement. Found: %s [%s]",
          result, result.getClass());
    }
    return (ExecutableElement) result;
  }

  /**
   * Returns the VariableElement corresponding to the given variable declaration.
   *
   * @param tree the variable
   * @return the element for the given variable
   */
  public static @Nullable VariableElement elementFromDeclaration(VariableTree tree) {
    VariableElement result = (VariableElement) TreeInfo.symbolFor((JCTree) tree);
    // `result` can be null, for example for this variable declaration:
    //   PureFunc f1 = TestPure1::myPureMethod;
    return result;
  }

  /**
   * Returns the VariableElement corresponding to the given variable declaration.
   *
   * @param tree the {@link Tree} node to get the symbol for
   * @return the Element for the given tree, or null if one could not be found
   * @deprecated use elementFromDeclaration
   */
  @Deprecated // not for removal; retain to prevent calls to this overload
  @Pure
  public static @Nullable VariableElement elementFromTree(VariableTree tree) {
    return elementFromDeclaration(tree);
  }

  /**
   * Returns the VariableElement corresponding to the given variable declaration.
   *
   * @param tree the {@link Tree} node to get the symbol for
   * @return the Element for the given tree, or null if one could not be found
   * @deprecated use elementFromDeclaration
   */
  @Deprecated // not for removal; retain to prevent calls to this overload
  @Pure
  public static @Nullable VariableElement elementFromUse(VariableTree tree) {
    return elementFromDeclaration(tree);
  }

  /**
   * Returns the {@link VariableElement} for the given Tree API node.
   *
   * @param tree the {@link Tree} node to get the symbol for
   * @throws IllegalArgumentException if {@code tree} is null or is not a valid javac-internal tree
   *     (JCTree)
   * @return the {@link Symbol} for the given tree
   */
  @Pure
  public static VariableElement variableElementFromTree(Tree tree) {
    VariableElement result = (VariableElement) TreeInfo.symbolFor((JCTree) tree);
    if (result == null) {
      throw new BugInCF("null element for %s [%s]", tree, tree.getClass());
    }
    return result;
  }

  /**
   * Returns the {@link Element} for the given Tree API node. For an object instantiation returns
   * the value of the {@link JCNewClass#constructor} field.
   *
   * <p>Use this only when you do not statically know whether the tree is a declaration or a use of
   * an element.
   *
   * @param tree the {@link Tree} node to get the symbol for
   * @throws IllegalArgumentException if {@code tree} is null or is not a valid javac-internal tree
   *     (JCTree)
   * @return the {@link Symbol} for the given tree, or null if one could not be found
   */
  @Pure
  public static @Nullable Element elementFromTree(Tree tree) {
    if (tree == null) {
      throw new BugInCF("TreeUtils.elementFromTree: tree is null");
    }

    if (!(tree instanceof JCTree)) {
      throw new BugInCF(
          "TreeUtils.elementFromTree: tree is not a valid Javac tree but a " + tree.getClass());
    }

    if (isExpressionTree(tree)) {
      tree = withoutParensOrCasts((ExpressionTree) tree);
    }

    switch (tree.getKind()) {
        // symbol() only works on MethodSelects, so we need to get it manually
        // for method invocations.
      case METHOD_INVOCATION:
        return TreeInfo.symbol(((JCMethodInvocation) tree).getMethodSelect());

      case ASSIGNMENT:
        return TreeInfo.symbol((JCTree) ((AssignmentTree) tree).getVariable());

      case ARRAY_ACCESS:
        return elementFromTree(((ArrayAccessTree) tree).getExpression());

      case NEW_CLASS:
        return ((JCNewClass) tree).constructor;

      case MEMBER_REFERENCE:
        // TreeInfo.symbol, which is used in the default case, didn't handle
        // member references until JDK8u20. So handle it here.
        ExecutableElement memberResult = (ExecutableElement) ((JCMemberReference) tree).sym;
        return memberResult;

      default:
        Element defaultResult;
        if (isTypeDeclaration(tree)
            || tree.getKind() == Tree.Kind.VARIABLE
            || tree.getKind() == Tree.Kind.METHOD) {
          defaultResult = TreeInfo.symbolFor((JCTree) tree);
        } else {
          defaultResult = TreeInfo.symbol((JCTree) tree);
        }
        return defaultResult;
    }
  }

  /**
   * Returns the constructor invoked by {@code newClassTree} unless {@code newClassTree} is creating
   * an anonymous class. In which case, the super constructor is returned.
   *
   * @param newClassTree the constructor invocation
   * @return the super constructor invoked in the body of the anonymous constructor; or {@link
   *     #constructor(NewClassTree)} if {@code newClassTree} is not creating an anonymous class
   */
  public static ExecutableElement getSuperConstructor(NewClassTree newClassTree) {
    if (newClassTree.getClassBody() == null) {
      return elementFromUse(newClassTree);
    }
    JCNewClass jcNewClass = (JCNewClass) newClassTree;
    // Anonymous constructor bodies, which are always synthetic, contain exactly one statement
    // in the form:
    //    super(arg1, ...)
    // or
    //    o.super(arg1, ...)
    //
    // which is a method invocation of the super constructor.

    // The method call is guaranteed to return nonnull.
    JCMethodDecl anonConstructor =
        (JCMethodDecl) TreeInfo.declarationFor(jcNewClass.constructor, jcNewClass);
    assert anonConstructor != null;
    assert anonConstructor.body.stats.size() == 1;
    JCExpressionStatement stmt = (JCExpressionStatement) anonConstructor.body.stats.head;
    JCMethodInvocation superInvok = (JCMethodInvocation) stmt.expr;
    return (ExecutableElement) TreeInfo.symbol(superInvok.meth);
  }

  /**
   * Determines the symbol for a constructor given an invocation via {@code new}.
   *
   * @see #elementFromUse(NewClassTree)
   * @param tree the constructor invocation
   * @return the {@link ExecutableElement} corresponding to the constructor call in {@code tree}
   * @deprecated use elementFromUse instead
   */
  @Deprecated // 2022-09-12
  public static ExecutableElement constructor(NewClassTree tree) {
    return (ExecutableElement) ((JCNewClass) tree).constructor;
  }

  /**
   * Determine whether the given ExpressionTree has an underlying element.
   *
   * @param tree the ExpressionTree to test
   * @return whether the tree refers to an identifier, member select, or method invocation
   */
  @EnsuresNonNullIf(result = true, expression = "elementFromTree(#1)")
  @EnsuresNonNullIf(result = true, expression = "elementFromUse(#1)")
  @Pure
  public static boolean isUseOfElement(ExpressionTree tree) {
    ExpressionTree realnode = TreeUtils.withoutParens(tree);
    switch (realnode.getKind()) {
      case IDENTIFIER:
      case MEMBER_SELECT:
      case METHOD_INVOCATION:
      case NEW_CLASS:
        assert elementFromTree(tree) != null : "@AssumeAssertion(nullness): inspection";
        assert elementFromUse(tree) != null : "@AssumeAssertion(nullness): inspection";
        return true;
      default:
        return false;
    }
  }

  /**
   * Returns true if {@code tree} has a synthetic argument.
   *
   * <p>For some anonymous classes with an explicit enclosing expression, javac creates a synthetic
   * argument to the constructor that is the enclosing expression of the NewClassTree. Suppose a
   * programmer writes:
   *
   * <pre>{@code class Outer {
   *   class Inner { }
   *     void method() {
   *       this.new Inner(){};
   *     }
   * }}</pre>
   *
   * Java 9 javac creates the following synthetic tree for {@code this.new Inner(){}}:
   *
   * <pre>{@code new Inner(this) {
   *   (.Outer x0) {
   *     x0.super();
   *   }
   * }}</pre>
   *
   * Java 11 javac creates a different tree without the synthetic argument for {@code this.new
   * Inner(){}}; the first line in the below code differs:
   *
   * <pre>{@code this.new Inner() {
   *   (.Outer x0) {
   *     x0.super();
   *   }
   * }}</pre>
   *
   * @param tree a new class tree
   * @return true if {@code tree} has a synthetic argument
   */
  public static boolean hasSyntheticArgument(NewClassTree tree) {
    if (tree.getClassBody() == null || tree.getEnclosingExpression() != null) {
      return false;
    }
    for (Tree member : tree.getClassBody().getMembers()) {
      if (member.getKind() == Tree.Kind.METHOD && isConstructor((MethodTree) member)) {
        MethodTree methodTree = (MethodTree) member;
        StatementTree f = methodTree.getBody().getStatements().get(0);
        return TreeUtils.getReceiverTree(((ExpressionStatementTree) f).getExpression()) != null;
      }
    }
    return false;
  }
  /**
   * Returns the name of the invoked method.
   *
   * @param tree the method invocation
   * @return the name of the invoked method
   */
  public static Name methodName(MethodInvocationTree tree) {
    ExpressionTree expr = tree.getMethodSelect();
    if (expr.getKind() == Tree.Kind.IDENTIFIER) {
      return ((IdentifierTree) expr).getName();
    } else if (expr.getKind() == Tree.Kind.MEMBER_SELECT) {
      return ((MemberSelectTree) expr).getIdentifier();
    }
    throw new BugInCF("TreeUtils.methodName: cannot be here: " + tree);
  }

  /**
   * Returns true if the first statement in the body is a self constructor invocation within a
   * constructor.
   *
   * @param tree the method declaration
   * @return true if the first statement in the body is a self constructor invocation within a
   *     constructor
   */
  public static boolean containsThisConstructorInvocation(MethodTree tree) {
    if (!TreeUtils.isConstructor(tree) || tree.getBody().getStatements().isEmpty()) {
      return false;
    }

    StatementTree st = tree.getBody().getStatements().get(0);
    if (!(st instanceof ExpressionStatementTree)
        || !(((ExpressionStatementTree) st).getExpression() instanceof MethodInvocationTree)) {
      return false;
    }

    MethodInvocationTree invocation =
        (MethodInvocationTree) ((ExpressionStatementTree) st).getExpression();

    return "this".contentEquals(TreeUtils.methodName(invocation));
  }

  /**
   * Returns the first statement of the tree if it is a block. If it is not a block or an empty
   * block, tree is returned.
   *
   * @param tree any kind of tree
   * @return the first statement of the tree if it is a block. If it is not a block or an empty
   *     block, tree is returned.
   */
  public static Tree firstStatement(Tree tree) {
    Tree first;
    if (tree.getKind() == Tree.Kind.BLOCK) {
      BlockTree block = (BlockTree) tree;
      if (block.getStatements().isEmpty()) {
        first = block;
      } else {
        first = block.getStatements().iterator().next();
      }
    } else {
      first = tree;
    }
    return first;
  }

  /**
   * Determine whether the given class contains an explicit constructor.
   *
   * @param tree a class tree
   * @return true iff there is an explicit constructor
   */
  public static boolean hasExplicitConstructor(ClassTree tree) {
    TypeElement elem = TreeUtils.elementFromDeclaration(tree);
    if (elem == null) {
      return false;
    }
    for (ExecutableElement constructorElt :
        ElementFilter.constructorsIn(elem.getEnclosedElements())) {
      if (!isSynthetic(constructorElt)) {
        return true;
      }
    }
    return false;
  }

  /**
   * Returns true if the given method is synthetic. Also returns true if the method is a generated
   * default constructor, which does not appear in source code but is not considered synthetic.
   *
   * @param ee a method or constructor element
   * @return true iff the given method is synthetic
   */
  public static boolean isSynthetic(ExecutableElement ee) {
    MethodSymbol ms = (MethodSymbol) ee;
    long mod = ms.flags();
    // GENERATEDCONSTR is for generated constructors, which do not have SYNTHETIC set.
    return (mod & (Flags.SYNTHETIC | Flags.GENERATEDCONSTR)) != 0;
  }

  /**
   * Returns true if the given method is synthetic.
   *
   * @param tree a method declaration tree
   * @return true iff the given method is synthetic
   */
  public static boolean isSynthetic(MethodTree tree) {
    ExecutableElement ee = TreeUtils.elementFromDeclaration(tree);
    return ee != null && isSynthetic(ee);
  }

  /**
   * Returns true if the tree is of a diamond type. In contrast to the implementation in TreeInfo,
   * this version works on Trees.
   *
   * @see com.sun.tools.javac.tree.TreeInfo#isDiamond(JCTree)
   */
  public static boolean isDiamondTree(Tree tree) {
    switch (tree.getKind()) {
      case ANNOTATED_TYPE:
        return isDiamondTree(((AnnotatedTypeTree) tree).getUnderlyingType());
      case PARAMETERIZED_TYPE:
        return ((ParameterizedTypeTree) tree).getTypeArguments().isEmpty();
      case NEW_CLASS:
        return isDiamondTree(((NewClassTree) tree).getIdentifier());
      default:
        return false;
    }
  }

  public static List<? extends Tree> getTypeArgumentsToNewClassTree(Tree tree) {
    switch (tree.getKind()) {
      case ANNOTATED_TYPE:
        return getTypeArgumentsToNewClassTree(((AnnotatedTypeTree) tree).getUnderlyingType());
      case PARAMETERIZED_TYPE:
        return ((ParameterizedTypeTree) tree).getTypeArguments();
      case NEW_CLASS:
        return getTypeArgumentsToNewClassTree(((NewClassTree) tree).getIdentifier());
      default:
        return new ArrayList<>();
    }
  }

  /** Returns true if the tree represents a {@code String} concatenation operation. */
  public static boolean isStringConcatenation(Tree tree) {
    return (tree.getKind() == Tree.Kind.PLUS && TypesUtils.isString(TreeUtils.typeOf(tree)));
  }

  /** Returns true if the compound assignment tree is a string concatenation. */
  public static boolean isStringCompoundConcatenation(CompoundAssignmentTree tree) {
    return (tree.getKind() == Tree.Kind.PLUS_ASSIGNMENT
        && TypesUtils.isString(TreeUtils.typeOf(tree)));
  }

  /**
   * Returns true if the tree is a constant-time expression.
   *
   * <p>A tree is a constant-time expression if it is:
   *
   * <ol>
   *   <li>a literal tree
   *   <li>a reference to a final variable initialized with a compile time constant
   *   <li>a String concatenation of two compile time constants
   * </ol>
   *
   * @param tree the tree to check
   * @return true if the tree is a constant-time expression
   */
  public static boolean isCompileTimeString(ExpressionTree tree) {
    tree = TreeUtils.withoutParens(tree);
    if (tree instanceof LiteralTree) {
      return true;
    }

    if (TreeUtils.isUseOfElement(tree)) {
      Element elt = TreeUtils.elementFromUse(tree);
      return ElementUtils.isCompileTimeConstant(elt);
    } else if (TreeUtils.isStringConcatenation(tree)) {
      BinaryTree binOp = (BinaryTree) tree;
      return isCompileTimeString(binOp.getLeftOperand())
          && isCompileTimeString(binOp.getRightOperand());
    } else {
      return false;
    }
  }

  /**
   * Returns the receiver tree of a field access or a method invocation.
   *
   * @param expression a field access or a method invocation
   * @return the expression's receiver tree, or null if it does not have an explicit receiver
   */
  public static @Nullable ExpressionTree getReceiverTree(ExpressionTree expression) {
    ExpressionTree receiver;
    switch (expression.getKind()) {
      case METHOD_INVOCATION:
        // Trying to handle receiver calls to trees of the form
        //     ((m).getArray())
        // returns the type of 'm' in this case
        receiver = ((MethodInvocationTree) expression).getMethodSelect();

        if (receiver.getKind() == Tree.Kind.MEMBER_SELECT) {
          receiver = ((MemberSelectTree) receiver).getExpression();
        } else {
          // It's a method call "m(foo)" without an explicit receiver
          return null;
        }
        break;
      case NEW_CLASS:
        receiver = ((NewClassTree) expression).getEnclosingExpression();
        break;
      case ARRAY_ACCESS:
        receiver = ((ArrayAccessTree) expression).getExpression();
        break;
      case MEMBER_SELECT:
        receiver = ((MemberSelectTree) expression).getExpression();
        // Avoid int.class
        if (receiver instanceof PrimitiveTypeTree) {
          return null;
        }
        break;
      case IDENTIFIER:
        // It's a field access on implicit this or a local variable/parameter.
        return null;
      default:
        return null;
    }
    if (receiver == null) {
      return null;
    }

    return TreeUtils.withoutParens(receiver);
  }

  // TODO: What about anonymous classes?
  // Adding Tree.Kind.NEW_CLASS here doesn't work, because then a
  // tree gets cast to ClassTree when it is actually a NewClassTree,
  // for example in enclosingClass above.
  /** The kinds that represent classes. */
  private static final Set<Tree.Kind> classTreeKinds;

  static {
    classTreeKinds = EnumSet.noneOf(Tree.Kind.class);
    for (Tree.Kind kind : Tree.Kind.values()) {
      if (kind.asInterface() == ClassTree.class) {
        classTreeKinds.add(kind);
      }
    }
  }

  /**
   * The kinds that represent declarations that might have {@code @SuppressWarnings} written on
   * them: classes, methods, and variables.
   */
  private static final Set<Tree.Kind> declarationTreeKinds;

  static {
    declarationTreeKinds = EnumSet.noneOf(Tree.Kind.class);
    declarationTreeKinds.addAll(classTreeKinds);
    declarationTreeKinds.add(Tree.Kind.METHOD);
    declarationTreeKinds.add(Tree.Kind.VARIABLE);
  }

  /**
   * Return the set of kinds that represent classes.
   *
   * @return the set of kinds that represent classes
   */
  public static Set<Tree.Kind> classTreeKinds() {
    return classTreeKinds;
  }

  /**
   * Return the set of kinds that represent declarations: classes, methods, and variables.
   *
   * @return the set of kinds that represent declarations
   */
  public static Set<Tree.Kind> declarationTreeKinds() {
    return declarationTreeKinds;
  }

  /**
   * Is the given tree kind a class, i.e. a class, enum, interface, or annotation type.
   *
   * @param tree the tree to test
   * @return true, iff the given kind is a class kind
   */
  public static boolean isClassTree(Tree tree) {
    return classTreeKinds().contains(tree.getKind());
  }

  /** The kinds that represent types. */
  private static final Set<Tree.Kind> typeTreeKinds =
      EnumSet.of(
          Tree.Kind.PRIMITIVE_TYPE,
          Tree.Kind.PARAMETERIZED_TYPE,
          Tree.Kind.TYPE_PARAMETER,
          Tree.Kind.ARRAY_TYPE,
          Tree.Kind.UNBOUNDED_WILDCARD,
          Tree.Kind.EXTENDS_WILDCARD,
          Tree.Kind.SUPER_WILDCARD,
          Tree.Kind.ANNOTATED_TYPE);

  public static Set<Tree.Kind> typeTreeKinds() {
    return typeTreeKinds;
  }

  /**
   * Returns true if the given tree is a declaration.
   *
   * @param tree the tree to test
   * @return true if the given tree is a declaration
   */
  public static boolean isDeclarationTree(Tree tree) {
    return declarationTreeKinds.contains(tree.getKind());
  }

  /**
   * Is the given tree a type instantiation?
   *
   * <p>TODO: this is an under-approximation: e.g. an identifier could be either a type use or an
   * expression. How can we distinguish.
   *
   * @param tree the tree to test
   * @return true, iff the given tree is a type
   */
  public static boolean isTypeTree(Tree tree) {
    return typeTreeKinds().contains(tree.getKind());
  }

  /**
   * Returns true if the given element is an invocation of the method, or of any method that
   * overrides that one.
   */
  public static boolean isMethodInvocation(
      Tree tree, ExecutableElement method, ProcessingEnvironment env) {
    if (!(tree instanceof MethodInvocationTree)) {
      return false;
    }
    MethodInvocationTree methInvok = (MethodInvocationTree) tree;
    ExecutableElement invoked = TreeUtils.elementFromUse(methInvok);
    if (invoked == null) {
      return false;
    }
    return ElementUtils.isMethod(invoked, method, env);
  }

  /**
   * Returns true if the argument is an invocation of one of the given methods, or of any method
   * that overrides them.
   */
  public static boolean isMethodInvocation(
      Tree methodTree, List<ExecutableElement> methods, ProcessingEnvironment processingEnv) {
    if (!(methodTree instanceof MethodInvocationTree)) {
      return false;
    }
    for (ExecutableElement Method : methods) {
      if (isMethodInvocation(methodTree, Method, processingEnv)) {
        return true;
      }
    }
    return false;
  }

  /**
   * Returns the ExecutableElement for a method declaration. Errs if there is not exactly one
   * matching method. If more than one method takes the same number of formal parameters, then use
   * {@link #getMethod(String, String, ProcessingEnvironment, String...)}.
   *
   * @param type the class that contains the method
   * @param methodName the name of the method
   * @param params the number of formal parameters
   * @param env the processing environment
   * @return the ExecutableElement for the specified method
   */
  public static ExecutableElement getMethod(
      Class<?> type, String methodName, int params, ProcessingEnvironment env) {
    String typeName = type.getCanonicalName();
    if (typeName == null) {
      throw new BugInCF("class %s has no canonical name", type);
    }
    return getMethod(typeName, methodName, params, env);
  }

  /**
   * Returns the ExecutableElement for a method declaration. Errs if there is not exactly one
   * matching method. If more than one method takes the same number of formal parameters, then use
   * {@link #getMethod(String, String, ProcessingEnvironment, String...)}.
   *
   * @param typeName the class that contains the method
   * @param methodName the name of the method
   * @param params the number of formal parameters
   * @param env the processing environment
   * @return the ExecutableElement for the specified method
   */
  public static ExecutableElement getMethod(
      @FullyQualifiedName String typeName,
      String methodName,
      int params,
      ProcessingEnvironment env) {
    List<ExecutableElement> methods = getMethods(typeName, methodName, params, env);
    if (methods.size() == 1) {
      return methods.get(0);
    }
    throw new BugInCF(
        "TreeUtils.getMethod(%s, %s, %d): expected 1 match, found %d",
        typeName, methodName, params, methods.size());
  }

  /**
   * Returns the ExecutableElement for a method declaration. Returns null there is no matching
   * method. Errs if there is more than one matching method. If more than one method takes the same
   * number of formal parameters, then use {@link #getMethod(String, String, ProcessingEnvironment,
   * String...)}.
   *
   * @param typeName the class that contains the method
   * @param methodName the name of the method
   * @param params the number of formal parameters
   * @param env the processing environment
   * @return the ExecutableElement for the specified method, or null
   */
  public static @Nullable ExecutableElement getMethodOrNull(
      @FullyQualifiedName String typeName,
      String methodName,
      int params,
      ProcessingEnvironment env) {
    List<ExecutableElement> methods = getMethods(typeName, methodName, params, env);
    if (methods.size() == 0) {
      return null;
    } else if (methods.size() == 1) {
      return methods.get(0);
    } else {
      throw new BugInCF(
          "TreeUtils.getMethod(%s, %s, %d): expected 0 or 1 match, found %d",
          typeName, methodName, params, methods.size());
    }
  }

  /**
   * Returns all ExecutableElements for method declarations of methodName, in class typeName, with
   * params formal parameters.
   *
   * @param typeName the class that contains the method
   * @param methodName the name of the method
   * @param params the number of formal parameters
   * @param env the processing environment
   * @return the ExecutableElements for all matching methods
   */
  public static List<ExecutableElement> getMethods(
      @FullyQualifiedName String typeName,
      String methodName,
      int params,
      ProcessingEnvironment env) {
    List<ExecutableElement> methods = new ArrayList<>(1);
    TypeElement typeElt = env.getElementUtils().getTypeElement(typeName);
    if (typeElt == null) {
      throw new UserError("Configuration problem! Could not load type: " + typeName);
    }
    for (ExecutableElement exec : ElementFilter.methodsIn(typeElt.getEnclosedElements())) {
      if (exec.getSimpleName().contentEquals(methodName) && exec.getParameters().size() == params) {
        methods.add(exec);
      }
    }
    return methods;
  }

  /**
   * Returns the ExecutableElement for a method declaration. Errs if there is no matching method.
   *
   * @param type the class that contains the method
   * @param methodName the name of the method
   * @param env the processing environment
   * @param paramTypes the method's formal parameter types
   * @return the ExecutableElement for the specified method
   */
  public static ExecutableElement getMethod(
      Class<?> type, String methodName, ProcessingEnvironment env, String... paramTypes) {
    String typeName = type.getCanonicalName();
    if (typeName == null) {
      throw new BugInCF("TreeUtils.getMethod: class %s has no canonical name", type);
    }
    return getMethod(typeName, methodName, env, paramTypes);
  }

  /**
   * Returns the ExecutableElement for a method declaration. Errs if there is no matching method.
   *
   * @param typeName the class that contains the method
   * @param methodName the name of the method
   * @param env the processing environment
   * @param paramTypes the method's formal parameter types
   * @return the ExecutableElement for the specified method
   */
  public static ExecutableElement getMethod(
      @FullyQualifiedName String typeName,
      String methodName,
      ProcessingEnvironment env,
      String... paramTypes) {
    TypeElement typeElt = env.getElementUtils().getTypeElement(typeName);
    for (ExecutableElement exec : ElementFilter.methodsIn(typeElt.getEnclosedElements())) {
      if (exec.getSimpleName().contentEquals(methodName)
          && exec.getParameters().size() == paramTypes.length) {
        boolean typesMatch = true;
        List<? extends VariableElement> params = exec.getParameters();
        for (int i = 0; i < paramTypes.length; i++) {
          VariableElement ve = params.get(i);
          TypeMirror tm = TypeAnnotationUtils.unannotatedType(ve.asType());
          if (!tm.toString().equals(paramTypes[i])) {
            typesMatch = false;
            break;
          }
        }
        if (typesMatch) {
          return exec;
        }
      }
    }

    // Didn't find an answer.  Compose an error message.
    List<String> candidates = new ArrayList<>();
    for (ExecutableElement exec : ElementFilter.methodsIn(typeElt.getEnclosedElements())) {
      if (exec.getSimpleName().contentEquals(methodName)) {
        candidates.add(executableElementToString(exec));
      }
    }
    if (candidates.isEmpty()) {
      for (ExecutableElement exec : ElementFilter.methodsIn(typeElt.getEnclosedElements())) {
        candidates.add(executableElementToString(exec));
      }
    }
    throw new BugInCF(
        "TreeUtils.getMethod: found no match for %s.%s(%s); candidates: %s",
        typeName, methodName, Arrays.toString(paramTypes), candidates);
  }

  /**
   * Formats the ExecutableElement in the way that getMethod() expects it.
   *
   * @param exec an executable element
   * @return the ExecutableElement, formatted in the way that getMethod() expects it
   */
  private static String executableElementToString(ExecutableElement exec) {
    StringJoiner result = new StringJoiner(", ", exec.getSimpleName() + "(", ")");
    for (VariableElement param : exec.getParameters()) {
      result.add(TypeAnnotationUtils.unannotatedType(param.asType()).toString());
    }
    return result.toString();
  }

  /**
   * Determine whether the given expression is either "this" or an outer "C.this".
   *
   * <p>TODO: Should this also handle "super"?
   */
  public static boolean isExplicitThisDereference(ExpressionTree tree) {
    if (tree.getKind() == Tree.Kind.IDENTIFIER
        && ((IdentifierTree) tree).getName().contentEquals("this")) {
      // Explicit this reference "this"
      return true;
    }

    if (tree.getKind() != Tree.Kind.MEMBER_SELECT) {
      return false;
    }

    MemberSelectTree memSelTree = (MemberSelectTree) tree;
    if (memSelTree.getIdentifier().contentEquals("this")) {
      // Outer this reference "C.this"
      return true;
    }
    return false;
  }

  /**
   * Determine whether {@code tree} is a class literal, such as
   *
   * <pre>
   *   <em>Object</em> . <em>class</em>
   * </pre>
   *
   * @return true iff if tree is a class literal
   */
  public static boolean isClassLiteral(Tree tree) {
    if (tree.getKind() != Tree.Kind.MEMBER_SELECT) {
      return false;
    }
    return "class".equals(((MemberSelectTree) tree).getIdentifier().toString());
  }

  /**
   * Determine whether {@code tree} is a field access expression, such as
   *
   * <pre>
   *   <em>f</em>
   *   <em>obj</em> . <em>f</em>
   * </pre>
   *
   * This method currently also returns true for class literals and qualified this.
   *
   * @param tree a tree that might be a field access
   * @return true iff if tree is a field access expression (implicit or explicit)
   */
  public static boolean isFieldAccess(Tree tree) {
    if (tree.getKind() == Tree.Kind.MEMBER_SELECT) {
      // explicit member access (or a class literal or a qualified this)
      MemberSelectTree memberSelect = (MemberSelectTree) tree;
      assert isUseOfElement(memberSelect) : "@AssumeAssertion(nullness): tree kind";
      Element el = TreeUtils.elementFromUse(memberSelect);
      return el.getKind().isField();
    } else if (tree.getKind() == Tree.Kind.IDENTIFIER) {
      // implicit field access
      IdentifierTree ident = (IdentifierTree) tree;
      assert isUseOfElement(ident) : "@AssumeAssertion(nullness): tree kind";
      Element el = TreeUtils.elementFromUse(ident);
      return el.getKind().isField()
          && !ident.getName().contentEquals("this")
          && !ident.getName().contentEquals("super");
    }
    return false;
  }

  /**
   * Compute the name of the field that the field access {@code tree} accesses. Requires {@code
   * tree} to be a field access, as determined by {@code isFieldAccess} (which currently also
   * returns true for class literals and qualified this).
   *
   * @param tree a field access tree
   * @return the name of the field accessed by {@code tree}
   */
  public static String getFieldName(Tree tree) {
    assert isFieldAccess(tree);
    if (tree.getKind() == Tree.Kind.MEMBER_SELECT) {
      MemberSelectTree mtree = (MemberSelectTree) tree;
      return mtree.getIdentifier().toString();
    } else {
      IdentifierTree itree = (IdentifierTree) tree;
      return itree.getName().toString();
    }
  }

  /**
   * Determine whether {@code tree} refers to a method element, such as.
   *
   * <pre>
   *   <em>m</em>(...)
   *   <em>obj</em> . <em>m</em>(...)
   * </pre>
   *
   * @return true iff if tree is a method access expression (implicit or explicit)
   */
  public static boolean isMethodAccess(Tree tree) {
    if (tree.getKind() == Tree.Kind.MEMBER_SELECT) {
      // explicit method access
      MemberSelectTree memberSelect = (MemberSelectTree) tree;
      assert isUseOfElement(memberSelect) : "@AssumeAssertion(nullness): tree kind";
      Element el = TreeUtils.elementFromUse(memberSelect);
      return el.getKind() == ElementKind.METHOD || el.getKind() == ElementKind.CONSTRUCTOR;
    } else if (tree.getKind() == Tree.Kind.IDENTIFIER) {
      // implicit method access
      IdentifierTree ident = (IdentifierTree) tree;
      // The field "super" and "this" are also legal methods
      if (ident.getName().contentEquals("super") || ident.getName().contentEquals("this")) {
        return true;
      }
      assert isUseOfElement(ident) : "@AssumeAssertion(nullness): tree kind";
      Element el = TreeUtils.elementFromUse(ident);
      return el.getKind() == ElementKind.METHOD || el.getKind() == ElementKind.CONSTRUCTOR;
    }
    return false;
  }

  /**
   * Compute the name of the method that the method access {@code tree} accesses. Requires {@code
   * tree} to be a method access, as determined by {@code isMethodAccess}.
   *
   * @param tree a method access tree
   * @return the name of the method accessed by {@code tree}
   */
  public static String getMethodName(Tree tree) {
    assert isMethodAccess(tree);
    if (tree.getKind() == Tree.Kind.MEMBER_SELECT) {
      MemberSelectTree mtree = (MemberSelectTree) tree;
      return mtree.getIdentifier().toString();
    } else {
      IdentifierTree itree = (IdentifierTree) tree;
      return itree.getName().toString();
    }
  }

  /**
   * Return {@code true} if and only if {@code tree} can have a type annotation.
   *
   * @return {@code true} if and only if {@code tree} can have a type annotation
   */
  // TODO: is this implementation precise enough? E.g. does a .class literal work correctly?
  public static boolean canHaveTypeAnnotation(Tree tree) {
    return ((JCTree) tree).type != null;
  }

  /**
   * Returns true if and only if the given {@code tree} represents a field access of the given
   * {@link VariableElement}.
   */
  public static boolean isSpecificFieldAccess(Tree tree, VariableElement var) {
    if (tree instanceof MemberSelectTree) {
      MemberSelectTree memSel = (MemberSelectTree) tree;
      assert isUseOfElement(memSel) : "@AssumeAssertion(nullness): tree kind";
      Element field = TreeUtils.elementFromUse(memSel);
      return field.equals(var);
    } else if (tree instanceof IdentifierTree) {
      IdentifierTree idTree = (IdentifierTree) tree;
      assert isUseOfElement(idTree) : "@AssumeAssertion(nullness): tree kind";
      Element field = TreeUtils.elementFromUse(idTree);
      return field.equals(var);
    } else {
      return false;
    }
  }

  /**
   * Returns the VariableElement for a field declaration.
   *
   * @param typeName the class where the field is declared
   * @param fieldName the name of the field
   * @param env the processing environment
   * @return the VariableElement for typeName.fieldName
   */
  public static VariableElement getField(
      @FullyQualifiedName String typeName, String fieldName, ProcessingEnvironment env) {
    TypeElement mapElt = env.getElementUtils().getTypeElement(typeName);
    for (VariableElement var : ElementFilter.fieldsIn(mapElt.getEnclosedElements())) {
      if (var.getSimpleName().contentEquals(fieldName)) {
        return var;
      }
    }
    throw new BugInCF("TreeUtils.getField: shouldn't be here");
  }

  /**
   * Determine whether the given tree represents an ExpressionTree.
   *
   * @param tree the Tree to test
   * @return whether the tree is an ExpressionTree
   */
  public static boolean isExpressionTree(Tree tree) {
    return tree instanceof ExpressionTree;
  }

  /**
   * Returns true if this is a super call to the {@link Enum} constructor.
   *
   * @param tree the method invocation to check
   * @return true if this is a super call to the {@link Enum} constructor
   */
  public static boolean isEnumSuperCall(MethodInvocationTree tree) {
    ExecutableElement ex = TreeUtils.elementFromUse(tree);
    assert ex != null : "@AssumeAssertion(nullness): tree kind";
    Name name = ElementUtils.getQualifiedClassName(ex);
    assert name != null : "@AssumeAssertion(nullness): assumption";
    boolean correctClass = "java.lang.Enum".contentEquals(name);
    boolean correctMethod = "<init>".contentEquals(ex.getSimpleName());
    return correctClass && correctMethod;
  }

  /**
   * Determine whether the given tree represents a declaration of a type (including type
   * parameters).
   *
   * @param tree the Tree to test
   * @return true if the tree is a type declaration
   */
  public static boolean isTypeDeclaration(Tree tree) {
    return isClassTree(tree) || tree.getKind() == Tree.Kind.TYPE_PARAMETER;
  }

  /**
   * Returns whether or not tree is an access of array length.
   *
   * @param tree tree to check
   * @return true if tree is an access of array length
   */
  public static boolean isArrayLengthAccess(Tree tree) {
    if (tree.getKind() == Tree.Kind.MEMBER_SELECT
        && isFieldAccess(tree)
        && getFieldName(tree).equals("length")) {
      ExpressionTree expressionTree = ((MemberSelectTree) tree).getExpression();
      if (TreeUtils.typeOf(expressionTree).getKind() == TypeKind.ARRAY) {
        return true;
      }
    }
    return false;
  }

  /**
   * Determines whether or not the given {@link MethodTree} is an anonymous constructor (the
   * constructor for an anonymous class).
   *
   * @param method a method tree that may be an anonymous constructor
   * @return true if the given path points to an anonymous constructor, false if it does not
   */
  public static boolean isAnonymousConstructor(final MethodTree method) {
    @Nullable Element e = elementFromTree(method);
    if (e == null || e.getKind() != ElementKind.CONSTRUCTOR) {
      return false;
    }
    TypeElement typeElement = (TypeElement) e.getEnclosingElement();
    return typeElement.getNestingKind() == NestingKind.ANONYMOUS;
  }

  /**
   * Returns true if the given {@link MethodTree} is a compact canonical constructor (the
   * constructor for a record where the parameters are implicitly declared and implicitly assigned
   * to the record's fields). This may be an explicitly declared compact canonical constructor or an
   * implicitly generated one.
   *
   * @param method a method tree that may be a compact canonical constructor
   * @return true if the given method is a compact canonical constructor
   */
  public static boolean isCompactCanonicalRecordConstructor(final MethodTree method) {
    @Nullable Element e = elementFromTree(method);
    if (!(e instanceof Symbol)) {
      return false;
    }

    return (((Symbol) e).flags() & Flags_RECORD) != 0;
  }

  /**
   * Returns true if the given {@link Tree} is part of a record that has been automatically
   * generated by the compiler. This can be a field that is derived from the record's header field
   * list, or an automatically generated canonical constructor.
   *
   * @param member the {@link Tree} for a member of a record
   * @return true if the given path is generated by the compiler
   */
  public static boolean isAutoGeneratedRecordMember(final Tree member) {
    Element e = elementFromTree(member);
    return e != null && isAutoGeneratedRecordMember(e);
  }

  /**
   * Returns true if the given {@link Element} is part of a record that has been automatically
   * generated by the compiler. This can be a field that is derived from the record's header field
   * list, or an automatically generated canonical constructor.
   *
   * @param e the {@link Element} for a member of a record
   * @return true if the given element is generated by the compiler
   */
  public static boolean isAutoGeneratedRecordMember(Element e) {
    if (!(e instanceof Symbol)) {
      return false;
    }

    // Generated constructors seem to get GENERATEDCONSTR even though the documentation
    // seems to imply they would get GENERATED_MEMBER like the fields do:
    return (((Symbol) e).flags() & (Flags_GENERATED_MEMBER | Flags.GENERATEDCONSTR)) != 0;
  }

  /**
   * Converts the given AnnotationTrees to AnnotationMirrors.
   *
   * @param annoTrees list of annotation trees to convert to annotation mirrors
   * @return list of annotation mirrors that represent the given annotation trees
   */
  public static List<AnnotationMirror> annotationsFromTypeAnnotationTrees(
      List<? extends AnnotationTree> annoTrees) {
    return CollectionsPlume.mapList(TreeUtils::annotationFromAnnotationTree, annoTrees);
  }

  /**
   * Converts the given AnnotationTree to an AnnotationMirror.
   *
   * @param tree annotation tree to convert to an annotation mirror
   * @return annotation mirror that represent the given annotation tree
   */
  public static AnnotationMirror annotationFromAnnotationTree(AnnotationTree tree) {
    return ((JCAnnotation) tree).attribute;
  }

  /**
   * Converts the given AnnotatedTypeTree to a list of AnnotationMirrors.
   *
   * @param tree annotated type tree to convert
   * @return list of AnnotationMirrors from the tree
   */
  public static List<? extends AnnotationMirror> annotationsFromTree(AnnotatedTypeTree tree) {
    return annotationsFromTypeAnnotationTrees(((JCAnnotatedType) tree).annotations);
  }

  /**
   * Converts the given TypeParameterTree to a list of AnnotationMirrors.
   *
   * @param tree type parameter tree to convert
   * @return list of AnnotationMirrors from the tree
   */
  public static List<? extends AnnotationMirror> annotationsFromTree(TypeParameterTree tree) {
    return annotationsFromTypeAnnotationTrees(((JCTypeParameter) tree).annotations);
  }

  /**
   * Converts the given NewArrayTree to a list of AnnotationMirrors.
   *
   * @param tree new array tree
   * @return list of AnnotationMirrors from the tree
   */
  public static List<? extends AnnotationMirror> annotationsFromArrayCreation(
      NewArrayTree tree, int level) {

    assert tree instanceof JCNewArray;
    final JCNewArray newArray = ((JCNewArray) tree);

    if (level == -1) {
      return annotationsFromTypeAnnotationTrees(newArray.annotations);
    }

    if (newArray.dimAnnotations.length() > 0
        && (level >= 0)
        && (level < newArray.dimAnnotations.size())) {
      return annotationsFromTypeAnnotationTrees(newArray.dimAnnotations.get(level));
    }

    return Collections.emptyList();
  }

  /**
   * Returns true if the tree is the declaration or use of a local variable.
   *
   * @param tree the tree to check
   * @return true if the tree is the declaration or use of a local variable
   */
  public static boolean isLocalVariable(Tree tree) {
    if (tree.getKind() == Tree.Kind.VARIABLE) {
      VariableElement varElt = elementFromDeclaration((VariableTree) tree);
      return varElt != null && ElementUtils.isLocalVariable(varElt);
    } else if (tree.getKind() == Tree.Kind.IDENTIFIER) {
      ExpressionTree etree = (ExpressionTree) tree;
      assert isUseOfElement(etree) : "@AssumeAssertion(nullness): tree kind";
      return ElementUtils.isLocalVariable(elementFromUse(etree));
    }
    return false;
  }

  /**
   * Returns the type as a TypeMirror of {@code tree}. To obtain {@code tree}'s AnnotatedTypeMirror,
   * call {@code AnnotatedTypeFactory.getAnnotatedType()}.
   *
   * @return the type as a TypeMirror of {@code tree}
   */
  public static TypeMirror typeOf(Tree tree) {
    return ((JCTree) tree).type;
  }

  /**
   * The type of the lambda or method reference tree is a functional interface type. This method
   * returns the single abstract method declared by that functional interface. (The type of this
   * method is referred to as the function type.)
   *
   * @param tree lambda or member reference tree
   * @param env ProcessingEnvironment
   * @return the single abstract method declared by the type of the tree
   */
  public static ExecutableElement findFunction(Tree tree, ProcessingEnvironment env) {
    Context ctx = ((JavacProcessingEnvironment) env).getContext();
    Types javacTypes = Types.instance(ctx);
    return (ExecutableElement) javacTypes.findDescriptorSymbol(((Type) typeOf(tree)).asElement());
  }

  /**
   * Returns true if {@code tree} is an implicitly typed lambda.
   *
   * <p>A lambda expression whose formal type parameters have inferred types is an implicitly typed
   * lambda. (See JLS 15.27.1)
   *
   * @param tree any kind of tree
   * @return true iff {@code tree} is an implicitly typed lambda
   */
  public static boolean isImplicitlyTypedLambda(Tree tree) {
    return tree.getKind() == Tree.Kind.LAMBDA_EXPRESSION
        && ((JCLambda) tree).paramKind == ParameterKind.IMPLICIT;
  }

  /**
   * Determine whether an expression {@link ExpressionTree} has the constant value true, according
   * to the compiler logic.
   *
   * @param tree the expression to be checked
   * @return true if {@code tree} has the constant value true
   */
  public static boolean isExprConstTrue(ExpressionTree tree) {
    assert tree instanceof JCExpression;
    if (((JCExpression) tree).type.isTrue()) {
      return true;
    }
    tree = TreeUtils.withoutParens(tree);
    if (tree instanceof JCTree.JCBinary) {
      JCBinary binTree = (JCBinary) tree;
      JCExpression ltree = binTree.lhs;
      JCExpression rtree = binTree.rhs;
      switch (binTree.getTag()) {
        case AND:
          return isExprConstTrue(ltree) && isExprConstTrue(rtree);
        case OR:
          return isExprConstTrue(ltree) || isExprConstTrue(rtree);
        default:
          break;
      }
    }
    return false;
  }

  /**
   * Return toString(), but without line separators.
   *
   * @param tree a tree
   * @return a one-line string representation of the tree
   */
  public static String toStringOneLine(Tree tree) {
    return tree.toString().trim().replaceAll("\\s+", " ");
  }

  /**
   * Return either {@link #toStringOneLine} if it is no more than {@code length} characters, or
   * {@link #toStringOneLine} quoted and truncated.
   *
   * @param tree a tree
   * @param length the maximum length for the result; must be at least 6
   * @return a one-line string representation of the tree that is no longer than {@code length}
   *     characters long
   */
  public static String toStringTruncated(Tree tree, int length) {
    if (length < 6) {
      throw new IllegalArgumentException("bad length " + length);
    }
    String result = toStringOneLine(tree);
    if (result.length() > length) {
      // The quoting increases the likelihood that all delimiters are balanced in the result.
      // That makes it easier to manipulate the result (such as skipping over it) in an
      // editor.  The quoting also makes clear that the value is truncated.
      result = "\"" + result.substring(0, length - 5) + "...\"";
    }
    return result;
  }

  /**
   * Given a javac ExpressionTree representing a fully qualified name such as "java.lang.Object",
   * creates a String containing the name.
   *
   * @param nameExpr an ExpressionTree representing a fully qualified name
   * @return a String representation of the fully qualified name
   */
  public static String nameExpressionToString(ExpressionTree nameExpr) {
    TreeVisitor<String, Void> visitor =
        new SimpleTreeVisitor<String, Void>() {
          @Override
          public String visitIdentifier(IdentifierTree tree, Void p) {
            return tree.toString();
          }

          @Override
          public String visitMemberSelect(MemberSelectTree tree, Void p) {
            return tree.getExpression().accept(this, null) + "." + tree.getIdentifier().toString();
          }
        };
    return nameExpr.accept(visitor, null);
  }

  /**
   * Returns true if the binary operator may do a widening primitive conversion. See <a
   * href="https://docs.oracle.com/javase/specs/jls/se17/html/jls-5.html">JLS chapter 5</a>.
   *
   * @param tree a binary tree
   * @return true if the tree's operator does numeric promotion on its arguments
   */
  public static boolean isWideningBinary(BinaryTree tree) {
    switch (tree.getKind()) {
      case LEFT_SHIFT:
      case LEFT_SHIFT_ASSIGNMENT:
      case RIGHT_SHIFT:
      case RIGHT_SHIFT_ASSIGNMENT:
      case UNSIGNED_RIGHT_SHIFT:
      case UNSIGNED_RIGHT_SHIFT_ASSIGNMENT:
        // Strictly speaking, these operators do unary promotion on each argument
        // separately.
        return true;

      case MULTIPLY:
      case MULTIPLY_ASSIGNMENT:
      case DIVIDE:
      case DIVIDE_ASSIGNMENT:
      case REMAINDER:
      case REMAINDER_ASSIGNMENT:
      case PLUS:
      case PLUS_ASSIGNMENT:
      case MINUS:
      case MINUS_ASSIGNMENT:

      case LESS_THAN:
      case LESS_THAN_EQUAL:
      case GREATER_THAN:
      case GREATER_THAN_EQUAL:
      case EQUAL_TO:
      case NOT_EQUAL_TO:

      case AND:
      case XOR:
      case OR:
        // These operators do binary promotion on the two arguments together.
        return true;

        // TODO: CONDITIONAL_EXPRESSION (?:) sometimes does numeric promotion.

      default:
        return false;
    }
  }

  /**
   * Returns the annotations explicitly written on the given type.
   *
   * @param annoTrees annotations written before a variable/method declaration; null if this type is
   *     not from such a location. This might contain type annotations that the Java parser attached
   *     to the declaration rather than to the type.
   * @param typeTree the type whose annotations to return
   * @return the annotations explicitly written on the given type
   */
  public static List<? extends AnnotationTree> getExplicitAnnotationTrees(
      @Nullable List<? extends AnnotationTree> annoTrees, Tree typeTree) {
    while (true) {
      switch (typeTree.getKind()) {
        case IDENTIFIER:
        case PRIMITIVE_TYPE:
          if (annoTrees == null) {
            return Collections.emptyList();
          }
          return annoTrees;
        case ANNOTATED_TYPE:
          return ((AnnotatedTypeTree) typeTree).getAnnotations();
        case ARRAY_TYPE:
        case TYPE_PARAMETER:
        case UNBOUNDED_WILDCARD:
        case EXTENDS_WILDCARD:
        case SUPER_WILDCARD:
          return Collections.emptyList();
        case MEMBER_SELECT:
          if (annoTrees == null) {
            return Collections.emptyList();
          }
          typeTree = ((MemberSelectTree) typeTree).getExpression();
          break;
        case PARAMETERIZED_TYPE:
          typeTree = ((ParameterizedTypeTree) typeTree).getType();
          break;
        case UNION_TYPE:
          List<? extends Tree> alternatives = ((UnionTypeTree) typeTree).getTypeAlternatives();
          List<AnnotationTree> result = new ArrayList<>(alternatives.size());
          for (Tree alternative : alternatives) {
            result.addAll(getExplicitAnnotationTrees(null, alternative));
          }
          return result;
        default:
          throw new BugInCF(
              "what typeTree? %s %s %s", typeTree.getKind(), typeTree.getClass(), typeTree);
      }
    }
  }

  /**
   * Return a tree for the default value of the given type. The default value is 0, false, or null.
   *
   * @param typeMirror a type
   * @param processingEnv the processing environment
   * @return a tree for {@code type}'s default value
   */
  public static LiteralTree getDefaultValueTree(
      TypeMirror typeMirror, ProcessingEnvironment processingEnv) {
    typeMirror = TypeAnnotationUtils.unannotatedType(typeMirror);
    switch (typeMirror.getKind()) {
      case BYTE:
      case SHORT:
      case INT:
        // Byte should be (byte) 0, but this probably doesn't matter so just use int 0;
        // Short should be (short) 0, but this probably doesn't matter so just use int 0;
        return TreeUtils.createLiteral(TypeTag.INT, 0, typeMirror, processingEnv);
      case CHAR:
        // Value of a char literal needs to be stored as an integer because
        // LiteralTree#getValue converts it from an integer to a char before being
        // returned.
        return TreeUtils.createLiteral(TypeTag.CHAR, (int) '\u0000', typeMirror, processingEnv);
      case LONG:
        return TreeUtils.createLiteral(TypeTag.LONG, 0L, typeMirror, processingEnv);
      case FLOAT:
        return TreeUtils.createLiteral(TypeTag.FLOAT, 0.0f, typeMirror, processingEnv);
      case DOUBLE:
        return TreeUtils.createLiteral(TypeTag.DOUBLE, 0.0d, typeMirror, processingEnv);
      case BOOLEAN:
        // Value of a boolean literal needs to be stored as an integer because
        // LiteralTree#getValue converts it from an integer to a boolean before being
        // returned.
        return TreeUtils.createLiteral(TypeTag.BOOLEAN, 0, typeMirror, processingEnv);
      default:
        return TreeUtils.createLiteral(
            TypeTag.BOT, null, processingEnv.getTypeUtils().getNullType(), processingEnv);
    }
  }

  /**
   * Creates a LiteralTree for the given value.
   *
   * @param typeTag the literal's type tag
   * @param value a wrapped primitive, null, or a String
   * @param typeMirror the typeMirror for the literal
   * @param processingEnv the processing environment
   * @return a LiteralTree for the given type tag and value
   */
  public static LiteralTree createLiteral(
      TypeTag typeTag,
      @Nullable Object value,
      TypeMirror typeMirror,
      ProcessingEnvironment processingEnv) {
    Context context = ((JavacProcessingEnvironment) processingEnv).getContext();
    TreeMaker maker = TreeMaker.instance(context);
    LiteralTree result = maker.Literal(typeTag, value);
    ((JCLiteral) result).type = (Type) typeMirror;
    return result;
  }

  /**
   * Returns true if the given tree evaluates to {@code null}.
   *
   * @param t a tree
   * @return true if the given tree evaluates to {@code null}
   */
  public static boolean isNullExpression(Tree t) {
    while (true) {
      switch (t.getKind()) {
        case PARENTHESIZED:
          t = ((ParenthesizedTree) t).getExpression();
          break;
        case TYPE_CAST:
          t = ((TypeCastTree) t).getExpression();
          break;
        case NULL_LITERAL:
          return true;
        default:
          return false;
      }
    }
  }

  /**
   * Returns true if two expressions originating from the same scope are identical, i.e. they are
   * syntactically represented in the same way (modulo parentheses) and represent the same value.
   *
   * <p>If the expression includes one or more method calls, assumes the method calls are
   * deterministic.
   *
   * @param expr1 the first expression to compare
   * @param expr2 the second expression to compare; expr2 must originate from the same scope as
   *     expr1
   * @return true if the expressions expr1 and expr2 are syntactically identical
   */
  public static boolean sameTree(ExpressionTree expr1, ExpressionTree expr2) {
    expr1 = TreeUtils.withoutParens(expr1);
    expr2 = TreeUtils.withoutParens(expr2);
    // Converting to a string in order to compare is somewhat inefficient, and it doesn't handle
    // internal parentheses.  We could create a visitor instead.
    return expr1.getKind() == expr2.getKind() && expr1.toString().equals(expr2.toString());
  }

  /**
   * Returns true if this is the default case for a switch statement or expression.
   *
   * @param caseTree a case tree
   * @return true if {@code caseTree} is the default case for a switch statement or expression
   */
  public static boolean isDefaultCaseTree(CaseTree caseTree) {
    return caseTreeGetExpressions(caseTree).isEmpty();
  }

  /**
   * Returns true if this is a case rule (as opposed to a case statement).
   *
   * @param caseTree a case tree
   * @return true if {@code caseTree} is a case rule
   */
  public static boolean isCaseRule(CaseTree caseTree) {
    if (SystemUtil.jreVersion < 12) {
      return false;
    }
    // Code for JDK 12 and later.
    try {
      @SuppressWarnings({"unchecked", "nullness"}) // reflective call
      @NonNull Enum<?> caseKind = (Enum<?>) caseGetCaseKind.invoke(caseTree);
      @SuppressWarnings("interning:not.interned") // bug in interning defaulting
      boolean result = caseKind == caseKindRule;
      return result;
    } catch (IllegalAccessException | IllegalArgumentException | InvocationTargetException e) {
      throw new BugInCF("cannot find and/or call method CaseTree.getKind()", e);
    }
  }

  /**
   * Get the list of expressions from a case expression. For the default case, this is empty.
   * Otherwise, in JDK 11 and earlier, this is a singleton list. In JDK 12 onwards, there can be
   * multiple expressions per case.
   *
   * @param caseTree the case expression to get the expressions from
   * @return the list of expressions in the case
   */
  public static List<? extends ExpressionTree> caseTreeGetExpressions(CaseTree caseTree) {
    if (SystemUtil.jreVersion >= 12) {
      // Code for JDK 12 and later.
      try {
        @SuppressWarnings({"unchecked", "nullness"}) // reflective call
        @NonNull List<? extends ExpressionTree> result =
            (List<? extends ExpressionTree>) caseGetExpressions.invoke(caseTree);
        return result;
      } catch (IllegalAccessException | IllegalArgumentException | InvocationTargetException e) {
        throw new BugInCF("cannot find and/or call method CaseTree.getExpressions()", e);
      }
    } else {
      // Code for JDK 11 and earlier.
      @SuppressWarnings("deprecation") // deprecated on JDK 12 and later
      ExpressionTree expression = caseTree.getExpression();
      if (expression == null) {
        return Collections.emptyList();
      } else {
        return Collections.singletonList(expression);
      }
    }
  }

  /**
   * Returns the body of the case statement if it is of the form {@code case <expression> ->
   * <expression>}. This method should only be called if {@link CaseTree#getStatements()} returns
   * null.
   *
   * @param caseTree the case expression to get the body from
   * @return the body of the case tree
   */
  public static @Nullable Tree caseTreeGetBody(CaseTree caseTree) {
    if (caseGetBody == null) {
      throw new BugInCF("Don't call CaseTree.getBody on JDK <12");
    }
    try {
      return (Tree) caseGetBody.invoke(caseTree);
    } catch (IllegalAccessException | IllegalArgumentException | InvocationTargetException e) {
      throw new BugInCF("Problem calling CaseTree.getBody", e);
    }
  }

  /**
   * Returns the binding variable of {@code bindingPatternTree}.
   *
   * @param bindingPatternTree the BindingPatternTree whose binding variable is returned
   * @return the binding variable of {@code bindingPatternTree}
   */
  public static VariableTree bindingPatternTreeGetVariable(Tree bindingPatternTree) {
    if (bindingPatternGetVariable == null) {
      throw new BugInCF("Don't call BindingPatternTree.getVariable on JDK <12.");
    }
    try {
      VariableTree variableTree =
          (VariableTree) bindingPatternGetVariable.invoke(bindingPatternTree);
      if (variableTree != null) {
        return variableTree;
      }
      throw new BugInCF(
          "TreeUtils.bindingPatternTreeGetVariable: variable is null for tree: %s",
          bindingPatternTree);
    } catch (InvocationTargetException | IllegalAccessException e) {
      throw new BugInCF(
          "TreeUtils.bindingPatternTreeGetVariable: reflection failed for tree: %s",
          bindingPatternTree, e);
    }
  }

  /**
   * Returns the pattern of {@code instanceOfTree} tree. Returns null if the instanceof does not
   * have a pattern, including if the JDK version does not support instance-of patterns.
   *
   * @param instanceOfTree the {@link InstanceOfTree} whose pattern is returned
   * @return the {@code PatternTree} of {@code instanceOfTree} or null if it doesn't exist
   */
  public static @Nullable Tree instanceOfGetPattern(InstanceOfTree instanceOfTree) {
    if (instanceOfGetPattern == null) {
      return null;
    }
    try {
      return (Tree) instanceOfGetPattern.invoke(instanceOfTree);
    } catch (InvocationTargetException | IllegalAccessException e) {
      throw new BugInCF(
          "TreeUtils.instanceOfGetPattern: reflection failed for tree: %s", instanceOfTree, e);
    }
  }

  /**
   * Returns the selector expression of {@code switchExpressionTree}. For example
   *
   * <pre>
   *   switch ( <em>expression</em> ) { ... }
   * </pre>
   *
   * @param switchExpressionTree the switch expression whose selector expression is returned
   * @return the selector expression of {@code switchExpressionTree}
   */
  public static ExpressionTree switchExpressionTreeGetExpression(Tree switchExpressionTree) {
    if (switchExpressionGetExpression == null) {
      throw new BugInCF("Don't call SwitchExpressionTree.getExpression on JDK <12");
    }
    try {
      ExpressionTree expressionTree =
          (ExpressionTree) switchExpressionGetExpression.invoke(switchExpressionTree);
      if (expressionTree != null) {
        return expressionTree;
      }
      throw new BugInCF(
          "TreeUtils.switchExpressionTreeGetExpression: expression is null for tree: %s",
          switchExpressionTree);
    } catch (InvocationTargetException | IllegalAccessException e) {
      throw new BugInCF(
          "TreeUtils.switchExpressionTreeGetExpression: reflection failed for tree: %s",
          switchExpressionTree, e);
    }
  }

  /**
   * Returns the cases of {@code switchExpressionTree}. For example
   *
   * <pre>
   *   switch ( <em>expression</em> ) {
   *     <em>cases</em>
   *   }
   * </pre>
   *
   * @param switchExpressionTree the switch expression whose cases are returned
   * @return the cases of {@code switchExpressionTree}
   */
  public static List<? extends CaseTree> switchExpressionTreeGetCases(Tree switchExpressionTree) {
    if (switchExpressionGetCases == null) {
      throw new BugInCF("Don't call SwitchExpressionTree.getCases on JDK <12");
    }
    try {
      @SuppressWarnings("unchecked")
      List<? extends CaseTree> cases =
          (List<? extends CaseTree>) switchExpressionGetCases.invoke(switchExpressionTree);
      if (cases != null) {
        return cases;
      }
      throw new BugInCF(
          "TreeUtils.switchExpressionTreeGetCases: cases is null for tree: %s",
          switchExpressionTree);
    } catch (InvocationTargetException | IllegalAccessException e) {
      throw new BugInCF(
          "TreeUtils.switchExpressionTreeGetCases: reflection failed for tree: %s",
          switchExpressionTree, e);
    }
  }

  /**
   * Returns true if the given tree is a switch statement (as opposed to a switch expression).
   *
   * @param tree the switch statement or expression to check
   * @return true if the given tree is a switch statement (as opposed to a switch expression)
   */
  public static boolean isSwitchStatement(Tree tree) {
    return tree.getKind() == Tree.Kind.SWITCH;
  }

  /**
   * Returns the value (expression) for {@code yieldTree}.
   *
   * @param yieldTree the yield tree
   * @return the value (expression) for {@code yieldTree}
   */
  public static ExpressionTree yieldTreeGetValue(Tree yieldTree) {
    if (yieldGetValue == null) {
      throw new BugInCF("Don't call YieldTree.getValue on JDK <12");
    }
    try {
      ExpressionTree expressionTree = (ExpressionTree) yieldGetValue.invoke(yieldTree);
      if (expressionTree != null) {
        return expressionTree;
      }
      throw new BugInCF("TreeUtils.yieldTreeGetValue: expression is null for tree: %s", yieldTree);
    } catch (InvocationTargetException | IllegalAccessException e) {
      throw new BugInCF(
          "TreeUtils.yieldTreeGetValue: reflection failed for tree: %s", yieldTree, e);
    }
  }

  /**
   * Returns true if the given method/constructor invocation is a varargs invocation.
   *
   * @param tree a method/constructor invocation
   * @return true if the given method/constructor invocation is a varargs invocation
   */
  public static boolean isVarArgs(Tree tree) {
    switch (tree.getKind()) {
      case METHOD_INVOCATION:
        return isVarArgs((MethodInvocationTree) tree);
      case NEW_CLASS:
        return isVarArgs((NewClassTree) tree);
      default:
        throw new BugInCF("Unexpected kind of tree: " + tree);
    }
  }

  /**
   * Returns true if the given method invocation is a varargs invocation.
   *
   * @param invok the method invocation
   * @return true if the given method invocation is a varargs invocation
   */
  public static boolean isVarArgs(MethodInvocationTree invok) {
    return isVarArgs(elementFromUse(invok), invok.getArguments());
  }

  /**
   * Returns true if the given constructor invocation is a varargs invocation.
   *
   * @param newClassTree the constructor invocation
   * @return true if the given method invocation is a varargs invocation
   */
  public static boolean isVarArgs(NewClassTree newClassTree) {
    return isVarArgs(elementFromUse(newClassTree), newClassTree.getArguments());
  }

  /**
   * Returns true if a method/constructor invocation is a varargs invocation.
   *
   * @param method the method or constructor
   * @param args the arguments passed at the invocation
   * @return true if the given method/constructor invocation is a varargs invocation
   */
  private static boolean isVarArgs(ExecutableElement method, List<? extends ExpressionTree> args) {
    if (!method.isVarArgs()) {
      return false;
    }

    List<? extends VariableElement> parameters = method.getParameters();
    if (parameters.size() != args.size()) {
      return true;
    }

    TypeMirror lastArgType = typeOf(args.get(args.size() - 1));
    if (lastArgType.getKind() == TypeKind.NULL) {
      return false;
    }
    if (lastArgType.getKind() != TypeKind.ARRAY) {
      return true;
    }

    TypeMirror varargsParamType = parameters.get(parameters.size() - 1).asType();
    return TypesUtils.getArrayDepth(varargsParamType) != TypesUtils.getArrayDepth(lastArgType);
  }

  /**
   * Calls getKind() on the given tree, but returns CLASS if the Kind is RECORD. This is needed
   * because the Checker Framework runs on JDKs before the RECORD item was added, so RECORD can't be
   * used in case statements, and usually we want to treat them the same as classes.
   *
   * @param tree the tree to get the kind for
   * @return the kind of the tree, but CLASS if the kind was RECORD
   */
  public static Tree.Kind getKindRecordAsClass(Tree tree) {
    Tree.Kind kind = tree.getKind();
    // Must use String comparison because we may be on an older JDK:
    if (kind.name().equals("RECORD")) {
      kind = Tree.Kind.CLASS;
    }
    return kind;
  }

  /**
<<<<<<< HEAD
   * Returns true if {@code tree} is an explicitly typed lambda.
   *
   * <p>An lambda whose formal type parameters have declared types or with no parameters is an
   * explicitly typed lambda. (See JLS 15.27.1)
   *
   * @param tree any kind of tree
   * @return true iff {@code tree} is an implicitly typed lambda.
   */
  public static boolean isExplicitlyTypeLambda(Tree tree) {
    return tree.getKind() == Tree.Kind.LAMBDA_EXPRESSION
        && ((JCLambda) tree).paramKind == ParameterKind.EXPLICIT;
  }

  /**
   * Returns all expressions that might be the result of {@code lambda}.
   *
   * @param lambda a lambda with or without a body
   * @return a list of expressions are returned by {@code lambda}
   */
  public static List<ExpressionTree> getReturnedExpressions(LambdaExpressionTree lambda) {
    if (lambda.getBodyKind() == BodyKind.EXPRESSION) {
      return Collections.singletonList((ExpressionTree) lambda.getBody());
    }

    List<ExpressionTree> list = new ArrayList<>();
    TreeScanner<Void, Void> scanner =
        new TreeScanner<Void, Void>() {
          @Override
          public Void visitReturn(ReturnTree tree, Void o) {
            list.add(tree.getExpression());
            return super.visitReturn(tree, o);
          }
        };
    scanner.scan(lambda, null);
    return list;
  }

  /**
   * Returns whether or not {@code ref} is an exact method reference.
   *
   * <p>From JLS 15.13.1 "If there is only one possible compile-time declaration with only one
   * possible invocation, it is said to be exact."
   *
   * @param ref method reference
   * @return whether or not {@code ref} is an exact method reference
   */
  public static boolean isExactMethodReference(MemberReferenceTree ref) {
    // Seems like overloaded means the same thing as inexact.
    // overloadKind is set
    // com.sun.tools.javac.comp.DeferredAttr.DeferredChecker.visitReference()
    // IsExact: https://docs.oracle.com/javase/specs/jls/se8/html/jls-15.html#jls-15.13.1-400
    // Treat OverloadKind.ERROR as overloaded.
    return ((JCMemberReference) ref).getOverloadKind() == OverloadKind.UNOVERLOADED;
  }

  /**
   * Returns whether or not {@code expression} is a poly expression as defined in JLS 15.2.
   *
   * @param expression expression
   * @return whether or not {@code expression} is a poly expression
   */
  public static boolean isPolyExpression(ExpressionTree expression) {
    return !isStandaloneExpression(expression);
  }

  /**
   * Returns whether or not {@code expression} is a standalone expression as defined in JLS 15.2.
   *
   * @param expression expression
   * @return whether or not {@code expression} is a standalone expression
   */
  public static boolean isStandaloneExpression(ExpressionTree expression) {
    if (expression instanceof JCTree.JCExpression) {
      if (((JCTree.JCExpression) expression).isStandalone()) {
        return true;
      }
      if (expression.getKind() == Kind.METHOD_INVOCATION) {
        // This seems to be a bug in at least Java 11.  If a method has type arguments, then it is
        // a standalone expression.
        return !((MethodInvocationTree) expression).getTypeArguments().isEmpty();
      }
    }
    return false;
  }

  /**
   * Was applicability by variable arity invocation necessary to determine the method signature?
   *
   * <p>This isn't the same as {@link ExecutableElement#isVarArgs()}. That method returns true if
   * the method accepts a variable number of arguments. This method returns true if the method
   * invocation actually used that fact to invoke that method.
   *
   * @param methodInvocation method or constructor invocation
   * @return whether applicability by variable arity invocation necessary to determine the method
   *     signature
   */
  public static boolean isVarArgMethodCall(ExpressionTree methodInvocation) {
    if (methodInvocation.getKind() == Tree.Kind.METHOD_INVOCATION) {
      return ((JCMethodInvocation) methodInvocation).varargsElement != null;
    } else if (methodInvocation.getKind() == Tree.Kind.NEW_CLASS) {
      return ((JCNewClass) methodInvocation).varargsElement != null;
    } else {
      return false;
    }
  }

  /**
   * Is the tree a reference to a constructor of a generic class whose type argument isn't
   * specified?
   *
   * <p>For example, {@code HashSet::new)}.
   *
   * @param tree may or may not be a {@link MemberReferenceTree}
   * @return true if tree is a reference to a constructor of a generic class whose type argument
   *     isn't specified
   */
  public static boolean isDiamondMemberReference(ExpressionTree tree) {
    if (tree.getKind() != Tree.Kind.MEMBER_REFERENCE) {
      return false;
    }
    MemberReferenceTree memRef = (MemberReferenceTree) tree;
    TypeMirror type = TreeUtils.typeOf(memRef.getQualifierExpression());
    if (memRef.getMode() == ReferenceMode.NEW && type.getKind() == TypeKind.DECLARED) {
      TypeElement classEle = (TypeElement) ((Type) type).asElement();
      DeclaredType classTypeMirror = (DeclaredType) classEle.asType();
      return !classTypeMirror.getTypeArguments().isEmpty()
          && ((Type) type).getTypeArguments().isEmpty();
    }
    return false;
  }

  /**
   * JLS 15.13.1: "The compile-time declaration of a method reference is the method to which the
   * expression refers."
   *
   * @param memberReferenceTree method reference
   * @param targetType target type
   * @param env processing environment
   * @return method to which the expression refers
   */
  public static ExecutableType compileTimeDeclarationType(
      MemberReferenceTree memberReferenceTree, TypeMirror targetType, ProcessingEnvironment env) {
    // The compile-time declaration is ((JCMemberReference) memberReferenceTree).sym.
    // However, to get the correct type, the declaration has to be modified based on the use.
    ExecutableElement ctDecl = (ExecutableElement) ((JCMemberReference) memberReferenceTree).sym;
    if (memberReferenceTree.getMode() == ReferenceMode.NEW) {
      if (isDiamondMemberReference(memberReferenceTree)) {
        DeclaredType receiver =
            (DeclaredType) TreeUtils.typeOf(memberReferenceTree.getQualifierExpression());
        return (ExecutableType) env.getTypeUtils().asMemberOf(receiver, ctDecl);
      }
      TypeMirror functionalType = TreeUtils.typeOf(memberReferenceTree);
      return TypesUtils.findFunctionType(functionalType, env);
    }
    JavacProcessingEnvironment javacEnv = (JavacProcessingEnvironment) env;
    Types types = Types.instance(javacEnv.getContext());

    ExecutableType type;
    switch (((JCMemberReference) memberReferenceTree).kind) {
      case UNBOUND: // ref is of form: Type :: instance method
        ExecutableType functionType = TypesUtils.findFunctionType(targetType, env);
        TypeMirror receiver = functionType.getParameterTypes().get(0);
        type = (ExecutableType) types.memberType((Type) receiver, (Symbol) ctDecl);
        break;
      case BOUND: // ref is of form: expression :: method
      case SUPER: // ref is of form: super :: method
        TypeMirror expr = TreeUtils.typeOf(((JCMemberReference) memberReferenceTree).expr);
        type = (ExecutableType) types.memberType((Type) expr, (Symbol) ctDecl);
        break;
      case STATIC: // ref is of form: Type :: static method
        type = (ExecutableType) ctDecl.asType();
        break;
      default:
        throw new RuntimeException();
    }

    if (memberReferenceTree.getTypeArguments() == null
        || memberReferenceTree.getTypeArguments().isEmpty()) {
      return type;
    }
    List<TypeMirror> args = new ArrayList<>();
    for (ExpressionTree tree : memberReferenceTree.getTypeArguments()) {
      args.add(TreeUtils.typeOf(tree));
    }
    return (ExecutableType) TypesUtils.substitute(type, type.getTypeVariables(), args, env);
=======
   * Returns true if the {@code tree} is a binary tree that performs a comparison.
   *
   * @param tree the tree to check
   * @return whether the tree represents a binary comparison
   */
  public static boolean isBinaryComparison(BinaryTree tree) {
    return BINARY_COMPARISON_TREE_KINDS.contains(tree.getKind());
>>>>>>> 270cb0be
  }
}<|MERGE_RESOLUTION|>--- conflicted
+++ resolved
@@ -2402,7 +2402,16 @@
   }
 
   /**
-<<<<<<< HEAD
+   * Returns true if the {@code tree} is a binary tree that performs a comparison.
+   *
+   * @param tree the tree to check
+   * @return whether the tree represents a binary comparison
+   */
+  public static boolean isBinaryComparison(BinaryTree tree) {
+    return BINARY_COMPARISON_TREE_KINDS.contains(tree.getKind());
+  }
+
+  /**
    * Returns true if {@code tree} is an explicitly typed lambda.
    *
    * <p>An lambda whose formal type parameters have declared types or with no parameters is an
@@ -2588,14 +2597,5 @@
       args.add(TreeUtils.typeOf(tree));
     }
     return (ExecutableType) TypesUtils.substitute(type, type.getTypeVariables(), args, env);
-=======
-   * Returns true if the {@code tree} is a binary tree that performs a comparison.
-   *
-   * @param tree the tree to check
-   * @return whether the tree represents a binary comparison
-   */
-  public static boolean isBinaryComparison(BinaryTree tree) {
-    return BINARY_COMPARISON_TREE_KINDS.contains(tree.getKind());
->>>>>>> 270cb0be
   }
 }