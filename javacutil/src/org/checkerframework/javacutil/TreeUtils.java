--- conflicted
+++ resolved
@@ -1306,18 +1306,12 @@
     /**
      * Returns true if {@code tree} is an implicitly typed lambda.
      *
-<<<<<<< HEAD
-     * <p>An lambda whose formal type parameters have inferred types is an implicitly typed lambda.
-     * (See JLS 15.27.1)
-=======
      * <p>A lambda expression whose formal type parameters have inferred types is an implicitly
      * typed lambda. (See JLS 15.27.1)
->>>>>>> ffe256c2
      *
      * @param tree any kind of tree
      * @return true iff {@code tree} is an implicitly typed lambda.
      */
-<<<<<<< HEAD
     public static boolean isImplicitlyTypeLambda(Tree tree) {
         return tree.getKind() == Kind.LAMBDA_EXPRESSION
                 && ((JCLambda) tree).paramKind == ParameterKind.IMPLICIT;
@@ -1472,10 +1466,4 @@
         }
         return (ExecutableType) TypesUtils.substitute(type, type.getTypeVariables(), args, env);
     }
-=======
-    public static boolean isImplicitlyTypedLambda(Tree tree) {
-        return tree.getKind() == Kind.LAMBDA_EXPRESSION
-                && ((JCLambda) tree).paramKind == ParameterKind.IMPLICIT;
-    }
->>>>>>> ffe256c2
 }