package org.checkerframework.javacutil;

import com.sun.source.tree.AnnotatedTypeTree;
import com.sun.source.tree.AnnotationTree;
import com.sun.source.tree.ArrayAccessTree;
import com.sun.source.tree.AssignmentTree;
import com.sun.source.tree.ExpressionTree;
import com.sun.source.tree.MethodTree;
import com.sun.source.tree.NewArrayTree;
import com.sun.source.tree.NewClassTree;
import com.sun.source.tree.Tree;
import com.sun.source.tree.TypeParameterTree;
import com.sun.source.util.TreePath;
import com.sun.tools.javac.code.Flags;
import com.sun.tools.javac.code.Symbol;
import com.sun.tools.javac.code.Type;
import com.sun.tools.javac.code.Type.CapturedType;
import com.sun.tools.javac.code.Types;
import com.sun.tools.javac.processing.JavacProcessingEnvironment;
import com.sun.tools.javac.tree.JCTree;
import com.sun.tools.javac.tree.JCTree.JCAnnotatedType;
import com.sun.tools.javac.tree.JCTree.JCAnnotation;
import com.sun.tools.javac.tree.JCTree.JCExpressionStatement;
import com.sun.tools.javac.tree.JCTree.JCMemberReference;
import com.sun.tools.javac.tree.JCTree.JCMethodDecl;
import com.sun.tools.javac.tree.JCTree.JCMethodInvocation;
import com.sun.tools.javac.tree.JCTree.JCNewArray;
import com.sun.tools.javac.tree.JCTree.JCNewClass;
import com.sun.tools.javac.tree.JCTree.JCTypeParameter;
import com.sun.tools.javac.tree.TreeInfo;
import com.sun.tools.javac.util.Context;
import com.sun.tools.javac.util.JCDiagnostic.DiagnosticPosition;
import java.util.ArrayList;
import java.util.Collections;
import java.util.List;
import javax.annotation.processing.ProcessingEnvironment;
import javax.lang.model.element.AnnotationMirror;
import javax.lang.model.element.Element;
import javax.lang.model.element.ExecutableElement;
import javax.lang.model.element.TypeElement;
import javax.lang.model.type.TypeKind;
import javax.lang.model.type.TypeMirror;
import javax.lang.model.type.TypeVariable;
import javax.lang.model.type.WildcardType;
import javax.lang.model.util.Elements;

/*>>>
import org.checkerframework.checker.nullness.qual.*;
*/

/**
 * Static utility methods used by annotation abstractions in this package. Some methods in this
 * class depend on the use of Sun javac internals; any procedure in the Checker Framework that uses
 * a non-public API should be placed here.
 */
public class InternalUtils {

    // Class cannot be instantiated.
    private InternalUtils() {
        throw new AssertionError("Class InternalUtils cannot be instantiated.");
    }

    /**
     * Gets the {@link Element} ("symbol") for the given Tree API node.
     *
     * @param tree the {@link Tree} node to get the symbol for
     * @throws IllegalArgumentException if {@code tree} is null or is not a valid javac-internal
     *     tree (JCTree)
     * @return the {@link Symbol} for the given tree, or null if one could not be found
     */
    public static /*@Nullable*/ Element symbol(Tree tree) {
        if (tree == null) {
            ErrorReporter.errorAbort("InternalUtils.symbol: tree is null");
            return null; // dead code
        }

        if (!(tree instanceof JCTree)) {
            ErrorReporter.errorAbort("InternalUtils.symbol: tree is not a valid Javac tree");
            return null; // dead code
        }

        if (TreeUtils.isExpressionTree(tree)) {
            tree = TreeUtils.skipParens((ExpressionTree) tree);
        }

        switch (tree.getKind()) {
            case VARIABLE:
            case METHOD:
            case CLASS:
            case ENUM:
            case INTERFACE:
            case ANNOTATION_TYPE:
            case TYPE_PARAMETER:
                return TreeInfo.symbolFor((JCTree) tree);

                // symbol() only works on MethodSelects, so we need to get it manually
                // for method invocations.
            case METHOD_INVOCATION:
                return TreeInfo.symbol(((JCMethodInvocation) tree).getMethodSelect());

            case ASSIGNMENT:
                return TreeInfo.symbol((JCTree) ((AssignmentTree) tree).getVariable());

            case ARRAY_ACCESS:
                return symbol(((ArrayAccessTree) tree).getExpression());

            case NEW_CLASS:
                return ((JCNewClass) tree).constructor;

            case MEMBER_REFERENCE:
                // TreeInfo.symbol, which is used in the default case, didn't handle
                // member references until JDK8u20. So handle it here.
                return ((JCMemberReference) tree).sym;

            default:
                return TreeInfo.symbol((JCTree) tree);
        }
    }

    /**
     * Determines whether or not the node referred to by the given {@link TreePath} is an anonymous
     * constructor (the constructor for an anonymous class.
     *
     * @param method the {@link TreePath} for a node that may be an anonymous constructor
     * @return true if the given path points to an anonymous constructor, false if it does not
     */
    public static boolean isAnonymousConstructor(final MethodTree method) {
        /*@Nullable*/ Element e = InternalUtils.symbol(method);
        if (e == null || !(e instanceof Symbol)) {
            return false;
        }

        if ((((/*@NonNull*/ Symbol) e).flags() & Flags.ANONCONSTR) != 0) {
            return true;
        }

        return false;
    }

    /**
     * indicates whether it should return the constructor that gets invoked in cases of anonymous
     * classes
     */
    private static final boolean RETURN_INVOKE_CONSTRUCTOR = true;

    /**
     * Determines the symbol for a constructor given an invocation via {@code new}.
     *
     * <p>If the tree is a declaration of an anonymous class, then method returns constructor that
     * gets invoked in the extended class, rather than the anonymous constructor implicitly added by
     * the constructor (JLS 15.9.5.1)
     *
     * @param tree the constructor invocation
     * @return the {@link ExecutableElement} corresponding to the constructor call in {@code tree}
     */
    public static ExecutableElement constructor(NewClassTree tree) {

        if (!(tree instanceof JCTree.JCNewClass)) {
            ErrorReporter.errorAbort("InternalUtils.constructor: not a javac internal tree");
            return null; // dead code
        }

        JCNewClass newClassTree = (JCNewClass) tree;

        if (RETURN_INVOKE_CONSTRUCTOR && tree.getClassBody() != null) {
            // anonymous constructor bodies should contain exactly one statement
            // in the form:
            //    super(arg1, ...)
            // or
            //    o.super(arg1, ...)
            //
            // which is a method invocation (!) to the actual constructor

            // the method call is guaranteed to return nonnull
            JCMethodDecl anonConstructor =
                    (JCMethodDecl) TreeInfo.declarationFor(newClassTree.constructor, newClassTree);
            assert anonConstructor != null;
            assert anonConstructor.body.stats.size() == 1;
            JCExpressionStatement stmt = (JCExpressionStatement) anonConstructor.body.stats.head;
            JCTree.JCMethodInvocation superInvok = (JCMethodInvocation) stmt.expr;
            return (ExecutableElement) TreeInfo.symbol(superInvok.meth);
        }

        Element e = newClassTree.constructor;

        assert e instanceof ExecutableElement;

        return (ExecutableElement) e;
    }

    public static final List<AnnotationMirror> annotationsFromTypeAnnotationTrees(
            List<? extends AnnotationTree> annos) {
        List<AnnotationMirror> annotations = new ArrayList<AnnotationMirror>(annos.size());
        for (AnnotationTree anno : annos) {
            annotations.add(annotationFromAnnotationTree(anno));
        }
        return annotations;
    }

    public static AnnotationMirror annotationFromAnnotationTree(AnnotationTree tree) {
        return ((JCAnnotation) tree).attribute;
    }

    public static final List<? extends AnnotationMirror> annotationsFromTree(
            AnnotatedTypeTree node) {
        return annotationsFromTypeAnnotationTrees(((JCAnnotatedType) node).annotations);
    }

    public static final List<? extends AnnotationMirror> annotationsFromTree(
            TypeParameterTree node) {
        return annotationsFromTypeAnnotationTrees(((JCTypeParameter) node).annotations);
    }

    public static final List<? extends AnnotationMirror> annotationsFromArrayCreation(
            NewArrayTree node, int level) {

        assert node instanceof JCNewArray;
        final JCNewArray newArray = ((JCNewArray) node);

        if (level == -1) {
            return annotationsFromTypeAnnotationTrees(newArray.annotations);
        }

        if (newArray.dimAnnotations.length() > 0
                && (level >= 0)
                && (level < newArray.dimAnnotations.size()))
            return annotationsFromTypeAnnotationTrees(newArray.dimAnnotations.get(level));

        return Collections.emptyList();
    }

    public static TypeMirror typeOf(Tree tree) {
        return ((JCTree) tree).type;
    }

    /** Returns whether a TypeVariable represents a captured type. */
    public static boolean isCaptured(TypeVariable typeVar) {
        return ((Type.TypeVar) TypeAnnotationUtils.unannotatedType(typeVar)).isCaptured();
    }

    /** If typeVar is a captured wildcard, returns that wildcard; otherwise returns null. */
    public static WildcardType getCapturedWildcard(TypeVariable typeVar) {
        if (isCaptured(typeVar)) {
            return ((CapturedType) TypeAnnotationUtils.unannotatedType(typeVar)).wildcard;
        }
        return null;
    }

    /** Returns whether a TypeMirror represents a class type. */
    public static boolean isClassType(TypeMirror type) {
        return (type instanceof Type.ClassType);
    }

    /**
     * Returns the least upper bound of two {@link TypeMirror}s, ignoring any annotations on the
     * types.
     *
     * <p>Wrapper around Types.lub to add special handling for null types, primitives, and
     * wildcards.
     *
     * @param processingEnv the {@link ProcessingEnvironment} to use
     * @param tm1 a {@link TypeMirror}
     * @param tm2 a {@link TypeMirror}
     * @return the least upper bound of {@code tm1} and {@code tm2}.
     */
    public static TypeMirror leastUpperBound(
            ProcessingEnvironment processingEnv, TypeMirror tm1, TypeMirror tm2) {
        Type t1 = TypeAnnotationUtils.unannotatedType(tm1);
        Type t2 = TypeAnnotationUtils.unannotatedType(tm2);
        JavacProcessingEnvironment javacEnv = (JavacProcessingEnvironment) processingEnv;
        Types types = Types.instance(javacEnv.getContext());
        if (types.isSameType(t1, t2)) {
            // Special case if the two types are equal.
            return t1;
        }
        // Handle the 'null' type manually (not done by types.lub).
        if (t1.getKind() == TypeKind.NULL) {
            return t2;
        }
        if (t2.getKind() == TypeKind.NULL) {
            return t1;
        }
        if (t1.getKind() == TypeKind.WILDCARD) {
            WildcardType wc1 = (WildcardType) t1;
            Type bound = (Type) wc1.getExtendsBound();
            if (bound == null) {
                // Implicit upper bound of java.lang.Object
                Elements elements = processingEnv.getElementUtils();
                return elements.getTypeElement("java.lang.Object").asType();
            }
            t1 = bound;
        }
        if (t2.getKind() == TypeKind.WILDCARD) {
            WildcardType wc2 = (WildcardType) t2;
            Type bound = (Type) wc2.getExtendsBound();
            if (bound == null) {
                // Implicit upper bound of java.lang.Object
                Elements elements = processingEnv.getElementUtils();
                return elements.getTypeElement("java.lang.Object").asType();
            }
            t2 = bound;
        }
        // Special case for primitives.
        if (TypesUtils.isPrimitive(t1) || TypesUtils.isPrimitive(t2)) {
            if (types.isAssignable(t1, t2)) {
                return t2;
            } else if (types.isAssignable(t2, t1)) {
                return t1;
            } else {
                Elements elements = processingEnv.getElementUtils();
                return elements.getTypeElement("java.lang.Object").asType();
            }
        }
        return types.lub(t1, t2);
    }

    /**
     * Returns the greatest lower bound of two {@link TypeMirror}s, ignoring any annotations on the
     * types.
     *
     * <p>Wrapper around Types.glb to add special handling for null types, primitives, and
     * wildcards.
     *
     * @param processingEnv the {@link ProcessingEnvironment} to use
     * @param tm1 a {@link TypeMirror}
     * @param tm2 a {@link TypeMirror}
     * @return the greatest lower bound of {@code tm1} and {@code tm2}.
     */
    public static TypeMirror greatestLowerBound(
            ProcessingEnvironment processingEnv, TypeMirror tm1, TypeMirror tm2) {
        Type t1 = TypeAnnotationUtils.unannotatedType(tm1);
        Type t2 = TypeAnnotationUtils.unannotatedType(tm2);
        JavacProcessingEnvironment javacEnv = (JavacProcessingEnvironment) processingEnv;
        Types types = Types.instance(javacEnv.getContext());
        if (types.isSameType(t1, t2)) {
            // Special case if the two types are equal.
            return t1;
        }
        // Handle the 'null' type manually.
        if (t1.getKind() == TypeKind.NULL) {
            return t1;
        }
        if (t2.getKind() == TypeKind.NULL) {
            return t2;
        }
        // Special case for primitives.
        if (TypesUtils.isPrimitive(t1) || TypesUtils.isPrimitive(t2)) {
            if (types.isAssignable(t1, t2)) {
                return t1;
            } else if (types.isAssignable(t2, t1)) {
                return t2;
            } else {
                // Javac types.glb returns TypeKind.Error when the GLB does
                // not exist, but we can't create one.  Use TypeKind.NONE
                // instead.
                return processingEnv.getTypeUtils().getNoType(TypeKind.NONE);
            }
        }
        if (t1.getKind() == TypeKind.WILDCARD) {
            return t2;
        }
        if (t2.getKind() == TypeKind.WILDCARD) {
            return t1;
        }

        // If neither type is a primitive type, null type, or wildcard
        // and if the types are not the same, use javac types.glb
        return types.glb(t1, t2);
    }

    /** Returns the return type of a method, given the receiver of the method call. */
    public static TypeMirror substituteMethodReturnType(
<<<<<<< HEAD
            TypeMirror methodType, TypeMirror substitutedReceiverType) {
        if (methodType.getKind() != TypeKind.TYPEVAR) {
            return methodType;
        }
        // TODO: find a nicer way to substitute type variables
        String t = TypeAnnotationUtils.unannotatedType(methodType).toString();
        Type finalReceiverType = (Type) substitutedReceiverType;
        int i = 0;
        for (TypeSymbol typeParam : finalReceiverType.tsym.getTypeParameters()) {
            if (t.equals(typeParam.toString())) {
                return finalReceiverType.getTypeArguments().get(i);
            }
            i++;
        }
        assert false;
        return null;
=======
            ProcessingEnvironment env, Element methodElement, TypeMirror substitutedReceiverType) {

        Types types = Types.instance(getJavacContext(env));

        Type substitutedMethodType =
                types.memberType((Type) substitutedReceiverType, (Symbol) methodElement);
        return substitutedMethodType.getReturnType();
>>>>>>> 1404323a
    }

    /**
     * Helper function to extract the javac Context from the javac processing environment.
     *
     * @param env the processing environment
     * @return the javac Context
     */
    public static Context getJavacContext(ProcessingEnvironment env) {
        return ((JavacProcessingEnvironment) env).getContext();
    }

    /**
     * Returns the type element for {@code type} if {@code type} is a class, interface, annotation
     * type, or enum. Otherwise, returns null.
     *
     * @param type whose element is returned
     * @return the type element for {@code type} if {@code type} is a class, interface, annotation
     *     type, or enum; otherwise, returns null
     */
    public static TypeElement getTypeElement(TypeMirror type) {
        Element element = ((Type) type).asElement();
        switch (element.getKind()) {
            case ANNOTATION_TYPE:
            case CLASS:
            case ENUM:
            case INTERFACE:
                return (TypeElement) element;
            default:
                return null;
        }
    }

    /**
     * Obtain the class loader for {@code clazz}. If that is not available, return the system class
     * loader.
     *
     * @param clazz the class whose class loader to find
     * @return the class loader used to {@code clazz}, or the system class loader, or null if both
     *     are unavailable
     */
    public static ClassLoader getClassLoaderForClass(Class<? extends Object> clazz) {
        ClassLoader classLoader = clazz.getClassLoader();
        return classLoader == null ? ClassLoader.getSystemClassLoader() : classLoader;
    }

    /**
     * Compares tree1 to tree2 by the position at which a diagnostic (e.g., an error message) for
     * the tree should be printed.
     */
    public static int compareDiagnosticPosition(Tree tree1, Tree tree2) {
        DiagnosticPosition pos1 = (DiagnosticPosition) tree1;
        DiagnosticPosition pos2 = (DiagnosticPosition) tree2;

        int preferred = Integer.compare(pos1.getPreferredPosition(), pos2.getPreferredPosition());
        if (preferred != 0) {
            return preferred;
        }

        return Integer.compare(pos1.getStartPosition(), pos2.getStartPosition());
    }

    /**
     * Returns whether or not {@code type} is a functional interface type (as defined in JLS 9.8).
     *
     * @param type possible functional interface type
     * @param env ProcessingEnvironment
     * @return whether or not {@code type} is a functional interface type (as defined in JLS 9.8)
     */
    public static boolean isFunctionalInterface(TypeMirror type, ProcessingEnvironment env) {
        Context ctx = ((JavacProcessingEnvironment) env).getContext();
        com.sun.tools.javac.code.Types javacTypes = com.sun.tools.javac.code.Types.instance(ctx);
        return javacTypes.isFunctionalInterface((Type) type);
    }

    /**
     * The type of the lambda or method reference tree is a functional interface type. This method
     * returns the single abstract method declared by that functional interface. (The type of this
     * method is referred to as the function type.)
     *
     * @param tree lambda or member reference tree
     * @param env ProcessingEnvironment
     * @return the single abstract method declared by the type of the tree
     */
    public static Symbol findFunction(Tree tree, ProcessingEnvironment env) {
        Context ctx = ((JavacProcessingEnvironment) env).getContext();
        com.sun.tools.javac.code.Types javacTypes = com.sun.tools.javac.code.Types.instance(ctx);
        return javacTypes.findDescriptorSymbol(((Type) typeOf(tree)).asElement());
    }
}<|MERGE_RESOLUTION|>--- conflicted
+++ resolved
@@ -370,24 +370,6 @@
 
     /** Returns the return type of a method, given the receiver of the method call. */
     public static TypeMirror substituteMethodReturnType(
-<<<<<<< HEAD
-            TypeMirror methodType, TypeMirror substitutedReceiverType) {
-        if (methodType.getKind() != TypeKind.TYPEVAR) {
-            return methodType;
-        }
-        // TODO: find a nicer way to substitute type variables
-        String t = TypeAnnotationUtils.unannotatedType(methodType).toString();
-        Type finalReceiverType = (Type) substitutedReceiverType;
-        int i = 0;
-        for (TypeSymbol typeParam : finalReceiverType.tsym.getTypeParameters()) {
-            if (t.equals(typeParam.toString())) {
-                return finalReceiverType.getTypeArguments().get(i);
-            }
-            i++;
-        }
-        assert false;
-        return null;
-=======
             ProcessingEnvironment env, Element methodElement, TypeMirror substitutedReceiverType) {
 
         Types types = Types.instance(getJavacContext(env));
@@ -395,7 +377,6 @@
         Type substitutedMethodType =
                 types.memberType((Type) substitutedReceiverType, (Symbol) methodElement);
         return substitutedMethodType.getReturnType();
->>>>>>> 1404323a
     }
 
     /**
