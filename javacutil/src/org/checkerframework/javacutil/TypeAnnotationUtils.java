--- conflicted
+++ resolved
@@ -1,11 +1,5 @@
 package org.checkerframework.javacutil;
 
-<<<<<<< HEAD
-import java.lang.reflect.Constructor;
-import java.lang.reflect.Field;
-import java.lang.reflect.InvocationTargetException;
-import java.lang.reflect.Method;
-=======
 import com.sun.tools.javac.code.Attribute;
 import com.sun.tools.javac.code.Attribute.TypeCompound;
 import com.sun.tools.javac.code.Symbol;
@@ -13,11 +7,13 @@
 import com.sun.tools.javac.code.Type;
 import com.sun.tools.javac.code.TypeAnnotationPosition;
 import com.sun.tools.javac.processing.JavacProcessingEnvironment;
+import com.sun.tools.javac.tree.JCTree.JCLambda;
 import com.sun.tools.javac.util.Context;
 import com.sun.tools.javac.util.List;
 import com.sun.tools.javac.util.Name;
 import com.sun.tools.javac.util.Pair;
->>>>>>> 424cc768
+import java.lang.reflect.Constructor;
+import java.lang.reflect.Field;
 import java.nio.ByteBuffer;
 import java.util.Arrays;
 import java.util.Map;
@@ -101,10 +97,9 @@
         } catch (NoSuchFieldException | SecurityException | IllegalAccessException e) {
             return false;
         }
-        if (eiequal
+        return eiequal
                 && p1.isValidOffset == p2.isValidOffset
                 && p1.bound_index == p2.bound_index
-                && p1.exception_index == p2.exception_index
                 && p1.location.equals(p2.location)
                 && Arrays.equals(p1.lvarIndex, p2.lvarIndex)
                 && Arrays.equals(p1.lvarLength, p2.lvarLength)
@@ -113,10 +108,7 @@
                 && p1.onLambda == p2.onLambda
                 && p1.parameter_index == p2.parameter_index
                 && p1.type == p2.type
-                && p1.type_index == p2.type_index) {
-            return true;
-        }
-        return false;
+                && p1.type_index == p2.type_index;
     }
 
     /**
@@ -302,214 +294,105 @@
     }
 
     public static TypeAnnotationPosition unknownTAPosition() {
-        return new TypeAnnotationPosition();
+        return TypeAnnotationPosition.unknown;
     }
 
     public static TypeAnnotationPosition methodReturnTAPosition(final int pos) {
-        TypeAnnotationPosition tapos = new TypeAnnotationPosition();
-        tapos.type = TargetType.METHOD_RETURN;
-        tapos.pos = pos;
-        return tapos;
+        return TypeAnnotationPosition.methodReturn(pos);
     }
 
     public static TypeAnnotationPosition methodReceiverTAPosition(final int pos) {
-        TypeAnnotationPosition tapos = new TypeAnnotationPosition();
-        tapos.type = TargetType.METHOD_RECEIVER;
-        tapos.pos = pos;
-        return tapos;
+        return TypeAnnotationPosition.methodReceiver(pos);
     }
 
     public static TypeAnnotationPosition methodParameterTAPosition(final int pidx, final int pos) {
-        TypeAnnotationPosition tapos = new TypeAnnotationPosition();
-        tapos.type = TargetType.METHOD_FORMAL_PARAMETER;
-        tapos.parameter_index = pidx;
-        tapos.pos = pos;
-        return tapos;
+        return TypeAnnotationPosition.methodParameter(pidx, pos);
     }
 
     public static TypeAnnotationPosition methodThrowsTAPosition(final int tidx, final int pos) {
-        TypeAnnotationPosition tapos = new TypeAnnotationPosition();
-        tapos.type = TargetType.THROWS;
-        tapos.type_index = tidx;
-        tapos.pos = pos;
-        return tapos;
+        return TypeAnnotationPosition.methodThrows(
+                TypeAnnotationPosition.emptyPath, null, tidx, pos);
     }
 
     public static TypeAnnotationPosition fieldTAPosition(final int pos) {
-        TypeAnnotationPosition tapos = new TypeAnnotationPosition();
-        tapos.type = TargetType.FIELD;
-        tapos.pos = pos;
-        return tapos;
+        return TypeAnnotationPosition.field(pos);
     }
 
     public static TypeAnnotationPosition classExtendsTAPosition(final int implidx, final int pos) {
-        TypeAnnotationPosition tapos = new TypeAnnotationPosition();
-        tapos.type = TargetType.CLASS_EXTENDS;
-        tapos.type_index = implidx;
-        tapos.pos = pos;
-        return tapos;
+        return TypeAnnotationPosition.classExtends(implidx, pos);
     }
 
     public static TypeAnnotationPosition typeParameterTAPosition(final int tpidx, final int pos) {
-        TypeAnnotationPosition tapos = new TypeAnnotationPosition();
-        tapos.type = TargetType.CLASS_TYPE_PARAMETER;
-        tapos.parameter_index = tpidx;
-        tapos.pos = pos;
-        return tapos;
+        return TypeAnnotationPosition.typeParameter(
+                TypeAnnotationPosition.emptyPath, null, tpidx, pos);
     }
 
     public static TypeAnnotationPosition methodTypeParameterTAPosition(
             final int tpidx, final int pos) {
-        TypeAnnotationPosition tapos = new TypeAnnotationPosition();
-        tapos.type = TargetType.METHOD_TYPE_PARAMETER;
-        tapos.parameter_index = tpidx;
-        tapos.pos = pos;
-        return tapos;
+        return TypeAnnotationPosition.methodTypeParameter(
+                TypeAnnotationPosition.emptyPath, null, tpidx, pos);
     }
 
     public static TypeAnnotationPosition typeParameterBoundTAPosition(
             final int tpidx, final int bndidx, final int pos) {
-        TypeAnnotationPosition tapos = new TypeAnnotationPosition();
-        tapos.type = TargetType.CLASS_TYPE_PARAMETER_BOUND;
-        tapos.parameter_index = tpidx;
-        tapos.bound_index = bndidx;
-        tapos.pos = pos;
-        return tapos;
+        return TypeAnnotationPosition.typeParameterBound(
+                TypeAnnotationPosition.emptyPath, null, tpidx, bndidx, pos);
     }
 
     public static TypeAnnotationPosition methodTypeParameterBoundTAPosition(
             final int tpidx, final int bndidx, final int pos) {
-        TypeAnnotationPosition tapos = new TypeAnnotationPosition();
-        tapos.type = TargetType.METHOD_TYPE_PARAMETER_BOUND;
-        tapos.parameter_index = tpidx;
-        tapos.bound_index = bndidx;
-        tapos.pos = pos;
-        return tapos;
+        return TypeAnnotationPosition.methodTypeParameterBound(
+                TypeAnnotationPosition.emptyPath, null, tpidx, bndidx, pos);
     }
 
     public static TypeAnnotationPosition copyTAPosition(final TypeAnnotationPosition tapos) {
-<<<<<<< HEAD
-        return call8or9(
-                new Call8or9<TypeAnnotationPosition>() {
-                    @Override
-                    public TypeAnnotationPosition call8()
-                            throws InstantiationException, IllegalAccessException,
-                                    IllegalArgumentException, NoSuchFieldException,
-                                    SecurityException {
-                        return copyTAPosition8(tapos);
-                    }
-
-                    @Override
-                    public TypeAnnotationPosition call9()
-                            throws InstantiationException, IllegalArgumentException,
-                                    IllegalAccessException, NoSuchFieldException, SecurityException,
-                                    InvocationTargetException, NoSuchMethodException {
-                        return copyTAPosition9(tapos);
-                    }
-                });
-    }
-
-    private static TypeAnnotationPosition copyTAPosition8(TypeAnnotationPosition tapos)
-            throws InstantiationException, IllegalAccessException, IllegalArgumentException,
-                    NoSuchFieldException, SecurityException {
-        TypeAnnotationPosition res = TypeAnnotationPosition.class.newInstance();
-        res.isValidOffset = tapos.isValidOffset;
-        TypeAnnotationPosition.class.getField("bound_index").set(res, tapos.bound_index);
-        Field ei = TypeAnnotationPosition.class.getDeclaredField("exception_index");
-        ei.setInt(res, ei.getInt(tapos));
-=======
-        TypeAnnotationPosition res = new TypeAnnotationPosition();
-        res.isValidOffset = tapos.isValidOffset;
-        res.bound_index = tapos.bound_index;
-        res.exception_index = tapos.exception_index;
->>>>>>> 424cc768
-        res.location = List.from(tapos.location);
-        if (tapos.lvarIndex != null) {
-            res.lvarIndex = Arrays.copyOf(tapos.lvarIndex, tapos.lvarIndex.length);
-        }
-        if (tapos.lvarLength != null) {
-            res.lvarLength = Arrays.copyOf(tapos.lvarLength, tapos.lvarLength.length);
-        }
-        if (tapos.lvarOffset != null) {
-            res.lvarOffset = Arrays.copyOf(tapos.lvarOffset, tapos.lvarOffset.length);
-        }
-        res.offset = tapos.offset;
-        res.onLambda = tapos.onLambda;
-        res.parameter_index = tapos.parameter_index;
-        res.pos = tapos.pos;
-        res.type = tapos.type;
-        res.type_index = tapos.type_index;
-        return res;
-    }
-
-<<<<<<< HEAD
-    private static TypeAnnotationPosition copyTAPosition9(TypeAnnotationPosition tapos)
-            throws InstantiationException, IllegalAccessException, IllegalArgumentException,
-                    NoSuchFieldException, SecurityException, InvocationTargetException,
-                    NoSuchMethodException {
-        Constructor<TypeAnnotationPosition> c =
-                TypeAnnotationPosition.class
-                        .getDeclaredConstructor(
-                                TargetType.class,
-                                int.class,
-                                int.class,
-                                JCLambda.class,
-                                int.class,
-                                int.class,
-                                com.sun.tools.javac.util.List.class);
-        c.setAccessible(true);
-        TypeAnnotationPosition res =
-                c.newInstance(
-                        tapos.type,
-                        tapos.pos,
-                        tapos.parameter_index,
-                        tapos.onLambda,
-                        tapos.type_index,
-                        tapos.bound_index,
-                        List.from(tapos.location));
-        res.isValidOffset = tapos.isValidOffset;
-        Field ei = TypeAnnotationPosition.class.getDeclaredField("exception_index");
-        ei.setAccessible(true);
-        ei.setInt(res, ei.getInt(tapos));
-        // TODO: would be cleaner to use getter/setter, but something is wrong with:
-        // TypeAnnotationPosition.class.getDeclaredMethod("setExceptionIndex", int.class).invoke(res,
-        //         TypeAnnotationPosition.class.getDeclaredMethod("getExceptionIndex").invoke(tapos));
-        res.location = List.from(tapos.location);
-        if (tapos.lvarIndex != null)
-            res.lvarIndex = Arrays.copyOf(tapos.lvarIndex, tapos.lvarIndex.length);
-        if (tapos.lvarLength != null)
-            res.lvarLength = Arrays.copyOf(tapos.lvarLength, tapos.lvarLength.length);
-        if (tapos.lvarOffset != null)
-            res.lvarOffset = Arrays.copyOf(tapos.lvarOffset, tapos.lvarOffset.length);
-        res.offset = tapos.offset;
-        return res;
+        try {
+            Constructor<TypeAnnotationPosition> c =
+                    TypeAnnotationPosition.class.getDeclaredConstructor(
+                            TargetType.class,
+                            int.class,
+                            int.class,
+                            JCLambda.class,
+                            int.class,
+                            int.class,
+                            com.sun.tools.javac.util.List.class);
+            c.setAccessible(true);
+            TypeAnnotationPosition res =
+                    c.newInstance(
+                            tapos.type,
+                            tapos.pos,
+                            tapos.parameter_index,
+                            tapos.onLambda,
+                            tapos.type_index,
+                            tapos.bound_index,
+                            List.from(tapos.location));
+            res.isValidOffset = tapos.isValidOffset;
+            Field ei = TypeAnnotationPosition.class.getDeclaredField("exception_index");
+            ei.setAccessible(true);
+            ei.setInt(res, ei.getInt(tapos));
+            // TODO: would be cleaner to use getter/setter, but something is wrong with:
+            // TypeAnnotationPosition.class.getDeclaredMethod("setExceptionIndex", int.class).invoke(res,
+            //         TypeAnnotationPosition.class.getDeclaredMethod("getExceptionIndex").invoke(tapos));
+            res.location = List.from(tapos.location);
+            if (tapos.lvarIndex != null) {
+                res.lvarIndex = Arrays.copyOf(tapos.lvarIndex, tapos.lvarIndex.length);
+            }
+            if (tapos.lvarLength != null) {
+                res.lvarLength = Arrays.copyOf(tapos.lvarLength, tapos.lvarLength.length);
+            }
+            if (tapos.lvarOffset != null) {
+                res.lvarOffset = Arrays.copyOf(tapos.lvarOffset, tapos.lvarOffset.length);
+            }
+            res.offset = tapos.offset;
+            return res;
+        } catch (Throwable t) {
+            assert false : "Checker Framework internal error: " + t;
+            t.printStackTrace();
+            return null;
+        }
     }
 
     public static Type unannotatedType(final Type in) {
-        return call8or9(
-                new Call8or9<Type>() {
-                    @Override
-                    public Type call8()
-                            throws IllegalAccessException, IllegalArgumentException,
-                                    InvocationTargetException, NoSuchMethodException,
-                                    SecurityException {
-                        return (Type) Type.class.getMethod("unannotatedType").invoke(in);
-                    }
-
-                    @Override
-                    public Type call9()
-                            throws IllegalAccessException, IllegalArgumentException,
-                                    InvocationTargetException, NoSuchMethodException,
-                                    SecurityException {
-                        Method m = Type.class.getDeclaredMethod("typeNoMetadata");
-                        m.setAccessible(true);
-                        return (Type) m.invoke(in);
-                    }
-                });
-=======
-    public static Type unannotatedType(final TypeMirror in) {
-        final Type impl = (Type) in;
-        return impl.unannotatedType();
->>>>>>> 424cc768
+        return in.stripMetadataIfNeeded();
     }
 }