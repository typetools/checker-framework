package org.checkerframework.javacutil;

import com.sun.tools.javac.code.Attribute;
import com.sun.tools.javac.code.Attribute.TypeCompound;
import com.sun.tools.javac.code.Symbol;
import com.sun.tools.javac.code.TargetType;
import com.sun.tools.javac.code.Type;
import com.sun.tools.javac.code.TypeAnnotationPosition;
import com.sun.tools.javac.processing.JavacProcessingEnvironment;
import com.sun.tools.javac.util.Context;
import com.sun.tools.javac.util.List;
import com.sun.tools.javac.util.Name;
import com.sun.tools.javac.util.Pair;
<<<<<<< HEAD
import java.lang.reflect.Constructor;
import java.lang.reflect.Field;
=======
>>>>>>> 1404323a
import java.nio.ByteBuffer;
import java.util.Arrays;
import java.util.Map;
import javax.annotation.processing.ProcessingEnvironment;
import javax.lang.model.element.AnnotationMirror;
import javax.lang.model.element.AnnotationValue;
import javax.lang.model.element.AnnotationValueVisitor;
import javax.lang.model.element.ElementKind;
import javax.lang.model.element.ExecutableElement;
import javax.lang.model.element.VariableElement;
import javax.lang.model.type.ArrayType;
import javax.lang.model.type.TypeKind;
import javax.lang.model.type.TypeMirror;
import javax.lang.model.util.Elements;
import javax.lang.model.util.Types;

/**
 * A collection of helper methods related to type annotation handling.
 *
 * @see AnnotationUtils
 */
public class TypeAnnotationUtils {

    // Class cannot be instantiated.
    private TypeAnnotationUtils() {
        throw new AssertionError("Class TypeAnnotationUtils cannot be instantiated.");
    }

    /**
     * Check whether a TypeCompound is contained in a list of TypeCompounds.
     *
     * @param list the input list of TypeCompounds
     * @param tc the TypeCompound to find
     * @return true, iff a TypeCompound equal to tc is contained in list
     */
    public static boolean isTypeCompoundContained(
            Types types, List<TypeCompound> list, TypeCompound tc) {
        for (Attribute.TypeCompound rawat : list) {
            if (contentEquals(rawat.type.tsym.name, tc.type.tsym.name)
                    // TODO: in previous line, it would be nicer to use reference equality:
                    //   rawat.type == tc.type &&
                    // or at least "isSameType":
                    //   types.isSameType(rawat.type, tc.type) &&
                    // but each fails in some cases.
                    && rawat.values.equals(tc.values)
                    && isSameTAPositionExceptTreePos(rawat.position, tc.position)) {
                return true;
            }
        }
        return false;
    }

    private static boolean contentEquals(Name n1, Name n2) {
        // Views of underlying bytes, not copies as with Name#contentEquals
        ByteBuffer b1 = ByteBuffer.wrap(n1.getByteArray(), n1.getByteOffset(), n1.getByteLength());
        ByteBuffer b2 = ByteBuffer.wrap(n2.getByteArray(), n2.getByteOffset(), n2.getByteLength());

        return b1.equals(b2);
    }

    /**
     * Compare two TypeAnnotationPositions for equality.
     *
     * @param p1 the first position
     * @param p2 the second position
     * @return true, iff the two positions are equal
     */
    public static boolean isSameTAPosition(TypeAnnotationPosition p1, TypeAnnotationPosition p2) {
        return isSameTAPositionExceptTreePos(p1, p2) && p1.pos == p2.pos;
    }

    public static boolean isSameTAPositionExceptTreePos(
            TypeAnnotationPosition p1, TypeAnnotationPosition p2) {
        boolean eiequal = false;
        try {
            Field ei = TypeAnnotationPosition.class.getDeclaredField("exception_index");
            // TODO: ugly way to get access to field in JDK 9.
            // isSameTAPositionExceptTreePos also needs JDK 8/9 versions.
            ei.setAccessible(true);
            eiequal = ei.getInt(p1) == ei.getInt(p2);
        } catch (NoSuchFieldException | SecurityException | IllegalAccessException e) {
            return false;
        }
        return eiequal
                && p1.isValidOffset == p2.isValidOffset
                && p1.bound_index == p2.bound_index
                && p1.location.equals(p2.location)
                && Arrays.equals(p1.lvarIndex, p2.lvarIndex)
                && Arrays.equals(p1.lvarLength, p2.lvarLength)
                && Arrays.equals(p1.lvarOffset, p2.lvarOffset)
                && p1.offset == p2.offset
                && p1.onLambda == p2.onLambda
                && p1.parameter_index == p2.parameter_index
                && p1.type == p2.type
                && p1.type_index == p2.type_index;
    }

    /**
     * Returns a newly created Attribute.Compound corresponding to an argument AnnotationMirror.
     *
     * @param am an AnnotationMirror, which may be part of an AST or an internally created subclass
     * @return a new Attribute.Compound corresponding to the AnnotationMirror
     */
    public static Attribute.Compound createCompoundFromAnnotationMirror(
            ProcessingEnvironment env, AnnotationMirror am) {
        // Create a new Attribute to match the AnnotationMirror.
        List<Pair<Symbol.MethodSymbol, Attribute>> values = List.nil();
        for (Map.Entry<? extends ExecutableElement, ? extends AnnotationValue> entry :
                am.getElementValues().entrySet()) {
            Attribute attribute =
                    attributeFromAnnotationValue(env, entry.getKey(), entry.getValue());
            values = values.append(new Pair<>((Symbol.MethodSymbol) entry.getKey(), attribute));
        }
        return new Attribute.Compound((Type.ClassType) am.getAnnotationType(), values);
    }

    /**
     * Returns a newly created Attribute.TypeCompound corresponding to an argument AnnotationMirror.
     *
     * @param am an AnnotationMirror, which may be part of an AST or an internally created subclass
     * @param tapos the type annotation position to use
     * @return a new Attribute.TypeCompound corresponding to the AnnotationMirror
     */
    public static Attribute.TypeCompound createTypeCompoundFromAnnotationMirror(
            ProcessingEnvironment env, AnnotationMirror am, TypeAnnotationPosition tapos) {
        // Create a new Attribute to match the AnnotationMirror.
        List<Pair<Symbol.MethodSymbol, Attribute>> values = List.nil();
        for (Map.Entry<? extends ExecutableElement, ? extends AnnotationValue> entry :
                am.getElementValues().entrySet()) {
            Attribute attribute =
                    attributeFromAnnotationValue(env, entry.getKey(), entry.getValue());
            values = values.append(new Pair<>((Symbol.MethodSymbol) entry.getKey(), attribute));
        }
        return new Attribute.TypeCompound((Type.ClassType) am.getAnnotationType(), values, tapos);
    }

    /**
     * Returns a newly created Attribute corresponding to an argument AnnotationValue.
     *
     * @param meth the ExecutableElement that is assigned the value, needed for empty arrays
     * @param av an AnnotationValue, which may be part of an AST or an internally created subclass
     * @return a new Attribute corresponding to the AnnotationValue
     */
    public static Attribute attributeFromAnnotationValue(
            ProcessingEnvironment env, ExecutableElement meth, AnnotationValue av) {
        return av.accept(new AttributeCreator(env, meth), null);
    }

    private static class AttributeCreator implements AnnotationValueVisitor<Attribute, Void> {
        private final ProcessingEnvironment processingEnv;
        private final Types modelTypes;
        private final Elements elements;
        private final com.sun.tools.javac.code.Types javacTypes;

        private final ExecutableElement meth;

        public AttributeCreator(ProcessingEnvironment env, ExecutableElement meth) {
            this.processingEnv = env;
            Context context = ((JavacProcessingEnvironment) env).getContext();
            this.elements = env.getElementUtils();
            this.modelTypes = env.getTypeUtils();
            this.javacTypes = com.sun.tools.javac.code.Types.instance(context);

            this.meth = meth;
        }

        @Override
        public Attribute visit(AnnotationValue av, Void p) {
            return av.accept(this, p);
        }

        @Override
        public Attribute visit(AnnotationValue av) {
            return visit(av, null);
        }

        @Override
        public Attribute visitBoolean(boolean b, Void p) {
            TypeMirror booleanType = modelTypes.getPrimitiveType(TypeKind.BOOLEAN);
            return new Attribute.Constant((Type) booleanType, b ? 1 : 0);
        }

        @Override
        public Attribute visitByte(byte b, Void p) {
            TypeMirror byteType = modelTypes.getPrimitiveType(TypeKind.BYTE);
            return new Attribute.Constant((Type) byteType, b);
        }

        @Override
        public Attribute visitChar(char c, Void p) {
            TypeMirror charType = modelTypes.getPrimitiveType(TypeKind.CHAR);
            return new Attribute.Constant((Type) charType, c);
        }

        @Override
        public Attribute visitDouble(double d, Void p) {
            TypeMirror doubleType = modelTypes.getPrimitiveType(TypeKind.DOUBLE);
            return new Attribute.Constant((Type) doubleType, d);
        }

        @Override
        public Attribute visitFloat(float f, Void p) {
            TypeMirror floatType = modelTypes.getPrimitiveType(TypeKind.FLOAT);
            return new Attribute.Constant((Type) floatType, f);
        }

        @Override
        public Attribute visitInt(int i, Void p) {
            TypeMirror intType = modelTypes.getPrimitiveType(TypeKind.INT);
            return new Attribute.Constant((Type) intType, i);
        }

        @Override
        public Attribute visitLong(long i, Void p) {
            TypeMirror longType = modelTypes.getPrimitiveType(TypeKind.LONG);
            return new Attribute.Constant((Type) longType, i);
        }

        @Override
        public Attribute visitShort(short s, Void p) {
            TypeMirror shortType = modelTypes.getPrimitiveType(TypeKind.SHORT);
            return new Attribute.Constant((Type) shortType, s);
        }

        @Override
        public Attribute visitString(String s, Void p) {
            TypeMirror stringType = elements.getTypeElement("java.lang.String").asType();
            return new Attribute.Constant((Type) stringType, s);
        }

        @Override
        public Attribute visitType(TypeMirror t, Void p) {
            if (t instanceof Type) {
                return new Attribute.Class(javacTypes, (Type) t);
            }

            assert false : "Unexpected type of TypeMirror: " + t.getClass();
            return null;
        }

        @Override
        public Attribute visitEnumConstant(VariableElement c, Void p) {
            if (c instanceof Symbol.VarSymbol) {
                Symbol.VarSymbol sym = (Symbol.VarSymbol) c;
                if (sym.getKind() == ElementKind.ENUM_CONSTANT) {
                    return new Attribute.Enum(sym.type, sym);
                }
            }

            assert false : "Unexpected type of VariableElement: " + c.getClass();
            return null;
        }

        @Override
        public Attribute visitAnnotation(AnnotationMirror a, Void p) {
            return createCompoundFromAnnotationMirror(processingEnv, a);
        }

        @Override
        public Attribute visitArray(java.util.List<? extends AnnotationValue> vals, Void p) {
            if (!vals.isEmpty()) {
                List<Attribute> valAttrs = List.nil();
                for (AnnotationValue av : vals) {
                    valAttrs = valAttrs.append(av.accept(this, p));
                }
                ArrayType arrayType = modelTypes.getArrayType(valAttrs.get(0).type);
                return new Attribute.Array((Type) arrayType, valAttrs);
            } else {
                return new Attribute.Array((Type) meth.getReturnType(), List.<Attribute>nil());
            }
        }

        @Override
        public Attribute visitUnknown(AnnotationValue av, Void p) {
            assert false : "Unexpected type of AnnotationValue: " + av.getClass();
            return null;
        }
    }

    public static TypeAnnotationPosition unknownTAPosition() {
<<<<<<< HEAD
        return TypeAnnotationPosition.unknown;
    }

    public static TypeAnnotationPosition methodReturnTAPosition(final int pos) {
        return TypeAnnotationPosition.methodReturn(pos);
    }

    public static TypeAnnotationPosition methodReceiverTAPosition(final int pos) {
        return TypeAnnotationPosition.methodReceiver(pos);
    }

    public static TypeAnnotationPosition methodParameterTAPosition(final int pidx, final int pos) {
        return TypeAnnotationPosition.methodParameter(pidx, pos);
    }

    public static TypeAnnotationPosition methodThrowsTAPosition(final int tidx, final int pos) {
        return TypeAnnotationPosition.methodThrows(
                TypeAnnotationPosition.emptyPath, null, tidx, pos);
    }

    public static TypeAnnotationPosition fieldTAPosition(final int pos) {
        return TypeAnnotationPosition.field(pos);
    }

    public static TypeAnnotationPosition classExtendsTAPosition(final int implidx, final int pos) {
        return TypeAnnotationPosition.classExtends(implidx, pos);
    }

    public static TypeAnnotationPosition typeParameterTAPosition(final int tpidx, final int pos) {
        return TypeAnnotationPosition.typeParameter(
                TypeAnnotationPosition.emptyPath, null, tpidx, pos);
=======
        return new TypeAnnotationPosition();
    }

    public static TypeAnnotationPosition methodReturnTAPosition(final int pos) {
        TypeAnnotationPosition tapos = new TypeAnnotationPosition();
        tapos.type = TargetType.METHOD_RETURN;
        tapos.pos = pos;
        return tapos;
    }

    public static TypeAnnotationPosition methodReceiverTAPosition(final int pos) {
        TypeAnnotationPosition tapos = new TypeAnnotationPosition();
        tapos.type = TargetType.METHOD_RECEIVER;
        tapos.pos = pos;
        return tapos;
    }

    public static TypeAnnotationPosition methodParameterTAPosition(final int pidx, final int pos) {
        TypeAnnotationPosition tapos = new TypeAnnotationPosition();
        tapos.type = TargetType.METHOD_FORMAL_PARAMETER;
        tapos.parameter_index = pidx;
        tapos.pos = pos;
        return tapos;
    }

    public static TypeAnnotationPosition methodThrowsTAPosition(final int tidx, final int pos) {
        TypeAnnotationPosition tapos = new TypeAnnotationPosition();
        tapos.type = TargetType.THROWS;
        tapos.type_index = tidx;
        tapos.pos = pos;
        return tapos;
    }

    public static TypeAnnotationPosition fieldTAPosition(final int pos) {
        TypeAnnotationPosition tapos = new TypeAnnotationPosition();
        tapos.type = TargetType.FIELD;
        tapos.pos = pos;
        return tapos;
    }

    public static TypeAnnotationPosition classExtendsTAPosition(final int implidx, final int pos) {
        TypeAnnotationPosition tapos = new TypeAnnotationPosition();
        tapos.type = TargetType.CLASS_EXTENDS;
        tapos.type_index = implidx;
        tapos.pos = pos;
        return tapos;
    }

    public static TypeAnnotationPosition typeParameterTAPosition(final int tpidx, final int pos) {
        TypeAnnotationPosition tapos = new TypeAnnotationPosition();
        tapos.type = TargetType.CLASS_TYPE_PARAMETER;
        tapos.parameter_index = tpidx;
        tapos.pos = pos;
        return tapos;
>>>>>>> 1404323a
    }

    public static TypeAnnotationPosition methodTypeParameterTAPosition(
            final int tpidx, final int pos) {
<<<<<<< HEAD
        return TypeAnnotationPosition.methodTypeParameter(
                TypeAnnotationPosition.emptyPath, null, tpidx, pos);
=======
        TypeAnnotationPosition tapos = new TypeAnnotationPosition();
        tapos.type = TargetType.METHOD_TYPE_PARAMETER;
        tapos.parameter_index = tpidx;
        tapos.pos = pos;
        return tapos;
>>>>>>> 1404323a
    }

    public static TypeAnnotationPosition typeParameterBoundTAPosition(
            final int tpidx, final int bndidx, final int pos) {
<<<<<<< HEAD
        return TypeAnnotationPosition.typeParameterBound(
                TypeAnnotationPosition.emptyPath, null, tpidx, bndidx, pos);
=======
        TypeAnnotationPosition tapos = new TypeAnnotationPosition();
        tapos.type = TargetType.CLASS_TYPE_PARAMETER_BOUND;
        tapos.parameter_index = tpidx;
        tapos.bound_index = bndidx;
        tapos.pos = pos;
        return tapos;
>>>>>>> 1404323a
    }

    public static TypeAnnotationPosition methodTypeParameterBoundTAPosition(
            final int tpidx, final int bndidx, final int pos) {
<<<<<<< HEAD
        return TypeAnnotationPosition.methodTypeParameterBound(
                TypeAnnotationPosition.emptyPath, null, tpidx, bndidx, pos);
    }

    public static TypeAnnotationPosition copyTAPosition(final TypeAnnotationPosition tapos) {
        try {
            Constructor<TypeAnnotationPosition> c =
                    TypeAnnotationPosition.class.getDeclaredConstructor(
                            TargetType.class,
                            int.class,
                            int.class,
                            JCLambda.class,
                            int.class,
                            int.class,
                            com.sun.tools.javac.util.List.class);
            c.setAccessible(true);
            TypeAnnotationPosition res =
                    c.newInstance(
                            tapos.type,
                            tapos.pos,
                            tapos.parameter_index,
                            tapos.onLambda,
                            tapos.type_index,
                            tapos.bound_index,
                            List.from(tapos.location));
            res.isValidOffset = tapos.isValidOffset;
            Field ei = TypeAnnotationPosition.class.getDeclaredField("exception_index");
            ei.setAccessible(true);
            ei.setInt(res, ei.getInt(tapos));
            // TODO: would be cleaner to use getter/setter, but something is wrong with:
            // TypeAnnotationPosition.class.getDeclaredMethod("setExceptionIndex", int.class).invoke(res,
            //         TypeAnnotationPosition.class.getDeclaredMethod("getExceptionIndex").invoke(tapos));
            res.location = List.from(tapos.location);
            if (tapos.lvarIndex != null) {
                res.lvarIndex = Arrays.copyOf(tapos.lvarIndex, tapos.lvarIndex.length);
            }
            if (tapos.lvarLength != null) {
                res.lvarLength = Arrays.copyOf(tapos.lvarLength, tapos.lvarLength.length);
            }
            if (tapos.lvarOffset != null) {
                res.lvarOffset = Arrays.copyOf(tapos.lvarOffset, tapos.lvarOffset.length);
            }
            res.offset = tapos.offset;
            return res;
        } catch (Throwable t) {
            assert false : "Checker Framework internal error: " + t;
            t.printStackTrace();
            return null;
        }
=======
        TypeAnnotationPosition tapos = new TypeAnnotationPosition();
        tapos.type = TargetType.METHOD_TYPE_PARAMETER_BOUND;
        tapos.parameter_index = tpidx;
        tapos.bound_index = bndidx;
        tapos.pos = pos;
        return tapos;
    }

    public static TypeAnnotationPosition copyTAPosition(final TypeAnnotationPosition tapos) {
        TypeAnnotationPosition res = new TypeAnnotationPosition();
        res.isValidOffset = tapos.isValidOffset;
        res.bound_index = tapos.bound_index;
        res.exception_index = tapos.exception_index;
        res.location = List.from(tapos.location);
        if (tapos.lvarIndex != null) {
            res.lvarIndex = Arrays.copyOf(tapos.lvarIndex, tapos.lvarIndex.length);
        }
        if (tapos.lvarLength != null) {
            res.lvarLength = Arrays.copyOf(tapos.lvarLength, tapos.lvarLength.length);
        }
        if (tapos.lvarOffset != null) {
            res.lvarOffset = Arrays.copyOf(tapos.lvarOffset, tapos.lvarOffset.length);
        }
        res.offset = tapos.offset;
        res.onLambda = tapos.onLambda;
        res.parameter_index = tapos.parameter_index;
        res.pos = tapos.pos;
        res.type = tapos.type;
        res.type_index = tapos.type_index;
        return res;
>>>>>>> 1404323a
    }

    public static Type unannotatedType(final TypeMirror in) {
        final Type impl = (Type) in;
<<<<<<< HEAD
        return impl.stripMetadataIfNeeded();
=======
        return impl.unannotatedType();
>>>>>>> 1404323a
    }
}<|MERGE_RESOLUTION|>--- conflicted
+++ resolved
@@ -11,11 +11,8 @@
 import com.sun.tools.javac.util.List;
 import com.sun.tools.javac.util.Name;
 import com.sun.tools.javac.util.Pair;
-<<<<<<< HEAD
 import java.lang.reflect.Constructor;
 import java.lang.reflect.Field;
-=======
->>>>>>> 1404323a
 import java.nio.ByteBuffer;
 import java.util.Arrays;
 import java.util.Map;
@@ -296,7 +293,6 @@
     }
 
     public static TypeAnnotationPosition unknownTAPosition() {
-<<<<<<< HEAD
         return TypeAnnotationPosition.unknown;
     }
 
@@ -328,96 +324,22 @@
     public static TypeAnnotationPosition typeParameterTAPosition(final int tpidx, final int pos) {
         return TypeAnnotationPosition.typeParameter(
                 TypeAnnotationPosition.emptyPath, null, tpidx, pos);
-=======
-        return new TypeAnnotationPosition();
-    }
-
-    public static TypeAnnotationPosition methodReturnTAPosition(final int pos) {
-        TypeAnnotationPosition tapos = new TypeAnnotationPosition();
-        tapos.type = TargetType.METHOD_RETURN;
-        tapos.pos = pos;
-        return tapos;
-    }
-
-    public static TypeAnnotationPosition methodReceiverTAPosition(final int pos) {
-        TypeAnnotationPosition tapos = new TypeAnnotationPosition();
-        tapos.type = TargetType.METHOD_RECEIVER;
-        tapos.pos = pos;
-        return tapos;
-    }
-
-    public static TypeAnnotationPosition methodParameterTAPosition(final int pidx, final int pos) {
-        TypeAnnotationPosition tapos = new TypeAnnotationPosition();
-        tapos.type = TargetType.METHOD_FORMAL_PARAMETER;
-        tapos.parameter_index = pidx;
-        tapos.pos = pos;
-        return tapos;
-    }
-
-    public static TypeAnnotationPosition methodThrowsTAPosition(final int tidx, final int pos) {
-        TypeAnnotationPosition tapos = new TypeAnnotationPosition();
-        tapos.type = TargetType.THROWS;
-        tapos.type_index = tidx;
-        tapos.pos = pos;
-        return tapos;
-    }
-
-    public static TypeAnnotationPosition fieldTAPosition(final int pos) {
-        TypeAnnotationPosition tapos = new TypeAnnotationPosition();
-        tapos.type = TargetType.FIELD;
-        tapos.pos = pos;
-        return tapos;
-    }
-
-    public static TypeAnnotationPosition classExtendsTAPosition(final int implidx, final int pos) {
-        TypeAnnotationPosition tapos = new TypeAnnotationPosition();
-        tapos.type = TargetType.CLASS_EXTENDS;
-        tapos.type_index = implidx;
-        tapos.pos = pos;
-        return tapos;
-    }
-
-    public static TypeAnnotationPosition typeParameterTAPosition(final int tpidx, final int pos) {
-        TypeAnnotationPosition tapos = new TypeAnnotationPosition();
-        tapos.type = TargetType.CLASS_TYPE_PARAMETER;
-        tapos.parameter_index = tpidx;
-        tapos.pos = pos;
-        return tapos;
->>>>>>> 1404323a
     }
 
     public static TypeAnnotationPosition methodTypeParameterTAPosition(
             final int tpidx, final int pos) {
-<<<<<<< HEAD
         return TypeAnnotationPosition.methodTypeParameter(
                 TypeAnnotationPosition.emptyPath, null, tpidx, pos);
-=======
-        TypeAnnotationPosition tapos = new TypeAnnotationPosition();
-        tapos.type = TargetType.METHOD_TYPE_PARAMETER;
-        tapos.parameter_index = tpidx;
-        tapos.pos = pos;
-        return tapos;
->>>>>>> 1404323a
     }
 
     public static TypeAnnotationPosition typeParameterBoundTAPosition(
             final int tpidx, final int bndidx, final int pos) {
-<<<<<<< HEAD
         return TypeAnnotationPosition.typeParameterBound(
                 TypeAnnotationPosition.emptyPath, null, tpidx, bndidx, pos);
-=======
-        TypeAnnotationPosition tapos = new TypeAnnotationPosition();
-        tapos.type = TargetType.CLASS_TYPE_PARAMETER_BOUND;
-        tapos.parameter_index = tpidx;
-        tapos.bound_index = bndidx;
-        tapos.pos = pos;
-        return tapos;
->>>>>>> 1404323a
     }
 
     public static TypeAnnotationPosition methodTypeParameterBoundTAPosition(
             final int tpidx, final int bndidx, final int pos) {
-<<<<<<< HEAD
         return TypeAnnotationPosition.methodTypeParameterBound(
                 TypeAnnotationPosition.emptyPath, null, tpidx, bndidx, pos);
     }
@@ -467,46 +389,10 @@
             t.printStackTrace();
             return null;
         }
-=======
-        TypeAnnotationPosition tapos = new TypeAnnotationPosition();
-        tapos.type = TargetType.METHOD_TYPE_PARAMETER_BOUND;
-        tapos.parameter_index = tpidx;
-        tapos.bound_index = bndidx;
-        tapos.pos = pos;
-        return tapos;
-    }
-
-    public static TypeAnnotationPosition copyTAPosition(final TypeAnnotationPosition tapos) {
-        TypeAnnotationPosition res = new TypeAnnotationPosition();
-        res.isValidOffset = tapos.isValidOffset;
-        res.bound_index = tapos.bound_index;
-        res.exception_index = tapos.exception_index;
-        res.location = List.from(tapos.location);
-        if (tapos.lvarIndex != null) {
-            res.lvarIndex = Arrays.copyOf(tapos.lvarIndex, tapos.lvarIndex.length);
-        }
-        if (tapos.lvarLength != null) {
-            res.lvarLength = Arrays.copyOf(tapos.lvarLength, tapos.lvarLength.length);
-        }
-        if (tapos.lvarOffset != null) {
-            res.lvarOffset = Arrays.copyOf(tapos.lvarOffset, tapos.lvarOffset.length);
-        }
-        res.offset = tapos.offset;
-        res.onLambda = tapos.onLambda;
-        res.parameter_index = tapos.parameter_index;
-        res.pos = tapos.pos;
-        res.type = tapos.type;
-        res.type_index = tapos.type_index;
-        return res;
->>>>>>> 1404323a
     }
 
     public static Type unannotatedType(final TypeMirror in) {
         final Type impl = (Type) in;
-<<<<<<< HEAD
         return impl.stripMetadataIfNeeded();
-=======
-        return impl.unannotatedType();
->>>>>>> 1404323a
     }
 }