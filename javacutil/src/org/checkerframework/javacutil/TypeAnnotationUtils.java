package org.checkerframework.javacutil;

<<<<<<< HEAD
import java.lang.reflect.Constructor;
import java.lang.reflect.Field;
=======
import com.sun.tools.javac.code.Attribute;
import com.sun.tools.javac.code.Attribute.TypeCompound;
import com.sun.tools.javac.code.Symbol;
import com.sun.tools.javac.code.TargetType;
import com.sun.tools.javac.code.Type;
import com.sun.tools.javac.code.TypeAnnotationPosition;
import com.sun.tools.javac.processing.JavacProcessingEnvironment;
import com.sun.tools.javac.tree.JCTree.JCLambda;
import com.sun.tools.javac.util.Context;
import com.sun.tools.javac.util.List;
import com.sun.tools.javac.util.Name;
import com.sun.tools.javac.util.Pair;
>>>>>>> 1d8a78b3
import java.lang.reflect.InvocationTargetException;
import java.lang.reflect.Method;
import java.nio.ByteBuffer;
import java.util.Arrays;
import java.util.Map;
import javax.annotation.processing.ProcessingEnvironment;
import javax.lang.model.SourceVersion;
import javax.lang.model.element.AnnotationMirror;
import javax.lang.model.element.AnnotationValue;
import javax.lang.model.element.AnnotationValueVisitor;
import javax.lang.model.element.ElementKind;
import javax.lang.model.element.ExecutableElement;
import javax.lang.model.element.VariableElement;
import javax.lang.model.type.ArrayType;
import javax.lang.model.type.TypeKind;
import javax.lang.model.type.TypeMirror;
import javax.lang.model.util.Elements;
import javax.lang.model.util.Types;

/**
 * A collection of helper methods related to type annotation handling.
 *
 * @see AnnotationUtils
 */
public class TypeAnnotationUtils {

    // Class cannot be instantiated.
    private TypeAnnotationUtils() {
        throw new AssertionError("Class TypeAnnotationUtils cannot be instantiated.");
    }

    /**
     * Check whether a TypeCompound is contained in a list of TypeCompounds.
     *
     * @param list the input list of TypeCompounds
     * @param tc the TypeCompound to find
     * @return true, iff a TypeCompound equal to tc is contained in list
     */
    public static boolean isTypeCompoundContained(
            Types types, List<TypeCompound> list, TypeCompound tc) {
        for (Attribute.TypeCompound rawat : list) {
            if (contentEquals(rawat.type.tsym.name, tc.type.tsym.name)
                    &&
                    // TODO: in previous line, it would be nicer to use reference equality:
                    //   rawat.type == tc.type &&
                    // or at least "isSameType":
                    //   types.isSameType(rawat.type, tc.type) &&
                    // but each fails in some cases.
                    rawat.values.equals(tc.values)
                    && isSameTAPositionExceptTreePos(rawat.position, tc.position)) {
                return true;
            }
        }
        return false;
    }

    private static boolean contentEquals(Name n1, Name n2) {
        // Views of underlying bytes, not copies as with Name#contentEquals
        ByteBuffer b1 = ByteBuffer.wrap(n1.getByteArray(), n1.getByteOffset(), n1.getByteLength());
        ByteBuffer b2 = ByteBuffer.wrap(n2.getByteArray(), n2.getByteOffset(), n2.getByteLength());

        return b1.equals(b2);
    }

    /**
     * Compare two TypeAnnotationPositions for equality.
     *
     * @param p1 the first position
     * @param p2 the second position
     * @return true, iff the two positions are equal
     */
    public static boolean isSameTAPosition(TypeAnnotationPosition p1, TypeAnnotationPosition p2) {
        return isSameTAPositionExceptTreePos(p1, p2) && p1.pos == p2.pos;
    }

<<<<<<< HEAD
    public static boolean isSameTAPositionExceptTreePos(TypeAnnotationPosition p1,
                                           TypeAnnotationPosition p2) {
        boolean eiequal = false;
        try {
            Field ei = TypeAnnotationPosition.class.getDeclaredField("exception_index");
            // TODO: ugly way to get access to field in JDK 9.
            // isSameTAPositionExceptTreePos also needs JDK 8/9 versions.
            ei.setAccessible(true);
            eiequal = ei.getInt(p1) == ei.getInt(p2);
        } catch (NoSuchFieldException | SecurityException | IllegalAccessException e) {
            return false;
        }
        if (eiequal &&
                p1.isValidOffset == p2.isValidOffset &&
                p1.bound_index == p2.bound_index &&
                p1.exception_index == p2.exception_index &&
                p1.location.equals(p2.location) &&
                Arrays.equals(p1.lvarIndex, p2.lvarIndex) &&
                Arrays.equals(p1.lvarLength, p2.lvarLength) &&
                Arrays.equals(p1.lvarOffset, p2.lvarOffset) &&
                p1.offset == p2.offset &&
                p1.onLambda == p2.onLambda &&
                p1.parameter_index == p2.parameter_index &&
                p1.type == p2.type &&
                p1.type_index == p2.type_index) {
            return true;
        }
        return false;
=======
    public static boolean isSameTAPositionExceptTreePos(
            TypeAnnotationPosition p1, TypeAnnotationPosition p2) {
        return p1.isValidOffset == p2.isValidOffset
                && p1.bound_index == p2.bound_index
                && p1.exception_index == p2.exception_index
                && p1.location.equals(p2.location)
                && Arrays.equals(p1.lvarIndex, p2.lvarIndex)
                && Arrays.equals(p1.lvarLength, p2.lvarLength)
                && Arrays.equals(p1.lvarOffset, p2.lvarOffset)
                && p1.offset == p2.offset
                && p1.onLambda == p2.onLambda
                && p1.parameter_index == p2.parameter_index
                && p1.type == p2.type
                && p1.type_index == p2.type_index;
>>>>>>> 1d8a78b3
    }

    /**
     * Returns a newly created Attribute.Compound corresponding to an
     * argument AnnotationMirror.
     *
     * @param am  an AnnotationMirror, which may be part of an AST or an internally
     *            created subclass
     * @return  a new Attribute.Compound corresponding to the AnnotationMirror
     */
    public static Attribute.Compound createCompoundFromAnnotationMirror(
            ProcessingEnvironment env, AnnotationMirror am) {
        // Create a new Attribute to match the AnnotationMirror.
        List<Pair<Symbol.MethodSymbol, Attribute>> values = List.nil();
        for (Map.Entry<? extends ExecutableElement, ? extends AnnotationValue> entry :
                am.getElementValues().entrySet()) {
            Attribute attribute =
                    attributeFromAnnotationValue(env, entry.getKey(), entry.getValue());
            values = values.append(new Pair<>((Symbol.MethodSymbol) entry.getKey(), attribute));
        }
        return new Attribute.Compound((Type.ClassType) am.getAnnotationType(), values);
    }

    /**
     * Returns a newly created Attribute.TypeCompound corresponding to an
     * argument AnnotationMirror.
     *
     * @param am  an AnnotationMirror, which may be part of an AST or an internally
     *            created subclass
     * @param tapos  the type annotation position to use
     * @return  a new Attribute.TypeCompound corresponding to the AnnotationMirror
     */
    public static Attribute.TypeCompound createTypeCompoundFromAnnotationMirror(
            ProcessingEnvironment env, AnnotationMirror am, TypeAnnotationPosition tapos) {
        // Create a new Attribute to match the AnnotationMirror.
        List<Pair<Symbol.MethodSymbol, Attribute>> values = List.nil();
        for (Map.Entry<? extends ExecutableElement, ? extends AnnotationValue> entry :
                am.getElementValues().entrySet()) {
            Attribute attribute =
                    attributeFromAnnotationValue(env, entry.getKey(), entry.getValue());
            values = values.append(new Pair<>((Symbol.MethodSymbol) entry.getKey(), attribute));
        }
        return new Attribute.TypeCompound((Type.ClassType) am.getAnnotationType(), values, tapos);
    }

    /**
     * Returns a newly created Attribute corresponding to an argument
     * AnnotationValue.
     *
     * @param meth the ExecutableElement that is assigned the value, needed for empty arrays
     * @param av  an AnnotationValue, which may be part of an AST or an internally
     *            created subclass
     * @return  a new Attribute corresponding to the AnnotationValue
     */
    public static Attribute attributeFromAnnotationValue(
            ProcessingEnvironment env, ExecutableElement meth, AnnotationValue av) {
        return av.accept(new AttributeCreator(env, meth), null);
    }

    private static class AttributeCreator implements AnnotationValueVisitor<Attribute, Void> {
        private final ProcessingEnvironment processingEnv;
        private final Types modelTypes;
        private final Elements elements;
        private final com.sun.tools.javac.code.Types javacTypes;

        private final ExecutableElement meth;

        public AttributeCreator(ProcessingEnvironment env, ExecutableElement meth) {
            this.processingEnv = env;
            Context context = ((JavacProcessingEnvironment) env).getContext();
            this.elements = env.getElementUtils();
            this.modelTypes = env.getTypeUtils();
            this.javacTypes = com.sun.tools.javac.code.Types.instance(context);

            this.meth = meth;
        }

        @Override
        public Attribute visit(AnnotationValue av, Void p) {
            return av.accept(this, p);
        }

        @Override
        public Attribute visit(AnnotationValue av) {
            return visit(av, null);
        }

        @Override
        public Attribute visitBoolean(boolean b, Void p) {
            TypeMirror booleanType = modelTypes.getPrimitiveType(TypeKind.BOOLEAN);
            return new Attribute.Constant((Type) booleanType, b ? 1 : 0);
        }

        @Override
        public Attribute visitByte(byte b, Void p) {
            TypeMirror byteType = modelTypes.getPrimitiveType(TypeKind.BYTE);
            return new Attribute.Constant((Type) byteType, b);
        }

        @Override
        public Attribute visitChar(char c, Void p) {
            TypeMirror charType = modelTypes.getPrimitiveType(TypeKind.CHAR);
            return new Attribute.Constant((Type) charType, c);
        }

        @Override
        public Attribute visitDouble(double d, Void p) {
            TypeMirror doubleType = modelTypes.getPrimitiveType(TypeKind.DOUBLE);
            return new Attribute.Constant((Type) doubleType, d);
        }

        @Override
        public Attribute visitFloat(float f, Void p) {
            TypeMirror floatType = modelTypes.getPrimitiveType(TypeKind.FLOAT);
            return new Attribute.Constant((Type) floatType, f);
        }

        @Override
        public Attribute visitInt(int i, Void p) {
            TypeMirror intType = modelTypes.getPrimitiveType(TypeKind.INT);
            return new Attribute.Constant((Type) intType, i);
        }

        @Override
        public Attribute visitLong(long i, Void p) {
            TypeMirror longType = modelTypes.getPrimitiveType(TypeKind.LONG);
            return new Attribute.Constant((Type) longType, i);
        }

        @Override
        public Attribute visitShort(short s, Void p) {
            TypeMirror shortType = modelTypes.getPrimitiveType(TypeKind.SHORT);
            return new Attribute.Constant((Type) shortType, s);
        }

        @Override
        public Attribute visitString(String s, Void p) {
            TypeMirror stringType = elements.getTypeElement("java.lang.String").asType();
            return new Attribute.Constant((Type) stringType, s);
        }

        @Override
        public Attribute visitType(TypeMirror t, Void p) {
            if (t instanceof Type) {
                return new Attribute.Class(javacTypes, (Type) t);
            }

            assert false : "Unexpected type of TypeMirror: " + t.getClass();
            return null;
        }

        @Override
        public Attribute visitEnumConstant(VariableElement c, Void p) {
            if (c instanceof Symbol.VarSymbol) {
                Symbol.VarSymbol sym = (Symbol.VarSymbol) c;
                if (sym.getKind() == ElementKind.ENUM_CONSTANT) {
                    return new Attribute.Enum(sym.type, sym);
                }
            }

            assert false : "Unexpected type of VariableElement: " + c.getClass();
            return null;
        }

        @Override
        public Attribute visitAnnotation(AnnotationMirror a, Void p) {
            return createCompoundFromAnnotationMirror(processingEnv, a);
        }

        @Override
        public Attribute visitArray(java.util.List<? extends AnnotationValue> vals, Void p) {
            if (!vals.isEmpty()) {
                List<Attribute> valAttrs = List.nil();
                for (AnnotationValue av : vals) {
                    valAttrs = valAttrs.append(av.accept(this, p));
                }
                ArrayType arrayType = modelTypes.getArrayType(valAttrs.get(0).type);
                return new Attribute.Array((Type) arrayType, valAttrs);
            } else {
                return new Attribute.Array((Type) meth.getReturnType(), List.<Attribute>nil());
            }
        }

        @Override
        public Attribute visitUnknown(AnnotationValue av, Void p) {
            assert false : "Unexpected type of AnnotationValue: " + av.getClass();
            return null;
        }
    }

    /**
     * An interface to abstract a Java 8 and a Java 9 version of how
     * to get a RET reference.
     * These methods must then be implemented using reflection in order to
     * compile in either setting.
     * Note that we cannot use lambda for this as long as we want to
     * support Java 7.
     */
    interface Call8or9<RET> {
        RET call8() throws Throwable;

        RET call9() throws Throwable;
    }

    /**
     * Use the SourceVersion to decide whether to call the Java 8 or Java 9 version.
     * Catch all exceptions and abort if one occurs - the reflection code should
     * never break once fully debugged.
     *
     * @param tc the TAPCall abstraction to encapsulate two methods
     * @return the created TypeAnnotationPosition
     */
    private static <RET> RET call8or9(Call8or9<RET> tc) {
        try {
            boolean hasNine;
            try {
                hasNine = SourceVersion.valueOf("RELEASE_9") != null;
            } catch (IllegalArgumentException iae) {
                hasNine = false;
            }
            if (hasNine) {
                return tc.call9();
            } else {
                boolean hasEight;
                try {
                    hasEight = SourceVersion.valueOf("RELEASE_8") != null;
                } catch (IllegalArgumentException iae) {
                    hasEight = false;
                }
                if (hasEight) {
                    return tc.call8();
                } else {
                    assert false : "Checker Framework needs a Java 8 or 9 javac.";
                    return null;
                }
            }
        } catch (Throwable t) {
            assert false : "Checker Framework internal error: " + t;
            t.printStackTrace();
            return null;
        }
    }

    public static TypeAnnotationPosition unknownTAPosition() {
        return call8or9(
                new Call8or9<TypeAnnotationPosition>() {
                    @Override
                    public TypeAnnotationPosition call8()
                            throws InstantiationException, IllegalAccessException {
                        return TypeAnnotationPosition.class.newInstance();
                    }

                    @Override
                    public TypeAnnotationPosition call9()
                            throws IllegalArgumentException, IllegalAccessException,
                                    NoSuchFieldException, SecurityException {
                        return (TypeAnnotationPosition)
                                TypeAnnotationPosition.class.getField("unknown").get(null);
                    }
                });
    }

    public static TypeAnnotationPosition methodReturnTAPosition(final int pos) {
        return call8or9(
                new Call8or9<TypeAnnotationPosition>() {
                    @Override
                    public TypeAnnotationPosition call8()
                            throws InstantiationException, IllegalAccessException,
                                    IllegalArgumentException, NoSuchFieldException,
                                    SecurityException {
                        TypeAnnotationPosition tapos = TypeAnnotationPosition.class.newInstance();
                        TypeAnnotationPosition.class
                                .getField("type")
                                .set(tapos, TargetType.METHOD_RETURN);
                        TypeAnnotationPosition.class.getField("pos").set(tapos, pos);
                        return tapos;
                    }

                    @Override
                    public TypeAnnotationPosition call9()
                            throws IllegalAccessException, IllegalArgumentException,
                                    InvocationTargetException, NoSuchMethodException,
                                    SecurityException {
                        return (TypeAnnotationPosition)
                                TypeAnnotationPosition.class
                                        .getMethod("methodReturn", int.class)
                                        .invoke(null, pos);
                    }
                });
    }

    public static TypeAnnotationPosition methodReceiverTAPosition(final int pos) {
        return call8or9(
                new Call8or9<TypeAnnotationPosition>() {
                    @Override
                    public TypeAnnotationPosition call8()
                            throws InstantiationException, IllegalAccessException,
                                    IllegalArgumentException, NoSuchFieldException,
                                    SecurityException {
                        TypeAnnotationPosition tapos = TypeAnnotationPosition.class.newInstance();
                        TypeAnnotationPosition.class
                                .getField("type")
                                .set(tapos, TargetType.METHOD_RECEIVER);
                        TypeAnnotationPosition.class.getField("pos").set(tapos, pos);
                        return tapos;
                    }

                    @Override
                    public TypeAnnotationPosition call9()
                            throws IllegalAccessException, IllegalArgumentException,
                                    InvocationTargetException, NoSuchMethodException,
                                    SecurityException {
                        return (TypeAnnotationPosition)
                                TypeAnnotationPosition.class
                                        .getMethod("methodReceiver", int.class)
                                        .invoke(null, pos);
                    }
                });
    }

    public static TypeAnnotationPosition methodParameterTAPosition(final int pidx, final int pos) {
        return call8or9(
                new Call8or9<TypeAnnotationPosition>() {
                    @Override
                    public TypeAnnotationPosition call8()
                            throws InstantiationException, IllegalAccessException,
                                    IllegalArgumentException, NoSuchFieldException,
                                    SecurityException {
                        TypeAnnotationPosition tapos = TypeAnnotationPosition.class.newInstance();
                        TypeAnnotationPosition.class
                                .getField("type")
                                .set(tapos, TargetType.METHOD_FORMAL_PARAMETER);
                        TypeAnnotationPosition.class.getField("parameter_index").set(tapos, pidx);
                        TypeAnnotationPosition.class.getField("pos").set(tapos, pos);
                        return tapos;
                    }

                    @Override
                    public TypeAnnotationPosition call9()
                            throws IllegalAccessException, IllegalArgumentException,
                                    InvocationTargetException, NoSuchMethodException,
                                    SecurityException {
                        return (TypeAnnotationPosition)
                                TypeAnnotationPosition.class
                                        .getMethod("methodParameter", int.class, int.class)
                                        .invoke(null, pidx, pos);
                    }
                });
    }

    public static TypeAnnotationPosition methodThrowsTAPosition(final int tidx, final int pos) {
        return call8or9(
                new Call8or9<TypeAnnotationPosition>() {
                    @Override
                    public TypeAnnotationPosition call8()
                            throws InstantiationException, IllegalAccessException,
                                    IllegalArgumentException, NoSuchFieldException,
                                    SecurityException {
                        TypeAnnotationPosition tapos = TypeAnnotationPosition.class.newInstance();
                        TypeAnnotationPosition.class.getField("type").set(tapos, TargetType.THROWS);
                        TypeAnnotationPosition.class.getField("type_index").set(tapos, tidx);
                        TypeAnnotationPosition.class.getField("pos").set(tapos, pos);
                        return tapos;
                    }

                    @Override
                    public TypeAnnotationPosition call9()
                            throws IllegalAccessException, IllegalArgumentException,
                                    InvocationTargetException, NoSuchMethodException,
                                    SecurityException, NoSuchFieldException {
                        return (TypeAnnotationPosition)
                                TypeAnnotationPosition.class
                                        .getMethod(
                                                "methodThrows",
                                                List.class,
                                                JCLambda.class,
                                                int.class,
                                                int.class)
                                        .invoke(
                                                null,
                                                TypeAnnotationPosition.class
                                                        .getField("emptyPath")
                                                        .get(null),
                                                null,
                                                tidx,
                                                pos);
                    }
                });
    }

    public static TypeAnnotationPosition fieldTAPosition(final int pos) {
        return call8or9(
                new Call8or9<TypeAnnotationPosition>() {
                    @Override
                    public TypeAnnotationPosition call8()
                            throws InstantiationException, IllegalAccessException,
                                    IllegalArgumentException, NoSuchFieldException,
                                    SecurityException {
                        TypeAnnotationPosition tapos = TypeAnnotationPosition.class.newInstance();
                        TypeAnnotationPosition.class.getField("type").set(tapos, TargetType.FIELD);
                        TypeAnnotationPosition.class.getField("pos").set(tapos, pos);
                        return tapos;
                    }

                    @Override
                    public TypeAnnotationPosition call9()
                            throws IllegalAccessException, IllegalArgumentException,
                                    InvocationTargetException, NoSuchMethodException,
                                    SecurityException {
                        return (TypeAnnotationPosition)
                                TypeAnnotationPosition.class
                                        .getMethod("field", int.class)
                                        .invoke(null, pos);
                    }
                });
    }

    public static TypeAnnotationPosition classExtendsTAPosition(final int implidx, final int pos) {
        return call8or9(
                new Call8or9<TypeAnnotationPosition>() {
                    @Override
                    public TypeAnnotationPosition call8()
                            throws InstantiationException, IllegalAccessException,
                                    IllegalArgumentException, NoSuchFieldException,
                                    SecurityException {
                        TypeAnnotationPosition tapos = TypeAnnotationPosition.class.newInstance();
                        TypeAnnotationPosition.class
                                .getField("type")
                                .set(tapos, TargetType.CLASS_EXTENDS);
                        TypeAnnotationPosition.class.getField("type_index").set(tapos, implidx);
                        TypeAnnotationPosition.class.getField("pos").set(tapos, pos);
                        return tapos;
                    }

                    @Override
                    public TypeAnnotationPosition call9()
                            throws IllegalAccessException, IllegalArgumentException,
                                    InvocationTargetException, NoSuchMethodException,
                                    SecurityException {
                        return (TypeAnnotationPosition)
                                TypeAnnotationPosition.class
                                        .getMethod("classExtends", int.class, int.class)
                                        .invoke(null, implidx, pos);
                    }
                });
    }

    public static TypeAnnotationPosition typeParameterTAPosition(final int tpidx, final int pos) {
        return call8or9(
                new Call8or9<TypeAnnotationPosition>() {
                    @Override
                    public TypeAnnotationPosition call8()
                            throws InstantiationException, IllegalAccessException,
                                    IllegalArgumentException, NoSuchFieldException,
                                    SecurityException {
                        TypeAnnotationPosition tapos = TypeAnnotationPosition.class.newInstance();
                        TypeAnnotationPosition.class
                                .getField("type")
                                .set(tapos, TargetType.CLASS_TYPE_PARAMETER);
                        TypeAnnotationPosition.class.getField("parameter_index").set(tapos, tpidx);
                        TypeAnnotationPosition.class.getField("pos").set(tapos, pos);
                        return tapos;
                    }

                    @Override
                    public TypeAnnotationPosition call9()
                            throws IllegalAccessException, IllegalArgumentException,
                                    InvocationTargetException, NoSuchMethodException,
                                    SecurityException, NoSuchFieldException {
                        return (TypeAnnotationPosition)
                                TypeAnnotationPosition.class
                                        .getMethod(
                                                "typeParameter",
                                                List.class,
                                                JCLambda.class,
                                                int.class,
                                                int.class)
                                        .invoke(
                                                null,
                                                TypeAnnotationPosition.class
                                                        .getField("emptyPath")
                                                        .get(null),
                                                null,
                                                tpidx,
                                                pos);
                    }
                });
    }

    public static TypeAnnotationPosition methodTypeParameterTAPosition(
            final int tpidx, final int pos) {
        return call8or9(
                new Call8or9<TypeAnnotationPosition>() {
                    @Override
                    public TypeAnnotationPosition call8()
                            throws InstantiationException, IllegalAccessException,
                                    IllegalArgumentException, NoSuchFieldException,
                                    SecurityException {
                        TypeAnnotationPosition tapos = TypeAnnotationPosition.class.newInstance();
                        TypeAnnotationPosition.class
                                .getField("type")
                                .set(tapos, TargetType.METHOD_TYPE_PARAMETER);
                        TypeAnnotationPosition.class.getField("parameter_index").set(tapos, tpidx);
                        TypeAnnotationPosition.class.getField("pos").set(tapos, pos);
                        return tapos;
                    }

                    @Override
                    public TypeAnnotationPosition call9()
                            throws IllegalAccessException, IllegalArgumentException,
                                    InvocationTargetException, NoSuchMethodException,
                                    SecurityException, NoSuchFieldException {
                        return (TypeAnnotationPosition)
                                TypeAnnotationPosition.class
                                        .getMethod(
                                                "methodTypeParameter",
                                                List.class,
                                                JCLambda.class,
                                                int.class,
                                                int.class)
                                        .invoke(
                                                null,
                                                TypeAnnotationPosition.class
                                                        .getField("emptyPath")
                                                        .get(null),
                                                null,
                                                tpidx,
                                                pos);
                    }
                });
    }

    public static TypeAnnotationPosition typeParameterBoundTAPosition(
            final int tpidx, final int bndidx, final int pos) {
        return call8or9(
                new Call8or9<TypeAnnotationPosition>() {
                    @Override
                    public TypeAnnotationPosition call8()
                            throws InstantiationException, IllegalAccessException,
                                    IllegalArgumentException, NoSuchFieldException,
                                    SecurityException {
                        TypeAnnotationPosition tapos = TypeAnnotationPosition.class.newInstance();
                        TypeAnnotationPosition.class
                                .getField("type")
                                .set(tapos, TargetType.CLASS_TYPE_PARAMETER_BOUND);
                        TypeAnnotationPosition.class.getField("parameter_index").set(tapos, tpidx);
                        TypeAnnotationPosition.class.getField("bound_index").set(tapos, bndidx);
                        TypeAnnotationPosition.class.getField("pos").set(tapos, pos);
                        return tapos;
                    }

                    @Override
                    public TypeAnnotationPosition call9()
                            throws IllegalAccessException, IllegalArgumentException,
                                    InvocationTargetException, NoSuchMethodException,
                                    SecurityException, NoSuchFieldException {
                        return (TypeAnnotationPosition)
                                TypeAnnotationPosition.class
                                        .getMethod(
                                                "typeParameterBound",
                                                List.class,
                                                JCLambda.class,
                                                int.class,
                                                int.class,
                                                int.class)
                                        .invoke(
                                                null,
                                                TypeAnnotationPosition.class
                                                        .getField("emptyPath")
                                                        .get(null),
                                                null,
                                                tpidx,
                                                bndidx,
                                                pos);
                    }
                });
    }

    public static TypeAnnotationPosition methodTypeParameterBoundTAPosition(
            final int tpidx, final int bndidx, final int pos) {
        return call8or9(
                new Call8or9<TypeAnnotationPosition>() {
                    @Override
                    public TypeAnnotationPosition call8()
                            throws InstantiationException, IllegalAccessException,
                                    IllegalArgumentException, NoSuchFieldException,
                                    SecurityException {
                        TypeAnnotationPosition tapos = TypeAnnotationPosition.class.newInstance();
                        TypeAnnotationPosition.class
                                .getField("type")
                                .set(tapos, TargetType.METHOD_TYPE_PARAMETER_BOUND);
                        TypeAnnotationPosition.class.getField("parameter_index").set(tapos, tpidx);
                        TypeAnnotationPosition.class.getField("bound_index").set(tapos, bndidx);
                        TypeAnnotationPosition.class.getField("pos").set(tapos, pos);
                        return tapos;
                    }

                    @Override
                    public TypeAnnotationPosition call9()
                            throws IllegalAccessException, IllegalArgumentException,
                                    InvocationTargetException, NoSuchMethodException,
                                    SecurityException, NoSuchFieldException {
                        return (TypeAnnotationPosition)
                                TypeAnnotationPosition.class
                                        .getMethod(
                                                "methodTypeParameterBound",
                                                List.class,
                                                JCLambda.class,
                                                int.class,
                                                int.class,
                                                int.class)
                                        .invoke(
                                                null,
                                                TypeAnnotationPosition.class
                                                        .getField("emptyPath")
                                                        .get(null),
                                                null,
                                                tpidx,
                                                bndidx,
                                                pos);
                    }
                });
    }

    public static TypeAnnotationPosition copyTAPosition(final TypeAnnotationPosition tapos) {
        return call8or9(
                new Call8or9<TypeAnnotationPosition>() {
                    @Override
                    public TypeAnnotationPosition call8()
                            throws InstantiationException, IllegalAccessException,
                                    IllegalArgumentException, NoSuchFieldException,
                                    SecurityException {
                        return copyTAPosition8(tapos);
                    }

                    @Override
<<<<<<< HEAD
                    public TypeAnnotationPosition call9() throws InstantiationException, IllegalArgumentException, IllegalAccessException, NoSuchFieldException, SecurityException, InvocationTargetException, NoSuchMethodException {
                        return copyTAPosition9(tapos);
=======
                    public TypeAnnotationPosition call9()
                            throws IllegalArgumentException, IllegalAccessException,
                                    NoSuchFieldException, SecurityException,
                                    InvocationTargetException, NoSuchMethodException {
                        return (TypeAnnotationPosition)
                                TypeAnnotationPosition.class
                                        .getMethod("copy", TypeAnnotationPosition.class)
                                        .invoke(null, tapos);
>>>>>>> 1d8a78b3
                    }
                });
    }

    private static TypeAnnotationPosition copyTAPosition8(TypeAnnotationPosition tapos)
            throws InstantiationException, IllegalAccessException, IllegalArgumentException,
                    NoSuchFieldException, SecurityException {
        TypeAnnotationPosition res = TypeAnnotationPosition.class.newInstance();
        res.isValidOffset = tapos.isValidOffset;
        TypeAnnotationPosition.class.getField("bound_index").set(res, tapos.bound_index);
        Field ei = TypeAnnotationPosition.class.getDeclaredField("exception_index");
        ei.setInt(res, ei.getInt(tapos));
        res.location = List.from(tapos.location);
        if (tapos.lvarIndex != null) {
            res.lvarIndex = Arrays.copyOf(tapos.lvarIndex, tapos.lvarIndex.length);
        }
        if (tapos.lvarLength != null) {
            res.lvarLength = Arrays.copyOf(tapos.lvarLength, tapos.lvarLength.length);
        }
        if (tapos.lvarOffset != null) {
            res.lvarOffset = Arrays.copyOf(tapos.lvarOffset, tapos.lvarOffset.length);
        }
        res.offset = tapos.offset;
        TypeAnnotationPosition.class.getField("onLambda").set(res, tapos.onLambda);
        TypeAnnotationPosition.class.getField("parameter_index").set(res, tapos.parameter_index);
        TypeAnnotationPosition.class.getField("pos").set(res, tapos.pos);
        TypeAnnotationPosition.class.getField("type").set(res, tapos.type);
        TypeAnnotationPosition.class.getField("type_index").set(res, tapos.type_index);
        return res;
    }

    private static TypeAnnotationPosition copyTAPosition9(TypeAnnotationPosition tapos) throws InstantiationException, IllegalAccessException, IllegalArgumentException, NoSuchFieldException, SecurityException, InvocationTargetException, NoSuchMethodException {
        Constructor<TypeAnnotationPosition> c = TypeAnnotationPosition.class.getDeclaredConstructor(TargetType.class, int.class, int.class, JCLambda.class, int.class, int.class, com.sun.tools.javac.util.List.class);
        c.setAccessible(true);
        TypeAnnotationPosition res =
                c.newInstance(tapos.type, tapos.pos, tapos.parameter_index,
                        tapos.onLambda, tapos.type_index, tapos.bound_index, List.from(tapos.location));
        res.isValidOffset = tapos.isValidOffset;
        Field ei = TypeAnnotationPosition.class.getDeclaredField("exception_index");
        ei.setAccessible(true);
        ei.setInt(res, ei.getInt(tapos));
        // TODO: would be cleaner to use getter/setter, but something is wrong with:
        // TypeAnnotationPosition.class.getDeclaredMethod("setExceptionIndex", int.class).invoke(res,
        //         TypeAnnotationPosition.class.getDeclaredMethod("getExceptionIndex").invoke(tapos));
        res.location = List.from(tapos.location);
        if (tapos.lvarIndex != null)
            res.lvarIndex = Arrays.copyOf(tapos.lvarIndex, tapos.lvarIndex.length);
        if (tapos.lvarLength != null)
            res.lvarLength = Arrays.copyOf(tapos.lvarLength, tapos.lvarLength.length);
        if (tapos.lvarOffset != null)
            res.lvarOffset = Arrays.copyOf(tapos.lvarOffset, tapos.lvarOffset.length);
        res.offset = tapos.offset;
        return res;
    }

    public static Type unannotatedType(final Type in) {
        return call8or9(
                new Call8or9<Type>() {
                    @Override
                    public Type call8()
                            throws IllegalAccessException, IllegalArgumentException,
                                    InvocationTargetException, NoSuchMethodException,
                                    SecurityException {
                        return (Type) Type.class.getMethod("unannotatedType").invoke(in);
                    }

                    @Override
                    public Type call9() throws IllegalAccessException, IllegalArgumentException, InvocationTargetException, NoSuchMethodException, SecurityException {
                        Method m = Type.class
                                .getDeclaredMethod("typeNoMetadata");
                        m.setAccessible(true);
                        return (Type) m.invoke(in);
                    }
                });
    }
}<|MERGE_RESOLUTION|>--- conflicted
+++ resolved
@@ -1,22 +1,7 @@
 package org.checkerframework.javacutil;
 
-<<<<<<< HEAD
 import java.lang.reflect.Constructor;
 import java.lang.reflect.Field;
-=======
-import com.sun.tools.javac.code.Attribute;
-import com.sun.tools.javac.code.Attribute.TypeCompound;
-import com.sun.tools.javac.code.Symbol;
-import com.sun.tools.javac.code.TargetType;
-import com.sun.tools.javac.code.Type;
-import com.sun.tools.javac.code.TypeAnnotationPosition;
-import com.sun.tools.javac.processing.JavacProcessingEnvironment;
-import com.sun.tools.javac.tree.JCTree.JCLambda;
-import com.sun.tools.javac.util.Context;
-import com.sun.tools.javac.util.List;
-import com.sun.tools.javac.util.Name;
-import com.sun.tools.javac.util.Pair;
->>>>>>> 1d8a78b3
 import java.lang.reflect.InvocationTargetException;
 import java.lang.reflect.Method;
 import java.nio.ByteBuffer;
@@ -92,7 +77,6 @@
         return isSameTAPositionExceptTreePos(p1, p2) && p1.pos == p2.pos;
     }
 
-<<<<<<< HEAD
     public static boolean isSameTAPositionExceptTreePos(TypeAnnotationPosition p1,
                                            TypeAnnotationPosition p2) {
         boolean eiequal = false;
@@ -121,22 +105,6 @@
             return true;
         }
         return false;
-=======
-    public static boolean isSameTAPositionExceptTreePos(
-            TypeAnnotationPosition p1, TypeAnnotationPosition p2) {
-        return p1.isValidOffset == p2.isValidOffset
-                && p1.bound_index == p2.bound_index
-                && p1.exception_index == p2.exception_index
-                && p1.location.equals(p2.location)
-                && Arrays.equals(p1.lvarIndex, p2.lvarIndex)
-                && Arrays.equals(p1.lvarLength, p2.lvarLength)
-                && Arrays.equals(p1.lvarOffset, p2.lvarOffset)
-                && p1.offset == p2.offset
-                && p1.onLambda == p2.onLambda
-                && p1.parameter_index == p2.parameter_index
-                && p1.type == p2.type
-                && p1.type_index == p2.type_index;
->>>>>>> 1d8a78b3
     }
 
     /**
@@ -773,19 +741,8 @@
                     }
 
                     @Override
-<<<<<<< HEAD
                     public TypeAnnotationPosition call9() throws InstantiationException, IllegalArgumentException, IllegalAccessException, NoSuchFieldException, SecurityException, InvocationTargetException, NoSuchMethodException {
                         return copyTAPosition9(tapos);
-=======
-                    public TypeAnnotationPosition call9()
-                            throws IllegalArgumentException, IllegalAccessException,
-                                    NoSuchFieldException, SecurityException,
-                                    InvocationTargetException, NoSuchMethodException {
-                        return (TypeAnnotationPosition)
-                                TypeAnnotationPosition.class
-                                        .getMethod("copy", TypeAnnotationPosition.class)
-                                        .invoke(null, tapos);
->>>>>>> 1d8a78b3
                     }
                 });
     }
