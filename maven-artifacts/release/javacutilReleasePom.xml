<project xmlns="http://maven.apache.org/POM/4.0.0" xmlns:xsi="http://www.w3.org/2001/XMLSchema-instance"
         xsi:schemaLocation="http://maven.apache.org/POM/4.0.0 http://maven.apache.org/xsd/maven-4.0.0.xsd">

    <modelVersion>4.0.0</modelVersion>
    <packaging>jar</packaging>

    <name>Javacutil</name>
    <url>https://checkerframework.org</url>
    <description>
        Javacutil is a collection of utility classes for the javac compiler.
    </description>

    <groupId>io.github.eisop</groupId>
    <artifactId>javacutil</artifactId>

    <licenses>
        <license>
            <name>GNU General Public License, version 2 (GPL2), with the classpath exception</name>
            <url>http://www.gnu.org/software/classpath/license.html</url>
            <distribution>repo</distribution>
        </license>

        <license>
            <name>The MIT License</name>
            <url>http://opensource.org/licenses/MIT</url>
            <distribution>repo</distribution>
        </license>
    </licenses>

    <dependencies>
        <dependency>
            <groupId>io.github.eisop</groupId>
            <artifactId>checker-qual</artifactId>
<<<<<<< HEAD
            <version><!-- checker-framework-version -->3.0.0-b2<!-- /checker-framework-version --></version>
=======
            <version><!-- checker-framework-version -->3.0.0<!-- /checker-framework-version --></version>
>>>>>>> 84bb55dc
            <type>jar</type>
        </dependency>
        <dependency>
            <groupId>org.plumelib</groupId>
            <artifactId>plume-util</artifactId>
            <!-- Keep version number in sync with ../../javacutil/build.gradle . -->
            <version>1.0.6</version>
            <type>jar</type>
        <exclusions>
        <exclusion>
            <groupId>org.checkerframework</groupId>
            <artifactId>checker-qual</artifactId>
        </exclusion>
      </exclusions>
        </dependency>
    </dependencies>

    <!-- The comments in the version number are used to do a text substitution. Don't remove them.
         See checker-framework/bin/poms/updateVersion.sh -->
<<<<<<< HEAD
    <version><!-- checker-framework-version -->3.0.0-b2<!-- /checker-framework-version --></version>
=======
    <version><!-- checker-framework-version -->3.0.0<!-- /checker-framework-version --></version>
>>>>>>> 84bb55dc

    <scm>
        <url>https://github.com/eisop/checker-framework.git</url>
        <connection>https://github.com/eisop/checker-framework.git</connection>
    </scm>

    <developers>

        <developer>
            <id>mernst</id>
            <name>Michael Ernst</name>
            <email>mernst@cs.washington.edu</email>
            <url>https://homes.cs.washington.edu/~mernst/</url>
            <organization>University of Washington</organization>
            <organizationUrl>https://www.cs.washington.edu/</organizationUrl>
        </developer>

        <developer>
            <id>wmdietl</id>
            <name>Werner M. Dietl</name>
            <email>wdietl@uwaterloo.ca</email>
            <organization>University of Waterloo</organization>
            <organizationUrl>http://uwaterloo.ca/</organizationUrl>
        </developer>

        <developer>
            <id>smillst</id>
            <name>Suzanne Millstein</name>
            <email>smillst@cs.washington.edu</email>
            <organization>University of Washington PLSE Group</organization>
            <organizationUrl>https://www.cs.washington.edu/research/plse/</organizationUrl>
        </developer>

    </developers>

</project><|MERGE_RESOLUTION|>--- conflicted
+++ resolved
@@ -31,11 +31,7 @@
         <dependency>
             <groupId>io.github.eisop</groupId>
             <artifactId>checker-qual</artifactId>
-<<<<<<< HEAD
-            <version><!-- checker-framework-version -->3.0.0-b2<!-- /checker-framework-version --></version>
-=======
             <version><!-- checker-framework-version -->3.0.0<!-- /checker-framework-version --></version>
->>>>>>> 84bb55dc
             <type>jar</type>
         </dependency>
         <dependency>
@@ -55,11 +51,7 @@
 
     <!-- The comments in the version number are used to do a text substitution. Don't remove them.
          See checker-framework/bin/poms/updateVersion.sh -->
-<<<<<<< HEAD
-    <version><!-- checker-framework-version -->3.0.0-b2<!-- /checker-framework-version --></version>
-=======
     <version><!-- checker-framework-version -->3.0.0<!-- /checker-framework-version --></version>
->>>>>>> 84bb55dc
 
     <scm>
         <url>https://github.com/eisop/checker-framework.git</url>
