
# Workaround for https://status.dev.azure.com/_event/179641421
trigger:
  branches:
    include:
    - '*'
pr:
  branches:
    include:
    - '*'

variables:
  system.debug: true

jobs:

# The dependsOn clauses are:
#  * Everything depends on the canary jobs (the main jdk21 jobs), except those jobs themselves.
#  * Anything *_jdk11 or *_jdk17 or *_jdk23 depends on *_jdk21.

- job: canary_jobs
  dependsOn:
   - junit_jdk21
   - nonjunit_jdk21
   - inference_part1_jdk21
   - inference_part2_jdk21
   - typecheck_part1_jdk21
   - typecheck_part2_jdk21
   - misc_jdk21
   - misc_jdk23
  pool:
    vmImage: 'ubuntu-latest'
  steps:
  - bash: true
    displayName: canary_jobs

- job: junit_jdk21
  pool:
    vmImage: 'ubuntu-latest'
  container: mdernst/cf-ubuntu-jdk21:latest
  timeoutInMinutes: 70
  steps:
  - checkout: self
    fetchDepth: 25
  - bash: ./checker/bin-devel/test-cftests-junit.sh
    displayName: test-cftests-junit.sh

- job: nonjunit_jdk21
  pool:
    vmImage: 'ubuntu-latest'
  container: mdernst/cf-ubuntu-jdk21:latest
  steps:
  - checkout: self
    fetchDepth: 25
  - bash: ./checker/bin-devel/test-cftests-nonjunit.sh
    displayName: test-cftests-nonjunit.sh

# Sometimes one of the invocations of wpi-many in `./gradlew wpiManyTest`
# takes much longer to complete than normal, and this Azure job times out.
# When there is a timeout, one cannot examine wpi or wpi-many logs.
# So use a timeout of 90 minutes, and hope that is enough.
# Split into part1 and part2 only for the inference job that "canary_jobs" depends on.
- job: inference_part1_jdk21
  pool:
    vmImage: 'ubuntu-latest'
  container: mdernst/cf-ubuntu-jdk21:latest
  timeoutInMinutes: 90
  steps:
  - checkout: self
    fetchDepth: 25
  - bash: ./checker/bin-devel/test-cftests-inference-part1.sh
    displayName: test-cftests-inference-part1.sh
- job: inference_part2_jdk21
  pool:
    vmImage: 'ubuntu-latest'
  container: mdernst/cf-ubuntu-jdk21:latest
  timeoutInMinutes: 90
  steps:
  - checkout: self
    fetchDepth: 25
  - bash: ./checker/bin-devel/test-cftests-inference-part2.sh
    displayName: test-cftests-inference-part2.sh


# Unlimited fetchDepth for misc_jobs, because of need to make contributors.tex
# explicit fetchDepth of 0 disables shallow fetch and fetches full commit history
- job: misc_jdk11
  dependsOn:
   - canary_jobs
   - misc_jdk21
  pool:
    vmImage: 'ubuntu-latest'
  container: mdernst/cf-ubuntu-jdk11-plus:latest
  steps:
  - checkout: self
<<<<<<< HEAD
    fetchDepth: 1000
=======
    fetchDepth: 0
>>>>>>> c617f683
  - bash: ./checker/bin-devel/test-misc.sh
    displayName: test-misc.sh
- job: misc_jdk17
  dependsOn:
   - canary_jobs
   - misc_jdk21
  pool:
    vmImage: 'ubuntu-latest'
  container: mdernst/cf-ubuntu-jdk17-plus:latest
  steps:
  - checkout: self
<<<<<<< HEAD
    fetchDepth: 1000
=======
    fetchDepth: 0
>>>>>>> c617f683
  - bash: ./checker/bin-devel/test-misc.sh
    displayName: test-misc.sh
- job: misc_jdk21
  pool:
    vmImage: 'ubuntu-latest'
  container: mdernst/cf-ubuntu-jdk21-plus:latest
  steps:
  - checkout: self
<<<<<<< HEAD
    fetchDepth: 1000
=======
    fetchDepth: 0
>>>>>>> c617f683
  - bash: ./checker/bin-devel/test-misc.sh
    displayName: test-misc.sh
- job: misc_jdk23
  pool:
    vmImage: 'ubuntu-latest'
  container: mdernst/cf-ubuntu-jdk23-plus:latest
  steps:
  - checkout: self
<<<<<<< HEAD
    fetchDepth: 1000
=======
    fetchDepth: 0
>>>>>>> c617f683
  - bash: ./checker/bin-devel/test-misc.sh
    displayName: test-misc.sh

- job: typecheck_part1_jdk21
  pool:
    vmImage: 'ubuntu-latest'
  container: mdernst/cf-ubuntu-jdk21-plus:latest
  steps:
  - checkout: self
    fetchDepth: 1000
  - bash: ./checker/bin-devel/test-typecheck-part1.sh
    displayName: test-typecheck-part1.sh
- job: typecheck_part2_jdk21
  pool:
    vmImage: 'ubuntu-latest'
  container: mdernst/cf-ubuntu-jdk21-plus:latest
  steps:
  - checkout: self
    fetchDepth: 1000
  - bash: ./checker/bin-devel/test-typecheck-part2.sh
    displayName: test-typecheck-part2.sh

- job: daikon_part1_jdk21
  dependsOn:
   - canary_jobs
  pool:
    vmImage: 'ubuntu-latest'
  container: mdernst/cf-ubuntu-jdk21:latest
  timeoutInMinutes: 70
  steps:
  - checkout: self
    fetchDepth: 25
  - bash: ./checker/bin-devel/test-daikon-part1.sh
    displayName: test-daikon.sh
- job: daikon_part2_jdk21
  dependsOn:
   - canary_jobs
  pool:
    vmImage: 'ubuntu-latest'
  container: mdernst/cf-ubuntu-jdk21:latest
  timeoutInMinutes: 80
  steps:
  - checkout: self
    fetchDepth: 25
  - bash: ./checker/bin-devel/test-daikon.sh
    displayName: test-daikon-part2.sh

## I'm not sure why the guava_jdk11 job is failing (it's due to Error Prone).
- job: guava_jdk21
  dependsOn:
   - canary_jobs
  pool:
    vmImage: 'ubuntu-latest'
  container: mdernst/cf-ubuntu-jdk21:latest
  timeoutInMinutes: 70
  steps:
  - checkout: self
    fetchDepth: 25
  - bash: ./checker/bin-devel/test-guava.sh
    displayName: test-guava.sh

- job: plume_lib_jdk21
  dependsOn:
   - canary_jobs
  pool:
    vmImage: 'ubuntu-latest'
  container: mdernst/cf-ubuntu-jdk21:latest
  steps:
  - checkout: self
    fetchDepth: 25
  - bash: ./checker/bin-devel/test-plume-lib.sh
    displayName: test-plume-lib.sh

## The downstream jobs are not currently needed because test-downstream.sh is empty.
# - job: downstream_jdk11
#   dependsOn:
#    - canary_jobs
#    - downstream_jdk21
#   pool:
#     vmImage: 'ubuntu-latest'
#   container: mdernst/cf-ubuntu-jdk11:latest
#   steps:
#   - checkout: self
#     fetchDepth: 25
#   - bash: ./checker/bin-devel/test-downstream.sh
#     displayName: test-downstream.sh
# - job: downstream_jdk17
#   dependsOn:
#    - canary_jobs
#    - downstream_jdk21
#   pool:
#     vmImage: 'ubuntu-latest'
#   container: mdernst/cf-ubuntu-jdk17:latest
#   steps:
#   - checkout: self
#     fetchDepth: 25
#   - bash: ./checker/bin-devel/test-downstream.sh
#     displayName: test-downstream.sh
# - job: downstream_jdk21
#   dependsOn:
#    - canary_jobs
#   pool:
#     vmImage: 'ubuntu-latest'
#   container: mdernst/cf-ubuntu-jdk21:latest
#   steps:
#   - checkout: self
#     fetchDepth: 25
#   - bash: ./checker/bin-devel/test-downstream.sh
#     displayName: test-downstream.sh
# - job: downstream_jdk23
#   dependsOn:
#    - canary_jobs
#    - downstream_jdk21
#   pool:
#     vmImage: 'ubuntu-latest'
#   container: mdernst/cf-ubuntu-jdk23:latest
#   steps:
#   - checkout: self
#     fetchDepth: 25
#   - bash: ./checker/bin-devel/test-downstream.sh
#     displayName: test-downstream.sh
<|MERGE_RESOLUTION|>--- conflicted
+++ resolved
@@ -93,11 +93,7 @@
   container: mdernst/cf-ubuntu-jdk11-plus:latest
   steps:
   - checkout: self
-<<<<<<< HEAD
-    fetchDepth: 1000
-=======
-    fetchDepth: 0
->>>>>>> c617f683
+    fetchDepth: 0
   - bash: ./checker/bin-devel/test-misc.sh
     displayName: test-misc.sh
 - job: misc_jdk17
@@ -109,11 +105,7 @@
   container: mdernst/cf-ubuntu-jdk17-plus:latest
   steps:
   - checkout: self
-<<<<<<< HEAD
-    fetchDepth: 1000
-=======
-    fetchDepth: 0
->>>>>>> c617f683
+    fetchDepth: 0
   - bash: ./checker/bin-devel/test-misc.sh
     displayName: test-misc.sh
 - job: misc_jdk21
@@ -122,11 +114,7 @@
   container: mdernst/cf-ubuntu-jdk21-plus:latest
   steps:
   - checkout: self
-<<<<<<< HEAD
-    fetchDepth: 1000
-=======
-    fetchDepth: 0
->>>>>>> c617f683
+    fetchDepth: 0
   - bash: ./checker/bin-devel/test-misc.sh
     displayName: test-misc.sh
 - job: misc_jdk23
@@ -135,11 +123,7 @@
   container: mdernst/cf-ubuntu-jdk23-plus:latest
   steps:
   - checkout: self
-<<<<<<< HEAD
-    fetchDepth: 1000
-=======
-    fetchDepth: 0
->>>>>>> c617f683
+    fetchDepth: 0
   - bash: ./checker/bin-devel/test-misc.sh
     displayName: test-misc.sh
 
