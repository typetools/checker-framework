changequote
changequote(`[',`]')dnl
ifelse([The built-in "dnl" m4 macro means "discard to next line",])dnl
dnl
define([junit_job], [dnl
  - job: junit_jdk$1
ifelse($1,canary_version,,[    dependsOn:
      - canary_jobs
      - junit_jdk[]canary_version
])dnl
    pool:
      vmImage: 'ubuntu-latest'
    container: mdernst/cf-ubuntu-jdk$1[]docker_testing:latest
    timeoutInMinutes: 70
    steps:
      - checkout: self
        fetchDepth: 25
      - bash: export ORG_GRADLE_PROJECT_jdkTestVersion=$1 && ./checker/bin-devel/test-cftests-junit.sh
        displayName: test-cftests-junit.sh])dnl
dnl
define([nonjunit_job], [dnl
  - job: nonjunit_jdk$1
ifelse($1,canary_version,,[    dependsOn:
      - canary_jobs
      - nonjunit_jdk[]canary_version
])dnl
    pool:
      vmImage: 'ubuntu-latest'
    container: mdernst/cf-ubuntu-jdk$1[]docker_testing:latest
    steps:
      - checkout: self
        fetchDepth: 25
      - bash: export ORG_GRADLE_PROJECT_jdkTestVersion=$1 && ./checker/bin-devel/test-cftests-nonjunit.sh
        displayName: test-cftests-nonjunit.sh])dnl
dnl
define([inference_job], [dnl
ifelse($1,canary_version,[dnl
  # Split into part1 and part2 only for the inference job that "canary_jobs" depends on.
  - job: inference_part1_jdk$1
    pool:
      vmImage: 'ubuntu-latest'
    container: mdernst/cf-ubuntu-jdk$1[]docker_testing:latest
    timeoutInMinutes: 90
    steps:
      - checkout: self
        fetchDepth: 25
      - bash: export ORG_GRADLE_PROJECT_jdkTestVersion=$1 && ./checker/bin-devel/test-cftests-inference-part1.sh
        displayName: test-cftests-inference-part1.sh
  - job: inference_part2_jdk$1
    pool:
      vmImage: 'ubuntu-latest'
    container: mdernst/cf-ubuntu-jdk$1[]docker_testing:latest
    timeoutInMinutes: 90
    steps:
      - checkout: self
        fetchDepth: 25
      - bash: export ORG_GRADLE_PROJECT_jdkTestVersion=$1 && ./checker/bin-devel/test-cftests-inference-part2.sh
        displayName: test-cftests-inference-part2.sh
],[dnl
  - job: inference_jdk$1
    dependsOn:
      - canary_jobs
      - inference_part1_jdk[]canary_version
      - inference_part2_jdk[]canary_version
    pool:
      vmImage: 'ubuntu-latest'
    container: mdernst/cf-ubuntu-jdk$1[]docker_testing:latest
    timeoutInMinutes: 90
    steps:
      - checkout: self
        fetchDepth: 25
      - bash: export ORG_GRADLE_PROJECT_jdkTestVersion=$1 && ./checker/bin-devel/test-cftests-inference.sh
        displayName: test-cftests-inference.sh
])dnl
])dnl
dnl
define([misc_job], [dnl
  - job: misc_jdk$1
ifelse($1,canary_version,,$1,latest_version,,[    dependsOn:
      - canary_jobs
      - misc_jdk[]canary_version
])dnl
    pool:
      vmImage: 'ubuntu-latest'
    container: mdernst/cf-ubuntu-jdk$1-plus[]docker_testing:latest
    steps:
      - checkout: self
        fetchDepth: 0
      - bash: export ORG_GRADLE_PROJECT_jdkTestVersion=$1 && ./checker/bin-devel/test-misc.sh
        displayName: test-misc.sh])dnl
dnl
define([typecheck_job], [dnl
ifelse($1,canary_version,[dnl
  - job: typecheck_part1_jdk$1
    pool:
      vmImage: 'ubuntu-latest'
    container: mdernst/cf-ubuntu-jdk$1[]docker_testing:latest
    steps:
      - checkout: self
        fetchDepth: 1000
      - bash: export ORG_GRADLE_PROJECT_jdkTestVersion=$1 && ./checker/bin-devel/test-typecheck-part1.sh
        displayName: test-typecheck-part1.sh
  - job: typecheck_part2_jdk$1
    pool:
      vmImage: 'ubuntu-latest'
    container: mdernst/cf-ubuntu-jdk$1[]docker_testing:latest
    steps:
      - checkout: self
        fetchDepth: 1000
      - bash: export ORG_GRADLE_PROJECT_jdkTestVersion=$1 && ./checker/bin-devel/test-typecheck-part2.sh
        displayName: test-typecheck-part2.sh], [dnl
  - job: typecheck_jdk$1
    dependsOn:
      - canary_jobs
      - typecheck_part1_jdk[]canary_version
      - typecheck_part2_jdk[]canary_version
    pool:
      vmImage: 'ubuntu-latest'
    container: mdernst/cf-ubuntu-jdk$1[]docker_testing:latest
    steps:
      - checkout: self
        fetchDepth: 1000
      - bash: export ORG_GRADLE_PROJECT_jdkTestVersion=$1 && ./checker/bin-devel/test-typecheck.sh
        displayName: test-typecheck.sh])])dnl
dnl
define([daikon_job], [dnl
ifelse($1,canary_version,[dnl
  - job: daikon_part1_jdk$1
    dependsOn:
      - canary_jobs
    pool:
      vmImage: 'ubuntu-latest'
    container: mdernst/cf-ubuntu-jdk$1[]docker_testing:latest
    timeoutInMinutes: 70
    steps:
      - checkout: self
        fetchDepth: 25
      - bash: export ORG_GRADLE_PROJECT_jdkTestVersion=$1 && ./checker/bin-devel/test-daikon-part1.sh
        displayName: test-daikon-part1.sh
  - job: daikon_part2_jdk$1
    dependsOn:
      - canary_jobs
    pool:
      vmImage: 'ubuntu-latest'
    container: mdernst/cf-ubuntu-jdk$1[]docker_testing:latest
    timeoutInMinutes: 80
    steps:
      - checkout: self
        fetchDepth: 25
      - bash: export ORG_GRADLE_PROJECT_jdkTestVersion=$1 && ./checker/bin-devel/test-daikon-part2.sh
        displayName: test-daikon-part2.sh], [dnl
  - job: daikon_jdk$1
    dependsOn:
      - canary_jobs
      - daikon_part1_jdk[]canary_version
      - daikon_part2_jdk[]canary_version
    pool:
      vmImage: 'ubuntu-latest'
    container: mdernst/cf-ubuntu-jdk$1[]docker_testing:latest
    timeoutInMinutes: 80
    steps:
      - checkout: self
        fetchDepth: 25
      - bash: export ORG_GRADLE_PROJECT_jdkTestVersion=$1 && ./checker/bin-devel/test-daikon.sh
        displayName: test-daikon.sh
])])dnl
dnl
define([guava_job], [dnl
  - job: guava_jdk$1
    dependsOn:
      - canary_jobs
ifelse($1,canary_version,,[dnl
      - guava_jdk[]canary_version
])dnl
    pool:
      vmImage: 'ubuntu-latest'
    container: mdernst/cf-ubuntu-jdk$1[]docker_testing:latest
    timeoutInMinutes: 70
    steps:
      - checkout: self
        fetchDepth: 25
      - bash: export ORG_GRADLE_PROJECT_jdkTestVersion=$1 && ./checker/bin-devel/test-guava.sh
        displayName: test-guava.sh])dnl
dnl
define([plume_lib_job], [dnl
  - job: plume_lib_jdk$1
    dependsOn:
      - canary_jobs
ifelse($1,canary_version,,[dnl
      - plume_lib_jdk[]canary_version
])dnl
    pool:
      vmImage: 'ubuntu-latest'
    container: mdernst/cf-ubuntu-jdk$1[]docker_testing:latest
    steps:
      - checkout: self
        fetchDepth: 25
      - bash: export ORG_GRADLE_PROJECT_jdkTestVersion=$1 && ./checker/bin-devel/test-plume-lib.sh
        displayName: test-plume-lib.sh])dnl
ifelse([
<<<<<<< HEAD
Local Variables:
eval: (add-hook 'after-save-hook '(lambda () (run-command nil "make")) nil 'local)
end:
=======
  Local Variables:
  eval: (make-local-variable 'after-save-hook)
  eval: (add-hook 'after-save-hook '(lambda () (compile "make")))
  end:
>>>>>>> f07757c7
])dnl<|MERGE_RESOLUTION|>--- conflicted
+++ resolved
@@ -198,14 +198,7 @@
       - bash: export ORG_GRADLE_PROJECT_jdkTestVersion=$1 && ./checker/bin-devel/test-plume-lib.sh
         displayName: test-plume-lib.sh])dnl
 ifelse([
-<<<<<<< HEAD
 Local Variables:
 eval: (add-hook 'after-save-hook '(lambda () (run-command nil "make")) nil 'local)
 end:
-=======
-  Local Variables:
-  eval: (make-local-variable 'after-save-hook)
-  eval: (add-hook 'after-save-hook '(lambda () (compile "make")))
-  end:
->>>>>>> f07757c7
 ])dnl