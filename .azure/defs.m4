changequote
changequote(`[',`]')dnl
ifelse([The built-in "dnl" m4 macro means "discard to next line",])dnl
dnl
define([junit_job], [dnl
  - job: junit_jdk$1
ifelse($1,canary_version,,[    dependsOn:
      - canary_jobs
      - junit_jdk[]canary_version
])dnl
    pool:
      vmImage: 'ubuntu-latest'
    container: mdernst/cf-ubuntu-jdk$1[]docker_testing:latest
    timeoutInMinutes: 70
    steps:
      - checkout: self
        fetchDepth: 25
      - bash: export ORG_GRADLE_PROJECT_jdkTestVersion=$1 && ./checker/bin-devel/test-cftests-junit.sh
        displayName: test-cftests-junit.sh])dnl
dnl
define([nonjunit_job], [dnl
  - job: nonjunit_jdk$1
ifelse($1,canary_version,,[    dependsOn:
      - canary_jobs
      - nonjunit_jdk[]canary_version
])dnl
    pool:
      vmImage: 'ubuntu-latest'
    container: mdernst/cf-ubuntu-jdk$1[]docker_testing:latest
    steps:
      - checkout: self
        fetchDepth: 25
      - bash: export ORG_GRADLE_PROJECT_jdkTestVersion=$1 && ./checker/bin-devel/test-cftests-nonjunit.sh
        displayName: test-cftests-nonjunit.sh])dnl
dnl
define([inference_job], [dnl
ifelse($1,canary_version,[dnl
  # Split into part1 and part2 only for the inference job that "canary_jobs" depends on.
  - job: inference_part1_jdk$1
    pool:
      vmImage: 'ubuntu-latest'
    container: mdernst/cf-ubuntu-jdk$1[]docker_testing:latest
    timeoutInMinutes: 90
    steps:
      - checkout: self
        fetchDepth: 25
      - bash: export ORG_GRADLE_PROJECT_jdkTestVersion=$1 && ./checker/bin-devel/test-cftests-inference-part1.sh
        displayName: test-cftests-inference-part1.sh
  - job: inference_part2_jdk$1
    pool:
      vmImage: 'ubuntu-latest'
    container: mdernst/cf-ubuntu-jdk$1[]docker_testing:latest
    timeoutInMinutes: 90
    steps:
      - checkout: self
        fetchDepth: 25
      - bash: export ORG_GRADLE_PROJECT_jdkTestVersion=$1 && ./checker/bin-devel/test-cftests-inference-part2.sh
        displayName: test-cftests-inference-part2.sh
],[dnl
  - job: inference_jdk$1
    dependsOn:
      - canary_jobs
      - inference_part1_jdk[]canary_version
      - inference_part2_jdk[]canary_version
    pool:
      vmImage: 'ubuntu-latest'
    container: mdernst/cf-ubuntu-jdk$1[]docker_testing:latest
    timeoutInMinutes: 90
    steps:
      - checkout: self
        fetchDepth: 25
      - bash: export ORG_GRADLE_PROJECT_jdkTestVersion=$1 && ./checker/bin-devel/test-cftests-inference.sh
        displayName: test-cftests-inference.sh
])dnl
])dnl
dnl
define([misc_job], [dnl
  - job: misc_jdk$1
ifelse($1,canary_version,,$1,latest_version,,[    dependsOn:
      - canary_jobs
      - misc_jdk[]canary_version
])dnl
<<<<<<< HEAD
  pool:
    vmImage: 'ubuntu-latest'
  container: mdernst/cf-ubuntu-jdk$1-plus[]docker_testing:latest
  steps:
  - checkout: self
    # Unlimited fetchDepth (0) for misc jobs, because of need to make contributors.tex.
    fetchDepth: 0
  - bash: export ORG_GRADLE_PROJECT_jdkTestVersion=$1 && ./checker/bin-devel/test-misc.sh
    displayName: test-misc.sh])dnl
=======
    pool:
      vmImage: 'ubuntu-latest'
    container: mdernst/cf-ubuntu-jdk$1-plus[]docker_testing:latest
    steps:
      - checkout: self
        fetchDepth: 0
      - bash: export ORG_GRADLE_PROJECT_jdkTestVersion=$1 && ./checker/bin-devel/test-misc.sh
        displayName: test-misc.sh])dnl
>>>>>>> f07757c7
dnl
define([typecheck_job], [dnl
ifelse($1,canary_version,[dnl
  - job: typecheck_part1_jdk$1
    pool:
      vmImage: 'ubuntu-latest'
    container: mdernst/cf-ubuntu-jdk$1[]docker_testing:latest
    steps:
      - checkout: self
        fetchDepth: 1000
      - bash: export ORG_GRADLE_PROJECT_jdkTestVersion=$1 && ./checker/bin-devel/test-typecheck-part1.sh
        displayName: test-typecheck-part1.sh
  - job: typecheck_part2_jdk$1
    pool:
      vmImage: 'ubuntu-latest'
    container: mdernst/cf-ubuntu-jdk$1[]docker_testing:latest
    steps:
      - checkout: self
        fetchDepth: 1000
      - bash: export ORG_GRADLE_PROJECT_jdkTestVersion=$1 && ./checker/bin-devel/test-typecheck-part2.sh
        displayName: test-typecheck-part2.sh], [dnl
  - job: typecheck_jdk$1
    dependsOn:
      - canary_jobs
      - typecheck_part1_jdk[]canary_version
      - typecheck_part2_jdk[]canary_version
    pool:
      vmImage: 'ubuntu-latest'
    container: mdernst/cf-ubuntu-jdk$1[]docker_testing:latest
    steps:
      - checkout: self
        fetchDepth: 1000
      - bash: export ORG_GRADLE_PROJECT_jdkTestVersion=$1 && ./checker/bin-devel/test-typecheck.sh
        displayName: test-typecheck.sh])])dnl
dnl
define([daikon_job], [dnl
ifelse($1,canary_version,[dnl
  - job: daikon_part1_jdk$1
    dependsOn:
      - canary_jobs
    pool:
      vmImage: 'ubuntu-latest'
    container: mdernst/cf-ubuntu-jdk$1[]docker_testing:latest
    timeoutInMinutes: 70
    steps:
      - checkout: self
        fetchDepth: 25
      - bash: export ORG_GRADLE_PROJECT_jdkTestVersion=$1 && ./checker/bin-devel/test-daikon-part1.sh
        displayName: test-daikon-part1.sh
  - job: daikon_part2_jdk$1
    dependsOn:
      - canary_jobs
    pool:
      vmImage: 'ubuntu-latest'
    container: mdernst/cf-ubuntu-jdk$1[]docker_testing:latest
    timeoutInMinutes: 80
    steps:
      - checkout: self
        fetchDepth: 25
      - bash: export ORG_GRADLE_PROJECT_jdkTestVersion=$1 && ./checker/bin-devel/test-daikon-part2.sh
        displayName: test-daikon-part2.sh], [dnl
  - job: daikon_jdk$1
    dependsOn:
      - canary_jobs
      - daikon_part1_jdk[]canary_version
      - daikon_part2_jdk[]canary_version
    pool:
      vmImage: 'ubuntu-latest'
    container: mdernst/cf-ubuntu-jdk$1[]docker_testing:latest
    timeoutInMinutes: 80
    steps:
      - checkout: self
        fetchDepth: 25
      - bash: export ORG_GRADLE_PROJECT_jdkTestVersion=$1 && ./checker/bin-devel/test-daikon.sh
        displayName: test-daikon.sh
])])dnl
dnl
define([guava_job], [dnl
  - job: guava_jdk$1
    dependsOn:
      - canary_jobs
ifelse($1,canary_version,,[dnl
      - guava_jdk[]canary_version
])dnl
    pool:
      vmImage: 'ubuntu-latest'
    container: mdernst/cf-ubuntu-jdk$1[]docker_testing:latest
    timeoutInMinutes: 70
    steps:
      - checkout: self
        fetchDepth: 25
      - bash: export ORG_GRADLE_PROJECT_jdkTestVersion=$1 && ./checker/bin-devel/test-guava.sh
        displayName: test-guava.sh])dnl
dnl
define([plume_lib_job], [dnl
  - job: plume_lib_jdk$1
    dependsOn:
      - canary_jobs
ifelse($1,canary_version,,[dnl
      - plume_lib_jdk[]canary_version
])dnl
    pool:
      vmImage: 'ubuntu-latest'
    container: mdernst/cf-ubuntu-jdk$1[]docker_testing:latest
    steps:
      - checkout: self
        fetchDepth: 25
      - bash: export ORG_GRADLE_PROJECT_jdkTestVersion=$1 && ./checker/bin-devel/test-plume-lib.sh
        displayName: test-plume-lib.sh])dnl
ifelse([
  Local Variables:
  eval: (make-local-variable 'after-save-hook)
  eval: (add-hook 'after-save-hook '(lambda () (compile "make")))
  end:
])dnl<|MERGE_RESOLUTION|>--- conflicted
+++ resolved
@@ -80,26 +80,15 @@
       - canary_jobs
       - misc_jdk[]canary_version
 ])dnl
-<<<<<<< HEAD
-  pool:
-    vmImage: 'ubuntu-latest'
-  container: mdernst/cf-ubuntu-jdk$1-plus[]docker_testing:latest
-  steps:
-  - checkout: self
-    # Unlimited fetchDepth (0) for misc jobs, because of need to make contributors.tex.
-    fetchDepth: 0
-  - bash: export ORG_GRADLE_PROJECT_jdkTestVersion=$1 && ./checker/bin-devel/test-misc.sh
-    displayName: test-misc.sh])dnl
-=======
     pool:
       vmImage: 'ubuntu-latest'
     container: mdernst/cf-ubuntu-jdk$1-plus[]docker_testing:latest
     steps:
       - checkout: self
+        # Unlimited fetchDepth (0) for misc jobs, because of need to make contributors.tex.
         fetchDepth: 0
       - bash: export ORG_GRADLE_PROJECT_jdkTestVersion=$1 && ./checker/bin-devel/test-misc.sh
         displayName: test-misc.sh])dnl
->>>>>>> f07757c7
 dnl
 define([typecheck_job], [dnl
 ifelse($1,canary_version,[dnl
