# DO NOT EDIT azure-pipelines-daily.yml.  Edit azure-pipelines-daily.yml.m4 and defs.m4 instead.




trigger: none
pr: none

schedules:
# 8am UTC is midnight PST.
- cron: '0 8 * * *'
  displayName: Daily midnight build
  branches:
    include:
    - master

variables:
  system.debug: true

jobs:

# The dependsOn clauses are:
#  * Everything depends on the canary jobs (the main jdk25 jobs), except those jobs themselves.
#  * Any other *_jdkNN job depends on the corresponding *_jdk25 job.

- job: canary_jobs
  dependsOn:
   - junit_jdk25
   - nonjunit_jdk25
   - inference_part1_jdk25
   - inference_part2_jdk25
   - typecheck_part1_jdk25
   - typecheck_part2_jdk25
  pool:
    vmImage: 'ubuntu-latest'
  steps:
  - bash: true
    displayName: canary_jobs

- job: junit_jdk11
  dependsOn:
   - canary_jobs
   - junit_jdk25
  pool:
    vmImage: 'ubuntu-latest'
  container: mdernst/cf-ubuntu-jdk11:latest
  timeoutInMinutes: 70
  steps:
  - checkout: self
    fetchDepth: 25
  - bash: export ORG_GRADLE_PROJECT_jdkTestVersion=11 && ./checker/bin-devel/test-cftests-junit.sh
    displayName: test-cftests-junit.sh
- job: junit_jdk17
  dependsOn:
   - canary_jobs
   - junit_jdk25
  pool:
    vmImage: 'ubuntu-latest'
  container: mdernst/cf-ubuntu-jdk17:latest
  timeoutInMinutes: 70
  steps:
  - checkout: self
    fetchDepth: 25
  - bash: export ORG_GRADLE_PROJECT_jdkTestVersion=17 && ./checker/bin-devel/test-cftests-junit.sh
    displayName: test-cftests-junit.sh
- job: junit_jdk21
  dependsOn:
   - canary_jobs
   - junit_jdk25
  pool:
    vmImage: 'ubuntu-latest'
  container: mdernst/cf-ubuntu-jdk21:latest
  timeoutInMinutes: 70
  steps:
  - checkout: self
    fetchDepth: 25
  - bash: export ORG_GRADLE_PROJECT_jdkTestVersion=21 && ./checker/bin-devel/test-cftests-junit.sh
    displayName: test-cftests-junit.sh
- job: junit_jdk25
  pool:
    vmImage: 'ubuntu-latest'
  container: mdernst/cf-ubuntu-jdk25:latest
  timeoutInMinutes: 70
  steps:
  - checkout: self
    fetchDepth: 25
  - bash: export ORG_GRADLE_PROJECT_jdkTestVersion=25 && ./checker/bin-devel/test-cftests-junit.sh
    displayName: test-cftests-junit.sh

- job: nonjunit_jdk11
  dependsOn:
   - canary_jobs
   - nonjunit_jdk25
  pool:
    vmImage: 'ubuntu-latest'
  container: mdernst/cf-ubuntu-jdk11:latest
  steps:
  - checkout: self
    fetchDepth: 25
  - bash: export ORG_GRADLE_PROJECT_jdkTestVersion=11 && ./checker/bin-devel/test-cftests-nonjunit.sh
    displayName: test-cftests-nonjunit.sh
- job: nonjunit_jdk17
  dependsOn:
   - canary_jobs
   - nonjunit_jdk25
  pool:
    vmImage: 'ubuntu-latest'
  container: mdernst/cf-ubuntu-jdk17:latest
  steps:
  - checkout: self
    fetchDepth: 25
  - bash: export ORG_GRADLE_PROJECT_jdkTestVersion=17 && ./checker/bin-devel/test-cftests-nonjunit.sh
    displayName: test-cftests-nonjunit.sh
- job: nonjunit_jdk21
  dependsOn:
   - canary_jobs
   - nonjunit_jdk25
  pool:
    vmImage: 'ubuntu-latest'
  container: mdernst/cf-ubuntu-jdk21:latest
  steps:
  - checkout: self
    fetchDepth: 25
  - bash: export ORG_GRADLE_PROJECT_jdkTestVersion=21 && ./checker/bin-devel/test-cftests-nonjunit.sh
    displayName: test-cftests-nonjunit.sh
- job: nonjunit_jdk25
  pool:
    vmImage: 'ubuntu-latest'
  container: mdernst/cf-ubuntu-jdk25:latest
  steps:
  - checkout: self
    fetchDepth: 25
  - bash: export ORG_GRADLE_PROJECT_jdkTestVersion=25 && ./checker/bin-devel/test-cftests-nonjunit.sh
    displayName: test-cftests-nonjunit.sh

# Sometimes one of the invocations of wpi-many in `./gradlew wpiManyTest`
# takes much longer to complete than normal, and this Azure job times out.
# When there is a timeout, one cannot examine wpi or wpi-many logs.
# So use a timeout of 90 minutes, and hope that is enough.
# Inference on JDK 11 seems to be broken because do-like-javac doesn't pass --release.
# inference_job(11)
- job: inference_jdk17
  dependsOn:
   - canary_jobs
   - inference_part1_jdk25
   - inference_part2_jdk25
  pool:
    vmImage: 'ubuntu-latest'
  container: mdernst/cf-ubuntu-jdk17:latest
  timeoutInMinutes: 90
  steps:
  - checkout: self
    fetchDepth: 25
  - bash: export ORG_GRADLE_PROJECT_jdkTestVersion=17 && ./checker/bin-devel/test-cftests-inference.sh
    displayName: test-cftests-inference.sh

- job: inference_jdk21
  dependsOn:
   - canary_jobs
   - inference_part1_jdk25
   - inference_part2_jdk25
  pool:
    vmImage: 'ubuntu-latest'
  container: mdernst/cf-ubuntu-jdk21:latest
  timeoutInMinutes: 90
  steps:
  - checkout: self
    fetchDepth: 25
  - bash: export ORG_GRADLE_PROJECT_jdkTestVersion=21 && ./checker/bin-devel/test-cftests-inference.sh
    displayName: test-cftests-inference.sh

# Split into part1 and part2 only for the inference job that "canary_jobs" depends on.
- job: inference_part1_jdk25
  pool:
    vmImage: 'ubuntu-latest'
  container: mdernst/cf-ubuntu-jdk25:latest
<<<<<<< HEAD
  timeoutInMinutes: 90
=======
>>>>>>> fed99448
  steps:
  - checkout: self
    fetchDepth: 25
  - bash: export ORG_GRADLE_PROJECT_jdkTestVersion=25 && ./checker/bin-devel/test-cftests-inference-part1.sh
    displayName: test-cftests-inference-part1.sh
- job: inference_part2_jdk25
  pool:
    vmImage: 'ubuntu-latest'
  container: mdernst/cf-ubuntu-jdk25:latest
<<<<<<< HEAD
  timeoutInMinutes: 90
=======
>>>>>>> fed99448
  steps:
  - checkout: self
    fetchDepth: 25
  - bash: export ORG_GRADLE_PROJECT_jdkTestVersion=25 && ./checker/bin-devel/test-cftests-inference-part2.sh
    displayName: test-cftests-inference-part2.sh


# Do not run misc_job daily, because it does diffs that assume it is running in
# a pull request.

- job: typecheck_jdk11
  dependsOn:
   - canary_jobs
   - typecheck_part1_jdk25
   - typecheck_part2_jdk25
  pool:
    vmImage: 'ubuntu-latest'
  container: mdernst/cf-ubuntu-jdk11:latest
  steps:
  - checkout: self
    fetchDepth: 1000
  - bash: export ORG_GRADLE_PROJECT_jdkTestVersion=11 && ./checker/bin-devel/test-typecheck.sh
    displayName: test-typecheck.sh
- job: typecheck_jdk17
  dependsOn:
   - canary_jobs
   - typecheck_part1_jdk25
   - typecheck_part2_jdk25
  pool:
    vmImage: 'ubuntu-latest'
  container: mdernst/cf-ubuntu-jdk17:latest
  steps:
  - checkout: self
    fetchDepth: 1000
  - bash: export ORG_GRADLE_PROJECT_jdkTestVersion=17 && ./checker/bin-devel/test-typecheck.sh
    displayName: test-typecheck.sh
- job: typecheck_jdk21
  dependsOn:
   - canary_jobs
   - typecheck_part1_jdk25
   - typecheck_part2_jdk25
  pool:
    vmImage: 'ubuntu-latest'
  container: mdernst/cf-ubuntu-jdk21:latest
  steps:
  - checkout: self
    fetchDepth: 1000
  - bash: export ORG_GRADLE_PROJECT_jdkTestVersion=21 && ./checker/bin-devel/test-typecheck.sh
    displayName: test-typecheck.sh
- job: typecheck_part1_jdk25
  pool:
    vmImage: 'ubuntu-latest'
  container: mdernst/cf-ubuntu-jdk25-plus:latest
  steps:
  - checkout: self
    fetchDepth: 1000
  - bash: export ORG_GRADLE_PROJECT_jdkTestVersion=25 && ./checker/bin-devel/test-typecheck-part1.sh
    displayName: test-typecheck-part1.sh
- job: typecheck_part2_jdk25
  pool:
    vmImage: 'ubuntu-latest'
  container: mdernst/cf-ubuntu-jdk25-plus:latest
  steps:
  - checkout: self
    fetchDepth: 1000
  - bash: export ORG_GRADLE_PROJECT_jdkTestVersion=25 && ./checker/bin-devel/test-typecheck-part2.sh
    displayName: test-typecheck-part2.sh

- job: daikon_jdk11
  dependsOn:
   - canary_jobs
   - daikon_part1_jdk25
   - daikon_part2_jdk25
  pool:
    vmImage: 'ubuntu-latest'
  container: mdernst/cf-ubuntu-jdk11:latest
  timeoutInMinutes: 80
  steps:
  - checkout: self
    fetchDepth: 25
  - bash: export ORG_GRADLE_PROJECT_jdkTestVersion=11 && ./checker/bin-devel/test-daikon.sh
    displayName: test-daikon.sh

- job: daikon_jdk17
  dependsOn:
   - canary_jobs
   - daikon_part1_jdk25
   - daikon_part2_jdk25
  pool:
    vmImage: 'ubuntu-latest'
  container: mdernst/cf-ubuntu-jdk17:latest
  timeoutInMinutes: 80
  steps:
  - checkout: self
    fetchDepth: 25
  - bash: export ORG_GRADLE_PROJECT_jdkTestVersion=17 && ./checker/bin-devel/test-daikon.sh
    displayName: test-daikon.sh

- job: daikon_jdk21
  dependsOn:
   - canary_jobs
   - daikon_part1_jdk25
   - daikon_part2_jdk25
  pool:
    vmImage: 'ubuntu-latest'
  container: mdernst/cf-ubuntu-jdk21:latest
  timeoutInMinutes: 80
  steps:
  - checkout: self
    fetchDepth: 25
  - bash: export ORG_GRADLE_PROJECT_jdkTestVersion=21 && ./checker/bin-devel/test-daikon.sh
    displayName: test-daikon.sh

- job: daikon_part1_jdk25
  dependsOn:
   - canary_jobs
  pool:
    vmImage: 'ubuntu-latest'
  container: mdernst/cf-ubuntu-jdk25:latest
  timeoutInMinutes: 70
  steps:
  - checkout: self
    fetchDepth: 25
  - bash: export ORG_GRADLE_PROJECT_jdkTestVersion=25 && ./checker/bin-devel/test-daikon-part1.sh
    displayName: test-daikon-part1.sh
- job: daikon_part2_jdk25
  dependsOn:
   - canary_jobs
  pool:
    vmImage: 'ubuntu-latest'
  container: mdernst/cf-ubuntu-jdk25:latest
  timeoutInMinutes: 80
  steps:
  - checkout: self
    fetchDepth: 25
  - bash: export ORG_GRADLE_PROJECT_jdkTestVersion=25 && ./checker/bin-devel/test-daikon-part2.sh
    displayName: test-daikon-part2.sh

## I think the guava_jdk11 job is failing due to Error Prone not supporting JDK 11.
- job: guava_jdk17
  dependsOn:
   - canary_jobs
   - guava_jdk25
  pool:
    vmImage: 'ubuntu-latest'
  container: mdernst/cf-ubuntu-jdk17:latest
  timeoutInMinutes: 70
  steps:
  - checkout: self
    fetchDepth: 25
  - bash: export ORG_GRADLE_PROJECT_jdkTestVersion=17 && ./checker/bin-devel/test-guava.sh
    displayName: test-guava.sh
- job: guava_jdk21
  dependsOn:
   - canary_jobs
   - guava_jdk25
  pool:
    vmImage: 'ubuntu-latest'
  container: mdernst/cf-ubuntu-jdk21:latest
  timeoutInMinutes: 70
  steps:
  - checkout: self
    fetchDepth: 25
  - bash: export ORG_GRADLE_PROJECT_jdkTestVersion=21 && ./checker/bin-devel/test-guava.sh
    displayName: test-guava.sh
- job: guava_jdk25
  dependsOn:
   - canary_jobs
  pool:
    vmImage: 'ubuntu-latest'
  container: mdernst/cf-ubuntu-jdk25:latest
  timeoutInMinutes: 70
  steps:
  - checkout: self
    fetchDepth: 25
  - bash: export ORG_GRADLE_PROJECT_jdkTestVersion=25 && ./checker/bin-devel/test-guava.sh
    displayName: test-guava.sh

- job: plume_lib_jdk11
  dependsOn:
   - canary_jobs
   - plume_lib_jdk25
  pool:
    vmImage: 'ubuntu-latest'
  container: mdernst/cf-ubuntu-jdk11:latest
  steps:
  - checkout: self
    fetchDepth: 25
  - bash: export ORG_GRADLE_PROJECT_jdkTestVersion=11 && ./checker/bin-devel/test-plume-lib.sh
    displayName: test-plume-lib.sh
- job: plume_lib_jdk17
  dependsOn:
   - canary_jobs
   - plume_lib_jdk25
  pool:
    vmImage: 'ubuntu-latest'
  container: mdernst/cf-ubuntu-jdk17:latest
  steps:
  - checkout: self
    fetchDepth: 25
  - bash: export ORG_GRADLE_PROJECT_jdkTestVersion=17 && ./checker/bin-devel/test-plume-lib.sh
    displayName: test-plume-lib.sh
- job: plume_lib_jdk21
  dependsOn:
   - canary_jobs
   - plume_lib_jdk25
  pool:
    vmImage: 'ubuntu-latest'
  container: mdernst/cf-ubuntu-jdk21:latest
  steps:
  - checkout: self
    fetchDepth: 25
  - bash: export ORG_GRADLE_PROJECT_jdkTestVersion=21 && ./checker/bin-devel/test-plume-lib.sh
    displayName: test-plume-lib.sh
- job: plume_lib_jdk25
  dependsOn:
   - canary_jobs
  pool:
    vmImage: 'ubuntu-latest'
  container: mdernst/cf-ubuntu-jdk25:latest
  steps:
  - checkout: self
    fetchDepth: 25
  - bash: export ORG_GRADLE_PROJECT_jdkTestVersion=25 && ./checker/bin-devel/test-plume-lib.sh
    displayName: test-plume-lib.sh

<|MERGE_RESOLUTION|>--- conflicted
+++ resolved
@@ -174,10 +174,7 @@
   pool:
     vmImage: 'ubuntu-latest'
   container: mdernst/cf-ubuntu-jdk25:latest
-<<<<<<< HEAD
   timeoutInMinutes: 90
-=======
->>>>>>> fed99448
   steps:
   - checkout: self
     fetchDepth: 25
@@ -187,10 +184,7 @@
   pool:
     vmImage: 'ubuntu-latest'
   container: mdernst/cf-ubuntu-jdk25:latest
-<<<<<<< HEAD
   timeoutInMinutes: 90
-=======
->>>>>>> fed99448
   steps:
   - checkout: self
     fetchDepth: 25
@@ -243,7 +237,7 @@
 - job: typecheck_part1_jdk25
   pool:
     vmImage: 'ubuntu-latest'
-  container: mdernst/cf-ubuntu-jdk25-plus:latest
+  container: mdernst/cf-ubuntu-jdk25:latest
   steps:
   - checkout: self
     fetchDepth: 1000
@@ -252,7 +246,7 @@
 - job: typecheck_part2_jdk25
   pool:
     vmImage: 'ubuntu-latest'
-  container: mdernst/cf-ubuntu-jdk25-plus:latest
+  container: mdernst/cf-ubuntu-jdk25:latest
   steps:
   - checkout: self
     fetchDepth: 1000
