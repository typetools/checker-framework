--- conflicted
+++ resolved
@@ -11,10 +11,6 @@
   # So use a timeout of 90 minutes, and hope that is enough.
 inference_job(canary_version)
 
-<<<<<<< HEAD
-=======
-  # Unlimited fetchDepth (0) for misc_jobs, because of need to make contributors.tex .
->>>>>>> f07757c7
 misc_job(11)
 misc_job(17)
 misc_job(21)
