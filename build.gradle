--- conflicted
+++ resolved
@@ -35,11 +35,7 @@
   isJava17orHigher = JavaVersion.current() >= JavaVersion.VERSION_17
   isJava21orHigher = JavaVersion.current() >= JavaVersion.VERSION_21
 
-<<<<<<< HEAD
-  // As of 2023-09-08, delombok doesn't yet support JDK 21; see https://projectlombok.org/changelog .
-=======
   // As of 2023-09-19, delombok doesn't yet support JDK 21; see https://projectlombok.org/changelog .
->>>>>>> 72e0758e
   skipDelombok = JavaVersion.current() == JavaVersion.VERSION_21
 
   parentDir = file("${rootDir}/../").absolutePath
@@ -368,11 +364,7 @@
       //   warnings are suppressible with a "// fall through" comment.
       String lint =     '-Xlint:-options,-fallthrough'
       if(isJava21orHigher) {
-<<<<<<< HEAD
-        // TODO: Ignore these for now, we may want to review and suppress each one later.
-=======
         // TODO: Ignore this-escape for now, we may want to review and suppress each one later.
->>>>>>> 72e0758e
         lint +=',-this-escape'
       }
       options.compilerArgs += [
