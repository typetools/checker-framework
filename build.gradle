--- conflicted
+++ resolved
@@ -102,11 +102,7 @@
     //   * any new checkers have been added,
     //   * the patch level is 9 (keep the patch level as a single digit), or
     //   * backward-incompatible changes have been made to APIs or elsewhere.
-<<<<<<< HEAD
-    version '3.6.1'
-=======
     version '3.7.0-SNAPSHOT'
->>>>>>> 93ace6ca
 
     repositories {
         mavenCentral()
