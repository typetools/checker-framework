import de.undercouch.gradle.tasks.download.Download

plugins {
    // https://plugins.gradle.org/plugin/com.github.johnrengelman.shadow
    id 'com.github.johnrengelman.shadow' version '7.1.2'
    // https://plugins.gradle.org/plugin/de.undercouch.download
    id 'de.undercouch.download' version '5.3.0'
    id 'java'
    // https://github.com/tbroyer/gradle-errorprone-plugin
    id 'net.ltgt.errorprone' version '3.0.1'
    // https://plugins.gradle.org/plugin/org.ajoberstar.grgit
    id 'org.ajoberstar.grgit' version '4.1.1' apply false

    // Code formatting; defines targets "spotlessApply" and "spotlessCheck".
    // https://github.com/diffplug/spotless/tags ; see tags starting "gradle/"
    id 'com.diffplug.spotless' version '6.12.0'

}
apply plugin: 'de.undercouch.download'

import org.ajoberstar.grgit.Grgit

// There is another `repositories { ... }` block below; if you change this one, change that one as well.
repositories {
    mavenCentral()
}

ext {
    release = false

    // On a Java 8 JVM, use error-prone javac and source/target 8.
    // On a Java 9+ JVM, use the host javac, default source/target, and required module flags.
    isJava8 = JavaVersion.current() == JavaVersion.VERSION_1_8
    // As of 2022-11-30, delombok crashes under JDK 19.
    skipDelombok = JavaVersion.current() == JavaVersion.VERSION_19

    // This call to `isCompatibleWith` causes a Gradle run-time failure: "No signature of method".
    // isJava17compatible = JavaVersion.isCompatibleWith(JavaVersion.VERSION_17)
    isJava17compatible = JavaVersion.current() >= JavaVersion.VERSION_17

    errorproneJavacVersion = '9+181-r4173-1'

    parentDir = file("${rootDir}/../").absolutePath

    annotationTools = "${parentDir}/annotation-tools"
    afu = "${annotationTools}/annotation-file-utilities"

    stubparser = "${parentDir}/stubparser"
    stubparserJar = "${stubparser}/javaparser-core/target/stubparser-3.24.10.jar"

    plumeScriptsHome = "${project(':checker').projectDir}/bin-devel/.plume-scripts"
    htmlToolsHome = "${project(':checker').projectDir}/bin-devel/.html-tools"

    javadocMemberLevel = JavadocMemberLevel.PROTECTED

    // The local git repository, typically in the .git directory, but not for worktrees.
    // This value is always overwritten, but Gradle needs the variable to be initialized.
    localRepo = '.git'
}
// Keep in sync with check in
// framework/src/main/java/org/checkerframework/framework/source/SourceChecker.java .
switch (JavaVersion.current()) {
    case JavaVersion.VERSION_1_8:
    case JavaVersion.VERSION_11:
    case JavaVersion.VERSION_17:
    case JavaVersion.VERSION_19:
        break; // Supported versions
    default:
        logger.info('The Checker Framework has only been tested with JDK 8, 11, 17, and 19.' +
                ' You are using JDK ' + JavaVersion.current().majorVersion + '.');
        break;
}

task setLocalRepo(type:Exec) {
    commandLine 'git', 'worktree', 'list'
    standardOutput = new ByteArrayOutputStream()
    doLast {
       String worktreeList = standardOutput.toString()
       localRepo = worktreeList.substring(0, worktreeList.indexOf(' ')) + '/.git'
    }
}

// No group so it does not show up in the output of `gradlew tasks`
task installGitHooks(type: Copy, dependsOn: 'setLocalRepo') {
    description 'Copies git hooks to .git directory'
    from files('checker/bin-devel/git.post-merge', 'checker/bin-devel/git.pre-commit')
    rename('git\\.(.*)', '$1')
    into localRepo + '/hooks'
}

spotless {
  // Resolve the spottless plugin dependencies from the buildscript repositories rather than the
  // project repositories.  That way the spotless plugin does not use the locally built version of
  // checker-qual as a dependency. Without this, errors like the follow are issued when running
  // a spotless task without a locally-built version of checker-qual.jar:
  // Could not determine the dependencies of task ':checker-qual:spotlessCheck'.
  //  > Could not create task ':checker-qual:spotlessJavaCheck'.
  //     > Could not create task ':checker-qual:spotlessJava'.
  //        > File signature can only be created for existing regular files, given:
  //          .../checker-framework/checker-qual/build/libs/checker-qual-3.25.1-SNAPSHOT.jar
  predeclareDepsFromBuildscript()
}

spotlessPredeclare {
  // Put all the formatters that have dependencies here.  Without this, errors like the following
  // will happen:
  // Could not determine the dependencies of task ':spotlessCheck'.
  //  > Could not create task ':spotlessJavaCheck'.
  //     > Could not create task ':spotlessJava'.
  //        > Add a step with [com.google.googlejavaformat:google-java-format:1.15.0] into the `spotlessPredeclare` block in the root project.
  java {
    googleJavaFormat()
  }
}

allprojects {
    tasks.withType(JavaCompile).configureEach {
        options.fork = true
    }

    apply plugin: 'java'
    apply plugin: 'com.github.johnrengelman.shadow'
    apply plugin: 'de.undercouch.download'
    apply plugin: 'net.ltgt.errorprone'
    apply plugin: 'com.diffplug.spotless'

    group 'org.checkerframework'
    // Increment the minor version (second number) rather than just the patch
    // level (third number) if:
    //   * any new checkers have been added, or
    //   * backward-incompatible changes have been made to APIs or elsewhere.
    version '3.29.1-SNAPSHOT'

    repositories {
        mavenCentral()
    }

    configurations {
        javacJar

        // Holds the combined classpath of all subprojects including the subprojects themselves.
        allProjects

        // Exclude checker-qual dependency added by Error Prone to avoid a circular dependency.
        annotationProcessor.exclude group:'org.checkerframework', module:'checker-qual'
    }

    dependencies {
        javacJar group: 'com.google.errorprone', name: 'javac', version: "$errorproneJavacVersion"

        errorproneJavac("com.google.errorprone:javac:$errorproneJavacVersion")

        allProjects subprojects
    }

  ext {
    // A list of add-export and add-open arguments to be used when running the Checker Framework.
    // Keep this list in sync with the lists in CheckerMain#getExecArguments,
    // the sections with labels "javac-jdk11-non-modularized", "maven", and "sbt" in the manual
    // and in the checker-framework-gradle-plugin, CheckerFrameworkPlugin#applyToProject
    compilerArgsForRunningCF = [
        // These are required in Java 16+ because the --illegal-access option is set to deny
        // by default.  None of these packages are accessed via reflection, so the module
        // only needs to be exported, but not opened.
        '--add-exports', 'jdk.compiler/com.sun.tools.javac.api=ALL-UNNAMED',
        '--add-exports', 'jdk.compiler/com.sun.tools.javac.code=ALL-UNNAMED',
        '--add-exports', 'jdk.compiler/com.sun.tools.javac.file=ALL-UNNAMED',
        '--add-exports', 'jdk.compiler/com.sun.tools.javac.main=ALL-UNNAMED',
        '--add-exports', 'jdk.compiler/com.sun.tools.javac.model=ALL-UNNAMED',
        '--add-exports', 'jdk.compiler/com.sun.tools.javac.processing=ALL-UNNAMED',
        '--add-exports', 'jdk.compiler/com.sun.tools.javac.tree=ALL-UNNAMED',
        '--add-exports', 'jdk.compiler/com.sun.tools.javac.util=ALL-UNNAMED',
        // Required because the Checker Framework reflectively accesses private members in com.sun.tools.javac.comp.
        '--add-opens', 'jdk.compiler/com.sun.tools.javac.comp=ALL-UNNAMED',
    ]

    reflectionUtilVersion = '1.0.5'
<<<<<<< HEAD
    plumeUtilVersion = '1.6.5'
=======
    plumeUtilVersion = '1.6.3'
>>>>>>> 05b21dac
  }

  spotless {

    // If you add any formatters to this block that require dependencies here, then you must also
    // add them to spotlessPredeclare block.
    format 'misc', {
      // define the files to apply `misc` to
      target '*.gradle', '*.md', '.gitignore'

      // define the steps to apply to those files
      trimTrailingWhitespace()
      indentWithSpaces(2)
      endWithNewline()
    }
    java {
      googleJavaFormat()
      formatAnnotations()
    }
  }
  // The Spotless plugin uses the latest version of google-java-format
  // that is compatible with the currently running JVM. Under Java 8,
  // that is an older version that produces different formatting.
  if (isJava8) {
    spotlessApply.enabled = false
    spotlessCheck.enabled = false
    spotlessJavaApply.enabled = false
    spotlessJavaCheck.enabled = false
  }


    // After all the tasks have been created, modify some of them.
    afterEvaluate {
      configurations {
        checkerFatJar {
          canBeConsumed = false
          canBeResolved = true
        }
      }
      dependencies {
        checkerFatJar(project(path: ':checker', configuration: 'fatJar'))
      }
        // Add the fat checker.jar to the classpath of every Javadoc task. This allows Javadoc in
        // any module to reference classes in any other module.
        // Also, build and use ManualTaglet as a taglet.
        tasks.withType(Javadoc) {
            def tagletVersion = isJava8 ? 'tagletJdk8' : 'taglet'

            dependsOn(':checker:shadowJar')
            dependsOn(":framework-test:${tagletVersion}Classes")
            doFirst {
              options.encoding = 'UTF-8'
              if (!name.equals('javadocDoclintAll')) {
                options.memberLevel = javadocMemberLevel
              }
              classpath += configurations.getByName('checkerFatJar').asFileTree
              if (isJava8) {
                classpath += configurations.javacJar
              }
              options.taglets 'org.checkerframework.taglet.ManualTaglet'
              options.tagletPath(project(':framework-test').sourceSets."${tagletVersion}".output.classesDirs.getFiles() as File[])

              // We want to link to Java 9 documentation of the compiler classes since we use Java 9
              // versions of those classes and Java 8 for everything else.  Because the compiler classes are not
              // a part of the main documentation of Java 8, javadoc links to the Java 9 versions.
              // TODO, this creates broken links to the com.sun.tools.javac package.
              // Only add the links of building with Java 8.  This prevents the following error:
              // warning: URL https://docs.oracle.com/javase/8/docs/api/element-list was redirected
              // to https://docs.oracle.com/en/java/javase/19/ -- Update the command-line options
              // to suppress this warning.
              if (isJava8) {
                options.links = ['https://docs.oracle.com/javase/8/docs/api/', 'https://docs.oracle.com/javase/9/docs/api/']
              }
              // This file is looked for by Javadoc.
              file("${destinationDir}/resources/fonts/").mkdirs()
              ant.touch(file: "${destinationDir}/resources/fonts/dejavu.css")
              options.addStringOption('source', '8')
              // "-Xwerror" requires Javadoc everywhere.  Currently, CI jobs require Javadoc only
              // on changed lines.  Enable -Xwerror in the future when all Javadoc exists.
              // options.addBooleanOption('Xwerror', true)
              options.addStringOption('Xmaxwarns', '99999')
            }
        }

        // Add standard javac options
        tasks.withType(JavaCompile) { compilationTask ->
            dependsOn(':installGitHooks')
            // Sorting is commented out because it disables incremental compilation.
            // Uncomment when needed.
            // // Put source files in deterministic order, for debugging.
            // compilationTask.source = compilationTask.source.sort()

            // Don't try to use `options.release.set(8)` here.
            // Because CI compiles under JDK 8, we know no Java 9+ features are used.
            sourceCompatibility = 8
            targetCompatibility = 8
            // Because the target is 8, all of the public compiler classes are accessible, so
            // --add-exports are not required (nor are they allowed with target 8). See
            // https://openjdk.org/jeps/247 for details on compiling for older versions.

            // When sourceCompatibility or release is changed to 11, then the following will be required.
            // options.compilerArgs += [
            // '--add-exports', 'jdk.compiler/com.sun.tools.javac.api=ALL-UNNAMED',
            // '--add-exports', 'jdk.compiler/com.sun.tools.javac.code=ALL-UNNAMED',
            // '--add-exports', 'jdk.compiler/com.sun.tools.javac.comp=ALL-UNNAMED',
            // '--add-exports', 'jdk.compiler/com.sun.tools.javac.file=ALL-UNNAMED',
            // '--add-exports', 'jdk.compiler/com.sun.tools.javac.main=ALL-UNNAMED',
            // '--add-exports', 'jdk.compiler/com.sun.tools.javac.model=ALL-UNNAMED',
            // '--add-exports', 'jdk.compiler/com.sun.tools.javac.processing=ALL-UNNAMED',
            // '--add-exports', 'jdk.compiler/com.sun.tools.javac.tree=ALL-UNNAMED',
            // '--add-exports', 'jdk.compiler/com.sun.tools.javac.util=ALL-UNNAMED',
            // ]
            // This is equivalent to writing "exports jdk.compiler/... to ALL-UNNAMED" in the
            // module-info.java of jdk.compiler, so corresponding --add-opens are only required for
            // reflective access to private members.
            //
            // From https://openjdk.org/jeps/261, Section titled: "Breaking encapsulation"
            // "The effect of each instance [of --add-exports] is to add a qualified export of the
            // named package from the source module to the target module. This is, essentially, a
            // command-line form of an exports clause in a module declaration[...].
            // [...]
            // The --add-exports option enables access to the public types of a specified package.
            // It is sometimes necessary to go further and enable access to all non-public elements
            // via the setAccessible method of the core reflection API. The --add-opens option can
            // be used, at run time, to do this."

            options.failOnError = true
            options.deprecation = true
            options.compilerArgs += [
                    '-g',
                    '-Werror',
                    // -options: To not get a warning about missing bootstrap classpath for Java 8 (once we use Java 9).
                    // -fallthrough: Don't check fallthroughs.  Instead, use Error Prone.  Its
                    // warnings are suppressible with a "// fall through" comment.
                    // -classfile: classgraph jar file and https://bugs.openjdk.org/browse/JDK-8190452
                    '-Xlint:-options,-fallthrough,-classfile',
                    '-Xlint',
            ]

            options.encoding = 'UTF-8'
            options.fork = true
            if (isJava8) {
                options.forkOptions.jvmArgs += ["-Xbootclasspath/p:${configurations.javacJar.asPath}".toString()]
            }

            // Error Prone depends on checker-qual.jar, so don't run it on that project to avoid a circular dependency.
            // TODO: enable Error Prone on test classes.
            if (compilationTask.name.equals('compileJava') && !project.name.startsWith('checker-qual')) {
                // Error Prone must be available in the annotation processor path
                options.annotationProcessorPath = configurations.errorprone
                // Enable Error Prone
                options.errorprone.enabled = !isJava8
                options.errorprone.disableWarningsInGeneratedCode = true
                options.errorprone.errorproneArgs = [
                        // Many compiler classes are interned.
                        '-Xep:ReferenceEquality:OFF',
                        // These might be worth fixing.
                        '-Xep:DefaultCharset:OFF',
                        // Not useful to suggest Splitter; maybe clean up.
                        '-Xep:StringSplitter:OFF',
                        // Too broad, rejects seemingly-correct code.
                        '-Xep:EqualsGetClass:OFF',
                        // Not a real problem
                        '-Xep:MixedMutabilityReturnType:OFF',
                        // Don't want to add a dependency to ErrorProne.
                        '-Xep:AnnotateFormatMethod:OFF',
                        // Warns for every use of "@checker_framework.manual"
                        '-Xep:InvalidBlockTag:OFF',
                        // Recommends writing @InlineMe which is an Error-Prone-specific annotation
                        '-Xep:InlineMeSuggester:OFF',
                        // Recommends writing @CanIgnoreReturnValue which is an Error-Prone-specific annotation.
                        // It would be great if Error Prone recognized the @This annotation.
                        '-Xep:CanIgnoreReturnValueSuggester:OFF',
                        // Should be turned off when using the Checker Framework.
                        '-Xep:ExtendsObject:OFF',
                        // -Werror halts the build if Error Prone issues a warning, which ensures that
                        // the errors get fixed.  On the downside, Error Prone (or maybe the compiler?)
                        // stops as soon as it issues one warning, rather than outputting them all.
                        // https://github.com/google/error-prone/issues/436
                        '-Werror',
                ]
            } else {
                options.errorprone.enabled = false
            }
        }
    }
}

task cloneAndBuildDependencies(type: Exec, group: 'Build') {
    description 'Clones (or updates) and builds all dependencies'
    executable 'checker/bin-devel/build.sh'
}

task maybeCloneAndBuildDependencies() {
    // No group so it does not show up in the output of `gradlew tasks`
    description 'Clones (or updates) and builds all dependencies if they are not present.'
    onlyIf {
        !file(stubparserJar).exists()
        // The jdk repository is cloned via the copyAndMinimizeAnnotatedJdkFiles task that is run if
        // the repository does not exist when building checker.jar.
    }

    doFirst {
        if (file(stubparser).exists()) {
            exec {
                workingDir stubparser
                executable 'git'
                args = ['pull', '-q']
                ignoreExitValue = true
            }
            exec {
                workingDir stubparser
                executable "${stubparser}/.build-without-test.sh"
            }
        } else {
            exec {
                executable 'checker/bin-devel/build.sh'
            }
        }
    }
    doLast {
        if (!file(stubparserJar).exists()) {
            println "The contents of ${stubparser}/javaparser-core/target (which does not contain stubparser.jar!) are:"
            exec {
                workingDir "${stubparser}/javaparser-core/target"
                executable 'ls'
                ignoreExitValue = true
            }
            throw new RuntimeException('Can\'t find stubparser jar: ' + stubparserJar)
        }
    }
}

task version(group: 'Documentation') {
    description 'Print Checker Framework version'
    doLast {
        println version
    }
}

/**
 * Creates a task that runs the checker on the main source set of each subproject. The task is named
 * "check${taskName}", for example "checkPurity" or "checkNullness".
 *
 * @param projectName name of the project
 * @param taskName short name (often the checker name) to use as part of the task name
 * @param checker fully qualified name of the checker to run
 * @param args list of arguments to pass to the checker
 */
def createCheckTypeTask(projectName, taskName, checker, args = []) {
    project("${projectName}").tasks.create(name: "check${taskName}", type: JavaCompile, dependsOn: ':checker:shadowJar') {
        description "Run the ${taskName} Checker on the main sources."
        group 'Verification'
        // Always run the task.
        outputs.upToDateWhen { false }
        source = project("${projectName}").sourceSets.main.java
        classpath = files(project("${projectName}").compileJava.classpath,project(':checker-qual').sourceSets.main.output)
        destinationDirectory = file("${buildDir}")

        options.annotationProcessorPath = files(project(':checker').tasks.shadowJar.archivePath)
        options.compilerArgs += [
                '-processor', "${checker}",
                '-proc:only',
                '-Xlint:-processing',
                '-Xmaxerrs', '10000',
                '-Xmaxwarns', '10000',
                '-ArequirePrefixInWarningSuppressions',
                '-AwarnUnneededSuppressions',
        ]
        options.compilerArgs += args
        options.forkOptions.jvmArgs += ['-Xmx2g']

        if (isJava8) {
            options.compilerArgs += [
                '-source',
                '8',
                '-target',
                '8'
                ]
        } else {
            options.fork = true
            options.forkOptions.jvmArgs += compilerArgsForRunningCF
        }
    }
}

task htmlValidate(type: Exec, group: 'Format') {
    description 'Validate that HTML files are well-formed'
    executable 'html5validator'
    args = [
            '--ignore',
            '/api/',
            '/build/',
            '/docs/manual/manual.html',
            '/docs/manual/plume-bib/docs/index.html',
            '/checker/jdk/nullness/src/java/lang/ref/package.html'
    ]
}


// `gradle allJavadoc` builds the Javadoc for all modules in `docs/api`.
//   This is what is published to checkerframework.org.
// `gradle javadoc` builds the Javadoc for each sub-project in <subproject>/build/docs/javadoc/ .
//   It's needed to create the Javadoc jars that we release in Maven Central.
// To make javadoc for only one subproject, run `./gradlew javadoc`
//   in the subproject or `./gradlew :checker:javadoc` at the top level.
task allJavadoc(type: Javadoc, group: 'Documentation') {
    description = 'Generates API documentation that includes all the modules.'
    dependsOn(':checker:shadowJar', 'getPlumeScripts', 'getHtmlTools')
    destinationDir = file("${rootDir}/docs/api")
  source(
      project(':checker-util').sourceSets.main.allJava,
      project(':checker-qual').sourceSets.main.allJava,
      project(':checker').sourceSets.main.allJava,
      project(':framework').sourceSets.main.allJava,
      project(':dataflow').sourceSets.main.allJava,
      project(':javacutil').sourceSets.main.allJava,
      project(':framework-test').sourceSets.main.allJava,
  )

    doFirst {
      source(
        project(':framework-test').sourceSets."${isJava8 ? 'tagletJdk8' : 'taglet'}".allJava
      )
    }

    classpath = configurations.allProjects
    if (isJava8) {
        classpath += configurations.javacJar
    }
    doLast {
        exec {
            // Javadoc for to com.sun.tools.java.* is not publicly available, so these links are broken.
            // This command removes those links.
            workingDir "${rootDir}/docs/api"
            executable "${plumeScriptsHome}/preplace"
            args += ['<a href="https://docs.oracle.com/javase/9/docs/api/com/sun/tools/javac/.*?>(.*?)</a>', '\\1']
        }
        copy {
            from 'docs/logo/Checkmark/CFCheckmark_favicon.png'
            rename('CFCheckmark_favicon.png', 'favicon-checkerframework.png')
            into "${rootDir}/docs/api"
        }
        exec {
            workingDir "${rootDir}/docs/api"
            executable "${htmlToolsHome}/html-add-favicon"
            args += ['.', 'favicon-checkerframework.png']
        }
    }
}

// See documentation for allJavadoc task.
javadoc.dependsOn(allJavadoc)

configurations {
    requireJavadoc
}
dependencies {
    requireJavadoc 'org.plumelib:require-javadoc:1.0.6'
}
task requireJavadoc(type: JavaExec, group: 'Documentation') {
    description = 'Ensures that Javadoc documentation exists in source code.'
    mainClass = 'org.plumelib.javadoc.RequireJavadoc'
    classpath = configurations.requireJavadoc
    args 'checker/src/main/java', 'checker-qual/src/main/java', 'checker-util/src/main/java', 'dataflow/src/main/java', 'framework/src/main/java', 'framework-test/src/main/java', 'javacutil/src/main/java'
}


/**
 * Creates a task named taskName that runs javadoc with the -Xdoclint:all option.
 *
 * @param taskName the name of the task to create
 * @param taskDescription description of the task
 * @param memberLevel the JavadocMemberLevel to use
 * @return the new task
 */
def createJavadocTask(taskName, taskDescription, memberLevel) {
    tasks.create(name: taskName, type: Javadoc) {
        description = taskDescription
        destinationDir = file("${rootDir}/docs/tmpapi")
        destinationDir.mkdirs()
        subprojects.forEach {
            if (!it.name.startsWith('checker-qual-android')) {
                source += it.sourceSets.main.allJava
            }
        }

        classpath = configurations.allProjects

        destinationDir.deleteDir()
        options.memberLevel = memberLevel
        options.addBooleanOption('Xdoclint:all', true)
        options.addStringOption('Xmaxwarns', '99999')

        // options.addStringOption('skip', 'ClassNotToCheck|OtherClass')
    }
}

createJavadocTask('javadocDoclintAll', 'Runs javadoc with -Xdoclint:all option.', JavadocMemberLevel.PRIVATE)

task manual(group: 'Documentation') {
    description 'Build the manual'
    doLast {
        exec {
            commandLine 'make', '-C', 'docs/manual', 'all'
        }
    }
}

// No group so it does not show up in the output of `gradlew tasks`
task getPlumeScripts() {
    description 'Obtain or update plume-scripts'
    if (file(plumeScriptsHome).exists()) {
        exec {
            workingDir plumeScriptsHome
            executable 'git'
            args = ['pull', '-q']
            ignoreExitValue = true
        }
    } else {
        exec {
            workingDir "${plumeScriptsHome}/../"
            executable 'git'
            args = ['clone', '-q', '--depth', '1', 'https://github.com/plume-lib/plume-scripts.git', '.plume-scripts']
        }
    }
}

// No group so it does not show up in the output of `gradlew tasks`
task getHtmlTools() {
    description 'Obtain or update html-tools'
    if (file(htmlToolsHome).exists()) {
        exec {
            workingDir htmlToolsHome
            executable 'git'
            args = ['pull', '-q']
            ignoreExitValue = true
        }
    } else {
        exec {
            workingDir "${htmlToolsHome}/../"
            executable 'git'
            args = ['clone', '-q', '--depth', '1', 'https://github.com/plume-lib/html-tools.git', '.html-tools']
        }
    }
}

// No group so it does not show up in the output of `gradlew tasks`
task pythonIsInstalled(type: Exec) {
  description 'Check that the python3 executable is installed.'
  executable = 'python3'
  args '--version'
}

task tags {
    group 'Emacs'
    description 'Create Emacs TAGS table'
    doLast {
        exec {
            commandLine 'etags', '-i', 'checker/TAGS', '-i', 'checker-qual/TAGS', '-i', 'checker-util/TAGS', '-i', 'dataflow/TAGS', '-i', 'framework/TAGS', '-i', 'framework-test/TAGS', '-i', 'javacutil/TAGS', '-i', 'docs/manual/TAGS'
        }
        exec {
            commandLine 'make', '-C', 'docs/manual', 'tags'
        }
    }
}

subprojects {
    configurations {
        errorprone
        annotatedGuava
    }

    dependencies {
        // https://mvnrepository.com/artifact/com.google.errorprone/error_prone_core
        // If you update this:
        //  * Temporarily comment out "-Werror" elsewhere in this file
        //  * Repeatedly run `./gradlew clean compileJava` and fix all errors
        //  * Uncomment "-Werror"
      ext.errorproneVersion = '2.16'
      errorprone group: 'com.google.errorprone', name: 'error_prone_core', version: errorproneVersion

      // TODO: it's a bug that annotatedlib:guava requires the error_prone_annotations dependency.
      annotatedGuava "com.google.errorprone:error_prone_annotations:${errorproneVersion}"
      annotatedGuava ('org.checkerframework.annotatedlib:guava:30.1.1-jre') {
        // So long as Guava only uses annotations from checker-qual, excluding it should not cause problems.
        exclude group: 'org.checkerframework'
      }
    }

    shadowJar {
        // If you add an external dependency, then do the following:
        // 1. Before adding the dependency, run ./gradlew copyJarsToDist.
        // 2. Copy checker/dist/checker.jar elsewhere.
        // 3. Add the dependency, then run ./gradlew clean copyJarsToDist.
        // 4. Unzip both jars and compare the contents.
        // 5. Add relocate lines below for the packages.
        // 6. Do steps 3-5 until all new classes are in org/checkerframework/.

        // Relocate packages that might conflict with user's classpath.
        relocate 'org.apache', 'org.checkerframework.org.apache'
        relocate 'org.relaxng', 'org.checkerframework.org.relaxng'
        relocate 'org.plumelib', 'org.checkerframework.org.plumelib'
        relocate 'org.codehaus', 'org.checkerframework.org.codehaus'
        relocate 'org.objectweb.asm', 'org.checkerframework.org.objectweb.asm'
        relocate 'io.github.classgraph', 'org.checkerframework.io.github.classgraph'
        relocate 'nonapi.io.github.classgraph', 'org.checkerframework.nonapi.io.github.classgraph'
        // relocate 'sun', 'org.checkerframework.sun'
        relocate 'com.google', 'org.checkerframework.com.google'
        relocate 'plume', 'org.checkerframework.plume'
        exclude '**/module-info.class'

        doFirst {
            if (release) {
                // Only relocate JavaParser during a release:
                relocate 'com.github.javaparser', 'org.checkerframework.com.github.javaparser'
            }
        }
    }

    if (!project.name.startsWith('checker-qual-android')) {
        task tags(type: Exec) {
            description 'Create Emacs TAGS table'
            commandLine 'bash', '-c', "find . \\( -name build \\) -prune -o -name '*.java' -print | sort-directory-order | xargs ctags -e -f TAGS"
        }
    }

    java {
        withJavadocJar()
        withSourcesJar()
    }

    // Things in this block reference definitions in the subproject that do not exist,
    // until the project is evaluated.
    afterEvaluate {
        // Adds manifest to all Jar files
        tasks.withType(Jar) {
            includeEmptyDirs = false
            if (archiveFileName.get().startsWith('checker-qual') || archiveFileName.get().startsWith('checker-util')) {
                metaInf {
                    from './LICENSE.txt'
                }
            } else {
                metaInf {
                    from "${rootDir}/LICENSE.txt"
                }
            }
            manifest {
                attributes('Implementation-Version': "${project.version}")
                attributes('Implementation-URL': 'https://checkerframework.org')
                if (! archiveFileName.get().endsWith('source.jar')) {
                    attributes('Automatic-Module-Name': 'org.checkerframework.' + project.name.replaceAll('-', '.'))
                }
                if (archiveFileName.get().startsWith('checker-qual') || archiveFileName.get().startsWith('checker-util')) {
                    attributes('Bundle-License': 'MIT')
                } else {
                    attributes('Bundle-License': '(GPL-2.0-only WITH Classpath-exception-2.0)')
                }
            }
        }

        // Tasks such as `checkResourceLeak` to run various checkers on all the main source sets.
        // These pass and are run by the `typecheck` task.
        // When you add one here, also update a dependsOn item for the 'typecheck' task.
        createCheckTypeTask(project.name, 'Formatter',
            'org.checkerframework.checker.formatter.FormatterChecker')
        createCheckTypeTask(project.name, 'Interning',
            'org.checkerframework.checker.interning.InterningChecker',
            ['-Astubs=javax-lang-model-element-name.astub'])
        createCheckTypeTask(project.name, 'NullnessOnlyAnnotatedFor',
            'org.checkerframework.checker.nullness.NullnessChecker',
            ['-AskipUses=com\\.sun\\.*', '-AuseConservativeDefaultsForUncheckedCode=source'])
        createCheckTypeTask(project.name, 'Purity',
            'org.checkerframework.framework.util.PurityChecker')
        createCheckTypeTask(project.name, 'ResourceLeak',
            'org.checkerframework.checker.resourceleak.ResourceLeakChecker')
        createCheckTypeTask(project.name, 'Signature',
            'org.checkerframework.checker.signature.SignatureChecker')
        // These pass on some subprojects, which the `typecheck` task runs.
        // TODO: Incrementally add @AnnotatedFor on more classes.
        createCheckTypeTask(project.name, 'Nullness',
            'org.checkerframework.checker.nullness.NullnessChecker',
            ['-AskipUses=com.sun.*'])


        // Add jtregTests to framework and checker modules
        if (project.name.is('framework') || project.name.is('checker')) {
            tasks.create(name: 'jtregTests', group: 'Verification') {
                description 'Run the jtreg tests.'
                dependsOn('compileJava')
                dependsOn('compileTestJava')
                dependsOn('shadowJar')

                String jtregOutput = "${buildDir}/jtreg"
                String name = 'all'
                String tests = '.'
                doLast {
                  try {
                    exec {
                      executable 'jtreg'
                      args = [
                          "-dir:${projectDir}/jtreg",
                          "-workDir:${jtregOutput}/${name}/work",
                          "-reportDir:${jtregOutput}/${name}/report",
                          '-verbose:error,fail',
                          // Don't add debugging information
                          //  '-javacoptions:-g',
                          '-keywords:!ignore',
                          '-samevm',
                          "-javacoptions:-classpath ${tasks.shadowJar.archiveFile.get()}:${sourceSets.test.output.asPath}",
                          // Required for checker/jtreg/nullness/PersistUtil.java and other tests
                          "-vmoptions:-classpath ${tasks.shadowJar.archiveFile.get()}:${sourceSets.test.output.asPath}",
                      ]
                      if (isJava8) {
                        // Use Error Prone javac and source/target 8
                        args += [
                            "-vmoptions:-Xbootclasspath/p:${configurations.javacJar.asPath}",
                            "-javacoptions:-Xbootclasspath/p:${configurations.javacJar.asPath}",
                            '-javacoptions:-source 8',
                            '-javacoptions:-target 8'
                        ]
                      } else {
                        args += [
                            // checker/jtreg/nullness/defaultsPersist/ReferenceInfoUtil.java
                            // uses the jdk.jdeps module.
                            '-javacoptions:--add-modules jdk.jdeps',
                            '-javacoptions:--add-exports=jdk.jdeps/com.sun.tools.classfile=ALL-UNNAMED',
                            '-vmoptions:--add-opens=jdk.jdeps/com.sun.tools.classfile=ALL-UNNAMED',
                            '-vmoptions:--add-opens=jdk.compiler/com.sun.tools.javac.api=ALL-UNNAMED',
                            '-vmoptions:--add-opens=jdk.compiler/com.sun.tools.javac.code=ALL-UNNAMED',
                            '-vmoptions:--add-opens=jdk.compiler/com.sun.tools.javac.comp=ALL-UNNAMED',
                            '-vmoptions:--add-opens=jdk.compiler/com.sun.tools.javac.file=ALL-UNNAMED',
                            '-vmoptions:--add-opens=jdk.compiler/com.sun.tools.javac.main=ALL-UNNAMED',
                            '-vmoptions:--add-opens=jdk.compiler/com.sun.tools.javac.parser=ALL-UNNAMED',
                            '-vmoptions:--add-opens=jdk.compiler/com.sun.tools.javac.processing=ALL-UNNAMED',
                            '-vmoptions:--add-opens=jdk.compiler/com.sun.tools.javac.tree=ALL-UNNAMED',
                            '-vmoptions:--add-opens=jdk.compiler/com.sun.tools.javac.util=ALL-UNNAMED',
                        ]
                      }
                      if (project.name.is('framework')) {
                        // Do not check for the annotated JDK
                        args += [
                            '-javacoptions:-ApermitMissingJdk'
                        ]
                      } else if (project.name.is('checker')) {
                        args += [
                            "-javacoptions:-classpath ${sourceSets.testannotations.output.asPath}",
                        ]
                      }

                      // Location of jtreg tests
                      args += "${tests}"
                    }
                  } catch (Exception ex) {
                    if (ex.getCause() != null && ex.getCause().getCause()!= null) {
                      String msg = ex.getCause().getLocalizedMessage() + ':\n'
                      msg += ex.getCause().getCause().getLocalizedMessage() + '\n'
                      msg += 'Have you installed jtreg?'
                      println msg
                    }
                    throw ex
                  }
                }
            }
        }

        // Create a task for each JUnit test class whose name is the same as the JUnit class name.
        sourceSets.test.allJava.filter { it.path.contains('test/junit') }.forEach { file ->
            String junitClassName = file.name.replaceAll('.java', '')
            tasks.create(name: "${junitClassName}", type: Test) {
                description "Run ${junitClassName} tests."
                include "**/${name}.class"
            }
        }

        // Configure JUnit tests
        tasks.withType(Test) {
            if (isJava8) {
                jvmArgs "-Xbootclasspath/p:${configurations.javacJar.asPath}".toString()
            } else {
                jvmArgs += compilerArgsForRunningCF
            }

            maxParallelForks = Integer.MAX_VALUE

            if (project.name.is('checker')) {
                dependsOn('copyJarsToDist')
            }

            if (project.hasProperty('emit.test.debug')) {
                systemProperties += ['emit.test.debug': 'true']
            }

            testLogging {
                showStandardStreams = true
                // Always run the tests
                outputs.upToDateWhen { false }

                // Show the found unexpected diagnostics and expected diagnostics not found.
                exceptionFormat 'full'
                events 'failed'
            }

            // After each test, print a summary.
            afterSuite { desc, result ->
                if (desc.getClassName() != null) {
                    long mils = result.getEndTime() - result.getStartTime()
                    double seconds = mils / 1000.0

                    println "Testsuite: ${desc.getClassName()}\n" +
                            "Tests run: ${result.testCount}, " +
                            "Failures: ${result.failedTestCount}, " +
                            "Skipped: ${result.skippedTestCount}, " +
                            "Time elapsed: ${seconds} sec\n"
                }

            }
        }

        // Create a nonJunitTests task per project
        tasks.create(name: 'nonJunitTests', group: 'Verification') {
            description 'Run all Checker Framework tests except for the Junit tests and inference tests.'
            if (project.name.is('framework') || project.name.is('checker')) {
                dependsOn('jtregTests')
            }
            if (project.name.is('framework')) {
                dependsOn('loaderTests')
            }

            if (project.name.is('checker')) {
                if (!isJava8) {
                    dependsOn('jtregJdk11Tests')
                }
                dependsOn('nullnessExtraTests', 'commandLineTests', 'tutorialTests')
            }

            if (project.name.is('dataflow')) {
                dependsOn('liveVariableTest')
                dependsOn('issue3447Test')
                dependsOn('constantPropagationTest')
            }
        }

        // Create an inferenceTests task per project
        tasks.create(name: 'inferenceTests', group: 'Verification') {
            description 'Run inference tests.'
            if (project.name.is('checker')) {
                dependsOn('ainferTest', 'wpiManyTest', 'wpiPlumeLibTest')
            }
        }

        // Create a typecheck task per project (dogfooding the Checker Framework on itself).
        // This isn't a test of the Checker Framework as the test and nonJunitTests tasks are.
        // Tasks such as 'checkInterning' are constructed by createCheckTypeTask.
        tasks.create(name: 'typecheck', group: 'Verification') {
            description 'Run the Checker Framework on itself'
            dependsOn('checkFormatter', 'checkInterning', 'checkPurity', 'checkResourceLeak', 'checkSignature')
            if (project.name.is('framework') || project.name.is('checker')) {
                dependsOn('checkNullnessOnlyAnnotatedFor', 'checkCompilerMessages')
            } else {
                dependsOn('checkNullness')
            }
        }

        // Create an allTests task per project.
        // allTests = test + nonJunitTests + inferenceTests + typecheck
        tasks.create(name: 'allTests', group: 'Verification') {
            description 'Run all Checker Framework tests'
            // The 'test' target is just the JUnit tests.
            dependsOn('test', 'nonJunitTests', 'inferenceTests', 'typecheck')
        }

        task javadocPrivate(dependsOn: javadoc) {
            doFirst {
                javadocMemberLevel = JavadocMemberLevel.PRIVATE
            }
            doLast {
                javadocMemberLevel = JavadocMemberLevel.PROTECTED
            }
        }
    }
}

assemble.dependsOn(':checker:copyJarsToDist')

task checkBasicStyle(group: 'Format') {
    description 'Check basic style guidelines, mostly whitespace.  Not related to Checkstyle tool.'
    String[] ignoreDirectories = ['.git',
                                  '.gradle',
                                  '.html-tools',
                                  '.idea',
                                  '.plume-scripts',
                                  'annotated',
                                  'api',
                                  'plume-bib',
                                  'bootstrap',
                                  'build',
                                  'jdk']

    String[] ignoreFilePatterns = [
            '*.aux',
            '*.bib',
            '*.class',
            '*.dvi',
            '*.expected',
            '*.gif',
            '*.jar',
            '*.jtr',
            '*.log',
            '*.out',
            '*.patch',
            '*.pdf',
            '*.png',
            '*.sty',
            '*.toc',
            '*.xcf',
            '*~',
            '#*#',
            'CFLogo.ai',
            'logfile.log.rec.index',
            'manual.html',
            'manual.html-e',
            'junit.*.properties',
            'securerandom.*',
            'checker/dist/META-INF/maven/org.apache.bcel/bcel/pom.xml',
            'checker/dist/META-INF/maven/org.apache.commons/commons-text/pom.xml',
            'checker/nullness/junit-assertions.astub',
            'framework/src/main/resources/git.properties']
    doLast {
        FileTree tree = fileTree(dir: projectDir)
        for (String dir : ignoreDirectories) {
            tree.exclude "**/${dir}/**"
        }
        for (String file : ignoreFilePatterns) {
            tree.exclude "**/${file}"
        }
        boolean failed = false
        tree.visit {
            if (!it.file.isDirectory()) {
                boolean blankLineAtEnd = false
                String fileName = it.file.getName()
                boolean checkTabs = !fileName.equals('Makefile')
                it.file.eachLine { line ->
                    if (line.endsWith(' ')) {
                        println("Trailing whitespace: ${it.file.absolutePath}")
                        failed = true
                    }
                    if (checkTabs && line.contains('\t')) {
                        println("Contains tab (use spaces): ${it.file.absolutePath}")
                        failed = true
                        checkTabs = false
                    }
                    if (!line.startsWith('\\') &&
                            (line.matches('^.* (else|finally|try)\\{}.*$')
                                    || line.matches('^.*}(catch|else|finally) .*$')
                                    || line.matches('^.* (catch|for|if|while)\\('))) {
                        // This runs on non-java files, too.
                        println("Missing space: ${it.file.absolutePath}")
                        failed = true
                    }
                    if (line.isEmpty()) {
                        blankLineAtEnd = true;
                    } else {
                        blankLineAtEnd = false;
                    }
                }

                if (blankLineAtEnd) {
                    println("Blank line at end of file: ${it.file.absolutePath}")
                    failed = true
                }

                RandomAccessFile file
                try {
                    file = new RandomAccessFile(it.file, 'r')
                    int end = file.length() - 1;
                    if (end > 0) {
                        file.seek(end)
                        byte last = file.readByte()
                        if (last != '\n') {
                            println("Missing newline at end of file: ${it.file.absolutePath}")
                            failed = true
                        }
                    }
                } finally {
                    if (file != null) {
                        file.close()
                    }
                }
            }
        }
        if (failed) {
            throw new GradleException('Files do not meet basic style guidelines.')
        }
    }
}

assemble.mustRunAfter(clean)

task buildAll(group: 'Build') {
    description 'Build all jar files, including source and javadoc jars'
    dependsOn(allJavadoc)
    subprojects { Project subproject ->
        dependsOn("${subproject.name}:assemble")
        dependsOn("${subproject.name}:javadocJar")
        dependsOn("${subproject.name}:sourcesJar")
    }
    dependsOn('framework:allJavadocJar', 'framework:allSourcesJar', 'checker:allJavadocJar', 'checker:allSourcesJar', 'checker-qual:jar', 'checker-util:jar')
}

task releaseBuild(group: 'Build') {
    description 'Build everything required for a release'
    dependsOn(clean)
    doFirst {
        release = true
        if (!isJava8) {
          throw new RuntimeException('You must use Java 8 when making a release. You are using ' + JavaVersion.current() + '.')
        }
    }
    // Use finalizedBy rather than dependsOn so that release is set to true before any of the tasks are run.
    finalizedBy(buildAll)
    finalizedBy('checker:copyJarsToDist')
}

// No group so it does not show up in the output of `gradlew tasks`
task releaseAndTest {
    description 'Build everything required for a release and run allTests'
    dependsOn(releaseBuild)
    subprojects { Project subproject ->
        dependsOn("${subproject.name}:allTests")
    }
}

// Don't create an empty checker-framework-VERSION.jar
jar.onlyIf {false}

/**
 * Adds the shared pom information to the given publication.
 * @param publication MavenPublication
 */
final sharedPublicationConfiguration(publication) {
    publication.pom {
        url = 'https://checkerframework.org'
        developers {
            // These are the lead developers/maintainers, not all the developers or contributors.
            developer {
                id = 'mernst'
                name = 'Michael Ernst'
                email = 'mernst@cs.washington.edu'
                url = 'https://homes.cs.washington.edu/~mernst/'
                organization = 'University of Washington'
                organizationUrl = 'https://www.cs.washington.edu/'
            }
            developer {
                id = 'smillst'
                name = 'Suzanne Millstein'
                email = 'smillst@cs.washington.edu'
                organization = 'University of Washington'
                organizationUrl = 'https://www.cs.washington.edu/'
            }
        }

        scm {
            url = 'https://github.com/typetools/checker-framework.git'
            connection = 'scm:git:git://github.com/typetools/checker-framework.git'
            developerConnection = 'scm:git:ssh://git@github.com/typetools/checker-framework.git'
        }
    }
}<|MERGE_RESOLUTION|>--- conflicted
+++ resolved
@@ -175,11 +175,7 @@
     ]
 
     reflectionUtilVersion = '1.0.5'
-<<<<<<< HEAD
     plumeUtilVersion = '1.6.5'
-=======
-    plumeUtilVersion = '1.6.3'
->>>>>>> 05b21dac
   }
 
   spotless {
