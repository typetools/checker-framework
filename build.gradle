--- conflicted
+++ resolved
@@ -853,17 +853,13 @@
             if (project.name.is('checker')) {
                 if (!isJava8) {
                     dependsOn('jtregJdk11Tests')
-                    // TODO: run under all Java versions, when bug is fixed
-                    dependsOn('wpiScriptsTests')
+                    // TODO: Remove this line, when WPI tests run under Java 8.
+                    dependsOn('wpiManyTests')
                 }
                 dependsOn('nullnessExtraTests', 'commandLineTests', 'tutorialTests',
-<<<<<<< HEAD
-                          // TODO
-                          // 'wholeProgramInferenceTests', 'wpiScriptsTests')
+                          // TODO: Reinstate this line, when WPI tests run under Java 8.
+                          // 'wholeProgramInferenceTests', 'wpiManyTests')
                           'wholeProgramInferenceTests')
-=======
-                          'wholeProgramInferenceTests', 'wpiManyTests')
->>>>>>> 57c6206e
             }
 
             if (project.name.is('dataflow')) {
