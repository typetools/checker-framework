--- conflicted
+++ resolved
@@ -14,13 +14,8 @@
   id 'groovy' // needed for formatting Gradle files
   // Code formatting; defines targets "spotlessApply" and "spotlessCheck".
   // https://github.com/diffplug/spotless/tags ; see tags starting "gradle/"
-<<<<<<< HEAD
   // Only works on JDK 11+ (even including the plugin crashes Gradle on JDK 8).
   id 'com.diffplug.spotless' version '6.16.0'
-=======
-  // Only works on JDK 11+.
-  id 'com.diffplug.spotless' version '6.16.0' apply false
->>>>>>> 3b81b3b3
 }
 apply plugin: 'de.undercouch.download'
 
