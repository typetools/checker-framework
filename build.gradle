plugins {
  // https://plugins.gradle.org/plugin/com.gradleup.shadow
  id 'com.gradleup.shadow' version '9.0.2'
  // https://plugins.gradle.org/plugin/de.undercouch.download
  id 'de.undercouch.download' version '5.6.0'
  id 'java'
  // https://github.com/tbroyer/gradle-errorprone-plugin
  id 'net.ltgt.errorprone' version '4.3.0'
  // https://docs.gradle.org/current/userguide/eclipse_plugin.html
  id 'eclipse'

  id 'groovy' // needed for formatting Gradle files
  // Code formatting; defines targets "spotlessApply" and "spotlessCheck".
  // https://github.com/diffplug/spotless/tags ; see tags starting "gradle/"
  // Only works on JDK 11+ (even including the plugin crashes Gradle on JDK 8);
  // shell scripts in checker/bin-devel/ ensure spotless isn't called unless
  // the JDK is 17 or later.
  id 'com.diffplug.spotless' version '7.2.1'
}
apply from: rootProject.file('release.gradle')

// There is another `repositories { ... }` block below; if you change this one, change that one as well.
repositories {
  maven {
    url = 'https://central.sonatype.com/repository/maven-snapshots/'
    mavenContent { snapshotsOnly() }
  }
  mavenCentral()
}

ext {
  // Different JDKs may be used to run Gradle, compile the Checker Framework, and run the CF tests.

  // Ways to specifiy the JDK used by different tasks/Gradle:
  //
  // 1. Run Gradle using JDK 21:
  // mkdir ~/.gradle && echo "org.gradle.java.home=/usr/lib/jvm/java-21-openjdk-amd64" >> ~/.gradle/gradle.properties
  //
  // 2. Use JDK 24 for all Java tasks: (24 could be replaced with any version.)
  // export ORG_GRADLE_PROJECT_jdkTestVersion=24
  // or
  // ./gradlew sometask -PjdkTestVersion=24
  //
  // 3. Compile the Checker Framework using JDK 21: (Overrides the version specified in `jdkTestVersion` for compiling only.)
  // export ORG_GRADLE_PROJECT_useJdk21Compiler=true
  // or
  // ./gradlew sometask -PuseJdk21Compiler=true

  gradleRunsOnJava17orHigher = JavaVersion.current() >= JavaVersion.VERSION_17
  gradleRunsOnJava21orHigher = JavaVersion.current() >= JavaVersion.VERSION_21
  gradleRunsOnJava22orHigher = JavaVersion.current() >= JavaVersion.VERSION_22
  gradleRunsOnJava24orHigher = JavaVersion.current() >= JavaVersion.VERSION_24
  // The JDK for running tests: the jdkTestVersion property or if not set, JavaVersion.current()
  if (project.getProperties().containsKey('jdkTestVersion')) {
    testJdkVersion = Integer.valueOf(project.getProperties().get('jdkTestVersion'))
  } else {
    testJdkVersion = Integer.valueOf(JavaVersion.current().getMajorVersion())
  }
  // With 'useJdk21Compiler' property, use JDK 21 to compile all code because the release does.
  // If you update this line, also update JAVA_HOME in docs/developer/release/release_vars.py.
  boolean jdk21Compiler = project.getProperties().getOrDefault('useJdk21Compiler', false)
  compilerJdkVersion = jdk21Compiler ? 21 : testJdkVersion
  compilerRunsOnJava17orHigher = compilerJdkVersion >= 17

  // As of 2025-04-28 (Lombok 1.18.38), delombok supports JDK 24-ea but not
  // JDK 24 proper; see https://projectlombok.org/changelog .
  skipDelombok = gradleRunsOnJava24orHigher

  parentDir = file("${rootDir}/../").absolutePath
  afuManualDir = 'docs/annotation-file-utilities/'

  gitScriptsHome = "${project(':checker').projectDir}/bin-devel/.git-scripts"
  plumeBibHome = "${projectDir}/docs/manual/plume-bib"
  plumeScriptsHome = "${project(':checker').projectDir}/bin-devel/.plume-scripts"
  htmlToolsHome = "${project(':checker').projectDir}/bin-devel/.html-tools"
  doLikeJavacHome = "${project(':checker').projectDir}/bin/.do-like-javac"

  javadocMemberLevel = JavadocMemberLevel.PROTECTED

  // The local git repository, typically in the .git directory, but not for worktrees.
  // This value is always overwritten, but Gradle needs the variable to be initialized.
  localRepo = '.git'

  versions = [
    autoValue       : '1.11.0',
    // NOTE: Google Java Format requires JDK 17 or higher as of version 1.25.0.
    googleJavaFormat: '1.25.2',
    lombok          : '1.18.42',
    hashmapUtil     : '0.0.1',
    reflectionUtil  : '1.1.5',
    plumeUtil       : '1.11.0',

    // https://mvnrepository.com/artifact/com.google.errorprone/error_prone_core
    // If you update this:
    //  * Temporarily comment out "-Werror" elsewhere in this file
    //  * Repeatedly run `./gradlew clean compileJava` and fix all errors
    //  * Uncomment "-Werror"
    errorprone      : '2.42.0',
  ]
}

tasks.register('setLocalRepo', Exec) {
  commandLine 'git', 'worktree', 'list'
  standardOutput = new ByteArrayOutputStream()

  doLast {
    String worktreeList = standardOutput.toString()
    localRepo = worktreeList.substring(0, worktreeList.indexOf(' ')) + '/.git'
  }
}

// No group so it does not show up in the output of `gradlew tasks`
tasks.register('installGitHooks', Copy) {
  dependsOn('setLocalRepo')
  description = 'Copies git hooks to .git directory'
  from files('checker/bin-devel/git.post-merge', 'checker/bin-devel/git.pre-commit')
  rename('git\\.(.*)', '$1')
  into localRepo + '/hooks'
}

spotless {
  // Resolve the Spotless plugin dependencies from the buildscript repositories rather than the
  // project repositories.  That way the spotless plugin does not use the locally built version of
  // checker-qual as a dependency. Without this, errors like the follow are issued when running
  // a spotless task without a locally-built version of checker-qual.jar:
  // Could not determine the dependencies of task ':checker-qual:spotlessCheck'.
  //  > Could not create task ':checker-qual:spotlessJavaCheck'.
  //     > Could not create task ':checker-qual:spotlessJava'.
  //        > File signature can only be created for existing regular files, given:
  //          .../checker-framework/checker-qual/build/libs/checker-qual-3.25.1-SNAPSHOT.jar
  predeclareDeps()
}

spotlessPredeclare {
  // Put all the formatters that have dependencies here.  Without this, errors like the following
  // will happen:
  // Could not determine the dependencies of task ':spotlessCheck'.
  //  > Could not create task ':spotlessJavaCheck'.
  //     > Could not create task ':spotlessJava'.
  //        > Add a step with [com.google.googlejavaformat:google-java-format:1.15.0] into the `spotlessPredeclare` block in the root project.
  java {
    googleJavaFormat(versions.googleJavaFormat)
  }
  groovyGradle {
    greclipse()
  }
  groovy {
    greclipse()
  }
}

allprojects { currentProj ->

  // Update releaseVersion in release.gradle.
  version = releaseVersion

  tasks.withType(JavaCompile).configureEach {
    options.fork = true
  }

  apply plugin: 'java'
  apply plugin: 'eclipse'
  apply plugin: 'com.gradleup.shadow'
  apply plugin: 'de.undercouch.download'
  apply plugin: 'net.ltgt.errorprone'

  group = 'org.checkerframework'

  // Keep in sync with "repositories { ... }" block above.
  repositories {
    maven {
      url = 'https://central.sonatype.com/repository/maven-snapshots/'
      mavenContent { snapshotsOnly() }
    }
    mavenCentral()
  }

  configurations {
    // This is required to run the Checker Framework on JDK 8.
    javacJar

    // Holds the combined classpath of all subprojects including the subprojects themselves.
    allProjects

    // Exclude checker-qual dependency added by Error Prone to avoid a circular dependency.
    annotationProcessor.exclude group: 'org.checkerframework', module: 'checker-qual'

    // This is to be used to add errorprone to the processorpath of the compile task.  The errorprone
    // configuration can't be used directly because it is marked unresolvable by the errorprone plugin.
    errorProneAnnotationProcessor.extendsFrom(errorprone)
  }

  dependencies {
    errorprone "com.google.errorprone:error_prone_core:${versions.errorprone}"

    javacJar 'com.google.errorprone:javac:9+181-r4173-1'

    errorproneJavac 'com.google.errorprone:javac:9+181-r4173-1'

    allProjects subprojects
  }

  eclipse.classpath {
    defaultOutputDir = file("build/default")
    file.whenMerged { cp ->
      cp.entries.forEach { cpe ->
        if (cpe instanceof org.gradle.plugins.ide.eclipse.model.SourceFolder) {
          cpe.output = cpe.output.replace "bin/", "build/classes/java/"
        }
        if (cpe instanceof org.gradle.plugins.ide.eclipse.model.Output) {
          cpe.path = cpe.path.replace "bin/", "build/"
        }
      }
    }
  }

  ext {
    // A list of add-export and add-open arguments to be used when running the Checker Framework.
    // Keep this list in sync with the lists in CheckerMain#getExecArguments,
    // the sections with labels "javac-jdk11-non-modularized", "maven", and "sbt" in the manual
    // and in the checker-framework-gradle-plugin, CheckerFrameworkPlugin#applyToProject
    compilerArgsForRunningCF = [
      // These are required in Java 16+ because the --illegal-access option is set to deny
      // by default.  None of these packages are accessed via reflection, so the module
      // only needs to be exported, but not opened.
      '--add-exports',
      'jdk.compiler/com.sun.tools.javac.api=ALL-UNNAMED',
      '--add-exports',
      'jdk.compiler/com.sun.tools.javac.code=ALL-UNNAMED',
      '--add-exports',
      'jdk.compiler/com.sun.tools.javac.file=ALL-UNNAMED',
      '--add-exports',
      'jdk.compiler/com.sun.tools.javac.main=ALL-UNNAMED',
      '--add-exports',
      'jdk.compiler/com.sun.tools.javac.model=ALL-UNNAMED',
      '--add-exports',
      'jdk.compiler/com.sun.tools.javac.parser=ALL-UNNAMED',
      '--add-exports',
      'jdk.compiler/com.sun.tools.javac.processing=ALL-UNNAMED',
      '--add-exports',
      'jdk.compiler/com.sun.tools.javac.tree=ALL-UNNAMED',
      '--add-exports',
      'jdk.compiler/com.sun.tools.javac.util=ALL-UNNAMED',
      // Required because the Checker Framework reflectively accesses private members in com.sun.tools.javac.comp.
      '--add-opens',
      'jdk.compiler/com.sun.tools.javac.comp=ALL-UNNAMED',
    ]
  }

  apply plugin: 'com.diffplug.spotless'
  // patterns of files to skip for individual sub-projects
  def perProjectDoNotFormat = [
    'checker'  : [
      'bin/.do-like-javac/**',
      'bin-devel/.git-scripts/**',
      'bin-devel/.html-tools/**',
      'bin-devel/.plume-scripts/**',
      'dist/**',
      'tests/ainfer-*/annotated/*',
      'tests/build/**',
      'tests/calledmethods-delomboked/*',
      'tests/nullness-javac-errors/*',
    ],
    'dataflow' : ['manual/examples/'],
    'framework': [
      'tests/build/**',
      'tests/returnsreceiverdelomboked/*',
    ],
  ]
  spotless {
    // If you add any formatters to this block that require dependencies, then you must also
    // add them to the spotlessPredeclare block.

    // Never format files under build/ directory.
    def doNotFormat = ['build/**']
    if (currentProj != project.rootProject) {
      if (perProjectDoNotFormat.containsKey(currentProj.name)) {
        doNotFormat += perProjectDoNotFormat[currentProj.name]
      }

      if (!gradleRunsOnJava17orHigher) {
        doNotFormat += [
          'tests/**/java17/',
          'tests/*record*/'
        ]
      }
      if (!gradleRunsOnJava21orHigher) {
        doNotFormat += ['tests/**/java21/']
      }
      if (!gradleRunsOnJava22orHigher) {
        doNotFormat += ['tests/**/java22/']
      }
    }

    format 'misc', {
      // define the files to apply `misc` to
      target '*.md', '*.tex', '.gitignore'
      targetExclude doNotFormat
      // define the steps to apply to those files
      leadingTabsToSpaces(2)
      trimTrailingWhitespace()
      // endWithNewline() // Don't want to end empty files with a newline
    }

    format 'make', {
      // define the files to apply `make` to
      target 'Makefile'
      targetExclude doNotFormat
      // define the steps to apply to those files
      trimTrailingWhitespace()
      endWithNewline() // Don't want to end empty files with a newline
    }

    java {
      if (currentProj == currentProj.rootProject) {
        // format .java files outside of Gradle sub-projects
        def targets = [
          'docs/examples',
          'docs/tutorial',
        ]
        targets = targets.collectMany {
          [
            // must call toString() to convert GString to String
            "${it}/**/*.java".toString(),
            // Not .ajava files because formatting would remove import statements.
          ]
        }
        target targets
      } else {
        // not the root project; format all .java files in the sub-project
        target '**/*.java'
      }
      targetExclude doNotFormat

      if (project.hasProperty('eisopFormatting')) {
        googleJavaFormat(versions.googleJavaFormat).aosp()
        importOrder('com', 'jdk', 'lib', 'lombok', 'org', 'java', 'javax')
      } else {
        googleJavaFormat(versions.googleJavaFormat) // the formatter to apply to Java files
      }
      formatAnnotations()
    }

    // Only define a groovyGradle task on the root project, for simplicity in setting the target pattern
    if (currentProj == currentProj.rootProject) {
      groovyGradle {
        target '**/*.gradle'
        targetExclude doNotFormat
        greclipse()  // which formatter Spotless should use to format .gradle files.
        if (project.hasProperty('eisopFormatting')) {
          leadingTabsToSpaces(4)
        } else {
          leadingTabsToSpaces(2)
        }
        trimTrailingWhitespace()
        // endWithNewline() // Don't want to end empty files with a newline
      }

      groovy {
        target 'buildSrc/**/*.groovy'
        importOrder()

        // removes semicolons at the end of lines
        removeSemicolons()
        greclipse()
        leadingTabsToSpaces(2)
        trimTrailingWhitespace()
      }

      // Don't do this, because it does not respect "ignore=true" in .editorconfig nor `doNotFormat` here.
      // shell {
      //   targetExclude doNotFormat
      //   shfmt() // configuration is in .editorconfig
      // }
    }

    // a useful task for debugging; prints exactly which files are getting formatted by spotless
    tasks.register('printSpotlessTaskInputs') {
      doLast {
        project.tasks.forEach { task ->
          if (task.name.contains('spotless')) {
            println "Inputs for task '${task.name}':"

            task.inputs.files.each { inputFile ->
              println "  Input: $inputFile"
            }
          }
        }
      }
    }
  }

  test {
    minHeapSize = "256m" // initial heap size
    maxHeapSize = "4g" // maximum heap size
  }

  // After all the tasks have been created, modify some of them.
  afterEvaluate {
    configurations {
      checkerFatJar {
        canBeConsumed = false
        canBeResolved = true
      }
    }

    dependencies {
      checkerFatJar(project(path: ':checker', configuration: 'fatJar'))
    }

    // Add the fat checker.jar to the classpath of every Javadoc task. This allows Javadoc in
    // any module to reference classes in any other module.
    // Also, build and use ManualTaglet as a taglet.
    tasks.withType(Javadoc).configureEach {
      dependsOn(':checker:shadowJar')
      dependsOn(":framework-test:tagletClasses")
      doFirst {
        options.encoding = 'UTF-8'
        if (!name.equals('javadocDoclintAll')) {
          options.memberLevel = javadocMemberLevel
        }
        classpath += configurations.named('checkerFatJar').get().asFileTree
        options.taglets 'org.checkerframework.taglet.ManualTaglet'
        options.tagletPath(project(':framework-test').sourceSets.taglet.output.classesDirs.getFiles() as File[])

        // This file is looked for by Javadoc.
        file("${destinationDir}/resources/fonts/").mkdirs()
        ant.touch(file: "${destinationDir}/resources/fonts/dejavu.css")

        options.addBooleanOption('-add-exports=jdk.compiler/com.sun.tools.javac.api=ALL-UNNAMED', true)
        options.addBooleanOption('-add-exports=jdk.compiler/com.sun.tools.javac.code=ALL-UNNAMED', true)
        options.addBooleanOption('-add-exports=jdk.compiler/com.sun.tools.javac.file=ALL-UNNAMED', true)
        options.addBooleanOption('-add-exports=jdk.compiler/com.sun.tools.javac.main=ALL-UNNAMED', true)
        options.addBooleanOption('-add-exports=jdk.compiler/com.sun.tools.javac.model=ALL-UNNAMED', true)
        options.addBooleanOption('-add-exports=jdk.compiler/com.sun.tools.javac.parser=ALL-UNNAMED', true)
        options.addBooleanOption('-add-exports=jdk.compiler/com.sun.tools.javac.processing=ALL-UNNAMED', true)
        options.addBooleanOption('-add-exports=jdk.compiler/com.sun.tools.javac.tree=ALL-UNNAMED', true)
        options.addBooleanOption('-add-exports=jdk.compiler/com.sun.tools.javac.util=ALL-UNNAMED', true)
        options.addBooleanOption('-add-exports=jdk.compiler/com.sun.tools.javac.comp=ALL-UNNAMED', true)

        // "-Xwerror" requires Javadoc everywhere.  Currently, CI jobs require Javadoc only
        // on changed lines.  Enable -Xwerror in the future when all Javadoc exists.
        // options.addBooleanOption('Xwerror', true)
        options.addStringOption('Xmaxwarns', '99999')
      }
    }

    // Add standard javac options
    tasks.withType(JavaCompile) { compilationTask ->
      dependsOn(':installGitHooks')

      java {
        toolchain {
          languageVersion = JavaLanguageVersion.of(testJdkVersion)
        }
      }

      javaCompiler = javaToolchains.compilerFor {
        languageVersion = JavaLanguageVersion.of(compilerJdkVersion)
      }

      tasks.withType(JavaExec).configureEach {
        javaLauncher = javaToolchains.launcherFor {
          languageVersion = JavaLanguageVersion.of(testJdkVersion)
        }
      }

      // Sorting is commented out because it disables incremental compilation.
      // Uncomment when needed.
      // // Put source files in deterministic order, for debugging.
      // compilationTask.source = compilationTask.source.sort()

      // This test is for whether the Checker Framework supports (runs under) Java 8.
      // Currently, the Checker Framework does support Java 8.
      if (true) {
        // Using `options.release.set(8)` here leads to compilation
        // errors such as "package com.sun.source.tree does not exist".
        sourceCompatibility = 8
        targetCompatibility = 8
        // Because the target is 8, all of the public compiler classes are accessible, so
        // --add-exports are not required (nor are they allowed with target 8). See
        // https://openjdk.org/jeps/247 for details on compiling for older versions.
      } else {
        // This makes the class files Java 11, and then the Checker Framework would not run under Java 8.
        options.release.set(11)
        options.compilerArgs += [
          '--add-exports',
          'jdk.compiler/com.sun.tools.javac.api=ALL-UNNAMED',
          '--add-exports',
          'jdk.compiler/com.sun.tools.javac.code=ALL-UNNAMED',
          '--add-exports',
          'jdk.compiler/com.sun.tools.javac.comp=ALL-UNNAMED',
          '--add-exports',
          'jdk.compiler/com.sun.tools.javac.file=ALL-UNNAMED',
          '--add-exports',
          'jdk.compiler/com.sun.tools.javac.main=ALL-UNNAMED',
          '--add-exports',
          'jdk.compiler/com.sun.tools.javac.model=ALL-UNNAMED',
          '--add-exports',
          'jdk.compiler/com.sun.tools.javac.parser=ALL-UNNAMED',
          '--add-exports',
          'jdk.compiler/com.sun.tools.javac.processing=ALL-UNNAMED',
          '--add-exports',
          'jdk.compiler/com.sun.tools.javac.tree=ALL-UNNAMED',
          '--add-exports',
          'jdk.compiler/com.sun.tools.javac.util=ALL-UNNAMED',
        ]
        // This is equivalent to writing "exports jdk.compiler/... to ALL-UNNAMED" in the
        // module-info.java of jdk.compiler, so corresponding --add-opens are only required for
        // reflective access to private members.
        //
        // From https://openjdk.org/jeps/261, Section titled: "Breaking encapsulation"
        // "The effect of each instance [of --add-exports] is to add a qualified export of the
        // named package from the source module to the target module. This is, essentially, a
        // command-line form of an exports clause in a module declaration[...].
        // [...]
        // The --add-exports option enables access to the public types of a specified package.
        // It is sometimes necessary to go further and enable access to all non-public elements
        // via the setAccessible method of the core reflection API. The --add-opens option can
        // be used, at run time, to do this."
      }

      options.failOnError = true
      options.deprecation = true
      // -options: To not get a warning about missing bootstrap classpath (when using Java 9 and `-source 8`).
      // -fallthrough: Don't check fallthroughs.  Instead, use Error Prone.  Its
      //   warnings are suppressible with a "// fall through" comment.
      options.compilerArgs += [
        '-g',
        '-Werror',
        '-Xlint:-options,-fallthrough',
        '-Xlint',
      ]

      options.encoding = 'UTF-8'
      options.fork = true

      // TODO: enable Error Prone on test classes.
      if (compilationTask.name.equals('compileJava')
          // Error Prone depends on checker-qual.jar, so don't run it on that project to avoid a circular dependency.
          && !project.name.startsWith('checker-qual')) {
        // Error Prone must be available in the annotation processor path
        options.annotationProcessorPath = configurations.errorProneAnnotationProcessor
        // Enable Error Prone
        options.errorprone.enabled = compilerRunsOnJava17orHigher
        options.errorprone.disableWarningsInGeneratedCode = true
        options.errorprone.errorproneArgs = [
          // Many compiler classes are interned.
          '-Xep:ReferenceEquality:OFF',
          // Not useful to suggest Splitter; maybe clean up.
          '-Xep:StringSplitter:OFF',
          // Too broad, rejects seemingly-correct code.
          '-Xep:EqualsGetClass:OFF',
          // Not a real problem
          '-Xep:MixedMutabilityReturnType:OFF',
          // Don't want to add a dependency to ErrorProne.
          '-Xep:AnnotateFormatMethod:OFF',
          // Don't want to add a dependency to ErrorProne.
          "-Xep:DoNotCallSuggester:OFF",
          // Warns for every use of "@checker_framework.manual"
          '-Xep:InvalidBlockTag:OFF',
          // Recommends writing @InlineMe which is an Error-Prone-specific annotation
          '-Xep:InlineMeSuggester:OFF',
          // Recommends writing @CanIgnoreReturnValue which is an Error-Prone-specific annotation.
          // It would be great if Error Prone recognized the @This annotation.
          '-Xep:CanIgnoreReturnValueSuggester:OFF',
          // Should be turned off when using the Checker Framework.
          '-Xep:ExtendsObject:OFF',
          // The Checker Framework is the only nullness tool we care about.
          '-Xep:NullableWildcard:OFF',
          // In the visitor pattern, it is natural to forward a Void reference.
          '-Xep:VoidUsed:OFF',
          // Suggestion assumes there is no overriding equals() method.
          "-Xep:NonOverridingEquals:OFF",
          // Suggests using a class that's in Error Prone itself, not in any library for clients.
          // It requires "import com.google.errorprone.util.ASTHelpers;", and (in build.gradle)
          //   implementation "com.google.errorprone:error_prone_core:${errorproneVersion}"
          // Adding that line in build.gradle causes a javac crash when running the Checker Framework.
          "-Xep:ASTHelpersSuggestions:OFF",
          // Removing "public" from private class members loses information about the abstraction.
          "-Xep:EffectivelyPrivate:OFF",
          // -Werror halts the build if Error Prone issues a warning, which ensures that
          // the errors get fixed.  On the downside, Error Prone (or maybe the compiler?)
          // stops as soon as it issues one warning, rather than outputting them all.
          // https://github.com/google/error-prone/issues/436
          '-Werror',
        ]
      } else {
        options.errorprone.enabled = false
      }
    }
  } // end afterEvaluate
} // end allProjects

tasks.register('version') {
  description = 'Print Checker Framework version'
  group = 'Documentation'
  doLast {
    println version
  }
}

/**
 * Creates a task that runs the checker on the main source set of each subproject. The task is named
 * "check${taskName}", for example "checkPurity" or "checkNullness".
 *
 * @param projectName name of the project
 * @param taskName short name (often the checker name) to use as part of the task name
 * @param checker fully qualified name of the checker to run
 * @param args list of arguments to pass to the checker
 */
def createCheckTypeTask(projectName, taskName, checker, args = []) {
  project("${projectName}").tasks.register("check${taskName}", JavaCompile) {
    description = "Run the ${taskName} Checker on the main sources."
    group = 'Verification'
    dependsOn(':checker:shadowJar')
    // Always run the task.
    outputs.upToDateWhen { false }
    source = project("${projectName}").sourceSets.main.java
    classpath = files(project("${projectName}").compileJava.classpath, project(':checker-qual').sourceSets.main.output)
    destinationDirectory = file("${buildDir}")

    options.annotationProcessorPath = files(project(':checker').tasks.shadowJar.archiveFile)
    options.compilerArgs += [
      '-processor',
      "${checker}",
      '-proc:only',
      '-Xlint:-processing',
      '-Xmaxerrs',
      '10000',
      '-Xmaxwarns',
      '10000',
      '-ArequirePrefixInWarningSuppressions',
      '-AwarnUnneededSuppressions',
      '-AwarnRedundantAnnotations',
    ]
    options.compilerArgs += args
    options.forkOptions.jvmArgs += ['-Xmx2g']

    options.fork = true
    options.forkOptions.jvmArgs += compilerArgsForRunningCF
  }
}

tasks.register('htmlValidate', Exec) {
  description = 'Validate that HTML files are well-formed'
  group = 'Format'
  // This is the Nu Html Checker (v.Nu): https://github.com/validator/validator
  executable 'html5validator'
  args = [
    '--ignore',
    '/api/',
    '/build/',
    '/docs/manual/manual.html',
    '/docs/manual/plume-bib/docs/index.html',
    '/checker/jdk/nullness/src/java/lang/ref/package.html'
  ]
}

tasks.register('addFavicon', Exec) {
  dependsOn 'allJavadoc'

  doFirst {
    copy {
      from 'docs/logo/Checkmark/CFCheckmark_favicon.png'
      rename('CFCheckmark_favicon.png', 'favicon-checkerframework.png')
      into "${rootDir}/docs/api"
    }
  }

  workingDir "${rootDir}/docs/api"
  executable "${htmlToolsHome}/html-add-favicon"
  args += [
    '.',
    'favicon-checkerframework.png'
  ]
}

// `gradle allJavadoc` builds the Javadoc for all modules in `docs/api`.
//   This is what is published to checkerframework.org.
// `gradle javadoc` builds the Javadoc for each sub-project in <subproject>/build/docs/javadoc/ .
//   It's needed to create the Javadoc jars that we release in Maven Central.
// To make javadoc for only one subproject, run `./gradlew javadoc`
//   in the subproject or `./gradlew :checker:javadoc` at the top level.
tasks.register('allJavadoc', Javadoc) {
  description = 'Generates API documentation that includes all the modules.'
  group = 'Documentation'
  dependsOn(':checker:shadowJar', 'getPlumeScripts', 'getHtmlTools', ':checker-qual:jar')

  doFirst {
    source(
        project(':framework-test').sourceSets.taglet.allJava
        )
  }

  destinationDir = file("${rootDir}/docs/api")
  source(
      project(':checker-util').sourceSets.main.allJava,
      project(':checker-qual').sourceSets.main.allJava,
      project(':checker').sourceSets.main.allJava,
      project(':framework').sourceSets.main.allJava,
      project(':dataflow').sourceSets.main.allJava,
      project(':javacutil').sourceSets.main.allJava,
      project(':framework-test').sourceSets.main.allJava,
      project(':annotation-file-utilities').sourceSets.main.allJava,
      )

  classpath = configurations.allProjects
  // disable interpreting module-info.java files until all sub-modules support them
  modularity.inferModulePath = false

  finalizedBy 'addFavicon'

  doFirst {
    source(
        project(':framework-test').sourceSets.taglet.allJava
        )
  }
}

// See documentation for allJavadoc task.
javadoc.dependsOn(allJavadoc)

tasks.register('zip', Zip) {
  description = 'Creates a zip archive for the Checker Framework.'
  dependsOn('buildAll')
  archiveFileName = "checker-framework-${version}.zip"
  destinationDirectory = layout.buildDirectory
  into "checker-framework-${releaseVersion}"

  from(layout.projectDirectory) {
    exclude 'api/**',
        'checker/bin/README',
        'checker/dist/*.asc',
        'docs/tutorial/tests/**',
        'docs/tutorial/src/**',
        'docs/tutorial/test/**',
        'docs/tutorial/Makefile',
        'docs/tutorial/README'

    include 'README.html',
        'LICENSE.txt',
        'annotation-file-utilities/bin/**',
        'annotation-file-utilities/dist/**',
        'annotation-file-utilities/LICENSE.txt',
        'checker/bin/**',
        'checker/dist/**',
        'checker/resources/**',
        'docs/CHANGELOG.md',
        'docs/annotation-file-utilities/annotation-file-utilities.html',
        'docs/annotation-file-utilities/annotation-file-format.pdf',
        'docs/annotation-file-utilities/annotation-file-format.html',
        'docs/annotation-file-utilities/*.png',
        'docs/manual/manual.html',
        'docs/manual/manual.pdf',
        'docs/manual/*.svg',
        'docs/manual/manual001.png',
        'docs/examples/InterningExample.java',
        'docs/examples/InterningExampleWithWarnings.java',
        'docs/examples/NullnessExample.java',
        'docs/examples/NullnessExampleWithWarnings.java',
        'docs/examples/NullnessReleaseTests.java',
        'docs/examples/units-extension/Demo.java',
        'docs/examples/units-extension/Expected.txt',
        'docs/examples/units-extension/Frequency.java',
        'docs/examples/units-extension/FrequencyRelations.java',
        'docs/examples/units-extension/Hz.java',
        'docs/examples/units-extension/kHz.java',
        'docs/examples/units-extension/Makefile',
        'docs/examples/units-extension/README',
        'docs/examples/MavenExample/pom.xml',
        'docs/examples/MavenExample/README',
        'docs/examples/MavenExample/src/main/java/org/checkerframework/example/MavenExample.java',
        'docs/tutorial/**'
  }

  from('dataflow/manual/checker-framework-dataflow-manual.pdf') {
    into 'docs/manual/'
  }

  from('docs/logo/Logo/CFLogo.png') {
    into 'docs/manual/'
  }

  from('docs/logo/Logo/CFLogo.png') {
    into 'docs/tutorial/'
  }

  from('docs/logo/Logo/CFLogo.png') {
    into 'docs/tutorial/webpages'
  }
}

tasks.register('cleanCfManual', Exec) {
  description = 'Clean the manual'
  commandLine 'make', '-C', 'docs/manual', 'clean'
}

tasks.register('cleanAfuManual', Exec) {
  description = 'Clean the manual'
  commandLine 'make', '-C', "${afuManualDir}", 'clean'
}

tasks.register('cleanManual') {
  dependsOn('cleanCfManual', 'cleanAfuManual')
}

clean.dependsOn(cleanManual)
clean {
  delete(file("${rootDir}/docs/api"))
  delete "${afuManualDir}/annotation-file-format.aux"
  delete "${afuManualDir}/annotation-file-format.blg"
  delete "${afuManualDir}/annotation-file-format.dvi"
  delete "${afuManualDir}/annotation-file-format.haux"
  delete "${afuManualDir}/annotation-file-format.html"
  delete "${afuManualDir}/annotation-file-format.htoc"
  delete "${afuManualDir}/annotation-file-format.log"
  delete "${afuManualDir}/annotation-file-format.pdf"
  delete "${afuManualDir}/annotation-file-format.toc"
  delete "${afuManualDir}/corresp.png"
  delete "${afuManualDir}/dataflow.png"
  delete "${afuManualDir}/nocast.png"
  delete "${afuManualDir}/typecast.png"
}

configurations {
  requireJavadoc
}
dependencies {
  requireJavadoc 'org.plumelib:require-javadoc:2.0.0'
}
tasks.register('requireJavadoc', JavaExec) {
  description = 'Ensures that Javadoc documentation exists in source code.'
  group = 'Documentation'
  mainClass = 'org.plumelib.javadoc.RequireJavadoc'
  classpath = configurations.requireJavadoc
  args '--exclude=module-info.java', 'checker/src/main/java', 'checker-qual/src/main/java', 'checker-util/src/main/java', 'dataflow/src/main/java', 'framework/src/main/java', 'framework-test/src/main/java', 'javacutil/src/main/java'
  jvmArgs += [
    '--add-exports=jdk.compiler/com.sun.tools.javac.file=ALL-UNNAMED',
    '--add-exports=jdk.compiler/com.sun.tools.javac.parser=ALL-UNNAMED',
    '--add-exports=jdk.compiler/com.sun.tools.javac.tree=ALL-UNNAMED',
    '--add-exports=jdk.compiler/com.sun.tools.javac.util=ALL-UNNAMED',
    '--add-opens=jdk.compiler/com.sun.tools.javac.file=ALL-UNNAMED',
    '--add-opens=jdk.compiler/com.sun.tools.javac.parser=ALL-UNNAMED',
    '--add-opens=jdk.compiler/com.sun.tools.javac.tree=ALL-UNNAMED',
    '--add-opens=jdk.compiler/com.sun.tools.javac.util=ALL-UNNAMED',
  ]
}


/**
 * Creates a task named taskName that runs javadoc with the -Xdoclint:all option.
 *
 * @param taskName the name of the task to create
 * @param taskDescription description of the task
 * @param memberLevel the JavadocMemberLevel to use
 * @return the new task
 */
def createJavadocTask(taskName, taskDescription, memberLevel) {
  tasks.register(taskName, Javadoc) {
    description = taskDescription
    destinationDir = file("${rootDir}/docs/tmpapi")
    destinationDir.mkdirs()
    subprojects.forEach {
      if (!it.name.startsWith('checker-qual-android')) {
        source += it.sourceSets.main.allJava
      }
    }

    classpath = configurations.allProjects
    // disable interpreting module-info.java files until all sub-modules support them
    modularity.inferModulePath = false

    destinationDir.deleteDir()
    options.memberLevel = memberLevel
    options.addBooleanOption('Xdoclint:all', true)
    options.addStringOption('Xmaxwarns', '99999')

    // options.addStringOption('skip', 'ClassNotToCheck|OtherClass')
  }
}

createJavadocTask('javadocDoclintAll', 'Runs javadoc with -Xdoclint:all option.', JavadocMemberLevel.PRIVATE)

tasks.register('makeCfManual', Exec) {
  dependsOn('allJavadoc')
  description = 'Build the Checker Framework manual'
  // Don't make all because it will re-run allJavadoc which causes problems when building the release.
  commandLine 'make', '-C', 'docs/manual/', 'manual.pdf', 'manual.html'
}

tasks.register('makeAfuManual', Exec) {
  description = 'Make documentation: annotation-file-format.{html,pdf}.'

  executable 'make'
  args "-C", "${afuManualDir}"
}


tasks.register('manual') {
  description = 'Build the manual'
  dependsOn('makeCfManual', 'makeAfuManual', ':dataflow:manual')
}

tasks.register('getPlumeBib', CloneTask) {
  url.set('https://github.com/mernst/plume-bib.git')
  directory.set(file(plumeBibHome))
  outputs.upToDateWhen { false }
}

tasks.register('getGitScripts', CloneTask) {
  url.set('https://github.com/plume-lib/git-scripts.git')
  directory.set(file(gitScriptsHome))
  outputs.upToDateWhen { false }
}

tasks.register('getPlumeScripts', CloneTask) {
  url.set('https://github.com/plume-lib/plume-scripts.git')
  directory.set(file(plumeScriptsHome))
  outputs.upToDateWhen { false }
}

tasks.register('getHtmlTools', CloneTask) {
  url.set('https://github.com/plume-lib/html-tools.git')
  directory.set(file(htmlToolsHome))
  outputs.upToDateWhen { false }
}

tasks.register('getDoLikeJavac', CloneTask) {
  url.set('https://github.com/kelloggm/do-like-javac.git')
  directory.set(file(doLikeJavacHome))
  outputs.upToDateWhen { false }
}

// No group so it does not show up in the output of `gradlew tasks`
tasks.register('pythonIsInstalled', Exec) {
  description = 'Check that the python3 executable is installed.'
  executable = 'python3'
  args '--version'
}

tasks.register('docTags', Exec) {
  group = 'Emacs'
  commandLine 'make', '-C', 'docs/manual/', 'tags'
}

tasks.register('tags', Exec) {
  dependsOn docTags
  description = 'Create Emacs TAGS table'
  group = 'Emacs'
  // running this task will also run the tags task in the subprojects, which is defined later in this file.
  commandLine 'etags', '-i', 'annotation-file-utilities/TAGS', '-i', 'checker/TAGS', '-i', 'checker-qual/TAGS', '-i', 'checker-util/TAGS', '-i', 'dataflow/TAGS', '-i', 'framework/TAGS', '-i', 'framework-test/TAGS', '-i', 'javacutil/TAGS', '-i', 'docs/manual/TAGS'
}

subprojects {
  configurations {
    annotatedGuava
  }

  dependencies {
    // TODO: it's a bug that annotatedlib:guava requires the error_prone_annotations dependency.
    annotatedGuava "com.google.errorprone:error_prone_annotations:${versions.errorprone}"
    annotatedGuava('org.checkerframework.annotatedlib:guava:33.1.0.2-jre') {
      // So long as Guava only uses annotations from checker-qual, excluding it should not cause problems.
      exclude group: 'org.checkerframework'
    }
  }

  shadowJar {
    // If you add an external dependency, then do the following:
    //  * On the master branch and on the modified branch, run:
    //    ./gradlew assembleForJavac && jar tf checker/dist/checker.jar | grep -v '^annotated-jdk/' | sort > checker-jar-contents.txt
    //  * Compare the files, and add relocate lines below.
    //  * Repeat until no new classes appear (all are under org/checkerframework/).

    // Relocate packages that might conflict with user's classpath.
    relocate 'com.github.javaparser', 'org.checkerframework.com.github.javaparser'
    relocate 'org.apache', 'org.checkerframework.org.apache'
    relocate 'org.relaxng', 'org.checkerframework.org.relaxng'
    relocate 'org.plumelib', 'org.checkerframework.org.plumelib'
    relocate 'org.codehaus', 'org.checkerframework.org.codehaus'
    relocate 'org.objectweb.asm', 'org.checkerframework.org.objectweb.asm'
    relocate 'io.github.classgraph', 'org.checkerframework.io.github.classgraph'
    relocate 'nonapi.io.github.classgraph', 'org.checkerframework.nonapi.io.github.classgraph'
    // relocate 'sun', 'org.checkerframework.sun'
    relocate 'com.google', 'org.checkerframework.com.google'
    relocate 'plume', 'org.checkerframework.plume'

    exclude '**/module-info.class'
  }

  if (!project.name.startsWith('checker-qual-android')) {
    tasks.register('tags', Exec) {
      description = 'Create Emacs TAGS table'
      // `ctags -e -f TAGS` used to work in place of `etags`, but apparently no longer.
      commandLine 'bash', '-c', "find . \\( -name build -o -name jtreg -o -name tests \\) -prune -o -name '*.java' -print | sort-directory-order | xargs etags"
    }
  }

  java {
    withJavadocJar()
    withSourcesJar()
  }

  // Things in this block reference definitions in the subproject that do not exist,
  // until the project is evaluated.
  afterEvaluate {
    // Adds manifest to all Jar files
    tasks.withType(Jar).configureEach {
      includeEmptyDirs = false
      if (archiveFileName.get().startsWith('checker-qual') || archiveFileName.get().startsWith('checker-util')) {
        metaInf {
          from './LICENSE.txt'
        }
      } else {
        metaInf {
          from "${rootDir}/LICENSE.txt"
        }
      }
      manifest {
        attributes('Implementation-Version': "${project.version}")
        attributes('Implementation-URL': 'https://checkerframework.org')
        if (!archiveFileName.get().endsWith('source.jar') && !archiveFileName.get().startsWith('checker-qual')) {
          attributes('Automatic-Module-Name': 'org.checkerframework.' + project.name.replaceAll('-', '.'))
        }
        if (archiveFileName.get().startsWith('checker-qual') || archiveFileName.get().startsWith('checker-util')) {
          attributes('Bundle-License': 'MIT')
        } else {
          attributes('Bundle-License': '(GPL-2.0-only WITH Classpath-exception-2.0)')
        }
      }
    }

    // Tasks such as `checkInterning` and `checkResourceLeak` run various checkers on all the main source sets.
    // These pass and are run by the `typecheck` task.
    // When you add one here, also update a dependsOn item for the 'typecheck' task.
    createCheckTypeTask(project.name, 'Formatter',
        'org.checkerframework.checker.formatter.FormatterChecker')
    createCheckTypeTask(project.name, 'Interning',
        'org.checkerframework.checker.interning.InterningChecker',
        [
          '-Astubs=javax-lang-model-element-name.astub'
        ])
    createCheckTypeTask(project.name, 'Optional',
        'org.checkerframework.checker.optional.OptionalChecker',
        [
          // to avoid having to annotate JavaParser
          '-AassumePureGetters',
          '-AassumeAssertionsAreEnabled',
        ])
    createCheckTypeTask(project.name, 'Purity',
        'org.checkerframework.framework.util.PurityChecker')
    createCheckTypeTask(project.name, 'ResourceLeak',
        'org.checkerframework.checker.resourceleak.ResourceLeakChecker')
    createCheckTypeTask(project.name, 'Signature',
        'org.checkerframework.checker.signature.SignatureChecker')

    // The checkNullness task runs on all code, but it only *checks* the following code:
    //  * All files outside the 'framework', 'checker', and 'annotation-file-utilities' subprojects.
    //  * In the 'framework', 'checker', and 'annotation-file-utilities' subprojects, files with `@AnnotatedFor("nullness")`.
    boolean nullnessAll = project.getProperties().containsKey('nullnessAll')
    if (!nullnessAll && (project.name.is('framework') || project.name.is('checker') || project.name.is('annotation-file-utilities'))) {
      createCheckTypeTask(project.name, 'Nullness',
          'org.checkerframework.checker.nullness.NullnessChecker',
          [
            '-AskipUses=com\\.sun\\.*',
            // If a file does not contain @AnnotatedFor("nullness"), all its routines
            // are assumed to return @Nullable.
            '-AuseConservativeDefaultsForUncheckedCode=source'
          ])
    } else {
      createCheckTypeTask(project.name, 'Nullness',
          'org.checkerframework.checker.nullness.NullnessChecker',
          ['-AskipUses=com\\.sun\\.*'])
    }


    createCheckTypeTask(project.name, 'CompilerMessages',
        'org.checkerframework.checker.compilermsgs.CompilerMessagesChecker')
    checkCompilerMessages {
      doFirst {
        String propfiles = sourceSets.main.resources.filter { file -> file.name.equals('messages.properties') }.asPath
        if (project.name.is('checker')) {
          String frameworkPropFiles = project(':framework').sourceSets.main.resources.filter { file -> file.name.equals('messages.properties') }.asPath
          propfiles = propfiles + File.pathSeparator + frameworkPropFiles
        }
        options.compilerArgs += ["-Apropfiles=${propfiles}"]
      }
    }


    // Add jtregTests to framework and checker modules
    if (project.name.is('framework') || project.name.is('checker')) {
      tasks.register('jtregTests', Exec) {
        description = 'Run the jtreg tests. Requires jtreg to be installed.'
        group = 'Verification'
        dependsOn('compileJava')
        dependsOn('compileTestJava')
        dependsOn('shadowJar')

        String jtregOutput = "${buildDir}/jtreg"
        String name = 'all'
        String tests = '.'
        executable 'jtreg'
        args = [
          "-dir:${projectDir}/jtreg",
          "-workDir:${jtregOutput}/${name}/work",
          "-reportDir:${jtregOutput}/${name}/report",
          '-verbose:error,fail,nopass',
          // Don't add debugging information
          //  '-javacoptions:-g',
          '-keywords:!ignore',
          '-samevm',
          "-javacoptions:-classpath ${tasks.shadowJar.archiveFile.get()}:${sourceSets.test.output.asPath}",
          // Required for checker/jtreg/nullness/PersistUtil.java and other tests
          "-vmoptions:-classpath ${tasks.shadowJar.archiveFile.get()}:${sourceSets.test.output.asPath}",
        ]
        args += [
          // checker/jtreg/nullness/defaultsPersist/ReferenceInfoUtil.java
          // uses the jdk.jdeps module.
          '-javacoptions:--add-modules jdk.jdeps',
          '-javacoptions:--add-exports=jdk.jdeps/com.sun.tools.classfile=ALL-UNNAMED',
          '-vmoptions:--add-opens=jdk.jdeps/com.sun.tools.classfile=ALL-UNNAMED',
          '-vmoptions:--add-opens=jdk.compiler/com.sun.tools.javac.api=ALL-UNNAMED',
          '-vmoptions:--add-opens=jdk.compiler/com.sun.tools.javac.code=ALL-UNNAMED',
          '-vmoptions:--add-opens=jdk.compiler/com.sun.tools.javac.comp=ALL-UNNAMED',
          '-vmoptions:--add-opens=jdk.compiler/com.sun.tools.javac.file=ALL-UNNAMED',
          '-vmoptions:--add-opens=jdk.compiler/com.sun.tools.javac.main=ALL-UNNAMED',
          '-vmoptions:--add-opens=jdk.compiler/com.sun.tools.javac.parser=ALL-UNNAMED',
          '-vmoptions:--add-opens=jdk.compiler/com.sun.tools.javac.processing=ALL-UNNAMED',
          '-vmoptions:--add-opens=jdk.compiler/com.sun.tools.javac.tree=ALL-UNNAMED',
          '-vmoptions:--add-opens=jdk.compiler/com.sun.tools.javac.util=ALL-UNNAMED',
        ]
        if (project.name.is('framework')) {
          // Do not check for the annotated JDK
          args += [
            '-javacoptions:-ApermitMissingJdk'
          ]
        } else if (project.name.is('checker')) {
          args += [
            "-javacoptions:-classpath ${sourceSets.testannotations.output.asPath}",
          ]
        }

        // Location of jtreg tests
        args += "${tests}"
      }
    }

    // Create a task for each JUnit test class whose name is the same as the JUnit class name.
    sourceSets.test.allJava.filter { it.path.contains('test/junit') }.forEach { file ->
      String junitClassName = file.name.replaceAll('.java', '')
      tasks.register("${junitClassName}", Test) {
        description = "Run ${junitClassName} tests."
        include "**/${name}.class"
        testClassesDirs = testing.suites.test.sources.output.classesDirs
        classpath = testing.suites.test.sources.runtimeClasspath
      }
    }

    // Configure JUnit tests
    tasks.withType(Test) {
      jvmArgs += compilerArgsForRunningCF

      // maxParallelForks controls the parallelism of a single Test task.
      // --parallel controls parallelism for the entire build.

      // Run tests in parallel, except on CI where it seems to lead to flaky failures.
      if (System.getProperty("CI") != null ||
          System.getProperty("APPVEYOR") != null ||
          System.getProperty("AZURE_HTTP_USER_AGENT") != null ||
          System.getProperty("CIRCLECI") != null ||
          System.getProperty("GITHUB_ACTIONS") != null ||
          System.getProperty("GITLAB_CI") != null ||
<<<<<<< HEAD
          System.getProperty("TRAVIS") != null)  {
=======
          System.getProperty("TRAVIS") != null) {
>>>>>>> c671b2a5
        // Running under CI.

        // Parallelism seems to lead to flaky failures.
        maxParallelForks = 1

        // Need to assess whether this helps.
        // // Fork the test to try to improve performance.
        // // https://docs.gradle.org/current/userguide/performance.html#fork_tests_into_multiple_processes
        // // Note that "Forking a JVM is an expensive operation. Setting forkEvery too low can
        // // increase test time due to excessive process startup overhead."
        // tasks.withType(Test) {
        //   forkEvery = 25
        // }
      } else {
        // Not running under CI.
        maxParallelForks = Runtime.runtime.availableProcessors() ?: 1
      }

      if (project.name.is('checker')) {
        dependsOn('assembleForJavac')
      }

      if (project.hasProperty('emit.test.debug')) {
        systemProperties += ['emit.test.debug': 'true']
      }

      testLogging {
        showStandardStreams = true
        // Always run the tests
        outputs.upToDateWhen { false }

        // Show the found unexpected diagnostics and expected diagnostics not found.
        exceptionFormat = 'full'
        events 'failed'

        // Don't show the uninteresting stack traces from the exceptions.
        showStackTraces = false
      }
    }

    // Create a nonJunitTests task per project
    tasks.register('nonJunitTests') {
      description = 'Run all Checker Framework tests except for the Junit tests and inference tests.'
      group = 'Verification'
      if (project.name.is('framework') || project.name.is('checker')) {
        dependsOn('jtregTests')
      }
      if (project.name.is('framework')) {
        dependsOn('loaderTests')
      }

      if (project.name.is('checker')) {
        dependsOn('jtregJdk11Tests', 'nullnessExtraTests', 'commandLineTests', 'tutorialTests')
      }

      if (project.name.is('dataflow')) {
        dependsOn('allDataflowTests')
      }
    }

    // Create an inferenceTests task per project
    tasks.register('inferenceTests') {
      description = 'Run inference tests.'
      group = 'Verification'
      if (project.name.is('checker')) {
        dependsOn('inferenceTests-part1', 'inferenceTests-part2')
      }
    }
    tasks.register('inferenceTests-part1') {
      description = 'Run inference tests (part 1).'
      group = 'Verification'
      if (project.name.is('checker')) {
        dependsOn('wpiManyTest')
      }
    }
    tasks.register('inferenceTests-part2') {
      description = 'Run inference tests (part 2).'
      group = 'Verification'
      if (project.name.is('checker')) {
        dependsOn('ainferTest', 'wpiPlumeLibTest')
      }
    }

    // Create a typecheck task per project (dogfooding the Checker Framework on itself).
    // This isn't a test of the Checker Framework as the test and nonJunitTests tasks are.
    // Tasks such as 'checkInterning' are constructed by createCheckTypeTask.
    tasks.register('typecheck') {
      description = 'Run the Checker Framework on itself'
      group = 'Verification'
      dependsOn('typecheck-part1', 'typecheck-part2')
    }
    tasks.register('typecheck-part1') {
      description = 'Run the Checker Framework on itself (part 1)'
      group = 'Verification'
      dependsOn('checkCompilerMessages', 'checkFormatter', 'checkInterning', 'checkOptional', 'checkPurity')
    }
    tasks.register('typecheck-part2') {
      description = 'Run the Checker Framework on itself (part 2)'
      group = 'Verification'
      dependsOn('checkResourceLeak', 'checkSignature')
      if (!(project.name.is('framework') || project.name.is('checker'))) {
        dependsOn('checkNullness')
      }
    }

    // Create an allTests task per project.
    // allTests = test + nonJunitTests + inferenceTests + typecheck
    tasks.register('allTests') {
      description = 'Run all Checker Framework tests'
      group = 'Verification'
      // The 'test' target is just the JUnit tests.
      dependsOn('test', 'nonJunitTests', 'inferenceTests', 'typecheck')
    }

    tasks.register('javadocPrivate') {
      dependsOn(javadoc)
      doFirst {
        javadocMemberLevel = JavadocMemberLevel.PRIVATE
      }
      doLast {
        javadocMemberLevel = JavadocMemberLevel.PROTECTED
      }
    }
  }
}

// The `assembleForJavac` task is faster than the `assemble` task, if you only
// care about running `javac`.
// The assemble task also produces Javadoc jars, because its purpose is to build
// all artifacts produced by the Gradle project:
// https://docs.gradle.org/current/userguide/base_plugin.html#sec:base_tasks
assemble.dependsOn(':checker:assembleForJavac')

assemble.mustRunAfter(clean)

tasks.register('buildAll') {
  description = 'Build all jar files and the manuals, including source and javadoc jars'
  group = 'Build'
  dependsOn(allJavadoc)
  subprojects { Project subproject ->
    dependsOn("${subproject.name}:assemble")
    dependsOn("${subproject.name}:javadocJar")
    dependsOn("${subproject.name}:sourcesJar")
  }
  dependsOn('framework:allJavadocJar', 'framework:allSourcesJar', 'checker:allJavadocJar', 'checker:allSourcesJar', 'checker-qual:jar', 'checker-util:jar')
  dependsOn('checker:assembleForJavac')
  dependsOn('manual')
}

// Don't create an empty checker-framework-VERSION.jar
jar.onlyIf { false }

/**
 * Adds the shared pom information to the given publication.
 * @param publication the MavenPublication
 */
final sharedPublicationConfiguration(publication) {
  publication.pom {
    url = 'https://checkerframework.org/'
    developers {
      // These are the lead developers/maintainers, not all the developers or contributors.
      developer {
        id = 'mernst'
        name = 'Michael Ernst'
        email = 'mernst@cs.washington.edu'
        url = 'https://homes.cs.washington.edu/~mernst/'
        organization = 'University of Washington'
        organizationUrl = 'https://www.cs.washington.edu/'
      }
      developer {
        id = 'smillst'
        name = 'Suzanne Millstein'
        email = 'smillst@cs.washington.edu'
        organization = 'University of Washington'
        organizationUrl = 'https://www.cs.washington.edu/'
      }
    }

    scm {
      url = 'https://github.com/typetools/checker-framework.git'
      connection = 'scm:git:https://github.com/typetools/checker-framework.git'
      developerConnection = 'scm:git:ssh://git@github.com/typetools/checker-framework.git'
    }
  }
}

tasks.register('printJavaVersion') {
  description = "Prints the Java version used to run Gradle."
  doLast {
    println "Java version used to run Gradle: ${System.getProperty('java.version')}"
    def currentJvm = org.gradle.internal.jvm.Jvm.current()
    println currentJvm
  }
}<|MERGE_RESOLUTION|>--- conflicted
+++ resolved
@@ -1172,11 +1172,7 @@
           System.getProperty("CIRCLECI") != null ||
           System.getProperty("GITHUB_ACTIONS") != null ||
           System.getProperty("GITLAB_CI") != null ||
-<<<<<<< HEAD
-          System.getProperty("TRAVIS") != null)  {
-=======
           System.getProperty("TRAVIS") != null) {
->>>>>>> c671b2a5
         // Running under CI.
 
         // Parallelism seems to lead to flaky failures.
