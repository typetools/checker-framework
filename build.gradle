import de.undercouch.gradle.tasks.download.Download

plugins {
  // https://plugins.gradle.org/plugin/com.gradleup.shadow
  id 'com.gradleup.shadow' version '8.3.5'
  // https://plugins.gradle.org/plugin/de.undercouch.download
  id 'de.undercouch.download' version '5.6.0'
  id 'java'
  // https://github.com/tbroyer/gradle-errorprone-plugin
  id 'net.ltgt.errorprone' version '4.1.0'
  // https://plugins.gradle.org/plugin/org.ajoberstar.grgit
  id 'org.ajoberstar.grgit' version '5.3.0' apply false
  // https://docs.gradle.org/current/userguide/eclipse_plugin.html
  id 'eclipse'

  id 'groovy' // needed for formatting Gradle files
  // Code formatting; defines targets "spotlessApply" and "spotlessCheck".
  // https://github.com/diffplug/spotless/tags ; see tags starting "gradle/"
  // Only works on JDK 11+ (even including the plugin crashes Gradle on JDK 8).
  id 'com.diffplug.spotless' version '6.25.0'
}

// There is another `repositories { ... }` block below; if you change this one, change that one as well.
repositories {
  maven { url 'https://oss.sonatype.org/content/repositories/snapshots/'}
  mavenCentral()
}

ext {
  // This call to `isCompatibleWith` causes a Gradle run-time failure: "No signature of method".
  // isJava17compatible = JavaVersion.isCompatibleWith(JavaVersion.VERSION_17)
  isJava17orHigher = JavaVersion.current() >= JavaVersion.VERSION_17
  isJava21orHigher = JavaVersion.current() >= JavaVersion.VERSION_21

  // As of 2024-08-19 (Lombok 1.18.34), delombok doesn't yet support JDK 23; see https://projectlombok.org/changelog .
  skipDelombok = JavaVersion.current() > JavaVersion.VERSION_21

  parentDir = file("${rootDir}/../").absolutePath

  annotationTools = "${parentDir}/annotation-tools"
  afu = "${annotationTools}/annotation-file-utilities"

  gitScriptsHome = "${project(':checker').projectDir}/bin-devel/.git-scripts"
  plumeScriptsHome = "${project(':checker').projectDir}/bin-devel/.plume-scripts"
  htmlToolsHome = "${project(':checker').projectDir}/bin-devel/.html-tools"
  doLikeJavacHome = "${project(':checker').projectDir}/bin/.do-like-javac"

  javadocMemberLevel = JavadocMemberLevel.PROTECTED

  // The local git repository, typically in the .git directory, but not for worktrees.
  // This value is always overwritten, but Gradle needs the variable to be initialized.
  localRepo = '.git'

  versions = [
    autoValue       : '1.11.0',
    googleJavaFormat : '1.19.2',
    lombok          : '1.18.36',
    hashmapUtil : '0.0.1',
    reflectionUtil : '1.1.4',
    plumeUtil : '1.10.0',
<<<<<<< HEAD
    errorprone : '2.36.0',
=======

    // https://mvnrepository.com/artifact/com.google.errorprone/error_prone_core
    // If you update this:
    //  * Temporarily comment out "-Werror" elsewhere in this file
    //  * Repeatedly run `./gradlew clean compileJava` and fix all errors
    //  * Uncomment "-Werror"
    errorprone : '2.35.1',
>>>>>>> 1ff077a6
  ]
}

task setLocalRepo(type:Exec) {
  commandLine 'git', 'worktree', 'list'
  standardOutput = new ByteArrayOutputStream()
  doLast {
    String worktreeList = standardOutput.toString()
    localRepo = worktreeList.substring(0, worktreeList.indexOf(' ')) + '/.git'
  }
}

// No group so it does not show up in the output of `gradlew tasks`
task installGitHooks(type: Copy, dependsOn: 'setLocalRepo') {
  description 'Copies git hooks to .git directory'
  from files('checker/bin-devel/git.post-merge', 'checker/bin-devel/git.pre-commit')
  rename('git\\.(.*)', '$1')
  into localRepo + '/hooks'
}

spotless {
  // Resolve the Spotless plugin dependencies from the buildscript repositories rather than the
  // project repositories.  That way the spotless plugin does not use the locally built version of
  // checker-qual as a dependency. Without this, errors like the follow are issued when running
  // a spotless task without a locally-built version of checker-qual.jar:
  // Could not determine the dependencies of task ':checker-qual:spotlessCheck'.
  //  > Could not create task ':checker-qual:spotlessJavaCheck'.
  //     > Could not create task ':checker-qual:spotlessJava'.
  //        > File signature can only be created for existing regular files, given:
  //          .../checker-framework/checker-qual/build/libs/checker-qual-3.25.1-SNAPSHOT.jar
  predeclareDepsFromBuildscript()
}

spotlessPredeclare {
  // Put all the formatters that have dependencies here.  Without this, errors like the following
  // will happen:
  // Could not determine the dependencies of task ':spotlessCheck'.
  //  > Could not create task ':spotlessJavaCheck'.
  //     > Could not create task ':spotlessJava'.
  //        > Add a step with [com.google.googlejavaformat:google-java-format:1.15.0] into the `spotlessPredeclare` block in the root project.
  java {
    googleJavaFormat(versions.googleJavaFormat)
  }
  groovyGradle {
    greclipse()
  }
}

allprojects { currentProj ->
  // Increment the minor version (second number) rather than just the patch
  // level (third number) if:
  //   * any new checkers have been added, or
  //   * backward-incompatible changes have been made to APIs or elsewhere.
  // To make a snapshot release, version should end in "-SNAPSHOT", then: ./gradlew publish
  version '3.48.3-SNAPSHOT'

  tasks.withType(JavaCompile).configureEach {
    options.fork = true
  }

  apply plugin: 'java'
  apply plugin: 'eclipse'
  apply plugin: 'com.gradleup.shadow'
  apply plugin: 'de.undercouch.download'
  apply plugin: 'net.ltgt.errorprone'

  group 'org.checkerframework'

  // Keep in sync with "repositories { ... }" block above.
  repositories {
    maven { url 'https://oss.sonatype.org/content/repositories/snapshots/'}
    mavenCentral()
  }

  configurations {
    // This is required to run the Checker Framework on JDK 8.
    javacJar

    // Holds the combined classpath of all subprojects including the subprojects themselves.
    allProjects

    // Exclude checker-qual dependency added by Error Prone to avoid a circular dependency.
    annotationProcessor.exclude group:'org.checkerframework', module:'checker-qual'

    // This is to be used to add errorprone to the processorpath of the compile task.  The errorprone
    // configuration can't be used directly because it is marked unresolvable by the errorprone plugin.
    errorProneAnnotationProcessor.extendsFrom(errorprone)
  }

  dependencies {
    errorprone group: 'com.google.errorprone', name: 'error_prone_core', version: versions.errorprone

    javacJar group: 'com.google.errorprone', name: 'javac', version: "9+181-r4173-1"

    errorproneJavac("com.google.errorprone:javac:9+181-r4173-1")

    allProjects subprojects
  }

  eclipse.classpath {
    defaultOutputDir = file("build/default")
    file.whenMerged { cp ->
      cp.entries.forEach { cpe ->
        if (cpe instanceof org.gradle.plugins.ide.eclipse.model.SourceFolder) {
          cpe.output = cpe.output.replace "bin/", "build/classes/java/"
        }
        if (cpe instanceof org.gradle.plugins.ide.eclipse.model.Output) {
          cpe.path = cpe.path.replace "bin/", "build/"
        }
      }
    }
  }

  ext {
    // A list of add-export and add-open arguments to be used when running the Checker Framework.
    // Keep this list in sync with the lists in CheckerMain#getExecArguments,
    // the sections with labels "javac-jdk11-non-modularized", "maven", and "sbt" in the manual
    // and in the checker-framework-gradle-plugin, CheckerFrameworkPlugin#applyToProject
    compilerArgsForRunningCF = [
      // These are required in Java 16+ because the --illegal-access option is set to deny
      // by default.  None of these packages are accessed via reflection, so the module
      // only needs to be exported, but not opened.
      '--add-exports',
      'jdk.compiler/com.sun.tools.javac.api=ALL-UNNAMED',
      '--add-exports',
      'jdk.compiler/com.sun.tools.javac.code=ALL-UNNAMED',
      '--add-exports',
      'jdk.compiler/com.sun.tools.javac.file=ALL-UNNAMED',
      '--add-exports',
      'jdk.compiler/com.sun.tools.javac.main=ALL-UNNAMED',
      '--add-exports',
      'jdk.compiler/com.sun.tools.javac.model=ALL-UNNAMED',
      '--add-exports',
      'jdk.compiler/com.sun.tools.javac.processing=ALL-UNNAMED',
      '--add-exports',
      'jdk.compiler/com.sun.tools.javac.tree=ALL-UNNAMED',
      '--add-exports',
      'jdk.compiler/com.sun.tools.javac.util=ALL-UNNAMED',
      // Required because the Checker Framework reflectively accesses private members in com.sun.tools.javac.comp.
      '--add-opens',
      'jdk.compiler/com.sun.tools.javac.comp=ALL-UNNAMED',
    ]
  }

  apply plugin: 'com.diffplug.spotless'
  // patterns of files to skip for individual sub-projects
  def perProjectDoNotFormat = [
    'checker': [
      'bin-devel/.git-scripts/**',
      'bin-devel/.plume-scripts/**',
      'dist/**',
      'tests/ainfer-*/annotated/*',
      'tests/build/**',
      'tests/calledmethods-delomboked/*',
      'tests/nullness-javac-errors/*',
    ],
    'dataflow': ['manual/examples/'],
    'framework': [
      'tests/build/**',
      'tests/returnsreceiverdelomboked/*',
    ],
  ]
  spotless {
    // If you add any formatters to this block that require dependencies, then you must also
    // add them to the spotlessPredeclare block.

    // Always skip formatting of files under build directory
    def doNotFormat = ['build/**']
    if (currentProj != project.rootProject) {
      if (perProjectDoNotFormat.containsKey(currentProj.name)) {
        doNotFormat += perProjectDoNotFormat[currentProj.name]
      }

      if (!isJava17orHigher) {
        doNotFormat += [
          'tests/**/java17/',
          'tests/*record*/'
        ]
      }

      if (!isJava21orHigher) {
        doNotFormat += ['tests/**/java21/']
      }
    }

    format 'misc', {
      // define the files to apply `misc` to
      target '*.md', '*.tex', '.gitignore', 'Makefile'
      targetExclude doNotFormat
      // define the steps to apply to those files
      indentWithSpaces(2)
      trimTrailingWhitespace()
      // endWithNewline() // Don't want to end empty files with a newline
    }

    java {
      if (currentProj == currentProj.rootProject) {
        // format .java files outside of Gradle sub-projects
        def targets = [
          'docs/examples',
          'docs/tutorial',
        ]
        targets = targets.collectMany {
          [
            // must call toString() to convert GString to String
            "${it}/**/*.java".toString(),
            // Not .ajava files because formatting would remove import statements.
          ]
        }
        target targets
      } else {
        // not the root project; format all .java files in the sub-project
        target '**/*.java'
      }
      targetExclude doNotFormat

      if (project.hasProperty('eisopFormatting')) {
        googleJavaFormat(versions.googleJavaFormat).aosp()
        importOrder('com', 'jdk', 'lib', 'lombok', 'org', 'java', 'javax')
      } else {
        googleJavaFormat(versions.googleJavaFormat) // the formatter to apply to Java files
      }
      formatAnnotations()
    }

    // Only define a groovyGradle task on the root project, for simplicity in setting the target pattern
    if (currentProj == currentProj.rootProject) {
      groovyGradle {
        target '**/*.gradle'
        targetExclude doNotFormat
        greclipse()  // which formatter Spotless should use to format .gradle files.
        if (project.hasProperty('eisopFormatting')) {
          indentWithSpaces(4)
        } else {
          indentWithSpaces(2)
        }
        trimTrailingWhitespace()
        // endWithNewline() // Don't want to end empty files with a newline
      }
    }

    // a useful task for debugging; prints exactly which files are getting formatted by spotless
    tasks.register('printSpotlessTaskInputs') {
      doLast {
        project.tasks.forEach { task ->
          if (task.name.contains('spotless')) {
            println "Inputs for task '${task.name}':"

            task.inputs.files.each { inputFile ->
              println "  Input: $inputFile"
            }
          }
        }
      }
    }
  }

  test {
    minHeapSize = "256m" // initial heap size
    maxHeapSize = "4g" // maximum heap size
  }

  // After all the tasks have been created, modify some of them.
  afterEvaluate {
    configurations {
      checkerFatJar {
        canBeConsumed = false
        canBeResolved = true
      }
    }

    dependencies {
      checkerFatJar(project(path: ':checker', configuration: 'fatJar'))
    }

    // Add the fat checker.jar to the classpath of every Javadoc task. This allows Javadoc in
    // any module to reference classes in any other module.
    // Also, build and use ManualTaglet as a taglet.
    tasks.withType(Javadoc) {
      dependsOn(':checker:shadowJar')
      dependsOn(":framework-test:tagletClasses")
      doFirst {
        options.encoding = 'UTF-8'
        if (!name.equals('javadocDoclintAll')) {
          options.memberLevel = javadocMemberLevel
        }
        classpath += configurations.getByName('checkerFatJar').asFileTree
        options.taglets 'org.checkerframework.taglet.ManualTaglet'
        options.tagletPath(project(':framework-test').sourceSets.taglet.output.classesDirs.getFiles() as File[])

        // This file is looked for by Javadoc.
        file("${destinationDir}/resources/fonts/").mkdirs()
        ant.touch(file: "${destinationDir}/resources/fonts/dejavu.css")

        options.addBooleanOption('-add-exports=jdk.compiler/com.sun.tools.javac.api=ALL-UNNAMED', true)
        options.addBooleanOption('-add-exports=jdk.compiler/com.sun.tools.javac.code=ALL-UNNAMED', true)
        options.addBooleanOption('-add-exports=jdk.compiler/com.sun.tools.javac.file=ALL-UNNAMED', true)
        options.addBooleanOption('-add-exports=jdk.compiler/com.sun.tools.javac.main=ALL-UNNAMED', true)
        options.addBooleanOption('-add-exports=jdk.compiler/com.sun.tools.javac.model=ALL-UNNAMED', true)
        options.addBooleanOption('-add-exports=jdk.compiler/com.sun.tools.javac.processing=ALL-UNNAMED', true)
        options.addBooleanOption('-add-exports=jdk.compiler/com.sun.tools.javac.tree=ALL-UNNAMED', true)
        options.addBooleanOption('-add-exports=jdk.compiler/com.sun.tools.javac.util=ALL-UNNAMED', true)
        options.addBooleanOption('-add-exports=jdk.compiler/com.sun.tools.javac.comp=ALL-UNNAMED', true)

        // "-Xwerror" requires Javadoc everywhere.  Currently, CI jobs require Javadoc only
        // on changed lines.  Enable -Xwerror in the future when all Javadoc exists.
        // options.addBooleanOption('Xwerror', true)
        options.addStringOption('Xmaxwarns', '99999')
      }
    }

    // Add standard javac options
    tasks.withType(JavaCompile) { compilationTask ->
      dependsOn(':installGitHooks')
      boolean jdk17Compiler = project.getProperties().getOrDefault('useJdk17Compiler', false)
      if (jdk17Compiler) {
        // This uses the Java 17 compiler to compile all code.
        //  https://docs.gradle.org/current/userguide/toolchains.html
        javaCompiler = javaToolchains.compilerFor {
          languageVersion = JavaLanguageVersion.of(17)
        }
      }

      // Sorting is commented out because it disables incremental compilation.
      // Uncomment when needed.
      // // Put source files in deterministic order, for debugging.
      // compilationTask.source = compilationTask.source.sort()

      // This test is for whether the Checker Framework supports (runs under) Java 8.
      // Currently, the Checker Framework does support Java 8.
      if (true) {
        // Using `options.release.set(8)` here leads to compilation
        // errors such as "package com.sun.source.tree does not exist".
        sourceCompatibility = 8
        targetCompatibility = 8
        // Because the target is 8, all of the public compiler classes are accessible, so
        // --add-exports are not required (nor are they allowed with target 8). See
        // https://openjdk.org/jeps/247 for details on compiling for older versions.
      } else {
        // This makes the class files Java 11, and then the Checker Framework would not run under Java 8.
        options.release.set(11)
        options.compilerArgs += [
          '--add-exports',
          'jdk.compiler/com.sun.tools.javac.api=ALL-UNNAMED',
          '--add-exports',
          'jdk.compiler/com.sun.tools.javac.code=ALL-UNNAMED',
          '--add-exports',
          'jdk.compiler/com.sun.tools.javac.comp=ALL-UNNAMED',
          '--add-exports',
          'jdk.compiler/com.sun.tools.javac.file=ALL-UNNAMED',
          '--add-exports',
          'jdk.compiler/com.sun.tools.javac.main=ALL-UNNAMED',
          '--add-exports',
          'jdk.compiler/com.sun.tools.javac.model=ALL-UNNAMED',
          '--add-exports',
          'jdk.compiler/com.sun.tools.javac.processing=ALL-UNNAMED',
          '--add-exports',
          'jdk.compiler/com.sun.tools.javac.tree=ALL-UNNAMED',
          '--add-exports',
          'jdk.compiler/com.sun.tools.javac.util=ALL-UNNAMED',
        ]
        // This is equivalent to writing "exports jdk.compiler/... to ALL-UNNAMED" in the
        // module-info.java of jdk.compiler, so corresponding --add-opens are only required for
        // reflective access to private members.
        //
        // From https://openjdk.org/jeps/261, Section titled: "Breaking encapsulation"
        // "The effect of each instance [of --add-exports] is to add a qualified export of the
        // named package from the source module to the target module. This is, essentially, a
        // command-line form of an exports clause in a module declaration[...].
        // [...]
        // The --add-exports option enables access to the public types of a specified package.
        // It is sometimes necessary to go further and enable access to all non-public elements
        // via the setAccessible method of the core reflection API. The --add-opens option can
        // be used, at run time, to do this."
      }

      options.failOnError = true
      options.deprecation = true
      // -options: To not get a warning about missing bootstrap classpath (when using Java 9 and `-source 8`).
      // -fallthrough: Don't check fallthroughs.  Instead, use Error Prone.  Its
      //   warnings are suppressible with a "// fall through" comment.
      String lint = '-Xlint:-options,-fallthrough'
      if (isJava21orHigher && !jdk17Compiler) {
        // TODO: Ignore this-escape for now, we may want to review and suppress each one later.
        lint +=',-this-escape'
      }
      options.compilerArgs += [
        '-g',
        '-Werror',
        lint,
        '-Xlint',
      ]

      options.encoding = 'UTF-8'
      options.fork = true

      // TODO: enable Error Prone on test classes.
      if (compilationTask.name.equals('compileJava')
          // Error Prone depends on checker-qual.jar, so don't run it on that project to avoid a circular dependency.
          && !project.name.startsWith('checker-qual')) {
        // Error Prone must be available in the annotation processor path
        options.annotationProcessorPath = configurations.errorProneAnnotationProcessor
        // Enable Error Prone
        options.errorprone.enabled = isJava17orHigher
        options.errorprone.disableWarningsInGeneratedCode = true
        options.errorprone.errorproneArgs = [
          // Many compiler classes are interned.
          '-Xep:ReferenceEquality:OFF',
          // Not useful to suggest Splitter; maybe clean up.
          '-Xep:StringSplitter:OFF',
          // Too broad, rejects seemingly-correct code.
          '-Xep:EqualsGetClass:OFF',
          // Not a real problem
          '-Xep:MixedMutabilityReturnType:OFF',
          // Don't want to add a dependency to ErrorProne.
          '-Xep:AnnotateFormatMethod:OFF',
          // Warns for every use of "@checker_framework.manual"
          '-Xep:InvalidBlockTag:OFF',
          // Recommends writing @InlineMe which is an Error-Prone-specific annotation
          '-Xep:InlineMeSuggester:OFF',
          // Recommends writing @CanIgnoreReturnValue which is an Error-Prone-specific annotation.
          // It would be great if Error Prone recognized the @This annotation.
          '-Xep:CanIgnoreReturnValueSuggester:OFF',
          // Should be turned off when using the Checker Framework.
          '-Xep:ExtendsObject:OFF',
          // The Checker Framework is the only nullness tool we care about.
          '-Xep:NullableWildcard:OFF',
          // In the visitor pattern, it is natural to forward a Void reference.
          '-Xep:VoidUsed:OFF',
          // -Werror halts the build if Error Prone issues a warning, which ensures that
          // the errors get fixed.  On the downside, Error Prone (or maybe the compiler?)
          // stops as soon as it issues one warning, rather than outputting them all.
          // https://github.com/google/error-prone/issues/436
          '-Werror',
        ]
      } else {
        options.errorprone.enabled = false
      }
    }
  } // end afterEvaluate
} // end allProjects

task version(group: 'Documentation') {
  description 'Print Checker Framework version'
  doLast {
    println version
  }
}

/**
 * Creates a task that runs the checker on the main source set of each subproject. The task is named
 * "check${taskName}", for example "checkPurity" or "checkNullness".
 *
 * @param projectName name of the project
 * @param taskName short name (often the checker name) to use as part of the task name
 * @param checker fully qualified name of the checker to run
 * @param args list of arguments to pass to the checker
 */
def createCheckTypeTask(projectName, taskName, checker, args = []) {
  project("${projectName}").tasks.create(name: "check${taskName}", type: JavaCompile, dependsOn: ':checker:shadowJar') {
    description "Run the ${taskName} Checker on the main sources."
    group 'Verification'
    // Always run the task.
    outputs.upToDateWhen { false }
    source = project("${projectName}").sourceSets.main.java
    classpath = files(project("${projectName}").compileJava.classpath,project(':checker-qual').sourceSets.main.output)
    destinationDirectory = file("${buildDir}")

    options.annotationProcessorPath = files(project(':checker').tasks.shadowJar.archiveFile)
    options.compilerArgs += [
      '-processor',
      "${checker}",
      '-proc:only',
      '-Xlint:-processing',
      '-Xmaxerrs',
      '10000',
      '-Xmaxwarns',
      '10000',
      '-ArequirePrefixInWarningSuppressions',
      '-AwarnUnneededSuppressions',
      '-AwarnRedundantAnnotations',
    ]
    options.compilerArgs += args
    options.forkOptions.jvmArgs += ['-Xmx2g']

    options.fork = true
    options.forkOptions.jvmArgs += compilerArgsForRunningCF
  }
}

task htmlValidate(type: Exec, group: 'Format') {
  description 'Validate that HTML files are well-formed'
  executable 'html5validator'
  args = [
    '--ignore',
    '/api/',
    '/build/',
    '/docs/manual/manual.html',
    '/docs/manual/plume-bib/docs/index.html',
    '/checker/jdk/nullness/src/java/lang/ref/package.html'
  ]
}


// `gradle allJavadoc` builds the Javadoc for all modules in `docs/api`.
//   This is what is published to checkerframework.org.
// `gradle javadoc` builds the Javadoc for each sub-project in <subproject>/build/docs/javadoc/ .
//   It's needed to create the Javadoc jars that we release in Maven Central.
// To make javadoc for only one subproject, run `./gradlew javadoc`
//   in the subproject or `./gradlew :checker:javadoc` at the top level.
task allJavadoc(type: Javadoc, group: 'Documentation') {
  description = 'Generates API documentation that includes all the modules.'
  dependsOn(':checker:shadowJar', 'getPlumeScripts', 'getHtmlTools')
  destinationDir = file("${rootDir}/docs/api")
  source(
      project(':checker-util').sourceSets.main.allJava,
      project(':checker-qual').sourceSets.main.allJava,
      project(':checker').sourceSets.main.allJava,
      project(':framework').sourceSets.main.allJava,
      project(':dataflow').sourceSets.main.allJava,
      project(':javacutil').sourceSets.main.allJava,
      project(':framework-test').sourceSets.main.allJava,
      )

  doFirst {
    source(
        project(':framework-test').sourceSets.taglet.allJava
        )
  }

  classpath = configurations.allProjects
  // disable interpreting module-info.java files until all sub-modules support them
  modularity.inferModulePath = false

  doLast {
    copy {
      from 'docs/logo/Checkmark/CFCheckmark_favicon.png'
      rename('CFCheckmark_favicon.png', 'favicon-checkerframework.png')
      into "${rootDir}/docs/api"
    }
    exec {
      workingDir "${rootDir}/docs/api"
      executable "${htmlToolsHome}/html-add-favicon"
      args += [
        '.',
        'favicon-checkerframework.png'
      ]
    }
  }
}

// See documentation for allJavadoc task.
javadoc.dependsOn(allJavadoc)

clean {
  delete(file("${rootDir}/docs/api"))
  doLast {
    exec {
      commandLine 'make', '-C', 'docs/manual', 'clean'
    }
  }
}

configurations {
  requireJavadoc
}
dependencies {
  requireJavadoc 'org.plumelib:require-javadoc:1.0.9'
}
task requireJavadoc(type: JavaExec, group: 'Documentation') {
  description = 'Ensures that Javadoc documentation exists in source code.'
  mainClass = 'org.plumelib.javadoc.RequireJavadoc'
  classpath = configurations.requireJavadoc
  args 'checker/src/main/java', 'checker-qual/src/main/java', 'checker-util/src/main/java', 'dataflow/src/main/java', 'framework/src/main/java', 'framework-test/src/main/java', 'javacutil/src/main/java'
}


/**
 * Creates a task named taskName that runs javadoc with the -Xdoclint:all option.
 *
 * @param taskName the name of the task to create
 * @param taskDescription description of the task
 * @param memberLevel the JavadocMemberLevel to use
 * @return the new task
 */
def createJavadocTask(taskName, taskDescription, memberLevel) {
  tasks.create(name: taskName, type: Javadoc) {
    description = taskDescription
    destinationDir = file("${rootDir}/docs/tmpapi")
    destinationDir.mkdirs()
    subprojects.forEach {
      if (!it.name.startsWith('checker-qual-android')) {
        source += it.sourceSets.main.allJava
      }
    }

    classpath = configurations.allProjects
    // disable interpreting module-info.java files until all sub-modules support them
    modularity.inferModulePath = false

    destinationDir.deleteDir()
    options.memberLevel = memberLevel
    options.addBooleanOption('Xdoclint:all', true)
    options.addStringOption('Xmaxwarns', '99999')

    // options.addStringOption('skip', 'ClassNotToCheck|OtherClass')
  }
}

createJavadocTask('javadocDoclintAll', 'Runs javadoc with -Xdoclint:all option.', JavadocMemberLevel.PRIVATE)

task manual(group: 'Documentation') {
  description 'Build the manual'
  doLast {
    exec {
      commandLine 'make', '-C', 'docs/manual', 'all'
    }
  }
}

/**
 * Quietly clones the given git repository, {@code url}, to {@directory} at a depth of 1.
 * @param url git repository to clone
 * @param directory where to clone
 * @param ignoreError whether to fail the build if the clone command fails
 * @param extraArgs any extra arguments to pass to git
 */
void clone(url, directory, ignoreError, extraArgs = []){
  exec {
    workingDir "${directory}/../"
    executable 'git'
    args = [
      'clone',
      '-q',
      '--depth=1',
      url,
      file(directory).toPath().last()
    ]
    args += extraArgs
    ignoreExitValue = ignoreError
    timeout = 60000 // 60 seconds
  }
}

/**
 * Creates a task named {@code taskName} that updates or clones the git repository at
 * {@code url} into {@code directory}.  If the clone command fails, the tasks waits
 * a minute and then trys again.
 * @param taskName name of the created task
 * @param url location of the git repository
 * @param directory where to clone the repository
 * @param extraArgs arguments to pass to the git command
 */
def createCloneTask(taskName, url, directory, extraArgs = []) {
  tasks.create(name: taskName) {
    description "Obtain or update ${url}"

    // Always run.
    outputs.upToDateWhen { false }
    doLast {
      if (file(directory).exists()) {
        exec {
          workingDir directory
          executable 'git'
          args = ['pull', '-q']
          ignoreExitValue = true
          timeout = 60000 // 60 seconds
        }
      } else {
        try {
          clone(url, directory, true, extraArgs)
        } catch (Throwable t) {
          println "Exception while cloning ${url}"
          t.printStackTrace()
        }
        if (!file(directory).exists()) {
          println "Cloning failed, will try again in 1 minute: clone(${url}, ${directory}, true, ${extraArgs})"
          sleep(60000) // wait 1 minute, then try again
          clone(url, directory, false, extraArgs)
        }
      }
    }
  }
}


createCloneTask('getGitScripts', 'https://github.com/plume-lib/git-scripts.git', gitScriptsHome)
createCloneTask('getPlumeScripts', 'https://github.com/plume-lib/plume-scripts.git', plumeScriptsHome)
createCloneTask('getHtmlTools', 'https://github.com/plume-lib/html-tools.git', htmlToolsHome)
createCloneTask('getDoLikeJavac', 'https://github.com/kelloggm/do-like-javac.git', doLikeJavacHome)

// No group so it does not show up in the output of `gradlew tasks`
task pythonIsInstalled(type: Exec) {
  description 'Check that the python3 executable is installed.'
  executable = 'python3'
  args '--version'
}

task tags {
  group 'Emacs'
  description 'Create Emacs TAGS table'
  doLast {
    exec {
      commandLine 'etags', '-i', 'checker/TAGS', '-i', 'checker-qual/TAGS', '-i', 'checker-util/TAGS', '-i', 'dataflow/TAGS', '-i', 'framework/TAGS', '-i', 'framework-test/TAGS', '-i', 'javacutil/TAGS', '-i', 'docs/manual/TAGS'
    }
    exec {
      commandLine 'make', '-C', 'docs/manual', 'tags'
    }
  }
}

subprojects {
  configurations {
    annotatedGuava
  }

  dependencies {
    // TODO: it's a bug that annotatedlib:guava requires the error_prone_annotations dependency.
    annotatedGuava "com.google.errorprone:error_prone_annotations:${versions.errorprone}"
    annotatedGuava ('org.checkerframework.annotatedlib:guava:33.1.0.2-jre') {
      // So long as Guava only uses annotations from checker-qual, excluding it should not cause problems.
      exclude group: 'org.checkerframework'
    }
  }

  shadowJar {
    // If you add an external dependency, then do the following:
    //  * On the master branch and on the modified branch, run:
    //    ./gradlew assembleForJavac && jar tf checker/dist/checker.jar | grep -v '^annotated-jdk/' | sort > checker-jar-contents.txt
    //  * Compare the files, and add relocate lines below.
    //  * Repeat until no new classes appear (all are under org/checkerframework/).

    // Relocate packages that might conflict with user's classpath.
    relocate 'com.github.javaparser', 'org.checkerframework.com.github.javaparser'
    relocate 'org.apache', 'org.checkerframework.org.apache'
    relocate 'org.relaxng', 'org.checkerframework.org.relaxng'
    relocate 'org.plumelib', 'org.checkerframework.org.plumelib'
    relocate 'org.codehaus', 'org.checkerframework.org.codehaus'
    relocate 'org.objectweb.asm', 'org.checkerframework.org.objectweb.asm'
    relocate 'io.github.classgraph', 'org.checkerframework.io.github.classgraph'
    relocate 'nonapi.io.github.classgraph', 'org.checkerframework.nonapi.io.github.classgraph'
    // relocate 'sun', 'org.checkerframework.sun'
    relocate 'com.google', 'org.checkerframework.com.google'
    relocate 'plume', 'org.checkerframework.plume'

    exclude '**/module-info.class'
  }

  if (!project.name.startsWith('checker-qual-android')) {
    task tags(type: Exec) {
      description 'Create Emacs TAGS table'
      commandLine 'bash', '-c', "find . \\( -name build -o -name jtreg -o -name tests \\) -prune -o -name '*.java' -print | sort-directory-order | xargs ctags -e -f TAGS"
    }
  }

  java {
    withJavadocJar()
    withSourcesJar()
  }

  // Things in this block reference definitions in the subproject that do not exist,
  // until the project is evaluated.
  afterEvaluate {
    // Adds manifest to all Jar files
    tasks.withType(Jar) {
      includeEmptyDirs = false
      if (archiveFileName.get().startsWith('checker-qual') || archiveFileName.get().startsWith('checker-util')) {
        metaInf {
          from './LICENSE.txt'
        }
      } else {
        metaInf {
          from "${rootDir}/LICENSE.txt"
        }
      }
      manifest {
        attributes('Implementation-Version': "${project.version}")
        attributes('Implementation-URL': 'https://checkerframework.org')
        if (! archiveFileName.get().endsWith('source.jar') && ! archiveFileName.get().startsWith('checker-qual')) {
          attributes('Automatic-Module-Name': 'org.checkerframework.' + project.name.replaceAll('-', '.'))
        }
        if (archiveFileName.get().startsWith('checker-qual') || archiveFileName.get().startsWith('checker-util')) {
          attributes('Bundle-License': 'MIT')
        } else {
          attributes('Bundle-License': '(GPL-2.0-only WITH Classpath-exception-2.0)')
        }
      }
    }

    // Tasks such as `checkResourceLeak` to run various checkers on all the main source sets.
    // These pass and are run by the `typecheck` task.
    // When you add one here, also update a dependsOn item for the 'typecheck' task.
    createCheckTypeTask(project.name, 'Formatter',
        'org.checkerframework.checker.formatter.FormatterChecker')
    createCheckTypeTask(project.name, 'Interning',
        'org.checkerframework.checker.interning.InterningChecker',
        [
          '-Astubs=javax-lang-model-element-name.astub'
        ])
    createCheckTypeTask(project.name, 'Optional',
        'org.checkerframework.checker.optional.OptionalChecker',
        [
          // to avoid having to annotate JavaParser
          '-AassumePureGetters',
          '-AassumeAssertionsAreEnabled',
        ])
    createCheckTypeTask(project.name, 'Purity',
        'org.checkerframework.framework.util.PurityChecker')
    createCheckTypeTask(project.name, 'ResourceLeak',
        'org.checkerframework.checker.resourceleak.ResourceLeakChecker')
    createCheckTypeTask(project.name, 'Signature',
        'org.checkerframework.checker.signature.SignatureChecker')

    // The checkNullness task runs on all code, but it only *checks* the following code:
    //  * All files outside the 'framework' and 'checker' subprojects.
    //  * In the 'framework' and 'checker' subprojects, files with `@AnnotatedFor("nullness")`.
    if (project.name.is('framework') || project.name.is('checker')) {
      createCheckTypeTask(project.name, 'Nullness',
          'org.checkerframework.checker.nullness.NullnessChecker',
          [
            '-AskipUses=com\\.sun\\.*',
            // If a file does not contain @AnnotatedFor("nullness"), all its routines are assumed to return @Nullable.
            '-AuseConservativeDefaultsForUncheckedCode=source'
          ])
    } else {
      createCheckTypeTask(project.name, 'Nullness',
          'org.checkerframework.checker.nullness.NullnessChecker',
          ['-AskipUses=com\\.sun\\.*'])
    }


    // Add jtregTests to framework and checker modules
    if (project.name.is('framework') || project.name.is('checker')) {
      tasks.create(name: 'jtregTests', group: 'Verification') {
        description 'Run the jtreg tests.'
        dependsOn('compileJava')
        dependsOn('compileTestJava')
        dependsOn('shadowJar')

        String jtregOutput = "${buildDir}/jtreg"
        String name = 'all'
        String tests = '.'
        doLast {
          try {
            exec {
              executable 'jtreg'
              args = [
                "-dir:${projectDir}/jtreg",
                "-workDir:${jtregOutput}/${name}/work",
                "-reportDir:${jtregOutput}/${name}/report",
                '-verbose:error,fail,nopass',
                // Don't add debugging information
                //  '-javacoptions:-g',
                '-keywords:!ignore',
                '-samevm',
                "-javacoptions:-classpath ${tasks.shadowJar.archiveFile.get()}:${sourceSets.test.output.asPath}",
                // Required for checker/jtreg/nullness/PersistUtil.java and other tests
                "-vmoptions:-classpath ${tasks.shadowJar.archiveFile.get()}:${sourceSets.test.output.asPath}",
              ]
              args += [
                // checker/jtreg/nullness/defaultsPersist/ReferenceInfoUtil.java
                // uses the jdk.jdeps module.
                '-javacoptions:--add-modules jdk.jdeps',
                '-javacoptions:--add-exports=jdk.jdeps/com.sun.tools.classfile=ALL-UNNAMED',
                '-vmoptions:--add-opens=jdk.jdeps/com.sun.tools.classfile=ALL-UNNAMED',
                '-vmoptions:--add-opens=jdk.compiler/com.sun.tools.javac.api=ALL-UNNAMED',
                '-vmoptions:--add-opens=jdk.compiler/com.sun.tools.javac.code=ALL-UNNAMED',
                '-vmoptions:--add-opens=jdk.compiler/com.sun.tools.javac.comp=ALL-UNNAMED',
                '-vmoptions:--add-opens=jdk.compiler/com.sun.tools.javac.file=ALL-UNNAMED',
                '-vmoptions:--add-opens=jdk.compiler/com.sun.tools.javac.main=ALL-UNNAMED',
                '-vmoptions:--add-opens=jdk.compiler/com.sun.tools.javac.parser=ALL-UNNAMED',
                '-vmoptions:--add-opens=jdk.compiler/com.sun.tools.javac.processing=ALL-UNNAMED',
                '-vmoptions:--add-opens=jdk.compiler/com.sun.tools.javac.tree=ALL-UNNAMED',
                '-vmoptions:--add-opens=jdk.compiler/com.sun.tools.javac.util=ALL-UNNAMED',
              ]
              if (project.name.is('framework')) {
                // Do not check for the annotated JDK
                args += [
                  '-javacoptions:-ApermitMissingJdk'
                ]
              } else if (project.name.is('checker')) {
                args += [
                  "-javacoptions:-classpath ${sourceSets.testannotations.output.asPath}",
                ]
              }

              // Location of jtreg tests
              args += "${tests}"
            }
          } catch (Exception ex) {
            if (ex.getCause() != null && ex.getCause().getCause()!= null) {
              String msg = String.join(System.lineSeparator(),
                  ex.getCause().getLocalizedMessage() + ':',
                  ex.getCause().getCause().getLocalizedMessage(),
                  'Have you installed jtreg?')
              println msg
            }
            throw ex
          }
        }
      }
    }

    // Create a task for each JUnit test class whose name is the same as the JUnit class name.
    sourceSets.test.allJava.filter { it.path.contains('test/junit') }.forEach { file ->
      String junitClassName = file.name.replaceAll('.java', '')
      tasks.create(name: "${junitClassName}", type: Test) {
        description "Run ${junitClassName} tests."
        include "**/${name}.class"
        testClassesDirs = testing.suites.test.sources.output.classesDirs
        classpath = testing.suites.test.sources.runtimeClasspath
      }
    }

    // Configure JUnit tests
    tasks.withType(Test) {
      jvmArgs += compilerArgsForRunningCF

      // maxParallelForks controls the parallelism of a single Test
      // task. --parallel controls parallelism for the entire build.

      // Run tests in parallel, except on CI where it seems to lead to flaky failures.
      // The TF_BUILD environment variable is set to 'True' for jobs running on Azure Pipelines.
      if (!System.getenv('TF_BUILD')?.equals('True')) {
        // Not running under Azure Pipelines CI.

        maxParallelForks = Runtime.runtime.availableProcessors() ?: 1
      } else {
        // Running under Azure Pipelines CI.

        // Per Manu's comment above, on CI, parallelism seems to lead to flaky failures.
        maxParallelForks = 1

        // Fork the test to try to improve performance.
        // https://docs.gradle.org/current/userguide/performance.html#fork_tests_into_multiple_processes
        tasks.withType(Test).configureEach {
          forkEvery = 25
        }
      }

      if (project.name.is('checker')) {
        dependsOn('assembleForJavac')
      }

      if (project.hasProperty('emit.test.debug')) {
        systemProperties += ['emit.test.debug': 'true']
      }

      testLogging {
        showStandardStreams = true
        // Always run the tests
        outputs.upToDateWhen { false }

        // Show the found unexpected diagnostics and expected diagnostics not found.
        exceptionFormat 'full'
        events 'failed'

        // Don't show the uninteresting stack traces from the exceptions.
        showStackTraces = false
      }
    }

    // Create a nonJunitTests task per project
    tasks.create(name: 'nonJunitTests', group: 'Verification') {
      description 'Run all Checker Framework tests except for the Junit tests and inference tests.'
      if (project.name.is('framework') || project.name.is('checker')) {
        dependsOn('jtregTests')
      }
      if (project.name.is('framework')) {
        dependsOn('loaderTests')
      }

      if (project.name.is('checker')) {
        dependsOn('jtregJdk11Tests', 'nullnessExtraTests', 'commandLineTests', 'tutorialTests')
      }

      if (project.name.is('dataflow')) {
        dependsOn('allDataflowTests')
      }
    }

    // Create an inferenceTests task per project
    tasks.create(name: 'inferenceTests', group: 'Verification') {
      description 'Run inference tests.'
      if (project.name.is('checker')) {
        dependsOn('inferenceTests-part1', 'inferenceTests-part1')
      }
    }
    tasks.create(name: 'inferenceTests-part1', group: 'Verification') {
      description 'Run inference tests (part 1).'
      if (project.name.is('checker')) {
        dependsOn('ainferTest', 'wpiManyTest')
      }
    }
    tasks.create(name: 'inferenceTests-part2', group: 'Verification') {
      description 'Run inference tests (part 2).'
      if (project.name.is('checker')) {
        dependsOn('wpiPlumeLibTest')
      }
    }

    // Create a typecheck task per project (dogfooding the Checker Framework on itself).
    // This isn't a test of the Checker Framework as the test and nonJunitTests tasks are.
    // Tasks such as 'checkInterning' are constructed by createCheckTypeTask.
    tasks.create(name: 'typecheck', group: 'Verification') {
      description 'Run the Checker Framework on itself'
      dependsOn('typecheck-part1', 'typecheck-part2')
    }
    tasks.create(name: 'typecheck-part1', group: 'Verification') {
      description 'Run the Checker Framework on itself (part 1)'
      dependsOn('checkFormatter', 'checkInterning', 'checkOptional', 'checkPurity')
    }
    tasks.create(name: 'typecheck-part2', group: 'Verification') {
      description 'Run the Checker Framework on itself (part 2)'
      dependsOn('checkResourceLeak', 'checkSignature')
      if (project.name.is('framework') || project.name.is('checker')) {
        dependsOn('checkCompilerMessages')
      } else {
        dependsOn('checkNullness')
      }
    }

    // Create an allTests task per project.
    // allTests = test + nonJunitTests + inferenceTests + typecheck
    tasks.create(name: 'allTests', group: 'Verification') {
      description 'Run all Checker Framework tests'
      // The 'test' target is just the JUnit tests.
      dependsOn('test', 'nonJunitTests', 'inferenceTests', 'typecheck')
    }

    task javadocPrivate(dependsOn: javadoc) {
      doFirst {
        javadocMemberLevel = JavadocMemberLevel.PRIVATE
      }
      doLast {
        javadocMemberLevel = JavadocMemberLevel.PROTECTED
      }
    }
  }
}

// The `assembleForJavac` task is faster than the `assemble` task, if you only
// care about running `javac`.
// The assemble task also produces Javadoc jars, because its purpose is to build
// all artifacts produced by the Gradle project:
// https://docs.gradle.org/current/userguide/base_plugin.html#sec:base_tasks
assemble.dependsOn(':checker:assembleForJavac')

assemble.mustRunAfter(clean)

task buildAll(group: 'Build') {
  description 'Build all jar files, including source and javadoc jars'
  dependsOn(allJavadoc)
  subprojects { Project subproject ->
    dependsOn("${subproject.name}:assemble")
    dependsOn("${subproject.name}:javadocJar")
    dependsOn("${subproject.name}:sourcesJar")
  }
  dependsOn('framework:allJavadocJar', 'framework:allSourcesJar', 'checker:allJavadocJar', 'checker:allSourcesJar', 'checker-qual:jar', 'checker-util:jar')
  dependsOn('checker:assembleForJavac')
}

task releaseBuild(group: 'Build') {
  description 'Cleans, then builds everything required for a release'
  dependsOn(clean)
  dependsOn(buildAll)
}

// No group so it does not show up in the output of `gradlew tasks`
task releaseAndTest {
  description 'Build everything required for a release and run allTests'
  dependsOn(releaseBuild)
  subprojects { Project subproject ->
    dependsOn("${subproject.name}:allTests")
  }
}

// Don't create an empty checker-framework-VERSION.jar
jar.onlyIf {false}

/**
 * Adds the shared pom information to the given publication.
 * @param publication the MavenPublication
 */
final sharedPublicationConfiguration(publication) {
  publication.pom {
    url = 'https://checkerframework.org/'
    developers {
      // These are the lead developers/maintainers, not all the developers or contributors.
      developer {
        id = 'mernst'
        name = 'Michael Ernst'
        email = 'mernst@cs.washington.edu'
        url = 'https://homes.cs.washington.edu/~mernst/'
        organization = 'University of Washington'
        organizationUrl = 'https://www.cs.washington.edu/'
      }
      developer {
        id = 'smillst'
        name = 'Suzanne Millstein'
        email = 'smillst@cs.washington.edu'
        organization = 'University of Washington'
        organizationUrl = 'https://www.cs.washington.edu/'
      }
    }

    scm {
      url = 'https://github.com/typetools/checker-framework.git'
      connection = 'scm:git:https://github.com/typetools/checker-framework.git'
      developerConnection = 'scm:git:ssh://git@github.com/typetools/checker-framework.git'
    }
  }
}<|MERGE_RESOLUTION|>--- conflicted
+++ resolved
@@ -58,17 +58,13 @@
     hashmapUtil : '0.0.1',
     reflectionUtil : '1.1.4',
     plumeUtil : '1.10.0',
-<<<<<<< HEAD
-    errorprone : '2.36.0',
-=======
 
     // https://mvnrepository.com/artifact/com.google.errorprone/error_prone_core
     // If you update this:
     //  * Temporarily comment out "-Werror" elsewhere in this file
     //  * Repeatedly run `./gradlew clean compileJava` and fix all errors
     //  * Uncomment "-Werror"
-    errorprone : '2.35.1',
->>>>>>> 1ff077a6
+    errorprone : '2.36.0',
   ]
 }
 
