import de.undercouch.gradle.tasks.download.Download

plugins {
  // https://plugins.gradle.org/plugin/com.github.johnrengelman.shadow
  id 'com.github.johnrengelman.shadow' version '8.1.1'
  // https://plugins.gradle.org/plugin/de.undercouch.download
  id 'de.undercouch.download' version '5.6.0'
  id 'java'
  // https://github.com/tbroyer/gradle-errorprone-plugin
  id 'net.ltgt.errorprone' version '3.1.0'
  // https://plugins.gradle.org/plugin/org.ajoberstar.grgit
  id 'org.ajoberstar.grgit' version '5.2.2' apply false

  id 'groovy' // needed for formatting Gradle files
  // Code formatting; defines targets "spotlessApply" and "spotlessCheck".
  // https://github.com/diffplug/spotless/tags ; see tags starting "gradle/"
  // Only works on JDK 11+ (even including the plugin crashes Gradle on JDK 8).
  id 'com.diffplug.spotless' version '6.25.0'
}
apply plugin: 'de.undercouch.download'

import org.ajoberstar.grgit.Grgit

// There is another `repositories { ... }` block below; if you change this one, change that one as well.
repositories {
  maven { url 'https://oss.sonatype.org/content/repositories/snapshots/'}
  mavenCentral()
}

ext {
  // This call to `isCompatibleWith` causes a Gradle run-time failure: "No signature of method".
  // isJava17compatible = JavaVersion.isCompatibleWith(JavaVersion.VERSION_17)
  isJava17orHigher = JavaVersion.current() >= JavaVersion.VERSION_17
  isJava21orHigher = JavaVersion.current() >= JavaVersion.VERSION_21

  // As of 2023-09-23, delombok doesn't yet support JDK 22; see https://projectlombok.org/changelog .
  skipDelombok = JavaVersion.current() > JavaVersion.VERSION_21

  parentDir = file("${rootDir}/../").absolutePath

  annotationTools = "${parentDir}/annotation-tools"
  afu = "${annotationTools}/annotation-file-utilities"

  gitScriptsHome = "${project(':checker').projectDir}/bin-devel/.git-scripts"
  plumeScriptsHome = "${project(':checker').projectDir}/bin-devel/.plume-scripts"
  htmlToolsHome = "${project(':checker').projectDir}/bin-devel/.html-tools"
  doLikeJavacHome = "${project(':checker').projectDir}/bin/.do-like-javac"

  javadocMemberLevel = JavadocMemberLevel.PROTECTED

  // The local git repository, typically in the .git directory, but not for worktrees.
  // This value is always overwritten, but Gradle needs the variable to be initialized.
  localRepo = '.git'

  versions = [
    autoValue       : '1.10.4',
    googleJavaFormat : '1.19.2',
    lombok          : '1.18.32',
    hashmapUtil : '0.0.1',
    reflectionUtil : '1.1.3',
    plumeUtil : '1.9.3',
    errorprone : '2.27.1',
  ]
}

task setLocalRepo(type:Exec) {
  commandLine 'git', 'worktree', 'list'
  standardOutput = new ByteArrayOutputStream()
  doLast {
    String worktreeList = standardOutput.toString()
    localRepo = worktreeList.substring(0, worktreeList.indexOf(' ')) + '/.git'
  }
}

// No group so it does not show up in the output of `gradlew tasks`
task installGitHooks(type: Copy, dependsOn: 'setLocalRepo') {
  description 'Copies git hooks to .git directory'
  from files('checker/bin-devel/git.post-merge', 'checker/bin-devel/git.pre-commit')
  rename('git\\.(.*)', '$1')
  into localRepo + '/hooks'
}

spotless {
  // Resolve the Spotless plugin dependencies from the buildscript repositories rather than the
  // project repositories.  That way the spotless plugin does not use the locally built version of
  // checker-qual as a dependency. Without this, errors like the follow are issued when running
  // a spotless task without a locally-built version of checker-qual.jar:
  // Could not determine the dependencies of task ':checker-qual:spotlessCheck'.
  //  > Could not create task ':checker-qual:spotlessJavaCheck'.
  //     > Could not create task ':checker-qual:spotlessJava'.
  //        > File signature can only be created for existing regular files, given:
  //          .../checker-framework/checker-qual/build/libs/checker-qual-3.25.1-SNAPSHOT.jar
  predeclareDepsFromBuildscript()
}

spotlessPredeclare {
  // Put all the formatters that have dependencies here.  Without this, errors like the following
  // will happen:
  // Could not determine the dependencies of task ':spotlessCheck'.
  //  > Could not create task ':spotlessJavaCheck'.
  //     > Could not create task ':spotlessJava'.
  //        > Add a step with [com.google.googlejavaformat:google-java-format:1.15.0] into the `spotlessPredeclare` block in the root project.
  java {
    googleJavaFormat(versions.googleJavaFormat)
  }
  groovyGradle {
    greclipse()
  }
}

allprojects { currentProj ->
  // Increment the minor version (second number) rather than just the patch
  // level (third number) if:
  //   * any new checkers have been added, or
  //   * backward-incompatible changes have been made to APIs or elsewhere.
  // To make a snapshot release: ./gradlew publish
  version '3.43.1-SNAPSHOT'

  tasks.withType(JavaCompile).configureEach {
    options.fork = true
  }

  apply plugin: 'java'
  apply plugin: 'com.github.johnrengelman.shadow'
  apply plugin: 'de.undercouch.download'
  apply plugin: 'net.ltgt.errorprone'

  group 'org.checkerframework'

  // Keep in sync with "repositories { ... }" block above.
  repositories {
    maven { url 'https://oss.sonatype.org/content/repositories/snapshots/'}
    mavenCentral()
  }

  configurations {
    // This is required to run the Checker Framework on JDK 8.
    javacJar

    // Holds the combined classpath of all subprojects including the subprojects themselves.
    allProjects

    // Exclude checker-qual dependency added by Error Prone to avoid a circular dependency.
    annotationProcessor.exclude group:'org.checkerframework', module:'checker-qual'
  }
  dependencies {
    javacJar group: 'com.google.errorprone', name: 'javac', version: "9+181-r4173-1"

    errorproneJavac("com.google.errorprone:javac:9+181-r4173-1")

    allProjects subprojects
  }

  ext {
    // A list of add-export and add-open arguments to be used when running the Checker Framework.
    // Keep this list in sync with the lists in CheckerMain#getExecArguments,
    // the sections with labels "javac-jdk11-non-modularized", "maven", and "sbt" in the manual
    // and in the checker-framework-gradle-plugin, CheckerFrameworkPlugin#applyToProject
    compilerArgsForRunningCF = [
      // These are required in Java 16+ because the --illegal-access option is set to deny
      // by default.  None of these packages are accessed via reflection, so the module
      // only needs to be exported, but not opened.
      '--add-exports',
      'jdk.compiler/com.sun.tools.javac.api=ALL-UNNAMED',
      '--add-exports',
      'jdk.compiler/com.sun.tools.javac.code=ALL-UNNAMED',
      '--add-exports',
      'jdk.compiler/com.sun.tools.javac.file=ALL-UNNAMED',
      '--add-exports',
      'jdk.compiler/com.sun.tools.javac.main=ALL-UNNAMED',
      '--add-exports',
      'jdk.compiler/com.sun.tools.javac.model=ALL-UNNAMED',
      '--add-exports',
      'jdk.compiler/com.sun.tools.javac.processing=ALL-UNNAMED',
      '--add-exports',
      'jdk.compiler/com.sun.tools.javac.tree=ALL-UNNAMED',
      '--add-exports',
      'jdk.compiler/com.sun.tools.javac.util=ALL-UNNAMED',
      // Required because the Checker Framework reflectively accesses private members in com.sun.tools.javac.comp.
      '--add-opens',
      'jdk.compiler/com.sun.tools.javac.comp=ALL-UNNAMED',
    ]
  }

  apply plugin: 'com.diffplug.spotless'
  // patterns of files to skip for individual sub-projects
  def perProjectDoNotFormat = [
    'checker': [
      'bin-devel/.git-scripts/**',
      'bin-devel/.plume-scripts/**',
      'dist/**',
      'tests/ainfer-*/annotated/*',
      'tests/build/**',
      'tests/calledmethods-delomboked/*',
      'tests/nullness-javac-errors/*',
    ],
    'dataflow': ['manual/examples/'],
    'framework': [
      'tests/build/**',
      'tests/returnsreceiverdelomboked/*',
    ],
  ]
  spotless {
    // If you add any formatters to this block that require dependencies, then you must also
    // add them to the spotlessPredeclare block.

    // Always skip formatting of files under build directory
    def doNotFormat = ['build/**']
    if (currentProj != project.rootProject) {
      if (perProjectDoNotFormat.containsKey(currentProj.name)) {
        doNotFormat += perProjectDoNotFormat[currentProj.name]
      }

      if (!isJava17orHigher) {
        doNotFormat += [
          'tests/**/java17/',
          'tests/*record*/'
        ]
      }

      if (!isJava21orHigher) {
        doNotFormat += ['tests/**/java21/']
      }
    }

    format 'misc', {
      // define the files to apply `misc` to
      target '*.md', '*.tex', '.gitignore', 'Makefile'
      targetExclude doNotFormat
      // define the steps to apply to those files
      indentWithSpaces(2)
      trimTrailingWhitespace()
      // endWithNewline() // Don't want to end empty files with a newline
    }

    java {
      if (currentProj == currentProj.rootProject) {
        // format .java files outside of Gradle sub-projects
        def targets = [
          'docs/examples',
          'docs/tutorial',
        ]
        targets = targets.collectMany {
          [
            // must call toString() to convert GString to String
            "${it}/**/*.java".toString(),
            // Not .ajava files because formatting would remove import statements.
          ]
        }
        target targets
      } else {
        // not the root project; format all .java files in the sub-project
        target '**/*.java'
      }
      targetExclude doNotFormat

      if (project.hasProperty('eisopFormatting')) {
        googleJavaFormat(versions.googleJavaFormat).aosp()
        importOrder('com', 'jdk', 'lib', 'lombok', 'org', 'java', 'javax')
      } else {
        googleJavaFormat(versions.googleJavaFormat) // the formatter to apply to Java files
      }
      formatAnnotations()
    }

    // Only define a groovyGradle task on the root project, for simplicity in setting the target pattern
    if (currentProj == currentProj.rootProject) {
      groovyGradle {
        target '**/*.gradle'
        targetExclude doNotFormat
        greclipse()  // which formatter Spotless should use to format .gradle files.
        if (project.hasProperty('eisopFormatting')) {
          indentWithSpaces(4)
        } else {
          indentWithSpaces(2)
        }
        trimTrailingWhitespace()
        // endWithNewline() // Don't want to end empty files with a newline
      }
    }

    // a useful task for debugging; prints exactly which files are getting formatted by spotless
    tasks.register('printSpotlessTaskInputs') {
      doLast {
        project.tasks.forEach { task ->
          if (task.name.contains('spotless')) {
            println "Inputs for task '${task.name}':"

            task.inputs.files.each { inputFile ->
              println "  Input: $inputFile"
            }
          }
        }
      }
    }
  }

  test {
    minHeapSize = "256m" // initial heap size
    maxHeapSize = "4g" // maximum heap size
  }

  // After all the tasks have been created, modify some of them.
  afterEvaluate {
    configurations {
      checkerFatJar {
        canBeConsumed = false
        canBeResolved = true
      }
    }

    dependencies {
      checkerFatJar(project(path: ':checker', configuration: 'fatJar'))
    }

    // Add the fat checker.jar to the classpath of every Javadoc task. This allows Javadoc in
    // any module to reference classes in any other module.
    // Also, build and use ManualTaglet as a taglet.
    tasks.withType(Javadoc) {
      dependsOn(':checker:shadowJar')
      dependsOn(":framework-test:tagletClasses")
      doFirst {
        options.encoding = 'UTF-8'
        if (!name.equals('javadocDoclintAll')) {
          options.memberLevel = javadocMemberLevel
        }
        classpath += configurations.getByName('checkerFatJar').asFileTree
        options.taglets 'org.checkerframework.taglet.ManualTaglet'
        options.tagletPath(project(':framework-test').sourceSets.taglet.output.classesDirs.getFiles() as File[])

        // This file is looked for by Javadoc.
        file("${destinationDir}/resources/fonts/").mkdirs()
        ant.touch(file: "${destinationDir}/resources/fonts/dejavu.css")

        options.addBooleanOption('-add-exports=jdk.compiler/com.sun.tools.javac.api=ALL-UNNAMED', true)
        options.addBooleanOption('-add-exports=jdk.compiler/com.sun.tools.javac.code=ALL-UNNAMED', true)
        options.addBooleanOption('-add-exports=jdk.compiler/com.sun.tools.javac.file=ALL-UNNAMED', true)
        options.addBooleanOption('-add-exports=jdk.compiler/com.sun.tools.javac.main=ALL-UNNAMED', true)
        options.addBooleanOption('-add-exports=jdk.compiler/com.sun.tools.javac.model=ALL-UNNAMED', true)
        options.addBooleanOption('-add-exports=jdk.compiler/com.sun.tools.javac.processing=ALL-UNNAMED', true)
        options.addBooleanOption('-add-exports=jdk.compiler/com.sun.tools.javac.tree=ALL-UNNAMED', true)
        options.addBooleanOption('-add-exports=jdk.compiler/com.sun.tools.javac.util=ALL-UNNAMED', true)
        options.addBooleanOption('-add-exports=jdk.compiler/com.sun.tools.javac.comp=ALL-UNNAMED', true)

        // "-Xwerror" requires Javadoc everywhere.  Currently, CI jobs require Javadoc only
        // on changed lines.  Enable -Xwerror in the future when all Javadoc exists.
        // options.addBooleanOption('Xwerror', true)
        options.addStringOption('Xmaxwarns', '99999')
      }
    }

    // Add standard javac options
    tasks.withType(JavaCompile) { compilationTask ->
      dependsOn(':installGitHooks')
      boolean jdk17Compiler = project.getProperties().getOrDefault('useJdk17Compiler', false)
      if (jdk17Compiler) {
        // This uses the Java 17 compiler to compile all code.
        //  https://docs.gradle.org/current/userguide/toolchains.html
        javaCompiler = javaToolchains.compilerFor {
          languageVersion = JavaLanguageVersion.of(17)
        }
      }

      // Sorting is commented out because it disables incremental compilation.
      // Uncomment when needed.
      // // Put source files in deterministic order, for debugging.
      // compilationTask.source = compilationTask.source.sort()

      // This test is for whether the Checker Framework supports (runs under) Java 8.
      // Currently, the Checker Framework does support Java 8.
      if (true) {
        // Using `options.release.set(8)` here leads to compilation
        // errors such as "package com.sun.source.tree does not exist".
        sourceCompatibility = 8
        targetCompatibility = 8
        // Because the target is 8, all of the public compiler classes are accessible, so
        // --add-exports are not required (nor are they allowed with target 8). See
        // https://openjdk.org/jeps/247 for details on compiling for older versions.
      } else {
        // This makes the class files Java 11, and then the Checker Framework would not run under Java 8.
        options.release.set(11)
        options.compilerArgs += [
          '--add-exports',
          'jdk.compiler/com.sun.tools.javac.api=ALL-UNNAMED',
          '--add-exports',
          'jdk.compiler/com.sun.tools.javac.code=ALL-UNNAMED',
          '--add-exports',
          'jdk.compiler/com.sun.tools.javac.comp=ALL-UNNAMED',
          '--add-exports',
          'jdk.compiler/com.sun.tools.javac.file=ALL-UNNAMED',
          '--add-exports',
          'jdk.compiler/com.sun.tools.javac.main=ALL-UNNAMED',
          '--add-exports',
          'jdk.compiler/com.sun.tools.javac.model=ALL-UNNAMED',
          '--add-exports',
          'jdk.compiler/com.sun.tools.javac.processing=ALL-UNNAMED',
          '--add-exports',
          'jdk.compiler/com.sun.tools.javac.tree=ALL-UNNAMED',
          '--add-exports',
          'jdk.compiler/com.sun.tools.javac.util=ALL-UNNAMED',
        ]
        // This is equivalent to writing "exports jdk.compiler/... to ALL-UNNAMED" in the
        // module-info.java of jdk.compiler, so corresponding --add-opens are only required for
        // reflective access to private members.
        //
        // From https://openjdk.org/jeps/261, Section titled: "Breaking encapsulation"
        // "The effect of each instance [of --add-exports] is to add a qualified export of the
        // named package from the source module to the target module. This is, essentially, a
        // command-line form of an exports clause in a module declaration[...].
        // [...]
        // The --add-exports option enables access to the public types of a specified package.
        // It is sometimes necessary to go further and enable access to all non-public elements
        // via the setAccessible method of the core reflection API. The --add-opens option can
        // be used, at run time, to do this."
      }

      options.failOnError = true
      options.deprecation = true
      // -options: To not get a warning about missing bootstrap classpath (when using Java 9 and `-source 8`).
      // -fallthrough: Don't check fallthroughs.  Instead, use Error Prone.  Its
      //   warnings are suppressible with a "// fall through" comment.
      String lint =     '-Xlint:-options,-fallthrough'
      if (isJava21orHigher && !jdk17Compiler) {
        // TODO: Ignore this-escape for now, we may want to review and suppress each one later.
        lint +=',-this-escape'
      }
      options.compilerArgs += [
        '-g',
        '-Werror',
        lint,
        '-Xlint',
      ]

      options.encoding = 'UTF-8'
      options.fork = true

      // Error Prone depends on checker-qual.jar, so don't run it on that project to avoid a circular dependency.
      // TODO: enable Error Prone on test classes.
      if (compilationTask.name.equals('compileJava') && !project.name.startsWith('checker-qual')) {
        // Error Prone must be available in the annotation processor path
        options.annotationProcessorPath = configurations.errorprone
        // Enable Error Prone
        options.errorprone.enabled = true
        options.errorprone.disableWarningsInGeneratedCode = true
        options.errorprone.errorproneArgs = [
          // Many compiler classes are interned.
          '-Xep:ReferenceEquality:OFF',
          // Not useful to suggest Splitter; maybe clean up.
          '-Xep:StringSplitter:OFF',
          // Too broad, rejects seemingly-correct code.
          '-Xep:EqualsGetClass:OFF',
          // Not a real problem
          '-Xep:MixedMutabilityReturnType:OFF',
          // Don't want to add a dependency to ErrorProne.
          '-Xep:AnnotateFormatMethod:OFF',
          // Warns for every use of "@checker_framework.manual"
          '-Xep:InvalidBlockTag:OFF',
          // Recommends writing @InlineMe which is an Error-Prone-specific annotation
          '-Xep:InlineMeSuggester:OFF',
          // Recommends writing @CanIgnoreReturnValue which is an Error-Prone-specific annotation.
          // It would be great if Error Prone recognized the @This annotation.
          '-Xep:CanIgnoreReturnValueSuggester:OFF',
          // Should be turned off when using the Checker Framework.
          '-Xep:ExtendsObject:OFF',
          // The Checker Framework is the only nullness tool we care about.
          '-Xep:NullableWildcard:OFF',
          // In the visitor pattern, it is natural to forward a Void reference.
          '-Xep:VoidUsed:OFF',
          // -Werror halts the build if Error Prone issues a warning, which ensures that
          // the errors get fixed.  On the downside, Error Prone (or maybe the compiler?)
          // stops as soon as it issues one warning, rather than outputting them all.
          // https://github.com/google/error-prone/issues/436
          '-Werror',
        ]
      } else {
        options.errorprone.enabled = false
      }
    }
  } // end afterEvaluate
} // end allProjects

task version(group: 'Documentation') {
  description 'Print Checker Framework version'
  doLast {
    println version
  }
}

/**
 * Creates a task that runs the checker on the main source set of each subproject. The task is named
 * "check${taskName}", for example "checkPurity" or "checkNullness".
 *
 * @param projectName name of the project
 * @param taskName short name (often the checker name) to use as part of the task name
 * @param checker fully qualified name of the checker to run
 * @param args list of arguments to pass to the checker
 */
def createCheckTypeTask(projectName, taskName, checker, args = []) {
  project("${projectName}").tasks.create(name: "check${taskName}", type: JavaCompile, dependsOn: ':checker:shadowJar') {
    description "Run the ${taskName} Checker on the main sources."
    group 'Verification'
    // Always run the task.
    outputs.upToDateWhen { false }
    source = project("${projectName}").sourceSets.main.java
    classpath = files(project("${projectName}").compileJava.classpath,project(':checker-qual').sourceSets.main.output)
    destinationDirectory = file("${buildDir}")

    options.annotationProcessorPath = files(project(':checker').tasks.shadowJar.archiveFile)
    options.compilerArgs += [
      '-processor',
      "${checker}",
      '-proc:only',
      '-Xlint:-processing',
      '-Xmaxerrs',
      '10000',
      '-Xmaxwarns',
      '10000',
      '-ArequirePrefixInWarningSuppressions',
      '-AwarnUnneededSuppressions',
      '-AwarnRedundantAnnotations',
    ]
    options.compilerArgs += args
    options.forkOptions.jvmArgs += ['-Xmx2g']

    options.fork = true
    options.forkOptions.jvmArgs += compilerArgsForRunningCF
  }
}

task htmlValidate(type: Exec, group: 'Format') {
  description 'Validate that HTML files are well-formed'
  executable 'html5validator'
  args = [
    '--ignore',
    '/api/',
    '/build/',
    '/docs/manual/manual.html',
    '/docs/manual/plume-bib/docs/index.html',
    '/checker/jdk/nullness/src/java/lang/ref/package.html'
  ]
}


// `gradle allJavadoc` builds the Javadoc for all modules in `docs/api`.
//   This is what is published to checkerframework.org.
// `gradle javadoc` builds the Javadoc for each sub-project in <subproject>/build/docs/javadoc/ .
//   It's needed to create the Javadoc jars that we release in Maven Central.
// To make javadoc for only one subproject, run `./gradlew javadoc`
//   in the subproject or `./gradlew :checker:javadoc` at the top level.
task allJavadoc(type: Javadoc, group: 'Documentation') {
  description = 'Generates API documentation that includes all the modules.'
  dependsOn(':checker:shadowJar', 'getPlumeScripts', 'getHtmlTools')
  destinationDir = file("${rootDir}/docs/api")
  source(
      project(':checker-util').sourceSets.main.allJava,
      project(':checker-qual').sourceSets.main.allJava,
      project(':checker').sourceSets.main.allJava,
      project(':framework').sourceSets.main.allJava,
      project(':dataflow').sourceSets.main.allJava,
      project(':javacutil').sourceSets.main.allJava,
      project(':framework-test').sourceSets.main.allJava,
      )

  doFirst {
    source(
        project(':framework-test').sourceSets.taglet.allJava
        )
  }

  classpath = configurations.allProjects
  // disable interpreting module-info.java files until all sub-modules support them
  modularity.inferModulePath = false

  doLast {
    copy {
      from 'docs/logo/Checkmark/CFCheckmark_favicon.png'
      rename('CFCheckmark_favicon.png', 'favicon-checkerframework.png')
      into "${rootDir}/docs/api"
    }
    exec {
      workingDir "${rootDir}/docs/api"
      executable "${htmlToolsHome}/html-add-favicon"
      args += [
        '.',
        'favicon-checkerframework.png'
      ]
    }
  }
}

// See documentation for allJavadoc task.
javadoc.dependsOn(allJavadoc)

configurations {
  requireJavadoc
}
dependencies {
  requireJavadoc 'org.plumelib:require-javadoc:1.0.9'
}
task requireJavadoc(type: JavaExec, group: 'Documentation') {
  description = 'Ensures that Javadoc documentation exists in source code.'
  mainClass = 'org.plumelib.javadoc.RequireJavadoc'
  classpath = configurations.requireJavadoc
  args 'checker/src/main/java', 'checker-qual/src/main/java', 'checker-util/src/main/java', 'dataflow/src/main/java', 'framework/src/main/java', 'framework-test/src/main/java', 'javacutil/src/main/java'
}


/**
 * Creates a task named taskName that runs javadoc with the -Xdoclint:all option.
 *
 * @param taskName the name of the task to create
 * @param taskDescription description of the task
 * @param memberLevel the JavadocMemberLevel to use
 * @return the new task
 */
def createJavadocTask(taskName, taskDescription, memberLevel) {
  tasks.create(name: taskName, type: Javadoc) {
    description = taskDescription
    destinationDir = file("${rootDir}/docs/tmpapi")
    destinationDir.mkdirs()
    subprojects.forEach {
      if (!it.name.startsWith('checker-qual-android')) {
        source += it.sourceSets.main.allJava
      }
    }

    classpath = configurations.allProjects
    // disable interpreting module-info.java files until all sub-modules support them
    modularity.inferModulePath = false

    destinationDir.deleteDir()
    options.memberLevel = memberLevel
    options.addBooleanOption('Xdoclint:all', true)
    options.addStringOption('Xmaxwarns', '99999')

    // options.addStringOption('skip', 'ClassNotToCheck|OtherClass')
  }
}

createJavadocTask('javadocDoclintAll', 'Runs javadoc with -Xdoclint:all option.', JavadocMemberLevel.PRIVATE)

task manual(group: 'Documentation') {
  description 'Build the manual'
  doLast {
    exec {
      commandLine 'make', '-C', 'docs/manual', 'all'
    }
  }
}

/**
 * Quietly clones the given git repository, {@code url}, to {@directory} at a depth of 1.
 * @param url git repository to clone
 * @param directory where to clone
 * @param ignoreError whether to fail the build if the clone command fails
 * @param extraArgs any extra arguments to pass to git
 */
void clone(url, directory, ignoreError, extraArgs = []){
  exec {
    workingDir "${directory}/../"
    executable 'git'
    args = [
      'clone',
      '-q',
      '--filter=blob:none',
      url,
      file(directory).toPath().last()
    ]
    args += extraArgs
    ignoreExitValue = ignoreError
    timeout = 60000 // 60 seconds
  }
}

/**
 * Creates a task named {@code taskName} that updates or clones the git repository at
 * {@code url} into {@code directory}.  If the clone command fails, the tasks waits
 * a minute and then trys again.
 * @param taskName name of the created task
 * @param url location of the git repository
 * @param directory where to clone the repository
 * @param extraArgs arguments to pass to the git command
 */
def createCloneTask(taskName, url, directory, extraArgs = []) {
  tasks.create(name: taskName) {
    description "Obtain or update ${url}"

    // Always run.
    outputs.upToDateWhen { false }
    doLast {
      if (file(directory).exists()) {
        exec {
          workingDir directory
          executable 'git'
          args = ['pull', '-q']
          ignoreExitValue = true
          timeout = 60000 // 60 seconds
        }
      } else {
        try {
          clone(url, directory, true, extraArgs)
        } catch (Throwable t) {
          println "Exception while cloning ${url}"
          t.printStackTrace()
        }
        if (!file(directory).exists()) {
          println "Cloning failed, will try again in 1 minute: clone(${url}, ${directory}, true, ${extraArgs})"
          sleep(60000) // wait 1 minute, then try again
          clone(url, directory, false, extraArgs)
        }
      }
    }
  }
}


createCloneTask('getGitScripts', 'https://github.com/plume-lib/git-scripts.git', gitScriptsHome)
createCloneTask('getPlumeScripts', 'https://github.com/plume-lib/plume-scripts.git', plumeScriptsHome)
createCloneTask('getHtmlTools', 'https://github.com/plume-lib/html-tools.git', htmlToolsHome)
createCloneTask('getDoLikeJavac', 'https://github.com/kelloggm/do-like-javac.git', doLikeJavacHome)

// No group so it does not show up in the output of `gradlew tasks`
task pythonIsInstalled(type: Exec) {
  description 'Check that the python3 executable is installed.'
  executable = 'python3'
  args '--version'
}

task tags {
  group 'Emacs'
  description 'Create Emacs TAGS table'
  doLast {
    exec {
      commandLine 'etags', '-i', 'checker/TAGS', '-i', 'checker-qual/TAGS', '-i', 'checker-util/TAGS', '-i', 'dataflow/TAGS', '-i', 'framework/TAGS', '-i', 'framework-test/TAGS', '-i', 'javacutil/TAGS', '-i', 'docs/manual/TAGS'
    }
    exec {
      commandLine 'make', '-C', 'docs/manual', 'tags'
    }
  }
}

subprojects {
  configurations {
    errorprone
    annotatedGuava
  }

  dependencies {
    // https://mvnrepository.com/artifact/com.google.errorprone/error_prone_core
    // If you update this:
    //  * Temporarily comment out "-Werror" elsewhere in this file
    //  * Repeatedly run `./gradlew clean compileJava` and fix all errors
    //  * Uncomment "-Werror"
    errorprone group: 'com.google.errorprone', name: 'error_prone_core', version: versions.errorprone

    // TODO: it's a bug that annotatedlib:guava requires the error_prone_annotations dependency.
    annotatedGuava "com.google.errorprone:error_prone_annotations:${versions.errorprone}"
    annotatedGuava ('org.checkerframework.annotatedlib:guava:33.1.0.2-jre') {
      // So long as Guava only uses annotations from checker-qual, excluding it should not cause problems.
      exclude group: 'org.checkerframework'
    }
  }

  shadowJar {
    // If you add an external dependency, then do the following:
    //  * On the master branch and on the modified branch, run:
    //    ./gradlew assembleForJavac && jar tf checker/dist/checker.jar | grep -v '^annotated-jdk/' | sort > checker-jar-contents.txt
    //  * Compare the files, and add relocate lines below.
    //  * Repeat until no new classes appear (all are under org/checkerframework/).

    // Relocate packages that might conflict with user's classpath.
    relocate 'com.github.javaparser', 'org.checkerframework.com.github.javaparser'
    relocate 'org.apache', 'org.checkerframework.org.apache'
    relocate 'org.relaxng', 'org.checkerframework.org.relaxng'
    relocate 'org.plumelib', 'org.checkerframework.org.plumelib'
    relocate 'org.codehaus', 'org.checkerframework.org.codehaus'
    relocate 'org.objectweb.asm', 'org.checkerframework.org.objectweb.asm'
    relocate 'io.github.classgraph', 'org.checkerframework.io.github.classgraph'
    relocate 'nonapi.io.github.classgraph', 'org.checkerframework.nonapi.io.github.classgraph'
    // relocate 'sun', 'org.checkerframework.sun'
    relocate 'com.google', 'org.checkerframework.com.google'
    relocate 'plume', 'org.checkerframework.plume'

    exclude '**/module-info.class'
  }

  if (!project.name.startsWith('checker-qual-android')) {
    task tags(type: Exec) {
      description 'Create Emacs TAGS table'
      commandLine 'bash', '-c', "find . \\( -name build -o -name jtreg -o -name tests \\) -prune -o -name '*.java' -print | sort-directory-order | xargs ctags -e -f TAGS"
    }
  }

  java {
    withJavadocJar()
    withSourcesJar()
  }

  // Things in this block reference definitions in the subproject that do not exist,
  // until the project is evaluated.
  afterEvaluate {
    // Adds manifest to all Jar files
    tasks.withType(Jar) {
      includeEmptyDirs = false
      if (archiveFileName.get().startsWith('checker-qual') || archiveFileName.get().startsWith('checker-util')) {
        metaInf {
          from './LICENSE.txt'
        }
      } else {
        metaInf {
          from "${rootDir}/LICENSE.txt"
        }
      }
      manifest {
        attributes('Implementation-Version': "${project.version}")
        attributes('Implementation-URL': 'https://checkerframework.org')
        if (! archiveFileName.get().endsWith('source.jar') && ! archiveFileName.get().startsWith('checker-qual')) {
          attributes('Automatic-Module-Name': 'org.checkerframework.' + project.name.replaceAll('-', '.'))
        }
        if (archiveFileName.get().startsWith('checker-qual') || archiveFileName.get().startsWith('checker-util')) {
          attributes('Bundle-License': 'MIT')
        } else {
          attributes('Bundle-License': '(GPL-2.0-only WITH Classpath-exception-2.0)')
        }
      }
    }

    // Tasks such as `checkResourceLeak` to run various checkers on all the main source sets.
    // These pass and are run by the `typecheck` task.
    // When you add one here, also update a dependsOn item for the 'typecheck' task.
    createCheckTypeTask(project.name, 'Formatter',
        'org.checkerframework.checker.formatter.FormatterChecker')
    createCheckTypeTask(project.name, 'Interning',
        'org.checkerframework.checker.interning.InterningChecker',
        [
          '-Astubs=javax-lang-model-element-name.astub'
        ])
    createCheckTypeTask(project.name, 'Optional',
        'org.checkerframework.checker.optional.OptionalChecker',
        [
          // to avoid having to annotate JavaParser
          '-AassumePureGetters',
          '-AassumeAssertionsAreEnabled',
        ])
    createCheckTypeTask(project.name, 'Purity',
        'org.checkerframework.framework.util.PurityChecker')
    createCheckTypeTask(project.name, 'ResourceLeak',
        'org.checkerframework.checker.resourceleak.ResourceLeakChecker')
    createCheckTypeTask(project.name, 'Signature',
        'org.checkerframework.checker.signature.SignatureChecker')

    // The checkNullness task runs on all code, but it only *checks* the following code:
    //  * All files outside the 'framework' and 'checker' subprojects.
    //  * In the 'framework' and 'checker' subprojects, files with `@AnnotatedFor("nullness")`.
    if (project.name.is('framework') || project.name.is('checker')) {
      createCheckTypeTask(project.name, 'Nullness',
          'org.checkerframework.checker.nullness.NullnessChecker',
          [
            '-AskipUses=com\\.sun\\.*',
            // If a file does not contain @AnnotatedFor("nullness"), all its routines are assumed to return @Nullable.
            '-AuseConservativeDefaultsForUncheckedCode=source'
          ])
    } else {
      createCheckTypeTask(project.name, 'Nullness',
          'org.checkerframework.checker.nullness.NullnessChecker',
          ['-AskipUses=com\\.sun\\.*'])
    }


    // Add jtregTests to framework and checker modules
    if (project.name.is('framework') || project.name.is('checker')) {
      tasks.create(name: 'jtregTests', group: 'Verification') {
        description 'Run the jtreg tests.'
        dependsOn('compileJava')
        dependsOn('compileTestJava')
        dependsOn('shadowJar')

        String jtregOutput = "${buildDir}/jtreg"
        String name = 'all'
        String tests = '.'
        doLast {
          try {
            exec {
              executable 'jtreg'
              args = [
                "-dir:${projectDir}/jtreg",
                "-workDir:${jtregOutput}/${name}/work",
                "-reportDir:${jtregOutput}/${name}/report",
                '-verbose:error,fail,nopass',
                // Don't add debugging information
                //  '-javacoptions:-g',
                '-keywords:!ignore',
                '-samevm',
                "-javacoptions:-classpath ${tasks.shadowJar.archiveFile.get()}:${sourceSets.test.output.asPath}",
                // Required for checker/jtreg/nullness/PersistUtil.java and other tests
                "-vmoptions:-classpath ${tasks.shadowJar.archiveFile.get()}:${sourceSets.test.output.asPath}",
              ]
              args += [
                // checker/jtreg/nullness/defaultsPersist/ReferenceInfoUtil.java
                // uses the jdk.jdeps module.
                '-javacoptions:--add-modules jdk.jdeps',
                '-javacoptions:--add-exports=jdk.jdeps/com.sun.tools.classfile=ALL-UNNAMED',
                '-vmoptions:--add-opens=jdk.jdeps/com.sun.tools.classfile=ALL-UNNAMED',
                '-vmoptions:--add-opens=jdk.compiler/com.sun.tools.javac.api=ALL-UNNAMED',
                '-vmoptions:--add-opens=jdk.compiler/com.sun.tools.javac.code=ALL-UNNAMED',
                '-vmoptions:--add-opens=jdk.compiler/com.sun.tools.javac.comp=ALL-UNNAMED',
                '-vmoptions:--add-opens=jdk.compiler/com.sun.tools.javac.file=ALL-UNNAMED',
                '-vmoptions:--add-opens=jdk.compiler/com.sun.tools.javac.main=ALL-UNNAMED',
                '-vmoptions:--add-opens=jdk.compiler/com.sun.tools.javac.parser=ALL-UNNAMED',
                '-vmoptions:--add-opens=jdk.compiler/com.sun.tools.javac.processing=ALL-UNNAMED',
                '-vmoptions:--add-opens=jdk.compiler/com.sun.tools.javac.tree=ALL-UNNAMED',
                '-vmoptions:--add-opens=jdk.compiler/com.sun.tools.javac.util=ALL-UNNAMED',
              ]
              if (project.name.is('framework')) {
                // Do not check for the annotated JDK
                args += [
                  '-javacoptions:-ApermitMissingJdk'
                ]
              } else if (project.name.is('checker')) {
                args += [
                  "-javacoptions:-classpath ${sourceSets.testannotations.output.asPath}",
                ]
              }

              // Location of jtreg tests
              args += "${tests}"
            }
          } catch (Exception ex) {
            if (ex.getCause() != null && ex.getCause().getCause()!= null) {
              String msg = ex.getCause().getLocalizedMessage() + ':\n'
              msg += ex.getCause().getCause().getLocalizedMessage() + '\n'
              msg += 'Have you installed jtreg?'
              println msg
            }
            throw ex
          }
        }
      }
    }

    // Create a task for each JUnit test class whose name is the same as the JUnit class name.
    sourceSets.test.allJava.filter { it.path.contains('test/junit') }.forEach { file ->
      String junitClassName = file.name.replaceAll('.java', '')
      tasks.create(name: "${junitClassName}", type: Test) {
        description "Run ${junitClassName} tests."
        include "**/${name}.class"
        testClassesDirs = testing.suites.test.sources.output.classesDirs
        classpath = testing.suites.test.sources.runtimeClasspath
      }
    }

    // Configure JUnit tests
    tasks.withType(Test) {
      jvmArgs += compilerArgsForRunningCF

      // maxParallelForks controls the parallelism of a single Test
      // task. --parallel controls parallelism for the entire build.

      // Run tests in parallel, except on CI where it seems to lead to flaky failures.
      // The TF_BUILD environment variable is set to 'True' for jobs running on Azure Pipelines.
      if (!System.getenv('TF_BUILD')?.equals('True')) {
        // Not running under Azure Pipelines CI.

        // This uses Gradle's recommended value for `maxParallelForks`:
        // https://docs.gradle.org/current/userguide/performance.html#optimize_java_projects
        maxParallelForks = Runtime.runtime.availableProcessors().intdiv(2) ?: 1
      } else {
        // Running under Azure Pipelines CI.

<<<<<<< HEAD
        // On CI, parallelism seems to lead to flaky failures.
        maxParallelForks = 1

        // Diagnose Azure flaky failures.
=======
        // Per Manu's comment above, on CI, parallelism seems to lead to flaky failures.
        maxParallelForks = 1

        // Azure seems to time out when a task doesn't produce periodic output.
>>>>>>> 5514dd2d
        if (project.name.is('checker')) {
          // Disable all test parallelism
          systemProperty 'junit.jupiter.execution.parallel.enabled', 'false'
          systemProperty 'junit.jupiter.execution.parallel.mode.default', 'same_thread'
          systemProperty 'junit.jupiter.execution.parallel.mode.classes.default', 'same_thread'

          testLogging {
            events "started", "skipped", "failed", "passed"
            displayGranularity 2
          }
          afterSuite { descriptor, result ->
            def duration = java.util.concurrent.TimeUnit.MILLISECONDS
                .toSeconds(result.endTime - result.startTime)
            println "Duration of $descriptor: $duration seconds"
          }
        }
      }

      if (project.name.is('checker')) {
        dependsOn('assembleForJavac')
      }

      if (project.hasProperty('emit.test.debug')) {
        systemProperties += ['emit.test.debug': 'true']
      }

      testLogging {
        showStandardStreams = true
        // Always run the tests
        outputs.upToDateWhen { false }

        // Show the found unexpected diagnostics and expected diagnostics not found.
        exceptionFormat 'full'
        events 'failed'

        // Don't show the uninteresting stack traces from the exceptions.
        showStackTraces = false
      }
    }

    // Create a nonJunitTests task per project
    tasks.create(name: 'nonJunitTests', group: 'Verification') {
      description 'Run all Checker Framework tests except for the Junit tests and inference tests.'
      if (project.name.is('framework') || project.name.is('checker')) {
        dependsOn('jtregTests')
      }
      if (project.name.is('framework')) {
        dependsOn('loaderTests')
      }

      if (project.name.is('checker')) {
        dependsOn('jtregJdk11Tests', 'nullnessExtraTests', 'commandLineTests', 'tutorialTests')
      }

      if (project.name.is('dataflow')) {
        dependsOn('allDataflowTests')
      }
    }

    // Create an inferenceTests task per project
    tasks.create(name: 'inferenceTests', group: 'Verification') {
      description 'Run inference tests.'
      if (project.name.is('checker')) {
        dependsOn('inferenceTests-part1', 'inferenceTests-part1')
      }
    }
    tasks.create(name: 'inferenceTests-part1', group: 'Verification') {
      description 'Run inference tests (part 1).'
      if (project.name.is('checker')) {
        dependsOn('ainferTest', 'wpiManyTest')
      }
    }
    tasks.create(name: 'inferenceTests-part2', group: 'Verification') {
      description 'Run inference tests (part 2).'
      if (project.name.is('checker')) {
        dependsOn('wpiPlumeLibTest')
      }
    }

    // Create a typecheck task per project (dogfooding the Checker Framework on itself).
    // This isn't a test of the Checker Framework as the test and nonJunitTests tasks are.
    // Tasks such as 'checkInterning' are constructed by createCheckTypeTask.
    tasks.create(name: 'typecheck', group: 'Verification') {
      description 'Run the Checker Framework on itself'
      dependsOn('typecheck-part1', 'typecheck-part2')
    }
    tasks.create(name: 'typecheck-part1', group: 'Verification') {
      description 'Run the Checker Framework on itself (part 1)'
      dependsOn('checkFormatter', 'checkInterning', 'checkOptional', 'checkPurity')
    }
    tasks.create(name: 'typecheck-part2', group: 'Verification') {
      description 'Run the Checker Framework on itself (part 2)'
      dependsOn('checkResourceLeak', 'checkSignature')
      if (project.name.is('framework') || project.name.is('checker')) {
        dependsOn('checkCompilerMessages')
      } else {
        dependsOn('checkNullness')
      }
    }

    // Create an allTests task per project.
    // allTests = test + nonJunitTests + inferenceTests + typecheck
    tasks.create(name: 'allTests', group: 'Verification') {
      description 'Run all Checker Framework tests'
      // The 'test' target is just the JUnit tests.
      dependsOn('test', 'nonJunitTests', 'inferenceTests', 'typecheck')
    }

    task javadocPrivate(dependsOn: javadoc) {
      doFirst {
        javadocMemberLevel = JavadocMemberLevel.PRIVATE
      }
      doLast {
        javadocMemberLevel = JavadocMemberLevel.PROTECTED
      }
    }
  }
}

// The `assembleForJavac` task is faster than the `assemble` task, if you only
// care about running `javac`.
// The assemble task also produces Javadoc jars, because its purpose is to build
// all artifacts produced by the Gradle project:
// https://docs.gradle.org/current/userguide/base_plugin.html#sec:base_tasks
assemble.dependsOn(':checker:assembleForJavac')

assemble.mustRunAfter(clean)

task buildAll(group: 'Build') {
  description 'Build all jar files, including source and javadoc jars'
  dependsOn(allJavadoc)
  subprojects { Project subproject ->
    dependsOn("${subproject.name}:assemble")
    dependsOn("${subproject.name}:javadocJar")
    dependsOn("${subproject.name}:sourcesJar")
  }
  dependsOn('framework:allJavadocJar', 'framework:allSourcesJar', 'checker:allJavadocJar', 'checker:allSourcesJar', 'checker-qual:jar', 'checker-util:jar')
  dependsOn('checker:assembleForJavac')
}

task releaseBuild(group: 'Build') {
  description 'Cleans, then builds everything required for a release'
  dependsOn(clean)
  dependsOn(buildAll)
}

// No group so it does not show up in the output of `gradlew tasks`
task releaseAndTest {
  description 'Build everything required for a release and run allTests'
  dependsOn(releaseBuild)
  subprojects { Project subproject ->
    dependsOn("${subproject.name}:allTests")
  }
}

// Don't create an empty checker-framework-VERSION.jar
jar.onlyIf {false}

/**
 * Adds the shared pom information to the given publication.
 * @param publication the MavenPublication
 */
final sharedPublicationConfiguration(publication) {
  publication.pom {
    url = 'https://checkerframework.org/'
    developers {
      // These are the lead developers/maintainers, not all the developers or contributors.
      developer {
        id = 'mernst'
        name = 'Michael Ernst'
        email = 'mernst@cs.washington.edu'
        url = 'https://homes.cs.washington.edu/~mernst/'
        organization = 'University of Washington'
        organizationUrl = 'https://www.cs.washington.edu/'
      }
      developer {
        id = 'smillst'
        name = 'Suzanne Millstein'
        email = 'smillst@cs.washington.edu'
        organization = 'University of Washington'
        organizationUrl = 'https://www.cs.washington.edu/'
      }
    }

    scm {
      url = 'https://github.com/typetools/checker-framework.git'
      connection = 'scm:git:https://github.com/typetools/checker-framework.git'
      developerConnection = 'scm:git:ssh://git@github.com/typetools/checker-framework.git'
    }
  }
}<|MERGE_RESOLUTION|>--- conflicted
+++ resolved
@@ -967,17 +967,10 @@
       } else {
         // Running under Azure Pipelines CI.
 
-<<<<<<< HEAD
-        // On CI, parallelism seems to lead to flaky failures.
-        maxParallelForks = 1
-
-        // Diagnose Azure flaky failures.
-=======
         // Per Manu's comment above, on CI, parallelism seems to lead to flaky failures.
         maxParallelForks = 1
 
         // Azure seems to time out when a task doesn't produce periodic output.
->>>>>>> 5514dd2d
         if (project.name.is('checker')) {
           // Disable all test parallelism
           systemProperty 'junit.jupiter.execution.parallel.enabled', 'false'
