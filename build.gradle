--- conflicted
+++ resolved
@@ -679,12 +679,6 @@
 
         // Add tasks to run various checkers on all the main source sets.
         // These pass and are run by nonJunitTests.
-<<<<<<< HEAD
-        createCheckTypeTask(project.name, 'org.checkerframework.checker.interning.InterningChecker', 'Interning', ['-Astubs=javax-lang-model-element-name.astub'])
-        createCheckTypeTask(project.name, 'org.checkerframework.checker.nullness.NullnessChecker', 'NullnessOnlyAnnotatedFor', ['-AskipUses=com.sun.*', '-AuseConservativeDefaultsForUncheckedCode=source'])
-        createCheckTypeTask(project.name, 'org.checkerframework.common.purity.PurityChecker', 'Purity')
-        createCheckTypeTask(project.name, 'org.checkerframework.checker.signature.SignatureChecker', 'Signature')
-=======
         createCheckTypeTask(project.name, 'Interning',
             'org.checkerframework.checker.interning.InterningChecker',
             ['-Astubs=javax-lang-model-element-name.astub'])
@@ -692,10 +686,9 @@
             'org.checkerframework.checker.nullness.NullnessChecker',
             ['-AskipUses=com.sun.*', '-AuseConservativeDefaultsForUncheckedCode=source'])
         createCheckTypeTask(project.name, 'Purity',
-            'org.checkerframework.framework.util.PurityChecker')
+            'org.checkerframework.common.purity.PurityChecker')
         createCheckTypeTask(project.name, 'Signature',
             'org.checkerframework.checker.signature.SignatureChecker')
->>>>>>> f593f214
         // These pass on some subprojects, which nonJunitTests runs.  TODO: Incrementally add @AnnotatedFor on classes.
         createCheckTypeTask(project.name, 'Nullness',
             'org.checkerframework.checker.nullness.NullnessChecker',
