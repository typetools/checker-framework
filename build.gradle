--- conflicted
+++ resolved
@@ -953,10 +953,30 @@
     tasks.withType(Test) {
       jvmArgs += compilerArgsForRunningCF
 
+      if (project.name.is('checker')) {
+        dependsOn('assembleForJavac')
+      }
+
+      if (project.hasProperty('emit.test.debug')) {
+        systemProperties += ['emit.test.debug': 'true']
+      }
+
+      testLogging {
+        showStandardStreams = true
+        // Always run the tests
+        outputs.upToDateWhen { false }
+
+        // Show the found unexpected diagnostics and expected diagnostics not found.
+        exceptionFormat 'full'
+        events 'failed'
+
+        // Don't show the uninteresting stack traces from the exceptions.
+        showStackTraces = false
+      }
+
+      // Run tests in parallel, except on CI where it seems to lead to flaky failures.
       // maxParallelForks controls the parallelism of a single Test
       // task. --parallel controls parallelism for the entire build.
-
-      // Run tests in parallel, except on CI where it seems to lead to flaky failures.
       // The TF_BUILD environment variable is set to 'True' for jobs running on Azure Pipelines.
       if (!System.getenv('TF_BUILD')?.equals('True')) {
         // Not running under Azure Pipelines CI.
@@ -967,17 +987,10 @@
       } else {
         // Running under Azure Pipelines CI.
 
-<<<<<<< HEAD
-        // On CI, parallelism seems to lead to flaky failures.
-        maxParallelForks = 1
-
-        // Diagnose Azure flaky failures.
-=======
         // Per Manu's comment above, on CI, parallelism seems to lead to flaky failures.
         maxParallelForks = 1
 
-        // Azure seems to time out when a task doesn't produce periodic output.
->>>>>>> b4b79124
+        // Diagnose Azure flaky failures.
         if (project.name.is('checker')) {
           // Disable all test parallelism
           systemProperty 'junit.jupiter.execution.parallel.enabled', 'false'
@@ -986,6 +999,9 @@
 
           testLogging {
             events "started", "skipped", "failed", "passed"
+            // Higher displayGranularity trims from the beginning of the output,
+            // but doesn't actually affect granularity.  See
+            // https://docs.gradle.org/current/dsl/org.gradle.api.tasks.testing.logging.TestLogging.html .
             displayGranularity 2
           }
           afterSuite { descriptor, result ->
@@ -994,27 +1010,6 @@
             println "Duration of $descriptor: $duration seconds"
           }
         }
-      }
-
-      if (project.name.is('checker')) {
-        dependsOn('assembleForJavac')
-      }
-
-      if (project.hasProperty('emit.test.debug')) {
-        systemProperties += ['emit.test.debug': 'true']
-      }
-
-      testLogging {
-        showStandardStreams = true
-        // Always run the tests
-        outputs.upToDateWhen { false }
-
-        // Show the found unexpected diagnostics and expected diagnostics not found.
-        exceptionFormat 'full'
-        events 'failed'
-
-        // Don't show the uninteresting stack traces from the exceptions.
-        showStackTraces = false
       }
     }
 
