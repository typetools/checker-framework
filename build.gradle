--- conflicted
+++ resolved
@@ -174,11 +174,7 @@
   }
 
   dependencies {
-<<<<<<< HEAD
-    errorprone("com.google.errorprone:error_prone_core:${versions.errorprone}")
-=======
-    errorprone "com.google.errorprone:error_prone_core:${errorproneVersion}"
->>>>>>> acb99194
+    errorprone("com.google.errorprone:error_prone_core:${errorproneVersion}")
 
     javacJar("com.google.errorprone:javac:9+181-r4173-1")
 
@@ -946,11 +942,7 @@
 
   dependencies {
     // TODO: it's a bug that annotatedlib:guava requires the error_prone_annotations dependency.
-<<<<<<< HEAD
-    annotatedGuava("com.google.errorprone:error_prone_annotations:${versions.errorprone}")
-=======
-    annotatedGuava "com.google.errorprone:error_prone_annotations:${errorproneVersion}"
->>>>>>> acb99194
+    annotatedGuava("com.google.errorprone:error_prone_annotations:${errorproneVersion}")
     annotatedGuava("org.checkerframework.annotatedlib:guava:33.1.0.2-jre") {
       // So long as Guava only uses annotations from checker-qual, excluding it should not cause problems.
       exclude group: "org.checkerframework"
