--- conflicted
+++ resolved
@@ -815,11 +815,7 @@
         }
 
         // Create an allTests task per project.
-<<<<<<< HEAD
-	// allTests = test + nonJunitTests
-=======
         // allTests = test + nonJunitTests
->>>>>>> d401b00e
         tasks.create(name: 'allTests', group: 'Verification') {
             description 'Run all Checker Framework tests'
             // The 'test' target is just the JUnit tests.
