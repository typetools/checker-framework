import de.undercouch.gradle.tasks.download.Download

plugins {
  // https://plugins.gradle.org/plugin/com.github.johnrengelman.shadow
  id 'com.github.johnrengelman.shadow' version '8.1.0'
  // https://plugins.gradle.org/plugin/de.undercouch.download
  id 'de.undercouch.download' version '5.3.1'
  id 'java'
  // https://github.com/tbroyer/gradle-errorprone-plugin
  id 'net.ltgt.errorprone' version '3.0.1'
  // https://plugins.gradle.org/plugin/org.ajoberstar.grgit
  id 'org.ajoberstar.grgit' version '4.1.1' apply false

  id 'groovy' // needed for formatting Gradle files
  // Code formatting; defines targets "spotlessApply" and "spotlessCheck".
  // https://github.com/diffplug/spotless/tags ; see tags starting "gradle/"
  // Only works on JDK 11+ (even including the plugin crashes Gradle on JDK 8).
  id 'com.diffplug.spotless' version '6.16.0'
}
apply plugin: 'de.undercouch.download'

import org.ajoberstar.grgit.Grgit

// There is another `repositories { ... }` block below; if you change this one, change that one as well.
repositories {
  mavenCentral()
}

ext {
  release = false

  // This call to `isCompatibleWith` causes a Gradle run-time failure: "No signature of method".
  // isJava17compatible = JavaVersion.isCompatibleWith(JavaVersion.VERSION_17)
  isJava17orHigher = JavaVersion.current() >= JavaVersion.VERSION_17

  // As of 2022-11-30, delombok crashes under JDK 19.
  // As of mid-January 2023, a lombok release for Java 19 is coming "in a week".
  skipDelombok = JavaVersion.current() == JavaVersion.VERSION_19

  errorproneJavacVersion = '9+181-r4173-1'

  parentDir = file("${rootDir}/../").absolutePath

  annotationTools = "${parentDir}/annotation-tools"
  afu = "${annotationTools}/annotation-file-utilities"

  stubparser = "${parentDir}/stubparser"
  stubparserJar = "${stubparser}/javaparser-core/target/stubparser-3.25.1.jar"

  plumeScriptsHome = "${project(':checker').projectDir}/bin-devel/.plume-scripts"
  htmlToolsHome = "${project(':checker').projectDir}/bin-devel/.html-tools"

  javadocMemberLevel = JavadocMemberLevel.PROTECTED

  // The local git repository, typically in the .git directory, but not for worktrees.
  // This value is always overwritten, but Gradle needs the variable to be initialized.
  localRepo = '.git'
}

task setLocalRepo(type:Exec) {
  commandLine 'git', 'worktree', 'list'
  standardOutput = new ByteArrayOutputStream()
  doLast {
    String worktreeList = standardOutput.toString()
    localRepo = worktreeList.substring(0, worktreeList.indexOf(' ')) + '/.git'
  }
}

// No group so it does not show up in the output of `gradlew tasks`
task installGitHooks(type: Copy, dependsOn: 'setLocalRepo') {
  description 'Copies git hooks to .git directory'
  from files('checker/bin-devel/git.post-merge', 'checker/bin-devel/git.pre-commit')
  rename('git\\.(.*)', '$1')
  into localRepo + '/hooks'
}

spotless {
  // Resolve the Spotless plugin dependencies from the buildscript repositories rather than the
  // project repositories.  That way the spotless plugin does not use the locally built version of
  // checker-qual as a dependency. Without this, errors like the follow are issued when running
  // a spotless task without a locally-built version of checker-qual.jar:
  // Could not determine the dependencies of task ':checker-qual:spotlessCheck'.
  //  > Could not create task ':checker-qual:spotlessJavaCheck'.
  //     > Could not create task ':checker-qual:spotlessJava'.
  //        > File signature can only be created for existing regular files, given:
  //          .../checker-framework/checker-qual/build/libs/checker-qual-3.25.1-SNAPSHOT.jar
  predeclareDepsFromBuildscript()
}

spotlessPredeclare {
  // Put all the formatters that have dependencies here.  Without this, errors like the following
  // will happen:
  // Could not determine the dependencies of task ':spotlessCheck'.
  //  > Could not create task ':spotlessJavaCheck'.
  //     > Could not create task ':spotlessJava'.
  //        > Add a step with [com.google.googlejavaformat:google-java-format:1.15.0] into the `spotlessPredeclare` block in the root project.
  java {
    googleJavaFormat()
  }
  groovyGradle {
    greclipse()
  }
}

allprojects {
  tasks.withType(JavaCompile).configureEach {
    options.fork = true
  }

  apply plugin: 'java'
  apply plugin: 'com.github.johnrengelman.shadow'
  apply plugin: 'de.undercouch.download'
  apply plugin: 'net.ltgt.errorprone'

  group 'org.checkerframework'

  // Increment the minor version (second number) rather than just the patch
  // level (third number) if:
  //   * any new checkers have been added, or
  //   * backward-incompatible changes have been made to APIs or elsewhere.
  version '3.32.1-SNAPSHOT'

  // Keep in sync with "repositories { ... }" block above.
  repositories {
    mavenCentral()
  }

  configurations {
    javacJar

    // Holds the combined classpath of all subprojects including the subprojects themselves.
    allProjects

    // Exclude checker-qual dependency added by Error Prone to avoid a circular dependency.
    annotationProcessor.exclude group:'org.checkerframework', module:'checker-qual'
  }

  dependencies {
    javacJar group: 'com.google.errorprone', name: 'javac', version: "$errorproneJavacVersion"

    errorproneJavac("com.google.errorprone:javac:$errorproneJavacVersion")

    allProjects subprojects
  }

  ext {
    // A list of add-export and add-open arguments to be used when running the Checker Framework.
    // Keep this list in sync with the lists in CheckerMain#getExecArguments,
    // the sections with labels "javac-jdk11-non-modularized", "maven", and "sbt" in the manual
    // and in the checker-framework-gradle-plugin, CheckerFrameworkPlugin#applyToProject
    compilerArgsForRunningCF = [
      // These are required in Java 16+ because the --illegal-access option is set to deny
      // by default.  None of these packages are accessed via reflection, so the module
      // only needs to be exported, but not opened.
      '--add-exports',
      'jdk.compiler/com.sun.tools.javac.api=ALL-UNNAMED',
      '--add-exports',
      'jdk.compiler/com.sun.tools.javac.code=ALL-UNNAMED',
      '--add-exports',
      'jdk.compiler/com.sun.tools.javac.file=ALL-UNNAMED',
      '--add-exports',
      'jdk.compiler/com.sun.tools.javac.main=ALL-UNNAMED',
      '--add-exports',
      'jdk.compiler/com.sun.tools.javac.model=ALL-UNNAMED',
      '--add-exports',
      'jdk.compiler/com.sun.tools.javac.processing=ALL-UNNAMED',
      '--add-exports',
      'jdk.compiler/com.sun.tools.javac.tree=ALL-UNNAMED',
      '--add-exports',
      'jdk.compiler/com.sun.tools.javac.util=ALL-UNNAMED',
      // Required because the Checker Framework reflectively accesses private members in com.sun.tools.javac.comp.
      '--add-opens',
      'jdk.compiler/com.sun.tools.javac.comp=ALL-UNNAMED',
    ]

    reflectionUtilVersion = '1.0.6'
    plumeUtilVersion = '1.6.5'
  }

<<<<<<< HEAD
  apply plugin: 'com.diffplug.spotless'
  spotless {
    // If you add any formatters to this block that require dependencies, then you must also
    // add them to spotlessPredeclare block.

    format 'misc', {
      // define the files to apply `misc` to
      target '*.md', '.gitignore'
=======
  ext.isJava11orHigher = JavaVersion.current() >= JavaVersion.VERSION_11
  if (isJava11orHigher) {
    apply plugin: 'com.diffplug.spotless'
    spotless {
      // If you add any formatters to this block that require dependencies, then you must also
      // add them to spotlessPredeclare block.
      def doNotFormat = [
        'dataflow/manual/examples/',
        '**/nullness-javac-errors/*',
        '**/calledmethods-delomboked/*',
        '**/returnsreceiverdelomboked/*',
        '**/build/**',
        '*/dist/**',
      ]
      if (!isJava17orHigher) {
        doNotFormat += ['**/java17/', '**/*record*/']
      }

      format 'misc', {
        // define the files to apply `misc` to
        target '*.md', '.gitignore'
        // define the steps to apply to those files
        indentWithSpaces(2)
        trimTrailingWhitespace()
        // endWithNewline() // Don't want to end empty files with a newline
        targetExclude doNotFormat
      }

      java {
        def targets = [
          // add target folders here
          'checker',
          'checker-qual',
          'checker-util',
          'dataflow',
          'docs/examples',
          'docs/tutorial',
          'framework',
          'framework-test',
          'javacutil',
        ]
        targets = targets.collectMany {
          [
            // must call toString() to convert GString to String
            "${it}/**/*.java".toString(),
            // Not .ajava files because formatting would remove import statements.
          ]}
        target targets
        targetExclude doNotFormat
>>>>>>> c58257cf

      // define the steps to apply to those files
      indentWithSpaces(2)
      trimTrailingWhitespace()
      // endWithNewline() // Don't want to end empty files with a newline
    }

<<<<<<< HEAD
    java {
      def targets = [
        // add target folders here
        'checker',
        'checker-qual',
        'checker-util',
        'dataflow',
        'docs/examples',
        'docs/tutorial',
        'framework',
        'framework-test',
        'javacutil',
      ]
      targets = targets.collectMany {
        [
          // must call toString() to convert GString to String
          "${it}/**/*.java".toString(),
          // Not .ajava files because formatting would remove import statements.
        ]}
      target targets

      def doNotFormat = [
        'dataflow/manual/examples/',
        '**/nullness-javac-errors/*',
        '**/calledmethods-delomboked/*',
        '**/returnsreceiverdelomboked/*',
        '**/build/**',
        '*/dist/**',
      ]
      if (isJava17orHigher) {
        targetExclude doNotFormat
      } else {
        targetExclude doNotFormat, '**/java17/', '**/*record*/'
=======
      groovyGradle {
        target '**/*.gradle'
        targetExclude doNotFormat
        greclipse()  // which formatter Spotless should use to format .gradle files.
        indentWithSpaces(2)
        trimTrailingWhitespace()
        // endWithNewline() // Don't want to end empty files with a newline
>>>>>>> c58257cf
      }

      googleJavaFormat() // the formatter to apply to Java files
      formatAnnotations()
    }

    groovyGradle {
      target '**/*.gradle'
      greclipse()  // which formatter Spotless should use to format .gradle files.
      indentWithSpaces(2)
      trimTrailingWhitespace()
      // endWithNewline() // Don't want to end empty files with a newline
    }

  }


  // After all the tasks have been created, modify some of them.
  afterEvaluate {
    configurations {
      checkerFatJar {
        canBeConsumed = false
        canBeResolved = true
      }
    }

    dependencies {
      checkerFatJar(project(path: ':checker', configuration: 'fatJar'))
    }

    // Add the fat checker.jar to the classpath of every Javadoc task. This allows Javadoc in
    // any module to reference classes in any other module.
    // Also, build and use ManualTaglet as a taglet.
    tasks.withType(Javadoc) {
      dependsOn(':checker:shadowJar')
      dependsOn(":framework-test:tagletClasses")
      doFirst {
        options.encoding = 'UTF-8'
        if (!name.equals('javadocDoclintAll')) {
          options.memberLevel = javadocMemberLevel
        }
        classpath += configurations.getByName('checkerFatJar').asFileTree
        options.taglets 'org.checkerframework.taglet.ManualTaglet'
        options.tagletPath(project(':framework-test').sourceSets.taglet.output.classesDirs.getFiles() as File[])

        // This file is looked for by Javadoc.
        file("${destinationDir}/resources/fonts/").mkdirs()
        ant.touch(file: "${destinationDir}/resources/fonts/dejavu.css")

        options.addBooleanOption('-add-exports=jdk.compiler/com.sun.tools.javac.api=ALL-UNNAMED', true)
        options.addBooleanOption('-add-exports=jdk.compiler/com.sun.tools.javac.code=ALL-UNNAMED', true)
        options.addBooleanOption('-add-exports=jdk.compiler/com.sun.tools.javac.file=ALL-UNNAMED', true)
        options.addBooleanOption('-add-exports=jdk.compiler/com.sun.tools.javac.main=ALL-UNNAMED', true)
        options.addBooleanOption('-add-exports=jdk.compiler/com.sun.tools.javac.model=ALL-UNNAMED', true)
        options.addBooleanOption('-add-exports=jdk.compiler/com.sun.tools.javac.processing=ALL-UNNAMED', true)
        options.addBooleanOption('-add-exports=jdk.compiler/com.sun.tools.javac.tree=ALL-UNNAMED', true)
        options.addBooleanOption('-add-exports=jdk.compiler/com.sun.tools.javac.util=ALL-UNNAMED', true)
        options.addBooleanOption('-add-exports=jdk.compiler/com.sun.tools.javac.comp=ALL-UNNAMED', true)

        // "-Xwerror" requires Javadoc everywhere.  Currently, CI jobs require Javadoc only
        // on changed lines.  Enable -Xwerror in the future when all Javadoc exists.
        // options.addBooleanOption('Xwerror', true)
        options.addStringOption('Xmaxwarns', '99999')
      }
    }

    // Add standard javac options
    tasks.withType(JavaCompile) { compilationTask ->
      dependsOn(':installGitHooks')
      // Sorting is commented out because it disables incremental compilation.
      // Uncomment when needed.
      // // Put source files in deterministic order, for debugging.
      // compilationTask.source = compilationTask.source.sort()

      // Don't try to use `options.release.set(8)` here.
      sourceCompatibility = 8
      targetCompatibility = 8
      // Because the target is 8, all of the public compiler classes are accessible, so
      // --add-exports are not required (nor are they allowed with target 8). See
      // https://openjdk.org/jeps/247 for details on compiling for older versions.

      // When sourceCompatibility or release is changed to 11, then the following will be required.
      // options.compilerArgs += [
      // '--add-exports', 'jdk.compiler/com.sun.tools.javac.api=ALL-UNNAMED',
      // '--add-exports', 'jdk.compiler/com.sun.tools.javac.code=ALL-UNNAMED',
      // '--add-exports', 'jdk.compiler/com.sun.tools.javac.comp=ALL-UNNAMED',
      // '--add-exports', 'jdk.compiler/com.sun.tools.javac.file=ALL-UNNAMED',
      // '--add-exports', 'jdk.compiler/com.sun.tools.javac.main=ALL-UNNAMED',
      // '--add-exports', 'jdk.compiler/com.sun.tools.javac.model=ALL-UNNAMED',
      // '--add-exports', 'jdk.compiler/com.sun.tools.javac.processing=ALL-UNNAMED',
      // '--add-exports', 'jdk.compiler/com.sun.tools.javac.tree=ALL-UNNAMED',
      // '--add-exports', 'jdk.compiler/com.sun.tools.javac.util=ALL-UNNAMED',
      // ]
      // This is equivalent to writing "exports jdk.compiler/... to ALL-UNNAMED" in the
      // module-info.java of jdk.compiler, so corresponding --add-opens are only required for
      // reflective access to private members.
      //
      // From https://openjdk.org/jeps/261, Section titled: "Breaking encapsulation"
      // "The effect of each instance [of --add-exports] is to add a qualified export of the
      // named package from the source module to the target module. This is, essentially, a
      // command-line form of an exports clause in a module declaration[...].
      // [...]
      // The --add-exports option enables access to the public types of a specified package.
      // It is sometimes necessary to go further and enable access to all non-public elements
      // via the setAccessible method of the core reflection API. The --add-opens option can
      // be used, at run time, to do this."

      options.failOnError = true
      options.deprecation = true
      options.compilerArgs += [
        '-g',
        '-Werror',
        // -options: To not get a warning about missing bootstrap classpath (when using Java 9 and `-source 8`).
        // -fallthrough: Don't check fallthroughs.  Instead, use Error Prone.  Its
        //   warnings are suppressible with a "// fall through" comment.
        '-Xlint:-options,-fallthrough',
        '-Xlint',
      ]

      options.encoding = 'UTF-8'
      options.fork = true

      // Error Prone depends on checker-qual.jar, so don't run it on that project to avoid a circular dependency.
      // TODO: enable Error Prone on test classes.
      if (compilationTask.name.equals('compileJava') && !project.name.startsWith('checker-qual')) {
        // Error Prone must be available in the annotation processor path
        options.annotationProcessorPath = configurations.errorprone
        // Enable Error Prone
        options.errorprone.enabled = true
        options.errorprone.disableWarningsInGeneratedCode = true
        options.errorprone.errorproneArgs = [
          // Many compiler classes are interned.
          '-Xep:ReferenceEquality:OFF',
          // These might be worth fixing.
          '-Xep:DefaultCharset:OFF',
          // Not useful to suggest Splitter; maybe clean up.
          '-Xep:StringSplitter:OFF',
          // Too broad, rejects seemingly-correct code.
          '-Xep:EqualsGetClass:OFF',
          // Not a real problem
          '-Xep:MixedMutabilityReturnType:OFF',
          // Don't want to add a dependency to ErrorProne.
          '-Xep:AnnotateFormatMethod:OFF',
          // Warns for every use of "@checker_framework.manual"
          '-Xep:InvalidBlockTag:OFF',
          // Recommends writing @InlineMe which is an Error-Prone-specific annotation
          '-Xep:InlineMeSuggester:OFF',
          // Recommends writing @CanIgnoreReturnValue which is an Error-Prone-specific annotation.
          // It would be great if Error Prone recognized the @This annotation.
          '-Xep:CanIgnoreReturnValueSuggester:OFF',
          // Should be turned off when using the Checker Framework.
          '-Xep:ExtendsObject:OFF',
          // -Werror halts the build if Error Prone issues a warning, which ensures that
          // the errors get fixed.  On the downside, Error Prone (or maybe the compiler?)
          // stops as soon as it issues one warning, rather than outputting them all.
          // https://github.com/google/error-prone/issues/436
          '-Werror',
        ]
      } else {
        options.errorprone.enabled = false
      }
    }
  } // end afterEvaluate
} // end allProjects

task cloneAndBuildDependencies(type: Exec, group: 'Build') {
  description 'Clones (or updates) and builds all dependencies'
  executable 'checker/bin-devel/build.sh'
}

task maybeCloneAndBuildDependencies() {
  // No group so it does not show up in the output of `gradlew tasks`
  description 'Clones (or updates) and builds all dependencies if they are not present.'
  onlyIf {
    !file(stubparserJar).exists()
    // The jdk repository is cloned via the copyAndMinimizeAnnotatedJdkFiles task that is run if
    // the repository does not exist when building checker.jar.
  }

  doFirst {
    if (file(stubparser).exists()) {
      exec {
        workingDir stubparser
        executable 'git'
        args = ['pull', '-q']
        ignoreExitValue = true
      }
      exec {
        workingDir stubparser
        executable "${stubparser}/.build-without-test.sh"
      }
    } else {
      exec {
        executable 'checker/bin-devel/build.sh'
      }
    }
  }
  doLast {
    if (!file(stubparserJar).exists()) {
      println "The contents of ${stubparser}/javaparser-core/target (which does not contain stubparser.jar!) are:"
      exec {
        workingDir "${stubparser}/javaparser-core/target"
        executable 'ls'
        ignoreExitValue = true
      }
      throw new RuntimeException('Can\'t find stubparser jar: ' + stubparserJar)
    }
  }
}

task version(group: 'Documentation') {
  description 'Print Checker Framework version'
  doLast {
    println version
  }
}

/**
 * Creates a task that runs the checker on the main source set of each subproject. The task is named
 * "check${taskName}", for example "checkPurity" or "checkNullness".
 *
 * @param projectName name of the project
 * @param taskName short name (often the checker name) to use as part of the task name
 * @param checker fully qualified name of the checker to run
 * @param args list of arguments to pass to the checker
 */
def createCheckTypeTask(projectName, taskName, checker, args = []) {
  project("${projectName}").tasks.create(name: "check${taskName}", type: JavaCompile, dependsOn: ':checker:shadowJar') {
    description "Run the ${taskName} Checker on the main sources."
    group 'Verification'
    // Always run the task.
    outputs.upToDateWhen { false }
    source = project("${projectName}").sourceSets.main.java
    classpath = files(project("${projectName}").compileJava.classpath,project(':checker-qual').sourceSets.main.output)
    destinationDirectory = file("${buildDir}")

    options.annotationProcessorPath = files(project(':checker').tasks.shadowJar.archiveFile)
    options.compilerArgs += [
      '-processor',
      "${checker}",
      '-proc:only',
      '-Xlint:-processing',
      '-Xmaxerrs',
      '10000',
      '-Xmaxwarns',
      '10000',
      '-ArequirePrefixInWarningSuppressions',
      '-AwarnUnneededSuppressions',
    ]
    options.compilerArgs += args
    options.forkOptions.jvmArgs += ['-Xmx2g']

    options.fork = true
    options.forkOptions.jvmArgs += compilerArgsForRunningCF
  }
}

task htmlValidate(type: Exec, group: 'Format') {
  description 'Validate that HTML files are well-formed'
  executable 'html5validator'
  args = [
    '--ignore',
    '/api/',
    '/build/',
    '/docs/manual/manual.html',
    '/docs/manual/plume-bib/docs/index.html',
    '/checker/jdk/nullness/src/java/lang/ref/package.html'
  ]
}


// `gradle allJavadoc` builds the Javadoc for all modules in `docs/api`.
//   This is what is published to checkerframework.org.
// `gradle javadoc` builds the Javadoc for each sub-project in <subproject>/build/docs/javadoc/ .
//   It's needed to create the Javadoc jars that we release in Maven Central.
// To make javadoc for only one subproject, run `./gradlew javadoc`
//   in the subproject or `./gradlew :checker:javadoc` at the top level.
task allJavadoc(type: Javadoc, group: 'Documentation') {
  description = 'Generates API documentation that includes all the modules.'
  dependsOn(':checker:shadowJar', 'getPlumeScripts', 'getHtmlTools')
  destinationDir = file("${rootDir}/docs/api")
  source(
      project(':checker-util').sourceSets.main.allJava,
      project(':checker-qual').sourceSets.main.allJava,
      project(':checker').sourceSets.main.allJava,
      project(':framework').sourceSets.main.allJava,
      project(':dataflow').sourceSets.main.allJava,
      project(':javacutil').sourceSets.main.allJava,
      project(':framework-test').sourceSets.main.allJava,
      )

  doFirst {
    source(
        project(':framework-test').sourceSets.taglet.allJava
        )
  }

  classpath = configurations.allProjects
  doLast {
    copy {
      from 'docs/logo/Checkmark/CFCheckmark_favicon.png'
      rename('CFCheckmark_favicon.png', 'favicon-checkerframework.png')
      into "${rootDir}/docs/api"
    }
    exec {
      workingDir "${rootDir}/docs/api"
      executable "${htmlToolsHome}/html-add-favicon"
      args += [
        '.',
        'favicon-checkerframework.png'
      ]
    }
  }
}

// See documentation for allJavadoc task.
javadoc.dependsOn(allJavadoc)

configurations {
  requireJavadoc
}
dependencies {
  requireJavadoc 'org.plumelib:require-javadoc:1.0.6'
}
task requireJavadoc(type: JavaExec, group: 'Documentation') {
  description = 'Ensures that Javadoc documentation exists in source code.'
  mainClass = 'org.plumelib.javadoc.RequireJavadoc'
  classpath = configurations.requireJavadoc
  args 'checker/src/main/java', 'checker-qual/src/main/java', 'checker-util/src/main/java', 'dataflow/src/main/java', 'framework/src/main/java', 'framework-test/src/main/java', 'javacutil/src/main/java'
}


/**
 * Creates a task named taskName that runs javadoc with the -Xdoclint:all option.
 *
 * @param taskName the name of the task to create
 * @param taskDescription description of the task
 * @param memberLevel the JavadocMemberLevel to use
 * @return the new task
 */
def createJavadocTask(taskName, taskDescription, memberLevel) {
  tasks.create(name: taskName, type: Javadoc) {
    description = taskDescription
    destinationDir = file("${rootDir}/docs/tmpapi")
    destinationDir.mkdirs()
    subprojects.forEach {
      if (!it.name.startsWith('checker-qual-android')) {
        source += it.sourceSets.main.allJava
      }
    }

    classpath = configurations.allProjects

    destinationDir.deleteDir()
    options.memberLevel = memberLevel
    options.addBooleanOption('Xdoclint:all', true)
    options.addStringOption('Xmaxwarns', '99999')

    // options.addStringOption('skip', 'ClassNotToCheck|OtherClass')
  }
}

createJavadocTask('javadocDoclintAll', 'Runs javadoc with -Xdoclint:all option.', JavadocMemberLevel.PRIVATE)

task manual(group: 'Documentation') {
  description 'Build the manual'
  doLast {
    exec {
      commandLine 'make', '-C', 'docs/manual', 'all'
    }
  }
}

// No group so it does not show up in the output of `gradlew tasks`
task getPlumeScripts() {
  description 'Obtain or update plume-scripts'
  if (file(plumeScriptsHome).exists()) {
    exec {
      workingDir plumeScriptsHome
      executable 'git'
      args = ['pull', '-q']
      ignoreExitValue = true
    }
  } else {
    exec {
      workingDir "${plumeScriptsHome}/../"
      executable 'git'
      args = [
        'clone',
        '-q',
        '--depth',
        '1',
        'https://github.com/plume-lib/plume-scripts.git',
        '.plume-scripts'
      ]
    }
  }
}

// No group so it does not show up in the output of `gradlew tasks`
task getHtmlTools() {
  description 'Obtain or update html-tools'
  if (file(htmlToolsHome).exists()) {
    exec {
      workingDir htmlToolsHome
      executable 'git'
      args = ['pull', '-q']
      ignoreExitValue = true
    }
  } else {
    exec {
      workingDir "${htmlToolsHome}/../"
      executable 'git'
      args = [
        'clone',
        '-q',
        '--depth',
        '1',
        'https://github.com/plume-lib/html-tools.git',
        '.html-tools'
      ]
    }
  }
}

// No group so it does not show up in the output of `gradlew tasks`
task pythonIsInstalled(type: Exec) {
  description 'Check that the python3 executable is installed.'
  executable = 'python3'
  args '--version'
}

task tags {
  group 'Emacs'
  description 'Create Emacs TAGS table'
  doLast {
    exec {
      commandLine 'etags', '-i', 'checker/TAGS', '-i', 'checker-qual/TAGS', '-i', 'checker-util/TAGS', '-i', 'dataflow/TAGS', '-i', 'framework/TAGS', '-i', 'framework-test/TAGS', '-i', 'javacutil/TAGS', '-i', 'docs/manual/TAGS'
    }
    exec {
      commandLine 'make', '-C', 'docs/manual', 'tags'
    }
  }
}

subprojects {
  configurations {
    errorprone
    annotatedGuava
  }

  dependencies {
    // https://mvnrepository.com/artifact/com.google.errorprone/error_prone_core
    // If you update this:
    //  * Temporarily comment out "-Werror" elsewhere in this file
    //  * Repeatedly run `./gradlew clean compileJava` and fix all errors
    //  * Uncomment "-Werror"
    ext.errorproneVersion = '2.18.0'
    errorprone group: 'com.google.errorprone', name: 'error_prone_core', version: errorproneVersion

    // TODO: it's a bug that annotatedlib:guava requires the error_prone_annotations dependency.
    annotatedGuava "com.google.errorprone:error_prone_annotations:${errorproneVersion}"
    annotatedGuava ('org.checkerframework.annotatedlib:guava:30.1.1-jre') {
      // So long as Guava only uses annotations from checker-qual, excluding it should not cause problems.
      exclude group: 'org.checkerframework'
    }
  }

  shadowJar {
    // If you add an external dependency, then do the following:
    // 1. Before adding the dependency, run ./gradlew assembleForJavac.
    // 2. Copy checker/dist/checker.jar elsewhere.
    // 3. Add the dependency, then run ./gradlew clean assembleForJavac.
    // 4. Unzip both jars and compare the contents.
    // 5. Add relocate lines below for the packages.
    // 6. Do steps 3-5 until all new classes are in org/checkerframework/.

    // Relocate packages that might conflict with user's classpath.
    relocate 'org.apache', 'org.checkerframework.org.apache'
    relocate 'org.relaxng', 'org.checkerframework.org.relaxng'
    relocate 'org.plumelib', 'org.checkerframework.org.plumelib'
    relocate 'org.codehaus', 'org.checkerframework.org.codehaus'
    relocate 'org.objectweb.asm', 'org.checkerframework.org.objectweb.asm'
    relocate 'io.github.classgraph', 'org.checkerframework.io.github.classgraph'
    relocate 'nonapi.io.github.classgraph', 'org.checkerframework.nonapi.io.github.classgraph'
    // relocate 'sun', 'org.checkerframework.sun'
    relocate 'com.google', 'org.checkerframework.com.google'
    relocate 'plume', 'org.checkerframework.plume'

    exclude '**/module-info.class'

    doFirst {
      if (release) {
        // Only relocate JavaParser during a release:
        relocate 'com.github.javaparser', 'org.checkerframework.com.github.javaparser'
      }
    }
  }

  if (!project.name.startsWith('checker-qual-android')) {
    task tags(type: Exec) {
      description 'Create Emacs TAGS table'
      commandLine 'bash', '-c', "find . \\( -name build \\) -prune -o -name '*.java' -print | sort-directory-order | xargs ctags -e -f TAGS"
    }
  }

  java {
    withJavadocJar()
    withSourcesJar()
  }

  // Things in this block reference definitions in the subproject that do not exist,
  // until the project is evaluated.
  afterEvaluate {
    // Adds manifest to all Jar files
    tasks.withType(Jar) {
      includeEmptyDirs = false
      if (archiveFileName.get().startsWith('checker-qual') || archiveFileName.get().startsWith('checker-util')) {
        metaInf {
          from './LICENSE.txt'
        }
      } else {
        metaInf {
          from "${rootDir}/LICENSE.txt"
        }
      }
      manifest {
        attributes('Implementation-Version': "${project.version}")
        attributes('Implementation-URL': 'https://checkerframework.org')
        if (! archiveFileName.get().endsWith('source.jar')) {
          attributes('Automatic-Module-Name': 'org.checkerframework.' + project.name.replaceAll('-', '.'))
        }
        if (archiveFileName.get().startsWith('checker-qual') || archiveFileName.get().startsWith('checker-util')) {
          attributes('Bundle-License': 'MIT')
        } else {
          attributes('Bundle-License': '(GPL-2.0-only WITH Classpath-exception-2.0)')
        }
      }
    }

    // Tasks such as `checkResourceLeak` to run various checkers on all the main source sets.
    // These pass and are run by the `typecheck` task.
    // When you add one here, also update a dependsOn item for the 'typecheck' task.
    createCheckTypeTask(project.name, 'Formatter',
        'org.checkerframework.checker.formatter.FormatterChecker')
    createCheckTypeTask(project.name, 'Interning',
        'org.checkerframework.checker.interning.InterningChecker',
        [
          '-Astubs=javax-lang-model-element-name.astub'
        ])
    createCheckTypeTask(project.name, 'NullnessOnlyAnnotatedFor',
        'org.checkerframework.checker.nullness.NullnessChecker',
        [
          '-AskipUses=com\\.sun\\.*',
          '-AuseConservativeDefaultsForUncheckedCode=source'
        ])
    createCheckTypeTask(project.name, 'Purity',
        'org.checkerframework.framework.util.PurityChecker')
    createCheckTypeTask(project.name, 'ResourceLeak',
        'org.checkerframework.checker.resourceleak.ResourceLeakChecker')
    createCheckTypeTask(project.name, 'Signature',
        'org.checkerframework.checker.signature.SignatureChecker')
    // These pass on some subprojects, which the `typecheck` task runs.
    // TODO: Incrementally add @AnnotatedFor on more classes.
    createCheckTypeTask(project.name, 'Nullness',
        'org.checkerframework.checker.nullness.NullnessChecker',
        ['-AskipUses=com.sun.*'])


    // Add jtregTests to framework and checker modules
    if (project.name.is('framework') || project.name.is('checker')) {
      tasks.create(name: 'jtregTests', group: 'Verification') {
        description 'Run the jtreg tests.'
        dependsOn('compileJava')
        dependsOn('compileTestJava')
        dependsOn('shadowJar')

        String jtregOutput = "${buildDir}/jtreg"
        String name = 'all'
        String tests = '.'
        doLast {
          try {
            exec {
              executable 'jtreg'
              args = [
                "-dir:${projectDir}/jtreg",
                "-workDir:${jtregOutput}/${name}/work",
                "-reportDir:${jtregOutput}/${name}/report",
                '-verbose:error,fail',
                // Don't add debugging information
                //  '-javacoptions:-g',
                '-keywords:!ignore',
                '-samevm',
                "-javacoptions:-classpath ${tasks.shadowJar.archiveFile.get()}:${sourceSets.test.output.asPath}",
                // Required for checker/jtreg/nullness/PersistUtil.java and other tests
                "-vmoptions:-classpath ${tasks.shadowJar.archiveFile.get()}:${sourceSets.test.output.asPath}",
              ]
              args += [
                // checker/jtreg/nullness/defaultsPersist/ReferenceInfoUtil.java
                // uses the jdk.jdeps module.
                '-javacoptions:--add-modules jdk.jdeps',
                '-javacoptions:--add-exports=jdk.jdeps/com.sun.tools.classfile=ALL-UNNAMED',
                '-vmoptions:--add-opens=jdk.jdeps/com.sun.tools.classfile=ALL-UNNAMED',
                '-vmoptions:--add-opens=jdk.compiler/com.sun.tools.javac.api=ALL-UNNAMED',
                '-vmoptions:--add-opens=jdk.compiler/com.sun.tools.javac.code=ALL-UNNAMED',
                '-vmoptions:--add-opens=jdk.compiler/com.sun.tools.javac.comp=ALL-UNNAMED',
                '-vmoptions:--add-opens=jdk.compiler/com.sun.tools.javac.file=ALL-UNNAMED',
                '-vmoptions:--add-opens=jdk.compiler/com.sun.tools.javac.main=ALL-UNNAMED',
                '-vmoptions:--add-opens=jdk.compiler/com.sun.tools.javac.parser=ALL-UNNAMED',
                '-vmoptions:--add-opens=jdk.compiler/com.sun.tools.javac.processing=ALL-UNNAMED',
                '-vmoptions:--add-opens=jdk.compiler/com.sun.tools.javac.tree=ALL-UNNAMED',
                '-vmoptions:--add-opens=jdk.compiler/com.sun.tools.javac.util=ALL-UNNAMED',
              ]
              if (project.name.is('framework')) {
                // Do not check for the annotated JDK
                args += [
                  '-javacoptions:-ApermitMissingJdk'
                ]
              } else if (project.name.is('checker')) {
                args += [
                  "-javacoptions:-classpath ${sourceSets.testannotations.output.asPath}",
                ]
              }

              // Location of jtreg tests
              args += "${tests}"
            }
          } catch (Exception ex) {
            if (ex.getCause() != null && ex.getCause().getCause()!= null) {
              String msg = ex.getCause().getLocalizedMessage() + ':\n'
              msg += ex.getCause().getCause().getLocalizedMessage() + '\n'
              msg += 'Have you installed jtreg?'
              println msg
            }
            throw ex
          }
        }
      }
    }

    // Create a task for each JUnit test class whose name is the same as the JUnit class name.
    sourceSets.test.allJava.filter { it.path.contains('test/junit') }.forEach { file ->
      String junitClassName = file.name.replaceAll('.java', '')
      tasks.create(name: "${junitClassName}", type: Test) {
        description "Run ${junitClassName} tests."
        include "**/${name}.class"
      }
    }

    // Configure JUnit tests
    tasks.withType(Test) {
      jvmArgs += compilerArgsForRunningCF

      maxParallelForks = Integer.MAX_VALUE

      if (project.name.is('checker')) {
        dependsOn('assembleForJavac')
      }

      if (project.hasProperty('emit.test.debug')) {
        systemProperties += ['emit.test.debug': 'true']
      }

      testLogging {
        showStandardStreams = true
        // Always run the tests
        outputs.upToDateWhen { false }

        // Show the found unexpected diagnostics and expected diagnostics not found.
        exceptionFormat 'full'
        events 'failed'

        // Don't show the uninteresting stack traces from the exceptions.
        showStackTraces = false
      }

      // After each test, print a summary.
      afterSuite { desc, result ->
        if (desc.getClassName() != null) {
          long mils = result.getEndTime() - result.getStartTime()
          double seconds = mils / 1000.0

          println "Testsuite: ${desc.getClassName()}\n" +
              "Tests run: ${result.testCount}, " +
              "Failures: ${result.failedTestCount}, " +
              "Skipped: ${result.skippedTestCount}, " +
              "Time elapsed: ${seconds} sec\n"
        }

      }
    }

    // Create a nonJunitTests task per project
    tasks.create(name: 'nonJunitTests', group: 'Verification') {
      description 'Run all Checker Framework tests except for the Junit tests and inference tests.'
      if (project.name.is('framework') || project.name.is('checker')) {
        dependsOn('jtregTests')
      }
      if (project.name.is('framework')) {
        dependsOn('loaderTests')
      }

      if (project.name.is('checker')) {
        dependsOn('jtregJdk11Tests', 'nullnessExtraTests', 'commandLineTests', 'tutorialTests')
      }

      if (project.name.is('dataflow')) {
        dependsOn('liveVariableTest')
        dependsOn('issue3447Test')
        dependsOn('constantPropagationTest')
      }
    }

    // Create an inferenceTests task per project
    tasks.create(name: 'inferenceTests', group: 'Verification') {
      description 'Run inference tests.'
      if (project.name.is('checker')) {
        dependsOn('ainferTest', 'wpiManyTest', 'wpiPlumeLibTest')
      }
    }

    // Create a typecheck task per project (dogfooding the Checker Framework on itself).
    // This isn't a test of the Checker Framework as the test and nonJunitTests tasks are.
    // Tasks such as 'checkInterning' are constructed by createCheckTypeTask.
    tasks.create(name: 'typecheck', group: 'Verification') {
      description 'Run the Checker Framework on itself'
      dependsOn('checkFormatter', 'checkInterning', 'checkPurity', 'checkResourceLeak', 'checkSignature')
      if (project.name.is('framework') || project.name.is('checker')) {
        dependsOn('checkNullnessOnlyAnnotatedFor', 'checkCompilerMessages')
      } else {
        dependsOn('checkNullness')
      }
    }

    // Create an allTests task per project.
    // allTests = test + nonJunitTests + inferenceTests + typecheck
    tasks.create(name: 'allTests', group: 'Verification') {
      description 'Run all Checker Framework tests'
      // The 'test' target is just the JUnit tests.
      dependsOn('test', 'nonJunitTests', 'inferenceTests', 'typecheck')
    }

    task javadocPrivate(dependsOn: javadoc) {
      doFirst {
        javadocMemberLevel = JavadocMemberLevel.PRIVATE
      }
      doLast {
        javadocMemberLevel = JavadocMemberLevel.PROTECTED
      }
    }
  }
}

// The assemble task also produces Javadoc jars, because its purpose is to build
// all artifacts produced by the Gradle project:
// https://docs.gradle.org/current/userguide/base_plugin.html#sec:base_tasks

assemble.dependsOn(':checker:assembleForJavac')

task checkBasicStyle(group: 'Format') {
  description 'Check basic style guidelines, mostly whitespace.  Not related to Checkstyle tool.'
  String[] ignoreDirectories = [
    '.git',
    '.gradle',
    '.html-tools',
    '.idea',
    '.plume-scripts',
    'annotated',
    'api',
    'plume-bib',
    'bootstrap',
    'build',
    'jdk'
  ]

  String[] ignoreFilePatterns = [
    '*.aux',
    '*.bib',
    '*.class',
    '*.dvi',
    '*.expected',
    '*.gif',
    '*.jar',
    '*.jtr',
    '*.log',
    '*.out',
    '*.patch',
    '*.pdf',
    '*.png',
    '*.sty',
    '*.toc',
    '*.xcf',
    '*~',
    '#*#',
    'CFLogo.ai',
    'logfile.log.rec.index',
    'manual.html',
    'manual.html-e',
    'junit.*.properties',
    'securerandom.*',
    'checker/dist/META-INF/maven/org.apache.bcel/bcel/pom.xml',
    'checker/dist/META-INF/maven/org.apache.commons/commons-text/pom.xml',
    'checker/nullness/junit-assertions.astub',
    'framework/src/main/resources/git.properties'
  ]

  doLast {
    FileTree tree = fileTree(dir: projectDir)
    for (String dir : ignoreDirectories) {
      tree.exclude "**/${dir}/**"
    }
    for (String file : ignoreFilePatterns) {
      tree.exclude "**/${file}"
    }
    boolean failed = false
    tree.visit {
      if (!it.file.isDirectory()) {
        boolean blankLineAtEnd = false
        String fileName = it.file.getName()
        boolean checkTabs = !fileName.equals('Makefile')
        it.file.eachLine { line ->
          if (line.endsWith(' ')) {
            println("Trailing whitespace: ${it.file.absolutePath}")
            failed = true
          }
          if (checkTabs && line.contains('\t')) {
            println("Contains tab (use spaces): ${it.file.absolutePath}")
            failed = true
            checkTabs = false
          }
          if (!line.startsWith('\\') &&
              (line.matches('^.* (else|finally|try)\\{}.*$')
              || line.matches('^.*}(catch|else|finally) .*$')
              || line.matches('^.* (catch|for|if|while)\\('))) {
            // This runs on non-java files, too.
            println("Missing space: ${it.file.absolutePath}")
            failed = true
          }
          if (line.matches('^.*/\\* package-private \\*/.*$')) {
            println("Use /*package-private*/ to mark package-private elements: ${it.file.absolutePath}")
            failed = true
          }
          if (line.isEmpty()) {
            blankLineAtEnd = true;
          } else {
            blankLineAtEnd = false;
          }
        }

        if (blankLineAtEnd) {
          println("Blank line at end of file: ${it.file.absolutePath}")
          failed = true
        }

        RandomAccessFile file
        try {
          file = new RandomAccessFile(it.file, 'r')
          int end = file.length() - 1;
          if (end > 0) {
            file.seek(end)
            byte last = file.readByte()
            if (last != '\n') {
              println("Missing newline at end of file: ${it.file.absolutePath}")
              failed = true
            }
          }
        } finally {
          if (file != null) {
            file.close()
          }
        }
      }
    }
    if (failed) {
      throw new GradleException('Files do not meet basic style guidelines.')
    }
  }
}

assemble.mustRunAfter(clean)

task buildAll(group: 'Build') {
  description 'Build all jar files, including source and javadoc jars'
  dependsOn(allJavadoc)
  subprojects { Project subproject ->
    dependsOn("${subproject.name}:assemble")
    dependsOn("${subproject.name}:javadocJar")
    dependsOn("${subproject.name}:sourcesJar")
  }
  dependsOn('framework:allJavadocJar', 'framework:allSourcesJar', 'checker:allJavadocJar', 'checker:allSourcesJar', 'checker-qual:jar', 'checker-util:jar')
}

task releaseBuild(group: 'Build') {
  description 'Build everything required for a release'
  dependsOn(clean)
  doFirst {
    release = true
  }
  // Use finalizedBy rather than dependsOn so that release is set to true before any of the tasks are run.
  finalizedBy(buildAll)
  finalizedBy('checker:assembleForJavac')
}

// No group so it does not show up in the output of `gradlew tasks`
task releaseAndTest {
  description 'Build everything required for a release and run allTests'
  dependsOn(releaseBuild)
  subprojects { Project subproject ->
    dependsOn("${subproject.name}:allTests")
  }
}

// Don't create an empty checker-framework-VERSION.jar
jar.onlyIf {false}

/**
 * Adds the shared pom information to the given publication.
 * @param publication MavenPublication
 */
final sharedPublicationConfiguration(publication) {
  publication.pom {
    url = 'https://checkerframework.org/'
    developers {
      // These are the lead developers/maintainers, not all the developers or contributors.
      developer {
        id = 'mernst'
        name = 'Michael Ernst'
        email = 'mernst@cs.washington.edu'
        url = 'https://homes.cs.washington.edu/~mernst/'
        organization = 'University of Washington'
        organizationUrl = 'https://www.cs.washington.edu/'
      }
      developer {
        id = 'smillst'
        name = 'Suzanne Millstein'
        email = 'smillst@cs.washington.edu'
        organization = 'University of Washington'
        organizationUrl = 'https://www.cs.washington.edu/'
      }
    }

    scm {
      url = 'https://github.com/typetools/checker-framework.git'
      connection = 'scm:git:https://github.com/typetools/checker-framework.git'
      developerConnection = 'scm:git:ssh://git@github.com/typetools/checker-framework.git'
    }
  }
}<|MERGE_RESOLUTION|>--- conflicted
+++ resolved
@@ -177,74 +177,33 @@
     plumeUtilVersion = '1.6.5'
   }
 
-<<<<<<< HEAD
   apply plugin: 'com.diffplug.spotless'
   spotless {
     // If you add any formatters to this block that require dependencies, then you must also
     // add them to spotlessPredeclare block.
+    def doNotFormat = [
+      'dataflow/manual/examples/',
+      '**/nullness-javac-errors/*',
+      '**/calledmethods-delomboked/*',
+      '**/returnsreceiverdelomboked/*',
+      '**/build/**',
+      '*/dist/**',
+    ]
+    if (!isJava17orHigher) {
+      doNotFormat += ['**/java17/', '**/*record*/']
+    }
 
     format 'misc', {
       // define the files to apply `misc` to
       target '*.md', '.gitignore'
-=======
-  ext.isJava11orHigher = JavaVersion.current() >= JavaVersion.VERSION_11
-  if (isJava11orHigher) {
-    apply plugin: 'com.diffplug.spotless'
-    spotless {
-      // If you add any formatters to this block that require dependencies, then you must also
-      // add them to spotlessPredeclare block.
-      def doNotFormat = [
-        'dataflow/manual/examples/',
-        '**/nullness-javac-errors/*',
-        '**/calledmethods-delomboked/*',
-        '**/returnsreceiverdelomboked/*',
-        '**/build/**',
-        '*/dist/**',
-      ]
-      if (!isJava17orHigher) {
-        doNotFormat += ['**/java17/', '**/*record*/']
-      }
-
-      format 'misc', {
-        // define the files to apply `misc` to
-        target '*.md', '.gitignore'
-        // define the steps to apply to those files
-        indentWithSpaces(2)
-        trimTrailingWhitespace()
-        // endWithNewline() // Don't want to end empty files with a newline
-        targetExclude doNotFormat
-      }
-
-      java {
-        def targets = [
-          // add target folders here
-          'checker',
-          'checker-qual',
-          'checker-util',
-          'dataflow',
-          'docs/examples',
-          'docs/tutorial',
-          'framework',
-          'framework-test',
-          'javacutil',
-        ]
-        targets = targets.collectMany {
-          [
-            // must call toString() to convert GString to String
-            "${it}/**/*.java".toString(),
-            // Not .ajava files because formatting would remove import statements.
-          ]}
-        target targets
-        targetExclude doNotFormat
->>>>>>> c58257cf
 
       // define the steps to apply to those files
       indentWithSpaces(2)
       trimTrailingWhitespace()
       // endWithNewline() // Don't want to end empty files with a newline
-    }
-
-<<<<<<< HEAD
+      targetExclude doNotFormat
+    }
+
     java {
       def targets = [
         // add target folders here
@@ -265,29 +224,7 @@
           // Not .ajava files because formatting would remove import statements.
         ]}
       target targets
-
-      def doNotFormat = [
-        'dataflow/manual/examples/',
-        '**/nullness-javac-errors/*',
-        '**/calledmethods-delomboked/*',
-        '**/returnsreceiverdelomboked/*',
-        '**/build/**',
-        '*/dist/**',
-      ]
-      if (isJava17orHigher) {
-        targetExclude doNotFormat
-      } else {
-        targetExclude doNotFormat, '**/java17/', '**/*record*/'
-=======
-      groovyGradle {
-        target '**/*.gradle'
-        targetExclude doNotFormat
-        greclipse()  // which formatter Spotless should use to format .gradle files.
-        indentWithSpaces(2)
-        trimTrailingWhitespace()
-        // endWithNewline() // Don't want to end empty files with a newline
->>>>>>> c58257cf
-      }
+      targetExclude doNotFormat
 
       googleJavaFormat() // the formatter to apply to Java files
       formatAnnotations()
@@ -295,14 +232,13 @@
 
     groovyGradle {
       target '**/*.gradle'
+      targetExclude doNotFormat
       greclipse()  // which formatter Spotless should use to format .gradle files.
       indentWithSpaces(2)
       trimTrailingWhitespace()
       // endWithNewline() // Don't want to end empty files with a newline
     }
-
-  }
-
+  }
 
   // After all the tasks have been created, modify some of them.
   afterEvaluate {
