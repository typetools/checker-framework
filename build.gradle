--- conflicted
+++ resolved
@@ -439,14 +439,9 @@
                                         "${parentDir}/jsr308-langtools/dist/lib/javap.jar:" +
                                         "${tasks.shadowJar.archivePath}:${sourceSets.test.output.asPath}",
 
-<<<<<<< HEAD
-                                "-javacoptions:-Xbootclasspath/p:${projectDir}/dist/jdk8.jar:" +
-                                "${configurations.javacJar.asPath}",
+                                "-javacoptions:-Xbootclasspath/p:${configurations.javacJar.asPath}",
                                 "-javacoptions:-source 8",
                                 "-javacoptions:-target 8"
-=======
-                                "-javacoptions:-Xbootclasspath/p:${configurations.javacJar.asPath}",
->>>>>>> aeb7a81f
                         ]
                         if (project.name.is('checker')) {
                             args += [
