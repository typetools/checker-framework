import de.undercouch.gradle.tasks.download.Download

plugins {
    // https://plugins.gradle.org/plugin/com.github.johnrengelman.shadow
    id 'com.github.johnrengelman.shadow' version '7.1.2'
    // https://plugins.gradle.org/plugin/de.undercouch.download
<<<<<<< HEAD
    id "de.undercouch.download" version "5.3.0"
=======
    id 'de.undercouch.download' version '5.2.1'
>>>>>>> 51c369c5
    id 'java'
    // https://github.com/tbroyer/gradle-errorprone-plugin
    id 'net.ltgt.errorprone' version '3.0.1'
    // https://plugins.gradle.org/plugin/org.ajoberstar.grgit
    id 'org.ajoberstar.grgit' version '4.1.1' apply false

<<<<<<< HEAD
    // Code formatting; defines targets "spotlessApply" and "spotlessCheck".
    // https://github.com/diffplug/spotless/tags ; see tags starting "gradle/"
    id "com.diffplug.spotless" version "6.12.0"
=======
    // Code formatting; defines targets "spotlessApply" and "spotlessCheck"
    id 'com.diffplug.spotless' version '6.11.0'
>>>>>>> 51c369c5
}
apply plugin: 'de.undercouch.download'

import org.ajoberstar.grgit.Grgit

repositories {
    mavenCentral()
}

ext {
    release = false

    // On a Java 8 JVM, use error-prone javac and source/target 8.
    // On a Java 9+ JVM, use the host javac, default source/target, and required module flags.
    isJava8 = JavaVersion.current() == JavaVersion.VERSION_1_8
    // As of 2022-11-30, delombok crashes under JDK 19.
    skipDelombok = JavaVersion.current() == JavaVersion.VERSION_19

    // This call to `isCompatibleWith` causes a Gradle run-time failure: "No signature of method".
    // isJava17compatible = JavaVersion.isCompatibleWith(JavaVersion.VERSION_17)
    isJava17compatible = JavaVersion.current() >= JavaVersion.VERSION_17

    errorproneJavacVersion = '9+181-r4173-1'

    parentDir = file("${rootDir}/../").absolutePath

    annotationTools = "${parentDir}/annotation-tools"
    afu = "${annotationTools}/annotation-file-utilities"

    stubparser = "${parentDir}/stubparser"
    stubparserJar = "${stubparser}/javaparser-core/target/stubparser-3.24.7.jar"

    plumeScriptsHome = "${project(':checker').projectDir}/bin-devel/.plume-scripts"
    htmlToolsHome = "${project(':checker').projectDir}/bin-devel/.html-tools"

    javadocMemberLevel = JavadocMemberLevel.PROTECTED

    // The local git repository, typically in the .git directory, but not for worktrees.
    // This value is always overwritten, but Gradle needs the variable to be initialized.
    localRepo = '.git'
}
// Keep in sync with check in
// framework/src/main/java/org/checkerframework/framework/source/SourceChecker.java .
switch (JavaVersion.current()) {
    case JavaVersion.VERSION_1_8:
    case JavaVersion.VERSION_11:
    case JavaVersion.VERSION_17:
    case JavaVersion.VERSION_19:
        break; // Supported versions
    default:
        logger.info('The Checker Framework has only been tested with JDK 8, 11, 17, and 19.' +
                ' You are using JDK ' + JavaVersion.current().majorVersion + '.');
        break;
}

task setLocalRepo(type:Exec) {
    commandLine 'git', 'worktree', 'list'
    standardOutput = new ByteArrayOutputStream()
    doLast {
       String worktreeList = standardOutput.toString()
       localRepo = worktreeList.substring(0, worktreeList.indexOf(' ')) + '/.git'
    }
}

// No group so it does not show up in the output of `gradlew tasks`
task installGitHooks(type: Copy, dependsOn: 'setLocalRepo') {
    description 'Copies git hooks to .git directory'
    from files('checker/bin-devel/git.post-merge', 'checker/bin-devel/git.pre-commit')
    rename('git\\.(.*)', '$1')
    into localRepo + '/hooks'
}

spotless {
  // Resolve the spottless plugin dependencies from the buildscript repositories rather than the
  // project repositories.  That way the spotless plugin does not use the locally built version of
  // checker-qual as a dependency. Without this, errors like the follow are issued when running
  // a spotless task without a locally-built version of checker-qual.jar:
  // Could not determine the dependencies of task ':checker-qual:spotlessCheck'.
  //  > Could not create task ':checker-qual:spotlessJavaCheck'.
  //     > Could not create task ':checker-qual:spotlessJava'.
  //        > File signature can only be created for existing regular files, given:
  //          /Users/smillst/jsr308/checker-framework/checker-qual/build/libs/checker-qual-3.25.1-SNAPSHOT.jar
  predeclareDepsFromBuildscript()
}

spotlessPredeclare {
  // Put all the formatters that have dependencies here.  Without this, errors like the following
  // will happen:
  // Could not determine the dependencies of task ':spotlessCheck'.
  //  > Could not create task ':spotlessJavaCheck'.
  //     > Could not create task ':spotlessJava'.
  //        > Add a step with [com.google.googlejavaformat:google-java-format:1.15.0] into the `spotlessPredeclare` block in the root project.
  java {
    googleJavaFormat()
  }
}

allprojects {
    tasks.withType(JavaCompile).configureEach {
        options.fork = true
    }

    apply plugin: 'java'
    apply plugin: 'com.github.johnrengelman.shadow'
    apply plugin: 'de.undercouch.download'
    apply plugin: 'net.ltgt.errorprone'
    apply plugin: 'com.diffplug.spotless'

    group 'org.checkerframework'
    // Increment the minor version (second number) rather than just the patch
    // level (third number) if:
    //   * any new checkers have been added, or
    //   * backward-incompatible changes have been made to APIs or elsewhere.
    version '3.28.1-SNAPSHOT'

    repositories {
        mavenCentral()
    }

    configurations {
        javacJar

        // Holds the combined classpath of all subprojects including the subprojects themselves.
        allProjects

        // Exclude checker-qual dependency added by Error Prone to avoid a circular dependency.
        annotationProcessor.exclude group:'org.checkerframework', module:'checker-qual'
    }

    dependencies {
        javacJar group: 'com.google.errorprone', name: 'javac', version: "$errorproneJavacVersion"

        errorproneJavac("com.google.errorprone:javac:$errorproneJavacVersion")

        allProjects subprojects
    }

  ext {
    // A list of add-export and add-open arguments to be used when running the Checker Framework.
    // Keep this list in sync with the lists in CheckerMain#getExecArguments,
    // the sections with labels "javac-jdk11-non-modularized", "maven", and "sbt" in the manual
    // and in the checker-framework-gradle-plugin, CheckerFrameworkPlugin#applyToProject
    compilerArgsForRunningCF = [
        // These are required in Java 16+ because the --illegal-access option is set to deny
        // by default.  None of these packages are accessed via reflection, so the module
        // only needs to be exported, but not opened.
        '--add-exports', 'jdk.compiler/com.sun.tools.javac.api=ALL-UNNAMED',
        '--add-exports', 'jdk.compiler/com.sun.tools.javac.code=ALL-UNNAMED',
        '--add-exports', 'jdk.compiler/com.sun.tools.javac.file=ALL-UNNAMED',
        '--add-exports', 'jdk.compiler/com.sun.tools.javac.main=ALL-UNNAMED',
        '--add-exports', 'jdk.compiler/com.sun.tools.javac.model=ALL-UNNAMED',
        '--add-exports', 'jdk.compiler/com.sun.tools.javac.processing=ALL-UNNAMED',
        '--add-exports', 'jdk.compiler/com.sun.tools.javac.tree=ALL-UNNAMED',
        '--add-exports', 'jdk.compiler/com.sun.tools.javac.util=ALL-UNNAMED',
        // Required because the Checker Framework reflectively accesses private members in com.sun.tools.javac.comp.
        '--add-opens', 'jdk.compiler/com.sun.tools.javac.comp=ALL-UNNAMED',
    ]

    reflectionUtilVersion = '1.0.5'
    plumeUtilVersion = '1.6.0'
  }

  spotless {

    // If you add any formatters to this block that require dependencies here, then you must also
    // add them to spotlessPredeclare block.
    format 'misc', {
      // define the files to apply `misc` to
      target '*.gradle', '*.md', '.gitignore'

      // define the steps to apply to those files
      trimTrailingWhitespace()
      indentWithSpaces(2)
      endWithNewline()
    }
    java {
      googleJavaFormat()
      formatAnnotations()
    }
  }
  // The Spotless plugin uses the latest version of google-java-format
  // that is compatible with the currently running JVM. Under Java 8,
  // that is an older version that produces different formatting.
  if (isJava8) {
    spotlessApply.enabled = false
    spotlessCheck.enabled = false
    spotlessJavaApply.enabled = false
    spotlessJavaCheck.enabled = false
  }


    // After all the tasks have been created, modify some of them.
    afterEvaluate {
      configurations {
        checkerFatJar {
          canBeConsumed = false
          canBeResolved = true
        }
      }
      dependencies {
        checkerFatJar(project(path: ':checker', configuration: 'fatJar'))
      }
        // Add the fat checker.jar to the classpath of every Javadoc task. This allows Javadoc in
        // any module to reference classes in any other module.
        // Also, build and use ManualTaglet as a taglet.
        tasks.withType(Javadoc) {
            def tagletVersion = isJava8 ? 'tagletJdk8' : 'taglet'

            dependsOn(':checker:shadowJar')
            dependsOn(":framework-test:${tagletVersion}Classes")
            doFirst {
              options.encoding = 'UTF-8'
              if (!name.equals('javadocDoclintAll')) {
                options.memberLevel = javadocMemberLevel
              }
              classpath += configurations.getByName('checkerFatJar').asFileTree
              if (isJava8) {
                classpath += configurations.javacJar
              }
              options.taglets 'org.checkerframework.taglet.ManualTaglet'
              options.tagletPath(project(':framework-test').sourceSets."${tagletVersion}".output.classesDirs.getFiles() as File[])

              // We want to link to Java 9 documentation of the compiler classes since we use Java 9
              // versions of those classes and Java 8 for everything else.  Because the compiler classes are not
              // a part of the main documentation of Java 8, javadoc links to the Java 9 versions.
              // TODO, this creates broken links to the com.sun.tools.javac package.
              // Only add the links of building with Java 8.  This prevents the following error:
              // warning: URL https://docs.oracle.com/javase/8/docs/api/element-list was redirected
              // to https://docs.oracle.com/en/java/javase/19/ -- Update the command-line options
              // to suppress this warning.
              if (isJava8) {
                options.links = ['https://docs.oracle.com/javase/8/docs/api/', 'https://docs.oracle.com/javase/9/docs/api/']
              }
              // This file is looked for by Javadoc.
              file("${destinationDir}/resources/fonts/").mkdirs()
              ant.touch(file: "${destinationDir}/resources/fonts/dejavu.css")
              options.addStringOption('source', '8')
              // "-Xwerror" requires Javadoc everywhere.  Currently, CI jobs require Javadoc only
              // on changed lines.  Enable -Xwerror in the future when all Javadoc exists.
              // options.addBooleanOption('Xwerror', true)
              options.addStringOption('Xmaxwarns', '99999')
            }
        }

        // Add standard javac options
        tasks.withType(JavaCompile) { compilationTask ->
            dependsOn(':installGitHooks')
            // Sorting is commented out because it disables incremental compilation.
            // Uncomment when needed.
            // // Put source files in deterministic order, for debugging.
            // compilationTask.source = compilationTask.source.sort()

            // Don't try to use `options.release.set(8)` here.
            // Because CI compiles under JDK 8, we know no Java 9+ features are used.
            sourceCompatibility = 8
            targetCompatibility = 8
            // Because the target is 8, all of the public compiler classes are accessible, so
            // --add-exports are not required (nor are they allowed with target 8). See
            // https://openjdk.org/jeps/247 for details on compiling for older versions.

            // When sourceCompatibility or release is changed to 11, then the following will be required.
            // options.compilerArgs += [
            // '--add-exports', 'jdk.compiler/com.sun.tools.javac.api=ALL-UNNAMED',
            // '--add-exports', 'jdk.compiler/com.sun.tools.javac.code=ALL-UNNAMED',
            // '--add-exports', 'jdk.compiler/com.sun.tools.javac.comp=ALL-UNNAMED',
            // '--add-exports', 'jdk.compiler/com.sun.tools.javac.file=ALL-UNNAMED',
            // '--add-exports', 'jdk.compiler/com.sun.tools.javac.main=ALL-UNNAMED',
            // '--add-exports', 'jdk.compiler/com.sun.tools.javac.model=ALL-UNNAMED',
            // '--add-exports', 'jdk.compiler/com.sun.tools.javac.processing=ALL-UNNAMED',
            // '--add-exports', 'jdk.compiler/com.sun.tools.javac.tree=ALL-UNNAMED',
            // '--add-exports', 'jdk.compiler/com.sun.tools.javac.util=ALL-UNNAMED',
            // ]
            // This is equivalent to writing "exports jdk.compiler/... to ALL-UNNAMED" in the
            // module-info.java of jdk.compiler, so corresponding --add-opens are only required for
            // reflective access to private members.
            //
            // From https://openjdk.org/jeps/261, Section titled: "Breaking encapsulation"
            // "The effect of each instance [of --add-exports] is to add a qualified export of the
            // named package from the source module to the target module. This is, essentially, a
            // command-line form of an exports clause in a module declaration[...].
            // [...]
            // The --add-exports option enables access to the public types of a specified package.
            // It is sometimes necessary to go further and enable access to all non-public elements
            // via the setAccessible method of the core reflection API. The --add-opens option can
            // be used, at run time, to do this."

            options.failOnError = true
            options.deprecation = true
            options.compilerArgs += [
                    '-g',
                    '-Werror',
                    // -options: To not get a warning about missing bootstrap classpath for Java 8 (once we use Java 9).
                    // -fallthrough: Don't check fallthroughs.  Instead, use Error Prone.  Its
                    // warnings are suppressible with a "// fall through" comment.
                    // -classfile: classgraph jar file and https://bugs.openjdk.org/browse/JDK-8190452
                    '-Xlint:-options,-fallthrough,-classfile',
                    '-Xlint',
            ]

            options.encoding = 'UTF-8'
            options.fork = true
            if (isJava8) {
                options.forkOptions.jvmArgs += ["-Xbootclasspath/p:${configurations.javacJar.asPath}".toString()]
            }

            // Error Prone depends on checker-qual.jar, so don't run it on that project to avoid a circular dependency.
            // TODO: enable Error Prone on test classes.
            if (compilationTask.name.equals('compileJava') && !project.name.startsWith('checker-qual')) {
                // Error Prone must be available in the annotation processor path
                options.annotationProcessorPath = configurations.errorprone
                // Enable Error Prone
                options.errorprone.enabled = !isJava8
                options.errorprone.disableWarningsInGeneratedCode = true
                options.errorprone.errorproneArgs = [
                        // Many compiler classes are interned.
                        '-Xep:ReferenceEquality:OFF',
                        // These might be worth fixing.
                        '-Xep:DefaultCharset:OFF',
                        // Not useful to suggest Splitter; maybe clean up.
                        '-Xep:StringSplitter:OFF',
                        // Too broad, rejects seemingly-correct code.
                        '-Xep:EqualsGetClass:OFF',
                        // Not a real problem
                        '-Xep:MixedMutabilityReturnType:OFF',
                        // Don't want to add a dependency to ErrorProne.
                        '-Xep:AnnotateFormatMethod:OFF',
                        // Warns for every use of "@checker_framework.manual"
                        '-Xep:InvalidBlockTag:OFF',
                        // Recommends writing @InlineMe which is an Error-Prone-specific annotation
                        '-Xep:InlineMeSuggester:OFF',
                        // Recommends writing @CanIgnoreReturnValue which is an Error-Prone-specific annotation.
                        // It would be great if Error Prone recognized the @This annotation.
                        '-Xep:CanIgnoreReturnValueSuggester:OFF',
                        // Should be turned off when using the Checker Framework.
                        '-Xep:ExtendsObject:OFF',
                        // -Werror halts the build if Error Prone issues a warning, which ensures that
                        // the errors get fixed.  On the downside, Error Prone (or maybe the compiler?)
                        // stops as soon as it issues one warning, rather than outputting them all.
                        // https://github.com/google/error-prone/issues/436
                        '-Werror',
                ]
            } else {
                options.errorprone.enabled = false
            }
        }
    }
}

task cloneAndBuildDependencies(type: Exec, group: 'Build') {
    description 'Clones (or updates) and builds all dependencies'
    executable 'checker/bin-devel/build.sh'
}

task maybeCloneAndBuildDependencies() {
    // No group so it does not show up in the output of `gradlew tasks`
    description 'Clones (or updates) and builds all dependencies if they are not present.'
    onlyIf {
        !file(stubparserJar).exists()
        // The jdk repository is cloned via the copyAndMinimizeAnnotatedJdkFiles task that is run if
        // the repository does not exist when building checker.jar.
    }

    doFirst {
        if (file(stubparser).exists()) {
            exec {
                workingDir stubparser
                executable 'git'
                args = ['pull', '-q']
                ignoreExitValue = true
            }
            exec {
                workingDir stubparser
                executable "${stubparser}/.build-without-test.sh"
            }
        } else {
            exec {
                executable 'checker/bin-devel/build.sh'
            }
        }
    }
    doLast {
        if (!file(stubparserJar).exists()) {
            println "The contents of ${stubparser}/javaparser-core/target (which does not contain stubparser.jar!) are:"
            exec {
                workingDir "${stubparser}/javaparser-core/target"
                executable 'ls'
                ignoreExitValue = true
            }
            throw new RuntimeException('Can\'t find stubparser jar: ' + stubparserJar)
        }
    }
}

task version(group: 'Documentation') {
    description 'Print Checker Framework version'
    doLast {
        println version
    }
}

/**
 * Creates a task that runs the checker on the main source set of each subproject. The task is named
 * "check${taskName}", for example "checkPurity" or "checkNullness".
 *
 * @param projectName name of the project
 * @param taskName short name (often the checker name) to use as part of the task name
 * @param checker fully qualified name of the checker to run
 * @param args list of arguments to pass to the checker
 */
def createCheckTypeTask(projectName, taskName, checker, args = []) {
    project("${projectName}").tasks.create(name: "check${taskName}", type: JavaCompile, dependsOn: ':checker:shadowJar') {
        description "Run the ${taskName} Checker on the main sources."
        group 'Verification'
        // Always run the task.
        outputs.upToDateWhen { false }
        source = project("${projectName}").sourceSets.main.java
        classpath = files(project("${projectName}").compileJava.classpath,project(':checker-qual').sourceSets.main.output)
        destinationDirectory = file("${buildDir}")

        options.annotationProcessorPath = files(project(':checker').tasks.shadowJar.archivePath)
        options.compilerArgs += [
                '-processor', "${checker}",
                '-proc:only',
                '-Xlint:-processing',
                '-Xmaxerrs', '10000',
                '-Xmaxwarns', '10000',
                '-ArequirePrefixInWarningSuppressions',
                '-AwarnUnneededSuppressions',
        ]
        options.compilerArgs += args
        options.forkOptions.jvmArgs += ['-Xmx2g']

        if (isJava8) {
            options.compilerArgs += [
                '-source',
                '8',
                '-target',
                '8'
                ]
        } else {
            options.fork = true
            options.forkOptions.jvmArgs += compilerArgsForRunningCF
        }
    }
}

task htmlValidate(type: Exec, group: 'Format') {
    description 'Validate that HTML files are well-formed'
    executable 'html5validator'
    args = [
            '--ignore',
            '/api/',
            '/build/',
            '/docs/manual/manual.html',
            '/docs/manual/plume-bib/docs/index.html',
            '/checker/jdk/nullness/src/java/lang/ref/package.html'
    ]
}


// `gradle allJavadoc` builds the Javadoc for all modules in `docs/api`.
//   This is what is published to checkerframework.org.
// `gradle javadoc` builds the Javadoc for each sub-project in <subproject>/build/docs/javadoc/ .
//   It's needed to create the Javadoc jars that we release in Maven Central.
// To make javadoc for only one subproject, run `./gradlew javadoc`
//   in the subproject or `./gradlew :checker:javadoc` at the top level.
task allJavadoc(type: Javadoc, group: 'Documentation') {
    description = 'Generates API documentation that includes all the modules.'
    dependsOn(':checker:shadowJar', 'getPlumeScripts', 'getHtmlTools')
    destinationDir = file("${rootDir}/docs/api")
  source(
      project(':checker-util').sourceSets.main.allJava,
      project(':checker-qual').sourceSets.main.allJava,
      project(':checker').sourceSets.main.allJava,
      project(':framework').sourceSets.main.allJava,
      project(':dataflow').sourceSets.main.allJava,
      project(':javacutil').sourceSets.main.allJava,
      project(':framework-test').sourceSets.main.allJava,
  )

    doFirst {
      source(
        project(':framework-test').sourceSets."${isJava8 ? 'tagletJdk8' : 'taglet'}".allJava
      )
    }

    classpath = configurations.allProjects
    if (isJava8) {
        classpath += configurations.javacJar
    }
    doLast {
        exec {
            // Javadoc for to com.sun.tools.java.* is not publicly available, so these links are broken.
            // This command removes those links.
            workingDir "${rootDir}/docs/api"
            executable "${plumeScriptsHome}/preplace"
            args += ['<a href="https://docs.oracle.com/javase/9/docs/api/com/sun/tools/javac/.*?>(.*?)</a>', '\\1']
        }
        copy {
            from 'docs/logo/Checkmark/CFCheckmark_favicon.png'
            rename('CFCheckmark_favicon.png', 'favicon-checkerframework.png')
            into "${rootDir}/docs/api"
        }
        exec {
            workingDir "${rootDir}/docs/api"
            executable "${htmlToolsHome}/html-add-favicon"
            args += ['.', 'favicon-checkerframework.png']
        }
    }
}

// See documentation for allJavadoc task.
javadoc.dependsOn(allJavadoc)

configurations {
    requireJavadoc
}
dependencies {
    requireJavadoc 'org.plumelib:require-javadoc:1.0.6'
}
task requireJavadoc(type: JavaExec, group: 'Documentation') {
    description = 'Ensures that Javadoc documentation exists in source code.'
    mainClass = 'org.plumelib.javadoc.RequireJavadoc'
    classpath = configurations.requireJavadoc
    args 'checker/src/main/java', 'checker-qual/src/main/java', 'checker-util/src/main/java', 'dataflow/src/main/java', 'framework/src/main/java', 'framework-test/src/main/java', 'javacutil/src/main/java'
}


/**
 * Creates a task named taskName that runs javadoc with the -Xdoclint:all option.
 *
 * @param taskName the name of the task to create
 * @param taskDescription description of the task
 * @param memberLevel the JavadocMemberLevel to use
 * @return the new task
 */
def createJavadocTask(taskName, taskDescription, memberLevel) {
    tasks.create(name: taskName, type: Javadoc) {
        description = taskDescription
        destinationDir = file("${rootDir}/docs/tmpapi")
        destinationDir.mkdirs()
        subprojects.forEach {
            if (!it.name.startsWith('checker-qual-android')) {
                source += it.sourceSets.main.allJava
            }
        }

        classpath = configurations.allProjects

        destinationDir.deleteDir()
        options.memberLevel = memberLevel
        options.addBooleanOption('Xdoclint:all', true)
        options.addStringOption('Xmaxwarns', '99999')

        // options.addStringOption('skip', 'ClassNotToCheck|OtherClass')
    }
}

createJavadocTask('javadocDoclintAll', 'Runs javadoc with -Xdoclint:all option.', JavadocMemberLevel.PRIVATE)

task manual(group: 'Documentation') {
    description 'Build the manual'
    doLast {
        exec {
            commandLine 'make', '-C', 'docs/manual', 'all'
        }
    }
}

// No group so it does not show up in the output of `gradlew tasks`
task getPlumeScripts() {
    description 'Obtain or update plume-scripts'
    if (file(plumeScriptsHome).exists()) {
        exec {
            workingDir plumeScriptsHome
            executable 'git'
            args = ['pull', '-q']
            ignoreExitValue = true
        }
    } else {
        exec {
            workingDir "${plumeScriptsHome}/../"
            executable 'git'
            args = ['clone', '-q', '--depth', '1', 'https://github.com/plume-lib/plume-scripts.git', '.plume-scripts']
        }
    }
}

// No group so it does not show up in the output of `gradlew tasks`
task getHtmlTools() {
    description 'Obtain or update html-tools'
    if (file(htmlToolsHome).exists()) {
        exec {
            workingDir htmlToolsHome
            executable 'git'
            args = ['pull', '-q']
            ignoreExitValue = true
        }
    } else {
        exec {
            workingDir "${htmlToolsHome}/../"
            executable 'git'
            args = ['clone', '-q', '--depth', '1', 'https://github.com/plume-lib/html-tools.git', '.html-tools']
        }
    }
}

// No group so it does not show up in the output of `gradlew tasks`
task pythonIsInstalled(type: Exec) {
  description 'Check that the python3 executable is installed.'
  executable = 'python3'
  args '--version'
}

task tags {
    group 'Emacs'
    description 'Create Emacs TAGS table'
    doLast {
        exec {
            commandLine 'etags', '-i', 'checker/TAGS', '-i', 'checker-qual/TAGS', '-i', 'checker-util/TAGS', '-i', 'dataflow/TAGS', '-i', 'framework/TAGS', '-i', 'framework-test/TAGS', '-i', 'javacutil/TAGS', '-i', 'docs/manual/TAGS'
        }
        exec {
            commandLine 'make', '-C', 'docs/manual', 'tags'
        }
    }
}

subprojects {
    configurations {
        errorprone
        annotatedGuava
    }

    dependencies {
        // https://mvnrepository.com/artifact/com.google.errorprone/error_prone_core
        // If you update this:
        //  * Temporarily comment out "-Werror" elsewhere in this file
        //  * Repeatedly run `./gradlew clean compileJava` and fix all errors
        //  * Uncomment "-Werror"
      ext.errorproneVersion = '2.16'
      errorprone group: 'com.google.errorprone', name: 'error_prone_core', version: errorproneVersion

      // TODO: it's a bug that annotatedlib:guava requires the error_prone_annotations dependency.
      annotatedGuava "com.google.errorprone:error_prone_annotations:${errorproneVersion}"
      annotatedGuava ('org.checkerframework.annotatedlib:guava:30.1.1-jre') {
        // So long as Guava only uses annotations from checker-qual, excluding it should not cause problems.
        exclude group: 'org.checkerframework'
      }
    }

    shadowJar {
        // If you add an external dependency, then do the following:
        // 1. Before adding the dependency, run ./gradlew copyJarsToDist.
        // 2. Copy checker/dist/checker.jar elsewhere.
        // 3. Add the dependency, then run ./gradlew clean copyJarsToDist.
        // 4. Unzip both jars and compare the contents.
        // 5. Add relocate lines below for the packages.
        // 6. Do steps 3-5 until all new classes are in org/checkerframework/.

        // Relocate packages that might conflict with user's classpath.
        relocate 'org.apache', 'org.checkerframework.org.apache'
        relocate 'org.relaxng', 'org.checkerframework.org.relaxng'
        relocate 'org.plumelib', 'org.checkerframework.org.plumelib'
        relocate 'org.codehaus', 'org.checkerframework.org.codehaus'
        relocate 'org.objectweb.asm', 'org.checkerframework.org.objectweb.asm'
        relocate 'io.github.classgraph', 'org.checkerframework.io.github.classgraph'
        relocate 'nonapi.io.github.classgraph', 'org.checkerframework.nonapi.io.github.classgraph'
        // relocate 'sun', 'org.checkerframework.sun'
        relocate 'com.google', 'org.checkerframework.com.google'
        relocate 'plume', 'org.checkerframework.plume'
        exclude '**/module-info.class'

        doFirst {
            if (release) {
                // Only relocate JavaParser during a release:
                relocate 'com.github.javaparser', 'org.checkerframework.com.github.javaparser'
            }
        }
    }

    if (!project.name.startsWith('checker-qual-android')) {
        task tags(type: Exec) {
            description 'Create Emacs TAGS table'
            commandLine 'bash', '-c', "find . \\( -name build \\) -prune -o -name '*.java' -print | sort-directory-order | xargs ctags -e -f TAGS"
        }
    }

    java {
        withJavadocJar()
        withSourcesJar()
    }

    // Things in this block reference definitions in the subproject that do not exist,
    // until the project is evaluated.
    afterEvaluate {
        // Adds manifest to all Jar files
        tasks.withType(Jar) {
            includeEmptyDirs = false
            if (archiveFileName.get().startsWith('checker-qual') || archiveFileName.get().startsWith('checker-util')) {
                metaInf {
                    from './LICENSE.txt'
                }
            } else {
                metaInf {
                    from "${rootDir}/LICENSE.txt"
                }
            }
            manifest {
                attributes('Implementation-Version': "${project.version}")
                attributes('Implementation-URL': 'https://checkerframework.org')
                if (! archiveFileName.get().endsWith('source.jar')) {
                    attributes('Automatic-Module-Name': 'org.checkerframework.' + project.name.replaceAll('-', '.'))
                }
                if (archiveFileName.get().startsWith('checker-qual') || archiveFileName.get().startsWith('checker-util')) {
                    attributes('Bundle-License': 'MIT')
                } else {
                    attributes('Bundle-License': '(GPL-2.0-only WITH Classpath-exception-2.0)')
                }
            }
        }

        // Tasks such as `checkResourceLeak` to run various checkers on all the main source sets.
        // These pass and are run by the `typecheck` task.
        // When you add one here, also update a dependsOn item for the 'typecheck' task.
        createCheckTypeTask(project.name, 'Formatter',
            'org.checkerframework.checker.formatter.FormatterChecker')
        createCheckTypeTask(project.name, 'Interning',
            'org.checkerframework.checker.interning.InterningChecker',
            ['-Astubs=javax-lang-model-element-name.astub'])
        createCheckTypeTask(project.name, 'NullnessOnlyAnnotatedFor',
            'org.checkerframework.checker.nullness.NullnessChecker',
            ['-AskipUses=com\\.sun\\.*', '-AuseConservativeDefaultsForUncheckedCode=source'])
        createCheckTypeTask(project.name, 'Purity',
            'org.checkerframework.framework.util.PurityChecker')
        createCheckTypeTask(project.name, 'ResourceLeak',
            'org.checkerframework.checker.resourceleak.ResourceLeakChecker')
        createCheckTypeTask(project.name, 'Signature',
            'org.checkerframework.checker.signature.SignatureChecker')
        // These pass on some subprojects, which the `typecheck` task runs.
        // TODO: Incrementally add @AnnotatedFor on more classes.
        createCheckTypeTask(project.name, 'Nullness',
            'org.checkerframework.checker.nullness.NullnessChecker',
            ['-AskipUses=com.sun.*'])


        // Add jtregTests to framework and checker modules
        if (project.name.is('framework') || project.name.is('checker')) {
            tasks.create(name: 'jtregTests', group: 'Verification') {
                description 'Run the jtreg tests.'
                dependsOn('compileJava')
                dependsOn('compileTestJava')
                dependsOn('shadowJar')

                String jtregOutput = "${buildDir}/jtreg"
                String name = 'all'
                String tests = '.'
                doLast {
                  try {
                    exec {
                      executable 'jtreg'
                      args = [
                          "-dir:${projectDir}/jtreg",
                          "-workDir:${jtregOutput}/${name}/work",
                          "-reportDir:${jtregOutput}/${name}/report",
                          '-verbose:error,fail',
                          // Don't add debugging information
                          //  '-javacoptions:-g',
                          '-keywords:!ignore',
                          '-samevm',
                          "-javacoptions:-classpath ${tasks.shadowJar.archiveFile.get()}:${sourceSets.test.output.asPath}",
                          // Required for checker/jtreg/nullness/PersistUtil.java and other tests
                          "-vmoptions:-classpath ${tasks.shadowJar.archiveFile.get()}:${sourceSets.test.output.asPath}",
                      ]
                      if (isJava8) {
                        // Use Error Prone javac and source/target 8
                        args += [
                            "-vmoptions:-Xbootclasspath/p:${configurations.javacJar.asPath}",
                            "-javacoptions:-Xbootclasspath/p:${configurations.javacJar.asPath}",
                            '-javacoptions:-source 8',
                            '-javacoptions:-target 8'
                        ]
                      } else {
                        args += [
                            // checker/jtreg/nullness/defaultsPersist/ReferenceInfoUtil.java
                            // uses the jdk.jdeps module.
                            '-javacoptions:--add-modules jdk.jdeps',
                            '-javacoptions:--add-exports=jdk.jdeps/com.sun.tools.classfile=ALL-UNNAMED',
                            '-vmoptions:--add-opens=jdk.jdeps/com.sun.tools.classfile=ALL-UNNAMED',
                            '-vmoptions:--add-opens=jdk.compiler/com.sun.tools.javac.api=ALL-UNNAMED',
                            '-vmoptions:--add-opens=jdk.compiler/com.sun.tools.javac.code=ALL-UNNAMED',
                            '-vmoptions:--add-opens=jdk.compiler/com.sun.tools.javac.comp=ALL-UNNAMED',
                            '-vmoptions:--add-opens=jdk.compiler/com.sun.tools.javac.file=ALL-UNNAMED',
                            '-vmoptions:--add-opens=jdk.compiler/com.sun.tools.javac.main=ALL-UNNAMED',
                            '-vmoptions:--add-opens=jdk.compiler/com.sun.tools.javac.parser=ALL-UNNAMED',
                            '-vmoptions:--add-opens=jdk.compiler/com.sun.tools.javac.processing=ALL-UNNAMED',
                            '-vmoptions:--add-opens=jdk.compiler/com.sun.tools.javac.tree=ALL-UNNAMED',
                            '-vmoptions:--add-opens=jdk.compiler/com.sun.tools.javac.util=ALL-UNNAMED',
                        ]
                      }
                      if (project.name.is('framework')) {
                        // Do not check for the annotated JDK
                        args += [
                            '-javacoptions:-ApermitMissingJdk'
                        ]
                      } else if (project.name.is('checker')) {
                        args += [
                            "-javacoptions:-classpath ${sourceSets.testannotations.output.asPath}",
                        ]
                      }

                      // Location of jtreg tests
                      args += "${tests}"
                    }
                  } catch (Exception ex) {
                    if (ex.getCause() != null && ex.getCause().getCause()!= null) {
                      String msg = ex.getCause().getLocalizedMessage() + ':\n'
                      msg += ex.getCause().getCause().getLocalizedMessage() + '\n'
                      msg += 'Have you installed jtreg?'
                      println msg
                    }
                    throw ex
                  }
                }
            }
        }

        // Create a task for each JUnit test class whose name is the same as the JUnit class name.
        sourceSets.test.allJava.filter { it.path.contains('test/junit') }.forEach { file ->
            String junitClassName = file.name.replaceAll('.java', '')
            tasks.create(name: "${junitClassName}", type: Test) {
                description "Run ${junitClassName} tests."
                include "**/${name}.class"
            }
        }

        // Configure JUnit tests
        tasks.withType(Test) {
            if (isJava8) {
                jvmArgs "-Xbootclasspath/p:${configurations.javacJar.asPath}".toString()
            } else {
                jvmArgs += compilerArgsForRunningCF
            }

            maxParallelForks = Integer.MAX_VALUE

            if (project.name.is('checker')) {
                dependsOn('copyJarsToDist')
            }

            if (project.hasProperty('emit.test.debug')) {
                systemProperties += ['emit.test.debug': 'true']
            }

            testLogging {
                showStandardStreams = true
                // Always run the tests
                outputs.upToDateWhen { false }

                // Show the found unexpected diagnostics and expected diagnostics not found.
                exceptionFormat 'full'
                events 'failed'
            }

            // After each test, print a summary.
            afterSuite { desc, result ->
                if (desc.getClassName() != null) {
                    long mils = result.getEndTime() - result.getStartTime()
                    double seconds = mils / 1000.0

                    println "Testsuite: ${desc.getClassName()}\n" +
                            "Tests run: ${result.testCount}, " +
                            "Failures: ${result.failedTestCount}, " +
                            "Skipped: ${result.skippedTestCount}, " +
                            "Time elapsed: ${seconds} sec\n"
                }

            }
        }

        // Create a nonJunitTests task per project
        tasks.create(name: 'nonJunitTests', group: 'Verification') {
            description 'Run all Checker Framework tests except for the Junit tests and inference tests.'
            if (project.name.is('framework') || project.name.is('checker')) {
                dependsOn('jtregTests')
            }
            if (project.name.is('framework')) {
                dependsOn('loaderTests')
            }

            if (project.name.is('checker')) {
                if (!isJava8) {
                    dependsOn('jtregJdk11Tests')
                }
                dependsOn('nullnessExtraTests', 'commandLineTests', 'tutorialTests')
            }

            if (project.name.is('dataflow')) {
                dependsOn('liveVariableTest')
                dependsOn('issue3447Test')
                dependsOn('constantPropagationTest')
            }
        }

        // Create an inferenceTests task per project
        tasks.create(name: 'inferenceTests', group: 'Verification') {
            description 'Run inference tests.'
            if (project.name.is('checker')) {
                dependsOn('ainferTest', 'wpiManyTest', 'wpiPlumeLibTest')
            }
        }

        // Create a typecheck task per project (dogfooding the Checker Framework on itself).
        // This isn't a test of the Checker Framework as the test and nonJunitTests tasks are.
        // Tasks such as 'checkInterning' are constructed by createCheckTypeTask.
        tasks.create(name: 'typecheck', group: 'Verification') {
            description 'Run the Checker Framework on itself'
            dependsOn('checkFormatter', 'checkInterning', 'checkPurity', 'checkResourceLeak', 'checkSignature')
            if (project.name.is('framework') || project.name.is('checker')) {
                dependsOn('checkNullnessOnlyAnnotatedFor', 'checkCompilerMessages')
            } else {
                dependsOn('checkNullness')
            }
        }

        // Create an allTests task per project.
        // allTests = test + nonJunitTests + inferenceTests + typecheck
        tasks.create(name: 'allTests', group: 'Verification') {
            description 'Run all Checker Framework tests'
            // The 'test' target is just the JUnit tests.
            dependsOn('test', 'nonJunitTests', 'inferenceTests', 'typecheck')
        }

        task javadocPrivate(dependsOn: javadoc) {
            doFirst {
                javadocMemberLevel = JavadocMemberLevel.PRIVATE
            }
            doLast {
                javadocMemberLevel = JavadocMemberLevel.PROTECTED
            }
        }
    }
}

assemble.dependsOn(':checker:copyJarsToDist')

task checkBasicStyle(group: 'Format') {
    description 'Check basic style guidelines, mostly whitespace.  Not related to Checkstyle tool.'
    String[] ignoreDirectories = ['.git',
                                  '.gradle',
                                  '.html-tools',
                                  '.idea',
                                  '.plume-scripts',
                                  'annotated',
                                  'api',
                                  'plume-bib',
                                  'bootstrap',
                                  'build',
                                  'jdk']

    String[] ignoreFilePatterns = [
            '*.aux',
            '*.bib',
            '*.class',
            '*.dvi',
            '*.expected',
            '*.gif',
            '*.jar',
            '*.jtr',
            '*.log',
            '*.out',
            '*.patch',
            '*.pdf',
            '*.png',
            '*.sty',
            '*.toc',
            '*.xcf',
            '*~',
            '#*#',
            'CFLogo.ai',
            'logfile.log.rec.index',
            'manual.html',
            'manual.html-e',
            'junit.*.properties',
            'securerandom.*',
            'checker/dist/META-INF/maven/org.apache.bcel/bcel/pom.xml',
            'checker/dist/META-INF/maven/org.apache.commons/commons-text/pom.xml',
            'checker/nullness/junit-assertions.astub',
            'framework/src/main/resources/git.properties']
    doLast {
        FileTree tree = fileTree(dir: projectDir)
        for (String dir : ignoreDirectories) {
            tree.exclude "**/${dir}/**"
        }
        for (String file : ignoreFilePatterns) {
            tree.exclude "**/${file}"
        }
        boolean failed = false
        tree.visit {
            if (!it.file.isDirectory()) {
                boolean blankLineAtEnd = false
                String fileName = it.file.getName()
                boolean checkTabs = !fileName.equals('Makefile')
                it.file.eachLine { line ->
                    if (line.endsWith(' ')) {
                        println("Trailing whitespace: ${it.file.absolutePath}")
                        failed = true
                    }
                    if (checkTabs && line.contains('\t')) {
                        println("Contains tab (use spaces): ${it.file.absolutePath}")
                        failed = true
                        checkTabs = false
                    }
                    if (!line.startsWith('\\') &&
                            (line.matches('^.* (else|finally|try)\\{}.*$')
                                    || line.matches('^.*}(catch|else|finally) .*$')
                                    || line.matches('^.* (catch|for|if|while)\\('))) {
                        // This runs on non-java files, too.
                        println("Missing space: ${it.file.absolutePath}")
                        failed = true
                    }
                    if (line.isEmpty()) {
                        blankLineAtEnd = true;
                    } else {
                        blankLineAtEnd = false;
                    }
                }

                if (blankLineAtEnd) {
                    println("Blank line at end of file: ${it.file.absolutePath}")
                    failed = true
                }

                RandomAccessFile file
                try {
                    file = new RandomAccessFile(it.file, 'r')
                    int end = file.length() - 1;
                    if (end > 0) {
                        file.seek(end)
                        byte last = file.readByte()
                        if (last != '\n') {
                            println("Missing newline at end of file: ${it.file.absolutePath}")
                            failed = true
                        }
                    }
                } finally {
                    if (file != null) {
                        file.close()
                    }
                }
            }
        }
        if (failed) {
            throw new GradleException('Files do not meet basic style guidelines.')
        }
    }
}

assemble.mustRunAfter(clean)

task buildAll(group: 'Build') {
    description 'Build all jar files, including source and javadoc jars'
    dependsOn(allJavadoc)
    subprojects { Project subproject ->
        dependsOn("${subproject.name}:assemble")
        dependsOn("${subproject.name}:javadocJar")
        dependsOn("${subproject.name}:sourcesJar")
    }
    dependsOn('framework:allJavadocJar', 'framework:allSourcesJar', 'checker:allJavadocJar', 'checker:allSourcesJar', 'checker-qual:jar', 'checker-util:jar')
}

task releaseBuild(group: 'Build') {
    description 'Build everything required for a release'
    dependsOn(clean)
    doFirst {
        release = true
        if (!isJava8) {
          throw new RuntimeException('You must use Java 8 when making a release. You are using ' + JavaVersion.current() + '.')
        }
    }
    // Use finalizedBy rather than dependsOn so that release is set to true before any of the tasks are run.
    finalizedBy(buildAll)
    finalizedBy('checker:copyJarsToDist')
}

// No group so it does not show up in the output of `gradlew tasks`
task releaseAndTest {
    description 'Build everything required for a release and run allTests'
    dependsOn(releaseBuild)
    subprojects { Project subproject ->
        dependsOn("${subproject.name}:allTests")
    }
}

// Don't create an empty checker-framework-VERSION.jar
jar.onlyIf {false}

/**
 * Adds the shared pom information to the given publication.
 * @param publication MavenPublication
 */
final sharedPublicationConfiguration(publication) {
    publication.pom {
        url = 'https://checkerframework.org'
        developers {
            // These are the lead developers/maintainers, not all the developers or contributors.
            developer {
                id = 'mernst'
                name = 'Michael Ernst'
                email = 'mernst@cs.washington.edu'
                url = 'https://homes.cs.washington.edu/~mernst/'
                organization = 'University of Washington'
                organizationUrl = 'https://www.cs.washington.edu/'
            }
            developer {
                id = 'smillst'
                name = 'Suzanne Millstein'
                email = 'smillst@cs.washington.edu'
                organization = 'University of Washington'
                organizationUrl = 'https://www.cs.washington.edu/'
            }
        }

        scm {
            url = 'https://github.com/typetools/checker-framework.git'
            connection = 'scm:git:git://github.com/typetools/checker-framework.git'
            developerConnection = 'scm:git:ssh://git@github.com/typetools/checker-framework.git'
        }
    }
}<|MERGE_RESOLUTION|>--- conflicted
+++ resolved
@@ -4,25 +4,17 @@
     // https://plugins.gradle.org/plugin/com.github.johnrengelman.shadow
     id 'com.github.johnrengelman.shadow' version '7.1.2'
     // https://plugins.gradle.org/plugin/de.undercouch.download
-<<<<<<< HEAD
-    id "de.undercouch.download" version "5.3.0"
-=======
-    id 'de.undercouch.download' version '5.2.1'
->>>>>>> 51c369c5
+    id 'de.undercouch.download' version '5.3.0'
     id 'java'
     // https://github.com/tbroyer/gradle-errorprone-plugin
     id 'net.ltgt.errorprone' version '3.0.1'
     // https://plugins.gradle.org/plugin/org.ajoberstar.grgit
     id 'org.ajoberstar.grgit' version '4.1.1' apply false
 
-<<<<<<< HEAD
     // Code formatting; defines targets "spotlessApply" and "spotlessCheck".
     // https://github.com/diffplug/spotless/tags ; see tags starting "gradle/"
-    id "com.diffplug.spotless" version "6.12.0"
-=======
-    // Code formatting; defines targets "spotlessApply" and "spotlessCheck"
-    id 'com.diffplug.spotless' version '6.11.0'
->>>>>>> 51c369c5
+    id 'com.diffplug.spotless' version '6.12.0'
+
 }
 apply plugin: 'de.undercouch.download'
 
