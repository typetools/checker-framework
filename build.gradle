import de.undercouch.gradle.tasks.download.Download

plugins {
    // https://plugins.gradle.org/plugin/com.github.johnrengelman.shadow (v5 requires Gradle 5)
    id 'com.github.johnrengelman.shadow' version '7.1.2'
    // https://plugins.gradle.org/plugin/de.undercouch.download
    id "de.undercouch.download" version "5.2.0"
    id 'java'
    // https://github.com/tbroyer/gradle-errorprone-plugin
    id "net.ltgt.errorprone" version "2.0.2"
    // https://plugins.gradle.org/plugin/org.ajoberstar.grgit
    id 'org.ajoberstar.grgit' version '4.1.1' apply false
}
apply plugin: "de.undercouch.download"

import org.ajoberstar.grgit.Grgit

repositories {
    mavenCentral()
}

ext {
    release = false

    // On a Java 8 JVM, use error-prone javac and source/target 8.
    // On a Java 9+ JVM, use the host javac, default source/target, and required module flags.
    isJava8 = JavaVersion.current() == JavaVersion.VERSION_1_8

    // This call to `isCompatibleWith` causes a Gradle run-time failure: "No signature of method".
    // isJava17compatible = JavaVersion.isCompatibleWith(JavaVersion.VERSION_17)
    isJava17compatible = JavaVersion.current() >= JavaVersion.VERSION_17

    errorproneJavacVersion = '9+181-r4173-1'

    parentDir = file("${rootDir}/../").absolutePath

    annotationTools = "${parentDir}/annotation-tools"
    afu = "${annotationTools}/annotation-file-utilities"

    stubparser = "${parentDir}/stubparser"
    stubparserJar = "${stubparser}/javaparser-core/target/stubparser-3.24.3.jar"

    formatScriptsHome = "${project(':checker').projectDir}/bin-devel/.run-google-java-format"
    plumeScriptsHome = "${project(':checker').projectDir}/bin-devel/.plume-scripts"
    htmlToolsHome = "${project(':checker').projectDir}/bin-devel/.html-tools"

    javadocMemberLevel = JavadocMemberLevel.PROTECTED

    // The local git repository, typically in the .git directory, but not for worktrees.
    // This value is always overwritten, but Gradle needs the variable to be initialized.
    localRepo = ".git"
}
// Keep in sync with check in
// framework/src/main/java/org/checkerframework/framework/source/SourceChecker.java
// (org.checkerframework.framework.source.SourceChecker.init) and with text in
// docs/manual/introduction.tex (#installation).
switch (JavaVersion.current()) {
    case JavaVersion.VERSION_1_9:
    case JavaVersion.VERSION_1_10:
    case JavaVersion.VERSION_12:
    case JavaVersion.VERSION_19:
    case JavaVersion.VERSION_20:
<<<<<<< HEAD
        logger.warn("The Checker Framework has only been tested with JDK 8, 11, 17, and 18." +
                " Found version " + JavaVersion.current().majorVersion);
=======
        logger.warn("The Checker Framework has only been tested with JDK 8, 11, and 17." +
                " Found version " + JavaVersion.current().majorVersion + ".");
>>>>>>> ca096fea
        break;
    case JavaVersion.VERSION_1_8:
    case JavaVersion.VERSION_11:
    case JavaVersion.VERSION_17:
    case JavaVersion.VERSION_18:
        break; // Supported versions
    default:
        throw new GradleException("Unexpected Java version found: " + JavaVersion.current().majorVersion);
}

task setLocalRepo(type:Exec) {
    commandLine 'git', 'worktree', 'list'
    standardOutput = new ByteArrayOutputStream()
    doLast {
       String worktreeList = standardOutput.toString()
       localRepo = worktreeList.substring(0, worktreeList.indexOf(" ")) + "/.git"
    }
}

// No group so it does not show up in the output of `gradlew tasks`
task installGitHooks(type: Copy, dependsOn: 'setLocalRepo') {
    description 'Copies git hooks to .git directory'
    from files("checker/bin-devel/git.post-merge", "checker/bin-devel/git.pre-commit")
    rename('git\\.(.*)', '$1')
    into localRepo + "/hooks"
}

allprojects {
    tasks.withType(JavaCompile).configureEach {
        options.fork = true
    }

    apply plugin: 'java'
    apply plugin: 'com.github.johnrengelman.shadow'
    apply plugin: "de.undercouch.download"
    apply plugin: 'net.ltgt.errorprone'

    group 'org.checkerframework'
    // Increment the minor version (second number) rather than just the patch
    // level (third number) if:
    //   * any new checkers have been added, or
    //   * backward-incompatible changes have been made to APIs or elsewhere.
    version '3.25.1-SNAPSHOT'

    repositories {
        mavenCentral()
    }

    configurations {
        javacJar

        // Holds the combined classpath of all subprojects including the subprojects themselves.
        allProjects

        // Exclude checker-qual dependency added by Error Prone to avoid a circular dependency.
        annotationProcessor.exclude group:'org.checkerframework', module:'checker-qual'
    }

    dependencies {
        javacJar group: 'com.google.errorprone', name: 'javac', version: "$errorproneJavacVersion"

        errorproneJavac("com.google.errorprone:javac:$errorproneJavacVersion")

        allProjects subprojects
    }

  ext {
    // A list of add-export and add-open arguments to be used when running the Checker Framework.
    // Keep this list in sync with the lists in CheckerMain#getExecArguments,
    // the sections with labels "javac-jdk11-non-modularized", "maven", and "sbt" in the manual
    // and in the checker-framework-gradle-plugin, CheckerFrameworkPlugin#applyToProject
    compilerArgsForRunningCF = [
        // These are required in Java 16+ because the --illegal-access option is set to deny
        // by default.  None of these packages are accessed via reflection, so the module
        // only needs to be exported, but not opened.
        "--add-exports", "jdk.compiler/com.sun.tools.javac.api=ALL-UNNAMED",
        "--add-exports", "jdk.compiler/com.sun.tools.javac.code=ALL-UNNAMED",
        "--add-exports", "jdk.compiler/com.sun.tools.javac.file=ALL-UNNAMED",
        "--add-exports", "jdk.compiler/com.sun.tools.javac.main=ALL-UNNAMED",
        "--add-exports", "jdk.compiler/com.sun.tools.javac.model=ALL-UNNAMED",
        "--add-exports", "jdk.compiler/com.sun.tools.javac.processing=ALL-UNNAMED",
        "--add-exports", "jdk.compiler/com.sun.tools.javac.tree=ALL-UNNAMED",
        "--add-exports", "jdk.compiler/com.sun.tools.javac.util=ALL-UNNAMED",
        // Required because the Checker Framework reflectively accesses private members in com.sun.tools.javac.comp.
        "--add-opens", "jdk.compiler/com.sun.tools.javac.comp=ALL-UNNAMED",
    ]

    reflectionUtilVersion = '1.0.5'
    plumeUtilVersion = '1.5.9'
  }


    // After all the tasks have been created, modify some of them.
    afterEvaluate {
      configurations {
        checkerFatJar {
          canBeConsumed = false
          canBeResolved = true
        }
      }
      dependencies {
        checkerFatJar(project(path: ":checker", configuration: 'fatJar'))
      }
        // Add the fat checker.jar to the classpath of every Javadoc task. This allows Javadoc in
        // any module to reference classes in any other module.
        // Also, build and use ManualTaglet as a taglet.
        tasks.withType(Javadoc) {
            def tagletVersion = isJava8 ? 'taglet' : 'tagletJdk11'

            dependsOn(':checker:shadowJar')
            dependsOn(":framework-test:${tagletVersion}Classes")
            doFirst {
                options.encoding = 'UTF-8'
                if (!name.equals("javadocDoclintAll")) {
                    options.memberLevel = javadocMemberLevel
                }
                classpath += configurations.getByName('checkerFatJar').asFileTree
                if (isJava8) {
                    classpath += configurations.javacJar
                }
                options.taglets 'org.checkerframework.taglet.ManualTaglet'
                options.tagletPath(project(':framework-test').sourceSets."${tagletVersion}".output.classesDirs.getFiles() as File[])

                // We want to link to Java 9 documentation of the compiler classes since we use Java 9
                // versions of those classes and Java 8 for everything else.  Because the compiler classes are not
                // a part of the main documentation of Java 8, javadoc links to the Java 9 versions.
                // TODO, this creates broken links to the com.sun.tools.javac package.
                options.links = ['https://docs.oracle.com/javase/8/docs/api/', 'https://docs.oracle.com/javase/9/docs/api/']
                // This file is looked for by Javadoc.
                file("${destinationDir}/resources/fonts/").mkdirs()
                ant.touch(file: "${destinationDir}/resources/fonts/dejavu.css")
                options.addStringOption('source', '8')
                // "-Xwerror" requires Javadoc everywhere.  Currently, CI jobs require Javadoc only
                // on changed lines.  Enable -Xwerror in the future when all Javadoc exists.
                // options.addBooleanOption('Xwerror', true)
                options.addStringOption('Xmaxwarns', '99999')
            }
        }

        // Add standard javac options
        tasks.withType(JavaCompile) { compilationTask ->
            dependsOn(':installGitHooks')
            // Sorting is commented out because it disables incremental compilation.
            // Uncomment when needed.
            // // Put source files in deterministic order, for debugging.
            // compilationTask.source = compilationTask.source.sort()
            sourceCompatibility = 8
            targetCompatibility = 8
            // Because the target is 8, all of the public compiler classes are accessible, so
            // --add-exports are not required, (nor are they allowed with target 8). See
            // https://openjdk.java.net/jeps/247 for details on compiling for older versions.

            // When sourceCompatibilty is changed to 11, then the following will be required.
            // options.compilerArgs += [
            // "--add-exports", "jdk.compiler/com.sun.tools.javac.api=ALL-UNNAMED",
            // "--add-exports", "jdk.compiler/com.sun.tools.javac.code=ALL-UNNAMED",
            // "--add-exports", "jdk.compiler/com.sun.tools.javac.comp=ALL-UNNAMED",
            // "--add-exports", "jdk.compiler/com.sun.tools.javac.file=ALL-UNNAMED",
            // "--add-exports", "jdk.compiler/com.sun.tools.javac.main=ALL-UNNAMED",
            // "--add-exports", "jdk.compiler/com.sun.tools.javac.model=ALL-UNNAMED",
            // "--add-exports", "jdk.compiler/com.sun.tools.javac.processing=ALL-UNNAMED",
            // "--add-exports", "jdk.compiler/com.sun.tools.javac.tree=ALL-UNNAMED",
            // "--add-exports", "jdk.compiler/com.sun.tools.javac.util=ALL-UNNAMED",
            // ]
            // This is equivalent to writing "exports jdk.compiler/... to ALL-UNNAMED" in the
            // module-info.java of jdk.compiler, so corresponding --add-opens are only required for
            // reflective access to private members.
            //
            // From https://openjdk.java.net/jeps/261, Section titled: "Breaking encapsulation"
            // "The effect of each instance [of --add-exports] is to add a qualified export of the
            // named package from the source module to the target module. This is, essentially, a
            // command-line form of an exports clause in a module declaration[...].
            // [...]
            // The --add-exports option enables access to the public types of a specified package.
            // It is sometimes necessary to go further and enable access to all non-public elements
            // via the setAccessible method of the core reflection API. The --add-opens option can
            // be used, at run time, to do this."

            options.failOnError = true
            options.deprecation = true
            options.compilerArgs += [
                    '-g',
                    // '-Werror',
                    // -options: To not get a warning about missing bootstrap classpath for Java 8 (once we use Java 9).
                    // -fallthrough: Don't check fallthroughs.  Instead, use Error Prone.  Its
                    // warnings are suppressible with a "// fall through" comment.
                    // -classfile: classgraph jar file and https://bugs.openjdk.java.net/browse/JDK-8190452
                    "-Xlint:-options,-fallthrough,-classfile",
                    "-Xlint",
            ]

            options.encoding = 'UTF-8'
            options.fork = true
            if (isJava8) {
                options.forkOptions.jvmArgs += ["-Xbootclasspath/p:${configurations.javacJar.asPath}".toString()]
            }

            // Error Prone depends on checker-qual.jar, so don't run it on that project to avoid a circular dependency.
            // TODO: enable Error Prone on test classes.
            if (compilationTask.name.equals('compileJava') && !project.name.startsWith('checker-qual')) {
                // Error Prone must be available in the annotation processor path
                options.annotationProcessorPath = configurations.errorprone
                // Enable Error Prone
                options.errorprone.enabled = !isJava8
                options.errorprone.disableWarningsInGeneratedCode = true
                options.errorprone.errorproneArgs = [
                        // Many compiler classes are interned.
                        '-Xep:ReferenceEquality:OFF',
                        // These might be worth fixing.
                        '-Xep:DefaultCharset:OFF',
                        // Not useful to suggest Splitter; maybe clean up.
                        '-Xep:StringSplitter:OFF',
                        // Too broad, rejects seemingly-correct code.
                        '-Xep:EqualsGetClass:OFF',
                        // Not a real problem
                        '-Xep:MixedMutabilityReturnType:OFF',
                        // Don't want to add a dependency to ErrorProne.
                        '-Xep:AnnotateFormatMethod:OFF',
                        // Warns for every use of "@checker_framework.manual"
                        '-Xep:InvalidBlockTag:OFF',
                        // Recommends writing @InlineMe which is an Error-Prone-specific annotation
                        '-Xep:InlineMeSuggester:OFF',
                        // Recommends writing @CanIgnoreReturnValue which is an Error-Prone-specific annotation.
                        // It would be great if Error Prone recognized the @This annotation.
                        '-Xep:CanIgnoreReturnValueSuggester:OFF',
                        // Should be turned off when using the Checker Framework.
                        '-Xep:ExtendsObject:OFF',
                        // -Werror halts the build if Error Prone issues a warning, which ensures that
                        // the errors get fixed.  On the downside, Error Prone (or maybe the compiler?)
                        // stops as soon as it issues one warning, rather than outputting them all.
                        // https://github.com/google/error-prone/issues/436
                        // '-Werror',
                ]
            } else {
                options.errorprone.enabled = false
            }
        }
    }
}

task cloneAndBuildDependencies(type: Exec, group: 'Build') {
    description 'Clones (or updates) and builds all dependencies'
    executable 'checker/bin-devel/build.sh'
}

task maybeCloneAndBuildDependencies() {
    // No group so it does not show up in the output of `gradlew tasks`
    description 'Clones (or updates) and builds all dependencies if they are not present.'
    onlyIf {
        !file(stubparserJar).exists()
        // The jdk repository is cloned via the copyAndMinimizeAnnotatedJdkFiles task that is run if
        // the repository does not exist when building checker.jar.
    }

    doFirst {
        if (file(stubparser).exists()) {
            exec {
                workingDir stubparser
                executable 'git'
                args = ['pull', '-q']
                ignoreExitValue = true
            }
            exec {
                workingDir stubparser
                executable "${stubparser}/.build-without-test.sh"
            }
        } else {
            exec {
                executable 'checker/bin-devel/build.sh'
            }
        }
    }
    doLast {
        if (!file(stubparserJar).exists()) {
            println "The contents of ${stubparser}/javaparser-core/target (which does not contain stubparser.jar!) are:"
            exec {
                workingDir "${stubparser}/javaparser-core/target"
                executable 'ls'
                ignoreExitValue = true
            }
            throw new RuntimeException("Can't find stubparser jar: " + stubparserJar)
        }
    }
}

task version(group: 'Documentation') {
    description 'Print Checker Framework version'
    doLast {
        println version
    }
}

/**
 * Creates a task that runs the checker on the main source set of each subproject. The task is named
 * "check${taskName}", for example "checkPurity" or "checkNullness".
 *
 * @param projectName name of the project
 * @param taskName short name (often the checker name) to use as part of the task name
 * @param checker fully qualified name of the checker to run
 * @param args list of arguments to pass to the checker
 */
def createCheckTypeTask(projectName, taskName, checker, args = []) {
    project("${projectName}").tasks.create(name: "check${taskName}", type: JavaCompile, dependsOn: ':checker:shadowJar') {
        description "Run the ${taskName} Checker on the main sources."
        group 'Verification'
        // Always run the task.
        outputs.upToDateWhen { false }
        source = project("${projectName}").sourceSets.main.java
        classpath = files(project("${projectName}").compileJava.classpath,project(':checker-qual').sourceSets.main.output)
        destinationDirectory = file("${buildDir}")

        options.annotationProcessorPath = files(project(':checker').tasks.shadowJar.archivePath)
        options.compilerArgs += [
                '-processor', "${checker}",
                '-proc:only',
                '-Xlint:-processing',
                '-Xmaxerrs', '10000',
                '-Xmaxwarns', '10000',
                '-ArequirePrefixInWarningSuppressions',
                '-AwarnUnneededSuppressions',
        ]
        options.compilerArgs += args
        options.forkOptions.jvmArgs += ["-Xmx2g"]

        if (isJava8) {
            options.compilerArgs += [
                "-source",
                "8",
                "-target",
                "8"
                ]
        } else {
            options.fork = true
            options.forkOptions.jvmArgs += compilerArgsForRunningCF
       }
    }
}

/**
 * Returns a list of all the Java files that should be formatted for the given project. These are:
 *
 * All Java files in the main sourceSet.
 * All Java files in the tests directory that compile.
 *
 * @param projectName name of the project to format
 * @return a list of all Java files that should be formatted for projectName
 */
List<String> getJavaFilesToFormat(projectName) {
    List<File> javaFiles = new ArrayList<>();
    project(':' + projectName).sourceSets.forEach { set ->
        javaFiles.addAll(set.java.files)
    }

    // Collect all Java files in tests directory
    fileTree("${project(projectName).projectDir}/tests").visit { details ->
        // If you change this, also change checker/bin-devel/git.pre-commit
        if (!details.path.contains("nullness-javac-errors")
                && !details.path.contains("calledmethods-delomboked")
                && !details.path.contains("returnsreceiverdelomboked")
                && !details.path.contains("build")
                && (isJava17compatible || !details.path.contains("-records"))
                && (isJava17compatible || !details.path.contains("java17"))
                && details.name.endsWith('.java')) {
            javaFiles.add(details.file)
        }
    }

    // Collect all Java files in jtreg directory
    fileTree("${project(projectName).projectDir}/jtreg").visit { details ->
        if (!details.path.contains("nullness-javac-errors") && details.name.endsWith('.java')) {
            javaFiles.add(details.file)
        }
    }

    // Collect all Java files in jtregJdk11 directory
    fileTree("${project(projectName).projectDir}/jtregJdk11").visit { details ->
        if (!details.path.contains("nullness-javac-errors") && details.name.endsWith('.java')) {
            javaFiles.add(details.file)
        }
    }

    List<String> args = new ArrayList<>(javaFiles.size());
    for (File f : javaFiles) {
        args += project(projectName).relativePath(f)
    }
    return args
}

task writeListOfJavaFilesToFormat(group: 'Format') {
  description "Writes a list of Java files subject to formatting, to ${buildDir}/javafiles.txt"
  doLast {
    mkdir buildDir
    File list = new File("${buildDir}/javafiles.txt");
    list.createNewFile();
    FileWriter fileWriter = new FileWriter(list)
    subprojects.forEach {
      if (!it.name.startsWith("checker-qual-android")) {
        for (String fileName : getJavaFilesToFormat(it.name)) {
          fileWriter.write(fileName)
          fileWriter.write(System.lineSeparator())
        }
      }
    }
  }
}

task htmlValidate(type: Exec, group: 'Format') {
    description 'Validate that HTML files are well-formed'
    executable 'html5validator'
    args = [
            "--ignore",
            "/api/",
            "/build/",
            "/docs/manual/manual.html",
            "/docs/manual/plume-bib/docs/index.html",
            "/checker/jdk/nullness/src/java/lang/ref/package.html"
    ]
}


// `gradle allJavadoc` builds the Javadoc for all modules in `docs/api`.
//   This is what is published to checkerframework.org.
// `gradle javadoc` builds the Javadoc for each sub-project in <subproject>/build/docs/javadoc/ .
//   It's needed to create the Javadoc jars that we release in Maven Central.
// To make javadoc for only one subproject, run `./gradlew javadoc`
//   in the subproject or `./gradlew :checker:javadoc` at the top level.
task allJavadoc(type: Javadoc, group: 'Documentation') {
    description = 'Generates API documentation that includes all the modules.'
    dependsOn(':checker:shadowJar', 'getPlumeScripts', 'getHtmlTools')
    destinationDir = file("${rootDir}/docs/api")
    source(project(':checker-util').sourceSets.main.allJava, project(':checker-qual').sourceSets.main.allJava, project(':checker').sourceSets.main.allJava, project(':framework').sourceSets.main.allJava,
            project(':dataflow').sourceSets.main.allJava, project(':javacutil').sourceSets.main.allJava)

    classpath = configurations.allProjects
    if (isJava8) {
        classpath += configurations.javacJar
    }
    doLast {
        exec {
            // Javadoc for to com.sun.tools.java.* is not publicly available, so these links are broken.
            // This command removes those links.
            workingDir "${rootDir}/docs/api"
            executable "${plumeScriptsHome}/preplace"
            args += ['<a href="https://docs.oracle.com/javase/9/docs/api/com/sun/tools/javac/.*?>(.*?)</a>', '\\1']
        }
        copy {
            from 'docs/logo/Checkmark/CFCheckmark_favicon.png'
            rename('CFCheckmark_favicon.png', 'favicon-checkerframework.png')
            into "${rootDir}/docs/api"
        }
        exec {
            workingDir "${rootDir}/docs/api"
            executable "${htmlToolsHome}/html-add-favicon"
            args += ['.', 'favicon-checkerframework.png']
        }
    }
}

// See documentation for allJavadoc task.
javadoc.dependsOn(allJavadoc)

configurations {
    requireJavadoc
}
dependencies {
    requireJavadoc "org.plumelib:require-javadoc:1.0.4"
}
task requireJavadoc(type: JavaExec, group: 'Documentation') {
    description = 'Ensures that Javadoc documentation exists in source code.'
    mainClass = "org.plumelib.javadoc.RequireJavadoc"
    classpath = configurations.requireJavadoc
    args "checker/src/main/java", "checker-qual/src/main/java", "checker-util/src/main/java", "dataflow/src/main/java", "framework/src/main/java", "framework-test/src/main/java", "javacutil/src/main/java"
}


/**
 * Creates a task named taskName that runs javadoc with the -Xdoclint:all option.
 *
 * @param taskName the name of the task to create
 * @param taskDescription description of the task
 * @param memberLevel the JavadocMemberLevel to use
 * @return the new task
 */
def createJavadocTask(taskName, taskDescription, memberLevel) {
    tasks.create(name: taskName, type: Javadoc) {
        description = taskDescription
        destinationDir = file("${rootDir}/docs/tmpapi")
        destinationDir.mkdirs()
        subprojects.forEach {
            if (!it.name.startsWith("checker-qual-android")) {
                source += it.sourceSets.main.allJava
            }
        }

        classpath = configurations.allProjects

        destinationDir.deleteDir()
        options.memberLevel = memberLevel
        options.addBooleanOption('Xdoclint:all', true)
        options.addStringOption('Xmaxwarns', '99999')

        // options.addStringOption('skip', 'ClassNotToCheck|OtherClass')
    }
}

createJavadocTask('javadocDoclintAll', 'Runs javadoc with -Xdoclint:all option.', JavadocMemberLevel.PRIVATE)

task manual(group: 'Documentation') {
    description 'Build the manual'
    doLast {
        exec {
            commandLine "make", "-C", "docs/manual", "all"
        }
    }
}

// See alternate implementation getCodeFormatScriptsInGradle below.
// No group so it does not show up in the output of `gradlew tasks`
task getCodeFormatScripts() {
    description 'Obtain or update the run-google-java-format scripts'
    if (file(formatScriptsHome).exists()) {
        exec {
            workingDir formatScriptsHome
            executable 'git'
            args = ['pull', '-q']
            ignoreExitValue = true
        }
    } else {
        exec {
            workingDir "${formatScriptsHome}/../"
            executable 'git'
            args = ['clone', '-q', '--depth', '1', 'https://github.com/plume-lib/run-google-java-format.git', '.run-google-java-format']
        }
    }
}

// This implementation is preferable to the above because it does work in Gradle rather than in bash.
// However, it fails in the presence of worktrees: https://github.com/ajoberstar/grgit/issues/97 .
// No group so it does not show up in the output of `gradlew tasks`
task getCodeFormatScriptsInGradle {
  description "Obtain the run-google-java-format scripts"
  doLast {
    if (! new File(formatScriptsHome).exists()) {
      // There is no support for the --depth argument:
      // https://github.com/ajoberstar/grgit/issues/155   https://bugs.eclipse.org/bugs/show_bug.cgi?id=475615
      def rgjfGit = Grgit.clone(dir: formatScriptsHome, uri: 'https://github.com/plume-lib/run-google-java-format.git')
    } else {
      def rgjfGit = Grgit.open(dir: formatScriptsHome)
      rgjfGit.pull()
    }
  }
}

// No group so it does not show up in the output of `gradlew tasks`
task getPlumeScripts() {
    description 'Obtain or update plume-scripts'
    if (file(plumeScriptsHome).exists()) {
        exec {
            workingDir plumeScriptsHome
            executable 'git'
            args = ['pull', '-q']
            ignoreExitValue = true
        }
    } else {
        exec {
            workingDir "${plumeScriptsHome}/../"
            executable 'git'
            args = ['clone', '-q', '--depth', '1', 'https://github.com/plume-lib/plume-scripts.git', '.plume-scripts']
        }
    }
}

// No group so it does not show up in the output of `gradlew tasks`
task getHtmlTools() {
    description 'Obtain or update html-tools'
    if (file(htmlToolsHome).exists()) {
        exec {
            workingDir htmlToolsHome
            executable 'git'
            args = ['pull', '-q']
            ignoreExitValue = true
        }
    } else {
        exec {
            workingDir "${htmlToolsHome}/../"
            executable 'git'
            args = ['clone', '-q', '--depth', '1', 'https://github.com/plume-lib/html-tools.git', '.html-tools']
        }
    }
}

// No group so it does not show up in the output of `gradlew tasks`
task pythonIsInstalled(type: Exec) {
  description "Check that the python3 executable is installed."
  executable = "python3"
  args "--version"
}

task tags {
    group 'Emacs'
    description 'Create Emacs TAGS table'
    doLast {
        exec {
            commandLine "etags", "-i", "checker/TAGS", "-i", "checker-qual/TAGS", "-i", "checker-util/TAGS", "-i", "dataflow/TAGS", "-i", "framework/TAGS", "-i", "framework-test/TAGS", "-i", "javacutil/TAGS", "-i", "docs/manual/TAGS"
        }
        exec {
            commandLine "make", "-C", "docs/manual", "tags"
        }
    }
}

subprojects {
    configurations {
        errorprone
        annotatedGuava
    }

    dependencies {
        // https://mvnrepository.com/artifact/com.google.errorprone/error_prone_core
        // If you update this:
        //  * Temporarily comment out "-Werror" elsewhere in this file
        //  * Repeatedly run `./gradlew clean compileJava` and fix all errors
        //  * Uncomment "-Werror"
      ext.errorproneVersion = '2.15.0'
      errorprone group: 'com.google.errorprone', name: 'error_prone_core', version: errorproneVersion

      // TODO: it's a bug that annotatedlib:guava requires the error_prone_annotations dependency.
      annotatedGuava "com.google.errorprone:error_prone_annotations:${errorproneVersion}"
      annotatedGuava ('org.checkerframework.annotatedlib:guava:30.1.1-jre') {
        // So long as Guava only uses annotations from checker-qual, excluding it should not cause problems.
        exclude group: 'org.checkerframework'
      }
    }

    task checkFormat(type: Exec, dependsOn: [getCodeFormatScripts, pythonIsInstalled], group: 'Format') {
        description 'Check whether the source code is properly formatted'
        // checker-qual-android project has no source, so skip
        onlyIf {!project.name.startsWith('checker-qual-android') }
        executable 'python3'

        doFirst {
            if (isJava8) {
                println 'The checkFormat task cannot be run on Java 8.  Please use Java 11+.'
                return
            }
            args += "${formatScriptsHome}/check-google-java-format.py"
            args += getJavaFilesToFormat(project.name)
            // Since the scripts are downloaded from third-party Github, the environment variable
            // is the only way to add the necessary open:
            environment('JDK_JAVA_OPTIONS', '--add-opens jdk.compiler/com.sun.tools.javac.code=ALL-UNNAMED --add-opens jdk.compiler/com.sun.tools.javac.comp=ALL-UNNAMED --add-opens jdk.compiler/com.sun.tools.javac.file=ALL-UNNAMED --add-opens jdk.compiler/com.sun.tools.javac.main=ALL-UNNAMED --add-opens jdk.compiler/com.sun.tools.javac.parser=ALL-UNNAMED --add-opens jdk.compiler/com.sun.tools.javac.processing=ALL-UNNAMED --add-opens jdk.compiler/com.sun.tools.javac.tree=ALL-UNNAMED --add-opens jdk.compiler/com.sun.tools.javac.util=ALL-UNNAMED')
        }
        ignoreExitValue = true
        doLast {
            if (!executionResult.isPresent() || executionResult.get().getExitValue() != 0) {
                throw new RuntimeException('Found improper formatting, try running:  ./gradlew reformat"')
            }
        }
    }

    task reformat(type: Exec, dependsOn: [getCodeFormatScripts, pythonIsInstalled], group: 'Format') {
        description 'Format the Java source code'
        // checker-qual-android project has no source, so skip
        onlyIf {!project.name.startsWith('checker-qual-android') }
        executable 'python3'
        doFirst {
            if (isJava8) {
                println 'The reformat task cannot be run on Java 8.  Please use Java 11+.'
                return
            }
            args += "${formatScriptsHome}/run-google-java-format.py"
            args += getJavaFilesToFormat(project.name)
        }
    }

    shadowJar {
        // If you add an external dependency, then do the following:
        // 1. Before adding the dependency, run ./gradlew copyJarsToDist.
        // 2. Copy checker/dist/checker.jar elsewhere.
        // 3. Add the dependency, then run ./gradlew clean copyJarsToDist.
        // 4. Unzip both jars and compare the contents.
        // 5. Add relocate lines below for the packages.
        // 6. Do steps 3-5 until all new classes are in org/checkerframework/.

        // Relocate packages that might conflict with user's classpath.
        relocate 'org.apache', 'org.checkerframework.org.apache'
        relocate 'org.relaxng', 'org.checkerframework.org.relaxng'
        relocate 'org.plumelib', 'org.checkerframework.org.plumelib'
        relocate 'org.codehaus', 'org.checkerframework.org.codehaus'
        relocate 'org.objectweb.asm', 'org.checkerframework.org.objectweb.asm'
        relocate 'io.github.classgraph', 'org.checkerframework.io.github.classgraph'
        relocate 'nonapi.io.github.classgraph', 'org.checkerframework.nonapi.io.github.classgraph'
        // relocate 'sun', 'org.checkerframework.sun'
        relocate 'com.google', 'org.checkerframework.com.google'
        relocate 'plume', 'org.checkerframework.plume'
        exclude '**/module-info.class'

        doFirst {
            if (release) {
                // Only relocate JavaParser during a release:
                relocate 'com.github.javaparser', 'org.checkerframework.com.github.javaparser'
            }
        }
    }

    if (!project.name.startsWith('checker-qual-android')) {
        task tags(type: Exec) {
            description 'Create Emacs TAGS table'
            commandLine "bash", "-c", "find . \\( -name build \\) -prune -o -name '*.java' -print | sort-directory-order | xargs ctags -e -f TAGS"
        }
    }

    java {
        withJavadocJar()
        withSourcesJar()
    }

    // Things in this block reference definitions in the subproject that do not exist,
    // until the project is evaluated.
    afterEvaluate {
        // Adds manifest to all Jar files
        tasks.withType(Jar) {
            includeEmptyDirs = false
            if (archiveFileName.get().startsWith("checker-qual") || archiveFileName.get().startsWith("checker-util")) {
                metaInf {
                    from './LICENSE.txt'
                }
            } else {
                metaInf {
                    from "${rootDir}/LICENSE.txt"
                }
            }
            manifest {
                attributes("Implementation-Version": "${project.version}")
                attributes("Implementation-URL": "https://checkerframework.org")
                if (! archiveFileName.get().endsWith("source.jar")) {
                    attributes('Automatic-Module-Name': "org.checkerframework." + project.name.replaceAll('-', '.'))
                }
                if (archiveFileName.get().startsWith("checker-qual") || archiveFileName.get().startsWith("checker-util")) {
                    attributes("Bundle-License": "MIT")
                } else {
                    attributes("Bundle-License": "(GPL-2.0-only WITH Classpath-exception-2.0)")
                }
            }
        }

        // Add tasks to run various checkers on all the main source sets.
        // These pass and are run by typecheckTests.
        createCheckTypeTask(project.name, 'Formatter',
            'org.checkerframework.checker.formatter.FormatterChecker')
        createCheckTypeTask(project.name, 'Interning',
            'org.checkerframework.checker.interning.InterningChecker',
            ['-Astubs=javax-lang-model-element-name.astub'])
        createCheckTypeTask(project.name, 'NullnessOnlyAnnotatedFor',
            'org.checkerframework.checker.nullness.NullnessChecker',
            ['-AskipUses=com\\.sun\\.*', '-AuseConservativeDefaultsForUncheckedCode=source'])
        createCheckTypeTask(project.name, 'Purity',
            'org.checkerframework.framework.util.PurityChecker')
        createCheckTypeTask(project.name, 'Signature',
            'org.checkerframework.checker.signature.SignatureChecker')
        // These pass on some subprojects, which the `typecheck` task runs.
        // TODO: Incrementally add @AnnotatedFor on more classes.
        createCheckTypeTask(project.name, 'Nullness',
            'org.checkerframework.checker.nullness.NullnessChecker',
            ['-AskipUses=com.sun.*'])


        // Add jtregTests to framework and checker modules
        if (project.name.is('framework') || project.name.is('checker')) {
            tasks.create(name: 'jtregTests', group: 'Verification') {
                description 'Run the jtreg tests.'
                dependsOn('compileJava')
                dependsOn('compileTestJava')
                dependsOn('shadowJar')

                String jtregOutput = "${buildDir}/jtreg"
                String name = 'all'
                String tests = '.'
                doLast {
                    exec {
                        executable "jtreg"
                        args = [
                                "-dir:${projectDir}/jtreg",
                                "-workDir:${jtregOutput}/${name}/work",
                                "-reportDir:${jtregOutput}/${name}/report",
                                "-verbose:error,fail",
                                // Don't add debugging information
                                //  "-javacoptions:-g",
                                "-keywords:!ignore",
                                "-samevm",
                                "-javacoptions:-classpath ${tasks.shadowJar.archiveFile.get()}:${sourceSets.test.output.asPath}",
                                // Required for checker/jtreg/nullness/PersistUtil.java and other tests
                                "-vmoptions:-classpath ${tasks.shadowJar.archiveFile.get()}:${sourceSets.test.output.asPath}",
                        ]
                        if (isJava8) {
                            // Use Error Prone javac and source/target 8
                            args += [
                                "-vmoptions:-Xbootclasspath/p:${configurations.javacJar.asPath}",
                                "-javacoptions:-Xbootclasspath/p:${configurations.javacJar.asPath}",
                                "-javacoptions:-source 8",
                                "-javacoptions:-target 8"
                                ]
                        } else {
                            args += [
                                    // checker/jtreg/nullness/defaultsPersist/ReferenceInfoUtil.java
                                    // uses the jdk.jdeps module.
                                    "-javacoptions:--add-modules jdk.jdeps",
                                    "-javacoptions:--add-exports=jdk.jdeps/com.sun.tools.classfile=ALL-UNNAMED",
                                    "-vmoptions:--add-opens=jdk.jdeps/com.sun.tools.classfile=ALL-UNNAMED",
                                    "-vmoptions:--add-opens=jdk.compiler/com.sun.tools.javac.api=ALL-UNNAMED",
                                    "-vmoptions:--add-opens=jdk.compiler/com.sun.tools.javac.code=ALL-UNNAMED",
                                    "-vmoptions:--add-opens=jdk.compiler/com.sun.tools.javac.comp=ALL-UNNAMED",
                                    "-vmoptions:--add-opens=jdk.compiler/com.sun.tools.javac.file=ALL-UNNAMED",
                                    "-vmoptions:--add-opens=jdk.compiler/com.sun.tools.javac.main=ALL-UNNAMED",
                                    "-vmoptions:--add-opens=jdk.compiler/com.sun.tools.javac.parser=ALL-UNNAMED",
                                    "-vmoptions:--add-opens=jdk.compiler/com.sun.tools.javac.processing=ALL-UNNAMED",
                                    "-vmoptions:--add-opens=jdk.compiler/com.sun.tools.javac.tree=ALL-UNNAMED",
                                    "-vmoptions:--add-opens=jdk.compiler/com.sun.tools.javac.util=ALL-UNNAMED",
                            ]
                        }
                        if (project.name.is('framework')) {
                            // Do not check for the annotated JDK
                            args += [
                                    "-javacoptions:-ApermitMissingJdk"
                            ]
                        } else if (project.name.is('checker')) {
                            args += [
                                    "-javacoptions:-classpath ${sourceSets.testannotations.output.asPath}",
                            ]
                        }

                        // Location of jtreg tests
                        args += "${tests}"
                    }
                }
            }
        }

        // Create a task for each JUnit test class whose name is the same as the JUnit class name.
        sourceSets.test.allJava.filter { it.path.contains('test/junit') }.forEach { file ->
            String junitClassName = file.name.replaceAll(".java", "")
            tasks.create(name: "${junitClassName}", type: Test) {
                description "Run ${junitClassName} tests."
                include "**/${name}.class"
            }
        }

        // Configure JUnit tests
        tasks.withType(Test) {
            if (isJava8) {
                jvmArgs "-Xbootclasspath/p:${configurations.javacJar.asPath}".toString()
            } else {
                jvmArgs += compilerArgsForRunningCF
            }

            maxParallelForks = Integer.MAX_VALUE

            if (project.name.is('checker')) {
                dependsOn('copyJarsToDist')
            }

            if (project.hasProperty('emit.test.debug')) {
                systemProperties += ["emit.test.debug": 'true']
            }

            testLogging {
                showStandardStreams = true
                // Always run the tests
                outputs.upToDateWhen { false }

                // Show the found unexpected diagnostics and expected diagnostics not found.
                exceptionFormat "full"
                events "failed"
            }

            // After each test, print a summary.
            afterSuite { desc, result ->
                if (desc.getClassName() != null) {
                    long mils = result.getEndTime() - result.getStartTime()
                    double seconds = mils / 1000.0

                    println "Testsuite: ${desc.getClassName()}\n" +
                            "Tests run: ${result.testCount}, " +
                            "Failures: ${result.failedTestCount}, " +
                            "Skipped: ${result.skippedTestCount}, " +
                            "Time elapsed: ${seconds} sec\n"
                }

            }
        }

        // Create a nonJunitTests task per project
        tasks.create(name: 'nonJunitTests', group: 'Verification') {
            description 'Run all Checker Framework tests except for the Junit tests and inference tests.'
            if (project.name.is('framework') || project.name.is('checker')) {
                dependsOn('jtregTests')
            }
            if (project.name.is('framework')) {
                dependsOn('loaderTests')
            }

            if (project.name.is('checker')) {
                if (!isJava8) {
                    dependsOn('jtregJdk11Tests')
                }
                dependsOn('nullnessExtraTests', 'commandLineTests', 'tutorialTests')
            }

            if (project.name.is('dataflow')) {
                dependsOn('liveVariableTest')
                dependsOn('issue3447Test')
                dependsOn('constantPropagationTest')
            }
        }

        // Create an inferenceTests task per project
        tasks.create(name: 'inferenceTests', group: 'Verification') {
            description 'Run inference tests.'
            if (project.name.is('checker')) {
                dependsOn('ainferTest', 'wpiManyTest', 'wpiPlumeLibTest')
            }
        }

        // Create a typecheck task per project (dogfooding the Checker Framework on itself).
        // This isn't a test of the Checker Framework as the test and nonJunitTests tasks are.
        // Tasks such as 'checkInterning' are constructed by createCheckTypeTask.
        tasks.create(name: 'typecheck', group: 'Verification') {
            description 'Run the Checker Framework on itself'
            dependsOn('checkFormatter', 'checkInterning', 'checkPurity', 'checkSignature')
            if (project.name.is('framework') || project.name.is('checker')) {
                dependsOn('checkNullnessOnlyAnnotatedFor', 'checkCompilerMessages')
            } else {
                dependsOn('checkNullness')
            }
        }

        // Create an allTests task per project.
        // allTests = test + nonJunitTests + inferenceTests + typecheck
        tasks.create(name: 'allTests', group: 'Verification') {
            description 'Run all Checker Framework tests'
            // The 'test' target is just the JUnit tests.
            dependsOn('test', 'nonJunitTests', 'inferenceTests', 'typecheck')
        }

        task javadocPrivate(dependsOn: javadoc) {
            doFirst {
                javadocMemberLevel = JavadocMemberLevel.PRIVATE
            }
            doLast {
                javadocMemberLevel = JavadocMemberLevel.PROTECTED
            }
        }
    }
}

assemble.dependsOn(':checker:copyJarsToDist')

task checkBasicStyle(group: 'Format') {
    description 'Check basic style guidelines, mostly whitespace.  Not related to Checkstyle tool.'
    String[] ignoreDirectories = ['.git',
                                  '.gradle',
                                  '.html-tools',
                                  '.idea',
                                  '.plume-scripts',
                                  '.run-google-java-format',
                                  'annotated',
                                  'api',
                                  'plume-bib',
                                  'bootstrap',
                                  'build',
                                  'jdk']

    String[] ignoreFilePatterns = [
            '*.aux',
            '*.bib',
            '*.class',
            '*.dvi',
            '*.expected',
            '*.gif',
            '*.jar',
            '*.jtr',
            '*.log',
            '*.out',
            '*.patch',
            '*.pdf',
            '*.png',
            '*.sty',
            '*.toc',
            '*.xcf',
            '*~',
            '#*#',
            'CFLogo.ai',
            'logfile.log.rec.index',
            'manual.html',
            'manual.html-e',
            'junit.*.properties',
            'securerandom.*',
            'checker/dist/META-INF/maven/org.apache.bcel/bcel/pom.xml',
            'checker/dist/META-INF/maven/org.apache.commons/commons-text/pom.xml',
            'checker/nullness/junit-assertions.astub',
            'framework/src/main/resources/git.properties']
    doLast {
        FileTree tree = fileTree(dir: projectDir)
        for (String dir : ignoreDirectories) {
            tree.exclude "**/${dir}/**"
        }
        for (String file : ignoreFilePatterns) {
            tree.exclude "**/${file}"
        }
        boolean failed = false
        tree.visit {
            if (!it.file.isDirectory()) {
                boolean blankLineAtEnd = false
                String fileName = it.file.getName()
                boolean checkTabs = !fileName.equals("Makefile")
                it.file.eachLine { line ->
                    if (line.endsWith(' ')) {
                        println("Trailing whitespace: ${it.file.absolutePath}")
                        failed = true
                    }
                    if (checkTabs && line.contains('\t')) {
                        println("Contains tab (use spaces): ${it.file.absolutePath}")
                        failed = true
                        checkTabs = false
                    }
                    if (!line.startsWith('\\') &&
                            (line.matches('^.* (else|finally|try)\\{}.*$')
                                    || line.matches('^.*}(catch|else|finally) .*$')
                                    || line.matches('^.* (catch|for|if|while)\\('))) {
                        // This runs on non-java files, too.
                        println("Missing space: ${it.file.absolutePath}")
                        failed = true
                    }
                    if (line.isEmpty()) {
                        blankLineAtEnd = true;
                    } else {
                        blankLineAtEnd = false;
                    }
                }

                if (blankLineAtEnd) {
                    println("Blank line at end of file: ${it.file.absolutePath}")
                    failed = true
                }

                RandomAccessFile file
                try {
                    file = new RandomAccessFile(it.file, 'r')
                    int end = file.length() - 1;
                    if (end > 0) {
                        file.seek(end)
                        byte last = file.readByte()
                        if (last != '\n') {
                            println("Missing newline at end of file: ${it.file.absolutePath}")
                            failed = true
                        }
                    }
                } finally {
                    if (file != null) {
                        file.close()
                    }
                }
            }
        }
        if (failed) {
            throw new GradleException("Files do not meet basic style guidelines.")
        }
    }
}

assemble.mustRunAfter(clean)

task buildAll(group: 'Build') {
    description 'Build all jar files, including source and javadoc jars'
    dependsOn(allJavadoc)
    subprojects { Project subproject ->
        dependsOn("${subproject.name}:assemble")
        dependsOn("${subproject.name}:javadocJar")
        dependsOn("${subproject.name}:sourcesJar")
    }
    dependsOn('framework:allJavadocJar', 'framework:allSourcesJar', 'checker:allJavadocJar', 'checker:allSourcesJar', 'checker-qual:jar', 'checker-util:jar')
}

task releaseBuild(group: 'Build') {
    description 'Build everything required for a release'
    dependsOn(clean)
    doFirst {
        release = true
    }
    // Use finalizedBy rather than dependsOn so that release is set to true before any of the tasks are run.
    finalizedBy(buildAll)
    finalizedBy('checker:copyJarsToDist')
}

// No group so it does not show up in the output of `gradlew tasks`
task releaseAndTest {
    description 'Build everything required for a release and run allTests'
    dependsOn(releaseBuild)
    subprojects { Project subproject ->
        dependsOn("${subproject.name}:allTests")
    }
}

// Don't create an empty checker-framework-VERSION.jar
jar.onlyIf {false}

/**
 * Adds the shared pom information to the given publication.
 * @param publication MavenPublication
 */
final sharedPublicationConfiguration(publication) {
    publication.pom {
        url = 'https://checkerframework.org'
        developers {
            // These are the lead developers/maintainers, not all the developers or contributors.
            developer {
                id = 'mernst'
                name = 'Michael Ernst'
                email = 'mernst@cs.washington.edu'
                url = 'https://homes.cs.washington.edu/~mernst/'
                organization = 'University of Washington'
                organizationUrl = 'https://www.cs.washington.edu/'
            }
            developer {
                id = 'smillst'
                name = 'Suzanne Millstein'
                email = 'smillst@cs.washington.edu'
                organization = 'University of Washington'
                organizationUrl = 'https://www.cs.washington.edu/'
            }
        }

        scm {
            url = 'https://github.com/typetools/checker-framework.git'
            connection = 'scm:git:git://github.com/typetools/checker-framework.git'
            developerConnection = 'scm:git:ssh://git@github.com/typetools/checker-framework.git'
        }
    }
}<|MERGE_RESOLUTION|>--- conflicted
+++ resolved
@@ -60,13 +60,8 @@
     case JavaVersion.VERSION_12:
     case JavaVersion.VERSION_19:
     case JavaVersion.VERSION_20:
-<<<<<<< HEAD
         logger.warn("The Checker Framework has only been tested with JDK 8, 11, 17, and 18." +
-                " Found version " + JavaVersion.current().majorVersion);
-=======
-        logger.warn("The Checker Framework has only been tested with JDK 8, 11, and 17." +
                 " Found version " + JavaVersion.current().majorVersion + ".");
->>>>>>> ca096fea
         break;
     case JavaVersion.VERSION_1_8:
     case JavaVersion.VERSION_11:
