import de.undercouch.gradle.tasks.download.Download

plugins {
    // https://plugins.gradle.org/plugin/com.github.johnrengelman.shadow (v5 requires Gradle 5)
    id 'com.github.johnrengelman.shadow' version '5.1.0'
    // https://plugins.gradle.org/plugin/de.undercouch.download
    id "de.undercouch.download" version "4.0.0"
    id 'java'
    // https://github.com/tbroyer/gradle-errorprone-plugin
    id "net.ltgt.errorprone" version "1.1.1"
    // https://plugins.gradle.org/plugin/org.ajoberstar.grgit
    id 'org.ajoberstar.grgit' version '3.1.1' apply false
}
apply plugin: "de.undercouch.download"

import org.ajoberstar.grgit.Grgit

repositories {
    jcenter()
    mavenCentral()
}

ext {
    release = false

    // On a Java 8 JVM, use error-prone javac and source/target 8.
    // On a Java 9+ JVM, use the host javac, default source/target, and required module flags.
    isJava8 = JavaVersion.current() == JavaVersion.VERSION_1_8

    errorproneJavacVersion = '9+181-r4173-1'

    parentDir = file("${rootDir}/../").absolutePath

    annotationTools = "${parentDir}/annotation-tools"
    afu = "${annotationTools}/annotation-file-utilities"
    afuJar = "${afu}/annotation-file-utilities-all-but-javac.jar"

    stubparser = "${parentDir}/stubparser"
    stubparserJar = "${stubparser}/javaparser-core/target/stubparser.jar"

    jtregHome = "${parentDir}/jtreg"
    formatScriptsHome = "${project(':checker').projectDir}/bin-devel/.run-google-java-format"
    plumeScriptsHome = "${project(':checker').projectDir}/bin-devel/.plume-scripts"

    javadocMemberLevel = JavadocMemberLevel.PROTECTED

    // The local git repository, typically in the .git directory, but not for worktrees.
    // This value is always overwritten, but Gradle needs the variable to be initialized.
    localRepo = ".git"
}

task setLocalRepo(type:Exec) {
    commandLine 'git', 'worktree', 'list'
    standardOutput = new ByteArrayOutputStream()
    doLast {
       String worktreeList = standardOutput.toString()
       localRepo = worktreeList.substring(0, worktreeList.indexOf(" ")) + "/.git"
    }
}

task installGitHooks(type: Copy, dependsOn: 'setLocalRepo') {
    description 'Copies git hooks to .git directory'
    from files("checker/bin-devel/git.post-merge", "checker/bin-devel/git.pre-commit")
    rename('git\\.(.*)', '$1')
    into localRepo + "/hooks"
}

allprojects {
    apply plugin: 'java'
    apply plugin: 'com.github.johnrengelman.shadow'
    apply plugin: "de.undercouch.download"
    apply plugin: 'net.ltgt.errorprone'

    group 'org.checkerframework'
    // Increment the minor version rather than just the patch level if:
    //   * any new checkers have been added,
    //   * the patch level is 9 (keep the patch level as a single digit), or
    //   * backward-incompatible changes have been made to APIs or elsewhere.
    version '3.0.0'

    repositories {
        mavenCentral()
    }

    configurations {
        javacJar
    }

    dependencies {
        if (isJava8) {
            javacJar group: 'com.google.errorprone', name: 'javac', version: "$errorproneJavacVersion"
        }

        errorproneJavac("com.google.errorprone:javac:$errorproneJavacVersion")
    }

    // After all the tasks have been created, modify some of them.
    afterEvaluate {
        // Add the fat checker.jar to the classpath of every Javadoc task. This allows Javadoc in
        // any module to reference classes in any other module.
        // Also, build and use ManualTaglet as a taglet.
        tasks.withType(Javadoc) {
            def tagletVersion = isJava8 ? 'taglet' : 'tagletJdk11'

            dependsOn(':checker:shadowJar')
            dependsOn(":framework-test:${tagletVersion}Classes")
            doFirst {
                options.encoding = 'UTF-8'
                options.memberLevel = javadocMemberLevel
                classpath += files(project(':checker').tasks.getByName('shadowJar').archivePath)
                if (isJava8) {
                    classpath += configurations.javacJar
                }
                options.taglets 'org.checkerframework.taglet.ManualTaglet'
                options.tagletPath(project(':framework-test').sourceSets."${tagletVersion}".output.classesDirs.getFiles() as File[])
                // TODO: this doesn't work with JDK 11
                options.links = isJava8 ? ['https://docs.oracle.com/javase/8/docs/api/', 'https://docs.oracle.com/javase/8/docs/jdk/api/javac/tree/'] : []
                // This file is looked for by Javadoc.
                file("${destinationDir}/resources/fonts/").mkdirs()
                ant.touch(file: "${destinationDir}/resources/fonts/dejavu.css")
                options.addStringOption('source', '8')
                if (JavaVersion.current().isJava8Compatible()) {
                    options.addStringOption('Xwerror', '-quiet')
               }
            }
        }

        /// TODO: One day we can enable this.  For now, CI jobs require Javadoc on changed lines.
        // // Turn Javadoc warnings into errors.
        // tasks.withType(Javadoc) {
        //     options.addStringOption('Xwerror', '-quiet')
        // }

        // Add standard javac options
        tasks.withType(JavaCompile) {
            dependsOn(':installGitHooks')
            sourceCompatibility = 8
            targetCompatibility = 8
            // Because the target is 8, all of the public compiler classes are accessible, so
            // --add-exports are not required, (nor are they allowed with target 8). See
            // https://openjdk.java.net/jeps/247 for details on compiling for older versions.

            // When sourceCompatibilty is changed to 11, then the following will be required.
            // options.compilerArgs += [
            // "--add-exports", "jdk.compiler/com.sun.tools.javac.api=ALL-UNNAMED",
            // "--add-exports", "jdk.compiler/com.sun.tools.javac.code=ALL-UNNAMED",
            // "--add-exports", "jdk.compiler/com.sun.tools.javac.comp=ALL-UNNAMED",
            // "--add-exports", "jdk.compiler/com.sun.tools.javac.file=ALL-UNNAMED",
            // "--add-exports", "jdk.compiler/com.sun.tools.javac.main=ALL-UNNAMED",
            // "--add-exports", "jdk.compiler/com.sun.tools.javac.model=ALL-UNNAMED",
            // "--add-exports", "jdk.compiler/com.sun.tools.javac.processing=ALL-UNNAMED",
            // "--add-exports", "jdk.compiler/com.sun.tools.javac.tree=ALL-UNNAMED",
            // "--add-exports", "jdk.compiler/com.sun.tools.javac.util=ALL-UNNAMED",
            // ]
            // This is equivalent to writing "exports jdk.compiler/... to ALL-UNNAMED" in the
            // module-info.java of jdk.compiler, so corresponding --add-opens are only required for
            // reflective access to private members.
            //
            // From https://openjdk.java.net/jeps/261, Section titled: "Breaking encapsulation"
            // "The effect of each instance [of --add-exports] is to add a qualified export of the
            // named package from the source module to the target module. This is, essentially, a
            // command-line form of an exports clause in a module declaration[...].
            // [...]
            // The --add-exports option enables access to the public types of a specified package.
            // It is sometimes necessary to go further and enable access to all non-public elements
            // via the setAccessible method of the core reflection API. The --add-opens option can
            // be used, at run time, to do this."

            options.failOnError = true
            options.deprecation = true
            options.compilerArgs += [
                    '-g',
                    '-Werror',
                    // To not get a warning about missing bootstrap classpath for Java 8 (once we use Java 9).
                    "-Xlint:-options",
                    "-Xlint",
            ]

            options.encoding = 'UTF-8'
            options.fork = true
            if (isJava8) {
                options.forkOptions.jvmArgs += ["-Xbootclasspath/p:${configurations.javacJar.asPath}"]
            }
            // Don't use error-prone by default
            options.errorprone.enabled = false
        }
    }
}

task cloneAndBuildDependencies(type: Exec) {
    description 'Clones (or updates) and builds all dependencies'
    executable 'checker/bin-devel/build.sh'
    args = ['downloadjdk']
}

task version() {
    description 'Print Checker Framework version'
    doLast {
        println version
    }
}

/**
 * Creates a task that runs the checker on the main source set of each subproject. The task is named
 * "check${shortName}", for example "checkPurity" or "checkNullness".
 * @param projectName name of the project
 * @param checker full qualified name of the checker to run
 * @param shortName shorter version of the checker to use to name the task.
 * @param args list of arguments to pass to the checker
 */
def createCheckTypeTask(projectName, checker, shortName, args) {
    project("${projectName}").tasks.create(name: "check${shortName}", type: JavaCompile, dependsOn: ':checker:shadowJar') {
        description "Run the ${shortName} Checker on the main sources."
        group 'Verification'
        dependsOn ':checker:updateJdk'
        // Always run the task.
        outputs.upToDateWhen { false }
        source = project("${projectName}").sourceSets.main.java
        classpath = files(project("${projectName}").compileJava.classpath,project(':checker-qual').sourceSets.main.output)
        destinationDir = file("${buildDir}")

        options.annotationProcessorPath = files(project(':checker').tasks.shadowJar.archivePath)
        options.compilerArgs += [
                '-processor', "${checker}",
                '-proc:only',
                '-Xlint:-processing',
                ]
        options.compilerArgs += args
        if (isJava8) {
            options.compilerArgs += [
                "-Xbootclasspath/p:${rootDir}/checker/dist/jdk8.jar",
                "-source",
                "8",
                "-target",
                "8"
                ]
        }
    }
}

/**
 * Returns a list of all the Java files that should be formatted for the given project. These are:
 *
 * All java files in the main sourceSet.
 * All java files in the tests directory that compile.
 *
 * @param projectName name of the project to format
 * @return a list of all Java files that should be formatted for projectName
 */
List<String> getJavaFilesToFormat(projectName) {
    List<File> javaFiles = new ArrayList<>();
    project(':' + projectName).sourceSets.forEach { set ->
        javaFiles.addAll(set.java.files)
    }
    // Collect all java files in tests directory
    fileTree("${project(projectName).projectDir}/tests").visit { details ->
        if (!details.path.contains("nullness-javac-errors") && details.name.endsWith('java')) {
            javaFiles.add(details.file)
        }
    }
     // Collect all java files in jtreg directory
    fileTree("${project(projectName).projectDir}/jtreg").visit { details ->
        if (!details.path.contains("nullness-javac-errors") && details.name.endsWith('java')) {
            javaFiles.add(details.file)
        }
    }

    List<String> args = new ArrayList<>();
    for (File f : javaFiles) {
        args += f.absolutePath
    }
    return args
}

task htmlValidate(type: Exec, group: 'Format') {
    description 'Validate that HTML files are well-formed'
    executable 'html5validator'
    args = [
            "--ignore",
            "/api/",
            "/build/",
            "/docs/manual/manual.html",
            "/checker/jdk/nullness/src/java/lang/ref/package.html"
    ]
}


// `gradle allJavadoc` builds the Javadoc for all modules in `docs/api`.
//   This is what is published to checkerframework.org.
// `gradle javadoc` builds the Javadoc for each sub-project in <subproject>/build/docs/javadoc/ .
//   It's needed to create the Javadoc jars that we release in Maven Central.
// To make javadoc for only one subproject, run `./gradlew javadoc`
//   in the subproject or `./gradlew :checker:javadoc` at the top level.
task allJavadoc(type: Javadoc, group: "Documentation") {
    description = 'Generates a global API documentation for all the modules'
    dependsOn(':checker:shadowJar')
    destinationDir = file("${rootDir}/docs/api")
    source(project(':checker').sourceSets.main.allJava, project(':framework').sourceSets.main.allJava,
            project(':dataflow').sourceSets.main.allJava, project(':javacutil').sourceSets.main.allJava)

    classpath = files(subprojects.collect { it.sourceSets.main.compileClasspath })
    if (isJava8) {
        classpath += configurations.javacJar
    }
    doLast {
        copy {
            from 'docs/logo/Checkmark/CFCheckmark_favicon.png'
            rename('CFCheckmark_favicon.png', 'favicon-checkerframework.png')
            into "${rootDir}/docs/api"
        }
    }
}

// See documentation for allJavadoc task.
javadoc.dependsOn(allJavadoc)

configurations {
    requireJavadoc
}
dependencies {
    // https://mvnrepository.com/artifact/org.plumelib/require-javadoc
    compileOnly group: 'org.plumelib', name: 'require-javadoc', version: '0.1.2'
}
task requireJavadoc(type: Javadoc, group: "Documentation") {
    description = 'Ensures that Java elements have Javadoc documentation.'
    destinationDir = file("${rootDir}/docs/tmpapi")
    source(project(':checker').sourceSets.main.allJava, project(':framework').sourceSets.main.allJava,
            project(':dataflow').sourceSets.main.allJava, project(':javacutil').sourceSets.main.allJava)
    classpath = files(subprojects.collect { it.sourceSets.main.compileClasspath })

    destinationDir.deleteDir()

    // options.memberLevel = JavadocMemberLevel.PRIVATE
    options.docletpath = project.sourceSets.main.compileClasspath as List
    options.doclet = "org.plumelib.javadoc.RequireJavadoc"
    // options.addStringOption('skip', 'ClassNotToCheck|OtherClass')
}
task requireJavadocPrivate(type: Javadoc, group: "Documentation") {
    description = 'Ensures that all (even private) Java elements have Javadoc documentation.'
    destinationDir = file("${rootDir}/docs/tmpapi")
    source(project(':checker').sourceSets.main.allJava, project(':framework').sourceSets.main.allJava,
            project(':dataflow').sourceSets.main.allJava, project(':javacutil').sourceSets.main.allJava)
    classpath = files(subprojects.collect { it.sourceSets.main.compileClasspath })

    destinationDir.deleteDir()

    options.memberLevel = JavadocMemberLevel.PRIVATE
    options.docletpath = project.sourceSets.main.compileClasspath as List
    options.doclet = "org.plumelib.javadoc.RequireJavadoc"
    // options.addStringOption('skip', 'ClassNotToCheck|OtherClass')
}

task downloadJtreg(type: Download) {
    description "Downloads and unpacks jtreg."
    onlyIf { !(new File("${jtregHome}/lib/jtreg.jar").exists()) }
    // TODO: ci.adoptopenjdk.net is currently down, use a local copy. (4/4/2019)
    // src 'https://ci.adoptopenjdk.net/view/Dependencies/job/jtreg/lastSuccessfulBuild/artifact/jtreg-4.2.0-tip.tar.gz'
    src 'https://checkerframework.org/jtreg-4.2.0-tip.tar.gz'
    overwrite true
    dest new File(buildDir, 'jtreg-4.2.0-tip.tar.gz')
    doLast {
        copy {
            from tarTree(dest)
            into "${jtregHome}/.."
        }
        exec {
            commandLine('chmod',  '+x', "${jtregHome}/bin/jtdiff", "${jtregHome}/bin/jtreg")
        }
    }
}

// See alternate implementation getCodeFormatScriptsInGradle below.
task getCodeFormatScripts() {
    description 'Obtain or update the run-google-java-format scripts'
    if (file(formatScriptsHome).exists()) {
        exec {
            workingDir formatScriptsHome
            executable 'git'
            args = ['pull', '-q']
            ignoreExitValue = true
        }
    } else {
        exec {
            workingDir "${formatScriptsHome}/../"
            executable 'git'
            args = ['clone', '-q', 'https://github.com/plume-lib/run-google-java-format.git', '.run-google-java-format']
        }
    }
}

// This implementation is preferable to the above because it does work in Gradle rather than in bash.
// However, it fails in the presence of worktrees: https://github.com/ajoberstar/grgit/issues/97
task getCodeFormatScriptsInGradle {
  description "Obtain the run-google-java-format scripts"
  doLast {
    if (! new File(formatScriptsHome).exists()) {
      def rgjfGit = Grgit.clone(dir: formatScriptsHome, uri: 'https://github.com/plume-lib/run-google-java-format.git')
    } else {
      def rgjfGit = Grgit.open(dir: formatScriptsHome)
      rgjfGit.pull()
    }
  }
}

task getPlumeScripts() {
    description 'Obtain or update plume-scripts'
    if (file(plumeScriptsHome).exists()) {
        exec {
            workingDir plumeScriptsHome
            executable 'git'
            args = ['pull', '-q']
            ignoreExitValue = true
        }
    } else {
        exec {
            workingDir "${plumeScriptsHome}/../"
            executable 'git'
            args = ['clone', '-q', 'https://github.com/plume-lib/plume-scripts.git', '.plume-scripts']
        }
    }
}

task pythonIsInstalled(type: Exec) {
  description "Check that the python executable is installed."
  executable = "python"
  args "--version"
}

task tags {
    description 'Create Emacs TAGS table'
    doLast {
        exec {
            commandLine "etags", "-i", "checker/TAGS", "-i", "dataflow/TAGS", "-i", "framework/TAGS", "-i", "framework-test/TAGS", "-i", "javacutil/TAGS", "-i", "docs/manual/TAGS"
        }
        exec {
            commandLine "make", "-C", "docs/manual", "tags"
        }
    }
}

subprojects {
    configurations {
        errorprone
    }

    dependencies {
        // https://mvnrepository.com/artifact/com.google.errorprone/error_prone_core
        // If you update this:
        //  * Temporarily comment out "-Werror" elsewhere in this file
        //  * Repeatedly run `./gradlew clean runErrorProne` and fix all errors
        //  * Uncomment "-Werror"
        errorprone group: 'com.google.errorprone', name: 'error_prone_core', version: '2.3.3'
    }

    task checkFormat(type: Exec, dependsOn: [getCodeFormatScripts, pythonIsInstalled], group: 'Format') {
        description 'Check whether the source code is properly formatted'
        // jdk8 and checker-qual have no source, so skip
        onlyIf { !project.name.is('jdk8') && !project.name.startsWith('checker-qual') }
        executable 'python'

        doFirst {
            args += "${formatScriptsHome}/check-google-java-format.py"
            args += "--aosp" // 4 space indentation
            args += getJavaFilesToFormat(project.name)
        }
        ignoreExitValue = true
        doLast {
            if (execResult.exitValue != 0) {
                throw new RuntimeException('Found improper formatting, try running:  ./gradlew reformat"')
            }
        }
    }

    task reformat(type: Exec, dependsOn: [getCodeFormatScripts, pythonIsInstalled], group: 'Format') {
        description 'Format the Java source code'
        // jdk8 and checker-qual have no source, so skip
        onlyIf { !project.name.is('jdk8') && !project.name.startsWith('checker-qual') }
        executable 'python'
        doFirst {
            args += "${formatScriptsHome}/run-google-java-format.py"
            args += "--aosp" // 4 space indentation
            args += getJavaFilesToFormat(project.name)
        }
    }

    shadowJar {
        // Relocate packages that might conflict with user's classpath.
        doFirst {
            if (release) {
                // Only relocate JavaParser during a release:
                relocate 'com.github.javaparser', 'org.checkerframework.com.github.javaparser'
            }
        }
        // Don't relocate javac.jar:
        // relocate 'com.sun', 'org.checkeframework.com.sun'
        // relocate 'javax','org.checkerframework.javax'
        // relocate 'jdk', 'org.checkerframework.jdk'

        // These appear in annotation-file-utilities-all.jar:
        relocate 'org.apache', 'org.checkerframework.org.apache'
        relocate 'org.relaxng', 'org.checkerframework.org.relaxng'
        relocate 'org.plumelib', 'org.checkerframework.org.plumelib'
        relocate 'org.codehaus', 'org.checkerframework.org.codehaus'
        // relocate 'sun', 'org.checkerframework.sun'
        relocate 'org.objectweb.asm', 'org.checkerframework.org.objectweb.asm'
        relocate 'com.google', 'org.checkerframework.com.google'
        relocate 'plume', 'org.checkerframework.plume'
    }

    if (!project.name.startsWith('checker-qual') && !project.name.is('jdk8')) {
        task tags(type: Exec) {
            description 'Create Emacs TAGS table'
            commandLine "bash", "-c", "find . \\( -name jdk \\) -prune -o -name '*.java' -print | sort-directory-order | xargs ctags -e -f TAGS"
        }
    }

    // Things in this block reference definitions in the subproject that do not exist,
    // until the project is evaluated.
    afterEvaluate {
        // Create a sourcesJar task for each subproject
        tasks.create(name: 'sourcesJar', type: Jar) {
            description 'Creates sources jar.'
            archiveClassifier = 'source'
            archiveBaseName = jar.archiveBaseName
            from sourceSets.main.java
        }

        // Create a javadocJar task for each subproject
        tasks.create(name: 'javadocJar', type: Jar, dependsOn: 'javadoc') {
            description 'Creates javadoc jar.'
            archiveClassifier = 'javadoc'
            archiveBaseName = jar.archiveBaseName
            from tasks.javadoc.destinationDir
        }

        // Adds manifest to all Jar files
        tasks.withType(Jar) {
            includeEmptyDirs = false
            if (archiveFileName.get().startsWith("checker-qual")) {
                metaInf {
                    from './LICENSE.txt'
                }
            } else {
                metaInf {
                    from "${rootDir}/LICENSE.txt"
                }
            }
            manifest {
                attributes("Implementation-Version": "${version}")
                attributes("Implementation-URL": "https://checkerframework.org")
                if (! archiveFileName.get().endsWith("source.jar")) {
                    attributes('Automatic-Module-Name': "org.checkerframework." + project.name.replaceAll('-', '.'))
                }
                if (archiveFileName.get().startsWith("checker-qual")) {
                    attributes("Bundle-License": "MIT")
                } else {
                    attributes("Bundle-License": "(GPL-2.0-only WITH Classpath-exception-2.0)")
                }
            }
        }

        // Add tasks to run various checkers on all the main source sets.
        createCheckTypeTask(project.name, 'org.checkerframework.checker.nullness.NullnessChecker', 'Nullness',[])
        createCheckTypeTask(project.name, 'org.checkerframework.framework.util.PurityChecker', 'Purity',[])
        createCheckTypeTask(project.name, 'org.checkerframework.checker.interning.InterningChecker', 'Interning',['-AsuppressWarnings=not.interned'])

        // Add jtregTests to framework and checker modules
        if (project.name.is('framework') || project.name.is('checker')) {
            tasks.create(name: 'jtregTests', dependsOn: ':downloadJtreg', group: 'Verification') {
                description 'Run the jtreg tests.'
                dependsOn('compileJava')
                dependsOn('compileTestJava')
                dependsOn(':checker:updateJdk')
                dependsOn('shadowJar')

                String jtregOutput = "${buildDir}/jtreg"
                String name = 'all'
                String tests = '.'
                doLast {
                    exec {
                        executable "${jtregHome}/bin/jtreg"
                        args = [
                                "-dir:${projectDir}/jtreg",
                                "-workDir:${jtregOutput}/${name}/work",
                                "-reportDir:${jtregOutput}/${name}/report",
                                "-verbose:summary",
                                "-javacoptions:-g",
                                "-keywords:!ignore",
                                "-samevm",
                                "-javacoptions:-classpath ${tasks.shadowJar.archiveFile.get()}:${sourceSets.test.output.asPath}",
                                // Required for checker/jtreg/nullness/PersistUtil.java and other tests
                                "-vmoptions:-classpath ${tasks.shadowJar.archiveFile.get()}:${sourceSets.test.output.asPath}",
                        ]
                        if (isJava8) {
                            // Use Error Prone javac and source/target 8
                            args += [
                                "-vmoptions:-Xbootclasspath/p:${configurations.javacJar.asPath}",
                                "-javacoptions:-Xbootclasspath/p:${configurations.javacJar.asPath}",
                                "-javacoptions:-source 8",
                                "-javacoptions:-target 8"
                                ]
                            if (project.name.is('checker')) {
                                args += [
                                        "-javacoptions:-Xbootclasspath/p:${projectDir}/dist/jdk8.jar",
                                ]
                            }
                        } else {
                            args += [
                                    // checker/jtreg/nullness/defaultsPersist/ReferenceInfoUtil.java
                                    // uses the jdk.jdeps module.
                                    "-javacoptions:--add-modules jdk.jdeps",
                                    "-javacoptions:--add-exports=jdk.jdeps/com.sun.tools.classfile=ALL-UNNAMED",
                            ]
                        }
                        if (project.name.is('framework')) {
                            // Do not check for the annotated JDK
                            args += [
                                    "-javacoptions:-Anocheckjdk"
                            ]
                        } else if (project.name.is('checker')) {
                            args += [
                                    "-javacoptions:-classpath ${sourceSets.testannotations.output.asPath}",
                            ]
                        }

                        // Location of jtreg tests
                        args += "${tests}"
                    }
                }
            }
        }

        // Create a task for each JUnit test class whose name is the same as the JUnit class name.
        sourceSets.test.allJava.filter { it.path.contains('src/test/java/tests') }.forEach { file ->
            String junitClassName = file.name.replaceAll(".java", "")
            tasks.create(name: "${junitClassName}", type: Test) {
                description "Run ${junitClassName} tests."
                include "**/${name}.class"
            }
        }

        // Configure JUnit tests
        tasks.withType(Test) {
            if (isJava8) {
                jvmArgs "-Xbootclasspath/p:${configurations.javacJar.asPath}"
            } else {
                // Without this, the test throw "java.lang.OutOfMemoryError: Java heap space"
                forkEvery(1)
                jvmArgs += [
                        "--illegal-access=warn",
                        "--add-opens", "jdk.compiler/com.sun.tools.javac.comp=ALL-UNNAMED",
                ]
            }

            if (project.name.is('checker')) {
                dependsOn('copyJarsToDist')
                systemProperties += [JDK_JAR: "${projectDir}/dist/jdk8.jar"]
            }

            if (project.hasProperty('emit.test.debug')) {
                systemProperties += ["emit.test.debug": 'true']
            }

            testLogging {
                showStandardStreams = true
                // Always run the tests
                outputs.upToDateWhen { false }

                // Show the found unexpected diagnostics and expected diagnostics not found.
                exceptionFormat "full"
                events "failed"
            }

            // After each test, print a summary.
            afterSuite { desc, result ->
                if (desc.getClassName() != null) {
                    long mils = result.getEndTime() - result.getStartTime()
                    double seconds = mils / 1000.0

                    println "Testsuite: ${desc.getClassName()}\n" +
                            "Tests run: ${result.testCount}, " +
                            "Failures: ${result.failedTestCount}, " +
                            "Skipped: ${result.skippedTestCount}, " +
                            "Time elapsed: ${seconds} sec\n"
                }

            }
        }

        // Create a runErrorProne task.
        tasks.create(name: 'runErrorProne', type: JavaCompile, group: 'Verification') {
            description 'Run the error-prone compiler on the main sources'

            source = sourceSets.main.java.asFileTree
            classpath = sourceSets.main.compileClasspath.asFileTree
            destinationDir = new File("${buildDir}", 'errorprone')

            // Error Prone must be available in the annotation processor path
            options.annotationProcessorPath = configurations.errorprone
            // Enable Error Prone
            options.errorprone.enabled = true
            options.errorprone.disableWarningsInGeneratedCode = true
            options.errorprone.errorproneArgs = [
                    // Many compiler classes are interned.
                    '-Xep:ReferenceEquality:OFF',
                    // These might be worth fixing.
                    '-Xep:DefaultCharset:OFF',
                    // Not useful to suggest Splitter; maybe clean up.
                    '-Xep:StringSplitter:OFF',
                    // Too broad, rejects seemingly-correct code.
                    '-Xep:EqualsGetClass:OFF',
                    // Not a real problem
                    '-Xep:MixedMutabilityReturnType:OFF',
                    // -Werror halts the build if Error Prone issues a warning, which ensures that
                    // the errors get fixed.  On the downside, Error Prone (or maybe the compiler?)
                    // stops as soon as it one warning, rather than outputting them all.
                    // https://github.com/google/error-prone/issues/436
                    '-Werror',
            ]
        }

<<<<<<< HEAD
        // Create an allTests task per project
        tasks.create(name: 'allTests', type: GradleBuild, group: 'Verification') {
            description 'Run all Checker Framework tests'
            tasks = ['test', 'checkPurity', 'checkInterning']
=======
        // Create a nonJunitTests task per project
        tasks.create(name: 'nonJunitTests', type: GradleBuild, group: 'Verification') {
            description 'Run all Checker Framework tests except for the Junit tests.'
            tasks = ['checkPurity']
>>>>>>> b1d99f37
            if (project.name.is('framework') || project.name.is('checker')) {
                tasks += ['checkCompilerMessages', 'jtregTests']
            }
            if (project.name.is('framework')) {
                tasks += ['wholeProgramInferenceTests', 'loaderTests']
            }

            if (project.name.is('checker')) {
                tasks += ['nullnessExtraTests', 'commandLineTests', 'tutorialTests']
            }
        }

        // Create an allTests task per project
        tasks.create(name: 'allTests', type: GradleBuild, group: 'Verification') {
            description 'Run all Checker Framework tests'
	    // The 'test' target is just the JUnit tests.
            tasks = ['nonJunitTests', 'test']
        }

        task javadocPrivate(dependsOn: javadoc) {
            doFirst {
                javadocMemberLevel = JavadocMemberLevel.PRIVATE
            }
            doLast {
                javadocMemberLevel = JavadocMemberLevel.PROTECTED
            }
        }
    }
}

assemble.dependsOn(':checker:copyJarsToDist')

task checkBasicStyle(group: 'Format') {
    description 'Check basic style guidelines.  Not related to Checkstyle tool.'
    String[] ignoreDirectories = ['.git',
                                  '.gradle',
                                  '.idea',
                                  '.plume-scripts',
                                  'annotated',
                                  'api',
                                  'bib',
                                  'bootstrap',
                                  'build',
                                  'jdk',
                                  'maven-artifacts']

    String[] ignoreFilePatterns = [
            '*.aux',
            '*.bib',
            '*.class',
            '*.dvi',
            '*.expected',
            '*.gif',
            '*.jar',
            '*.jtr',
            '*.log',
            '*.out',
            '*.patch',
            '*.pdf',
            '*.png',
            '*.sty',
            '*.xcf',
            '*~',
            '#*#',
            'CFLogo.ai',
            'logfile.log.rec.index',
            'manual.html',
            'manual.html-e',
            'junit.*.properties']
    doLast {
        FileTree tree = fileTree(dir: projectDir)
        for (String dir : ignoreDirectories) {
            tree.exclude "**/${dir}/**"
        }
        for (String file : ignoreFilePatterns) {
            tree.exclude "**/${file}"
        }
        boolean failed = false
        tree.visit {
            if (!it.file.isDirectory()) {
                int isBlankLine
                it.file.eachLine { line ->
                    if (line.endsWith(' ')) {
                        println("Trailing whitespace: ${it.file.absolutePath}")
                        failed = true
                    }
                    if (!line.startsWith('\\') &&
                            (line.matches('^.* (else|finally|try)\\{}.*$')
                                    || line.matches('^.*}(catch|else|finally) .*$')
                                    || line.matches('^.* (catch|for|if|while)\\('))) {
                        // This runs on non-java files, too.
                        println("Missing space: ${it.file.absolutePath}")
                        failed = true
                    }
                    if (line.isEmpty()) {
                        isBlankLine++;
                    } else {
                        isBlankLine = 0;
                    }
                }

                if (isBlankLine > 1) {
                    println("Blank line at end of file: ${it.file.absolutePath}")
                    failed = true
                }

                RandomAccessFile file
                try {
                    file = new RandomAccessFile(it.file, 'r')
                    int end = file.length() - 1;
                    if (end > 0) {
                        file.seek(end)
                        byte last = file.readByte()
                        if (last != '\n') {
                            println("Missing newline at end of file: ${it.file.absolutePath}")
                            failed = true
                        }
                    }
                } finally {
                    if (file != null) {
                        file.close()
                    }
                }
            }
        }
        if (failed) {
            throw new GradleException("Files do not meet basic style guidelines.")
        }
    }
}

task releaseBuild(type: GradleBuild) {
    description 'Build everything required for a release'
    startParameter = new StartParameter()
    startParameter.setProjectProperties(release: true)
    // This downloads rather than builds the jdk8.jar because that's what is used in the CI tests.
    tasks = ['clean', 'assemble', 'sourcesJar', 'javadocJar', 'allJavadoc', 'framework:allJavadocJar', 'framework:allSourcesJar', 'checker:allJavadocJar', 'checker:allSourcesJar']
}

task releaseAndTest(type: GradleBuild, dependsOn: 'releaseBuild') {
    description 'Build everything required for a release and run allTests'
    startParameter = new StartParameter()
    startParameter.setProjectProperties(release: true)
    tasks = ['allTests']
}

// Don't create an empty checker-framework-VERSION.jar
jar.onlyIf {false}<|MERGE_RESOLUTION|>--- conflicted
+++ resolved
@@ -719,17 +719,10 @@
             ]
         }
 
-<<<<<<< HEAD
-        // Create an allTests task per project
-        tasks.create(name: 'allTests', type: GradleBuild, group: 'Verification') {
-            description 'Run all Checker Framework tests'
-            tasks = ['test', 'checkPurity', 'checkInterning']
-=======
         // Create a nonJunitTests task per project
         tasks.create(name: 'nonJunitTests', type: GradleBuild, group: 'Verification') {
             description 'Run all Checker Framework tests except for the Junit tests.'
             tasks = ['checkPurity']
->>>>>>> b1d99f37
             if (project.name.is('framework') || project.name.is('checker')) {
                 tasks += ['checkCompilerMessages', 'jtregTests']
             }
