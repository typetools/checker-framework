--- conflicted
+++ resolved
@@ -58,11 +58,7 @@
     hashmapUtil : '0.0.1',
     reflectionUtil : '1.1.3',
     plumeUtil : '1.9.3',
-<<<<<<< HEAD
-    errorprone : '2.29.1',
-=======
     errorprone : '2.29.2',
->>>>>>> b44b5954
   ]
 }
 
