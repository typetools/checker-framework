--- conflicted
+++ resolved
@@ -413,10 +413,6 @@
     // Add standard javac options
     tasks.withType(JavaCompile) { compilationTask ->
       dependsOn(':installGitHooks')
-<<<<<<< HEAD
-      // With 'useJdk21Compiler' property, use JDK 21 because the release uses it.
-      // If you update this line, also update JAVA_HOME in docs/developer/release/release_vars.py.
-=======
 
       // Ways to specifiy the JDK used by different tasks/Gradle:
       //
@@ -453,9 +449,8 @@
         }
       }
 
-      // Use JDK 21 because that is what used in the release.  If you update this line, also update,
-      // JAVA_HOME in docs/developer/release/release_vars.py.
->>>>>>> ceea7556
+      // With 'useJdk21Compiler' property, use JDK 21 because the release uses it.
+      // If you update this line, also update JAVA_HOME in docs/developer/release/release_vars.py.
       boolean jdk21Compiler = project.getProperties().getOrDefault('useJdk21Compiler', false)
       if (jdk21Compiler) {
         // This uses the Java 21 compiler to compile all code.
