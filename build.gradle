--- conflicted
+++ resolved
@@ -114,11 +114,7 @@
   //   * any new checkers have been added, or
   //   * backward-incompatible changes have been made to APIs or elsewhere.
   // To make a snapshot release: ./gradlew publish
-<<<<<<< HEAD
-  version '3.42.0-SNAPSHOT'
-=======
-  version '3.42.1-SNAPSHOT'
->>>>>>> ab780de6
+  version '3.43.0-SNAPSHOT'
 
   tasks.withType(JavaCompile).configureEach {
     options.fork = true
