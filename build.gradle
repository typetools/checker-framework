import de.undercouch.gradle.tasks.download.Download

plugins {
    // https://plugins.gradle.org/plugin/com.github.johnrengelman.shadow (v5 requires Gradle 5)
    id 'com.github.johnrengelman.shadow' version '6.1.0'
    // https://plugins.gradle.org/plugin/de.undercouch.download
    id "de.undercouch.download" version "4.1.1"
    id 'java'
    // https://github.com/tbroyer/gradle-errorprone-plugin
    id "net.ltgt.errorprone" version "1.3.0"
    // https://plugins.gradle.org/plugin/org.ajoberstar.grgit
    id 'org.ajoberstar.grgit' version '4.1.0' apply false
    // https://github.com/n0mer/gradle-git-properties ; target is: generateGitProperties
    id "com.gorylenko.gradle-git-properties" version "2.2.4"
}
apply plugin: "de.undercouch.download"

import org.ajoberstar.grgit.Grgit

repositories {
    jcenter()
    mavenCentral()
}

gitProperties {
    // logically belongs in framework, but only checker resources are copied to .jar file
    gitPropertiesResourceDir = "${project.rootDir}/checker/src/main/resources"
}

ext {
    release = false

    // On a Java 8 JVM, use error-prone javac and source/target 8.
    // On a Java 9+ JVM, use the host javac, default source/target, and required module flags.
    isJava8 = JavaVersion.current() == JavaVersion.VERSION_1_8

    errorproneJavacVersion = '9+181-r4173-1'

    parentDir = file("${rootDir}/../").absolutePath

    annotationTools = "${parentDir}/annotation-tools"
    afu = "${annotationTools}/annotation-file-utilities"

    stubparser = "${parentDir}/stubparser"
    stubparserJar = "${stubparser}/javaparser-core/target/stubparser.jar"

    jtregHome = "${parentDir}/jtreg"
    formatScriptsHome = "${project(':checker').projectDir}/bin-devel/.run-google-java-format"
    plumeScriptsHome = "${project(':checker').projectDir}/bin-devel/.plume-scripts"
    htmlToolsHome = "${project(':checker').projectDir}/bin-devel/.html-tools"

    javadocMemberLevel = JavadocMemberLevel.PROTECTED

    // The local git repository, typically in the .git directory, but not for worktrees.
    // This value is always overwritten, but Gradle needs the variable to be initialized.
    localRepo = ".git"

    // Location of pom files that are only used to add meta-data to the artifacts published to Maven.
    pomFiles = "${rootDir}/docs/developer/release/maven-artifacts"
}
// Keep in sync with check in org.checkerframework.framework.source.SourceChecker.init
// and with text in #installation
switch (JavaVersion.current()) {
    case JavaVersion.VERSION_1_9:
    case JavaVersion.VERSION_1_10:
    case JavaVersion.VERSION_12:
        logger.warn("The Checker Framework has only been tested with JDK 8 and 11." +
                " Found version " + JavaVersion.current().majorVersion);
        break;
    case JavaVersion.VERSION_1_8:
    case JavaVersion.VERSION_11:
        break; // Supported versions
    default:
        throw new GradleException("Build the Checker Framework with JDK 8 or JDK 11." +
                " Found version " + JavaVersion.current().majorVersion);
}

task setLocalRepo(type:Exec) {
    commandLine 'git', 'worktree', 'list'
    standardOutput = new ByteArrayOutputStream()
    doLast {
       String worktreeList = standardOutput.toString()
       localRepo = worktreeList.substring(0, worktreeList.indexOf(" ")) + "/.git"
    }
}

task installGitHooks(type: Copy, dependsOn: 'setLocalRepo') {
    description 'Copies git hooks to .git directory'
    from files("checker/bin-devel/git.post-merge", "checker/bin-devel/git.pre-commit")
    rename('git\\.(.*)', '$1')
    into localRepo + "/hooks"
}

allprojects {
    apply plugin: 'java'
    apply plugin: 'com.github.johnrengelman.shadow'
    apply plugin: "de.undercouch.download"
    apply plugin: 'net.ltgt.errorprone'

    group 'org.checkerframework'
    // Increment the minor version (second number) rather than just the patch
    // level (third number) if:
    //   * any new checkers have been added,
    //   * the patch level is 9 (keep the patch level as a single digit), or
    //   * backward-incompatible changes have been made to APIs or elsewhere.
    version '3.9.0'

    repositories {
        mavenCentral()
    }

    configurations {
        javacJar

        // Holds the combined classpath of all subprojects including the subprojects themselves.
        allProjects

        // There's a bug in IntelliJ that adds the processor path to the classpath when building
        // a Gradle project.  Because ErrorProne uses old versions of some of our jars, IntelliJ uses
        // those jars instead of the source code. The next 3 lines exclude Checker Framework from the
        // from the processor path as a work around for this problem.
        annotationProcessor.exclude group:'org.checkerframework', module:'javacutil'
        annotationProcessor.exclude group:'org.checkerframework', module:'dataflow'
        annotationProcessor.exclude group:'org.checkerframework', module:'checker-qual'
    }

    dependencies {
        if (isJava8) {
            javacJar group: 'com.google.errorprone', name: 'javac', version: "$errorproneJavacVersion"
        }

        errorproneJavac("com.google.errorprone:javac:$errorproneJavacVersion")

        allProjects subprojects
    }

    // After all the tasks have been created, modify some of them.
    afterEvaluate {
        // Add the fat checker.jar to the classpath of every Javadoc task. This allows Javadoc in
        // any module to reference classes in any other module.
        // Also, build and use ManualTaglet as a taglet.
        tasks.withType(Javadoc) {
            def tagletVersion = isJava8 ? 'taglet' : 'tagletJdk11'

            dependsOn(':checker:shadowJar')
            dependsOn(":framework-test:${tagletVersion}Classes")
            doFirst {
                options.encoding = 'UTF-8'
                if (!name.equals("javadocDoclintAll")) {
                    options.memberLevel = javadocMemberLevel
                }
                classpath += files(project(':checker').tasks.getByName('shadowJar').archivePath)
                if (isJava8) {
                    classpath += configurations.javacJar
                }
                options.taglets 'org.checkerframework.taglet.ManualTaglet'
                options.tagletPath(project(':framework-test').sourceSets."${tagletVersion}".output.classesDirs.getFiles() as File[])

                // We want to link to Java 9 documentation of the compiler classes since we use Java 9
                // versions of those classes and Java 8 for everything else.  Because the compiler classes are not
                // a part of the main documentation of Java 8, javadoc links to the Java 9 versions.
                // TODO, this creates broken links to the com.sun.tools.javac package.
                options.links = ['https://docs.oracle.com/javase/8/docs/api/', 'https://docs.oracle.com/javase/9/docs/api/']
                // This file is looked for by Javadoc.
                file("${destinationDir}/resources/fonts/").mkdirs()
                ant.touch(file: "${destinationDir}/resources/fonts/dejavu.css")
                options.addStringOption('source', '8')
                // "-Xwerror" requires Javadoc everywhere.  Currently, CI jobs require Javadoc only
                // on changed lines.  Enable -Xwerror in the future when all Javadoc exists.
                // options.addBooleanOption('Xwerror', true)
                options.addStringOption('Xmaxwarns', '99999')
            }
        }

        // Add standard javac options
        tasks.withType(JavaCompile) {
            dependsOn(':installGitHooks')
            sourceCompatibility = 8
            targetCompatibility = 8
            // Because the target is 8, all of the public compiler classes are accessible, so
            // --add-exports are not required, (nor are they allowed with target 8). See
            // https://openjdk.java.net/jeps/247 for details on compiling for older versions.

            // When sourceCompatibilty is changed to 11, then the following will be required.
            // options.compilerArgs += [
            // "--add-exports", "jdk.compiler/com.sun.tools.javac.api=ALL-UNNAMED",
            // "--add-exports", "jdk.compiler/com.sun.tools.javac.code=ALL-UNNAMED",
            // "--add-exports", "jdk.compiler/com.sun.tools.javac.comp=ALL-UNNAMED",
            // "--add-exports", "jdk.compiler/com.sun.tools.javac.file=ALL-UNNAMED",
            // "--add-exports", "jdk.compiler/com.sun.tools.javac.main=ALL-UNNAMED",
            // "--add-exports", "jdk.compiler/com.sun.tools.javac.model=ALL-UNNAMED",
            // "--add-exports", "jdk.compiler/com.sun.tools.javac.processing=ALL-UNNAMED",
            // "--add-exports", "jdk.compiler/com.sun.tools.javac.tree=ALL-UNNAMED",
            // "--add-exports", "jdk.compiler/com.sun.tools.javac.util=ALL-UNNAMED",
            // ]
            // This is equivalent to writing "exports jdk.compiler/... to ALL-UNNAMED" in the
            // module-info.java of jdk.compiler, so corresponding --add-opens are only required for
            // reflective access to private members.
            //
            // From https://openjdk.java.net/jeps/261, Section titled: "Breaking encapsulation"
            // "The effect of each instance [of --add-exports] is to add a qualified export of the
            // named package from the source module to the target module. This is, essentially, a
            // command-line form of an exports clause in a module declaration[...].
            // [...]
            // The --add-exports option enables access to the public types of a specified package.
            // It is sometimes necessary to go further and enable access to all non-public elements
            // via the setAccessible method of the core reflection API. The --add-opens option can
            // be used, at run time, to do this."

            options.failOnError = true
            options.deprecation = true
            options.compilerArgs += [
                    '-g',
                    '-Werror',
                    // -options: To not get a warning about missing bootstrap classpath for Java 8 (once we use Java 9).
                    // -fallthrough: Don't check fallthroughs.  Instead, use Error Prone.  Its
                    // are suppressible warns with a "// fall through" comment.
                    "-Xlint:-options,-fallthrough",
                    "-Xlint",
            ]

            options.encoding = 'UTF-8'
            options.fork = true
            if (isJava8) {
                options.forkOptions.jvmArgs += ["-Xbootclasspath/p:${configurations.javacJar.asPath}".toString()]
            }

            // Error prone depends on checker-qual.jar, so don't run it on that project to avoid a circular dependency.
            // All the classes in checker-qual are also in checker, so they are checked.
            // TODO: enable Error Prone on test classes.
            if (it.name.equals('compileJava') && !project.name.startsWith('checker-qual')) {
                // Error Prone must be available in the annotation processor path
                options.annotationProcessorPath = configurations.errorprone
                // Enable Error Prone
                options.errorprone.enabled = true
                options.errorprone.disableWarningsInGeneratedCode = true
                options.errorprone.errorproneArgs = [
                        // Many compiler classes are interned.
                        '-Xep:ReferenceEquality:OFF',
                        // These might be worth fixing.
                        '-Xep:DefaultCharset:OFF',
                        // Not useful to suggest Splitter; maybe clean up.
                        '-Xep:StringSplitter:OFF',
                        // Too broad, rejects seemingly-correct code.
                        '-Xep:EqualsGetClass:OFF',
                        // Not a real problem
                        '-Xep:MixedMutabilityReturnType:OFF',
                        // Don't want to add a dependency to ErrorProne.
                        '-Xep:AnnotateFormatMethod:OFF',
                        // Warns for every use of "@checker_framework.manual"
                        '-Xep:InvalidBlockTag:OFF',
                        // @SuppressWarnings doesn't work: https://github.com/google/error-prone/issues/1650
                        '-Xep:InlineFormatString:OFF',
                        // -Werror halts the build if Error Prone issues a warning, which ensures that
                        // the errors get fixed.  On the downside, Error Prone (or maybe the compiler?)
                        // stops as soon as it issues one warning, rather than outputting them all.
                        // https://github.com/google/error-prone/issues/436
                        '-Werror',
                ]
            } else {
                options.errorprone.enabled = false
            }
        }
    }
}

task cloneAndBuildDependencies(type: Exec) {
    description 'Clones (or updates) and builds all dependencies'
    executable 'checker/bin-devel/build.sh'
}
task maybeCloneAndBuildDependencies(type: Exec) {
    description 'Clones (or updates) and builds all dependencies if they are not present.'
    onlyIf {
        !file(stubparserJar).exists()
        // The jdk repository is cloned via the copyAndMinimizeAnnotatedJdkFiles task that is run if
        // the repository does not exist when building checker.jar.
    }
    executable 'checker/bin-devel/build.sh'
}

task version() {
    description 'Print Checker Framework version'
    doLast {
        println version
    }
}

/**
 * Creates a task that runs the checker on the main source set of each subproject. The task is named
 * "check${taskName}", for example "checkPurity" or "checkNullness".
 *
 * @param projectName name of the project
 * @param taskName short name (often the checker name) to use as part of the task name
 * @param checker fully qualified name of the checker to run
 * @param args list of arguments to pass to the checker
 */
def createCheckTypeTask(projectName, taskName, checker, args = []) {
    project("${projectName}").tasks.create(name: "check${taskName}", type: JavaCompile, dependsOn: ':checker:shadowJar') {
        description "Run the ${taskName} Checker on the main sources."
        group 'Verification'
        // Always run the task.
        outputs.upToDateWhen { false }
        source = project("${projectName}").sourceSets.main.java
        classpath = files(project("${projectName}").compileJava.classpath,project(':checker-qual').sourceSets.main.output)
        destinationDir = file("${buildDir}")

        options.annotationProcessorPath = files(project(':checker').tasks.shadowJar.archivePath)
        options.compilerArgs += [
                '-processor', "${checker}",
                '-proc:only',
                '-Xlint:-processing',
                '-Xmaxerrs', '10000',
                '-Xmaxwarns', '10000',
                '-ArequirePrefixInWarningSuppressions',
                '-AwarnUnneededSuppressions',
        ]
        options.compilerArgs += args

        if (isJava8) {
            options.compilerArgs += [
                "-source",
                "8",
                "-target",
                "8"
                ]
        } else {
            options.fork = true
            options.forkOptions.jvmArgs += [
                "--add-opens", "jdk.compiler/com.sun.tools.javac.comp=ALL-UNNAMED",
                ]
       }
    }
}

/**
 * Returns a list of all the Java files that should be formatted for the given project. These are:
 *
 * All java files in the main sourceSet.
 * All java files in the tests directory that compile.
 *
 * @param projectName name of the project to format
 * @return a list of all Java files that should be formatted for projectName
 */
List<String> getJavaFilesToFormat(projectName) {
    List<File> javaFiles = new ArrayList<>();
    project(':' + projectName).sourceSets.forEach { set ->
        javaFiles.addAll(set.java.files)
    }
    // Collect all java files in tests directory
    fileTree("${project(projectName).projectDir}/tests").visit { details ->
        // If you change this, also change checker/bin-devel/git.pre-commit
        if (!details.path.contains("nullness-javac-errors")
                && !details.path.contains("returnsreceiverdelomboked")
                && !details.path.contains("build")
                && details.name.endsWith('java')) {
            javaFiles.add(details.file)
        }
    }
     // Collect all java files in jtreg directory
    fileTree("${project(projectName).projectDir}/jtreg").visit { details ->
        if (!details.path.contains("nullness-javac-errors") && details.name.endsWith('java')) {
            javaFiles.add(details.file)
        }
    }

    // Collect all java files in jtregJdk11 directory
    fileTree("${project(projectName).projectDir}/jtregJdk11").visit { details ->
        if (!details.path.contains("nullness-javac-errors") && details.name.endsWith('java')) {
            javaFiles.add(details.file)
        }
    }

    List<String> args = new ArrayList<>();
    for (File f : javaFiles) {
        args += project(projectName).relativePath(f)
    }
    return args
}

task htmlValidate(type: Exec, group: 'Format') {
    description 'Validate that HTML files are well-formed'
    executable 'html5validator'
    args = [
            "--ignore",
            "/api/",
            "/build/",
            "/docs/manual/manual.html",
            "/checker/jdk/nullness/src/java/lang/ref/package.html"
    ]
}


// `gradle allJavadoc` builds the Javadoc for all modules in `docs/api`.
//   This is what is published to checkerframework.org.
// `gradle javadoc` builds the Javadoc for each sub-project in <subproject>/build/docs/javadoc/ .
//   It's needed to create the Javadoc jars that we release in Maven Central.
// To make javadoc for only one subproject, run `./gradlew javadoc`
//   in the subproject or `./gradlew :checker:javadoc` at the top level.
task allJavadoc(type: Javadoc, group: "Documentation") {
    description = 'Generates a global API documentation for all the modules'
    dependsOn(':checker:shadowJar', 'getPlumeScripts', 'getHtmlTools')
    destinationDir = file("${rootDir}/docs/api")
    source(project(':checker').sourceSets.main.allJava, project(':framework').sourceSets.main.allJava,
            project(':dataflow').sourceSets.main.allJava, project(':javacutil').sourceSets.main.allJava)

    classpath = configurations.allProjects
    if (isJava8) {
        classpath += configurations.javacJar
    }
    doLast {
        exec {
            // Javadoc for to com.sun.tools.java.* is not publicly available, so these links are broken.
            // This command removes those links.
            workingDir "${rootDir}/docs/api"
            executable "${plumeScriptsHome}/preplace"
            args += ['<a href="https://docs.oracle.com/javase/9/docs/api/com/sun/tools/javac/.*?>(.*?)</a>', '\\1']
        }
        copy {
            from 'docs/logo/Checkmark/CFCheckmark_favicon.png'
            rename('CFCheckmark_favicon.png', 'favicon-checkerframework.png')
            into "${rootDir}/docs/api"
        }
        exec {
            workingDir "${rootDir}/docs/api"
            executable "${htmlToolsHome}/html-add-favicon"
            args += ['.', 'favicon-checkerframework.png']
        }
    }
}

// See documentation for allJavadoc task.
javadoc.dependsOn(allJavadoc)

configurations {
    requireJavadoc
}
dependencies {
    requireJavadoc "org.plumelib:require-javadoc:1.0.1"
}
task requireJavadoc(type: JavaExec) {
    description = 'Ensures that Javadoc documentation exists.'
    main = "org.plumelib.javadoc.RequireJavadoc"
    classpath = configurations.requireJavadoc
    args "checker/src/main/java", "dataflow/src/main/java", "framework-test/src/main/java", "framework/src/main/java", "javacutil/src/main/java"
}


/**
 * Creates a task named taskName that runs javadoc with the -Xdoclint:all option.
 *
 * @param taskName the name of the task to create
 * @param taskDescription description of the task
 * @param memberLevel the JavadocMemberLevel to use
 * @return the new task
 */
def createJavadocTask(taskName, taskDescription, memberLevel) {
    tasks.create(name: taskName, type: Javadoc) {
        description = taskDescription
        destinationDir = file("${rootDir}/docs/tmpapi")
        destinationDir.mkdirs()
        subprojects.forEach {
            if (!it.name.startsWith("checker-qual")) {
                source += it.sourceSets.main.allJava
            }
        }

        classpath = configurations.allProjects

        destinationDir.deleteDir()
        options.memberLevel = memberLevel
        options.addBooleanOption('Xdoclint:all', true)
        options.addStringOption('Xmaxwarns', '99999')

        // options.addStringOption('skip', 'ClassNotToCheck|OtherClass')
    }
}

createJavadocTask('javadocDoclintAll', 'Runs javadoc with -Xdoclint:all option.', JavadocMemberLevel.PRIVATE)

task downloadJtreg(type: Download) {
    description "Downloads and unpacks jtreg."
    onlyIf { !(new File("${jtregHome}/lib/jtreg.jar").exists()) }
    // src 'https://ci.adoptopenjdk.net/view/Dependencies/job/jtreg/lastSuccessfulBuild/artifact/jtreg-4.2.0-tip.tar.gz'
    // If ci.adoptopenjdk.net is down, use this copy.
    src 'https://checkerframework.org/jtreg-4.2.0-tip.tar.gz'
    dest new File(buildDir, 'jtreg-4.2.0-tip.tar.gz')
    overwrite true
    retries 3
    doLast {
        copy {
            from tarTree(dest)
            into "${jtregHome}/.."
        }
        exec {
            commandLine('chmod',  '+x', "${jtregHome}/bin/jtdiff", "${jtregHome}/bin/jtreg")
        }
    }
}

// See alternate implementation getCodeFormatScriptsInGradle below.
task getCodeFormatScripts() {
    description 'Obtain or update the run-google-java-format scripts'
    if (file(formatScriptsHome).exists()) {
        exec {
            workingDir formatScriptsHome
            executable 'git'
            args = ['pull', '-q']
            ignoreExitValue = true
        }
    } else {
        exec {
            workingDir "${formatScriptsHome}/../"
            executable 'git'
            args = ['clone', '-q', '--depth', '1', 'https://github.com/plume-lib/run-google-java-format.git', '.run-google-java-format']
        }
    }
}

// This implementation is preferable to the above because it does work in Gradle rather than in bash.
// However, it fails in the presence of worktrees: https://github.com/ajoberstar/grgit/issues/97
task getCodeFormatScriptsInGradle {
  description "Obtain the run-google-java-format scripts"
  doLast {
    if (! new File(formatScriptsHome).exists()) {
      // There is no support for the --depth argument:
      // https://github.com/ajoberstar/grgit/issues/155   https://bugs.eclipse.org/bugs/show_bug.cgi?id=475615
      def rgjfGit = Grgit.clone(dir: formatScriptsHome, uri: 'https://github.com/plume-lib/run-google-java-format.git')
    } else {
      def rgjfGit = Grgit.open(dir: formatScriptsHome)
      rgjfGit.pull()
    }
  }
}

task getPlumeScripts() {
    description 'Obtain or update plume-scripts'
    if (file(plumeScriptsHome).exists()) {
        exec {
            workingDir plumeScriptsHome
            executable 'git'
            args = ['pull', '-q']
            ignoreExitValue = true
        }
    } else {
        exec {
            workingDir "${plumeScriptsHome}/../"
            executable 'git'
            args = ['clone', '-q', '--depth', '1', 'https://github.com/plume-lib/plume-scripts.git', '.plume-scripts']
        }
    }
}

task getHtmlTools() {
    description 'Obtain or update html-tools'
    if (file(htmlToolsHome).exists()) {
        exec {
            workingDir htmlToolsHome
            executable 'git'
            args = ['pull', '-q']
            ignoreExitValue = true
        }
    } else {
        exec {
            workingDir "${htmlToolsHome}/../"
            executable 'git'
            args = ['clone', '-q', '--depth', '1', 'https://github.com/plume-lib/html-tools.git', '.html-tools']
        }
    }
}

task pythonIsInstalled(type: Exec) {
  description "Check that the python3 executable is installed."
  executable = "python3"
  args "--version"
}

task tags {
    description 'Create Emacs TAGS table'
    doLast {
        exec {
            commandLine "etags", "-i", "checker/TAGS", "-i", "dataflow/TAGS", "-i", "framework/TAGS", "-i", "framework-test/TAGS", "-i", "javacutil/TAGS", "-i", "docs/manual/TAGS"
        }
        exec {
            commandLine "make", "-C", "docs/manual", "tags"
        }
    }
}

subprojects {
    configurations {
        errorprone
    }

    dependencies {
        // https://mvnrepository.com/artifact/com.google.errorprone/error_prone_core
        // If you update this:
        //  * Temporarily comment out "-Werror" elsewhere in this file
        //  * Repeatedly run `./gradlew clean compileJava` and fix all errors
        //  * Uncomment "-Werror"
        //  * Don't edit framework/build.gradle to use the same version number
        //    (it is updated when the annotated version of Guava is updated).
        errorprone group: 'com.google.errorprone', name: 'error_prone_core', version: '2.4.0'
    }

    task checkFormat(type: Exec, dependsOn: [getCodeFormatScripts, pythonIsInstalled], group: 'Format') {
        description 'Check whether the source code is properly formatted'
        // checker-qual* projects have no source, so skip
        onlyIf {!project.name.startsWith('checker-qual') }
        executable 'python3'

        doFirst {
            args += "${formatScriptsHome}/check-google-java-format.py"
            args += "--aosp" // 4 space indentation
            args += getJavaFilesToFormat(project.name)
        }
        ignoreExitValue = true
        doLast {
            if (execResult.exitValue != 0) {
                throw new RuntimeException('Found improper formatting, try running:  ./gradlew reformat"')
            }
        }
    }

    task reformat(type: Exec, dependsOn: [getCodeFormatScripts, pythonIsInstalled], group: 'Format') {
        description 'Format the Java source code'
        // checker-qual* projects have no source, so skip
        onlyIf { !project.name.startsWith('checker-qual') }
        executable 'python3'
        doFirst {
            args += "${formatScriptsHome}/run-google-java-format.py"
            args += "--aosp" // 4 space indentation
            args += getJavaFilesToFormat(project.name)
        }
    }

    shadowJar {
        // Relocate packages that might conflict with user's classpath.
        doFirst {
            if (release) {
                // Only relocate JavaParser during a release:
                relocate 'com.github.javaparser', 'org.checkerframework.com.github.javaparser'
            }
        }

        // These appear in annotation-file-utilities-all.jar:
        relocate 'org.apache', 'org.checkerframework.org.apache'
        relocate 'org.relaxng', 'org.checkerframework.org.relaxng'
        relocate 'org.plumelib', 'org.checkerframework.org.plumelib'
        relocate 'org.codehaus', 'org.checkerframework.org.codehaus'
        // relocate 'sun', 'org.checkerframework.sun'
        relocate 'org.objectweb.asm', 'org.checkerframework.org.objectweb.asm'
        relocate 'com.google', 'org.checkerframework.com.google'
        relocate 'plume', 'org.checkerframework.plume'
    }

    if (!project.name.startsWith('checker-qual')) {
        task tags(type: Exec) {
            description 'Create Emacs TAGS table'
            commandLine "bash", "-c", "find . \\( -name build \\) -prune -o -name '*.java' -print | sort-directory-order | xargs ctags -e -f TAGS"
        }
    }

    // Things in this block reference definitions in the subproject that do not exist,
    // until the project is evaluated.
    afterEvaluate {
        // Create a sourcesJar task for each subproject
        tasks.create(name: 'sourcesJar', type: Jar) {
            description 'Creates sources jar.'
            archiveClassifier = 'source'
            archiveBaseName = jar.archiveBaseName
            from sourceSets.main.java
        }

        // Create a javadocJar task for each subproject
        tasks.create(name: 'javadocJar', type: Jar, dependsOn: 'javadoc') {
            description 'Creates javadoc jar.'
            archiveClassifier = 'javadoc'
            archiveBaseName = jar.archiveBaseName
            from tasks.javadoc.destinationDir
        }

        // Adds manifest to all Jar files
        tasks.withType(Jar) {
            includeEmptyDirs = false
            if (archiveFileName.get().startsWith("checker-qual")) {
                metaInf {
                    from './LICENSE.txt'
                }
            } else {
                metaInf {
                    from "${rootDir}/LICENSE.txt"
                }
            }
            manifest {
                attributes("Implementation-Version": "${project.version}")
                attributes("Implementation-URL": "https://checkerframework.org")
                if (! archiveFileName.get().endsWith("source.jar")) {
                    attributes('Automatic-Module-Name': "org.checkerframework." + project.name.replaceAll('-', '.'))
                }
                if (archiveFileName.get().startsWith("checker-qual")) {
                    attributes("Bundle-License": "MIT")
                } else {
                    attributes("Bundle-License": "(GPL-2.0-only WITH Classpath-exception-2.0)")
                }
            }
        }

        // Add tasks to run various checkers on all the main source sets.
        // These pass and are run by nonJunitTests.
        createCheckTypeTask(project.name, 'Interning',
            'org.checkerframework.checker.interning.InterningChecker',
            ['-Astubs=javax-lang-model-element-name.astub'])
        createCheckTypeTask(project.name, 'NullnessOnlyAnnotatedFor',
            'org.checkerframework.checker.nullness.NullnessChecker',
            ['-AskipUses=com.sun.*', '-AuseConservativeDefaultsForUncheckedCode=source'])
        createCheckTypeTask(project.name, 'Purity',
            'org.checkerframework.framework.util.PurityChecker')
        createCheckTypeTask(project.name, 'Signature',
            'org.checkerframework.checker.signature.SignatureChecker')
        // These pass on some subprojects, which nonJunitTests runs.  TODO: Incrementally add @AnnotatedFor on classes.
        createCheckTypeTask(project.name, 'Nullness',
            'org.checkerframework.checker.nullness.NullnessChecker',
            ['-AskipUses=com.sun.*'])


        // Add jtregTests to framework and checker modules
        if (project.name.is('framework') || project.name.is('checker')) {
            tasks.create(name: 'jtregTests', dependsOn: ':downloadJtreg', group: 'Verification') {
                description 'Run the jtreg tests.'
                dependsOn('compileJava')
                dependsOn('compileTestJava')
                dependsOn('shadowJar')

                String jtregOutput = "${buildDir}/jtreg"
                String name = 'all'
                String tests = '.'
                doLast {
                    exec {
                        executable "${jtregHome}/bin/jtreg"
                        args = [
                                "-dir:${projectDir}/jtreg",
                                "-workDir:${jtregOutput}/${name}/work",
                                "-reportDir:${jtregOutput}/${name}/report",
                                "-verbose:error,fail",
                                "-javacoptions:-g",
                                "-keywords:!ignore",
                                "-samevm",
                                "-javacoptions:-classpath ${tasks.shadowJar.archiveFile.get()}:${sourceSets.test.output.asPath}",
                                // Required for checker/jtreg/nullness/PersistUtil.java and other tests
                                "-vmoptions:-classpath ${tasks.shadowJar.archiveFile.get()}:${sourceSets.test.output.asPath}",
                        ]
                        if (isJava8) {
                            // Use Error Prone javac and source/target 8
                            args += [
                                "-vmoptions:-Xbootclasspath/p:${configurations.javacJar.asPath}",
                                "-javacoptions:-Xbootclasspath/p:${configurations.javacJar.asPath}",
                                "-javacoptions:-source 8",
                                "-javacoptions:-target 8"
                                ]
                        } else {
                            args += [
                                    // checker/jtreg/nullness/defaultsPersist/ReferenceInfoUtil.java
                                    // uses the jdk.jdeps module.
                                    "-javacoptions:--add-modules jdk.jdeps",
                                    "-javacoptions:--add-exports=jdk.jdeps/com.sun.tools.classfile=ALL-UNNAMED",
                                    "-vmoptions:--add-opens=jdk.compiler/com.sun.tools.javac.comp=ALL-UNNAMED",
                            ]
                        }
                        if (project.name.is('framework')) {
                            // Do not check for the annotated JDK
                            args += [
                                    "-javacoptions:-ApermitMissingJdk"
                            ]
                        } else if (project.name.is('checker')) {
                            args += [
                                    "-javacoptions:-classpath ${sourceSets.testannotations.output.asPath}",
                            ]
                        }

                        // Location of jtreg tests
                        args += "${tests}"
                    }
                }
            }
        }

        // Create a task for each JUnit test class whose name is the same as the JUnit class name.
        sourceSets.test.allJava.filter { it.path.contains('test/junit') }.forEach { file ->
            String junitClassName = file.name.replaceAll(".java", "")
            tasks.create(name: "${junitClassName}", type: Test) {
                description "Run ${junitClassName} tests."
                include "**/${name}.class"
            }
        }

        // Configure JUnit tests
        tasks.withType(Test) {
            if (isJava8) {
                jvmArgs "-Xbootclasspath/p:${configurations.javacJar.asPath}".toString()
            } else {
                jvmArgs += [
                        "--illegal-access=warn",
                        "--add-opens", "jdk.compiler/com.sun.tools.javac.comp=ALL-UNNAMED",
                ]
            }

            maxParallelForks = Integer.MAX_VALUE

            if (project.name.is('checker')) {
                dependsOn('copyJarsToDist')
            }

            if (project.hasProperty('emit.test.debug')) {
                systemProperties += ["emit.test.debug": 'true']
            }

            testLogging {
                showStandardStreams = true
                // Always run the tests
                outputs.upToDateWhen { false }

                // Show the found unexpected diagnostics and expected diagnostics not found.
                exceptionFormat "full"
                events "failed"
            }

            // After each test, print a summary.
            afterSuite { desc, result ->
                if (desc.getClassName() != null) {
                    long mils = result.getEndTime() - result.getStartTime()
                    double seconds = mils / 1000.0

                    println "Testsuite: ${desc.getClassName()}\n" +
                            "Tests run: ${result.testCount}, " +
                            "Failures: ${result.failedTestCount}, " +
                            "Skipped: ${result.skippedTestCount}, " +
                            "Time elapsed: ${seconds} sec\n"
                }

            }
        }

        // Create a nonJunitTests task per project
        tasks.create(name: 'nonJunitTests', group: 'Verification') {
            description 'Run all Checker Framework tests except for the Junit tests.'
            if (project.name.is('framework') || project.name.is('checker')) {
                dependsOn('jtregTests')
            }
            if (project.name.is('framework')) {
                dependsOn('loaderTests')
            }

            if (project.name.is('checker')) {
                if (!isJava8) {
                    dependsOn('jtregJdk11Tests')
                    // TODO: run under all Java versions, when bug is fixed
                    dependsOn('wpiScriptsTests')
                }
                dependsOn('nullnessExtraTests', 'commandLineTests', 'tutorialTests',
<<<<<<< HEAD
                          'wholeProgramInferenceTests'
                          // TODO:
                          // , 'wpiScriptsTests'
                )
=======
                          // TODO
                          // 'wholeProgramInferenceTests', 'wpiScriptsTests')
                          'wholeProgramInferenceTests')
>>>>>>> fdc64576
            }

            if (project.name.is('dataflow')) {
                dependsOn('liveVariableTest')
                dependsOn('issue3447Test')
            }
        }

        // Create a typecheck task per project (dogfooding the Checker Framework on itself).
        // This isn't a test of the Checker Framework as the test and nonJunitTests are.
        tasks.create(name: 'typecheck', group: 'Verification') {
            description 'Run the Checker Framework on itself'
            dependsOn('checkInterning', 'checkPurity', 'checkSignature')
            if (project.name.is('framework') || project.name.is('checker')) {
                dependsOn('checkNullnessOnlyAnnotatedFor', 'checkCompilerMessages')
            } else {
                dependsOn('checkNullness')
            }
        }

        // Create an allTests task per project.
        // allTests = test + nonJunitTests + typecheck
        tasks.create(name: 'allTests', group: 'Verification') {
            description 'Run all Checker Framework tests'
            // The 'test' target is just the JUnit tests.
            dependsOn('nonJunitTests', 'test', 'typecheck')
        }

        task javadocPrivate(dependsOn: javadoc) {
            doFirst {
                javadocMemberLevel = JavadocMemberLevel.PRIVATE
            }
            doLast {
                javadocMemberLevel = JavadocMemberLevel.PROTECTED
            }
        }
    }
}

assemble.dependsOn(':checker:copyJarsToDist')

task checkBasicStyle(group: 'Format') {
    description 'Check basic style guidelines.  Not related to Checkstyle tool.'
    String[] ignoreDirectories = ['.git',
                                  '.gradle',
                                  '.html-tools',
                                  '.idea',
                                  '.plume-scripts',
                                  '.run-google-java-format',
                                  'annotated',
                                  'api',
                                  'plume-bib',
                                  'bootstrap',
                                  'build',
                                  'jdk',
                                  'maven-artifacts']

    String[] ignoreFilePatterns = [
            '*.aux',
            '*.bib',
            '*.class',
            '*.dvi',
            '*.expected',
            '*.gif',
            '*.jar',
            '*.jtr',
            '*.log',
            '*.out',
            '*.patch',
            '*.pdf',
            '*.png',
            '*.sty',
            '*.toc',
            '*.xcf',
            '*~',
            '#*#',
            'CFLogo.ai',
            'logfile.log.rec.index',
            'manual.html',
            'manual.html-e',
            'junit.*.properties',
            'securerandom.*',
            'checker/dist/META-INF/maven/org.apache.bcel/bcel/pom.xml',
            'checker/dist/META-INF/maven/org.apache.commons/commons-text/pom.xml',
            'framework/src/main/resources/git.properties']
    doLast {
        FileTree tree = fileTree(dir: projectDir)
        for (String dir : ignoreDirectories) {
            tree.exclude "**/${dir}/**"
        }
        for (String file : ignoreFilePatterns) {
            tree.exclude "**/${file}"
        }
        boolean failed = false
        tree.visit {
            if (!it.file.isDirectory()) {
                boolean blankLineAtEnd = false
                String fileName = it.file.getName()
                boolean checkTabs = !fileName.equals("Makefile")
                it.file.eachLine { line ->
                    if (line.endsWith(' ')) {
                        println("Trailing whitespace: ${it.file.absolutePath}")
                        failed = true
                    }
                    if (checkTabs && line.contains('\t')) {
                        println("Contains tab (use spaces): ${it.file.absolutePath}")
                        failed = true
                        checkTabs = false
                    }
                    if (!line.startsWith('\\') &&
                            (line.matches('^.* (else|finally|try)\\{}.*$')
                                    || line.matches('^.*}(catch|else|finally) .*$')
                                    || line.matches('^.* (catch|for|if|while)\\('))) {
                        // This runs on non-java files, too.
                        println("Missing space: ${it.file.absolutePath}")
                        failed = true
                    }
                    if (line.isEmpty()) {
                        blankLineAtEnd = true;
                    } else {
                        blankLineAtEnd = false;
                    }
                }

                if (blankLineAtEnd) {
                    println("Blank line at end of file: ${it.file.absolutePath}")
                    failed = true
                }

                RandomAccessFile file
                try {
                    file = new RandomAccessFile(it.file, 'r')
                    int end = file.length() - 1;
                    if (end > 0) {
                        file.seek(end)
                        byte last = file.readByte()
                        if (last != '\n') {
                            println("Missing newline at end of file: ${it.file.absolutePath}")
                            failed = true
                        }
                    }
                } finally {
                    if (file != null) {
                        file.close()
                    }
                }
            }
        }
        if (failed) {
            throw new GradleException("Files do not meet basic style guidelines.")
        }
    }
}
assemble.mustRunAfter(clean)
task buildAll {
    description 'Build all jar files, including source and javadoc jars'
    dependsOn(allJavadoc)
    subprojects { Project subproject ->
        dependsOn("${subproject.name}:assemble")
        dependsOn("${subproject.name}:javadocJar")
        dependsOn("${subproject.name}:sourcesJar")
    }
    dependsOn('framework:allJavadocJar', 'framework:allSourcesJar', 'checker:allJavadocJar', 'checker:allSourcesJar')
}

task releaseBuild {
    description 'Build everything required for a release'
    dependsOn(clean)
    doFirst {
        release = true
    }
    // Use finalizedBy rather than dependsOn so that release is set to true before any of the tasks are run.
    finalizedBy(buildAll)
}

task releaseAndTest {
    description 'Build everything required for a release and run allTests'
    dependsOn(releaseBuild)
    subprojects { Project subproject ->
        dependsOn("${subproject.name}:allTests")
    }
}

// Don't create an empty checker-framework-VERSION.jar
jar.onlyIf {false}

/**
 * Copies the pom file and expands any properties in the file. For example,
 * ${checkerframeworkversion} is changed to the current version.
 * @param pomFile file name of pom
 * @return file name of the copied and expanded pom file
 */
String copyAndExpandPomFile(String pomFile) {
    mkdir "${buildDir}/maven"
    copy {
        from pomFile
        into "${buildDir}/maven"
        expand('checkerframeworkversion': version)
    }

    new File("${buildDir}/maven").toPath().resolve(new File(pomFile).toPath().last())
}

/**
 * Deploys the given jar file to the local Maven repository.
 * @param jar fully qualified file name of a jar file
 * @param pom filename of pom that describes the artifact
 */
void mvnDeployToLocalRepo(String jar, String pom) {
    String copiedFilename = copyAndExpandPomFile(pom)
    exec {
        executable 'mvn'
        args += [
                'install:install-file',
                "-Dfile=${jar}",
                "-DpomFile=${copiedFilename}",
                '-DgeneratePom=true'

        ]
    }
}

/**
 * Deploys the jar file produced by the "jar" task of the given project to the local Maven repository.
 * @param project project whose jar file is deployed
 * @param pom filename of pom that describes the artifact
 */
void mvnDeployToLocalRepo(Project project, String pomFile) {
    String jarFile = project.tasks.getByName('jar').archiveFile.get().toString();
    mvnDeployToLocalRepo(jarFile, pomFile)
}

/**
 * Signs and deploys the given jar file to the Sonatypes Maven repository.
 * @param jar fully qualified file name of a jar file
 * @param pom filename of pom that describes the artifact
 * @param classifier the kind of artifact; sources or javadoc; defaults to the empty string
 */
void mvnSignAndDeployToSonatype(String jar, String pom, String classifier = "") {
    String copiedFilename = copyAndExpandPomFile(pom)
    String passwordFile = "/projects/swlab1/checker-framework/hosting-info/release-private.password"
    String passphrase = new File(passwordFile).readLines().get(0);

    exec {
        executable 'mvn'
        args += [
                'gpg:sign-and-deploy-file',
                '-Durl=https://oss.sonatype.org/service/local/staging/deploy/maven2/',
                '-DrepositoryId=sonatype-nexus-staging',
                "-DpomFile=${copiedFilename}",
                "-Dfile=${jar}",
                '-Dgpg.keyname=checker-framework-dev@googlegroups.com',
                "-Dgpg.passphrase=${passphrase}"
        ]
        if (!classifier.isEmpty()) {
            args += ["-Dclassifier=${classifier}"]
        }
    }
}

/**
 * Signs and deploys the classes jar, sources jar, and javadoc jar files for a single artifact.
 * @param classesJar class jar file
 * @param sourceJar source jar file corresponding to the classesJar
 * @param javadocJar javadoc jar file corresponding to the classesJar
 * @param pom filename of pom that describes the artifact
 */
void mvnSignAndDeployMultipleToSonatype(String classesJar, String sourceJar, String javadocJar, String pom) {
    mvnSignAndDeployToSonatype(classesJar, pom)
    mvnSignAndDeployToSonatype(sourceJar, pom, "sources")
    mvnSignAndDeployToSonatype(javadocJar, pom, "javadoc")
}

/**
 * Signs and deploys the classes jar, sources jar, and javadoc jar files for a single artifact.
 * @param project with a jar, sourcesJar, and javadocJar tasks defined
 * @param pom filename of pom that describes the artifact
 */
void mvnSignAndDeployMultipleToSonatype(Project project, String pom) {
    mvnSignAndDeployMultipleToSonatype(project.tasks.getByName('jar').archiveFile.get().toString(),
            project.tasks.getByName('sourcesJar').archiveFile.get().toString(),
            project.tasks.getByName('javadocJar').archiveFile.get().toString(), pom)
}<|MERGE_RESOLUTION|>--- conflicted
+++ resolved
@@ -857,16 +857,9 @@
                     dependsOn('wpiScriptsTests')
                 }
                 dependsOn('nullnessExtraTests', 'commandLineTests', 'tutorialTests',
-<<<<<<< HEAD
-                          'wholeProgramInferenceTests'
-                          // TODO:
-                          // , 'wpiScriptsTests'
-                )
-=======
                           // TODO
                           // 'wholeProgramInferenceTests', 'wpiScriptsTests')
                           'wholeProgramInferenceTests')
->>>>>>> fdc64576
             }
 
             if (project.name.is('dataflow')) {
