import de.undercouch.gradle.tasks.download.Download

plugins {
  // https://plugins.gradle.org/plugin/com.github.johnrengelman.shadow
  id 'com.github.johnrengelman.shadow' version '8.1.0'
  // https://plugins.gradle.org/plugin/de.undercouch.download
  id 'de.undercouch.download' version '5.4.0'
  id 'java'
  // https://github.com/tbroyer/gradle-errorprone-plugin
  id 'net.ltgt.errorprone' version '3.0.1'
  // https://plugins.gradle.org/plugin/org.ajoberstar.grgit
  id 'org.ajoberstar.grgit' version '4.1.1' apply false

  id 'groovy' // needed for formatting Gradle files
  // Code formatting; defines targets "spotlessApply" and "spotlessCheck".
  // https://github.com/diffplug/spotless/tags ; see tags starting "gradle/"
  // Only works on JDK 11+ (even including the plugin crashes Gradle on JDK 8).
  id 'com.diffplug.spotless' version '6.18.0'
}
apply plugin: 'de.undercouch.download'

import org.ajoberstar.grgit.Grgit

// There is another `repositories { ... }` block below; if you change this one, change that one as well.
repositories {
  mavenCentral()
}

ext {
  release = false

  // This call to `isCompatibleWith` causes a Gradle run-time failure: "No signature of method".
  // isJava17compatible = JavaVersion.isCompatibleWith(JavaVersion.VERSION_17)
  isJava17orHigher = JavaVersion.current() >= JavaVersion.VERSION_17

  // As of 2022-11-30, delombok crashes under JDK 19.
  // As of mid-January 2023, a lombok release for Java 19 is coming "in a week".
  skipDelombok = JavaVersion.current() == JavaVersion.VERSION_19

  errorproneJavacVersion = '9+181-r4173-1'

  parentDir = file("${rootDir}/../").absolutePath

  annotationTools = "${parentDir}/annotation-tools"
  afu = "${annotationTools}/annotation-file-utilities"

  stubparser = "${parentDir}/stubparser"
  stubparserJar = "${stubparser}/javaparser-core/target/stubparser-3.25.2.jar"

  plumeScriptsHome = "${project(':checker').projectDir}/bin-devel/.plume-scripts"
  htmlToolsHome = "${project(':checker').projectDir}/bin-devel/.html-tools"

  javadocMemberLevel = JavadocMemberLevel.PROTECTED

  // The local git repository, typically in the .git directory, but not for worktrees.
  // This value is always overwritten, but Gradle needs the variable to be initialized.
  localRepo = '.git'
}

task setLocalRepo(type:Exec) {
  commandLine 'git', 'worktree', 'list'
  standardOutput = new ByteArrayOutputStream()
  doLast {
    String worktreeList = standardOutput.toString()
    localRepo = worktreeList.substring(0, worktreeList.indexOf(' ')) + '/.git'
  }
}

// No group so it does not show up in the output of `gradlew tasks`
task installGitHooks(type: Copy, dependsOn: 'setLocalRepo') {
  description 'Copies git hooks to .git directory'
  from files('checker/bin-devel/git.post-merge', 'checker/bin-devel/git.pre-commit')
  rename('git\\.(.*)', '$1')
  into localRepo + '/hooks'
}

spotless {
  // Resolve the Spotless plugin dependencies from the buildscript repositories rather than the
  // project repositories.  That way the spotless plugin does not use the locally built version of
  // checker-qual as a dependency. Without this, errors like the follow are issued when running
  // a spotless task without a locally-built version of checker-qual.jar:
  // Could not determine the dependencies of task ':checker-qual:spotlessCheck'.
  //  > Could not create task ':checker-qual:spotlessJavaCheck'.
  //     > Could not create task ':checker-qual:spotlessJava'.
  //        > File signature can only be created for existing regular files, given:
  //          .../checker-framework/checker-qual/build/libs/checker-qual-3.25.1-SNAPSHOT.jar
  predeclareDepsFromBuildscript()
}

spotlessPredeclare {
  // Put all the formatters that have dependencies here.  Without this, errors like the following
  // will happen:
  // Could not determine the dependencies of task ':spotlessCheck'.
  //  > Could not create task ':spotlessJavaCheck'.
  //     > Could not create task ':spotlessJava'.
  //        > Add a step with [com.google.googlejavaformat:google-java-format:1.15.0] into the `spotlessPredeclare` block in the root project.
  java {
    googleJavaFormat()
  }
  groovyGradle {
    greclipse()
  }
}

allprojects {
  tasks.withType(JavaCompile).configureEach {
    options.fork = true
  }

  apply plugin: 'java'
  apply plugin: 'com.github.johnrengelman.shadow'
  apply plugin: 'de.undercouch.download'
  apply plugin: 'net.ltgt.errorprone'

  group 'org.checkerframework'

  // Increment the minor version (second number) rather than just the patch
  // level (third number) if:
  //   * any new checkers have been added, or
  //   * backward-incompatible changes have been made to APIs or elsewhere.
  version '3.33.1-SNAPSHOT'

  // Keep in sync with "repositories { ... }" block above.
  repositories {
    mavenCentral()
  }

  configurations {
    // This is required to run the Checker Framework on JDK 8.
    javacJar

    // Holds the combined classpath of all subprojects including the subprojects themselves.
    allProjects

    // Exclude checker-qual dependency added by Error Prone to avoid a circular dependency.
    annotationProcessor.exclude group:'org.checkerframework', module:'checker-qual'
  }

  dependencies {
    javacJar group: 'com.google.errorprone', name: 'javac', version: "$errorproneJavacVersion"

    errorproneJavac("com.google.errorprone:javac:$errorproneJavacVersion")

    allProjects subprojects
  }

  ext {
    // A list of add-export and add-open arguments to be used when running the Checker Framework.
    // Keep this list in sync with the lists in CheckerMain#getExecArguments,
    // the sections with labels "javac-jdk11-non-modularized", "maven", and "sbt" in the manual
    // and in the checker-framework-gradle-plugin, CheckerFrameworkPlugin#applyToProject
    compilerArgsForRunningCF = [
      // These are required in Java 16+ because the --illegal-access option is set to deny
      // by default.  None of these packages are accessed via reflection, so the module
      // only needs to be exported, but not opened.
      '--add-exports',
      'jdk.compiler/com.sun.tools.javac.api=ALL-UNNAMED',
      '--add-exports',
      'jdk.compiler/com.sun.tools.javac.code=ALL-UNNAMED',
      '--add-exports',
      'jdk.compiler/com.sun.tools.javac.file=ALL-UNNAMED',
      '--add-exports',
      'jdk.compiler/com.sun.tools.javac.main=ALL-UNNAMED',
      '--add-exports',
      'jdk.compiler/com.sun.tools.javac.model=ALL-UNNAMED',
      '--add-exports',
      'jdk.compiler/com.sun.tools.javac.processing=ALL-UNNAMED',
      '--add-exports',
      'jdk.compiler/com.sun.tools.javac.tree=ALL-UNNAMED',
      '--add-exports',
      'jdk.compiler/com.sun.tools.javac.util=ALL-UNNAMED',
      // Required because the Checker Framework reflectively accesses private members in com.sun.tools.javac.comp.
      '--add-opens',
      'jdk.compiler/com.sun.tools.javac.comp=ALL-UNNAMED',
    ]

    reflectionUtilVersion = '1.0.6'
    plumeUtilVersion = '1.6.5'
  }

  apply plugin: 'com.diffplug.spotless'
  spotless {
    // If you add any formatters to this block that require dependencies, then you must also
    // add them to spotlessPredeclare block.
    def doNotFormat = [
      'dataflow/manual/examples/',
      '**/nullness-javac-errors/*',
      '**/calledmethods-delomboked/*',
      '**/returnsreceiverdelomboked/*',
      '**/build/**',
      '*/dist/**',
    ]
    if (!isJava17orHigher) {
      doNotFormat += ['**/java17/', '**/*record*/']
    }

    format 'misc', {
      // define the files to apply `misc` to
      target '*.md', '.gitignore'
      // define the steps to apply to those files
      indentWithSpaces(2)
      trimTrailingWhitespace()
      // endWithNewline() // Don't want to end empty files with a newline
      targetExclude doNotFormat
    }

    java {
      def targets = [
        // add target folders here
        'checker',
        'checker-qual',
        'checker-util',
        'dataflow',
        'docs/examples',
        'docs/tutorial',
        'framework',
        'framework-test',
        'javacutil',
      ]
      targets = targets.collectMany {
        [
          // must call toString() to convert GString to String
          "${it}/**/*.java".toString(),
          // Not .ajava files because formatting would remove import statements.
        ]
      }
      target targets
      targetExclude doNotFormat

      googleJavaFormat() // the formatter to apply to Java files
      formatAnnotations()
    }

    groovyGradle {
      target '**/*.gradle'
      targetExclude doNotFormat
      greclipse()  // which formatter Spotless should use to format .gradle files.
      indentWithSpaces(2)
      trimTrailingWhitespace()
      // endWithNewline() // Don't want to end empty files with a newline
    }
  }

  // After all the tasks have been created, modify some of them.
  afterEvaluate {
    configurations {
      checkerFatJar {
        canBeConsumed = false
        canBeResolved = true
      }
    }

    dependencies {
      checkerFatJar(project(path: ':checker', configuration: 'fatJar'))
    }

    // Add the fat checker.jar to the classpath of every Javadoc task. This allows Javadoc in
    // any module to reference classes in any other module.
    // Also, build and use ManualTaglet as a taglet.
    tasks.withType(Javadoc) {
      dependsOn(':checker:shadowJar')
      dependsOn(":framework-test:tagletClasses")
      doFirst {
        options.encoding = 'UTF-8'
        if (!name.equals('javadocDoclintAll')) {
          options.memberLevel = javadocMemberLevel
        }
        classpath += configurations.getByName('checkerFatJar').asFileTree
        options.taglets 'org.checkerframework.taglet.ManualTaglet'
        options.tagletPath(project(':framework-test').sourceSets.taglet.output.classesDirs.getFiles() as File[])

        // This file is looked for by Javadoc.
        file("${destinationDir}/resources/fonts/").mkdirs()
        ant.touch(file: "${destinationDir}/resources/fonts/dejavu.css")

        options.addBooleanOption('-add-exports=jdk.compiler/com.sun.tools.javac.api=ALL-UNNAMED', true)
        options.addBooleanOption('-add-exports=jdk.compiler/com.sun.tools.javac.code=ALL-UNNAMED', true)
        options.addBooleanOption('-add-exports=jdk.compiler/com.sun.tools.javac.file=ALL-UNNAMED', true)
        options.addBooleanOption('-add-exports=jdk.compiler/com.sun.tools.javac.main=ALL-UNNAMED', true)
        options.addBooleanOption('-add-exports=jdk.compiler/com.sun.tools.javac.model=ALL-UNNAMED', true)
        options.addBooleanOption('-add-exports=jdk.compiler/com.sun.tools.javac.processing=ALL-UNNAMED', true)
        options.addBooleanOption('-add-exports=jdk.compiler/com.sun.tools.javac.tree=ALL-UNNAMED', true)
        options.addBooleanOption('-add-exports=jdk.compiler/com.sun.tools.javac.util=ALL-UNNAMED', true)
        options.addBooleanOption('-add-exports=jdk.compiler/com.sun.tools.javac.comp=ALL-UNNAMED', true)

        // "-Xwerror" requires Javadoc everywhere.  Currently, CI jobs require Javadoc only
        // on changed lines.  Enable -Xwerror in the future when all Javadoc exists.
        // options.addBooleanOption('Xwerror', true)
        options.addStringOption('Xmaxwarns', '99999')
      }
    }

    // Add standard javac options
    tasks.withType(JavaCompile) { compilationTask ->
      dependsOn(':installGitHooks')
      // Sorting is commented out because it disables incremental compilation.
      // Uncomment when needed.
      // // Put source files in deterministic order, for debugging.
      // compilationTask.source = compilationTask.source.sort()

      // Don't try to use `options.release.set(8)` here.
      sourceCompatibility = 8
      targetCompatibility = 8
      // Because the target is 8, all of the public compiler classes are accessible, so
      // --add-exports are not required (nor are they allowed with target 8). See
      // https://openjdk.org/jeps/247 for details on compiling for older versions.

      // When sourceCompatibility or release is changed to 11, then the following will be required.
      // options.compilerArgs += [
      // '--add-exports', 'jdk.compiler/com.sun.tools.javac.api=ALL-UNNAMED',
      // '--add-exports', 'jdk.compiler/com.sun.tools.javac.code=ALL-UNNAMED',
      // '--add-exports', 'jdk.compiler/com.sun.tools.javac.comp=ALL-UNNAMED',
      // '--add-exports', 'jdk.compiler/com.sun.tools.javac.file=ALL-UNNAMED',
      // '--add-exports', 'jdk.compiler/com.sun.tools.javac.main=ALL-UNNAMED',
      // '--add-exports', 'jdk.compiler/com.sun.tools.javac.model=ALL-UNNAMED',
      // '--add-exports', 'jdk.compiler/com.sun.tools.javac.processing=ALL-UNNAMED',
      // '--add-exports', 'jdk.compiler/com.sun.tools.javac.tree=ALL-UNNAMED',
      // '--add-exports', 'jdk.compiler/com.sun.tools.javac.util=ALL-UNNAMED',
      // ]
      // This is equivalent to writing "exports jdk.compiler/... to ALL-UNNAMED" in the
      // module-info.java of jdk.compiler, so corresponding --add-opens are only required for
      // reflective access to private members.
      //
      // From https://openjdk.org/jeps/261, Section titled: "Breaking encapsulation"
      // "The effect of each instance [of --add-exports] is to add a qualified export of the
      // named package from the source module to the target module. This is, essentially, a
      // command-line form of an exports clause in a module declaration[...].
      // [...]
      // The --add-exports option enables access to the public types of a specified package.
      // It is sometimes necessary to go further and enable access to all non-public elements
      // via the setAccessible method of the core reflection API. The --add-opens option can
      // be used, at run time, to do this."

      options.failOnError = true
      options.deprecation = true
      options.compilerArgs += [
        '-g',
        '-Werror',
        // -options: To not get a warning about missing bootstrap classpath (when using Java 9 and `-source 8`).
        // -fallthrough: Don't check fallthroughs.  Instead, use Error Prone.  Its
        //   warnings are suppressible with a "// fall through" comment.
        '-Xlint:-options,-fallthrough',
        '-Xlint',
      ]

      options.encoding = 'UTF-8'
      options.fork = true

      // Error Prone depends on checker-qual.jar, so don't run it on that project to avoid a circular dependency.
      // TODO: enable Error Prone on test classes.
      if (compilationTask.name.equals('compileJava') && !project.name.startsWith('checker-qual')) {
        // Error Prone must be available in the annotation processor path
        options.annotationProcessorPath = configurations.errorprone
        // Enable Error Prone
        options.errorprone.enabled = true
        options.errorprone.disableWarningsInGeneratedCode = true
        options.errorprone.errorproneArgs = [
          // Many compiler classes are interned.
          '-Xep:ReferenceEquality:OFF',
          // These might be worth fixing.
          '-Xep:DefaultCharset:OFF',
          // Not useful to suggest Splitter; maybe clean up.
          '-Xep:StringSplitter:OFF',
          // Too broad, rejects seemingly-correct code.
          '-Xep:EqualsGetClass:OFF',
          // Not a real problem
          '-Xep:MixedMutabilityReturnType:OFF',
          // Don't want to add a dependency to ErrorProne.
          '-Xep:AnnotateFormatMethod:OFF',
          // Warns for every use of "@checker_framework.manual"
          '-Xep:InvalidBlockTag:OFF',
          // Recommends writing @InlineMe which is an Error-Prone-specific annotation
          '-Xep:InlineMeSuggester:OFF',
          // Recommends writing @CanIgnoreReturnValue which is an Error-Prone-specific annotation.
          // It would be great if Error Prone recognized the @This annotation.
          '-Xep:CanIgnoreReturnValueSuggester:OFF',
          // Should be turned off when using the Checker Framework.
          '-Xep:ExtendsObject:OFF',
          // -Werror halts the build if Error Prone issues a warning, which ensures that
          // the errors get fixed.  On the downside, Error Prone (or maybe the compiler?)
          // stops as soon as it issues one warning, rather than outputting them all.
          // https://github.com/google/error-prone/issues/436
          '-Werror',
        ]
      } else {
        options.errorprone.enabled = false
      }
    }
  } // end afterEvaluate
} // end allProjects

task cloneAndBuildDependencies(type: Exec, group: 'Build') {
  description 'Clones (or updates) and builds all dependencies'
  executable 'checker/bin-devel/build.sh'
}

task maybeCloneAndBuildDependencies() {
  // No group so it does not show up in the output of `gradlew tasks`
  description 'Clones (or updates) and builds all dependencies if they are not present.'
  onlyIf {
    !file(stubparserJar).exists()
    // The jdk repository is cloned via the copyAndMinimizeAnnotatedJdkFiles task that is run if
    // the repository does not exist when building checker.jar.
  }

  doFirst {
    if (file(stubparser).exists()) {
      exec {
        workingDir stubparser
        executable 'git'
        args = ['pull', '-q']
        ignoreExitValue = true
      }
      exec {
        workingDir stubparser
        executable "${stubparser}/.build-without-test.sh"
      }
    } else {
      exec {
        executable 'checker/bin-devel/build.sh'
      }
    }
  }
  doLast {
    if (!file(stubparserJar).exists()) {
      println "The contents of ${stubparser}/javaparser-core/target (which does not contain stubparser.jar!) are:"
      exec {
        workingDir "${stubparser}/javaparser-core/target"
        executable 'ls'
        ignoreExitValue = true
      }
      throw new RuntimeException('Can\'t find stubparser jar: ' + stubparserJar)
    }
  }
}

task version(group: 'Documentation') {
  description 'Print Checker Framework version'
  doLast {
    println version
  }
}

/**
 * Creates a task that runs the checker on the main source set of each subproject. The task is named
 * "check${taskName}", for example "checkPurity" or "checkNullness".
 *
 * @param projectName name of the project
 * @param taskName short name (often the checker name) to use as part of the task name
 * @param checker fully qualified name of the checker to run
 * @param args list of arguments to pass to the checker
 */
def createCheckTypeTask(projectName, taskName, checker, args = []) {
  project("${projectName}").tasks.create(name: "check${taskName}", type: JavaCompile, dependsOn: ':checker:shadowJar') {
    description "Run the ${taskName} Checker on the main sources."
    group 'Verification'
    // Always run the task.
    outputs.upToDateWhen { false }
    source = project("${projectName}").sourceSets.main.java
    classpath = files(project("${projectName}").compileJava.classpath,project(':checker-qual').sourceSets.main.output)
    destinationDirectory = file("${buildDir}")

    options.annotationProcessorPath = files(project(':checker').tasks.shadowJar.archiveFile)
    options.compilerArgs += [
      '-processor',
      "${checker}",
      '-proc:only',
      '-Xlint:-processing',
      '-Xmaxerrs',
      '10000',
      '-Xmaxwarns',
      '10000',
      '-ArequirePrefixInWarningSuppressions',
      '-AwarnUnneededSuppressions',
      '-AwarnRedundantAnnotations',
    ]
    options.compilerArgs += args
    options.forkOptions.jvmArgs += ['-Xmx2g']

    options.fork = true
    options.forkOptions.jvmArgs += compilerArgsForRunningCF
  }
}

task htmlValidate(type: Exec, group: 'Format') {
  description 'Validate that HTML files are well-formed'
  executable 'html5validator'
  args = [
    '--ignore',
    '/api/',
    '/build/',
    '/docs/manual/manual.html',
    '/docs/manual/plume-bib/docs/index.html',
    '/checker/jdk/nullness/src/java/lang/ref/package.html'
  ]
}


// `gradle allJavadoc` builds the Javadoc for all modules in `docs/api`.
//   This is what is published to checkerframework.org.
// `gradle javadoc` builds the Javadoc for each sub-project in <subproject>/build/docs/javadoc/ .
//   It's needed to create the Javadoc jars that we release in Maven Central.
// To make javadoc for only one subproject, run `./gradlew javadoc`
//   in the subproject or `./gradlew :checker:javadoc` at the top level.
task allJavadoc(type: Javadoc, group: 'Documentation') {
  description = 'Generates API documentation that includes all the modules.'
  dependsOn(':checker:shadowJar', 'getPlumeScripts', 'getHtmlTools')
  destinationDir = file("${rootDir}/docs/api")
  source(
      project(':checker-util').sourceSets.main.allJava,
      project(':checker-qual').sourceSets.main.allJava,
      project(':checker').sourceSets.main.allJava,
      project(':framework').sourceSets.main.allJava,
      project(':dataflow').sourceSets.main.allJava,
      project(':javacutil').sourceSets.main.allJava,
      project(':framework-test').sourceSets.main.allJava,
      )

  doFirst {
    source(
        project(':framework-test').sourceSets.taglet.allJava
        )
  }

  classpath = configurations.allProjects
  doLast {
    copy {
      from 'docs/logo/Checkmark/CFCheckmark_favicon.png'
      rename('CFCheckmark_favicon.png', 'favicon-checkerframework.png')
      into "${rootDir}/docs/api"
    }
    exec {
      workingDir "${rootDir}/docs/api"
      executable "${htmlToolsHome}/html-add-favicon"
      args += [
        '.',
        'favicon-checkerframework.png'
      ]
    }
  }
}

// See documentation for allJavadoc task.
javadoc.dependsOn(allJavadoc)

configurations {
  requireJavadoc
}
dependencies {
  requireJavadoc 'org.plumelib:require-javadoc:1.0.6'
}
task requireJavadoc(type: JavaExec, group: 'Documentation') {
  description = 'Ensures that Javadoc documentation exists in source code.'
  mainClass = 'org.plumelib.javadoc.RequireJavadoc'
  classpath = configurations.requireJavadoc
  args 'checker/src/main/java', 'checker-qual/src/main/java', 'checker-util/src/main/java', 'dataflow/src/main/java', 'framework/src/main/java', 'framework-test/src/main/java', 'javacutil/src/main/java'
}


/**
 * Creates a task named taskName that runs javadoc with the -Xdoclint:all option.
 *
 * @param taskName the name of the task to create
 * @param taskDescription description of the task
 * @param memberLevel the JavadocMemberLevel to use
 * @return the new task
 */
def createJavadocTask(taskName, taskDescription, memberLevel) {
  tasks.create(name: taskName, type: Javadoc) {
    description = taskDescription
    destinationDir = file("${rootDir}/docs/tmpapi")
    destinationDir.mkdirs()
    subprojects.forEach {
      if (!it.name.startsWith('checker-qual-android')) {
        source += it.sourceSets.main.allJava
      }
    }

    classpath = configurations.allProjects

    destinationDir.deleteDir()
    options.memberLevel = memberLevel
    options.addBooleanOption('Xdoclint:all', true)
    options.addStringOption('Xmaxwarns', '99999')

    // options.addStringOption('skip', 'ClassNotToCheck|OtherClass')
  }
}

createJavadocTask('javadocDoclintAll', 'Runs javadoc with -Xdoclint:all option.', JavadocMemberLevel.PRIVATE)

task manual(group: 'Documentation') {
  description 'Build the manual'
  doLast {
    exec {
      commandLine 'make', '-C', 'docs/manual', 'all'
    }
  }
}

/**
 * Quietly clones the given git repository, {@code url}, to {@directory} at a depth of 1.
 * @param url git repository to clone
 * @param directory where to clone
 * @param ignoreError whether to fail the build if the clone command fails
 * @param extraArgs any extra arguments to pass to git
 */
void clone(url, directory, ignoreError, extraArgs = []){
  exec {
    workingDir "${directory}/../"
    executable 'git'
    args = [
      'clone',
      '-q',
      '--depth',
      '1',
      url,
      file(directory).toPath().last()
    ]
    args += extraArgs
    ignoreExitValue = ignoreError
  }
}

/**
 * Creates a task named {@code taskName} that updates or clones the git repository at
 * {@code url} into {@code directory}.  If the clone command fails, the tasks waits
 * a minute and then trys again.
 * @param taskName name of the created task
 * @param url location of the git repository
 * @param directory where to clone the repository
 * @param extraArgs arguments to pass to the git command
 */
def createCloneTask(taskName, url, directory, extraArgs = []) {
  tasks.create(name: taskName) {
    description "Obtain or update ${url}"

    if (file(directory).exists()) {
      exec {
        workingDir directory
        executable 'git'
        args = ['pull', '-q']
        ignoreExitValue = true
      }
    } else {
      clone(url, directory, true, extraArgs)
      if (!file(directory).exists()) {
        sleep(60000) // 1 minute
        clone(url, directory, false, extraArgs)
      }
    }
  }
}


createCloneTask('getPlumeScripts', 'https://github.com/plume-lib/plume-scripts.git', plumeScriptsHome)
createCloneTask('getHtmlTools', 'https://github.com/plume-lib/html-tools.git', htmlToolsHome)

// No group so it does not show up in the output of `gradlew tasks`
task pythonIsInstalled(type: Exec) {
  description 'Check that the python3 executable is installed.'
  executable = 'python3'
  args '--version'
}

task tags {
  group 'Emacs'
  description 'Create Emacs TAGS table'
  doLast {
    exec {
      commandLine 'etags', '-i', 'checker/TAGS', '-i', 'checker-qual/TAGS', '-i', 'checker-util/TAGS', '-i', 'dataflow/TAGS', '-i', 'framework/TAGS', '-i', 'framework-test/TAGS', '-i', 'javacutil/TAGS', '-i', 'docs/manual/TAGS'
    }
    exec {
      commandLine 'make', '-C', 'docs/manual', 'tags'
    }
  }
}

subprojects {
  configurations {
    errorprone
    annotatedGuava
  }

  dependencies {
    // https://mvnrepository.com/artifact/com.google.errorprone/error_prone_core
    // If you update this:
    //  * Temporarily comment out "-Werror" elsewhere in this file
    //  * Repeatedly run `./gradlew clean compileJava` and fix all errors
    //  * Uncomment "-Werror"
    ext.errorproneVersion = '2.18.0'
    errorprone group: 'com.google.errorprone', name: 'error_prone_core', version: errorproneVersion

    // TODO: it's a bug that annotatedlib:guava requires the error_prone_annotations dependency.
    annotatedGuava "com.google.errorprone:error_prone_annotations:${errorproneVersion}"
    annotatedGuava ('org.checkerframework.annotatedlib:guava:30.1.1-jre') {
      // So long as Guava only uses annotations from checker-qual, excluding it should not cause problems.
      exclude group: 'org.checkerframework'
    }
  }

  shadowJar {
    // If you add an external dependency, then do the following:
    // 1. Before adding the dependency, run ./gradlew assembleForJavac.
    // 2. Copy checker/dist/checker.jar elsewhere.
    // 3. Add the dependency, then run ./gradlew clean assembleForJavac.
    // 4. Unzip both jars and compare the contents.
    // 5. Add relocate lines below for the packages.
    // 6. Do steps 3-5 until all new classes are in org/checkerframework/.

    // Relocate packages that might conflict with user's classpath.
    relocate 'org.apache', 'org.checkerframework.org.apache'
    relocate 'org.relaxng', 'org.checkerframework.org.relaxng'
    relocate 'org.plumelib', 'org.checkerframework.org.plumelib'
    relocate 'org.codehaus', 'org.checkerframework.org.codehaus'
    relocate 'org.objectweb.asm', 'org.checkerframework.org.objectweb.asm'
    relocate 'io.github.classgraph', 'org.checkerframework.io.github.classgraph'
    relocate 'nonapi.io.github.classgraph', 'org.checkerframework.nonapi.io.github.classgraph'
    // relocate 'sun', 'org.checkerframework.sun'
    relocate 'com.google', 'org.checkerframework.com.google'
    relocate 'plume', 'org.checkerframework.plume'

    exclude '**/module-info.class'

    doFirst {
      if (release) {
        // Only relocate JavaParser during a release:
        relocate 'com.github.javaparser', 'org.checkerframework.com.github.javaparser'
      }
    }
  }

  if (!project.name.startsWith('checker-qual-android')) {
    task tags(type: Exec) {
      description 'Create Emacs TAGS table'
      commandLine 'bash', '-c', "find . \\( -name build \\) -prune -o -name '*.java' -print | sort-directory-order | xargs ctags -e -f TAGS"
    }
  }

  java {
    withJavadocJar()
    withSourcesJar()
  }

  // Things in this block reference definitions in the subproject that do not exist,
  // until the project is evaluated.
  afterEvaluate {
    // Adds manifest to all Jar files
    tasks.withType(Jar) {
      includeEmptyDirs = false
      if (archiveFileName.get().startsWith('checker-qual') || archiveFileName.get().startsWith('checker-util')) {
        metaInf {
          from './LICENSE.txt'
        }
      } else {
        metaInf {
          from "${rootDir}/LICENSE.txt"
        }
      }
      manifest {
        attributes('Implementation-Version': "${project.version}")
        attributes('Implementation-URL': 'https://checkerframework.org')
        if (! archiveFileName.get().endsWith('source.jar')) {
          attributes('Automatic-Module-Name': 'org.checkerframework.' + project.name.replaceAll('-', '.'))
        }
        if (archiveFileName.get().startsWith('checker-qual') || archiveFileName.get().startsWith('checker-util')) {
          attributes('Bundle-License': 'MIT')
        } else {
          attributes('Bundle-License': '(GPL-2.0-only WITH Classpath-exception-2.0)')
        }
      }
    }

    // Tasks such as `checkResourceLeak` to run various checkers on all the main source sets.
    // These pass and are run by the `typecheck` task.
    // When you add one here, also update a dependsOn item for the 'typecheck' task.
    createCheckTypeTask(project.name, 'Formatter',
        'org.checkerframework.checker.formatter.FormatterChecker')
    createCheckTypeTask(project.name, 'Interning',
        'org.checkerframework.checker.interning.InterningChecker',
        [
          '-Astubs=javax-lang-model-element-name.astub'
        ])
    createCheckTypeTask(project.name, 'NullnessOnlyAnnotatedFor',
        'org.checkerframework.checker.nullness.NullnessChecker',
        [
          '-AskipUses=com\\.sun\\.*',
          '-AuseConservativeDefaultsForUncheckedCode=source'
        ])
    createCheckTypeTask(project.name, 'Purity',
        'org.checkerframework.framework.util.PurityChecker')
    createCheckTypeTask(project.name, 'ResourceLeak',
        'org.checkerframework.checker.resourceleak.ResourceLeakChecker')
    createCheckTypeTask(project.name, 'Signature',
        'org.checkerframework.checker.signature.SignatureChecker')
    // These pass on some subprojects, which the `typecheck` task runs.
    // TODO: Incrementally add @AnnotatedFor on more classes.
    createCheckTypeTask(project.name, 'Nullness',
        'org.checkerframework.checker.nullness.NullnessChecker',
        ['-AskipUses=com.sun.*'])


    // Add jtregTests to framework and checker modules
    if (project.name.is('framework') || project.name.is('checker')) {
      tasks.create(name: 'jtregTests', group: 'Verification') {
        description 'Run the jtreg tests.'
        dependsOn('compileJava')
        dependsOn('compileTestJava')
        dependsOn('shadowJar')

        String jtregOutput = "${buildDir}/jtreg"
        String name = 'all'
        String tests = '.'
        doLast {
          try {
            exec {
              executable 'jtreg'
              args = [
                "-dir:${projectDir}/jtreg",
                "-workDir:${jtregOutput}/${name}/work",
                "-reportDir:${jtregOutput}/${name}/report",
                '-verbose:error,fail',
                // Don't add debugging information
                //  '-javacoptions:-g',
                '-keywords:!ignore',
                '-samevm',
                "-javacoptions:-classpath ${tasks.shadowJar.archiveFile.get()}:${sourceSets.test.output.asPath}",
                // Required for checker/jtreg/nullness/PersistUtil.java and other tests
                "-vmoptions:-classpath ${tasks.shadowJar.archiveFile.get()}:${sourceSets.test.output.asPath}",
              ]
              args += [
                // checker/jtreg/nullness/defaultsPersist/ReferenceInfoUtil.java
                // uses the jdk.jdeps module.
                '-javacoptions:--add-modules jdk.jdeps',
                '-javacoptions:--add-exports=jdk.jdeps/com.sun.tools.classfile=ALL-UNNAMED',
                '-vmoptions:--add-opens=jdk.jdeps/com.sun.tools.classfile=ALL-UNNAMED',
                '-vmoptions:--add-opens=jdk.compiler/com.sun.tools.javac.api=ALL-UNNAMED',
                '-vmoptions:--add-opens=jdk.compiler/com.sun.tools.javac.code=ALL-UNNAMED',
                '-vmoptions:--add-opens=jdk.compiler/com.sun.tools.javac.comp=ALL-UNNAMED',
                '-vmoptions:--add-opens=jdk.compiler/com.sun.tools.javac.file=ALL-UNNAMED',
                '-vmoptions:--add-opens=jdk.compiler/com.sun.tools.javac.main=ALL-UNNAMED',
                '-vmoptions:--add-opens=jdk.compiler/com.sun.tools.javac.parser=ALL-UNNAMED',
                '-vmoptions:--add-opens=jdk.compiler/com.sun.tools.javac.processing=ALL-UNNAMED',
                '-vmoptions:--add-opens=jdk.compiler/com.sun.tools.javac.tree=ALL-UNNAMED',
                '-vmoptions:--add-opens=jdk.compiler/com.sun.tools.javac.util=ALL-UNNAMED',
              ]
              if (project.name.is('framework')) {
                // Do not check for the annotated JDK
                args += [
                  '-javacoptions:-ApermitMissingJdk'
                ]
              } else if (project.name.is('checker')) {
                args += [
                  "-javacoptions:-classpath ${sourceSets.testannotations.output.asPath}",
                ]
              }

              // Location of jtreg tests
              args += "${tests}"
            }
          } catch (Exception ex) {
            if (ex.getCause() != null && ex.getCause().getCause()!= null) {
              String msg = ex.getCause().getLocalizedMessage() + ':\n'
              msg += ex.getCause().getCause().getLocalizedMessage() + '\n'
              msg += 'Have you installed jtreg?'
              println msg
            }
            throw ex
          }
        }
      }
    }

    // Create a task for each JUnit test class whose name is the same as the JUnit class name.
    sourceSets.test.allJava.filter { it.path.contains('test/junit') }.forEach { file ->
      String junitClassName = file.name.replaceAll('.java', '')
      tasks.create(name: "${junitClassName}", type: Test) {
        description "Run ${junitClassName} tests."
        include "**/${name}.class"
      }
    }

    // Configure JUnit tests
    tasks.withType(Test) {
      jvmArgs += compilerArgsForRunningCF

      maxParallelForks = Integer.MAX_VALUE

      if (project.name.is('checker')) {
        dependsOn('assembleForJavac')
      }

      if (project.hasProperty('emit.test.debug')) {
        systemProperties += ['emit.test.debug': 'true']
      }

      testLogging {
        showStandardStreams = true
        // Always run the tests
        outputs.upToDateWhen { false }

        // Show the found unexpected diagnostics and expected diagnostics not found.
        exceptionFormat 'full'
        events 'failed'

        // Don't show the uninteresting stack traces from the exceptions.
        showStackTraces = false
      }

      // After each test, print a summary.
      afterSuite { desc, result ->
        if (desc.getClassName() != null) {
          long mils = result.getEndTime() - result.getStartTime()
          double seconds = mils / 1000.0

          println "Testsuite: ${desc.getClassName()}\n" +
              "Tests run: ${result.testCount}, " +
              "Failures: ${result.failedTestCount}, " +
              "Skipped: ${result.skippedTestCount}, " +
              "Time elapsed: ${seconds} sec\n"
        }
      }
    }

    // Create a nonJunitTests task per project
    tasks.create(name: 'nonJunitTests', group: 'Verification') {
      description 'Run all Checker Framework tests except for the Junit tests and inference tests.'
      if (project.name.is('framework') || project.name.is('checker')) {
        dependsOn('jtregTests')
      }
      if (project.name.is('framework')) {
        dependsOn('loaderTests')
      }

      if (project.name.is('checker')) {
        dependsOn('jtregJdk11Tests', 'nullnessExtraTests', 'commandLineTests', 'tutorialTests')
      }

      if (project.name.is('dataflow')) {
        dependsOn('liveVariableTest')
        dependsOn('issue3447Test')
        dependsOn('constantPropagationTest')
      }
    }

    // Create an inferenceTests task per project
    tasks.create(name: 'inferenceTests', group: 'Verification') {
      description 'Run inference tests.'
      if (project.name.is('checker')) {
        dependsOn('ainferTest', 'wpiManyTest', 'wpiPlumeLibTest')
      }
    }

    // Create a typecheck task per project (dogfooding the Checker Framework on itself).
    // This isn't a test of the Checker Framework as the test and nonJunitTests tasks are.
    // Tasks such as 'checkInterning' are constructed by createCheckTypeTask.
    tasks.create(name: 'typecheck', group: 'Verification') {
      description 'Run the Checker Framework on itself'
      dependsOn('checkFormatter', 'checkInterning', 'checkPurity', 'checkResourceLeak', 'checkSignature')
      if (project.name.is('framework') || project.name.is('checker')) {
        dependsOn('checkNullnessOnlyAnnotatedFor', 'checkCompilerMessages')
      } else {
        dependsOn('checkNullness')
      }
    }

    // Create an allTests task per project.
    // allTests = test + nonJunitTests + inferenceTests + typecheck
    tasks.create(name: 'allTests', group: 'Verification') {
      description 'Run all Checker Framework tests'
      // The 'test' target is just the JUnit tests.
      dependsOn('test', 'nonJunitTests', 'inferenceTests', 'typecheck')
    }

    task javadocPrivate(dependsOn: javadoc) {
      doFirst {
        javadocMemberLevel = JavadocMemberLevel.PRIVATE
      }
      doLast {
        javadocMemberLevel = JavadocMemberLevel.PROTECTED
      }
    }
  }
}

// The assemble task also produces Javadoc jars, because its purpose is to build
// all artifacts produced by the Gradle project:
// https://docs.gradle.org/current/userguide/base_plugin.html#sec:base_tasks

assemble.dependsOn(':checker:assembleForJavac')

task checkBasicStyle(group: 'Format') {
  description 'Check basic style guidelines, mostly whitespace.  Not related to Checkstyle tool.'
  String[] ignoreDirectories = [
    '.git',
    '.gradle',
    '.html-tools',
    '.idea',
    '.plume-scripts',
    '.run-google-java-format',
    'annotated',
    'api',
    'plume-bib',
    'bootstrap',
    'build',
    'jdk'
  ]

  String[] ignoreFilePatterns = [
    '*.aux',
    '*.bib',
    '*.class',
    '*.dvi',
    '*.expected',
    '*.gif',
    '*.jar',
    '*.jtr',
    '*.log',
    '*.out',
    '*.patch',
    '*.pdf',
    '*.png',
    '*.sty',
    '*.toc',
    '*.xcf',
    '*~',
    '#*#',
    'CFLogo.ai',
    'logfile.log.rec.index',
    'manual.html',
    'manual.html-e',
    'junit.*.properties',
    'securerandom.*',
    'checker/dist/META-INF/maven/org.apache.bcel/bcel/pom.xml',
    'checker/dist/META-INF/maven/org.apache.commons/commons-text/pom.xml',
    'checker/nullness/junit-assertions.astub',
    'checker/signedness/junit-assertions.astub',
    'framework/src/main/resources/git.properties'
  ]

  doLast {
    FileTree tree = fileTree(dir: projectDir)
    for (String dir : ignoreDirectories) {
      tree.exclude "**/${dir}/**"
    }
    for (String file : ignoreFilePatterns) {
      tree.exclude "**/${file}"
    }
    boolean failed = false
    tree.visit {
      if (!it.file.isDirectory()) {
        boolean blankLineAtEnd = false
        String fileName = it.file.getName()
        boolean checkTabs = !fileName.equals('Makefile')
        it.file.eachLine { line ->
          if (line.endsWith(' ')) {
            println("Trailing whitespace: ${it.file.absolutePath}")
            failed = true
          }
          if (checkTabs && line.contains('\t')) {
            println("Contains tab (use spaces): ${it.file.absolutePath}")
            failed = true
            checkTabs = false
          }
          if (!line.startsWith('\\') &&
              (line.matches('^.* (else|finally|try)\\{}.*$')
              || line.matches('^.*}(catch|else|finally) .*$')
              || line.matches('^.* (catch|for|if|while)\\('))) {
            // This runs on non-java files, too.
            println("Missing space: ${it.file.absolutePath}")
            failed = true
          }
<<<<<<< HEAD
          if (line.matches('^.*/\\* package-private \\*/.*$')) {
            println("Remove spaces in /* package-private */: ${it.file.absolutePath} ${line}")
=======
          // String concatenation to avoid a match in this file!
          if (line.contains('/* package' + '-private */')) {
            println("Remove spaces in /* package" + "-private */: ${it.file.absolutePath} ${line}")
>>>>>>> 2f1cef69
            failed = true
          }
          if (line.isEmpty()) {
            blankLineAtEnd = true;
          } else {
            blankLineAtEnd = false;
          }
        }

        if (blankLineAtEnd) {
          println("Blank line at end of file: ${it.file.absolutePath}")
          failed = true
        }

        RandomAccessFile file
        try {
          file = new RandomAccessFile(it.file, 'r')
          int end = file.length() - 1;
          if (end > 0) {
            file.seek(end)
            byte last = file.readByte()
            if (last != '\n') {
              println("Missing newline at end of file: ${it.file.absolutePath}")
              failed = true
            }
          }
        } finally {
          if (file != null) {
            file.close()
          }
        }
      }
    }
    if (failed) {
      throw new GradleException('Files do not meet basic style guidelines.')
    }
  }
}

assemble.mustRunAfter(clean)

task buildAll(group: 'Build') {
  description 'Build all jar files, including source and javadoc jars'
  dependsOn(allJavadoc)
  subprojects { Project subproject ->
    dependsOn("${subproject.name}:assemble")
    dependsOn("${subproject.name}:javadocJar")
    dependsOn("${subproject.name}:sourcesJar")
  }
  dependsOn('framework:allJavadocJar', 'framework:allSourcesJar', 'checker:allJavadocJar', 'checker:allSourcesJar', 'checker-qual:jar', 'checker-util:jar')
}

task releaseBuild(group: 'Build') {
  description 'Build everything required for a release'
  dependsOn(clean)
  doFirst {
    release = true
  }
  // Use finalizedBy rather than dependsOn so that release is set to true before any of the tasks are run.
  finalizedBy(buildAll)
  finalizedBy('checker:assembleForJavac')
}

// No group so it does not show up in the output of `gradlew tasks`
task releaseAndTest {
  description 'Build everything required for a release and run allTests'
  dependsOn(releaseBuild)
  subprojects { Project subproject ->
    dependsOn("${subproject.name}:allTests")
  }
}

// Don't create an empty checker-framework-VERSION.jar
jar.onlyIf {false}

/**
 * Adds the shared pom information to the given publication.
 * @param publication MavenPublication
 */
final sharedPublicationConfiguration(publication) {
  publication.pom {
    url = 'https://checkerframework.org/'
    developers {
      // These are the lead developers/maintainers, not all the developers or contributors.
      developer {
        id = 'mernst'
        name = 'Michael Ernst'
        email = 'mernst@cs.washington.edu'
        url = 'https://homes.cs.washington.edu/~mernst/'
        organization = 'University of Washington'
        organizationUrl = 'https://www.cs.washington.edu/'
      }
      developer {
        id = 'smillst'
        name = 'Suzanne Millstein'
        email = 'smillst@cs.washington.edu'
        organization = 'University of Washington'
        organizationUrl = 'https://www.cs.washington.edu/'
      }
    }

    scm {
      url = 'https://github.com/typetools/checker-framework.git'
      connection = 'scm:git:https://github.com/typetools/checker-framework.git'
      developerConnection = 'scm:git:ssh://git@github.com/typetools/checker-framework.git'
    }
  }
}<|MERGE_RESOLUTION|>--- conflicted
+++ resolved
@@ -1070,14 +1070,9 @@
             println("Missing space: ${it.file.absolutePath}")
             failed = true
           }
-<<<<<<< HEAD
-          if (line.matches('^.*/\\* package-private \\*/.*$')) {
-            println("Remove spaces in /* package-private */: ${it.file.absolutePath} ${line}")
-=======
           // String concatenation to avoid a match in this file!
           if (line.contains('/* package' + '-private */')) {
             println("Remove spaces in /* package" + "-private */: ${it.file.absolutePath} ${line}")
->>>>>>> 2f1cef69
             failed = true
           }
           if (line.isEmpty()) {
