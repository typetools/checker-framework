import de.undercouch.gradle.tasks.download.Download

plugins {
  // https://plugins.gradle.org/plugin/com.github.johnrengelman.shadow
  id 'com.github.johnrengelman.shadow' version '8.1.0'
  // https://plugins.gradle.org/plugin/de.undercouch.download
  id 'de.undercouch.download' version '5.4.0'
  id 'java'
  // https://github.com/tbroyer/gradle-errorprone-plugin
  id 'net.ltgt.errorprone' version '3.1.0'
  // https://plugins.gradle.org/plugin/org.ajoberstar.grgit
  id 'org.ajoberstar.grgit' version '5.2.0' apply false

  id 'groovy' // needed for formatting Gradle files
  // Code formatting; defines targets "spotlessApply" and "spotlessCheck".
  // https://github.com/diffplug/spotless/tags ; see tags starting "gradle/"
  // Only works on JDK 11+ (even including the plugin crashes Gradle on JDK 8).
  id 'com.diffplug.spotless' version '6.19.0'
}
apply plugin: 'de.undercouch.download'

import org.ajoberstar.grgit.Grgit

// There is another `repositories { ... }` block below; if you change this one, change that one as well.
repositories {
  mavenCentral()
}

ext {
  release = false

  // This call to `isCompatibleWith` causes a Gradle run-time failure: "No signature of method".
  // isJava17compatible = JavaVersion.isCompatibleWith(JavaVersion.VERSION_17)
  isJava17orHigher = JavaVersion.current() >= JavaVersion.VERSION_17

  // As of 2022-04-22, delombok doesn't yet support JDK 20; see https://projectlombok.org/changelog .
  skipDelombok = JavaVersion.current() == JavaVersion.VERSION_20

  parentDir = file("${rootDir}/../").absolutePath

  annotationTools = "${parentDir}/annotation-tools"
  afu = "${annotationTools}/annotation-file-utilities"

  stubparser = "${parentDir}/stubparser"
  stubparserVersion = "3.25.2"
  stubparserJar = "${stubparser}/javaparser-core/target/stubparser-${stubparserVersion}.jar"

  plumeScriptsHome = "${project(':checker').projectDir}/bin-devel/.plume-scripts"
  htmlToolsHome = "${project(':checker').projectDir}/bin-devel/.html-tools"

  javadocMemberLevel = JavadocMemberLevel.PROTECTED

  // The local git repository, typically in the .git directory, but not for worktrees.
  // This value is always overwritten, but Gradle needs the variable to be initialized.
  localRepo = '.git'
}

task setLocalRepo(type:Exec) {
  commandLine 'git', 'worktree', 'list'
  standardOutput = new ByteArrayOutputStream()
  doLast {
    String worktreeList = standardOutput.toString()
    localRepo = worktreeList.substring(0, worktreeList.indexOf(' ')) + '/.git'
  }
}

// No group so it does not show up in the output of `gradlew tasks`
task installGitHooks(type: Copy, dependsOn: 'setLocalRepo') {
  description 'Copies git hooks to .git directory'
  from files('checker/bin-devel/git.post-merge', 'checker/bin-devel/git.pre-commit')
  rename('git\\.(.*)', '$1')
  into localRepo + '/hooks'
}

spotless {
  // Resolve the Spotless plugin dependencies from the buildscript repositories rather than the
  // project repositories.  That way the spotless plugin does not use the locally built version of
  // checker-qual as a dependency. Without this, errors like the follow are issued when running
  // a spotless task without a locally-built version of checker-qual.jar:
  // Could not determine the dependencies of task ':checker-qual:spotlessCheck'.
  //  > Could not create task ':checker-qual:spotlessJavaCheck'.
  //     > Could not create task ':checker-qual:spotlessJava'.
  //        > File signature can only be created for existing regular files, given:
  //          .../checker-framework/checker-qual/build/libs/checker-qual-3.25.1-SNAPSHOT.jar
  predeclareDepsFromBuildscript()
}

spotlessPredeclare {
  // Put all the formatters that have dependencies here.  Without this, errors like the following
  // will happen:
  // Could not determine the dependencies of task ':spotlessCheck'.
  //  > Could not create task ':spotlessJavaCheck'.
  //     > Could not create task ':spotlessJava'.
  //        > Add a step with [com.google.googlejavaformat:google-java-format:1.15.0] into the `spotlessPredeclare` block in the root project.
  java {
    googleJavaFormat()
  }
  groovyGradle {
    greclipse()
  }
}

allprojects {
  // Increment the minor version (second number) rather than just the patch
  // level (third number) if:
  //   * any new checkers have been added, or
  //   * backward-incompatible changes have been made to APIs or elsewhere.
  version '3.35.1-SNAPSHOT'

  tasks.withType(JavaCompile).configureEach {
    options.fork = true
  }

  apply plugin: 'java'
  apply plugin: 'com.github.johnrengelman.shadow'
  apply plugin: 'de.undercouch.download'
  apply plugin: 'net.ltgt.errorprone'

  group 'org.checkerframework'

  // Keep in sync with "repositories { ... }" block above.
  repositories {
    mavenCentral()
  }

  configurations {
    // This is required to run the Checker Framework on JDK 8.
    javacJar

    // Holds the combined classpath of all subprojects including the subprojects themselves.
    allProjects

    // Exclude checker-qual dependency added by Error Prone to avoid a circular dependency.
    annotationProcessor.exclude group:'org.checkerframework', module:'checker-qual'
  }

  dependencies {
    javacJar group: 'com.google.errorprone', name: 'javac', version: "9+181-r4173-1"

    errorproneJavac("com.google.errorprone:javac:9+181-r4173-1")

    allProjects subprojects
  }

  ext {
    // A list of add-export and add-open arguments to be used when running the Checker Framework.
    // Keep this list in sync with the lists in CheckerMain#getExecArguments,
    // the sections with labels "javac-jdk11-non-modularized", "maven", and "sbt" in the manual
    // and in the checker-framework-gradle-plugin, CheckerFrameworkPlugin#applyToProject
    compilerArgsForRunningCF = [
      // These are required in Java 16+ because the --illegal-access option is set to deny
      // by default.  None of these packages are accessed via reflection, so the module
      // only needs to be exported, but not opened.
      '--add-exports',
      'jdk.compiler/com.sun.tools.javac.api=ALL-UNNAMED',
      '--add-exports',
      'jdk.compiler/com.sun.tools.javac.code=ALL-UNNAMED',
      '--add-exports',
      'jdk.compiler/com.sun.tools.javac.file=ALL-UNNAMED',
      '--add-exports',
      'jdk.compiler/com.sun.tools.javac.main=ALL-UNNAMED',
      '--add-exports',
      'jdk.compiler/com.sun.tools.javac.model=ALL-UNNAMED',
      '--add-exports',
      'jdk.compiler/com.sun.tools.javac.processing=ALL-UNNAMED',
      '--add-exports',
      'jdk.compiler/com.sun.tools.javac.tree=ALL-UNNAMED',
      '--add-exports',
      'jdk.compiler/com.sun.tools.javac.util=ALL-UNNAMED',
      // Required because the Checker Framework reflectively accesses private members in com.sun.tools.javac.comp.
      '--add-opens',
      'jdk.compiler/com.sun.tools.javac.comp=ALL-UNNAMED',
    ]

    hashmapUtilVersion = '0.0.1'
    reflectionUtilVersion = '1.1.0'
    plumeUtilVersion = '1.8.1'
    lombokVersion = '1.18.28'
  }

  apply plugin: 'com.diffplug.spotless'
  spotless {
    // If you add any formatters to this block that require dependencies, then you must also
    // add them to the spotlessPredeclare block.

    def doNotFormat = [
      'checker/tests/ainfer-*/annotated/*',
      'dataflow/manual/examples/',
      '**/nullness-javac-errors/*',
      '**/calledmethods-delomboked/*',
      '**/returnsreceiverdelomboked/*',
      '**/build/**',
      '*/dist/**',
    ]
    if (!isJava17orHigher) {
      doNotFormat += ['**/java17/', '**/*record*/']
    }

    format 'misc', {
      // define the files to apply `misc` to
      target '*.md', '*.tex', '.gitignore', 'Makefile'
      targetExclude doNotFormat
      // define the steps to apply to those files
      indentWithSpaces(2)
      trimTrailingWhitespace()
      // endWithNewline() // Don't want to end empty files with a newline
    }

    java {
      def targets = [
        // add target folders here
        'checker',
        'checker-qual',
        'checker-util',
        'dataflow',
        'docs/examples',
        'docs/tutorial',
        'framework',
        'framework-test',
        'javacutil',
      ]
      targets = targets.collectMany {
        [
          // must call toString() to convert GString to String
          "${it}/**/*.java".toString(),
          // Not .ajava files because formatting would remove import statements.
        ]
      }
      target targets
      targetExclude doNotFormat

      googleJavaFormat() // the formatter to apply to Java files
      formatAnnotations()
    }

    groovyGradle {
      target '**/*.gradle'
      targetExclude doNotFormat
      greclipse()  // which formatter Spotless should use to format .gradle files.
      indentWithSpaces(2)
      trimTrailingWhitespace()
      // endWithNewline() // Don't want to end empty files with a newline
    }
  }

  // After all the tasks have been created, modify some of them.
  afterEvaluate {
    configurations {
      checkerFatJar {
        canBeConsumed = false
        canBeResolved = true
      }
    }

    dependencies {
      checkerFatJar(project(path: ':checker', configuration: 'fatJar'))
    }

    // Add the fat checker.jar to the classpath of every Javadoc task. This allows Javadoc in
    // any module to reference classes in any other module.
    // Also, build and use ManualTaglet as a taglet.
    tasks.withType(Javadoc) {
      dependsOn(':checker:shadowJar')
      dependsOn(":framework-test:tagletClasses")
      doFirst {
        options.encoding = 'UTF-8'
        if (!name.equals('javadocDoclintAll')) {
          options.memberLevel = javadocMemberLevel
        }
        classpath += configurations.getByName('checkerFatJar').asFileTree
        options.taglets 'org.checkerframework.taglet.ManualTaglet'
        options.tagletPath(project(':framework-test').sourceSets.taglet.output.classesDirs.getFiles() as File[])

        // This file is looked for by Javadoc.
        file("${destinationDir}/resources/fonts/").mkdirs()
        ant.touch(file: "${destinationDir}/resources/fonts/dejavu.css")

        options.addBooleanOption('-add-exports=jdk.compiler/com.sun.tools.javac.api=ALL-UNNAMED', true)
        options.addBooleanOption('-add-exports=jdk.compiler/com.sun.tools.javac.code=ALL-UNNAMED', true)
        options.addBooleanOption('-add-exports=jdk.compiler/com.sun.tools.javac.file=ALL-UNNAMED', true)
        options.addBooleanOption('-add-exports=jdk.compiler/com.sun.tools.javac.main=ALL-UNNAMED', true)
        options.addBooleanOption('-add-exports=jdk.compiler/com.sun.tools.javac.model=ALL-UNNAMED', true)
        options.addBooleanOption('-add-exports=jdk.compiler/com.sun.tools.javac.processing=ALL-UNNAMED', true)
        options.addBooleanOption('-add-exports=jdk.compiler/com.sun.tools.javac.tree=ALL-UNNAMED', true)
        options.addBooleanOption('-add-exports=jdk.compiler/com.sun.tools.javac.util=ALL-UNNAMED', true)
        options.addBooleanOption('-add-exports=jdk.compiler/com.sun.tools.javac.comp=ALL-UNNAMED', true)

        // "-Xwerror" requires Javadoc everywhere.  Currently, CI jobs require Javadoc only
        // on changed lines.  Enable -Xwerror in the future when all Javadoc exists.
        // options.addBooleanOption('Xwerror', true)
        options.addStringOption('Xmaxwarns', '99999')
      }
    }

    // Add standard javac options
    tasks.withType(JavaCompile) { compilationTask ->
      dependsOn(':installGitHooks')
      // Sorting is commented out because it disables incremental compilation.
      // Uncomment when needed.
      // // Put source files in deterministic order, for debugging.
      // compilationTask.source = compilationTask.source.sort()

      // This test is for whether the Checker Framework supports (runs under) Java 8.
      // Currently, the Checker Framework does support Java 8.
      if (true) {
        // Using `options.release.set(8)` here leads to compilation
        // errors such as "package com.sun.source.tree does not exist".
        sourceCompatibility = 8
        targetCompatibility = 8
        // Because the target is 8, all of the public compiler classes are accessible, so
        // --add-exports are not required (nor are they allowed with target 8). See
        // https://openjdk.org/jeps/247 for details on compiling for older versions.
      } else {
        // This makes the class files Java 11, and then the Checker Framework would not run under Java 8.
        options.release.set(11)
        options.compilerArgs += [
          '--add-exports',
          'jdk.compiler/com.sun.tools.javac.api=ALL-UNNAMED',
          '--add-exports',
          'jdk.compiler/com.sun.tools.javac.code=ALL-UNNAMED',
          '--add-exports',
          'jdk.compiler/com.sun.tools.javac.comp=ALL-UNNAMED',
          '--add-exports',
          'jdk.compiler/com.sun.tools.javac.file=ALL-UNNAMED',
          '--add-exports',
          'jdk.compiler/com.sun.tools.javac.main=ALL-UNNAMED',
          '--add-exports',
          'jdk.compiler/com.sun.tools.javac.model=ALL-UNNAMED',
          '--add-exports',
          'jdk.compiler/com.sun.tools.javac.processing=ALL-UNNAMED',
          '--add-exports',
          'jdk.compiler/com.sun.tools.javac.tree=ALL-UNNAMED',
          '--add-exports',
          'jdk.compiler/com.sun.tools.javac.util=ALL-UNNAMED',
        ]
        // This is equivalent to writing "exports jdk.compiler/... to ALL-UNNAMED" in the
        // module-info.java of jdk.compiler, so corresponding --add-opens are only required for
        // reflective access to private members.
        //
        // From https://openjdk.org/jeps/261, Section titled: "Breaking encapsulation"
        // "The effect of each instance [of --add-exports] is to add a qualified export of the
        // named package from the source module to the target module. This is, essentially, a
        // command-line form of an exports clause in a module declaration[...].
        // [...]
        // The --add-exports option enables access to the public types of a specified package.
        // It is sometimes necessary to go further and enable access to all non-public elements
        // via the setAccessible method of the core reflection API. The --add-opens option can
        // be used, at run time, to do this."
      }

      options.failOnError = true
      options.deprecation = true
      options.compilerArgs += [
        '-g',
        '-Werror',
        // -options: To not get a warning about missing bootstrap classpath (when using Java 9 and `-source 8`).
        // -fallthrough: Don't check fallthroughs.  Instead, use Error Prone.  Its
        //   warnings are suppressible with a "// fall through" comment.
        '-Xlint:-options,-fallthrough',
        '-Xlint',
      ]

      options.encoding = 'UTF-8'
      options.fork = true

      // Error Prone depends on checker-qual.jar, so don't run it on that project to avoid a circular dependency.
      // TODO: enable Error Prone on test classes.
      if (compilationTask.name.equals('compileJava') && !project.name.startsWith('checker-qual')) {
        // Error Prone must be available in the annotation processor path
        options.annotationProcessorPath = configurations.errorprone
        // Enable Error Prone
        options.errorprone.enabled = true
        options.errorprone.disableWarningsInGeneratedCode = true
        options.errorprone.errorproneArgs = [
          // Many compiler classes are interned.
          '-Xep:ReferenceEquality:OFF',
          // These might be worth fixing.
          '-Xep:DefaultCharset:OFF',
          // Not useful to suggest Splitter; maybe clean up.
          '-Xep:StringSplitter:OFF',
          // Too broad, rejects seemingly-correct code.
          '-Xep:EqualsGetClass:OFF',
          // Not a real problem
          '-Xep:MixedMutabilityReturnType:OFF',
          // Don't want to add a dependency to ErrorProne.
          '-Xep:AnnotateFormatMethod:OFF',
          // Warns for every use of "@checker_framework.manual"
          '-Xep:InvalidBlockTag:OFF',
          // Recommends writing @InlineMe which is an Error-Prone-specific annotation
          '-Xep:InlineMeSuggester:OFF',
          // Recommends writing @CanIgnoreReturnValue which is an Error-Prone-specific annotation.
          // It would be great if Error Prone recognized the @This annotation.
          '-Xep:CanIgnoreReturnValueSuggester:OFF',
          // Should be turned off when using the Checker Framework.
          '-Xep:ExtendsObject:OFF',
          // -Werror halts the build if Error Prone issues a warning, which ensures that
          // the errors get fixed.  On the downside, Error Prone (or maybe the compiler?)
          // stops as soon as it issues one warning, rather than outputting them all.
          // https://github.com/google/error-prone/issues/436
          '-Werror',
        ]
      } else {
        options.errorprone.enabled = false
      }
    }
  } // end afterEvaluate
} // end allProjects

task cloneAndBuildDependencies(type: Exec, group: 'Build') {
  description 'Clones (or updates) and builds all dependencies'
  executable 'checker/bin-devel/build.sh'
}

task maybeCloneAndBuildDependencies() {
  // No group so it does not show up in the output of `gradlew tasks`
  description 'Clones (or updates) and builds all dependencies if they are not present.'
  onlyIf {
    !file(stubparserJar).exists()
    // The jdk repository is cloned via the copyAndMinimizeAnnotatedJdkFiles task that is run if
    // the repository does not exist when building checker.jar.
  }

  doFirst {
    if (file(stubparser).exists()) {
      exec {
        workingDir stubparser
        executable 'git'
        args = ['pull', '-q']
        ignoreExitValue = true  // because of the doLast block below
      }
      exec {
        workingDir stubparser
        executable "${stubparser}/.build-without-test.sh"
      }
    } else {
      exec {
        executable 'checker/bin-devel/build.sh'
      }
    }
  }
  doLast {
    if (!file(stubparserJar).exists()) {
      println "The contents of ${stubparser}/javaparser-core/target (which does not contain stubparser-${stubparserVersion}.jar!) are:"
      exec {
        workingDir "${stubparser}/javaparser-core/target"
        executable 'ls'
        ignoreExitValue = true
      }
      throw new RuntimeException('Can\'t find stubparser jar: ' + stubparserJar)
    }
  }
}

task version(group: 'Documentation') {
  description 'Print Checker Framework version'
  doLast {
    println version
  }
}

/**
 * Creates a task that runs the checker on the main source set of each subproject. The task is named
 * "check${taskName}", for example "checkPurity" or "checkNullness".
 *
 * @param projectName name of the project
 * @param taskName short name (often the checker name) to use as part of the task name
 * @param checker fully qualified name of the checker to run
 * @param args list of arguments to pass to the checker
 */
def createCheckTypeTask(projectName, taskName, checker, args = []) {
  project("${projectName}").tasks.create(name: "check${taskName}", type: JavaCompile, dependsOn: ':checker:shadowJar') {
    description "Run the ${taskName} Checker on the main sources."
    group 'Verification'
    // Always run the task.
    outputs.upToDateWhen { false }
    source = project("${projectName}").sourceSets.main.java
    classpath = files(project("${projectName}").compileJava.classpath,project(':checker-qual').sourceSets.main.output)
    destinationDirectory = file("${buildDir}")

    options.annotationProcessorPath = files(project(':checker').tasks.shadowJar.archiveFile)
    options.compilerArgs += [
      '-processor',
      "${checker}",
      '-proc:only',
      '-Xlint:-processing',
      '-Xmaxerrs',
      '10000',
      '-Xmaxwarns',
      '10000',
      '-ArequirePrefixInWarningSuppressions',
      '-AwarnUnneededSuppressions',
      '-AwarnRedundantAnnotations',
    ]
    options.compilerArgs += args
    options.forkOptions.jvmArgs += ['-Xmx2g']

    options.fork = true
    options.forkOptions.jvmArgs += compilerArgsForRunningCF
  }
}

task htmlValidate(type: Exec, group: 'Format') {
  description 'Validate that HTML files are well-formed'
  executable 'html5validator'
  args = [
    '--ignore',
    '/api/',
    '/build/',
    '/docs/manual/manual.html',
    '/docs/manual/plume-bib/docs/index.html',
    '/checker/jdk/nullness/src/java/lang/ref/package.html'
  ]
}


// `gradle allJavadoc` builds the Javadoc for all modules in `docs/api`.
//   This is what is published to checkerframework.org.
// `gradle javadoc` builds the Javadoc for each sub-project in <subproject>/build/docs/javadoc/ .
//   It's needed to create the Javadoc jars that we release in Maven Central.
// To make javadoc for only one subproject, run `./gradlew javadoc`
//   in the subproject or `./gradlew :checker:javadoc` at the top level.
task allJavadoc(type: Javadoc, group: 'Documentation') {
  description = 'Generates API documentation that includes all the modules.'
  dependsOn(':checker:shadowJar', 'getPlumeScripts', 'getHtmlTools')
  destinationDir = file("${rootDir}/docs/api")
  source(
      project(':checker-util').sourceSets.main.allJava,
      project(':checker-qual').sourceSets.main.allJava,
      project(':checker').sourceSets.main.allJava,
      project(':framework').sourceSets.main.allJava,
      project(':dataflow').sourceSets.main.allJava,
      project(':javacutil').sourceSets.main.allJava,
      project(':framework-test').sourceSets.main.allJava,
      )

  doFirst {
    source(
        project(':framework-test').sourceSets.taglet.allJava
        )
  }

  classpath = configurations.allProjects
  doLast {
    copy {
      from 'docs/logo/Checkmark/CFCheckmark_favicon.png'
      rename('CFCheckmark_favicon.png', 'favicon-checkerframework.png')
      into "${rootDir}/docs/api"
    }
    exec {
      workingDir "${rootDir}/docs/api"
      executable "${htmlToolsHome}/html-add-favicon"
      args += [
        '.',
        'favicon-checkerframework.png'
      ]
    }
  }
}

// See documentation for allJavadoc task.
javadoc.dependsOn(allJavadoc)

configurations {
  requireJavadoc
}
dependencies {
  requireJavadoc 'org.plumelib:require-javadoc:1.0.6'
}
task requireJavadoc(type: JavaExec, group: 'Documentation') {
  description = 'Ensures that Javadoc documentation exists in source code.'
  mainClass = 'org.plumelib.javadoc.RequireJavadoc'
  classpath = configurations.requireJavadoc
  args 'checker/src/main/java', 'checker-qual/src/main/java', 'checker-util/src/main/java', 'dataflow/src/main/java', 'framework/src/main/java', 'framework-test/src/main/java', 'javacutil/src/main/java'
}


/**
 * Creates a task named taskName that runs javadoc with the -Xdoclint:all option.
 *
 * @param taskName the name of the task to create
 * @param taskDescription description of the task
 * @param memberLevel the JavadocMemberLevel to use
 * @return the new task
 */
def createJavadocTask(taskName, taskDescription, memberLevel) {
  tasks.create(name: taskName, type: Javadoc) {
    description = taskDescription
    destinationDir = file("${rootDir}/docs/tmpapi")
    destinationDir.mkdirs()
    subprojects.forEach {
      if (!it.name.startsWith('checker-qual-android')) {
        source += it.sourceSets.main.allJava
      }
    }

    classpath = configurations.allProjects

    destinationDir.deleteDir()
    options.memberLevel = memberLevel
    options.addBooleanOption('Xdoclint:all', true)
    options.addStringOption('Xmaxwarns', '99999')

    // options.addStringOption('skip', 'ClassNotToCheck|OtherClass')
  }
}

createJavadocTask('javadocDoclintAll', 'Runs javadoc with -Xdoclint:all option.', JavadocMemberLevel.PRIVATE)

task manual(group: 'Documentation') {
  description 'Build the manual'
  doLast {
    exec {
      commandLine 'make', '-C', 'docs/manual', 'all'
    }
  }
}

/**
 * Quietly clones the given git repository, {@code url}, to {@directory} at a depth of 1.
 * @param url git repository to clone
 * @param directory where to clone
 * @param ignoreError whether to fail the build if the clone command fails
 * @param extraArgs any extra arguments to pass to git
 */
void clone(url, directory, ignoreError, extraArgs = []){
  exec {
    workingDir "${directory}/../"
    executable 'git'
    args = [
      'clone',
      '-q',
      '--depth',
      '1',
      url,
      file(directory).toPath().last()
    ]
    args += extraArgs
    ignoreExitValue = ignoreError
    timeout = 60000 // 60 seconds
  }
}

/**
 * Creates a task named {@code taskName} that updates or clones the git repository at
 * {@code url} into {@code directory}.  If the clone command fails, the tasks waits
 * a minute and then trys again.
 * @param taskName name of the created task
 * @param url location of the git repository
 * @param directory where to clone the repository
 * @param extraArgs arguments to pass to the git command
 */
def createCloneTask(taskName, url, directory, extraArgs = []) {
  tasks.create(name: taskName) {
    description "Obtain or update ${url}"

    // Always run.
    outputs.upToDateWhen { false }
    doLast {
      if (file(directory).exists()) {
        exec {
          workingDir directory
          executable 'git'
          args = ['pull', '-q']
          ignoreExitValue = true
          timeout = 60000 // 60 seconds
        }
      } else {
        try {
          clone(url, directory, true, extraArgs)
        } catch (Throwable t) {
          println "Exception while cloning ${url}"
          t.printStackTrace()
        }
        if (!file(directory).exists()) {
          println "Cloning failed, will try again in 1 minute: clone(${url}, ${directory}, true, ${extraArgs})"
          sleep(60000) // wait 1 minute, then try again
          clone(url, directory, false, extraArgs)
        }
      }
    }
  }
}


createCloneTask('getPlumeScripts', 'https://github.com/plume-lib/plume-scripts.git', plumeScriptsHome)
createCloneTask('getHtmlTools', 'https://github.com/plume-lib/html-tools.git', htmlToolsHome)

// No group so it does not show up in the output of `gradlew tasks`
task pythonIsInstalled(type: Exec) {
  description 'Check that the python3 executable is installed.'
  executable = 'python3'
  args '--version'
}

task tags {
  group 'Emacs'
  description 'Create Emacs TAGS table'
  doLast {
    exec {
      commandLine 'etags', '-i', 'checker/TAGS', '-i', 'checker-qual/TAGS', '-i', 'checker-util/TAGS', '-i', 'dataflow/TAGS', '-i', 'framework/TAGS', '-i', 'framework-test/TAGS', '-i', 'javacutil/TAGS', '-i', 'docs/manual/TAGS'
    }
    exec {
      commandLine 'make', '-C', 'docs/manual', 'tags'
    }
  }
}

subprojects {
  configurations {
    errorprone
    annotatedGuava
  }

  dependencies {
    // https://mvnrepository.com/artifact/com.google.errorprone/error_prone_core
    // If you update this:
    //  * Temporarily comment out "-Werror" elsewhere in this file
    //  * Repeatedly run `./gradlew clean compileJava` and fix all errors
    //  * Uncomment "-Werror"
    ext.errorproneVersion = '2.19.1'
    errorprone group: 'com.google.errorprone', name: 'error_prone_core', version: errorproneVersion

    // TODO: it's a bug that annotatedlib:guava requires the error_prone_annotations dependency.
    annotatedGuava "com.google.errorprone:error_prone_annotations:${errorproneVersion}"
    annotatedGuava ('org.checkerframework.annotatedlib:guava:30.1.1-jre') {
      // So long as Guava only uses annotations from checker-qual, excluding it should not cause problems.
      exclude group: 'org.checkerframework'
    }
  }

  shadowJar {
    // If you add an external dependency, then do the following:
    // 1. Before adding the dependency, run ./gradlew assembleForJavac.
    // 2. Copy checker/dist/checker.jar elsewhere.
    // 3. Add the dependency, then run ./gradlew clean assembleForJavac.
    // 4. Unzip both jars and compare the contents.
    // 5. Add relocate lines below for the packages.
    // 6. Do steps 3-5 until all new classes are in org/checkerframework/.

    // Relocate packages that might conflict with user's classpath.
    relocate 'org.apache', 'org.checkerframework.org.apache'
    relocate 'org.relaxng', 'org.checkerframework.org.relaxng'
    relocate 'org.plumelib', 'org.checkerframework.org.plumelib'
    relocate 'org.codehaus', 'org.checkerframework.org.codehaus'
    relocate 'org.objectweb.asm', 'org.checkerframework.org.objectweb.asm'
    relocate 'io.github.classgraph', 'org.checkerframework.io.github.classgraph'
    relocate 'nonapi.io.github.classgraph', 'org.checkerframework.nonapi.io.github.classgraph'
    // relocate 'sun', 'org.checkerframework.sun'
    relocate 'com.google', 'org.checkerframework.com.google'
    relocate 'plume', 'org.checkerframework.plume'

    exclude '**/module-info.class'

    doFirst {
      if (release) {
        // Only relocate JavaParser during a release:
        relocate 'com.github.javaparser', 'org.checkerframework.com.github.javaparser'
      }
    }
  }

  if (!project.name.startsWith('checker-qual-android')) {
    task tags(type: Exec) {
      description 'Create Emacs TAGS table'
      commandLine 'bash', '-c', "find . \\( -name build -o -name jtreg -o -name tests \\) -prune -o -name '*.java' -print | sort-directory-order | xargs ctags -e -f TAGS"
    }
  }

  java {
    withJavadocJar()
    withSourcesJar()
  }

  // Things in this block reference definitions in the subproject that do not exist,
  // until the project is evaluated.
  afterEvaluate {
    // Adds manifest to all Jar files
    tasks.withType(Jar) {
      includeEmptyDirs = false
      if (archiveFileName.get().startsWith('checker-qual') || archiveFileName.get().startsWith('checker-util')) {
        metaInf {
          from './LICENSE.txt'
        }
      } else {
        metaInf {
          from "${rootDir}/LICENSE.txt"
        }
      }
      manifest {
        attributes('Implementation-Version': "${project.version}")
        attributes('Implementation-URL': 'https://checkerframework.org')
        if (! archiveFileName.get().endsWith('source.jar')) {
          attributes('Automatic-Module-Name': 'org.checkerframework.' + project.name.replaceAll('-', '.'))
        }
        if (archiveFileName.get().startsWith('checker-qual') || archiveFileName.get().startsWith('checker-util')) {
          attributes('Bundle-License': 'MIT')
        } else {
          attributes('Bundle-License': '(GPL-2.0-only WITH Classpath-exception-2.0)')
        }
      }
    }

    // Tasks such as `checkResourceLeak` to run various checkers on all the main source sets.
    // These pass and are run by the `typecheck` task.
    // When you add one here, also update a dependsOn item for the 'typecheck' task.
    createCheckTypeTask(project.name, 'Formatter',
        'org.checkerframework.checker.formatter.FormatterChecker')
    createCheckTypeTask(project.name, 'Interning',
        'org.checkerframework.checker.interning.InterningChecker',
        [
          '-Astubs=javax-lang-model-element-name.astub'
        ])
    createCheckTypeTask(project.name, 'NullnessOnlyAnnotatedFor',
        'org.checkerframework.checker.nullness.NullnessChecker',
        [
          '-AskipUses=com\\.sun\\.*',
          // If a file does not contain @AnnotatedFor("nullness"), all its routines are assumed to return @Nullable.
          '-AuseConservativeDefaultsForUncheckedCode=source'
        ])
    createCheckTypeTask(project.name, 'Purity',
        'org.checkerframework.framework.util.PurityChecker')
    createCheckTypeTask(project.name, 'ResourceLeak',
        'org.checkerframework.checker.resourceleak.ResourceLeakChecker')
    createCheckTypeTask(project.name, 'Signature',
        'org.checkerframework.checker.signature.SignatureChecker')
    // These pass on some subprojects, which the `typecheck` task runs.
    // TODO: Incrementally add @AnnotatedFor on more classes.
    createCheckTypeTask(project.name, 'Nullness',
        'org.checkerframework.checker.nullness.NullnessChecker',
        ['-AskipUses=com.sun.*'])


    // Add jtregTests to framework and checker modules
    if (project.name.is('framework') || project.name.is('checker')) {
      tasks.create(name: 'jtregTests', group: 'Verification') {
        description 'Run the jtreg tests.'
        dependsOn('compileJava')
        dependsOn('compileTestJava')
        dependsOn('shadowJar')

        String jtregOutput = "${buildDir}/jtreg"
        String name = 'all'
        String tests = '.'
        doLast {
          try {
            exec {
              executable 'jtreg'
              args = [
                "-dir:${projectDir}/jtreg",
                "-workDir:${jtregOutput}/${name}/work",
                "-reportDir:${jtregOutput}/${name}/report",
                '-verbose:error,fail',
                // Don't add debugging information
                //  '-javacoptions:-g',
                '-keywords:!ignore',
                '-samevm',
                "-javacoptions:-classpath ${tasks.shadowJar.archiveFile.get()}:${sourceSets.test.output.asPath}",
                // Required for checker/jtreg/nullness/PersistUtil.java and other tests
                "-vmoptions:-classpath ${tasks.shadowJar.archiveFile.get()}:${sourceSets.test.output.asPath}",
              ]
              args += [
                // checker/jtreg/nullness/defaultsPersist/ReferenceInfoUtil.java
                // uses the jdk.jdeps module.
                '-javacoptions:--add-modules jdk.jdeps',
                '-javacoptions:--add-exports=jdk.jdeps/com.sun.tools.classfile=ALL-UNNAMED',
                '-vmoptions:--add-opens=jdk.jdeps/com.sun.tools.classfile=ALL-UNNAMED',
                '-vmoptions:--add-opens=jdk.compiler/com.sun.tools.javac.api=ALL-UNNAMED',
                '-vmoptions:--add-opens=jdk.compiler/com.sun.tools.javac.code=ALL-UNNAMED',
                '-vmoptions:--add-opens=jdk.compiler/com.sun.tools.javac.comp=ALL-UNNAMED',
                '-vmoptions:--add-opens=jdk.compiler/com.sun.tools.javac.file=ALL-UNNAMED',
                '-vmoptions:--add-opens=jdk.compiler/com.sun.tools.javac.main=ALL-UNNAMED',
                '-vmoptions:--add-opens=jdk.compiler/com.sun.tools.javac.parser=ALL-UNNAMED',
                '-vmoptions:--add-opens=jdk.compiler/com.sun.tools.javac.processing=ALL-UNNAMED',
                '-vmoptions:--add-opens=jdk.compiler/com.sun.tools.javac.tree=ALL-UNNAMED',
                '-vmoptions:--add-opens=jdk.compiler/com.sun.tools.javac.util=ALL-UNNAMED',
              ]
              if (project.name.is('framework')) {
                // Do not check for the annotated JDK
                args += [
                  '-javacoptions:-ApermitMissingJdk'
                ]
              } else if (project.name.is('checker')) {
                args += [
                  "-javacoptions:-classpath ${sourceSets.testannotations.output.asPath}",
                ]
              }

              // Location of jtreg tests
              args += "${tests}"
            }
          } catch (Exception ex) {
            if (ex.getCause() != null && ex.getCause().getCause()!= null) {
              String msg = ex.getCause().getLocalizedMessage() + ':\n'
              msg += ex.getCause().getCause().getLocalizedMessage() + '\n'
              msg += 'Have you installed jtreg?'
              println msg
            }
            throw ex
          }
        }
      }
    }

    // Create a task for each JUnit test class whose name is the same as the JUnit class name.
    sourceSets.test.allJava.filter { it.path.contains('test/junit') }.forEach { file ->
      String junitClassName = file.name.replaceAll('.java', '')
      tasks.create(name: "${junitClassName}", type: Test) {
        description "Run ${junitClassName} tests."
        include "**/${name}.class"
      }
    }

    // Configure JUnit tests
    tasks.withType(Test) {
      jvmArgs += compilerArgsForRunningCF

      maxParallelForks = Integer.MAX_VALUE

      if (project.name.is('checker')) {
        dependsOn('assembleForJavac')
      }

      if (project.hasProperty('emit.test.debug')) {
        systemProperties += ['emit.test.debug': 'true']
      }

      testLogging {
        showStandardStreams = true
        // Always run the tests
        outputs.upToDateWhen { false }

        // Show the found unexpected diagnostics and expected diagnostics not found.
        exceptionFormat 'full'
        events 'failed'

        // Don't show the uninteresting stack traces from the exceptions.
        showStackTraces = false
      }

      // After each test, print a summary.
      afterSuite { desc, result ->
        if (desc.getClassName() != null) {
          long mils = result.getEndTime() - result.getStartTime()
          double seconds = mils / 1000.0

          println "Testsuite: ${desc.getClassName()}\n" +
              "Tests run: ${result.testCount}, " +
              "Failures: ${result.failedTestCount}, " +
              "Skipped: ${result.skippedTestCount}, " +
              "Time elapsed: ${seconds} sec\n"
        }
      }
    }

    // Create a nonJunitTests task per project
    tasks.create(name: 'nonJunitTests', group: 'Verification') {
      description 'Run all Checker Framework tests except for the Junit tests and inference tests.'
      if (project.name.is('framework') || project.name.is('checker')) {
        dependsOn('jtregTests')
      }
      if (project.name.is('framework')) {
        dependsOn('loaderTests')
      }

      if (project.name.is('checker')) {
        dependsOn('jtregJdk11Tests', 'nullnessExtraTests', 'commandLineTests', 'tutorialTests')
      }

      if (project.name.is('dataflow')) {
        dependsOn('allDataflowTests')
      }
    }

    // Create an inferenceTests task per project
    tasks.create(name: 'inferenceTests', group: 'Verification') {
      description 'Run inference tests.'
      if (project.name.is('checker')) {
        dependsOn('inferenceTests-part1', 'inferenceTests-part1')
      }
    }
    tasks.create(name: 'inferenceTests-part1', group: 'Verification') {
      description 'Run inference tests (part 1).'
      if (project.name.is('checker')) {
        dependsOn('ainferTest', 'wpiManyTest')
      }
    }
    tasks.create(name: 'inferenceTests-part2', group: 'Verification') {
      description 'Run inference tests (part 2).'
      if (project.name.is('checker')) {
        dependsOn('wpiPlumeLibTest')
      }
    }

    // Create a typecheck task per project (dogfooding the Checker Framework on itself).
    // This isn't a test of the Checker Framework as the test and nonJunitTests tasks are.
    // Tasks such as 'checkInterning' are constructed by createCheckTypeTask.
    tasks.create(name: 'typecheck', group: 'Verification') {
      description 'Run the Checker Framework on itself'
      dependsOn('typecheck-part1', 'typecheck-part2')
    }
    tasks.create(name: 'typecheck-part1', group: 'Verification') {
      description 'Run the Checker Framework on itself (part 1)'
      dependsOn('checkFormatter', 'checkInterning', 'checkPurity')
    }
    tasks.create(name: 'typecheck-part2', group: 'Verification') {
      description 'Run the Checker Framework on itself (part 2)'
      dependsOn('checkResourceLeak', 'checkSignature')
      if (project.name.is('framework') || project.name.is('checker')) {
        dependsOn('checkNullnessOnlyAnnotatedFor', 'checkCompilerMessages')
      } else {
        dependsOn('checkNullness')
      }
    }

    // Create an allTests task per project.
    // allTests = test + nonJunitTests + inferenceTests + typecheck
    tasks.create(name: 'allTests', group: 'Verification') {
      description 'Run all Checker Framework tests'
      // The 'test' target is just the JUnit tests.
      dependsOn('test', 'nonJunitTests', 'inferenceTests', 'typecheck')
    }

    task javadocPrivate(dependsOn: javadoc) {
      doFirst {
        javadocMemberLevel = JavadocMemberLevel.PRIVATE
      }
      doLast {
        javadocMemberLevel = JavadocMemberLevel.PROTECTED
      }
    }
  }
}

<<<<<<< HEAD
// The `assembleForJavac` task is faster than the `assemble` task, if you only
// care about running `javac`.
=======

>>>>>>> 5669406c
// The assemble task also produces Javadoc jars, because its purpose is to build
// all artifacts produced by the Gradle project:
// https://docs.gradle.org/current/userguide/base_plugin.html#sec:base_tasks
assemble.dependsOn(':checker:assembleForJavac')

assemble.mustRunAfter(clean)

task buildAll(group: 'Build') {
  description 'Build all jar files, including source and javadoc jars'
  dependsOn(allJavadoc)
  subprojects { Project subproject ->
    dependsOn("${subproject.name}:assemble")
    dependsOn("${subproject.name}:javadocJar")
    dependsOn("${subproject.name}:sourcesJar")
  }
  dependsOn('framework:allJavadocJar', 'framework:allSourcesJar', 'checker:allJavadocJar', 'checker:allSourcesJar', 'checker-qual:jar', 'checker-util:jar')
}

task releaseBuild(group: 'Build') {
  description 'Build everything required for a release'
  dependsOn(clean)
  doFirst {
    release = true
  }
  // Use finalizedBy rather than dependsOn so that release is set to true before any of the tasks are run.
  finalizedBy(buildAll)
  finalizedBy('checker:assembleForJavac')
}

// No group so it does not show up in the output of `gradlew tasks`
task releaseAndTest {
  description 'Build everything required for a release and run allTests'
  dependsOn(releaseBuild)
  subprojects { Project subproject ->
    dependsOn("${subproject.name}:allTests")
  }
}

// Don't create an empty checker-framework-VERSION.jar
jar.onlyIf {false}

/**
 * Adds the shared pom information to the given publication.
 * @param publication the MavenPublication
 */
final sharedPublicationConfiguration(publication) {
  publication.pom {
    url = 'https://checkerframework.org/'
    developers {
      // These are the lead developers/maintainers, not all the developers or contributors.
      developer {
        id = 'mernst'
        name = 'Michael Ernst'
        email = 'mernst@cs.washington.edu'
        url = 'https://homes.cs.washington.edu/~mernst/'
        organization = 'University of Washington'
        organizationUrl = 'https://www.cs.washington.edu/'
      }
      developer {
        id = 'smillst'
        name = 'Suzanne Millstein'
        email = 'smillst@cs.washington.edu'
        organization = 'University of Washington'
        organizationUrl = 'https://www.cs.washington.edu/'
      }
    }

    scm {
      url = 'https://github.com/typetools/checker-framework.git'
      connection = 'scm:git:https://github.com/typetools/checker-framework.git'
      developerConnection = 'scm:git:ssh://git@github.com/typetools/checker-framework.git'
    }
  }
}<|MERGE_RESOLUTION|>--- conflicted
+++ resolved
@@ -1031,12 +1031,8 @@
   }
 }
 
-<<<<<<< HEAD
 // The `assembleForJavac` task is faster than the `assemble` task, if you only
 // care about running `javac`.
-=======
-
->>>>>>> 5669406c
 // The assemble task also produces Javadoc jars, because its purpose is to build
 // all artifacts produced by the Gradle project:
 // https://docs.gradle.org/current/userguide/base_plugin.html#sec:base_tasks
