import de.undercouch.gradle.tasks.download.Download

plugins {
    // https://plugins.gradle.org/plugin/com.github.johnrengelman.shadow (v5 requires Gradle 5)
    id 'com.github.johnrengelman.shadow' version '6.1.0'
    // https://plugins.gradle.org/plugin/de.undercouch.download
    id "de.undercouch.download" version "4.1.1"
    id 'java'
    // https://github.com/tbroyer/gradle-errorprone-plugin
    id "net.ltgt.errorprone" version "1.3.0"
    // https://plugins.gradle.org/plugin/org.ajoberstar.grgit
    id 'org.ajoberstar.grgit' version '4.1.0' apply false
    // https://github.com/n0mer/gradle-git-properties ; target is: generateGitProperties
    id "com.gorylenko.gradle-git-properties" version "2.2.4"
}
apply plugin: "de.undercouch.download"

import org.ajoberstar.grgit.Grgit

repositories {
    jcenter()
    mavenCentral()
}

gitProperties {
    // logically belongs in framework, but only checker resources are copied to .jar file
    gitPropertiesResourceDir = "${project.rootDir}/checker/src/main/resources"
}

ext {
    release = false

    // On a Java 8 JVM, use error-prone javac and source/target 8.
    // On a Java 9+ JVM, use the host javac, default source/target, and required module flags.
    isJava8 = JavaVersion.current() == JavaVersion.VERSION_1_8

    errorproneJavacVersion = '9+181-r4173-1'

    parentDir = file("${rootDir}/../").absolutePath

    annotationTools = "${parentDir}/annotation-tools"
    afu = "${annotationTools}/annotation-file-utilities"

    stubparser = "${parentDir}/stubparser"
    stubparserJar = "${stubparser}/javaparser-core/target/stubparser.jar"

    jtregHome = "${parentDir}/jtreg"
    formatScriptsHome = "${project(':checker').projectDir}/bin-devel/.run-google-java-format"
    plumeScriptsHome = "${project(':checker').projectDir}/bin-devel/.plume-scripts"
    htmlToolsHome = "${project(':checker').projectDir}/bin-devel/.html-tools"

    javadocMemberLevel = JavadocMemberLevel.PROTECTED

    // The local git repository, typically in the .git directory, but not for worktrees.
    // This value is always overwritten, but Gradle needs the variable to be initialized.
    localRepo = ".git"

    // Location of pom files that are only used to add meta-data to the artifacts published to Maven.
    pomFiles = "${rootDir}/docs/developer/release/maven-artifacts"
}
// Keep in sync with check in org.checkerframework.framework.source.SourceChecker.init
// and with text in #installation
switch (JavaVersion.current()) {
    case JavaVersion.VERSION_1_9:
    case JavaVersion.VERSION_1_10:
    case JavaVersion.VERSION_12:
        logger.warn("The Checker Framework has only been tested with JDK 8 and 11." +
                " Found version " + JavaVersion.current().majorVersion);
        break;
    case JavaVersion.VERSION_1_8:
    case JavaVersion.VERSION_11:
        break; // Supported versions
    default:
        throw new GradleException("Build the Checker Framework with JDK 8 or JDK 11." +
                " Found version " + JavaVersion.current().majorVersion);
}

task setLocalRepo(type:Exec) {
    commandLine 'git', 'worktree', 'list'
    standardOutput = new ByteArrayOutputStream()
    doLast {
       String worktreeList = standardOutput.toString()
       localRepo = worktreeList.substring(0, worktreeList.indexOf(" ")) + "/.git"
    }
}

task installGitHooks(type: Copy, dependsOn: 'setLocalRepo') {
    description 'Copies git hooks to .git directory'
    from files("checker/bin-devel/git.post-merge", "checker/bin-devel/git.pre-commit")
    rename('git\\.(.*)', '$1')
    into localRepo + "/hooks"
}

allprojects {
    apply plugin: 'java'
    apply plugin: 'com.github.johnrengelman.shadow'
    apply plugin: "de.undercouch.download"
    apply plugin: 'net.ltgt.errorprone'

    group 'org.checkerframework'
    // Increment the minor version (second number) rather than just the patch
    // level (third number) if:
    //   * any new checkers have been added,
    //   * the patch level is 9 (keep the patch level as a single digit), or
    //   * backward-incompatible changes have been made to APIs or elsewhere.
    version '3.9.0'

    repositories {
        mavenCentral()
    }

    configurations {
        javacJar

        // Holds the combined classpath of all subprojects including the subprojects themselves.
        allProjects

        // There's a bug in IntelliJ that adds the processor path to the classpath when building
        // a Gradle project.  Because ErrorProne uses old versions of some of our jars, IntelliJ uses
        // those jars instead of the source code. The next 3 lines exclude Checker Framework from the
        // from the processor path as a work around for this problem.
        annotationProcessor.exclude group:'org.checkerframework', module:'javacutil'
        annotationProcessor.exclude group:'org.checkerframework', module:'dataflow'
        annotationProcessor.exclude group:'org.checkerframework', module:'checker-qual'
    }

    dependencies {
        if (isJava8) {
            javacJar group: 'com.google.errorprone', name: 'javac', version: "$errorproneJavacVersion"
        }

        errorproneJavac("com.google.errorprone:javac:$errorproneJavacVersion")

        allProjects subprojects
    }

    // After all the tasks have been created, modify some of them.
    afterEvaluate {
        // Add the fat checker.jar to the classpath of every Javadoc task. This allows Javadoc in
        // any module to reference classes in any other module.
        // Also, build and use ManualTaglet as a taglet.
        tasks.withType(Javadoc) {
            def tagletVersion = isJava8 ? 'taglet' : 'tagletJdk11'

            dependsOn(':checker:shadowJar')
            dependsOn(":framework-test:${tagletVersion}Classes")
            doFirst {
                options.encoding = 'UTF-8'
                if (!name.equals("javadocDoclintAll")) {
                    options.memberLevel = javadocMemberLevel
                }
                classpath += files(project(':checker').tasks.getByName('shadowJar').archivePath)
                if (isJava8) {
                    classpath += configurations.javacJar
                }
                options.taglets 'org.checkerframework.taglet.ManualTaglet'
                options.tagletPath(project(':framework-test').sourceSets."${tagletVersion}".output.classesDirs.getFiles() as File[])

                // We want to link to Java 9 documentation of the compiler classes since we use Java 9
                // versions of those classes and Java 8 for everything else.  Because the compiler classes are not
                // a part of the main documentation of Java 8, javadoc links to the Java 9 versions.
                // TODO, this creates broken links to the com.sun.tools.javac package.
                options.links = ['https://docs.oracle.com/javase/8/docs/api/', 'https://docs.oracle.com/javase/9/docs/api/']
                // This file is looked for by Javadoc.
                file("${destinationDir}/resources/fonts/").mkdirs()
                ant.touch(file: "${destinationDir}/resources/fonts/dejavu.css")
                options.addStringOption('source', '8')
                // "-Xwerror" requires Javadoc everywhere.  Currently, CI jobs require Javadoc only
                // on changed lines.  Enable -Xwerror in the future when all Javadoc exists.
                // options.addBooleanOption('Xwerror', true)
                options.addStringOption('Xmaxwarns', '99999')
            }
        }

        // Add standard javac options
        tasks.withType(JavaCompile) {
            dependsOn(':installGitHooks')
            sourceCompatibility = 8
            targetCompatibility = 8
            // Because the target is 8, all of the public compiler classes are accessible, so
            // --add-exports are not required, (nor are they allowed with target 8). See
            // https://openjdk.java.net/jeps/247 for details on compiling for older versions.

            // When sourceCompatibilty is changed to 11, then the following will be required.
            // options.compilerArgs += [
            // "--add-exports", "jdk.compiler/com.sun.tools.javac.api=ALL-UNNAMED",
            // "--add-exports", "jdk.compiler/com.sun.tools.javac.code=ALL-UNNAMED",
            // "--add-exports", "jdk.compiler/com.sun.tools.javac.comp=ALL-UNNAMED",
            // "--add-exports", "jdk.compiler/com.sun.tools.javac.file=ALL-UNNAMED",
            // "--add-exports", "jdk.compiler/com.sun.tools.javac.main=ALL-UNNAMED",
            // "--add-exports", "jdk.compiler/com.sun.tools.javac.model=ALL-UNNAMED",
            // "--add-exports", "jdk.compiler/com.sun.tools.javac.processing=ALL-UNNAMED",
            // "--add-exports", "jdk.compiler/com.sun.tools.javac.tree=ALL-UNNAMED",
            // "--add-exports", "jdk.compiler/com.sun.tools.javac.util=ALL-UNNAMED",
            // ]
            // This is equivalent to writing "exports jdk.compiler/... to ALL-UNNAMED" in the
            // module-info.java of jdk.compiler, so corresponding --add-opens are only required for
            // reflective access to private members.
            //
            // From https://openjdk.java.net/jeps/261, Section titled: "Breaking encapsulation"
            // "The effect of each instance [of --add-exports] is to add a qualified export of the
            // named package from the source module to the target module. This is, essentially, a
            // command-line form of an exports clause in a module declaration[...].
            // [...]
            // The --add-exports option enables access to the public types of a specified package.
            // It is sometimes necessary to go further and enable access to all non-public elements
            // via the setAccessible method of the core reflection API. The --add-opens option can
            // be used, at run time, to do this."

            options.failOnError = true
            options.deprecation = true
            options.compilerArgs += [
                    '-g',
                    '-Werror',
                    // -options: To not get a warning about missing bootstrap classpath for Java 8 (once we use Java 9).
                    // -fallthrough: Don't check fallthroughs.  Instead, use Error Prone.  Its
                    // are suppressible warns with a "// fall through" comment.
                    "-Xlint:-options,-fallthrough",
                    "-Xlint",
            ]

            options.encoding = 'UTF-8'
            options.fork = true
            if (isJava8) {
                options.forkOptions.jvmArgs += ["-Xbootclasspath/p:${configurations.javacJar.asPath}".toString()]
            }

            // Error prone depends on checker-qual.jar, so don't run it on that project to avoid a circular dependency.
            // All the classes in checker-qual are also in checker, so they are checked.
            // TODO: enable Error Prone on test classes.
            if (it.name.equals('compileJava') && !project.name.startsWith('checker-qual')) {
                // Error Prone must be available in the annotation processor path
                options.annotationProcessorPath = configurations.errorprone
                // Enable Error Prone
                options.errorprone.enabled = true
                options.errorprone.disableWarningsInGeneratedCode = true
                options.errorprone.errorproneArgs = [
                        // Many compiler classes are interned.
                        '-Xep:ReferenceEquality:OFF',
                        // These might be worth fixing.
                        '-Xep:DefaultCharset:OFF',
                        // Not useful to suggest Splitter; maybe clean up.
                        '-Xep:StringSplitter:OFF',
                        // Too broad, rejects seemingly-correct code.
                        '-Xep:EqualsGetClass:OFF',
                        // Not a real problem
                        '-Xep:MixedMutabilityReturnType:OFF',
                        // Don't want to add a dependency to ErrorProne.
                        '-Xep:AnnotateFormatMethod:OFF',
                        // Warns for every use of "@checker_framework.manual"
                        '-Xep:InvalidBlockTag:OFF',
                        // @SuppressWarnings doesn't work: https://github.com/google/error-prone/issues/1650
                        '-Xep:InlineFormatString:OFF',
                        // -Werror halts the build if Error Prone issues a warning, which ensures that
                        // the errors get fixed.  On the downside, Error Prone (or maybe the compiler?)
                        // stops as soon as it issues one warning, rather than outputting them all.
                        // https://github.com/google/error-prone/issues/436
                        '-Werror',
                ]
            } else {
                options.errorprone.enabled = false
            }
        }
    }
}

task cloneAndBuildDependencies(type: Exec) {
    description 'Clones (or updates) and builds all dependencies'
    executable 'checker/bin-devel/build.sh'
}
task maybeCloneAndBuildDependencies(type: Exec) {
    description 'Clones (or updates) and builds all dependencies if they are not present.'
    onlyIf {
        !file(stubparserJar).exists()
        // The jdk repository is cloned via the copyAndMinimizeAnnotatedJdkFiles task that is run if
        // the repository does not exist when building checker.jar.
    }
    executable 'checker/bin-devel/build.sh'
}

task version() {
    description 'Print Checker Framework version'
    doLast {
        println version
    }
}

/**
 * Creates a task that runs the checker on the main source set of each subproject. The task is named
 * "check${taskName}", for example "checkPurity" or "checkNullness".
 *
 * @param projectName name of the project
 * @param taskName short name (often the checker name) to use as part of the task name
 * @param checker fully qualified name of the checker to run
 * @param args list of arguments to pass to the checker
 */
def createCheckTypeTask(projectName, taskName, checker, args = []) {
    project("${projectName}").tasks.create(name: "check${taskName}", type: JavaCompile, dependsOn: ':checker:shadowJar') {
        description "Run the ${taskName} Checker on the main sources."
        group 'Verification'
        // Always run the task.
        outputs.upToDateWhen { false }
        source = project("${projectName}").sourceSets.main.java
        classpath = files(project("${projectName}").compileJava.classpath,project(':checker-qual').sourceSets.main.output)
        destinationDir = file("${buildDir}")

        options.annotationProcessorPath = files(project(':checker').tasks.shadowJar.archivePath)
        options.compilerArgs += [
                '-processor', "${checker}",
                '-proc:only',
                '-Xlint:-processing',
                '-Xmaxerrs', '10000',
                '-Xmaxwarns', '10000',
                '-ArequirePrefixInWarningSuppressions',
                '-AwarnUnneededSuppressions',
        ]
        options.compilerArgs += args

        if (isJava8) {
            options.compilerArgs += [
                "-source",
                "8",
                "-target",
                "8"
                ]
        } else {
            options.fork = true
            options.forkOptions.jvmArgs += [
                "--add-opens", "jdk.compiler/com.sun.tools.javac.comp=ALL-UNNAMED",
                ]
       }
    }
}

/**
 * Returns a list of all the Java files that should be formatted for the given project. These are:
 *
 * All java files in the main sourceSet.
 * All java files in the tests directory that compile.
 *
 * @param projectName name of the project to format
 * @return a list of all Java files that should be formatted for projectName
 */
List<String> getJavaFilesToFormat(projectName) {
    List<File> javaFiles = new ArrayList<>();
    project(':' + projectName).sourceSets.forEach { set ->
        javaFiles.addAll(set.java.files)
    }
    // Collect all java files in tests directory
    fileTree("${project(projectName).projectDir}/tests").visit { details ->
        // If you change this, also change checker/bin-devel/git.pre-commit
        if (!details.path.contains("nullness-javac-errors")
                && !details.path.contains("returnsreceiverdelomboked")
                && !details.path.contains("build")
                && details.name.endsWith('java')) {
            javaFiles.add(details.file)
        }
    }
     // Collect all java files in jtreg directory
    fileTree("${project(projectName).projectDir}/jtreg").visit { details ->
        if (!details.path.contains("nullness-javac-errors") && details.name.endsWith('java')) {
            javaFiles.add(details.file)
        }
    }

    // Collect all java files in jtregJdk11 directory
    fileTree("${project(projectName).projectDir}/jtregJdk11").visit { details ->
        if (!details.path.contains("nullness-javac-errors") && details.name.endsWith('java')) {
            javaFiles.add(details.file)
        }
    }

    List<String> args = new ArrayList<>();
    for (File f : javaFiles) {
        args += project(projectName).relativePath(f)
    }
    return args
}

task htmlValidate(type: Exec, group: 'Format') {
    description 'Validate that HTML files are well-formed'
    executable 'html5validator'
    args = [
            "--ignore",
            "/api/",
            "/build/",
            "/docs/manual/manual.html",
            "/checker/jdk/nullness/src/java/lang/ref/package.html"
    ]
}


// `gradle allJavadoc` builds the Javadoc for all modules in `docs/api`.
//   This is what is published to checkerframework.org.
// `gradle javadoc` builds the Javadoc for each sub-project in <subproject>/build/docs/javadoc/ .
//   It's needed to create the Javadoc jars that we release in Maven Central.
// To make javadoc for only one subproject, run `./gradlew javadoc`
//   in the subproject or `./gradlew :checker:javadoc` at the top level.
task allJavadoc(type: Javadoc, group: "Documentation") {
    description = 'Generates a global API documentation for all the modules'
    dependsOn(':checker:shadowJar', 'getPlumeScripts', 'getHtmlTools')
    destinationDir = file("${rootDir}/docs/api")
    source(project(':checker').sourceSets.main.allJava, project(':framework').sourceSets.main.allJava,
            project(':dataflow').sourceSets.main.allJava, project(':javacutil').sourceSets.main.allJava)

    classpath = configurations.allProjects
    if (isJava8) {
        classpath += configurations.javacJar
    }
    doLast {
        exec {
            // Javadoc for to com.sun.tools.java.* is not publicly available, so these links are broken.
            // This command removes those links.
            workingDir "${rootDir}/docs/api"
            executable "${plumeScriptsHome}/preplace"
            args += ['<a href="https://docs.oracle.com/javase/9/docs/api/com/sun/tools/javac/.*?>(.*?)</a>', '\\1']
        }
        copy {
            from 'docs/logo/Checkmark/CFCheckmark_favicon.png'
            rename('CFCheckmark_favicon.png', 'favicon-checkerframework.png')
            into "${rootDir}/docs/api"
        }
        exec {
            workingDir "${rootDir}/docs/api"
            executable "${htmlToolsHome}/html-add-favicon"
            args += ['.', 'favicon-checkerframework.png']
        }
    }
}

// See documentation for allJavadoc task.
javadoc.dependsOn(allJavadoc)

configurations {
    requireJavadoc
}
dependencies {
    requireJavadoc "org.plumelib:require-javadoc:1.0.1"
}
task requireJavadoc(type: JavaExec) {
    description = 'Ensures that Javadoc documentation exists.'
    main = "org.plumelib.javadoc.RequireJavadoc"
    classpath = configurations.requireJavadoc
    args "checker/src/main/java", "dataflow/src/main/java", "framework-test/src/main/java", "framework/src/main/java", "javacutil/src/main/java"
}


/**
 * Creates a task named taskName that runs javadoc with the -Xdoclint:all option.
 *
 * @param taskName the name of the task to create
 * @param taskDescription description of the task
 * @param memberLevel the JavadocMemberLevel to use
 * @return the new task
 */
def createJavadocTask(taskName, taskDescription, memberLevel) {
    tasks.create(name: taskName, type: Javadoc) {
        description = taskDescription
        destinationDir = file("${rootDir}/docs/tmpapi")
        destinationDir.mkdirs()
        subprojects.forEach {
            if (!it.name.startsWith("checker-qual")) {
                source += it.sourceSets.main.allJava
            }
        }

        classpath = configurations.allProjects

        destinationDir.deleteDir()
        options.memberLevel = memberLevel
        options.addBooleanOption('Xdoclint:all', true)
        options.addStringOption('Xmaxwarns', '99999')

        // options.addStringOption('skip', 'ClassNotToCheck|OtherClass')
    }
}

createJavadocTask('javadocDoclintAll', 'Runs javadoc with -Xdoclint:all option.', JavadocMemberLevel.PRIVATE)

task downloadJtreg(type: Download) {
    description "Downloads and unpacks jtreg."
    onlyIf { !(new File("${jtregHome}/lib/jtreg.jar").exists()) }
    // src 'https://ci.adoptopenjdk.net/view/Dependencies/job/jtreg/lastSuccessfulBuild/artifact/jtreg-4.2.0-tip.tar.gz'
    // If ci.adoptopenjdk.net is down, use this copy.
    src 'https://checkerframework.org/jtreg-4.2.0-tip.tar.gz'
    dest new File(buildDir, 'jtreg-4.2.0-tip.tar.gz')
    overwrite true
    retries 3
    doLast {
        copy {
            from tarTree(dest)
            into "${jtregHome}/.."
        }
        exec {
            commandLine('chmod',  '+x', "${jtregHome}/bin/jtdiff", "${jtregHome}/bin/jtreg")
        }
    }
}

// See alternate implementation getCodeFormatScriptsInGradle below.
task getCodeFormatScripts() {
    description 'Obtain or update the run-google-java-format scripts'
    if (file(formatScriptsHome).exists()) {
        exec {
            workingDir formatScriptsHome
            executable 'git'
            args = ['pull', '-q']
            ignoreExitValue = true
        }
    } else {
        exec {
            workingDir "${formatScriptsHome}/../"
            executable 'git'
            args = ['clone', '-q', '--depth', '1', 'https://github.com/plume-lib/run-google-java-format.git', '.run-google-java-format']
        }
    }
}

// This implementation is preferable to the above because it does work in Gradle rather than in bash.
// However, it fails in the presence of worktrees: https://github.com/ajoberstar/grgit/issues/97
task getCodeFormatScriptsInGradle {
  description "Obtain the run-google-java-format scripts"
  doLast {
    if (! new File(formatScriptsHome).exists()) {
      // There is no support for the --depth argument:
      // https://github.com/ajoberstar/grgit/issues/155   https://bugs.eclipse.org/bugs/show_bug.cgi?id=475615
      def rgjfGit = Grgit.clone(dir: formatScriptsHome, uri: 'https://github.com/plume-lib/run-google-java-format.git')
    } else {
      def rgjfGit = Grgit.open(dir: formatScriptsHome)
      rgjfGit.pull()
    }
  }
}

task getPlumeScripts() {
    description 'Obtain or update plume-scripts'
    if (file(plumeScriptsHome).exists()) {
        exec {
            workingDir plumeScriptsHome
            executable 'git'
            args = ['pull', '-q']
            ignoreExitValue = true
        }
    } else {
        exec {
            workingDir "${plumeScriptsHome}/../"
            executable 'git'
            args = ['clone', '-q', '--depth', '1', 'https://github.com/plume-lib/plume-scripts.git', '.plume-scripts']
        }
    }
}

task getHtmlTools() {
    description 'Obtain or update html-tools'
    if (file(htmlToolsHome).exists()) {
        exec {
            workingDir htmlToolsHome
            executable 'git'
            args = ['pull', '-q']
            ignoreExitValue = true
        }
    } else {
        exec {
            workingDir "${htmlToolsHome}/../"
            executable 'git'
            args = ['clone', '-q', '--depth', '1', 'https://github.com/plume-lib/html-tools.git', '.html-tools']
        }
    }
}

task pythonIsInstalled(type: Exec) {
  description "Check that the python3 executable is installed."
  executable = "python3"
  args "--version"
}

task tags {
    description 'Create Emacs TAGS table'
    doLast {
        exec {
            commandLine "etags", "-i", "checker/TAGS", "-i", "dataflow/TAGS", "-i", "framework/TAGS", "-i", "framework-test/TAGS", "-i", "javacutil/TAGS", "-i", "docs/manual/TAGS"
        }
        exec {
            commandLine "make", "-C", "docs/manual", "tags"
        }
    }
}

subprojects {
    configurations {
        errorprone
    }

    dependencies {
        // https://mvnrepository.com/artifact/com.google.errorprone/error_prone_core
        // If you update this:
        //  * Temporarily comment out "-Werror" elsewhere in this file
        //  * Repeatedly run `./gradlew clean compileJava` and fix all errors
        //  * Uncomment "-Werror"
        //  * Don't edit framework/build.gradle to use the same version number
        //    (it is updated when the annotated version of Guava is updated).
        errorprone group: 'com.google.errorprone', name: 'error_prone_core', version: '2.4.0'
    }

    task checkFormat(type: Exec, dependsOn: [getCodeFormatScripts, pythonIsInstalled], group: 'Format') {
        description 'Check whether the source code is properly formatted'
        // checker-qual* projects have no source, so skip
        onlyIf {!project.name.startsWith('checker-qual') }
        executable 'python3'

        doFirst {
            args += "${formatScriptsHome}/check-google-java-format.py"
            args += "--aosp" // 4 space indentation
            args += getJavaFilesToFormat(project.name)
        }
        ignoreExitValue = true
        doLast {
            if (execResult.exitValue != 0) {
                throw new RuntimeException('Found improper formatting, try running:  ./gradlew reformat"')
            }
        }
    }

    task reformat(type: Exec, dependsOn: [getCodeFormatScripts, pythonIsInstalled], group: 'Format') {
        description 'Format the Java source code'
        // checker-qual* projects have no source, so skip
        onlyIf { !project.name.startsWith('checker-qual') }
        executable 'python3'
        doFirst {
            args += "${formatScriptsHome}/run-google-java-format.py"
            args += "--aosp" // 4 space indentation
            args += getJavaFilesToFormat(project.name)
        }
    }

    shadowJar {
        // Relocate packages that might conflict with user's classpath.
        doFirst {
            if (release) {
                // Only relocate JavaParser during a release:
                relocate 'com.github.javaparser', 'org.checkerframework.com.github.javaparser'
            }
        }

        // These appear in annotation-file-utilities-all.jar:
        relocate 'org.apache', 'org.checkerframework.org.apache'
        relocate 'org.relaxng', 'org.checkerframework.org.relaxng'
        relocate 'org.plumelib', 'org.checkerframework.org.plumelib'
        relocate 'org.codehaus', 'org.checkerframework.org.codehaus'
        // relocate 'sun', 'org.checkerframework.sun'
        relocate 'org.objectweb.asm', 'org.checkerframework.org.objectweb.asm'
        relocate 'com.google', 'org.checkerframework.com.google'
        relocate 'plume', 'org.checkerframework.plume'
    }

    if (!project.name.startsWith('checker-qual')) {
        task tags(type: Exec) {
            description 'Create Emacs TAGS table'
            commandLine "bash", "-c", "find . \\( -name build \\) -prune -o -name '*.java' -print | sort-directory-order | xargs ctags -e -f TAGS"
        }
    }

    // Things in this block reference definitions in the subproject that do not exist,
    // until the project is evaluated.
    afterEvaluate {
        // Create a sourcesJar task for each subproject
        tasks.create(name: 'sourcesJar', type: Jar) {
            description 'Creates sources jar.'
            archiveClassifier = 'source'
            archiveBaseName = jar.archiveBaseName
            from sourceSets.main.java
        }

        // Create a javadocJar task for each subproject
        tasks.create(name: 'javadocJar', type: Jar, dependsOn: 'javadoc') {
            description 'Creates javadoc jar.'
            archiveClassifier = 'javadoc'
            archiveBaseName = jar.archiveBaseName
            from tasks.javadoc.destinationDir
        }

        // Adds manifest to all Jar files
        tasks.withType(Jar) {
            includeEmptyDirs = false
            if (archiveFileName.get().startsWith("checker-qual")) {
                metaInf {
                    from './LICENSE.txt'
                }
            } else {
                metaInf {
                    from "${rootDir}/LICENSE.txt"
                }
            }
            manifest {
                attributes("Implementation-Version": "${project.version}")
                attributes("Implementation-URL": "https://checkerframework.org")
                if (! archiveFileName.get().endsWith("source.jar")) {
                    attributes('Automatic-Module-Name': "org.checkerframework." + project.name.replaceAll('-', '.'))
                }
                if (archiveFileName.get().startsWith("checker-qual")) {
                    attributes("Bundle-License": "MIT")
                } else {
                    attributes("Bundle-License": "(GPL-2.0-only WITH Classpath-exception-2.0)")
                }
            }
        }

        // Add tasks to run various checkers on all the main source sets.
        // These pass and are run by nonJunitTests.
        createCheckTypeTask(project.name, 'Interning',
            'org.checkerframework.checker.interning.InterningChecker',
            ['-Astubs=javax-lang-model-element-name.astub'])
        createCheckTypeTask(project.name, 'NullnessOnlyAnnotatedFor',
            'org.checkerframework.checker.nullness.NullnessChecker',
            ['-AskipUses=com.sun.*', '-AuseConservativeDefaultsForUncheckedCode=source'])
        createCheckTypeTask(project.name, 'Purity',
            'org.checkerframework.framework.util.PurityChecker')
        createCheckTypeTask(project.name, 'Signature',
            'org.checkerframework.checker.signature.SignatureChecker')
        // These pass on some subprojects, which nonJunitTests runs.  TODO: Incrementally add @AnnotatedFor on classes.
        createCheckTypeTask(project.name, 'Nullness',
            'org.checkerframework.checker.nullness.NullnessChecker',
            ['-AskipUses=com.sun.*'])


        // Add jtregTests to framework and checker modules
        if (project.name.is('framework') || project.name.is('checker')) {
            tasks.create(name: 'jtregTests', dependsOn: ':downloadJtreg', group: 'Verification') {
                description 'Run the jtreg tests.'
                dependsOn('compileJava')
                dependsOn('compileTestJava')
                dependsOn('shadowJar')

                String jtregOutput = "${buildDir}/jtreg"
                String name = 'all'
                String tests = '.'
                doLast {
                    exec {
                        executable "${jtregHome}/bin/jtreg"
                        args = [
                                "-dir:${projectDir}/jtreg",
                                "-workDir:${jtregOutput}/${name}/work",
                                "-reportDir:${jtregOutput}/${name}/report",
                                "-verbose:error,fail",
                                "-javacoptions:-g",
                                "-keywords:!ignore",
                                "-samevm",
                                "-javacoptions:-classpath ${tasks.shadowJar.archiveFile.get()}:${sourceSets.test.output.asPath}",
                                // Required for checker/jtreg/nullness/PersistUtil.java and other tests
                                "-vmoptions:-classpath ${tasks.shadowJar.archiveFile.get()}:${sourceSets.test.output.asPath}",
                        ]
                        if (isJava8) {
                            // Use Error Prone javac and source/target 8
                            args += [
                                "-vmoptions:-Xbootclasspath/p:${configurations.javacJar.asPath}",
                                "-javacoptions:-Xbootclasspath/p:${configurations.javacJar.asPath}",
                                "-javacoptions:-source 8",
                                "-javacoptions:-target 8"
                                ]
                        } else {
                            args += [
                                    // checker/jtreg/nullness/defaultsPersist/ReferenceInfoUtil.java
                                    // uses the jdk.jdeps module.
                                    "-javacoptions:--add-modules jdk.jdeps",
                                    "-javacoptions:--add-exports=jdk.jdeps/com.sun.tools.classfile=ALL-UNNAMED",
                                    "-vmoptions:--add-opens=jdk.compiler/com.sun.tools.javac.comp=ALL-UNNAMED",
                            ]
                        }
                        if (project.name.is('framework')) {
                            // Do not check for the annotated JDK
                            args += [
                                    "-javacoptions:-ApermitMissingJdk"
                            ]
                        } else if (project.name.is('checker')) {
                            args += [
                                    "-javacoptions:-classpath ${sourceSets.testannotations.output.asPath}",
                            ]
                        }

                        // Location of jtreg tests
                        args += "${tests}"
                    }
                }
            }
        }

        // Create a task for each JUnit test class whose name is the same as the JUnit class name.
        sourceSets.test.allJava.filter { it.path.contains('test/junit') }.forEach { file ->
            String junitClassName = file.name.replaceAll(".java", "")
            tasks.create(name: "${junitClassName}", type: Test) {
                description "Run ${junitClassName} tests."
                include "**/${name}.class"
            }
        }

        // Configure JUnit tests
        tasks.withType(Test) {
            if (isJava8) {
                jvmArgs "-Xbootclasspath/p:${configurations.javacJar.asPath}".toString()
            } else {
                jvmArgs += [
                        "--illegal-access=warn",
                        "--add-opens", "jdk.compiler/com.sun.tools.javac.comp=ALL-UNNAMED",
                ]
            }

            maxParallelForks = Integer.MAX_VALUE

            if (project.name.is('checker')) {
                dependsOn('copyJarsToDist')
            }

            if (project.hasProperty('emit.test.debug')) {
                systemProperties += ["emit.test.debug": 'true']
            }

            testLogging {
                showStandardStreams = true
                // Always run the tests
                outputs.upToDateWhen { false }

                // Show the found unexpected diagnostics and expected diagnostics not found.
                exceptionFormat "full"
                events "failed"
            }

            // After each test, print a summary.
            afterSuite { desc, result ->
                if (desc.getClassName() != null) {
                    long mils = result.getEndTime() - result.getStartTime()
                    double seconds = mils / 1000.0

                    println "Testsuite: ${desc.getClassName()}\n" +
                            "Tests run: ${result.testCount}, " +
                            "Failures: ${result.failedTestCount}, " +
                            "Skipped: ${result.skippedTestCount}, " +
                            "Time elapsed: ${seconds} sec\n"
                }

            }
        }

        // Create a nonJunitTests task per project
        tasks.create(name: 'nonJunitTests', group: 'Verification') {
            description 'Run all Checker Framework tests except for the Junit tests.'
            if (project.name.is('framework') || project.name.is('checker')) {
                dependsOn('jtregTests')
            }
            if (project.name.is('framework')) {
                dependsOn('loaderTests')
            }

            if (project.name.is('checker')) {
                if (!isJava8) {
                    dependsOn('jtregJdk11Tests')
<<<<<<< HEAD
                    // TODO: Remove this, when WPI Java 8 problem is fixed.
                    dependsOn('wpiManyTests', 'wpiPlumeLibTests')
                }
                dependsOn('nullnessExtraTests', 'commandLineTests', 'tutorialTests',
                          // TODO: Reinstate this, when WPI Java 8 problem is fixed.
                          // 'wholeProgramInferenceTests', 'wpiManyTests', 'wpiPlumeLibTests')
=======
                    // TODO: Remove this line, when WPI tests run under Java 8.
                    dependsOn('wpiManyTests')
                }
                dependsOn('nullnessExtraTests', 'commandLineTests', 'tutorialTests',
                          // TODO: Reinstate this line, when WPI tests run under Java 8.
                          // 'wholeProgramInferenceTests', 'wpiManyTests')
>>>>>>> 598c25f3
                          'wholeProgramInferenceTests')
            }

            if (project.name.is('dataflow')) {
                dependsOn('liveVariableTest')
                dependsOn('issue3447Test')
            }
        }

        // Create a typecheck task per project (dogfooding the Checker Framework on itself).
        // This isn't a test of the Checker Framework as the test and nonJunitTests are.
        tasks.create(name: 'typecheck', group: 'Verification') {
            description 'Run the Checker Framework on itself'
            dependsOn('checkInterning', 'checkPurity', 'checkSignature')
            if (project.name.is('framework') || project.name.is('checker')) {
                dependsOn('checkNullnessOnlyAnnotatedFor', 'checkCompilerMessages')
            } else {
                dependsOn('checkNullness')
            }
        }

        // Create an allTests task per project.
        // allTests = test + nonJunitTests + typecheck
        tasks.create(name: 'allTests', group: 'Verification') {
            description 'Run all Checker Framework tests'
            // The 'test' target is just the JUnit tests.
            dependsOn('nonJunitTests', 'test', 'typecheck')
        }

        task javadocPrivate(dependsOn: javadoc) {
            doFirst {
                javadocMemberLevel = JavadocMemberLevel.PRIVATE
            }
            doLast {
                javadocMemberLevel = JavadocMemberLevel.PROTECTED
            }
        }
    }
}

assemble.dependsOn(':checker:copyJarsToDist')

task checkBasicStyle(group: 'Format') {
    description 'Check basic style guidelines.  Not related to Checkstyle tool.'
    String[] ignoreDirectories = ['.git',
                                  '.gradle',
                                  '.html-tools',
                                  '.idea',
                                  '.plume-scripts',
                                  '.run-google-java-format',
                                  'annotated',
                                  'api',
                                  'plume-bib',
                                  'bootstrap',
                                  'build',
                                  'jdk',
                                  'maven-artifacts']

    String[] ignoreFilePatterns = [
            '*.aux',
            '*.bib',
            '*.class',
            '*.dvi',
            '*.expected',
            '*.gif',
            '*.jar',
            '*.jtr',
            '*.log',
            '*.out',
            '*.patch',
            '*.pdf',
            '*.png',
            '*.sty',
            '*.toc',
            '*.xcf',
            '*~',
            '#*#',
            'CFLogo.ai',
            'logfile.log.rec.index',
            'manual.html',
            'manual.html-e',
            'junit.*.properties',
            'securerandom.*',
            'checker/dist/META-INF/maven/org.apache.bcel/bcel/pom.xml',
            'checker/dist/META-INF/maven/org.apache.commons/commons-text/pom.xml',
            'framework/src/main/resources/git.properties']
    doLast {
        FileTree tree = fileTree(dir: projectDir)
        for (String dir : ignoreDirectories) {
            tree.exclude "**/${dir}/**"
        }
        for (String file : ignoreFilePatterns) {
            tree.exclude "**/${file}"
        }
        boolean failed = false
        tree.visit {
            if (!it.file.isDirectory()) {
                boolean blankLineAtEnd = false
                String fileName = it.file.getName()
                boolean checkTabs = !fileName.equals("Makefile")
                it.file.eachLine { line ->
                    if (line.endsWith(' ')) {
                        println("Trailing whitespace: ${it.file.absolutePath}")
                        failed = true
                    }
                    if (checkTabs && line.contains('\t')) {
                        println("Contains tab (use spaces): ${it.file.absolutePath}")
                        failed = true
                        checkTabs = false
                    }
                    if (!line.startsWith('\\') &&
                            (line.matches('^.* (else|finally|try)\\{}.*$')
                                    || line.matches('^.*}(catch|else|finally) .*$')
                                    || line.matches('^.* (catch|for|if|while)\\('))) {
                        // This runs on non-java files, too.
                        println("Missing space: ${it.file.absolutePath}")
                        failed = true
                    }
                    if (line.isEmpty()) {
                        blankLineAtEnd = true;
                    } else {
                        blankLineAtEnd = false;
                    }
                }

                if (blankLineAtEnd) {
                    println("Blank line at end of file: ${it.file.absolutePath}")
                    failed = true
                }

                RandomAccessFile file
                try {
                    file = new RandomAccessFile(it.file, 'r')
                    int end = file.length() - 1;
                    if (end > 0) {
                        file.seek(end)
                        byte last = file.readByte()
                        if (last != '\n') {
                            println("Missing newline at end of file: ${it.file.absolutePath}")
                            failed = true
                        }
                    }
                } finally {
                    if (file != null) {
                        file.close()
                    }
                }
            }
        }
        if (failed) {
            throw new GradleException("Files do not meet basic style guidelines.")
        }
    }
}
assemble.mustRunAfter(clean)
task buildAll {
    description 'Build all jar files, including source and javadoc jars'
    dependsOn(allJavadoc)
    subprojects { Project subproject ->
        dependsOn("${subproject.name}:assemble")
        dependsOn("${subproject.name}:javadocJar")
        dependsOn("${subproject.name}:sourcesJar")
    }
    dependsOn('framework:allJavadocJar', 'framework:allSourcesJar', 'checker:allJavadocJar', 'checker:allSourcesJar')
}

task releaseBuild {
    description 'Build everything required for a release'
    dependsOn(clean)
    doFirst {
        release = true
    }
    // Use finalizedBy rather than dependsOn so that release is set to true before any of the tasks are run.
    finalizedBy(buildAll)
}

task releaseAndTest {
    description 'Build everything required for a release and run allTests'
    dependsOn(releaseBuild)
    subprojects { Project subproject ->
        dependsOn("${subproject.name}:allTests")
    }
}

// Don't create an empty checker-framework-VERSION.jar
jar.onlyIf {false}

/**
 * Copies the pom file and expands any properties in the file. For example,
 * ${checkerframeworkversion} is changed to the current version.
 * @param pomFile file name of pom
 * @return file name of the copied and expanded pom file
 */
String copyAndExpandPomFile(String pomFile) {
    mkdir "${buildDir}/maven"
    copy {
        from pomFile
        into "${buildDir}/maven"
        expand('checkerframeworkversion': version)
    }

    new File("${buildDir}/maven").toPath().resolve(new File(pomFile).toPath().last())
}

/**
 * Deploys the given jar file to the local Maven repository.
 * @param jar fully qualified file name of a jar file
 * @param pom filename of pom that describes the artifact
 */
void mvnDeployToLocalRepo(String jar, String pom) {
    String copiedFilename = copyAndExpandPomFile(pom)
    exec {
        executable 'mvn'
        args += [
                'install:install-file',
                "-Dfile=${jar}",
                "-DpomFile=${copiedFilename}",
                '-DgeneratePom=true'

        ]
    }
}

/**
 * Deploys the jar file produced by the "jar" task of the given project to the local Maven repository.
 * @param project project whose jar file is deployed
 * @param pom filename of pom that describes the artifact
 */
void mvnDeployToLocalRepo(Project project, String pomFile) {
    String jarFile = project.tasks.getByName('jar').archiveFile.get().toString();
    mvnDeployToLocalRepo(jarFile, pomFile)
}

/**
 * Signs and deploys the given jar file to the Sonatypes Maven repository.
 * @param jar fully qualified file name of a jar file
 * @param pom filename of pom that describes the artifact
 * @param classifier the kind of artifact; sources or javadoc; defaults to the empty string
 */
void mvnSignAndDeployToSonatype(String jar, String pom, String classifier = "") {
    String copiedFilename = copyAndExpandPomFile(pom)
    String passwordFile = "/projects/swlab1/checker-framework/hosting-info/release-private.password"
    String passphrase = new File(passwordFile).readLines().get(0);

    exec {
        executable 'mvn'
        args += [
                'gpg:sign-and-deploy-file',
                '-Durl=https://oss.sonatype.org/service/local/staging/deploy/maven2/',
                '-DrepositoryId=sonatype-nexus-staging',
                "-DpomFile=${copiedFilename}",
                "-Dfile=${jar}",
                '-Dgpg.keyname=checker-framework-dev@googlegroups.com',
                "-Dgpg.passphrase=${passphrase}"
        ]
        if (!classifier.isEmpty()) {
            args += ["-Dclassifier=${classifier}"]
        }
    }
}

/**
 * Signs and deploys the classes jar, sources jar, and javadoc jar files for a single artifact.
 * @param classesJar class jar file
 * @param sourceJar source jar file corresponding to the classesJar
 * @param javadocJar javadoc jar file corresponding to the classesJar
 * @param pom filename of pom that describes the artifact
 */
void mvnSignAndDeployMultipleToSonatype(String classesJar, String sourceJar, String javadocJar, String pom) {
    mvnSignAndDeployToSonatype(classesJar, pom)
    mvnSignAndDeployToSonatype(sourceJar, pom, "sources")
    mvnSignAndDeployToSonatype(javadocJar, pom, "javadoc")
}

/**
 * Signs and deploys the classes jar, sources jar, and javadoc jar files for a single artifact.
 * @param project with a jar, sourcesJar, and javadocJar tasks defined
 * @param pom filename of pom that describes the artifact
 */
void mvnSignAndDeployMultipleToSonatype(Project project, String pom) {
    mvnSignAndDeployMultipleToSonatype(project.tasks.getByName('jar').archiveFile.get().toString(),
            project.tasks.getByName('sourcesJar').archiveFile.get().toString(),
            project.tasks.getByName('javadocJar').archiveFile.get().toString(), pom)
}<|MERGE_RESOLUTION|>--- conflicted
+++ resolved
@@ -853,21 +853,12 @@
             if (project.name.is('checker')) {
                 if (!isJava8) {
                     dependsOn('jtregJdk11Tests')
-<<<<<<< HEAD
-                    // TODO: Remove this, when WPI Java 8 problem is fixed.
+                    // TODO: Remove this line, when wpiManyTests doesn't ignore wpi failures.
                     dependsOn('wpiManyTests', 'wpiPlumeLibTests')
                 }
                 dependsOn('nullnessExtraTests', 'commandLineTests', 'tutorialTests',
-                          // TODO: Reinstate this, when WPI Java 8 problem is fixed.
+                          // TODO: Reinstate this line, when wpiManyTests doesn't ignore wpi failures.
                           // 'wholeProgramInferenceTests', 'wpiManyTests', 'wpiPlumeLibTests')
-=======
-                    // TODO: Remove this line, when WPI tests run under Java 8.
-                    dependsOn('wpiManyTests')
-                }
-                dependsOn('nullnessExtraTests', 'commandLineTests', 'tutorialTests',
-                          // TODO: Reinstate this line, when WPI tests run under Java 8.
-                          // 'wholeProgramInferenceTests', 'wpiManyTests')
->>>>>>> 598c25f3
                           'wholeProgramInferenceTests')
             }
 
