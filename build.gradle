--- conflicted
+++ resolved
@@ -676,18 +676,10 @@
         }
 
         // Add tasks to run various checkers on all the main source sets.
-<<<<<<< HEAD
-        // TODO: fix or suppress all not.interned warnings and remove the suppression here.
-        createCheckTypeTask(project.name, 'org.checkerframework.checker.interning.InterningChecker', 'Interning', ['-AsuppressWarnings=not.interned'])
-        createCheckTypeTask(project.name, 'org.checkerframework.checker.nullness.NullnessChecker', 'Nullness')
-        createCheckTypeTask(project.name, 'org.checkerframework.checker.nullness.NullnessChecker', 'WorkingNullness', ['-AskipUses=com.sun.*', '-AskipDefs=org.checkerframework.checker.*|org.checkerframework.common.*|org.checkerframework.framework.*|org.checkerframework.dataflow.cfg.CFGBuilder'])
-        createCheckTypeTask(project.name, 'org.checkerframework.common.purity.PurityChecker', 'Purity')
-=======
         // These pass and are run by nonJunitTests.
         createCheckTypeTask(project.name, 'org.checkerframework.checker.interning.InterningChecker', 'Interning', ['-Astubs=javax-lang-model-element-name.astub'])
         createCheckTypeTask(project.name, 'org.checkerframework.checker.nullness.NullnessChecker', 'NullnessOnlyAnnotatedFor', ['-AskipUses=com.sun.*', '-AuseConservativeDefaultsForUncheckedCode=source'])
-        createCheckTypeTask(project.name, 'org.checkerframework.framework.util.PurityChecker', 'Purity')
->>>>>>> 91daa446
+        createCheckTypeTask(project.name, 'org.checkerframework.common.purity.PurityChecker', 'Purity')
         createCheckTypeTask(project.name, 'org.checkerframework.checker.signature.SignatureChecker', 'Signature')
         // These pass on some subprojects, which nonJunitTests runs.  TODO: Incrementally add @AnnotatedFor on classes.
         createCheckTypeTask(project.name, 'org.checkerframework.checker.nullness.NullnessChecker', 'Nullness', ['-AskipUses=com.sun.*'])
