--- conflicted
+++ resolved
@@ -636,13 +636,8 @@
 
         // Add tasks to run various checkers on all the main source sets.
         // These pass and are run by nonJunitTests.
-<<<<<<< HEAD
         createCheckTypeTask(project.name, 'org.checkerframework.checker.interning.InterningChecker', 'Interning')
-        createCheckTypeTask(project.name, 'org.checkerframework.checker.nullness.NullnessChecker', 'NullnessSkipSome', ['-AskipUses=com.sun.*', '-AskipDefs=org.checkerframework.checker.*|org.checkerframework.common.*|org.checkerframework.framework.*|org.checkerframework.dataflow.cfg.CFGBuilder'])
-=======
-        createCheckTypeTask(project.name, 'org.checkerframework.checker.interning.InterningChecker', 'InterningSuppressWarnings', ['-AsuppressWarnings=not.interned'])
         createCheckTypeTask(project.name, 'org.checkerframework.checker.nullness.NullnessChecker', 'NullnessSkipSome', ['-AskipUses=com.sun.*', '-AskipDefs=org.checkerframework.checker.*|org.checkerframework.common.*|org.checkerframework.framework.*'])
->>>>>>> e8cf0eee
         createCheckTypeTask(project.name, 'org.checkerframework.framework.util.PurityChecker', 'Purity')
         createCheckTypeTask(project.name, 'org.checkerframework.checker.signature.SignatureChecker', 'Signature')
         // These do not yet pass.  TODO: Make them pass.
