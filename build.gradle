import de.undercouch.gradle.tasks.download.Download

plugins {
    // https://plugins.gradle.org/plugin/com.github.johnrengelman.shadow (v5 requires Gradle 5)
    id 'com.github.johnrengelman.shadow' version '5.2.0'
    // https://plugins.gradle.org/plugin/de.undercouch.download
    id "de.undercouch.download" version "4.0.4"
    id 'java'
    // https://github.com/tbroyer/gradle-errorprone-plugin
    id "net.ltgt.errorprone" version "1.1.1"
    // https://plugins.gradle.org/plugin/org.ajoberstar.grgit
    id 'org.ajoberstar.grgit' version '4.0.1' apply false
    // https://github.com/n0mer/gradle-git-properties ; target is: generateGitProperties
    id "com.gorylenko.gradle-git-properties" version "2.2.2"
}
apply plugin: "de.undercouch.download"

import org.ajoberstar.grgit.Grgit

repositories {
    jcenter()
    mavenCentral()
}

gitProperties {
    // logically belongs in framework, but only checker resources are copied to .jar file
    gitPropertiesResourceDir = "${project.rootDir}/checker/src/main/resources"
}

ext {
    release = false

    // On a Java 8 JVM, use error-prone javac and source/target 8.
    // On a Java 9+ JVM, use the host javac, default source/target, and required module flags.
    isJava8 = JavaVersion.current() == JavaVersion.VERSION_1_8

    errorproneJavacVersion = '9+181-r4173-1'

    parentDir = file("${rootDir}/../").absolutePath

    annotationTools = "${parentDir}/annotation-tools"
    afu = "${annotationTools}/annotation-file-utilities"
    afuJar = "${afu}/annotation-file-utilities-all-but-javac.jar"

    stubparser = "${parentDir}/stubparser"
    stubparserJar = "${stubparser}/javaparser-core/target/stubparser.jar"

    jtregHome = "${parentDir}/jtreg"
    formatScriptsHome = "${project(':checker').projectDir}/bin-devel/.run-google-java-format"
    plumeScriptsHome = "${project(':checker').projectDir}/bin-devel/.plume-scripts"

    javadocMemberLevel = JavadocMemberLevel.PROTECTED

    // The local git repository, typically in the .git directory, but not for worktrees.
    // This value is always overwritten, but Gradle needs the variable to be initialized.
    localRepo = ".git"

    // Location of pom files that are only used to add meta-data to the artifacts published to Maven.
    pomFiles = "${rootDir}/docs/developer/release/maven-artifacts"
}
// Keep in sync with check in org.checkerframework.framework.source.SourceChecker.init
// and with text in #installation
switch (JavaVersion.current()) {
    case JavaVersion.VERSION_1_9:
    case JavaVersion.VERSION_1_10:
    case JavaVersion.VERSION_12:
        logger.warn("The Checker Framework has only been tested with JDK 8 and 11." +
                " Found version " + JavaVersion.current().majorVersion);
        break;
    case JavaVersion.VERSION_1_8:
    case JavaVersion.VERSION_11:
        break; // Supported versions
    default:
        throw new GradleException("Build the Checker Framework with JDK 8 or JDK 11." +
                " Found version " + JavaVersion.current().majorVersion);
}

task setLocalRepo(type:Exec) {
    commandLine 'git', 'worktree', 'list'
    standardOutput = new ByteArrayOutputStream()
    doLast {
       String worktreeList = standardOutput.toString()
       localRepo = worktreeList.substring(0, worktreeList.indexOf(" ")) + "/.git"
    }
}

task installGitHooks(type: Copy, dependsOn: 'setLocalRepo') {
    description 'Copies git hooks to .git directory'
    from files("checker/bin-devel/git.post-merge", "checker/bin-devel/git.pre-commit")
    rename('git\\.(.*)', '$1')
    into localRepo + "/hooks"
}

allprojects {
    apply plugin: 'java'
    apply plugin: 'com.github.johnrengelman.shadow'
    apply plugin: "de.undercouch.download"
    apply plugin: 'net.ltgt.errorprone'

    group 'org.checkerframework'
    // Increment the minor version rather than just the patch level if:
    //   * any new checkers have been added,
    //   * the patch level is 9 (keep the patch level as a single digit), or
    //   * backward-incompatible changes have been made to APIs or elsewhere.
    version '3.3.0-SNAPSHOT'

    repositories {
        mavenCentral()
    }

    configurations {
        javacJar

        // There's a bug in IntelliJ that adds the processor path to the classpath when building
        // a Gradle project.  Because ErrorProne uses old versions of some of our jars, IntelliJ uses
        // those jars instead of the source code. The next 3 lines exclude Checker Framework from the
        // from the processor path as a work around for this problem.
        annotationProcessor.exclude group:'org.checkerframework', module:'javacutil'
        annotationProcessor.exclude group:'org.checkerframework', module:'dataflow'
        annotationProcessor.exclude group:'org.checkerframework', module:'checker-qual'
    }

    dependencies {
        if (isJava8) {
            javacJar group: 'com.google.errorprone', name: 'javac', version: "$errorproneJavacVersion"
        }

        errorproneJavac("com.google.errorprone:javac:$errorproneJavacVersion")
    }

    // After all the tasks have been created, modify some of them.
    afterEvaluate {
        // Add the fat checker.jar to the classpath of every Javadoc task. This allows Javadoc in
        // any module to reference classes in any other module.
        // Also, build and use ManualTaglet as a taglet.
        tasks.withType(Javadoc) {
            def tagletVersion = isJava8 ? 'taglet' : 'tagletJdk11'

            dependsOn(':checker:shadowJar')
            dependsOn(":framework-test:${tagletVersion}Classes")
            doFirst {
                options.encoding = 'UTF-8'
                if (!name.startsWith('requireJavadoc') && !name.equals("javadocDoclintAll")) {
                    options.memberLevel = javadocMemberLevel
                }
                classpath += files(project(':checker').tasks.getByName('shadowJar').archivePath)
                if (isJava8) {
                    classpath += configurations.javacJar
                }
                options.taglets 'org.checkerframework.taglet.ManualTaglet'
                options.tagletPath(project(':framework-test').sourceSets."${tagletVersion}".output.classesDirs.getFiles() as File[])

                // We want to link to Java 9 documentation of the compiler classes since we use Java 9
                // versions of those classes and Java 8 for everything else.  Because the compiler classes are not
                // apart of the main documentation of Java 8, javadoc links to the Java 9 versions.
                // TODO, this creates broken links to the com.sun.tools.javac package.
                options.links = ['https://docs.oracle.com/javase/8/docs/api/', 'https://docs.oracle.com/javase/9/docs/api/']
                // This file is looked for by Javadoc.
                file("${destinationDir}/resources/fonts/").mkdirs()
                ant.touch(file: "${destinationDir}/resources/fonts/dejavu.css")
                options.addStringOption('source', '8')
            }
        }

        /// TODO: One day we can enable this.  For now, CI jobs require Javadoc on changed lines.
        // // Turn Javadoc warnings into errors.
        // tasks.withType(Javadoc) {
        //     options.addStringOption('Xwerror', '-quiet')
        // }

        // Add standard javac options
        tasks.withType(JavaCompile) {
            dependsOn(':installGitHooks')
            sourceCompatibility = 8
            targetCompatibility = 8
            // Because the target is 8, all of the public compiler classes are accessible, so
            // --add-exports are not required, (nor are they allowed with target 8). See
            // https://openjdk.java.net/jeps/247 for details on compiling for older versions.

            // When sourceCompatibilty is changed to 11, then the following will be required.
            // options.compilerArgs += [
            // "--add-exports", "jdk.compiler/com.sun.tools.javac.api=ALL-UNNAMED",
            // "--add-exports", "jdk.compiler/com.sun.tools.javac.code=ALL-UNNAMED",
            // "--add-exports", "jdk.compiler/com.sun.tools.javac.comp=ALL-UNNAMED",
            // "--add-exports", "jdk.compiler/com.sun.tools.javac.file=ALL-UNNAMED",
            // "--add-exports", "jdk.compiler/com.sun.tools.javac.main=ALL-UNNAMED",
            // "--add-exports", "jdk.compiler/com.sun.tools.javac.model=ALL-UNNAMED",
            // "--add-exports", "jdk.compiler/com.sun.tools.javac.processing=ALL-UNNAMED",
            // "--add-exports", "jdk.compiler/com.sun.tools.javac.tree=ALL-UNNAMED",
            // "--add-exports", "jdk.compiler/com.sun.tools.javac.util=ALL-UNNAMED",
            // ]
            // This is equivalent to writing "exports jdk.compiler/... to ALL-UNNAMED" in the
            // module-info.java of jdk.compiler, so corresponding --add-opens are only required for
            // reflective access to private members.
            //
            // From https://openjdk.java.net/jeps/261, Section titled: "Breaking encapsulation"
            // "The effect of each instance [of --add-exports] is to add a qualified export of the
            // named package from the source module to the target module. This is, essentially, a
            // command-line form of an exports clause in a module declaration[...].
            // [...]
            // The --add-exports option enables access to the public types of a specified package.
            // It is sometimes necessary to go further and enable access to all non-public elements
            // via the setAccessible method of the core reflection API. The --add-opens option can
            // be used, at run time, to do this."

            options.failOnError = true
            options.deprecation = true
            options.compilerArgs += [
                    '-g',
                    '-Werror',
                    // To not get a warning about missing bootstrap classpath for Java 8 (once we use Java 9).
                    "-Xlint:-options",
                    "-Xlint",
            ]

            options.encoding = 'UTF-8'
            options.fork = true
            if (isJava8) {
                options.forkOptions.jvmArgs += ["-Xbootclasspath/p:${configurations.javacJar.asPath}"]
            }
            // Don't use error-prone by default
            options.errorprone.enabled = false
        }
    }
}

task cloneAndBuildDependencies(type: Exec) {
    description 'Clones (or updates) and builds all dependencies'
    executable 'checker/bin-devel/build.sh'
    args = ['downloadjdk']
}

task version() {
    description 'Print Checker Framework version'
    doLast {
        println version
    }
}

/**
 * Creates a task that runs the checker on the main source set of each subproject. The task is named
 * "check${shortName}", for example "checkPurity" or "checkNullness".
 * @param projectName name of the project
 * @param checker full qualified name of the checker to run
 * @param shortName shorter version of the checker to use to name the task.
 * @param args list of arguments to pass to the checker
 */
def createCheckTypeTask(projectName, checker, shortName, args = []) {
    project("${projectName}").tasks.create(name: "check${shortName}", type: JavaCompile, dependsOn: ':checker:shadowJar') {
        description "Run the ${shortName} Checker on the main sources."
        group 'Verification'
        dependsOn ':checker:updateJdk'
        // Always run the task.
        outputs.upToDateWhen { false }
        source = project("${projectName}").sourceSets.main.java
        classpath = files(project("${projectName}").compileJava.classpath,project(':checker-qual').sourceSets.main.output)
        destinationDir = file("${buildDir}")

        options.annotationProcessorPath = files(project(':checker').tasks.shadowJar.archivePath)
        options.compilerArgs += [
                '-processor', "${checker}",
                '-proc:only',
                '-Xlint:-processing',
                ]
        options.compilerArgs += args

        if (isJava8) {
            options.compilerArgs += [
                "-Xbootclasspath/p:${rootDir}/checker/dist/jdk8.jar",
                "-source",
                "8",
                "-target",
                "8"
                ]
        } else {
            options.fork = true
            options.forkOptions.jvmArgs += [
                "--add-opens", "jdk.compiler/com.sun.tools.javac.comp=ALL-UNNAMED",
                ]
       }
    }
}

/**
 * Returns a list of all the Java files that should be formatted for the given project. These are:
 *
 * All java files in the main sourceSet.
 * All java files in the tests directory that compile.
 *
 * @param projectName name of the project to format
 * @return a list of all Java files that should be formatted for projectName
 */
List<String> getJavaFilesToFormat(projectName) {
    List<File> javaFiles = new ArrayList<>();
    project(':' + projectName).sourceSets.forEach { set ->
        javaFiles.addAll(set.java.files)
    }
    // Collect all java files in tests directory
    fileTree("${project(projectName).projectDir}/tests").visit { details ->
        if (!details.path.contains("nullness-javac-errors") && details.name.endsWith('java')) {
            javaFiles.add(details.file)
        }
    }
     // Collect all java files in jtreg directory
    fileTree("${project(projectName).projectDir}/jtreg").visit { details ->
        if (!details.path.contains("nullness-javac-errors") && details.name.endsWith('java')) {
            javaFiles.add(details.file)
        }
    }

    // Collect all java files in jtreg directory
    fileTree("${project(projectName).projectDir}/jtregJdk11").visit { details ->
        if (!details.path.contains("nullness-javac-errors") && details.name.endsWith('java')) {
            javaFiles.add(details.file)
        }
    }

    List<String> args = new ArrayList<>();
    for (File f : javaFiles) {
        args += f.absolutePath
    }
    return args
}

task htmlValidate(type: Exec, group: 'Format') {
    description 'Validate that HTML files are well-formed'
    executable 'html5validator'
    args = [
            "--ignore",
            "/api/",
            "/build/",
            "/docs/manual/manual.html",
            "/checker/jdk/nullness/src/java/lang/ref/package.html"
    ]
}


// `gradle allJavadoc` builds the Javadoc for all modules in `docs/api`.
//   This is what is published to checkerframework.org.
// `gradle javadoc` builds the Javadoc for each sub-project in <subproject>/build/docs/javadoc/ .
//   It's needed to create the Javadoc jars that we release in Maven Central.
// To make javadoc for only one subproject, run `./gradlew javadoc`
//   in the subproject or `./gradlew :checker:javadoc` at the top level.
task allJavadoc(type: Javadoc, group: "Documentation") {
    description = 'Generates a global API documentation for all the modules'
    dependsOn(':checker:shadowJar', 'getPlumeScripts')
    destinationDir = file("${rootDir}/docs/api")
    source(project(':checker').sourceSets.main.allJava, project(':framework').sourceSets.main.allJava,
            project(':dataflow').sourceSets.main.allJava, project(':javacutil').sourceSets.main.allJava)

    classpath = files(subprojects.collect { it.sourceSets.main.compileClasspath })
    if (isJava8) {
        classpath += configurations.javacJar
    }
    doLast {
        exec {
            // Javadoc for to com.sun.tools.java.* is not publicly available, so these links are broken.
            // This command removes those links.
            workingDir "${rootDir}/docs/api"
            executable "${plumeScriptsHome}/preplace"
            args += ['<a href="https://docs.oracle.com/javase/9/docs/api/com/sun/tools/javac/.*?>(.*?)</a>', '\\1']

        }
        copy {
            from 'docs/logo/Checkmark/CFCheckmark_favicon.png'
            rename('CFCheckmark_favicon.png', 'favicon-checkerframework.png')
            into "${rootDir}/docs/api"
        }
    }
}

// See documentation for allJavadoc task.
javadoc.dependsOn(allJavadoc)

configurations {
    requireJavadoc
}
dependencies {
    // https://mvnrepository.com/artifact/org.plumelib/require-javadoc
    requireJavadoc group: 'org.plumelib', name: 'require-javadoc', version: '0.1.2'
}


/**
 * Creates a task named taskName that runs javadoc.
 *
 * @param taskName the name of the task to create
 * @param taskDescription description of the task
 * @param memberLevel the JavadocMemberLevel to use
 * @param requireJavadoc whether or not to run the RequireJavadoc doclet. If false -Xdoclint:all is
 * passed. Defaults to true.
 * @return the new task
 */
def createJavadocTask(taskName, taskDescription, memberLevel, requireJavadoc = true) {
    tasks.create(name: taskName, type: Javadoc) {
        description = taskDescription
        destinationDir = file("${rootDir}/docs/tmpapi")
        destinationDir.mkdirs()
        subprojects.forEach {
            if(!it.name.startsWith("checker-qual")) {
                source += it.sourceSets.main.allJava
            }
        }

        classpath = files(subprojects.collect { it.sourceSets.main.compileClasspath })

        destinationDir.deleteDir()
        options.memberLevel = memberLevel
        if (requireJavadoc) {
            options.docletpath = configurations.requireJavadoc.asList()
            options.doclet = "org.plumelib.javadoc.RequireJavadoc"
        }
        options.addBooleanOption('Xdoclint:all', !requireJavadoc)
        options.addStringOption('Xmaxwarns', '99999')

        // options.addStringOption('skip', 'ClassNotToCheck|OtherClass')
    }
}
// With JDK 11 this task produces the following error:
// javadoc: error - invalid flag: -d
createJavadocTask('requireJavadoc', 'Ensures that protected and public Java elements have Javadoc documentation.', JavadocMemberLevel.PROTECTED)
// With JDK 11 this task produces the following error:
// javadoc: error - invalid flag: -d
createJavadocTask('requireJavadocPrivate', 'Ensures that private, protected, and public Java elements have Javadoc documentation.', JavadocMemberLevel.PRIVATE)
createJavadocTask('javadocDoclintAll', 'Runs javadoc with -Xdoclint:all option.', JavadocMemberLevel.PRIVATE, false)

task downloadJtreg(type: Download) {
    description "Downloads and unpacks jtreg."
    onlyIf { !(new File("${jtregHome}/lib/jtreg.jar").exists()) }
    // src 'https://ci.adoptopenjdk.net/view/Dependencies/job/jtreg/lastSuccessfulBuild/artifact/jtreg-4.2.0-tip.tar.gz'
    // If ci.adoptopenjdk.net is down, use this copy.
<<<<<<< HEAD
     src 'https://checkerframework.org/jtreg-4.2.0-tip.tar.gz'
=======
    src 'https://checkerframework.org/jtreg-4.2.0-tip.tar.gz'
>>>>>>> a26c842d
    dest new File(buildDir, 'jtreg-4.2.0-tip.tar.gz')
    overwrite true
    retries 3
    doLast {
        copy {
            from tarTree(dest)
            into "${jtregHome}/.."
        }
        exec {
            commandLine('chmod',  '+x', "${jtregHome}/bin/jtdiff", "${jtregHome}/bin/jtreg")
        }
    }
}

// See alternate implementation getCodeFormatScriptsInGradle below.
task getCodeFormatScripts() {
    description 'Obtain or update the run-google-java-format scripts'
    if (file(formatScriptsHome).exists()) {
        exec {
            workingDir formatScriptsHome
            executable 'git'
            args = ['pull', '-q']
            ignoreExitValue = true
        }
    } else {
        exec {
            workingDir "${formatScriptsHome}/../"
            executable 'git'
            args = ['clone', '-q', 'https://github.com/plume-lib/run-google-java-format.git', '.run-google-java-format']
        }
    }
}

// This implementation is preferable to the above because it does work in Gradle rather than in bash.
// However, it fails in the presence of worktrees: https://github.com/ajoberstar/grgit/issues/97
task getCodeFormatScriptsInGradle {
  description "Obtain the run-google-java-format scripts"
  doLast {
    if (! new File(formatScriptsHome).exists()) {
      def rgjfGit = Grgit.clone(dir: formatScriptsHome, uri: 'https://github.com/plume-lib/run-google-java-format.git')
    } else {
      def rgjfGit = Grgit.open(dir: formatScriptsHome)
      rgjfGit.pull()
    }
  }
}

task getPlumeScripts() {
    description 'Obtain or update plume-scripts'
    if (file(plumeScriptsHome).exists()) {
        exec {
            workingDir plumeScriptsHome
            executable 'git'
            args = ['pull', '-q']
            ignoreExitValue = true
        }
    } else {
        exec {
            workingDir "${plumeScriptsHome}/../"
            executable 'git'
            args = ['clone', '-q', 'https://github.com/plume-lib/plume-scripts.git', '.plume-scripts']
        }
    }
}

task pythonIsInstalled(type: Exec) {
  description "Check that the python executable is installed."
  executable = "python"
  args "--version"
}

task tags {
    description 'Create Emacs TAGS table'
    doLast {
        exec {
            commandLine "etags", "-i", "checker/TAGS", "-i", "dataflow/TAGS", "-i", "framework/TAGS", "-i", "framework-test/TAGS", "-i", "javacutil/TAGS", "-i", "docs/manual/TAGS"
        }
        exec {
            commandLine "make", "-C", "docs/manual", "tags"
        }
    }
}

subprojects {
    configurations {
        errorprone
    }

    dependencies {
        // https://mvnrepository.com/artifact/com.google.errorprone/error_prone_core
        // If you update this:
        //  * Temporarily comment out "-Werror" elsewhere in this file
        //  * Repeatedly run `./gradlew clean runErrorProne` and fix all errors
        //  * Uncomment "-Werror"
        errorprone group: 'com.google.errorprone', name: 'error_prone_core', version: '2.3.4'
    }

    task checkFormat(type: Exec, dependsOn: [getCodeFormatScripts, pythonIsInstalled], group: 'Format') {
        description 'Check whether the source code is properly formatted'
        // jdk8 and checker-qual have no source, so skip
        onlyIf { !project.name.is('jdk8') && !project.name.startsWith('checker-qual') }
        executable 'python'

        doFirst {
            args += "${formatScriptsHome}/check-google-java-format.py"
            args += "--aosp" // 4 space indentation
            args += getJavaFilesToFormat(project.name)
        }
        ignoreExitValue = true
        doLast {
            if (execResult.exitValue != 0) {
                throw new RuntimeException('Found improper formatting, try running:  ./gradlew reformat"')
            }
        }
    }

    task reformat(type: Exec, dependsOn: [getCodeFormatScripts, pythonIsInstalled], group: 'Format') {
        description 'Format the Java source code'
        // jdk8 and checker-qual have no source, so skip
        onlyIf { !project.name.is('jdk8') && !project.name.startsWith('checker-qual') }
        executable 'python'
        doFirst {
            args += "${formatScriptsHome}/run-google-java-format.py"
            args += "--aosp" // 4 space indentation
            args += getJavaFilesToFormat(project.name)
        }
    }

    shadowJar {
        // Relocate packages that might conflict with user's classpath.
        doFirst {
            if (release) {
                // Only relocate JavaParser during a release:
                relocate 'com.github.javaparser', 'org.checkerframework.com.github.javaparser'
            }
        }
        // Don't relocate javac.jar:
        // relocate 'com.sun', 'org.checkeframework.com.sun'
        // relocate 'javax','org.checkerframework.javax'
        // relocate 'jdk', 'org.checkerframework.jdk'

        // These appear in annotation-file-utilities-all.jar:
        relocate 'org.apache', 'org.checkerframework.org.apache'
        relocate 'org.relaxng', 'org.checkerframework.org.relaxng'
        relocate 'org.plumelib', 'org.checkerframework.org.plumelib'
        relocate 'org.codehaus', 'org.checkerframework.org.codehaus'
        // relocate 'sun', 'org.checkerframework.sun'
        relocate 'org.objectweb.asm', 'org.checkerframework.org.objectweb.asm'
        relocate 'com.google', 'org.checkerframework.com.google'
        relocate 'plume', 'org.checkerframework.plume'
    }

    if (!project.name.startsWith('checker-qual') && !project.name.is('jdk8')) {
        task tags(type: Exec) {
            description 'Create Emacs TAGS table'
            commandLine "bash", "-c", "find . \\( -name jdk \\) -prune -o -name '*.java' -print | sort-directory-order | xargs ctags -e -f TAGS"
        }
    }

    // Things in this block reference definitions in the subproject that do not exist,
    // until the project is evaluated.
    afterEvaluate {
        // Create a sourcesJar task for each subproject
        tasks.create(name: 'sourcesJar', type: Jar) {
            description 'Creates sources jar.'
            archiveClassifier = 'source'
            archiveBaseName = jar.archiveBaseName
            from sourceSets.main.java
        }

        // Create a javadocJar task for each subproject
        tasks.create(name: 'javadocJar', type: Jar, dependsOn: 'javadoc') {
            description 'Creates javadoc jar.'
            archiveClassifier = 'javadoc'
            archiveBaseName = jar.archiveBaseName
            from tasks.javadoc.destinationDir
        }

        // Adds manifest to all Jar files
        tasks.withType(Jar) {
            includeEmptyDirs = false
            if (archiveFileName.get().startsWith("checker-qual")) {
                metaInf {
                    from './LICENSE.txt'
                }
            } else {
                metaInf {
                    from "${rootDir}/LICENSE.txt"
                }
            }
            manifest {
                attributes("Implementation-Version": "${project.version}")
                attributes("Implementation-URL": "https://checkerframework.org")
                if (! archiveFileName.get().endsWith("source.jar")) {
                    attributes('Automatic-Module-Name': "org.checkerframework." + project.name.replaceAll('-', '.'))
                }
                if (archiveFileName.get().startsWith("checker-qual")) {
                    attributes("Bundle-License": "MIT")
                } else {
                    attributes("Bundle-License": "(GPL-2.0-only WITH Classpath-exception-2.0)")
                }
            }
        }

        // Add tasks to run various checkers on all the main source sets.
        // TODO: fix or suppress all not.interned warnings and remove the suppression here.
        createCheckTypeTask(project.name, 'org.checkerframework.checker.interning.InterningChecker', 'Interning', ['-AsuppressWarnings=not.interned'])
        createCheckTypeTask(project.name, 'org.checkerframework.checker.nullness.NullnessChecker', 'Nullness')
        createCheckTypeTask(project.name, 'org.checkerframework.checker.nullness.NullnessChecker', 'WorkingNullness', ['-AskipUses=com.sun.*', '-AskipDefs=org.checkerframework.checker.*|org.checkerframework.common.*|org.checkerframework.framework.*|org.checkerframework.dataflow.cfg.CFGBuilder'])
        createCheckTypeTask(project.name, 'org.checkerframework.framework.util.PurityChecker', 'Purity')
        createCheckTypeTask(project.name, 'org.checkerframework.checker.signature.SignatureChecker', 'Signature')

        // Add jtregTests to framework and checker modules
        if (project.name.is('framework') || project.name.is('checker')) {
            tasks.create(name: 'jtregTests', dependsOn: ':downloadJtreg', group: 'Verification') {
                description 'Run the jtreg tests.'
                dependsOn('compileJava')
                dependsOn('compileTestJava')
                dependsOn(':checker:updateJdk')
                dependsOn('shadowJar')

                String jtregOutput = "${buildDir}/jtreg"
                String name = 'all'
                String tests = '.'
                doLast {
                    exec {
                        executable "${jtregHome}/bin/jtreg"
                        args = [
                                "-dir:${projectDir}/jtreg",
                                "-workDir:${jtregOutput}/${name}/work",
                                "-reportDir:${jtregOutput}/${name}/report",
                                "-verbose:error,fail",
                                "-javacoptions:-g",
                                "-keywords:!ignore",
                                "-samevm",
                                "-javacoptions:-classpath ${tasks.shadowJar.archiveFile.get()}:${sourceSets.test.output.asPath}",
                                // Required for checker/jtreg/nullness/PersistUtil.java and other tests
                                "-vmoptions:-classpath ${tasks.shadowJar.archiveFile.get()}:${sourceSets.test.output.asPath}",
                        ]
                        if (isJava8) {
                            // Use Error Prone javac and source/target 8
                            args += [
                                "-vmoptions:-Xbootclasspath/p:${configurations.javacJar.asPath}",
                                "-javacoptions:-Xbootclasspath/p:${configurations.javacJar.asPath}",
                                "-javacoptions:-source 8",
                                "-javacoptions:-target 8"
                                ]
                            if (project.name.is('checker')) {
                                args += [
                                        "-javacoptions:-Xbootclasspath/p:${projectDir}/dist/jdk8.jar",
                                ]
                            }
                        } else {
                            args += [
                                    // checker/jtreg/nullness/defaultsPersist/ReferenceInfoUtil.java
                                    // uses the jdk.jdeps module.
                                    "-javacoptions:--add-modules jdk.jdeps",
                                    "-javacoptions:--add-exports=jdk.jdeps/com.sun.tools.classfile=ALL-UNNAMED",
                                    "-vmoptions:--add-opens=jdk.compiler/com.sun.tools.javac.comp=ALL-UNNAMED",
                            ]
                        }
                        if (project.name.is('framework')) {
                            // Do not check for the annotated JDK
                            args += [
                                    "-javacoptions:-ApermitMissingJdk"
                            ]
                        } else if (project.name.is('checker')) {
                            args += [
                                    "-javacoptions:-classpath ${sourceSets.testannotations.output.asPath}",
                            ]
                        }

                        // Location of jtreg tests
                        args += "${tests}"
                    }
                }
            }
        }

        // Create a task for each JUnit test class whose name is the same as the JUnit class name.
        sourceSets.test.allJava.filter { it.path.contains('src/test/java/tests') }.forEach { file ->
            String junitClassName = file.name.replaceAll(".java", "")
            tasks.create(name: "${junitClassName}", type: Test) {
                description "Run ${junitClassName} tests."
                include "**/${name}.class"
            }
        }

        // Configure JUnit tests
        tasks.withType(Test) {
            if (isJava8) {
                jvmArgs "-Xbootclasspath/p:${configurations.javacJar.asPath}"
            } else {
                // Without this, the test throw "java.lang.OutOfMemoryError: Java heap space"
                forkEvery(1)
                jvmArgs += [
                        "--illegal-access=warn",
                        "--add-opens", "jdk.compiler/com.sun.tools.javac.comp=ALL-UNNAMED",
                ]
            }

            if (project.name.is('checker')) {
                dependsOn('copyJarsToDist')
                systemProperties += [JDK_JAR: "${projectDir}/dist/jdk8.jar"]
            }

            if (project.hasProperty('emit.test.debug')) {
                systemProperties += ["emit.test.debug": 'true']
            }

            testLogging {
                showStandardStreams = true
                // Always run the tests
                outputs.upToDateWhen { false }

                // Show the found unexpected diagnostics and expected diagnostics not found.
                exceptionFormat "full"
                events "failed"
            }

            // After each test, print a summary.
            afterSuite { desc, result ->
                if (desc.getClassName() != null) {
                    long mils = result.getEndTime() - result.getStartTime()
                    double seconds = mils / 1000.0

                    println "Testsuite: ${desc.getClassName()}\n" +
                            "Tests run: ${result.testCount}, " +
                            "Failures: ${result.failedTestCount}, " +
                            "Skipped: ${result.skippedTestCount}, " +
                            "Time elapsed: ${seconds} sec\n"
                }

            }
        }

        // Create a runErrorProne task.
        tasks.create(name: 'runErrorProne', type: JavaCompile, group: 'Verification') {
            description 'Run the error-prone compiler on the main sources'

            source = sourceSets.main.java.asFileTree
            classpath = sourceSets.main.compileClasspath.asFileTree
            destinationDir = new File("${buildDir}", 'errorprone')

            // Error Prone must be available in the annotation processor path
            options.annotationProcessorPath = configurations.errorprone
            // Enable Error Prone
            options.errorprone.enabled = true
            options.errorprone.disableWarningsInGeneratedCode = true
            options.errorprone.errorproneArgs = [
                    // Many compiler classes are interned.
                    '-Xep:ReferenceEquality:OFF',
                    // These might be worth fixing.
                    '-Xep:DefaultCharset:OFF',
                    // Not useful to suggest Splitter; maybe clean up.
                    '-Xep:StringSplitter:OFF',
                    // Too broad, rejects seemingly-correct code.
                    '-Xep:EqualsGetClass:OFF',
                    // Not a real problem
                    '-Xep:MixedMutabilityReturnType:OFF',
                    // Don't want to add a dependency to ErrorProne.
                    '-Xep:AnnotateFormatMethod:OFF',
                    // -Werror halts the build if Error Prone issues a warning, which ensures that
                    // the errors get fixed.  On the downside, Error Prone (or maybe the compiler?)
                    // stops as soon as it one warning, rather than outputting them all.
                    // https://github.com/google/error-prone/issues/436
                    '-Werror',
            ]
        }

        // Create a nonJunitTests task per project
        tasks.create(name: 'nonJunitTests', group: 'Verification') {
            description 'Run all Checker Framework tests except for the Junit tests.'
            dependsOn('checkInterning', 'checkPurity', 'checkSignature', 'checkWorkingNullness')
            if (project.name.is('framework') || project.name.is('checker')) {
                dependsOn('checkCompilerMessages', 'jtregTests')
            }
            if (project.name.is('framework')) {
                dependsOn('wholeProgramInferenceTests', 'loaderTests')
            }

            if (project.name.is('checker')) {
                if (!isJava8) {
                    dependsOn('jtregJdk11Tests')
                }
                dependsOn('nullnessExtraTests', 'commandLineTests', 'tutorialTests')
            }
        }

        // Create an allTests task per project.
        // allTests = test + nonJunitTests
        tasks.create(name: 'allTests', group: 'Verification') {
            description 'Run all Checker Framework tests'
            // The 'test' target is just the JUnit tests.
            dependsOn('nonJunitTests', 'test')
        }

        task javadocPrivate(dependsOn: javadoc) {
            doFirst {
                javadocMemberLevel = JavadocMemberLevel.PRIVATE
            }
            doLast {
                javadocMemberLevel = JavadocMemberLevel.PROTECTED
            }
        }
    }
}

assemble.dependsOn(':checker:copyJarsToDist')

task checkBasicStyle(group: 'Format') {
    description 'Check basic style guidelines.  Not related to Checkstyle tool.'
    String[] ignoreDirectories = ['.git',
                                  '.gradle',
                                  '.idea',
                                  '.plume-scripts',
                                  'annotated',
                                  'api',
                                  'bib',
                                  'bootstrap',
                                  'build',
                                  'jdk',
                                  'maven-artifacts']

    String[] ignoreFilePatterns = [
            '*.aux',
            '*.bib',
            '*.class',
            '*.dvi',
            '*.expected',
            '*.gif',
            '*.jar',
            '*.jtr',
            '*.log',
            '*.out',
            '*.patch',
            '*.pdf',
            '*.png',
            '*.sty',
            '*.toc',
            '*.xcf',
            '*~',
            '#*#',
            'CFLogo.ai',
            'logfile.log.rec.index',
            'manual.html',
            'manual.html-e',
            'junit.*.properties',
            'framework/src/main/resources/git.properties']
    doLast {
        FileTree tree = fileTree(dir: projectDir)
        for (String dir : ignoreDirectories) {
            tree.exclude "**/${dir}/**"
        }
        for (String file : ignoreFilePatterns) {
            tree.exclude "**/${file}"
        }
        boolean failed = false
        tree.visit {
            if (!it.file.isDirectory()) {
                int isBlankLine
                it.file.eachLine { line ->
                    if (line.endsWith(' ')) {
                        println("Trailing whitespace: ${it.file.absolutePath}")
                        failed = true
                    }
                    if (!line.startsWith('\\') &&
                            (line.matches('^.* (else|finally|try)\\{}.*$')
                                    || line.matches('^.*}(catch|else|finally) .*$')
                                    || line.matches('^.* (catch|for|if|while)\\('))) {
                        // This runs on non-java files, too.
                        println("Missing space: ${it.file.absolutePath}")
                        failed = true
                    }
                    if (line.isEmpty()) {
                        isBlankLine++;
                    } else {
                        isBlankLine = 0;
                    }
                }

                if (isBlankLine > 1) {
                    println("Blank line at end of file: ${it.file.absolutePath}")
                    failed = true
                }

                RandomAccessFile file
                try {
                    file = new RandomAccessFile(it.file, 'r')
                    int end = file.length() - 1;
                    if (end > 0) {
                        file.seek(end)
                        byte last = file.readByte()
                        if (last != '\n') {
                            println("Missing newline at end of file: ${it.file.absolutePath}")
                            failed = true
                        }
                    }
                } finally {
                    if (file != null) {
                        file.close()
                    }
                }
            }
        }
        if (failed) {
            throw new GradleException("Files do not meet basic style guidelines.")
        }
    }
}
assemble.mustRunAfter(clean)
task buildAll {
    description 'Build all jar files, including source and javadoc jars'
    dependsOn(allJavadoc)
    subprojects { Project subproject ->
        dependsOn("${subproject.name}:assemble")
        dependsOn("${subproject.name}:javadocJar")
        dependsOn("${subproject.name}:sourcesJar")
    }
    dependsOn('framework:allJavadocJar', 'framework:allSourcesJar', 'checker:allJavadocJar', 'checker:allSourcesJar')
}

task releaseBuild {
    description 'Build everything required for a release'
    dependsOn(clean)
    doFirst {
        release = true
    }
    // Use finalizedBy rather than dependsOn so that release is set to true before any of the tasks are run.
    finalizedBy(buildAll)
}

task releaseAndTest {
    description 'Build everything required for a release and run allTests'
    dependsOn(releaseBuild)
    subprojects { Project subproject ->
        dependsOn("${subproject.name}:allTests")
    }
}

// Don't create an empty checker-framework-VERSION.jar
jar.onlyIf {false}

/**
 * Copies the pom file and expands any properties in the file. For example,
 * ${checkerframeworkversion} is changed to the current version.
 * @param pomFile file name of pom
 * @return file name of the copied and expanded pom file
 */
String copyAndExpandPomFile(String pomFile) {
    mkdir "${buildDir}/maven"
    copy {
        from pomFile
        into "${buildDir}/maven"
        expand('checkerframeworkversion': version)
    }

    new File("${buildDir}/maven").toPath().resolve(new File(pomFile).toPath().last())
}

/**
 * Deploys the given jar file to the local Maven repository.
 * @param jar fully qualified file name of a jar file
 * @param pom filename of pom that describes the artifact
 */
void mvnDeployToLocalRepo(String jar, String pom) {
    String copiedFilename = copyAndExpandPomFile(pom)
    exec {
        executable 'mvn'
        args += [
                'install:install-file',
                "-Dfile=${jar}",
                "-DpomFile=${copiedFilename}",
                '-DgeneratePom=true'

        ]
    }
}

/**
 * Deploys the jar file produced by the "jar" task of the given project to the local Maven repository.
 * @param project project whose jar file is deployed
 * @param pom filename of pom that describes the artifact
 */
void mvnDeployToLocalRepo(Project project, String pomFile) {
    String jarFile = project.tasks.getByName('jar').archiveFile.get().toString();
    mvnDeployToLocalRepo(jarFile, pomFile)
}

/**
 * Signs and deploys the given jar file to the Sonatypes Maven repository.
 * @param jar fully qualified file name of a jar file
 * @param pom filename of pom that describes the artifact
 * @param classifier the kind of artifact; sources or javadoc; defaults to the empty string
 */
void mvnSignAndDeployToSonatype(String jar, String pom, String classifier = "") {
    String copiedFilename = copyAndExpandPomFile(pom)
    String passwordFile = "/projects/swlab1/checker-framework/hosting-info/release-private.password"
    String passphrase = new File(passwordFile).readLines().get(0);

    exec {
        executable 'mvn'
        args += [
                'gpg:sign-and-deploy-file',
                '-Durl=https://oss.sonatype.org/service/local/staging/deploy/maven2/',
                '-DrepositoryId=sonatype-nexus-staging',
                "-DpomFile=${copiedFilename}",
                "-Dfile=${jar}",
                '-Dgpg.keyname=checker-framework-dev@googlegroups.com',
                "-Dgpg.passphrase=${passphrase}"
        ]
        if (!classifier.isEmpty()) {
            args += ["-Dclassifier=${classifier}"]
        }
    }
}

/**
 * Signs and deploys the classes jar, sources jar, and javadoc jar files for a single artifact.
 * @param classesJar class jar file
 * @param sourceJar source jar file corresponding to the classesJar
 * @param javadocJar javadoc jar file corresponding to the classesJar
 * @param pom filename of pom that describes the artifact
 */
void mvnSignAndDeployMultipleToSonatype(String classesJar, String sourceJar, String javadocJar, String pom) {
    mvnSignAndDeployToSonatype(classesJar, pom)
    mvnSignAndDeployToSonatype(sourceJar, pom, "sources")
    mvnSignAndDeployToSonatype(javadocJar, pom, "javadoc")
}

/**
 * Signs and deploys the classes jar, sources jar, and javadoc jar files for a single artifact.
 * @param project with a jar, sourcesJar, and javadocJar tasks defined
 * @param pom filename of pom that describes the artifact
 */
void mvnSignAndDeployMultipleToSonatype(Project project, String pom) {
    mvnSignAndDeployMultipleToSonatype(project.tasks.getByName('jar').archiveFile.get().toString(),
            project.tasks.getByName('sourcesJar').archiveFile.get().toString(),
            project.tasks.getByName('javadocJar').archiveFile.get().toString(), pom)
}<|MERGE_RESOLUTION|>--- conflicted
+++ resolved
@@ -429,11 +429,7 @@
     onlyIf { !(new File("${jtregHome}/lib/jtreg.jar").exists()) }
     // src 'https://ci.adoptopenjdk.net/view/Dependencies/job/jtreg/lastSuccessfulBuild/artifact/jtreg-4.2.0-tip.tar.gz'
     // If ci.adoptopenjdk.net is down, use this copy.
-<<<<<<< HEAD
-     src 'https://checkerframework.org/jtreg-4.2.0-tip.tar.gz'
-=======
     src 'https://checkerframework.org/jtreg-4.2.0-tip.tar.gz'
->>>>>>> a26c842d
     dest new File(buildDir, 'jtreg-4.2.0-tip.tar.gz')
     overwrite true
     retries 3
