import de.undercouch.gradle.tasks.download.Download

plugins {
    // https://plugins.gradle.org/plugin/com.github.johnrengelman.shadow (v5 requires Gradle 5)
    id 'com.github.johnrengelman.shadow' version '5.1.0'
    // https://plugins.gradle.org/plugin/de.undercouch.download
    id "de.undercouch.download" version "4.0.0"
    id 'java'
    // https://github.com/tbroyer/gradle-errorprone-plugin
    id "net.ltgt.errorprone" version "0.8.1"
    // https://plugins.gradle.org/plugin/org.ajoberstar.grgit
    id 'org.ajoberstar.grgit' version '3.1.1' apply false
}
apply plugin: "de.undercouch.download"

import org.ajoberstar.grgit.Grgit

repositories {
    jcenter()
    mavenCentral()
}

ext {
    release = false

    // On a Java 8 JVM, use error-prone javac and source/target 8.
    // On a Java 9+ JVM, use the host javac, default source/target, and required module flags.
    isJava8 = JavaVersion.current() == JavaVersion.VERSION_1_8

    errorproneJavacVersion = '9+181-r4173-1'

    parentDir = file("${rootDir}/../").absolutePath

    annotationTools = "${parentDir}/annotation-tools"
    afu = "${annotationTools}/annotation-file-utilities"
    afuJar = "${afu}/annotation-file-utilities-all.jar"

    stubparser = "${parentDir}/stubparser"
    stubparserJar = "${stubparser}/javaparser-core/target/stubparser.jar"

    jtregHome = "${parentDir}/jtreg"
    formatScriptsHome = "${project(':checker').projectDir}/bin-devel/.run-google-java-format"
    plumeScriptsHome = "${project(':checker').projectDir}/bin-devel/.plume-scripts"

    javadocMemberLevel = JavadocMemberLevel.PROTECTED

    // The local git repository, typically in the .git directory, but not for worktrees.
    // This value is always overwritten, but Gradle needs the variable to be initialized.
    localRepo = ".git"
}

task setLocalRepo(type:Exec) {
    commandLine 'git', 'worktree', 'list'
    standardOutput = new ByteArrayOutputStream()
    doLast {
       String worktreeList = standardOutput.toString()
       localRepo = worktreeList.substring(0, worktreeList.indexOf(" ")) + "/.git"
    }
}

task installGitHooks(type: Copy, dependsOn: 'setLocalRepo') {
    description 'Copies git hooks to .git directory'
    from files("checker/bin-devel/git.post-merge", "checker/bin-devel/git.pre-commit")
    rename('git\\.(.*)', '$1')
    into localRepo + "/hooks"
}

allprojects {
    apply plugin: 'java'
    apply plugin: 'com.github.johnrengelman.shadow'
    apply plugin: "de.undercouch.download"
    apply plugin: 'net.ltgt.errorprone'

    group 'org.checkerframework'
    // Increment the minor version rather than just the patch level if:
    //   * any new checkers have been added,
    //   * the patch level is 9 (keep the patch level as a single digit), or
    //   * backward-incompatible changes have been made to APIs or elsewhere.
    version '2.11.1'

    repositories {
        mavenCentral()
    }

    configurations {
        javacJar
    }

    dependencies {
        if (isJava8) {
            javacJar group: 'com.google.errorprone', name: 'javac', version: "$errorproneJavacVersion"
        }

        errorproneJavac("com.google.errorprone:javac:$errorproneJavacVersion")
    }

    // After all the tasks have been created, modify some of them.
    afterEvaluate {
        // Add the fat checker.jar to the classpath of every Javadoc task. This allows Javadoc in
        // any module to reference classes in any other module.
        // Also, build and use ManualTaglet as a taglet.
        tasks.withType(Javadoc) {
            dependsOn(':checker:shadowJar')
            dependsOn(':framework-test:tagletClasses')
            doFirst {
                options.encoding = 'UTF-8'
                options.memberLevel = javadocMemberLevel
                classpath += files(project(':checker').tasks.getByName('shadowJar').archivePath)
                options.taglets 'org.checkerframework.taglet.ManualTaglet'
                options.tagletPath(project(':framework-test').sourceSets.taglet.output.classesDirs.getFiles() as File[])
                options.links = ['https://docs.oracle.com/en/java/javase/11/docs/api/', 'https://docs.oracle.com/en/java/javase/11/docs/jdk/api/javac/tree/']
                // This file is looked for by Javadoc.
                file("${destinationDir}/resources/fonts/").mkdirs()
                ant.touch(file: "${destinationDir}/resources/fonts/dejavu.css")
            }
        }

	/// TODO: One day we can enable this.  For now, CI jobs require Javadoc on changed lines.
	// // Turn Javadoc warnings into errors.
	// tasks.withType(Javadoc) {
	//     options.addStringOption('Xwerror', '-quiet')
	// }

        // Add standard javac options
        tasks.withType(JavaCompile) {
            dependsOn(':installGitHooks')
            sourceCompatibility = 8
            targetCompatibility = 8

            // When sourceCompatibilty is changed to 11, then the following will be required.
            // options.compilerArgs += [
            // "--add-exports", "jdk.compiler/com.sun.tools.javac.api=ALL-UNNAMED",
            // "--add-exports", "jdk.compiler/com.sun.tools.javac.code=ALL-UNNAMED",
            // "--add-exports", "jdk.compiler/com.sun.tools.javac.comp=ALL-UNNAMED",
            // "--add-exports", "jdk.compiler/com.sun.tools.javac.file=ALL-UNNAMED",
            // "--add-exports", "jdk.compiler/com.sun.tools.javac.main=ALL-UNNAMED",
            // "--add-exports", "jdk.compiler/com.sun.tools.javac.model=ALL-UNNAMED",
            // "--add-exports", "jdk.compiler/com.sun.tools.javac.processing=ALL-UNNAMED",
            // "--add-exports", "jdk.compiler/com.sun.tools.javac.tree=ALL-UNNAMED",
            // "--add-exports", "jdk.compiler/com.sun.tools.javac.util=ALL-UNNAMED",
            // ]
            options.failOnError = true
            options.deprecation = true
            options.compilerArgs += [
                    '-g',
                    '-Werror',
                    // To not get a warning about missing bootstrap classpath for Java 8 (once we use Java 9).
                    "-Xlint:-options",
                    "-Xlint",
            ]
<<<<<<< HEAD
=======

            options.encoding = 'UTF-8'
            options.fork = true
>>>>>>> 8c887440
            if (isJava8) {
                options.forkOptions.jvmArgs += ["-Xbootclasspath/p:${configurations.javacJar.asPath}"]
            }
            options.encoding = 'UTF-8'
            options.fork = true

            // Don't use error-prone by default
            options.errorprone.enabled = false
        }
    }
}

task cloneAndBuildDependencies(type: Exec) {
    description 'Clones (or updates) and builds all dependencies'
    executable 'checker/bin-devel/build.sh'
    args = ['downloadjdk']
}

task version() {
    description 'Print Checker Framework version'
    doLast {
        println version
    }
}

/**
 * Creates a task that runs the checker on the main source set of each subproject. The task is named
 * "check${shortName}", for example "checkPurity" or "checkNullness".
 * @param projectName name of the project
 * @param checker full qualified name of the checker to run
 * @param shortName shorter version of the checker to use to name the task.
 */
def createCheckTypeTask(projectName, checker, shortName) {
    project("${projectName}").tasks.create(name: "check${shortName}", type: JavaCompile, dependsOn: ':checker:shadowJar') {
        description "Run the ${shortName} Checker on the main sources."
        group 'Verification'
        dependsOn ':checker:updateJdk'
        // Always run the task.
        outputs.upToDateWhen { false }
        source = project("${projectName}").sourceSets.main.java
        classpath = files(project("${projectName}").compileJava.classpath,project(':checker-qual').sourceSets.main.output)
        destinationDir = file("${buildDir}")

        options.annotationProcessorPath = files(project(':checker').tasks.shadowJar.archivePath)
        options.compilerArgs += [
                '-processor', "${checker}",
                '-proc:only',
                '-Xlint:-processing',
                ]
        if (isJava8) {
            options.compilerArgs += [
                "-Xbootclasspath/p:${rootDir}/checker/dist/jdk8.jar",
                "-source",
                "8",
                "-target",
                "8"
                ]
        }
    }
}

/**
 * Returns a list of all the Java files that should be formatted for the given project. These are:
 *
 * All java files in the main sourceSet.
 * All java files in the tests directory that compile.
 *
 * @param projectName name of the project to format
 * @return a list of all Java files that should be formatted for projectName
 */
List<String> getJavaFilesToFormat(projectName) {
    List<File> javaFiles = new ArrayList<>();
    project(':' + projectName).sourceSets.forEach { set ->
        javaFiles.addAll(set.java.files)
    }
    // Collect all java files in tests directory
    fileTree("${project(projectName).projectDir}/tests").visit { details ->
        if (!details.path.contains("nullness-javac-errors") && details.name.endsWith('java')) {
            javaFiles.add(details.file)
        }
    }
     // Collect all java files in jtreg directory
    fileTree("${project(projectName).projectDir}/jtreg").visit { details ->
        if (!details.path.contains("nullness-javac-errors") && details.name.endsWith('java')) {
            javaFiles.add(details.file)
        }
    }

    List<String> args = new ArrayList<>();
    for (File f : javaFiles) {
        args += f.absolutePath
    }
    return args
}

task htmlValidate(type: Exec, group: 'Format') {
    description 'Validate that HTML files are well-formed'
    executable 'html5validator'
    args = [
            "--ignore",
            "/api/",
            "/build/",
            "/docs/manual/manual.html",
            "/checker/jdk/nullness/src/java/lang/ref/package.html"
    ]
}


// `gradle allJavadoc` builds the Javadoc for all modules in `docs/api`.
//   This is what is published to checkerframework.org.
// `gradle javadoc` builds the Javadoc for each sub-project in <subproject>/build/docs/javadoc/ .
//   It's needed to create the Javadoc jars that we release in Maven Central.
// To make javadoc for only one subproject, run `./gradlew javadoc`
//   in the subproject or `./gradlew :checker:javadoc` at the top level.
task allJavadoc(type: Javadoc, group: "Documentation") {
    description = 'Generates a global API documentation for all the modules'
    dependsOn(':checker:shadowJar')
    dependsOn(':framework-test:tagletClasses')
    destinationDir = file("${rootDir}/docs/api")
    source(project(':checker').sourceSets.main.allJava, project(':framework').sourceSets.main.allJava,
            project(':dataflow').sourceSets.main.allJava, project(':javacutil').sourceSets.main.allJava)

    classpath = files(subprojects.collect { it.sourceSets.main.compileClasspath })
    doLast {
        copy {
            from 'docs/logo/Checkmark/CFCheckmark_favicon.png'
            rename('CFCheckmark_favicon.png', 'favicon-checkerframework.png')
            into "${rootDir}/docs/api"
        }
    }
}

// See documentation for allJavadoc task.
javadoc.dependsOn(allJavadoc)

configurations {
    requireJavadoc
}
dependencies {
    // https://mvnrepository.com/artifact/org.plumelib/require-javadoc
    compileOnly group: 'org.plumelib', name: 'require-javadoc', version: '0.1.2'
}
task requireJavadoc(type: Javadoc, group: "Documentation") {
    description = 'Ensures that Java elements have Javadoc documentation.'
    destinationDir = file("${rootDir}/docs/tmpapi")
    source(project(':checker').sourceSets.main.allJava, project(':framework').sourceSets.main.allJava,
            project(':dataflow').sourceSets.main.allJava, project(':javacutil').sourceSets.main.allJava)
    classpath = files(subprojects.collect { it.sourceSets.main.compileClasspath })

    destinationDir.deleteDir()

    // options.memberLevel = JavadocMemberLevel.PRIVATE
    options.docletpath = project.sourceSets.main.compileClasspath as List
    options.doclet = "org.plumelib.javadoc.RequireJavadoc"
    // options.addStringOption('skip', 'ClassNotToCheck|OtherClass')
}
task requireJavadocPrivate(type: Javadoc, group: "Documentation") {
    description = 'Ensures that all (even private) Java elements have Javadoc documentation.'
    destinationDir = file("${rootDir}/docs/tmpapi")
    source(project(':checker').sourceSets.main.allJava, project(':framework').sourceSets.main.allJava,
            project(':dataflow').sourceSets.main.allJava, project(':javacutil').sourceSets.main.allJava)
    classpath = files(subprojects.collect { it.sourceSets.main.compileClasspath })

    destinationDir.deleteDir()

    options.memberLevel = JavadocMemberLevel.PRIVATE
    options.docletpath = project.sourceSets.main.compileClasspath as List
    options.doclet = "org.plumelib.javadoc.RequireJavadoc"
    // options.addStringOption('skip', 'ClassNotToCheck|OtherClass')
}

task downloadJtreg(type: Download) {
    description "Downloads and unpacks jtreg."
    onlyIf { !(new File("${jtregHome}/lib/jtreg.jar").exists()) }
    // TODO: ci.adoptopenjdk.net is currently down, use a local copy. (4/4/2019)
    // src 'https://ci.adoptopenjdk.net/view/Dependencies/job/jtreg/lastSuccessfulBuild/artifact/jtreg-4.2.0-tip.tar.gz'
    src 'https://checkerframework.org/jtreg-4.2.0-tip.tar.gz'
    overwrite true
    dest new File(buildDir, 'jtreg-4.2.0-tip.tar.gz')
    doLast {
        copy {
            from tarTree(dest)
            into "${jtregHome}/.."
        }
        exec {
            commandLine('chmod',  '+x', "${jtregHome}/bin/jtdiff", "${jtregHome}/bin/jtreg")
        }
    }
}

// See alternate implementation getCodeFormatScriptsInGradle below.
task getCodeFormatScripts() {
    description 'Obtain or update the run-google-java-format scripts'
    if (file(formatScriptsHome).exists()) {
        exec {
            workingDir formatScriptsHome
            executable 'git'
            args = ['pull', '-q']
            ignoreExitValue = true
        }
    } else {
        exec {
            workingDir "${formatScriptsHome}/../"
            executable 'git'
            args = ['clone', '-q', 'https://github.com/plume-lib/run-google-java-format.git', '.run-google-java-format']
        }
    }
}

// This implementation is preferable to the above because it does work in Gradle rather than in bash.
// However, it fails in the presence of worktrees: https://github.com/ajoberstar/grgit/issues/97
task getCodeFormatScriptsInGradle {
  description "Obtain the run-google-java-format scripts"
  doLast {
    if (! new File(formatScriptsHome).exists()) {
      def rgjfGit = Grgit.clone(dir: formatScriptsHome, uri: 'https://github.com/plume-lib/run-google-java-format.git')
    } else {
      def rgjfGit = Grgit.open(dir: formatScriptsHome)
      rgjfGit.pull()
    }
  }
}

task getPlumeScripts() {
    description 'Obtain or update plume-scripts'
    if (file(plumeScriptsHome).exists()) {
        exec {
            workingDir plumeScriptsHome
            executable 'git'
            args = ['pull', '-q']
            ignoreExitValue = true
        }
    } else {
        exec {
            workingDir "${plumeScriptsHome}/../"
            executable 'git'
            args = ['clone', '-q', 'https://github.com/plume-lib/plume-scripts.git', '.plume-scripts']
        }
    }
}

task pythonIsInstalled(type: Exec) {
  description "Check that the python executable is installed."
  executable = "python"
  args "--version"
}

task tags {
    description 'Create Emacs TAGS table'
    doLast {
        exec {
            commandLine "etags", "-i", "checker/TAGS", "-i", "dataflow/TAGS", "-i", "framework/TAGS", "-i", "framework-test/TAGS", "-i", "javacutil/TAGS", "-i", "docs/manual/TAGS"
        }
        exec {
            commandLine "make", "-C", "docs/manual", "tags"
        }
    }
}

subprojects {
    configurations {
        errorprone
    }

    dependencies {
        // https://mvnrepository.com/artifact/com.google.errorprone/error_prone_core
	// If you update this:
	//  * Temporarily comment out "-Werror" elsewhere in this file
	//  * Repeatedly run `./gradlew clean runErrorProne` and fix all errors
	//  * Uncomment "-Werror"
        errorprone group: 'com.google.errorprone', name: 'error_prone_core', version: '2.3.3'
    }

    task checkFormat(type: Exec, dependsOn: [getCodeFormatScripts, pythonIsInstalled], group: 'Format') {
        description 'Check whether the source code is properly formatted'
        // jdk8 and checker-qual have no source, so skip
        onlyIf { !project.name.is('jdk8') && !project.name.startsWith('checker-qual') }
        executable 'python'

        doFirst {
            args += "${formatScriptsHome}/check-google-java-format.py"
            args += "--aosp" // 4 space indentation
            args += getJavaFilesToFormat(project.name)
        }
        ignoreExitValue = true
        doLast {
            if (execResult.exitValue != 0) {
                throw new RuntimeException('Found improper formatting, try running:  ./gradlew reformat"')
            }
        }
    }

    task reformat(type: Exec, dependsOn: [getCodeFormatScripts, pythonIsInstalled], group: 'Format') {
        description 'Format the Java source code'
        // jdk8 and checker-qual have no source, so skip
        onlyIf { !project.name.is('jdk8') && !project.name.startsWith('checker-qual') }
        executable 'python'
        doFirst {
            args += "${formatScriptsHome}/run-google-java-format.py"
            args += "--aosp" // 4 space indentation
            args += getJavaFilesToFormat(project.name)
        }
    }

    shadowJar {
        // Relocate packages that might conflict with user's classpath.
        doFirst {
            if (release) {
                // Only relocate JavaParser during a release:
                relocate 'com.github.javaparser', 'org.checkerframework.com.github.javaparser'
            }
        }
        // Don't relocate javac.jar:
        // relocate 'com.sun', 'org.checkeframework.com.sun'
        // relocate 'javax','org.checkerframework.javax'
        // relocate 'jdk', 'org.checkerframework.jdk'

        // These appear in annotation-file-utilities-all.jar:
        relocate 'org.apache', 'org.checkerframework.org.apache'
        relocate 'org.relaxng', 'org.checkerframework.org.relaxng'
        relocate 'org.plumelib', 'org.checkerframework.org.plumelib'
        // relocate 'sun', 'org.checkerframework.sun'
        relocate 'org.objectweb.asm', 'org.checkerframework.org.objectweb.asm'
        relocate 'com.google', 'org.checkerframework.com.google'
        relocate 'plume', 'org.checkerframework.plume'
    }

    if (!project.name.startsWith('checker-qual') && !project.name.is('jdk8')) {
        task tags(type: Exec) {
            description 'Create Emacs TAGS table'
            commandLine "bash", "-c", "find . \\( -name jdk \\) -prune -o -name '*.java' -print | sort-directory-order | xargs ctags -e -f TAGS"
        }
    }

    // Things in this block reference definitions in the subproject that do not exist,
    // until the project is evaluated.
    afterEvaluate {
        // Create a sourcesJar task for each subproject
        tasks.create(name: 'sourcesJar', type: Jar) {
            description 'Creates sources jar.'
            archiveClassifier = 'source'
            archiveBaseName = jar.archiveBaseName
            from sourceSets.main.java
        }

        // Create a javadocJar task for each subproject
        tasks.create(name: 'javadocJar', type: Jar, dependsOn: 'javadoc') {
            description 'Creates javadoc jar.'
            archiveClassifier = 'javadoc'
            archiveBaseName = jar.archiveBaseName
            from tasks.javadoc.destinationDir
        }

        // Adds manifest to all Jar files
        tasks.withType(Jar) {
            includeEmptyDirs = false
            manifest {
                attributes("Implementation-Version": "${version}")
                attributes("Implementation-URL": "https://checkerframework.org")
		if (archiveFileName != "checker-source.jar") {
                    attributes('Automatic-Module-Name': "org.checkerframework." + project.name.replaceAll('-', '.'))
                }
            }
        }

        // Add tasks to run various checkers on all the main source sets.
        createCheckTypeTask(project.name, 'org.checkerframework.checker.nullness.NullnessChecker', 'Nullness')
        createCheckTypeTask(project.name, 'org.checkerframework.framework.util.PurityChecker', 'Purity')

        // Add jtregTests to framework and checker modules
        if (project.name.is('framework') || project.name.is('checker')) {
            tasks.create(name: 'jtregTests', dependsOn: ':downloadJtreg', group: 'Verification') {
                description 'Run the jtreg tests.'
                dependsOn('compileJava')
                dependsOn('compileTestJava')
                dependsOn(':checker:updateJdk')
                dependsOn('shadowJar')

                String jtregOutput = "${buildDir}/jtreg"
                String name = 'all'
                String tests = '.'
                doLast {
                    exec {
                        executable "${jtregHome}/bin/jtreg"
                        args = [
                                "-dir:${projectDir}/jtreg",
                                "-workDir:${jtregOutput}/${name}/work",
                                "-reportDir:${jtregOutput}/${name}/report",
                                "-verbose:summary",
                                "-javacoptions:-g",
                                "-keywords:!ignore",
                                "-samevm",
                                "-javacoptions:-classpath ${tasks.shadowJar.archiveFile.get()}:${sourceSets.test.output.asPath}",
                                // Required for checker/jtreg/nullness/PersistUtil.java and other tests
                                "-vmoptions:-classpath ${tasks.shadowJar.archiveFile.get()}:${sourceSets.test.output.asPath}",
                        ]
                        if (isJava8) {
                            // Use Error Prone javac and source/target 8
                            args += [
                                "-vmoptions:-Xbootclasspath/p:${configurations.javacJar.asPath}",
                                "-javacoptions:-Xbootclasspath/p:${configurations.javacJar.asPath}",
                                "-javacoptions:-source 8",
                                "-javacoptions:-target 8"
                                ]
                            if (project.name.is('checker')) {
                                args += [
                                        "-javacoptions:-Xbootclasspath/p:${projectDir}/dist/jdk8.jar",
                                ]
                            }
                        } else {
                            args += [
                                    "-javacoptions:--add-modules jdk.jdeps",
                                    "-javacoptions:--add-exports=jdk.jdeps/com.sun.tools.classfile=ALL-UNNAMED",
                            ]
                        }
                        if (project.name.is('framework')) {
                            // Do not check for the annotated JDK
                            args += [
                                    "-javacoptions:-Anocheckjdk"
                            ]
                        }

                        // Location of jtreg tests
                        args += "${tests}"
                    }
                }
            }
        }

        // Create a task for each JUnit test class whose name is the same as the JUnit class name.
        sourceSets.test.allJava.filter { it.path.contains('src/test/java/tests') }.forEach { file ->
            String junitClassName = file.name.replaceAll(".java", "")
            tasks.create(name: "${junitClassName}", type: Test) {
                description "Run ${junitClassName} tests."
                include "**/${name}.class"
            }
        }

        // Configure JUnit tests
        tasks.withType(Test) {
<<<<<<< HEAD
            if (isJava8) {
                jvmArgs "-Xbootclasspath/p:${configurations.javacJar.asPath}"
            } else {
                    forkEvery(1)
                    jvmArgs += [
                            "--illegal-access=warn",
                            "--add-opens", "jdk.compiler/com.sun.tools.javac.comp=ALL-UNNAMED",
=======
            if (!isJava8) {
                jvmArgs += [
                    "--add-opens", "jdk.compiler/com.sun.tools.javac.comp=ALL-UNNAMED"
>>>>>>> 8c887440
                    ]
            }

            if (project.name.is('checker')) {
                dependsOn('copyJarsToDist')
                systemProperties += [JDK_JAR: "${projectDir}/dist/jdk8.jar"]
            }

            if (project.hasProperty('emit.test.debug')) {
                systemProperties += ["emit.test.debug": 'true']
            }


//            println classpath.asPath
//            systemProperties += ["emit.test.debug": 'true']

//            jvmArgs '-agentlib:jdwp=transport=dt_socket,server=y,suspend=y,address=5005'
            jvmArgs '-XX:+HeapDumpOnOutOfMemoryError'
            jvmArgs '-XX:HeapDumpPath=/Users/smillst/tmp/dump/'

            testLogging {
                showStandardStreams = true
                // Always run the tests
                outputs.upToDateWhen { false }

                // Show the found unexpected diagnostics and expected diagnostics not found.
                exceptionFormat "full"
                events "failed"
            }

            // After each test, print a summary.
            afterSuite { desc, result ->
                if (desc.getClassName() != null) {
                    long mils = result.getEndTime() - result.getStartTime()
                    double seconds = mils / 1000.0

                    println "Testsuite: ${desc.getClassName()}\n" +
                            "Tests run: ${result.testCount}, " +
                            "Failures: ${result.failedTestCount}, " +
                            "Skipped: ${result.skippedTestCount}, " +
                            "Time elapsed: ${seconds} sec\n"
                }

            }
        }

        // Create a runErrorProne task.
        tasks.create(name: 'runErrorProne', type: JavaCompile, group: 'Verification') {
            description 'Run the error-prone compiler on the main sources'

            source = sourceSets.main.java.asFileTree
            classpath = sourceSets.main.compileClasspath.asFileTree
            destinationDir = new File("${buildDir}", 'errorprone')

            // Error Prone must be available in the annotation processor path
            options.annotationProcessorPath = configurations.errorprone
            // Enable Error Prone
            options.errorprone.enabled = true
            options.errorprone.disableWarningsInGeneratedCode = true
            options.errorprone.errorproneArgs = [
                    // Many compiler classes are interned.
                    '-Xep:ReferenceEquality:OFF',
                    // These might be worth fixing.
                    '-Xep:DefaultCharset:OFF',
                    // Not useful to suggest Splitter; maybe clean up.
                    '-Xep:StringSplitter:OFF',
                    // Too broad, rejects seemingly-correct code.
                    '-Xep:EqualsGetClass:OFF',
		    // Not a real problem
		    '-Xep:MixedMutabilityReturnType:OFF',
		    // -Werror halts the build if Error Prone issues a warning, which ensures that
		    // the errors get fixed.  On the downside, Error Prone (or maybe the compiler?)
		    // stops as soon as it one warning, rather than outputting them all.
		    // https://github.com/google/error-prone/issues/436
 		    '-Werror',
            ]
        }

        // Create an allTests task
        tasks.create(name: 'allTests', type: GradleBuild, group: 'Verification') {
            description 'Run all Checker Framework tests'
            tasks = ['test', 'checkPurity']
            if (project.name.is('framework') || project.name.is('checker')) {
                tasks += ['checkCompilerMessages', 'jtregTests']
            }
            if (project.name.is('framework')) {
                tasks += ['wholeProgramInferenceTests', 'loaderTests']
            }

            if (project.name.is('checker')) {
                tasks += ['nullnessExtraTests', 'commandLineTests', 'tutorialTests']
            }
        }

        task javadocPrivate(dependsOn: javadoc) {
            doFirst {
                javadocMemberLevel = JavadocMemberLevel.PRIVATE
            }
            doLast {
                javadocMemberLevel = JavadocMemberLevel.PROTECTED
            }
        }
    }
}

assemble.dependsOn(':checker:copyJarsToDist')

task checkBasicStyle(group: 'Format') {
    description 'Check basic style guidelines.  Not related to Checkstyle tool.'
    String[] ignoreDirectories = ['.git',
                                  '.gradle',
                                  '.idea',
                                  '.plume-scripts',
                                  'annotated',
                                  'api',
                                  'bib',
                                  'bootstrap',
                                  'build',
                                  'jdk',
                                  'maven-artifacts']

    String[] ignoreFilePatterns = [
            '*.aux',
            '*.bib',
            '*.class',
            '*.dvi',
            '*.expected',
            '*.gif',
            '*.jar',
            '*.jtr',
            '*.log',
            '*.out',
            '*.patch',
            '*.pdf',
            '*.png',
            '*.sty',
            '*.xcf',
            '*~',
            '#*#',
            'CFLogo.ai',
            'logfile.log.rec.index',
            'manual.html',
            'manual.html-e',
            'junit.*.properties']
    doLast {
        FileTree tree = fileTree(dir: projectDir)
        for (String dir : ignoreDirectories) {
            tree.exclude "**/${dir}/**"
        }
        for (String file : ignoreFilePatterns) {
            tree.exclude "**/${file}"
        }
        boolean failed = false
        tree.visit {
            if (!it.file.isDirectory()) {
                int isBlankLine
                it.file.eachLine { line ->
                    if (line.endsWith(' ')) {
                        println("Trailing whitespace: ${it.file.absolutePath}")
                        failed = true
                    }
                    if (!line.startsWith('\\') &&
                            (line.matches('^.* (else|finally|try)\\{}.*$')
                                    || line.matches('^.*}(catch|else|finally) .*$')
                                    || line.matches('^.* (catch|for|if|while)\\('))) {
                        // This runs on non-java files, too.
                        println("Missing space: ${it.file.absolutePath}")
                        failed = true
                    }
                    if (line.isEmpty()) {
                        isBlankLine++;
                    } else {
                        isBlankLine = 0;
                    }
                }

                if (isBlankLine > 1) {
                    println("Blank line at end of file: ${it.file.absolutePath}")
                    failed = true
                }

                RandomAccessFile file
                try {
                    file = new RandomAccessFile(it.file, 'r')
                    int end = file.length() - 1;
                    if (end > 0) {
                        file.seek(end)
                        byte last = file.readByte()
                        if (last != '\n') {
                            println("Missing newline at end of file: ${it.file.absolutePath}")
                            failed = true
                        }
                    }
                } finally {
                    if (file != null) {
                        file.close()
                    }
                }
            }
        }
        if (failed) {
            throw new GradleException("Files do not meet basic style guidelines.")
        }
    }
}

task releaseBuild(type: GradleBuild) {
    description 'Build everything required for a release'
    startParameter = new StartParameter()
    startParameter.setProjectProperties(release: true)
    // This downloads rather than builds the jdk8.jar because that's what is used in the CI tests.
    tasks = ['clean', 'assemble', 'sourcesJar', 'javadocJar', 'allJavadoc', 'framework:allJavadocJar', 'framework:allSourcesJar', 'checker:allJavadocJar', 'checker:allSourcesJar']
}

task releaseAndTest(type: GradleBuild, dependsOn: 'releaseBuild') {
    description 'Build everything required for a release and run allTests'
    startParameter = new StartParameter()
    startParameter.setProjectProperties(release: true)
    tasks = ['allTests']
}

// Don't create an empty checker-framework-VERSION.jar
jar.onlyIf {false}<|MERGE_RESOLUTION|>--- conflicted
+++ resolved
@@ -148,18 +148,12 @@
                     "-Xlint:-options",
                     "-Xlint",
             ]
-<<<<<<< HEAD
-=======
 
             options.encoding = 'UTF-8'
             options.fork = true
->>>>>>> 8c887440
             if (isJava8) {
                 options.forkOptions.jvmArgs += ["-Xbootclasspath/p:${configurations.javacJar.asPath}"]
             }
-            options.encoding = 'UTF-8'
-            options.fork = true
-
             // Don't use error-prone by default
             options.errorprone.enabled = false
         }
@@ -594,7 +588,6 @@
 
         // Configure JUnit tests
         tasks.withType(Test) {
-<<<<<<< HEAD
             if (isJava8) {
                 jvmArgs "-Xbootclasspath/p:${configurations.javacJar.asPath}"
             } else {
@@ -602,11 +595,6 @@
                     jvmArgs += [
                             "--illegal-access=warn",
                             "--add-opens", "jdk.compiler/com.sun.tools.javac.comp=ALL-UNNAMED",
-=======
-            if (!isJava8) {
-                jvmArgs += [
-                    "--add-opens", "jdk.compiler/com.sun.tools.javac.comp=ALL-UNNAMED"
->>>>>>> 8c887440
                     ]
             }
 
