plugins {
  // https://plugins.gradle.org/plugin/com.gradleup.shadow
<<<<<<< HEAD
  id 'com.gradleup.shadow' version '9.2.2'
=======
  id "com.gradleup.shadow" version "9.0.2"
>>>>>>> 0368ba36
  // https://plugins.gradle.org/plugin/de.undercouch.download
  id "de.undercouch.download" version "5.6.0"
  id "java"
  // https://github.com/tbroyer/gradle-errorprone-plugin
  id "net.ltgt.errorprone" version "4.3.0"
  // https://docs.gradle.org/current/userguide/eclipse_plugin.html
  id "eclipse"

  id "groovy" // needed for formatting Gradle files
  // Code formatting; defines targets "spotlessApply" and "spotlessCheck".
  // https://github.com/diffplug/spotless/tags ; see tags starting "gradle/"
  // Only works on JDK 11+ (even including the plugin crashes Gradle on JDK 8);
  // shell scripts in checker/bin-devel/ ensure spotless isn't called unless
  // the JDK is 17 or later.
  id "com.diffplug.spotless" version "8.0.0"
}
apply from: rootProject.file("release.gradle")

// There is another `repositories { ... }` block below; if you change this one, change that one as well.
repositories {
  maven {
    url = "https://central.sonatype.com/repository/maven-snapshots/"
    mavenContent { snapshotsOnly() }
  }
  mavenCentral()
}

ext {
  // Different JDKs may be used to run Gradle, compile the Checker Framework, and run the CF tests.

  // Ways to specifiy the JDK used by different tasks/Gradle:
  //
  // 1. Run Gradle using JDK 21:
  // mkdir ~/.gradle && echo "org.gradle.java.home=/usr/lib/jvm/java-21-openjdk-amd64" >> ~/.gradle/gradle.properties
  //
  // 2. Use JDK 24 for all Java tasks: (24 could be replaced with any version.)
  // export ORG_GRADLE_PROJECT_jdkTestVersion=24
  // or
  // ./gradlew sometask -PjdkTestVersion=24
  //
  // 3. Compile the Checker Framework using JDK 21: (Overrides the version specified in `jdkTestVersion` for compiling only.)
  // export ORG_GRADLE_PROJECT_useJdk21Compiler=true
  // or
  // ./gradlew sometask -PuseJdk21Compiler=true

  gradleRunsOnJava17orHigher = JavaVersion.current() >= JavaVersion.VERSION_17
  gradleRunsOnJava21orHigher = JavaVersion.current() >= JavaVersion.VERSION_21
  gradleRunsOnJava22orHigher = JavaVersion.current() >= JavaVersion.VERSION_22
  gradleRunsOnJava24orHigher = JavaVersion.current() >= JavaVersion.VERSION_24
  // The JDK for running tests: the jdkTestVersion property or if not set, JavaVersion.current()
  if (project.getProperties().containsKey("jdkTestVersion")) {
    testJdkVersion = Integer.valueOf(project.getProperties().get("jdkTestVersion"))
  } else {
    testJdkVersion = Integer.valueOf(JavaVersion.current().getMajorVersion())
  }
  // With "useJdk21Compiler" property, use JDK 21 to compile all code because the release does.
  // If you update this line, also update JAVA_HOME in docs/developer/release/release_vars.py.
  boolean jdk21Compiler = project.getProperties().getOrDefault("useJdk21Compiler", false)
  compilerJdkVersion = jdk21Compiler ? 21 : testJdkVersion
  compilerRunsOnJava17orHigher = compilerJdkVersion >= 17

  // As of 2025-04-28 (Lombok 1.18.38), delombok supports JDK 24-ea but not
  // JDK 24 proper; see https://projectlombok.org/changelog .
  skipDelombok = gradleRunsOnJava24orHigher

  parentDir = file("${rootDir}/../").absolutePath
  afuManualDir = "docs/annotation-file-utilities/"

  gitScriptsHome = "${project(':checker').projectDir}/bin-devel/.git-scripts"
  plumeBibHome = "${projectDir}/docs/manual/plume-bib"
  plumeScriptsHome = "${project(':checker').projectDir}/bin-devel/.plume-scripts"
  htmlToolsHome = "${project(':checker').projectDir}/bin-devel/.html-tools"
  doLikeJavacHome = "${project(':checker').projectDir}/bin/.do-like-javac"

  javadocMemberLevel = JavadocMemberLevel.PROTECTED

  // The local git repository, typically in the .git directory, but not for worktrees.
  // This value is always overwritten, but Gradle needs the variable to be initialized.
  localRepo = ".git"

  versions = [
    autoValue       : "1.11.0",
    // NOTE: Google Java Format requires JDK 17 or higher as of version 1.25.0.
    googleJavaFormat: "1.25.2",
    lombok          : "1.18.42",
    hashmapUtil     : "0.0.1",
    reflectionUtil  : "1.1.5",
    plumeUtil       : "1.11.0",

    // https://mvnrepository.com/artifact/com.google.errorprone/error_prone_core
    // If you update this:
    //  * Temporarily comment out "-Werror" elsewhere in this file
    //  * Repeatedly run `./gradlew clean compileJava` and fix all errors
    //  * Uncomment "-Werror"
    errorprone      : "2.42.0",
  ]
}

tasks.register("setLocalRepo", Exec) {
  commandLine "git", "worktree", "list"
  standardOutput = new ByteArrayOutputStream()

  doLast {
    String worktreeList = standardOutput.toString()
    localRepo = worktreeList.substring(0, worktreeList.indexOf(" ")) + "/.git"
  }
}

// No group so it does not show up in the output of `gradlew tasks`
tasks.register("installGitHooks", Copy) {
  dependsOn("setLocalRepo")
  description = "Copies git hooks to .git directory"
  from files("checker/bin-devel/git.post-merge", "checker/bin-devel/git.pre-commit")
  rename("git\\.(.*)", '$1')
  into localRepo + "/hooks"
}

spotless {
  // Resolve the Spotless plugin dependencies from the buildscript repositories rather than the
  // project repositories.  That way the spotless plugin does not use the locally built version of
  // checker-qual as a dependency. Without this, errors like the follow are issued when running
  // a spotless task without a locally-built version of checker-qual.jar:
  // Could not determine the dependencies of task ":checker-qual:spotlessCheck'.
  //  > Could not create task ":checker-qual:spotlessJavaCheck'.
  //     > Could not create task ":checker-qual:spotlessJava'.
  //        > File signature can only be created for existing regular files, given:
  //          .../checker-framework/checker-qual/build/libs/checker-qual-3.25.1-SNAPSHOT.jar
  predeclareDeps()
}

spotlessPredeclare {
  // Put all the formatters that have dependencies here.  Without this, errors like the following
  // will happen:
  // Could not determine the dependencies of task ":spotlessCheck'.
  //  > Could not create task ":spotlessJavaCheck'.
  //     > Could not create task ":spotlessJava'.
  //        > Add a step with [com.google.googlejavaformat:google-java-format:1.15.0] into the `spotlessPredeclare` block in the root project.
  java {
    googleJavaFormat(versions.googleJavaFormat)
  }
  groovyGradle {
    greclipse()
  }
  groovy {
    greclipse()
  }
}

subprojects { subProject ->
  if(subProject.name.equals('checker')
      || subProject.name.equals('annotation-file-utilities')
      || subProject.name.equals('dataflow')
      || subProject.name.equals('framework')){
    apply plugin: 'com.gradleup.shadow'
    shadowJar {
      // If you add an external dependency, then do the following:
      //  * On the master branch and on the modified branch, run:
      //    ./gradlew assembleForJavac && jar tf checker/dist/checker.jar | grep -v '^annotated-jdk/' | sort > checker-jar-contents.txt
      //  * Compare the files, and add relocate lines below.
      //  * Repeat until no new classes appear (all are under org/checkerframework/).

      // Relocate packages that might conflict with user's classpath.
      relocate 'com.github.javaparser', 'org.checkerframework.com.github.javaparser'
      relocate 'org.apache', 'org.checkerframework.org.apache'
      relocate 'org.relaxng', 'org.checkerframework.org.relaxng'
      relocate 'org.plumelib', 'org.checkerframework.org.plumelib'
      relocate 'org.codehaus', 'org.checkerframework.org.codehaus'
      relocate 'org.objectweb.asm', 'org.checkerframework.org.objectweb.asm'
      relocate 'io.github.classgraph', 'org.checkerframework.io.github.classgraph'
      relocate 'nonapi.io.github.classgraph', 'org.checkerframework.nonapi.io.github.classgraph'
      // relocate 'sun', 'org.checkerframework.sun'
      relocate 'com.google', 'org.checkerframework.com.google'
      relocate 'plume', 'org.checkerframework.plume'

      exclude '**/module-info.class'
    }
  }
}

allprojects { currentProj ->

  // Update releaseVersion in release.gradle.
  version = releaseVersion

  tasks.withType(JavaCompile).configureEach {
    options.fork = true
  }

<<<<<<< HEAD
  apply plugin: 'java'
  apply plugin: 'eclipse'
  apply plugin: 'de.undercouch.download'
  apply plugin: 'net.ltgt.errorprone'
=======
  apply plugin: "java"
  apply plugin: "eclipse"
  apply plugin: "com.gradleup.shadow"
  apply plugin: "de.undercouch.download"
  apply plugin: "net.ltgt.errorprone"
>>>>>>> 0368ba36

  group = "org.checkerframework"

  // Keep in sync with "repositories { ... }" block above.
  repositories {
    maven {
      url = "https://central.sonatype.com/repository/maven-snapshots/"
      mavenContent { snapshotsOnly() }
    }
    mavenCentral()
  }

  configurations {
    // This is required to run the Checker Framework on JDK 8.
    javacJar

    // Holds the combined classpath of all subprojects including the subprojects themselves.
    allProjects

    // Exclude checker-qual dependency added by Error Prone to avoid a circular dependency.
    annotationProcessor.exclude group: "org.checkerframework", module: "checker-qual"

    // This is to be used to add errorprone to the processorpath of the compile task.  The errorprone
    // configuration can't be used directly because it is marked unresolvable by the errorprone plugin.
    errorProneAnnotationProcessor.extendsFrom(errorprone)
  }

  dependencies {
    errorprone "com.google.errorprone:error_prone_core:${versions.errorprone}"

    javacJar "com.google.errorprone:javac:9+181-r4173-1"

    errorproneJavac "com.google.errorprone:javac:9+181-r4173-1"

    allProjects subprojects
  }

  eclipse.classpath {
    defaultOutputDir = file("build/default")
    file.whenMerged { cp ->
      cp.entries.forEach { cpe ->
        if (cpe instanceof org.gradle.plugins.ide.eclipse.model.SourceFolder) {
          cpe.output = cpe.output.replace "bin/", "build/classes/java/"
        }
        if (cpe instanceof org.gradle.plugins.ide.eclipse.model.Output) {
          cpe.path = cpe.path.replace "bin/", "build/"
        }
      }
    }
  }

  ext {
    // A list of add-export and add-open arguments to be used when running the Checker Framework.
    // Keep this list in sync with the lists in CheckerMain#getExecArguments,
    // the sections with labels "javac-jdk11-non-modularized", "maven", and "sbt" in the manual
    // and in the checker-framework-gradle-plugin, CheckerFrameworkPlugin#applyToProject
    compilerArgsForRunningCF = [
      // These are required in Java 16+ because the --illegal-access option is set to deny
      // by default.  None of these packages are accessed via reflection, so the module
      // only needs to be exported, but not opened.
      "--add-exports",
      "jdk.compiler/com.sun.tools.javac.api=ALL-UNNAMED",
      "--add-exports",
      "jdk.compiler/com.sun.tools.javac.code=ALL-UNNAMED",
      "--add-exports",
      "jdk.compiler/com.sun.tools.javac.file=ALL-UNNAMED",
      "--add-exports",
      "jdk.compiler/com.sun.tools.javac.main=ALL-UNNAMED",
      "--add-exports",
      "jdk.compiler/com.sun.tools.javac.model=ALL-UNNAMED",
      "--add-exports",
      "jdk.compiler/com.sun.tools.javac.parser=ALL-UNNAMED",
      "--add-exports",
      "jdk.compiler/com.sun.tools.javac.processing=ALL-UNNAMED",
      "--add-exports",
      "jdk.compiler/com.sun.tools.javac.tree=ALL-UNNAMED",
      "--add-exports",
      "jdk.compiler/com.sun.tools.javac.util=ALL-UNNAMED",
      // Required because the Checker Framework reflectively accesses private members in com.sun.tools.javac.comp.
      "--add-opens",
      "jdk.compiler/com.sun.tools.javac.comp=ALL-UNNAMED",
    ]
  }

  apply plugin: "com.diffplug.spotless"
  // patterns of files to skip for individual sub-projects
  def perProjectDoNotFormat = [
    "checker"  : [
      "bin/.do-like-javac/**",
      "bin-devel/.git-scripts/**",
      "bin-devel/.html-tools/**",
      "bin-devel/.plume-scripts/**",
      "dist/**",
      "tests/ainfer-*/annotated/*",
      "tests/build/**",
      "tests/calledmethods-delomboked/*",
      "tests/nullness-javac-errors/*",
    ],
    "dataflow" : ["manual/examples/"],
    "framework": [
      "tests/build/**",
      "tests/returnsreceiverdelomboked/*",
    ],
  ]
  spotless {
    // If you add any formatters to this block that require dependencies, then you must also
    // add them to the spotlessPredeclare block.

    // Never format files under build/ directory.
    def doNotFormat = ["build/**"]
    if (currentProj != project.rootProject) {
      if (perProjectDoNotFormat.containsKey(currentProj.name)) {
        doNotFormat += perProjectDoNotFormat[currentProj.name]
      }

      if (!gradleRunsOnJava17orHigher) {
        doNotFormat += [
          "tests/**/java17/",
          "tests/*record*/"
        ]
      }
      if (!gradleRunsOnJava21orHigher) {
        doNotFormat += ["tests/**/java21/"]
      }
      if (!gradleRunsOnJava22orHigher) {
        doNotFormat += ["tests/**/java22/"]
      }
    }

    format "misc", {
      // define the files to apply `misc` to
      target "*.md", "*.tex", ".gitignore"
      targetExclude doNotFormat
      // define the steps to apply to those files
      leadingTabsToSpaces(2)
      trimTrailingWhitespace()
      // endWithNewline() // Don't want to end empty files with a newline
    }

    format "make", {
      // define the files to apply `make` to
      target "Makefile"
      targetExclude doNotFormat
      // define the steps to apply to those files
      trimTrailingWhitespace()
      endWithNewline() // Don't want to end empty files with a newline
    }

    java {
      if (currentProj == currentProj.rootProject) {
        // format .java files outside of Gradle sub-projects
        def targets = [
          "docs/examples",
          "docs/tutorial",
        ]
        targets = targets.collectMany {
          [
            // must call toString() to convert GString to String
            "${it}/**/*.java".toString(),
            // Not .ajava files because formatting would remove import statements.
          ]
        }
        target targets
      } else {
        // not the root project; format all .java files in the sub-project
        target "**/*.java"
      }
      targetExclude doNotFormat

      if (project.hasProperty("eisopFormatting")) {
        googleJavaFormat(versions.googleJavaFormat).aosp()
        importOrder("com", "jdk", "lib", "lombok", "org", "java", "javax")
      } else {
        googleJavaFormat(versions.googleJavaFormat) // the formatter to apply to Java files
      }
      formatAnnotations()
    }

    // Only define a groovyGradle task on the root project, for simplicity in setting the target pattern
    if (currentProj == currentProj.rootProject) {
      groovyGradle {
        target "**/*.gradle"
        targetExclude doNotFormat
        greclipse()  // which formatter Spotless should use to format .gradle files.
        if (project.hasProperty("eisopFormatting")) {
          leadingTabsToSpaces(4)
        } else {
          leadingTabsToSpaces(2)
        }
        trimTrailingWhitespace()
        // endWithNewline() // Don't want to end empty files with a newline
      }

      groovy {
        target "buildSrc/**/*.groovy"
        importOrder()

        // removes semicolons at the end of lines
        removeSemicolons()
        greclipse()
        leadingTabsToSpaces(2)
        trimTrailingWhitespace()
      }

      // Don't do this, because it does not respect "ignore=true" in .editorconfig nor `doNotFormat` here.
      // shell {
      //   targetExclude doNotFormat
      //   shfmt() // configuration is in .editorconfig
      // }
    }

    // a useful task for debugging; prints exactly which files are getting formatted by spotless
    tasks.register("printSpotlessTaskInputs") {
      doLast {
        project.tasks.forEach { task ->
          if (task.name.contains("spotless")) {
            println "Inputs for task \"${task.name}\":"

            task.inputs.files.each { inputFile ->
              println "  Input: $inputFile"
            }
          }
        }
      }
    }
  }

  test {
    minHeapSize = "256m" // initial heap size
    maxHeapSize = "4g" // maximum heap size
  }

  configurations {
    checkerFatJar {
      canBeConsumed = false
      canBeResolved = true
    }
  }

<<<<<<< HEAD
  dependencies {
    checkerFatJar(project(path: ':checker', configuration: 'fatJar'))
  }

  // After all the tasks have been created, modify some of them.
  afterEvaluate {
=======
    dependencies {
      checkerFatJar(project(path: ":checker", configuration: "fatJar"))
    }
>>>>>>> 0368ba36

    // Add the fat checker.jar to the classpath of every Javadoc task. This allows Javadoc in
    // any module to reference classes in any other module.
    // Also, build and use ManualTaglet as a taglet.
    tasks.withType(Javadoc).configureEach {
      dependsOn(":checker:shadowJar")
      dependsOn(":framework-test:tagletClasses")
      doFirst {
        options.encoding = "UTF-8"
        if (!name.equals("javadocDoclintAll")) {
          options.memberLevel = javadocMemberLevel
        }
        classpath += configurations.named("checkerFatJar").get().asFileTree
        options.taglets "org.checkerframework.taglet.ManualTaglet"
        options.tagletPath(project(":framework-test").sourceSets.taglet.output.classesDirs.getFiles() as File[])

        // This file is looked for by Javadoc.
        file("${destinationDir}/resources/fonts/").mkdirs()
        ant.touch(file: "${destinationDir}/resources/fonts/dejavu.css")

        options.addBooleanOption("-add-exports=jdk.compiler/com.sun.tools.javac.api=ALL-UNNAMED", true)
        options.addBooleanOption("-add-exports=jdk.compiler/com.sun.tools.javac.code=ALL-UNNAMED", true)
        options.addBooleanOption("-add-exports=jdk.compiler/com.sun.tools.javac.file=ALL-UNNAMED", true)
        options.addBooleanOption("-add-exports=jdk.compiler/com.sun.tools.javac.main=ALL-UNNAMED", true)
        options.addBooleanOption("-add-exports=jdk.compiler/com.sun.tools.javac.model=ALL-UNNAMED", true)
        options.addBooleanOption("-add-exports=jdk.compiler/com.sun.tools.javac.parser=ALL-UNNAMED", true)
        options.addBooleanOption("-add-exports=jdk.compiler/com.sun.tools.javac.processing=ALL-UNNAMED", true)
        options.addBooleanOption("-add-exports=jdk.compiler/com.sun.tools.javac.tree=ALL-UNNAMED", true)
        options.addBooleanOption("-add-exports=jdk.compiler/com.sun.tools.javac.util=ALL-UNNAMED", true)
        options.addBooleanOption("-add-exports=jdk.compiler/com.sun.tools.javac.comp=ALL-UNNAMED", true)

        // "-Xwerror" requires Javadoc everywhere.  Currently, CI jobs require Javadoc only
        // on changed lines.  Enable -Xwerror in the future when all Javadoc exists.
        // options.addBooleanOption("Xwerror", true)
        options.addStringOption("Xmaxwarns", "99999")
      }
    }

    // Add standard javac options
    tasks.withType(JavaCompile) { compilationTask ->
      dependsOn(":installGitHooks")

      // Sorting is commented out because it disables incremental compilation.
      // Uncomment when needed.
      // // Put source files in deterministic order, for debugging.
      // compilationTask.source = compilationTask.source.sort()

      // This test is for whether the Checker Framework supports (runs under) Java 8.
      // Currently, the Checker Framework does support Java 8.
      if (true) {
        // Using `options.release.set(8)` here leads to compilation
        // errors such as "package com.sun.source.tree does not exist".
        sourceCompatibility = 8
        targetCompatibility = 8
        // Because the target is 8, all of the public compiler classes are accessible, so
        // --add-exports are not required (nor are they allowed with target 8). See
        // https://openjdk.org/jeps/247 for details on compiling for older versions.
      } else {
        // This makes the class files Java 11, and then the Checker Framework would not run under Java 8.
        options.release.set(11)
        options.compilerArgs += [
          "--add-exports",
          "jdk.compiler/com.sun.tools.javac.api=ALL-UNNAMED",
          "--add-exports",
          "jdk.compiler/com.sun.tools.javac.code=ALL-UNNAMED",
          "--add-exports",
          "jdk.compiler/com.sun.tools.javac.comp=ALL-UNNAMED",
          "--add-exports",
          "jdk.compiler/com.sun.tools.javac.file=ALL-UNNAMED",
          "--add-exports",
          "jdk.compiler/com.sun.tools.javac.main=ALL-UNNAMED",
          "--add-exports",
          "jdk.compiler/com.sun.tools.javac.model=ALL-UNNAMED",
          "--add-exports",
          "jdk.compiler/com.sun.tools.javac.parser=ALL-UNNAMED",
          "--add-exports",
          "jdk.compiler/com.sun.tools.javac.processing=ALL-UNNAMED",
          "--add-exports",
          "jdk.compiler/com.sun.tools.javac.tree=ALL-UNNAMED",
          "--add-exports",
          "jdk.compiler/com.sun.tools.javac.util=ALL-UNNAMED",
        ]
        // This is equivalent to writing "exports jdk.compiler/... to ALL-UNNAMED" in the
        // module-info.java of jdk.compiler, so corresponding --add-opens are only required for
        // reflective access to private members.
        //
        // From https://openjdk.org/jeps/261, Section titled: "Breaking encapsulation"
        // "The effect of each instance [of --add-exports] is to add a qualified export of the
        // named package from the source module to the target module. This is, essentially, a
        // command-line form of an exports clause in a module declaration[...].
        // [...]
        // The --add-exports option enables access to the public types of a specified package.
        // It is sometimes necessary to go further and enable access to all non-public elements
        // via the setAccessible method of the core reflection API. The --add-opens option can
        // be used, at run time, to do this."
      }

      options.failOnError = true
      options.deprecation = true
      // -options: To not get a warning about missing bootstrap classpath (when using Java 9 and `-source 8`).
      // -fallthrough: Don't check fallthroughs.  Instead, use Error Prone.  Its
      //   warnings are suppressible with a "// fall through" comment.
      options.compilerArgs += [
        "-g",
        "-Werror",
        "-Xlint:-options,-fallthrough",
        "-Xlint",
      ]

      options.encoding = "UTF-8"
      options.fork = true

      // TODO: enable Error Prone on test classes.
      if (compilationTask.name.equals("compileJava")
          // Error Prone depends on checker-qual.jar, so don't run it on that project to avoid a circular dependency.
          && !project.name.startsWith("checker-qual")) {
        // Error Prone must be available in the annotation processor path
        options.annotationProcessorPath = configurations.errorProneAnnotationProcessor
        // Enable Error Prone
        options.errorprone.enabled = compilerRunsOnJava17orHigher
        options.errorprone.disableWarningsInGeneratedCode = true
        options.errorprone.errorproneArgs = [
          // Many compiler classes are interned.
          "-Xep:ReferenceEquality:OFF",
          // Not useful to suggest Splitter; maybe clean up.
          "-Xep:StringSplitter:OFF",
          // Too broad, rejects seemingly-correct code.
          "-Xep:EqualsGetClass:OFF",
          // Not a real problem
          "-Xep:MixedMutabilityReturnType:OFF",
          // Don't want to add a dependency to ErrorProne.
          "-Xep:AnnotateFormatMethod:OFF",
          // Don't want to add a dependency to ErrorProne.
          "-Xep:DoNotCallSuggester:OFF",
          // Warns for every use of "@checker_framework.manual"
          "-Xep:InvalidBlockTag:OFF",
          // Recommends writing @InlineMe which is an Error-Prone-specific annotation
          "-Xep:InlineMeSuggester:OFF",
          // Recommends writing @CanIgnoreReturnValue which is an Error-Prone-specific annotation.
          // It would be great if Error Prone recognized the @This annotation.
          "-Xep:CanIgnoreReturnValueSuggester:OFF",
          // Should be turned off when using the Checker Framework.
          "-Xep:ExtendsObject:OFF",
          // The Checker Framework is the only nullness tool we care about.
          "-Xep:NullableWildcard:OFF",
          // In the visitor pattern, it is natural to forward a Void reference.
          "-Xep:VoidUsed:OFF",
          // Suggestion assumes there is no overriding equals() method.
          "-Xep:NonOverridingEquals:OFF",
          // Suggests using a class that's in Error Prone itself, not in any library for clients.
          // It requires "import com.google.errorprone.util.ASTHelpers;", and (in build.gradle)
          //   implementation "com.google.errorprone:error_prone_core:${errorproneVersion}"
          // Adding that line in build.gradle causes a javac crash when running the Checker Framework.
          "-Xep:ASTHelpersSuggestions:OFF",
          // Removing "public" from private class members loses information about the abstraction.
          "-Xep:EffectivelyPrivate:OFF",
          // -Werror halts the build if Error Prone issues a warning, which ensures that
          // the errors get fixed.  On the downside, Error Prone (or maybe the compiler?)
          // stops as soon as it issues one warning, rather than outputting them all.
          // https://github.com/google/error-prone/issues/436
          "-Werror",
        ]
      } else {
        options.errorprone.enabled = false
      }
    }
  } // end afterEvaluate
} // end allProjects

tasks.register("version") {
  description = "Print Checker Framework version"
  group = "Documentation"
  doLast {
    println version
  }
}

/**
 * Creates a task that runs the checker on the main source set of each subproject. The task is named
 * "check${taskName}", for example "checkPurity" or "checkNullness".
 *
 * @param projectName name of the project
 * @param taskName short name (often the checker name) to use as part of the task name
 * @param checker fully qualified name of the checker to run
 * @param args list of arguments to pass to the checker
 */
def createCheckTypeTask(projectName, taskName, checker, args = []) {
  project("${projectName}").tasks.register("check${taskName}", JavaCompile) {
    description = "Run the ${taskName} Checker on the main sources."
    group = "Verification"
    dependsOn(":checker:shadowJar")
    // Always run the task.
    outputs.upToDateWhen { false }
    source = project("${projectName}").sourceSets.main.java
    classpath = files(project("${projectName}").compileJava.classpath, project(":checker-qual").sourceSets.main.output)
    destinationDirectory = file("${buildDir}")

    options.annotationProcessorPath = files(project(":checker").tasks.shadowJar.archiveFile)
    options.compilerArgs += [
      "-processor",
      "${checker}",
      "-proc:only",
      "-Xlint:-processing",
      "-Xmaxerrs",
      "10000",
      "-Xmaxwarns",
      "10000",
      "-ArequirePrefixInWarningSuppressions",
      "-AwarnUnneededSuppressions",
      "-AwarnRedundantAnnotations",
    ]
    options.compilerArgs += args
    options.forkOptions.jvmArgs += ["-Xmx2g"]

    options.fork = true
    options.forkOptions.jvmArgs += compilerArgsForRunningCF
  }
}

tasks.register("htmlValidate", Exec) {
  description = "Validate that HTML files are well-formed"
  group = "Format"
  // This is the Nu Html Checker (v.Nu): https://github.com/validator/validator
  executable "html5validator"
  args = [
    "--ignore",
    "/api/",
    "/build/",
    "/docs/manual/manual.html",
    "/docs/manual/plume-bib/docs/index.html",
    "/checker/jdk/nullness/src/java/lang/ref/package.html"
  ]
}

tasks.register("addFavicon", Exec) {
  dependsOn "allJavadoc"

  doFirst {
    copy {
      from "docs/logo/Checkmark/CFCheckmark_favicon.png"
      rename("CFCheckmark_favicon.png", "favicon-checkerframework.png")
      into "${rootDir}/docs/api"
    }
  }

  workingDir "${rootDir}/docs/api"
  executable "${htmlToolsHome}/html-add-favicon"
  args += [
    ".",
    "favicon-checkerframework.png"
  ]
}

// `gradle allJavadoc` builds the Javadoc for all modules in `docs/api`.
//   This is what is published to checkerframework.org.
// `gradle javadoc` builds the Javadoc for each sub-project in <subproject>/build/docs/javadoc/ .
//   It's needed to create the Javadoc jars that we release in Maven Central.
// To make javadoc for only one subproject, run `./gradlew javadoc`
//   in the subproject or `./gradlew :checker:javadoc` at the top level.
tasks.register("allJavadoc", Javadoc) {
  description = "Generates API documentation that includes all the modules."
  group = "Documentation"
  dependsOn(":checker:shadowJar", "getPlumeScripts", "getHtmlTools", ":checker-qual:jar")

<<<<<<< HEAD
=======
  doFirst {
    source(
        project(":framework-test").sourceSets.taglet.allJava
        )
  }

>>>>>>> 0368ba36
  destinationDir = file("${rootDir}/docs/api")
  source(
      project(":checker-util").sourceSets.main.allJava,
      project(":checker-qual").sourceSets.main.allJava,
      project(":checker").sourceSets.main.allJava,
      project(":framework").sourceSets.main.allJava,
      project(":dataflow").sourceSets.main.allJava,
      project(":javacutil").sourceSets.main.allJava,
      project(":framework-test").sourceSets.main.allJava,
      project(":annotation-file-utilities").sourceSets.main.allJava,
      )

  subprojects.each { proj ->
    proj.tasks.withType(Javadoc).each { javadocTask ->
      classpath += javadocTask.classpath
    }
  }

  // disable interpreting module-info.java files until all sub-modules support them
  modularity.inferModulePath = false

  finalizedBy "addFavicon"

  doFirst {
<<<<<<< HEAD
    source(project(':framework-test').sourceSets.taglet.allJava)
=======
    source(
        project(":framework-test").sourceSets.taglet.allJava
        )
>>>>>>> 0368ba36
  }
}

// See documentation for allJavadoc task.
javadoc.dependsOn(allJavadoc)

tasks.register("zip", Zip) {
  description = "Creates a zip archive for the Checker Framework."
  dependsOn("buildAll")
  archiveFileName = "checker-framework-${version}.zip"
  destinationDirectory = layout.buildDirectory
  into "checker-framework-${releaseVersion}"

  from(layout.projectDirectory) {
    exclude "api/**",
        "checker/bin/README",
        "checker/dist/*.asc",
        "docs/tutorial/tests/**",
        "docs/tutorial/src/**",
        "docs/tutorial/test/**",
        "docs/tutorial/Makefile",
        "docs/tutorial/README"

    include "README.html",
        "LICENSE.txt",
        "annotation-file-utilities/bin/**",
        "annotation-file-utilities/dist/**",
        "annotation-file-utilities/LICENSE.txt",
        "checker/bin/**",
        "checker/dist/**",
        "checker/resources/**",
        "docs/CHANGELOG.md",
        "docs/annotation-file-utilities/annotation-file-utilities.html",
        "docs/annotation-file-utilities/annotation-file-format.pdf",
        "docs/annotation-file-utilities/annotation-file-format.html",
        "docs/annotation-file-utilities/*.png",
        "docs/manual/manual.html",
        "docs/manual/manual.pdf",
        "docs/manual/*.svg",
        "docs/manual/manual001.png",
        "docs/examples/InterningExample.java",
        "docs/examples/InterningExampleWithWarnings.java",
        "docs/examples/NullnessExample.java",
        "docs/examples/NullnessExampleWithWarnings.java",
        "docs/examples/NullnessReleaseTests.java",
        "docs/examples/units-extension/Demo.java",
        "docs/examples/units-extension/Expected.txt",
        "docs/examples/units-extension/Frequency.java",
        "docs/examples/units-extension/FrequencyRelations.java",
        "docs/examples/units-extension/Hz.java",
        "docs/examples/units-extension/kHz.java",
        "docs/examples/units-extension/Makefile",
        "docs/examples/units-extension/README",
        "docs/examples/MavenExample/pom.xml",
        "docs/examples/MavenExample/README",
        "docs/examples/MavenExample/src/main/java/org/checkerframework/example/MavenExample.java",
        "docs/tutorial/**"
  }

  from("dataflow/manual/checker-framework-dataflow-manual.pdf") {
    into "docs/manual/"
  }

  from("docs/logo/Logo/CFLogo.png") {
    into "docs/manual/"
  }

  from("docs/logo/Logo/CFLogo.png") {
    into "docs/tutorial/"
  }

  from("docs/logo/Logo/CFLogo.png") {
    into "docs/tutorial/webpages"
  }
}

tasks.register("cleanCfManual", Exec) {
  description = "Clean the manual"
  commandLine "make", "-C", "docs/manual", "clean"
}

tasks.register("cleanAfuManual", Exec) {
  description = "Clean the manual"
  commandLine "make", "-C", "${afuManualDir}", "clean"
}

tasks.register("cleanManual") {
  dependsOn("cleanCfManual", "cleanAfuManual")
}

clean.dependsOn(cleanManual)
clean {
  delete(file("${rootDir}/docs/api"))
  delete "${afuManualDir}/annotation-file-format.aux"
  delete "${afuManualDir}/annotation-file-format.blg"
  delete "${afuManualDir}/annotation-file-format.dvi"
  delete "${afuManualDir}/annotation-file-format.haux"
  delete "${afuManualDir}/annotation-file-format.html"
  delete "${afuManualDir}/annotation-file-format.htoc"
  delete "${afuManualDir}/annotation-file-format.log"
  delete "${afuManualDir}/annotation-file-format.pdf"
  delete "${afuManualDir}/annotation-file-format.toc"
  delete "${afuManualDir}/corresp.png"
  delete "${afuManualDir}/dataflow.png"
  delete "${afuManualDir}/nocast.png"
  delete "${afuManualDir}/typecast.png"
}

configurations {
  requireJavadoc
}
dependencies {
  requireJavadoc "org.plumelib:require-javadoc:2.0.0"
}
tasks.register("requireJavadoc", JavaExec) {
  description = "Ensures that Javadoc documentation exists in source code."
  group = "Documentation"
  mainClass = "org.plumelib.javadoc.RequireJavadoc"
  classpath = configurations.requireJavadoc
  args "--exclude=module-info.java", "checker/src/main/java", "checker-qual/src/main/java", "checker-util/src/main/java", "dataflow/src/main/java", "framework/src/main/java", "framework-test/src/main/java", "javacutil/src/main/java"
  jvmArgs += [
    "--add-exports=jdk.compiler/com.sun.tools.javac.file=ALL-UNNAMED",
    "--add-exports=jdk.compiler/com.sun.tools.javac.parser=ALL-UNNAMED",
    "--add-exports=jdk.compiler/com.sun.tools.javac.tree=ALL-UNNAMED",
    "--add-exports=jdk.compiler/com.sun.tools.javac.util=ALL-UNNAMED",
    "--add-opens=jdk.compiler/com.sun.tools.javac.file=ALL-UNNAMED",
    "--add-opens=jdk.compiler/com.sun.tools.javac.parser=ALL-UNNAMED",
    "--add-opens=jdk.compiler/com.sun.tools.javac.tree=ALL-UNNAMED",
    "--add-opens=jdk.compiler/com.sun.tools.javac.util=ALL-UNNAMED",
  ]
}


/**
 * Creates a task named taskName that runs javadoc with the -Xdoclint:all option.
 *
 * @param taskName the name of the task to create
 * @param taskDescription description of the task
 * @param memberLevel the JavadocMemberLevel to use
 * @return the new task
 */
def createJavadocTask(taskName, taskDescription, memberLevel) {
  tasks.register(taskName, Javadoc) {
    description = taskDescription
    destinationDir = file("${rootDir}/docs/tmpapi")
    destinationDir.mkdirs()
    subprojects.forEach {
      if (!it.name.startsWith("checker-qual-android")) {
        source += it.sourceSets.main.allJava
      }
    }

    classpath = configurations.allProjects
    // disable interpreting module-info.java files until all sub-modules support them
    modularity.inferModulePath = false

    destinationDir.deleteDir()
    options.memberLevel = memberLevel
    options.addBooleanOption("Xdoclint:all", true)
    options.addStringOption("Xmaxwarns", "99999")

    // options.addStringOption("skip", "ClassNotToCheck|OtherClass")
  }
}

createJavadocTask("javadocDoclintAll", "Runs javadoc with -Xdoclint:all option.", JavadocMemberLevel.PRIVATE)

tasks.register("makeCfManual", Exec) {
  dependsOn("allJavadoc")
  description = "Build the Checker Framework manual"
  // Don't make all because it will re-run allJavadoc which causes problems when building the release.
  commandLine "make", "-C", "docs/manual/", "manual.pdf", "manual.html"
}

tasks.register("makeAfuManual", Exec) {
  description = "Make documentation: annotation-file-format.{html,pdf}."

  executable "make"
  args "-C", "${afuManualDir}"
}


tasks.register("manual") {
  description = "Build the manual"
  dependsOn("makeCfManual", "makeAfuManual", ":dataflow:manual")
}

tasks.register("getPlumeBib", CloneTask) {
  url.set("https://github.com/mernst/plume-bib.git")
  directory.set(file(plumeBibHome))
  outputs.upToDateWhen { false }
}

tasks.register("getGitScripts", CloneTask) {
  url.set("https://github.com/plume-lib/git-scripts.git")
  directory.set(file(gitScriptsHome))
  outputs.upToDateWhen { false }
}

tasks.register("getPlumeScripts", CloneTask) {
  url.set("https://github.com/plume-lib/plume-scripts.git")
  directory.set(file(plumeScriptsHome))
  outputs.upToDateWhen { false }
}

tasks.register("getHtmlTools", CloneTask) {
  url.set("https://github.com/plume-lib/html-tools.git")
  directory.set(file(htmlToolsHome))
  outputs.upToDateWhen { false }
}

tasks.register("getDoLikeJavac", CloneTask) {
  url.set("https://github.com/kelloggm/do-like-javac.git")
  directory.set(file(doLikeJavacHome))
  outputs.upToDateWhen { false }
}

// No group so it does not show up in the output of `gradlew tasks`
tasks.register("pythonIsInstalled", Exec) {
  description = "Check that the python3 executable is installed."
  executable = "python3"
  args "--version"
}

tasks.register("docTags", Exec) {
  group = "Emacs"
  commandLine "make", "-C", "docs/manual/", "tags"
}

tasks.register("tags", Exec) {
  dependsOn docTags
  description = "Create Emacs TAGS table"
  group = "Emacs"
  // running this task will also run the tags task in the subprojects, which is defined later in this file.
  commandLine "etags", "-i", "annotation-file-utilities/TAGS", "-i", "checker/TAGS", "-i", "checker-qual/TAGS", "-i", "checker-util/TAGS", "-i", "dataflow/TAGS", "-i", "framework/TAGS", "-i", "framework-test/TAGS", "-i", "javacutil/TAGS", "-i", "docs/manual/TAGS"
}

subprojects {
  configurations {
    annotatedGuava
  }

  dependencies {
    // TODO: it's a bug that annotatedlib:guava requires the error_prone_annotations dependency.
    annotatedGuava "com.google.errorprone:error_prone_annotations:${versions.errorprone}"
    annotatedGuava("org.checkerframework.annotatedlib:guava:33.1.0.2-jre") {
      // So long as Guava only uses annotations from checker-qual, excluding it should not cause problems.
      exclude group: "org.checkerframework"
    }
  }

<<<<<<< HEAD
  if (!project.name.startsWith('checker-qual-android')) {
    tasks.register('tags', Exec) {
      description = 'Create Emacs TAGS table'
=======
  shadowJar {
    // If you add an external dependency, then do the following:
    //  * On the master branch and on the modified branch, run:
    //    ./gradlew assembleForJavac && jar tf checker/dist/checker.jar | grep -v "^annotated-jdk/" | sort > checker-jar-contents.txt
    //  * Compare the files, and add relocate lines below.
    //  * Repeat until no new classes appear (all are under org/checkerframework/).

    // Relocate packages that might conflict with user's classpath.
    relocate "com.github.javaparser", "org.checkerframework.com.github.javaparser"
    relocate "org.apache", "org.checkerframework.org.apache"
    relocate "org.relaxng", "org.checkerframework.org.relaxng"
    relocate "org.plumelib", "org.checkerframework.org.plumelib"
    relocate "org.codehaus", "org.checkerframework.org.codehaus"
    relocate "org.objectweb.asm", "org.checkerframework.org.objectweb.asm"
    relocate "io.github.classgraph", "org.checkerframework.io.github.classgraph"
    relocate "nonapi.io.github.classgraph", "org.checkerframework.nonapi.io.github.classgraph"
    // relocate "sun", "org.checkerframework.sun"
    relocate "com.google", "org.checkerframework.com.google"
    relocate "plume", "org.checkerframework.plume"

    exclude "**/module-info.class"
  }

  if (!project.name.startsWith("checker-qual-android")) {
    tasks.register("tags", Exec) {
      description = "Create Emacs TAGS table"
>>>>>>> 0368ba36
      // `ctags -e -f TAGS` used to work in place of `etags`, but apparently no longer.
      commandLine "bash", "-c", "find . \\( -name build -o -name jtreg -o -name tests \\) -prune -o -name '*.java' -print | sort-directory-order | xargs etags"
    }
  }

  java {
    withJavadocJar()
    withSourcesJar()

    toolchain {
      languageVersion = JavaLanguageVersion.of(testJdkVersion)
    }
  }

  tasks.withType(JavaExec).configureEach {
    javaLauncher = javaToolchains.launcherFor {
      languageVersion = JavaLanguageVersion.of(testJdkVersion)
    }
  }

  tasks.withType(JavaCompile).configureEach { compilationTask ->
    javaCompiler = javaToolchains.compilerFor {
      languageVersion = JavaLanguageVersion.of(compilerJdkVersion)
    }
  }

  // Things in this block reference definitions in the subproject that do not exist,
  // until the project is evaluated.
  afterEvaluate {
    // Adds manifest to all Jar files
    tasks.withType(Jar).configureEach {
      includeEmptyDirs = false
      if (archiveFileName.get().startsWith("checker-qual") || archiveFileName.get().startsWith("checker-util")) {
        metaInf {
          from "./LICENSE.txt"
        }
      } else {
        metaInf {
          from "${rootDir}/LICENSE.txt"
        }
      }
      manifest {
        attributes("Implementation-Version": "${project.version}")
        attributes("Implementation-URL": "https://checkerframework.org")
        if (!archiveFileName.get().endsWith("source.jar") && !archiveFileName.get().startsWith("checker-qual")) {
          attributes("Automatic-Module-Name": "org.checkerframework." + project.name.replaceAll("-", "."))
        }
        if (archiveFileName.get().startsWith("checker-qual") || archiveFileName.get().startsWith("checker-util")) {
          attributes("Bundle-License": "MIT")
        } else {
          attributes("Bundle-License": "(GPL-2.0-only WITH Classpath-exception-2.0)")
        }
      }
    }

    // Tasks such as `checkInterning` and `checkResourceLeak` run various checkers on all the main source sets.
    // These pass and are run by the `typecheck` task.
    // When you add one here, also update a dependsOn item for the "typecheck" task.
    createCheckTypeTask(project.name, "Formatter",
        "org.checkerframework.checker.formatter.FormatterChecker")
    createCheckTypeTask(project.name, "Interning",
        "org.checkerframework.checker.interning.InterningChecker",
        [
          "-Astubs=javax-lang-model-element-name.astub"
        ])
    createCheckTypeTask(project.name, "Optional",
        "org.checkerframework.checker.optional.OptionalChecker",
        [
          // to avoid having to annotate JavaParser
          "-AassumePureGetters",
          "-AassumeAssertionsAreEnabled",
        ])
    createCheckTypeTask(project.name, "Purity",
        "org.checkerframework.framework.util.PurityChecker")
    createCheckTypeTask(project.name, "ResourceLeak",
        "org.checkerframework.checker.resourceleak.ResourceLeakChecker")
    createCheckTypeTask(project.name, "Signature",
        "org.checkerframework.checker.signature.SignatureChecker")

    // The checkNullness task runs on all code, but it only *checks* the following code:
    //  * All files outside the "framework", "checker", and "annotation-file-utilities" subprojects.
    //  * In the "framework", "checker", and "annotation-file-utilities" subprojects, files with `@AnnotatedFor("nullness")`.
    boolean nullnessAll = project.getProperties().containsKey("nullnessAll")
    if (!nullnessAll && (project.name.is("framework") || project.name.is("checker") || project.name.is("annotation-file-utilities"))) {
      createCheckTypeTask(project.name, "Nullness",
          "org.checkerframework.checker.nullness.NullnessChecker",
          [
            "-AskipUses=com\\.sun\\.*",
            // If a file does not contain @AnnotatedFor("nullness"), all its routines
            // are assumed to return @Nullable.
            "-AuseConservativeDefaultsForUncheckedCode=source"
          ])
    } else {
      createCheckTypeTask(project.name, "Nullness",
          "org.checkerframework.checker.nullness.NullnessChecker",
          ["-AskipUses=com\\.sun\\.*"])
    }


    createCheckTypeTask(project.name, "CompilerMessages",
        "org.checkerframework.checker.compilermsgs.CompilerMessagesChecker")
    checkCompilerMessages {
      doFirst {
        String propfiles = sourceSets.main.resources.filter { file -> file.name.equals("messages.properties") }.asPath
        if (project.name.is("checker")) {
          String frameworkPropFiles = project(":framework").sourceSets.main.resources.filter { file -> file.name.equals("messages.properties") }.asPath
          propfiles = propfiles + File.pathSeparator + frameworkPropFiles
        }
        options.compilerArgs += ["-Apropfiles=${propfiles}"]
      }
    }


    // Add jtregTests to framework and checker modules
    if (project.name.is("framework") || project.name.is("checker")) {
      tasks.register("jtregTests", Exec) {
        description = "Run the jtreg tests. Requires jtreg to be installed."
        group = "Verification"
        dependsOn("compileJava")
        dependsOn("compileTestJava")
        dependsOn("shadowJar")

        String jtregOutput = "${buildDir}/jtreg"
        String name = "all"
        String tests = "."
        executable "jtreg"
        args = [
          "-dir:${projectDir}/jtreg",
          "-workDir:${jtregOutput}/${name}/work",
          "-reportDir:${jtregOutput}/${name}/report",
          "-verbose:error,fail,nopass",
          // Don't add debugging information
          //  "-javacoptions:-g",
          "-keywords:!ignore",
          "-samevm",
          "-javacoptions:-classpath ${tasks.shadowJar.archiveFile.get()}:${sourceSets.test.output.asPath}",
          // Required for checker/jtreg/nullness/PersistUtil.java and other tests
          "-vmoptions:-classpath ${tasks.shadowJar.archiveFile.get()}:${sourceSets.test.output.asPath}",
        ]
        args += [
          // checker/jtreg/nullness/defaultsPersist/ReferenceInfoUtil.java
          // uses the jdk.jdeps module.
          "-javacoptions:--add-modules jdk.jdeps",
          "-javacoptions:--add-exports=jdk.jdeps/com.sun.tools.classfile=ALL-UNNAMED",
          "-vmoptions:--add-opens=jdk.jdeps/com.sun.tools.classfile=ALL-UNNAMED",
          "-vmoptions:--add-opens=jdk.compiler/com.sun.tools.javac.api=ALL-UNNAMED",
          "-vmoptions:--add-opens=jdk.compiler/com.sun.tools.javac.code=ALL-UNNAMED",
          "-vmoptions:--add-opens=jdk.compiler/com.sun.tools.javac.comp=ALL-UNNAMED",
          "-vmoptions:--add-opens=jdk.compiler/com.sun.tools.javac.file=ALL-UNNAMED",
          "-vmoptions:--add-opens=jdk.compiler/com.sun.tools.javac.main=ALL-UNNAMED",
          "-vmoptions:--add-opens=jdk.compiler/com.sun.tools.javac.parser=ALL-UNNAMED",
          "-vmoptions:--add-opens=jdk.compiler/com.sun.tools.javac.processing=ALL-UNNAMED",
          "-vmoptions:--add-opens=jdk.compiler/com.sun.tools.javac.tree=ALL-UNNAMED",
          "-vmoptions:--add-opens=jdk.compiler/com.sun.tools.javac.util=ALL-UNNAMED",
        ]
        if (project.name.is("framework")) {
          // Do not check for the annotated JDK
          args += [
            "-javacoptions:-ApermitMissingJdk"
          ]
        } else if (project.name.is("checker")) {
          args += [
            "-javacoptions:-classpath ${sourceSets.testannotations.output.asPath}",
          ]
        }

        // Location of jtreg tests
        args += "${tests}"
      }
    }

    // Create a task for each JUnit test class whose name is the same as the JUnit class name.
    sourceSets.test.allJava.filter { it.path.contains("test/junit") }.forEach { file ->
      String junitClassName = file.name.replaceAll(".java", "")
      tasks.register("${junitClassName}", Test) {
        description = "Run ${junitClassName} tests."
        include "**/${name}.class"
        testClassesDirs = testing.suites.test.sources.output.classesDirs
        classpath = testing.suites.test.sources.runtimeClasspath
      }
    }

    // Configure JUnit tests
    tasks.withType(Test) {
      jvmArgs += compilerArgsForRunningCF

      // // maxParallelForks controls the parallelism of a single Test task.
      // // --parallel controls parallelism for the entire build.

      // // Run tests in parallel, except on CI where it seems to lead to flaky failures.
      // // The TF_BUILD environment variable is set to "True" for jobs running on Azure Pipelines.
      // if (!System.getenv("TF_BUILD")?.equals("True")) {
      //   // Not running under Azure Pipelines CI.

      //   maxParallelForks = Runtime.runtime.availableProcessors() ?: 1
      // } else {
      //   // Running under Azure Pipelines CI.

      //   // Per Manu's comment above, on CI, parallelism seems to lead to flaky failures.
      //   maxParallelForks = 1

      //   // Fork the test to try to improve performance.
      //   // https://docs.gradle.org/current/userguide/performance.html#fork_tests_into_multiple_processes
      //   tasks.withType(Test) {
      //     forkEvery = 25
      //   }
      // }

      if (project.name.is("checker")) {
        dependsOn("assembleForJavac")
      }

      if (project.hasProperty("emit.test.debug")) {
        systemProperties += ["emit.test.debug": "true"]
      }

      testLogging {
        showStandardStreams = true
        // Always run the tests
        outputs.upToDateWhen { false }

        // Show the found unexpected diagnostics and expected diagnostics not found.
        exceptionFormat = "full"
        events "failed"

        // Don't show the uninteresting stack traces from the exceptions.
        showStackTraces = false
      }
    }

    // Create a nonJunitTests task per project
    tasks.register("nonJunitTests") {
      description = "Run all Checker Framework tests except for the Junit tests and inference tests."
      group = "Verification"
      if (project.name.is("framework") || project.name.is("checker")) {
        dependsOn("jtregTests")
      }
      if (project.name.is("framework")) {
        dependsOn("loaderTests")
      }

      if (project.name.is("checker")) {
        dependsOn("jtregJdk11Tests", "nullnessExtraTests", "commandLineTests", "tutorialTests")
      }

      if (project.name.is("dataflow")) {
        dependsOn("allDataflowTests")
      }
    }

    // Create an inferenceTests task per project
    tasks.register("inferenceTests") {
      description = "Run inference tests."
      group = "Verification"
      if (project.name.is("checker")) {
        dependsOn("inferenceTests-part1", "inferenceTests-part2")
      }
    }
    tasks.register("inferenceTests-part1") {
      description = "Run inference tests (part 1)."
      group = "Verification"
      if (project.name.is("checker")) {
        dependsOn("wpiManyTest")
      }
    }
    tasks.register("inferenceTests-part2") {
      description = "Run inference tests (part 2)."
      group = "Verification"
      if (project.name.is("checker")) {
        dependsOn("ainferTest", "wpiPlumeLibTest")
      }
    }

    // Create a typecheck task per project (dogfooding the Checker Framework on itself).
    // This isn't a test of the Checker Framework as the test and nonJunitTests tasks are.
    // Tasks such as "checkInterning" are constructed by createCheckTypeTask.
    tasks.register("typecheck") {
      description = "Run the Checker Framework on itself"
      group = "Verification"
      dependsOn("typecheck-part1", "typecheck-part2")
    }
    tasks.register("typecheck-part1") {
      description = "Run the Checker Framework on itself (part 1)"
      group = "Verification"
      dependsOn("checkCompilerMessages", "checkFormatter", "checkInterning", "checkOptional", "checkPurity")
    }
    tasks.register("typecheck-part2") {
      description = "Run the Checker Framework on itself (part 2)"
      group = "Verification"
      dependsOn("checkResourceLeak", "checkSignature")
      if (!(project.name.is("framework") || project.name.is("checker"))) {
        dependsOn("checkNullness")
      }
    }

    // Create an allTests task per project.
    // allTests = test + nonJunitTests + inferenceTests + typecheck
    tasks.register("allTests") {
      description = "Run all Checker Framework tests"
      group = "Verification"
      // The "test" target is just the JUnit tests.
      dependsOn("test", "nonJunitTests", "inferenceTests", "typecheck")
    }

    tasks.register("javadocPrivate") {
      dependsOn(javadoc)
      doFirst {
        javadocMemberLevel = JavadocMemberLevel.PRIVATE
      }
      doLast {
        javadocMemberLevel = JavadocMemberLevel.PROTECTED
      }
    }
  }
}

// The `assembleForJavac` task is faster than the `assemble` task, if you only
// care about running `javac`.
// The assemble task also produces Javadoc jars, because its purpose is to build
// all artifacts produced by the Gradle project:
// https://docs.gradle.org/current/userguide/base_plugin.html#sec:base_tasks
assemble.dependsOn(":checker:assembleForJavac")

assemble.mustRunAfter(clean)

tasks.register("buildAll") {
  description = "Build all jar files and the manuals, including source and javadoc jars"
  group = "Build"
  dependsOn(allJavadoc)
  subprojects { Project subproject ->
    dependsOn("${subproject.name}:assemble")
    dependsOn("${subproject.name}:javadocJar")
    dependsOn("${subproject.name}:sourcesJar")
  }
  dependsOn("framework:allJavadocJar", "framework:allSourcesJar", "checker:allJavadocJar", "checker:allSourcesJar", "checker-qual:jar", "checker-util:jar")
  dependsOn("checker:assembleForJavac")
  dependsOn("manual")
}

// Don't create an empty checker-framework-VERSION.jar
jar.onlyIf { false }

/**
 * Adds the shared pom information to the given publication.
 * @param publication the MavenPublication
 */
final sharedPublicationConfiguration(publication) {
  publication.pom {
    url = "https://checkerframework.org/"
    developers {
      // These are the lead developers/maintainers, not all the developers or contributors.
      developer {
        id = "mernst"
        name = "Michael Ernst"
        email = "mernst@cs.washington.edu"
        url = "https://homes.cs.washington.edu/~mernst/"
        organization = "University of Washington"
        organizationUrl = "https://www.cs.washington.edu/"
      }
      developer {
        id = "smillst"
        name = "Suzanne Millstein"
        email = "smillst@cs.washington.edu"
        organization = "University of Washington"
        organizationUrl = "https://www.cs.washington.edu/"
      }
    }

    scm {
      url = "https://github.com/typetools/checker-framework.git"
      connection = "scm:git:https://github.com/typetools/checker-framework.git"
      developerConnection = "scm:git:ssh://git@github.com/typetools/checker-framework.git"
    }
  }
}

tasks.register("printJavaVersion") {
  description = "Prints the Java version used to run Gradle."
  doLast {
    println "Java version used to run Gradle: ${System.getProperty('java.version')}"
    def currentJvm = org.gradle.internal.jvm.Jvm.current()
    println currentJvm
  }
}<|MERGE_RESOLUTION|>--- conflicted
+++ resolved
@@ -1,10 +1,6 @@
 plugins {
   // https://plugins.gradle.org/plugin/com.gradleup.shadow
-<<<<<<< HEAD
-  id 'com.gradleup.shadow' version '9.2.2'
-=======
-  id "com.gradleup.shadow" version "9.0.2"
->>>>>>> 0368ba36
+  id "com.gradleup.shadow" version "9.2.2"
   // https://plugins.gradle.org/plugin/de.undercouch.download
   id "de.undercouch.download" version "5.6.0"
   id "java"
@@ -118,7 +114,7 @@
   dependsOn("setLocalRepo")
   description = "Copies git hooks to .git directory"
   from files("checker/bin-devel/git.post-merge", "checker/bin-devel/git.pre-commit")
-  rename("git\\.(.*)", '$1')
+  rename("git\\.(.*)", "\$1")
   into localRepo + "/hooks"
 }
 
@@ -154,11 +150,11 @@
 }
 
 subprojects { subProject ->
-  if(subProject.name.equals('checker')
-      || subProject.name.equals('annotation-file-utilities')
-      || subProject.name.equals('dataflow')
-      || subProject.name.equals('framework')){
-    apply plugin: 'com.gradleup.shadow'
+  if(subProject.name.equals("checker")
+      || subProject.name.equals("annotation-file-utilities")
+      || subProject.name.equals("dataflow")
+      || subProject.name.equals("framework")){
+    apply plugin: "com.gradleup.shadow"
     shadowJar {
       // If you add an external dependency, then do the following:
       //  * On the master branch and on the modified branch, run:
@@ -167,19 +163,19 @@
       //  * Repeat until no new classes appear (all are under org/checkerframework/).
 
       // Relocate packages that might conflict with user's classpath.
-      relocate 'com.github.javaparser', 'org.checkerframework.com.github.javaparser'
-      relocate 'org.apache', 'org.checkerframework.org.apache'
-      relocate 'org.relaxng', 'org.checkerframework.org.relaxng'
-      relocate 'org.plumelib', 'org.checkerframework.org.plumelib'
-      relocate 'org.codehaus', 'org.checkerframework.org.codehaus'
-      relocate 'org.objectweb.asm', 'org.checkerframework.org.objectweb.asm'
-      relocate 'io.github.classgraph', 'org.checkerframework.io.github.classgraph'
-      relocate 'nonapi.io.github.classgraph', 'org.checkerframework.nonapi.io.github.classgraph'
-      // relocate 'sun', 'org.checkerframework.sun'
-      relocate 'com.google', 'org.checkerframework.com.google'
-      relocate 'plume', 'org.checkerframework.plume'
-
-      exclude '**/module-info.class'
+      relocate "com.github.javaparser", "org.checkerframework.com.github.javaparser"
+      relocate "org.apache", "org.checkerframework.org.apache"
+      relocate "org.relaxng", "org.checkerframework.org.relaxng"
+      relocate "org.plumelib", "org.checkerframework.org.plumelib"
+      relocate "org.codehaus", "org.checkerframework.org.codehaus"
+      relocate "org.objectweb.asm", "org.checkerframework.org.objectweb.asm"
+      relocate "io.github.classgraph", "org.checkerframework.io.github.classgraph"
+      relocate "nonapi.io.github.classgraph", "org.checkerframework.nonapi.io.github.classgraph"
+      // relocate "sun", "org.checkerframework.sun"
+      relocate "com.google", "org.checkerframework.com.google"
+      relocate "plume", "org.checkerframework.plume"
+
+      exclude "**/module-info.class"
     }
   }
 }
@@ -193,18 +189,10 @@
     options.fork = true
   }
 
-<<<<<<< HEAD
-  apply plugin: 'java'
-  apply plugin: 'eclipse'
-  apply plugin: 'de.undercouch.download'
-  apply plugin: 'net.ltgt.errorprone'
-=======
   apply plugin: "java"
   apply plugin: "eclipse"
-  apply plugin: "com.gradleup.shadow"
   apply plugin: "de.undercouch.download"
   apply plugin: "net.ltgt.errorprone"
->>>>>>> 0368ba36
 
   group = "org.checkerframework"
 
@@ -444,18 +432,12 @@
     }
   }
 
-<<<<<<< HEAD
   dependencies {
-    checkerFatJar(project(path: ':checker', configuration: 'fatJar'))
+    checkerFatJar(project(path: ":checker", configuration: "fatJar"))
   }
 
   // After all the tasks have been created, modify some of them.
   afterEvaluate {
-=======
-    dependencies {
-      checkerFatJar(project(path: ":checker", configuration: "fatJar"))
-    }
->>>>>>> 0368ba36
 
     // Add the fat checker.jar to the classpath of every Javadoc task. This allows Javadoc in
     // any module to reference classes in any other module.
@@ -720,15 +702,6 @@
   group = "Documentation"
   dependsOn(":checker:shadowJar", "getPlumeScripts", "getHtmlTools", ":checker-qual:jar")
 
-<<<<<<< HEAD
-=======
-  doFirst {
-    source(
-        project(":framework-test").sourceSets.taglet.allJava
-        )
-  }
-
->>>>>>> 0368ba36
   destinationDir = file("${rootDir}/docs/api")
   source(
       project(":checker-util").sourceSets.main.allJava,
@@ -753,13 +726,7 @@
   finalizedBy "addFavicon"
 
   doFirst {
-<<<<<<< HEAD
-    source(project(':framework-test').sourceSets.taglet.allJava)
-=======
-    source(
-        project(":framework-test").sourceSets.taglet.allJava
-        )
->>>>>>> 0368ba36
+    source(project(":framework-test").sourceSets.taglet.allJava)
   }
 }
 
@@ -1011,38 +978,9 @@
     }
   }
 
-<<<<<<< HEAD
-  if (!project.name.startsWith('checker-qual-android')) {
-    tasks.register('tags', Exec) {
-      description = 'Create Emacs TAGS table'
-=======
-  shadowJar {
-    // If you add an external dependency, then do the following:
-    //  * On the master branch and on the modified branch, run:
-    //    ./gradlew assembleForJavac && jar tf checker/dist/checker.jar | grep -v "^annotated-jdk/" | sort > checker-jar-contents.txt
-    //  * Compare the files, and add relocate lines below.
-    //  * Repeat until no new classes appear (all are under org/checkerframework/).
-
-    // Relocate packages that might conflict with user's classpath.
-    relocate "com.github.javaparser", "org.checkerframework.com.github.javaparser"
-    relocate "org.apache", "org.checkerframework.org.apache"
-    relocate "org.relaxng", "org.checkerframework.org.relaxng"
-    relocate "org.plumelib", "org.checkerframework.org.plumelib"
-    relocate "org.codehaus", "org.checkerframework.org.codehaus"
-    relocate "org.objectweb.asm", "org.checkerframework.org.objectweb.asm"
-    relocate "io.github.classgraph", "org.checkerframework.io.github.classgraph"
-    relocate "nonapi.io.github.classgraph", "org.checkerframework.nonapi.io.github.classgraph"
-    // relocate "sun", "org.checkerframework.sun"
-    relocate "com.google", "org.checkerframework.com.google"
-    relocate "plume", "org.checkerframework.plume"
-
-    exclude "**/module-info.class"
-  }
-
   if (!project.name.startsWith("checker-qual-android")) {
     tasks.register("tags", Exec) {
       description = "Create Emacs TAGS table"
->>>>>>> 0368ba36
       // `ctags -e -f TAGS` used to work in place of `etags`, but apparently no longer.
       commandLine "bash", "-c", "find . \\( -name build -o -name jtreg -o -name tests \\) -prune -o -name '*.java' -print | sort-directory-order | xargs etags"
     }
@@ -1422,7 +1360,7 @@
 tasks.register("printJavaVersion") {
   description = "Prints the Java version used to run Gradle."
   doLast {
-    println "Java version used to run Gradle: ${System.getProperty('java.version')}"
+    println "Java version used to run Gradle: ${System.getProperty("java.version")}"
     def currentJvm = org.gradle.internal.jvm.Jvm.current()
     println currentJvm
   }
