--- conflicted
+++ resolved
@@ -853,23 +853,13 @@
             if (project.name.is('checker')) {
                 if (!isJava8) {
                     dependsOn('jtregJdk11Tests')
-<<<<<<< HEAD
-                    // TODO: run under all Java versions, when bug is fixed
+                    // TODO: run under all Java versions, when wpiManyTests doesn't ignore wpi failures.
                     dependsOn('wpiManyTests')
                 }
                 dependsOn('nullnessExtraTests', 'commandLineTests', 'tutorialTests',
-                          // TODO:
+                          // TODO: same TODO as just above
                           // 'wholeProgramInferenceTests', 'wpiManyTests', 'wpiPlumeLibTests')
                           'wholeProgramInferenceTests', 'wpiPlumeLibTests')
-=======
-                    // TODO: run under all Java versions, when wpiScriptsTests doesn't ignore wpi failures.
-                    dependsOn('wpiScriptsTests')
-                }
-                dependsOn('nullnessExtraTests', 'commandLineTests', 'tutorialTests',
-                          // TODO: same TODO as just above
-                          // 'wholeProgramInferenceTests', 'wpiScriptsTests')
-                          'wholeProgramInferenceTests')
->>>>>>> 0f628b04
             }
 
             if (project.name.is('dataflow')) {
