import de.undercouch.gradle.tasks.download.Download

plugins {
    // https://plugins.gradle.org/plugin/com.github.johnrengelman.shadow (v5 requires Gradle 5)
    id 'com.github.johnrengelman.shadow' version '7.1.2'
    // https://plugins.gradle.org/plugin/de.undercouch.download
    id "de.undercouch.download" version "5.2.0"
    id 'java'
    // https://github.com/tbroyer/gradle-errorprone-plugin
    id "net.ltgt.errorprone" version "2.0.2"
    // https://plugins.gradle.org/plugin/org.ajoberstar.grgit
    id 'org.ajoberstar.grgit' version '4.1.1' apply false

    // Code formatting; defines targets "spotlessApply" and "spotlessCheck"
    id "com.diffplug.spotless" version "6.11.0"
}
apply plugin: "de.undercouch.download"

import org.ajoberstar.grgit.Grgit

repositories {
    mavenCentral()
}

ext {
    release = false

    // On a Java 8 JVM, use error-prone javac and source/target 8.
    // On a Java 9+ JVM, use the host javac, default source/target, and required module flags.
    isJava8 = JavaVersion.current() == JavaVersion.VERSION_1_8

    // This call to `isCompatibleWith` causes a Gradle run-time failure: "No signature of method".
    // isJava17compatible = JavaVersion.isCompatibleWith(JavaVersion.VERSION_17)
    isJava17compatible = JavaVersion.current() >= JavaVersion.VERSION_17

    errorproneJavacVersion = '9+181-r4173-1'

    parentDir = file("${rootDir}/../").absolutePath

    annotationTools = "${parentDir}/annotation-tools"
    afu = "${annotationTools}/annotation-file-utilities"

    stubparser = "${parentDir}/stubparser"
    stubparserJar = "${stubparser}/javaparser-core/target/stubparser-3.24.3.jar"

    formatScriptsHome = "${project(':checker').projectDir}/bin-devel/.run-google-java-format"
    plumeScriptsHome = "${project(':checker').projectDir}/bin-devel/.plume-scripts"
    htmlToolsHome = "${project(':checker').projectDir}/bin-devel/.html-tools"

    javadocMemberLevel = JavadocMemberLevel.PROTECTED

    // The local git repository, typically in the .git directory, but not for worktrees.
    // This value is always overwritten, but Gradle needs the variable to be initialized.
    localRepo = ".git"
}
// Keep in sync with check in
// framework/src/main/java/org/checkerframework/framework/source/SourceChecker.java .
switch (JavaVersion.current()) {
    case JavaVersion.VERSION_1_9:
    case JavaVersion.VERSION_1_10:
    case JavaVersion.VERSION_12:
    case JavaVersion.VERSION_19:
    case JavaVersion.VERSION_20:
        logger.note("The Checker Framework has only been tested with JDK 8, 11, 17, and 18." +
                " You are using JDK " + JavaVersion.current().majorVersion + ".");
        break;
    case JavaVersion.VERSION_1_8:
    case JavaVersion.VERSION_11:
    case JavaVersion.VERSION_17:
    case JavaVersion.VERSION_18:
        break; // Supported versions
    default:
        throw new GradleException("Unexpected Java version found: " + JavaVersion.current().majorVersion);
}

task setLocalRepo(type:Exec) {
    commandLine 'git', 'worktree', 'list'
    standardOutput = new ByteArrayOutputStream()
    doLast {
       String worktreeList = standardOutput.toString()
       localRepo = worktreeList.substring(0, worktreeList.indexOf(" ")) + "/.git"
    }
}

// No group so it does not show up in the output of `gradlew tasks`
task installGitHooks(type: Copy, dependsOn: 'setLocalRepo') {
    description 'Copies git hooks to .git directory'
    from files("checker/bin-devel/git.post-merge", "checker/bin-devel/git.pre-commit")
    rename('git\\.(.*)', '$1')
    into localRepo + "/hooks"
}

spotless {
  // Resolve the spottless plugin dependencies from the buildscript repositories rather than the
  // project repositories.  That way the spotless plugin does not use the locally built version of
  // checker-qual as a dependency. Without this, errors like the follow are issued when running
  // a spotless task without a locally-built version of checker-qual.jar:
  // Could not determine the dependencies of task ':checker-qual:spotlessCheck'.
  //  > Could not create task ':checker-qual:spotlessJavaCheck'.
  //     > Could not create task ':checker-qual:spotlessJava'.
  //        > File signature can only be created for existing regular files, given:
  //          /Users/smillst/jsr308/checker-framework/checker-qual/build/libs/checker-qual-3.25.1-SNAPSHOT.jar
  predeclareDepsFromBuildscript()
}

spotlessPredeclare {
  // Put all the formatters that have dependencies here.  Without this, errors like the following
  // will happen:
  // Could not determine the dependencies of task ':spotlessCheck'.
  //  > Could not create task ':spotlessJavaCheck'.
  //     > Could not create task ':spotlessJava'.
  //        > Add a step with [com.google.googlejavaformat:google-java-format:1.15.0] into the `spotlessPredeclare` block in the root project.
  java {
    googleJavaFormat()
  }
}

allprojects {
    tasks.withType(JavaCompile).configureEach {
        options.fork = true
    }

    apply plugin: 'java'
    apply plugin: 'com.github.johnrengelman.shadow'
    apply plugin: "de.undercouch.download"
    apply plugin: 'net.ltgt.errorprone'
    apply plugin: 'com.diffplug.spotless'

    group 'org.checkerframework'
    // Increment the minor version (second number) rather than just the patch
    // level (third number) if:
    //   * any new checkers have been added, or
    //   * backward-incompatible changes have been made to APIs or elsewhere.
    version '3.25.1-SNAPSHOT'

    repositories {
        mavenCentral()
    }

    configurations {
        javacJar

        // Holds the combined classpath of all subprojects including the subprojects themselves.
        allProjects

        // Exclude checker-qual dependency added by Error Prone to avoid a circular dependency.
        annotationProcessor.exclude group:'org.checkerframework', module:'checker-qual'
    }

    dependencies {
        javacJar group: 'com.google.errorprone', name: 'javac', version: "$errorproneJavacVersion"

        errorproneJavac("com.google.errorprone:javac:$errorproneJavacVersion")

        allProjects subprojects
    }

  ext {
    // A list of add-export and add-open arguments to be used when running the Checker Framework.
    // Keep this list in sync with the lists in CheckerMain#getExecArguments,
    // the sections with labels "javac-jdk11-non-modularized", "maven", and "sbt" in the manual
    // and in the checker-framework-gradle-plugin, CheckerFrameworkPlugin#applyToProject
    compilerArgsForRunningCF = [
        // These are required in Java 16+ because the --illegal-access option is set to deny
        // by default.  None of these packages are accessed via reflection, so the module
        // only needs to be exported, but not opened.
        "--add-exports", "jdk.compiler/com.sun.tools.javac.api=ALL-UNNAMED",
        "--add-exports", "jdk.compiler/com.sun.tools.javac.code=ALL-UNNAMED",
        "--add-exports", "jdk.compiler/com.sun.tools.javac.file=ALL-UNNAMED",
        "--add-exports", "jdk.compiler/com.sun.tools.javac.main=ALL-UNNAMED",
        "--add-exports", "jdk.compiler/com.sun.tools.javac.model=ALL-UNNAMED",
        "--add-exports", "jdk.compiler/com.sun.tools.javac.processing=ALL-UNNAMED",
        "--add-exports", "jdk.compiler/com.sun.tools.javac.tree=ALL-UNNAMED",
        "--add-exports", "jdk.compiler/com.sun.tools.javac.util=ALL-UNNAMED",
        // Required because the Checker Framework reflectively accesses private members in com.sun.tools.javac.comp.
        "--add-opens", "jdk.compiler/com.sun.tools.javac.comp=ALL-UNNAMED",
    ]

    reflectionUtilVersion = '1.0.5'
    plumeUtilVersion = '1.5.9'
  }

  spotless {
<<<<<<< HEAD
    // TODO: Remove the line below.
    enforceCheck false

=======
    // If you add any formatters to this block that require dependencies here, then you must also
    // add them to spotlessPredeclare block.
>>>>>>> d5e6bb85
    format 'misc', {
      // define the files to apply `misc` to
      target '*.gradle', '*.md', '.gitignore'

      // define the steps to apply to those files
      trimTrailingWhitespace()
      indentWithSpaces(2)
      endWithNewline()
    }
    java {
      googleJavaFormat()
      formatAnnotations()
    }
  }

    // After all the tasks have been created, modify some of them.
    afterEvaluate {
      configurations {
        checkerFatJar {
          canBeConsumed = false
          canBeResolved = true
        }
      }
      dependencies {
        checkerFatJar(project(path: ":checker", configuration: 'fatJar'))
      }
        // Add the fat checker.jar to the classpath of every Javadoc task. This allows Javadoc in
        // any module to reference classes in any other module.
        // Also, build and use ManualTaglet as a taglet.
        tasks.withType(Javadoc) {
            def tagletVersion = isJava8 ? 'taglet' : 'tagletJdk11'

            dependsOn(':checker:shadowJar')
            dependsOn(":framework-test:${tagletVersion}Classes")
            doFirst {
                options.encoding = 'UTF-8'
                if (!name.equals("javadocDoclintAll")) {
                    options.memberLevel = javadocMemberLevel
                }
                classpath += configurations.getByName('checkerFatJar').asFileTree
                if (isJava8) {
                    classpath += configurations.javacJar
                }
                options.taglets 'org.checkerframework.taglet.ManualTaglet'
                options.tagletPath(project(':framework-test').sourceSets."${tagletVersion}".output.classesDirs.getFiles() as File[])

                // We want to link to Java 9 documentation of the compiler classes since we use Java 9
                // versions of those classes and Java 8 for everything else.  Because the compiler classes are not
                // a part of the main documentation of Java 8, javadoc links to the Java 9 versions.
                // TODO, this creates broken links to the com.sun.tools.javac package.
                options.links = ['https://docs.oracle.com/javase/8/docs/api/', 'https://docs.oracle.com/javase/9/docs/api/']
                // This file is looked for by Javadoc.
                file("${destinationDir}/resources/fonts/").mkdirs()
                ant.touch(file: "${destinationDir}/resources/fonts/dejavu.css")
                options.addStringOption('source', '8')
                // "-Xwerror" requires Javadoc everywhere.  Currently, CI jobs require Javadoc only
                // on changed lines.  Enable -Xwerror in the future when all Javadoc exists.
                // options.addBooleanOption('Xwerror', true)
                options.addStringOption('Xmaxwarns', '99999')
            }
        }

        // Add standard javac options
        tasks.withType(JavaCompile) { compilationTask ->
            dependsOn(':installGitHooks')
            // Sorting is commented out because it disables incremental compilation.
            // Uncomment when needed.
            // // Put source files in deterministic order, for debugging.
            // compilationTask.source = compilationTask.source.sort()
            sourceCompatibility = 8
            targetCompatibility = 8
            // Because the target is 8, all of the public compiler classes are accessible, so
            // --add-exports are not required, (nor are they allowed with target 8). See
            // https://openjdk.java.net/jeps/247 for details on compiling for older versions.

            // When sourceCompatibilty is changed to 11, then the following will be required.
            // options.compilerArgs += [
            // "--add-exports", "jdk.compiler/com.sun.tools.javac.api=ALL-UNNAMED",
            // "--add-exports", "jdk.compiler/com.sun.tools.javac.code=ALL-UNNAMED",
            // "--add-exports", "jdk.compiler/com.sun.tools.javac.comp=ALL-UNNAMED",
            // "--add-exports", "jdk.compiler/com.sun.tools.javac.file=ALL-UNNAMED",
            // "--add-exports", "jdk.compiler/com.sun.tools.javac.main=ALL-UNNAMED",
            // "--add-exports", "jdk.compiler/com.sun.tools.javac.model=ALL-UNNAMED",
            // "--add-exports", "jdk.compiler/com.sun.tools.javac.processing=ALL-UNNAMED",
            // "--add-exports", "jdk.compiler/com.sun.tools.javac.tree=ALL-UNNAMED",
            // "--add-exports", "jdk.compiler/com.sun.tools.javac.util=ALL-UNNAMED",
            // ]
            // This is equivalent to writing "exports jdk.compiler/... to ALL-UNNAMED" in the
            // module-info.java of jdk.compiler, so corresponding --add-opens are only required for
            // reflective access to private members.
            //
            // From https://openjdk.java.net/jeps/261, Section titled: "Breaking encapsulation"
            // "The effect of each instance [of --add-exports] is to add a qualified export of the
            // named package from the source module to the target module. This is, essentially, a
            // command-line form of an exports clause in a module declaration[...].
            // [...]
            // The --add-exports option enables access to the public types of a specified package.
            // It is sometimes necessary to go further and enable access to all non-public elements
            // via the setAccessible method of the core reflection API. The --add-opens option can
            // be used, at run time, to do this."

            options.failOnError = true
            options.deprecation = true
            options.compilerArgs += [
                    '-g',
                    '-Werror',
                    // -options: To not get a warning about missing bootstrap classpath for Java 8 (once we use Java 9).
                    // -fallthrough: Don't check fallthroughs.  Instead, use Error Prone.  Its
                    // warnings are suppressible with a "// fall through" comment.
                    // -classfile: classgraph jar file and https://bugs.openjdk.java.net/browse/JDK-8190452
                    "-Xlint:-options,-fallthrough,-classfile",
                    "-Xlint",
            ]

            options.encoding = 'UTF-8'
            options.fork = true
            if (isJava8) {
                options.forkOptions.jvmArgs += ["-Xbootclasspath/p:${configurations.javacJar.asPath}".toString()]
            }

            // Error Prone depends on checker-qual.jar, so don't run it on that project to avoid a circular dependency.
            // TODO: enable Error Prone on test classes.
            if (compilationTask.name.equals('compileJava') && !project.name.startsWith('checker-qual')) {
                // Error Prone must be available in the annotation processor path
                options.annotationProcessorPath = configurations.errorprone
                // Enable Error Prone
                options.errorprone.enabled = !isJava8
                options.errorprone.disableWarningsInGeneratedCode = true
                options.errorprone.errorproneArgs = [
                        // Many compiler classes are interned.
                        '-Xep:ReferenceEquality:OFF',
                        // These might be worth fixing.
                        '-Xep:DefaultCharset:OFF',
                        // Not useful to suggest Splitter; maybe clean up.
                        '-Xep:StringSplitter:OFF',
                        // Too broad, rejects seemingly-correct code.
                        '-Xep:EqualsGetClass:OFF',
                        // Not a real problem
                        '-Xep:MixedMutabilityReturnType:OFF',
                        // Don't want to add a dependency to ErrorProne.
                        '-Xep:AnnotateFormatMethod:OFF',
                        // Warns for every use of "@checker_framework.manual"
                        '-Xep:InvalidBlockTag:OFF',
                        // Recommends writing @InlineMe which is an Error-Prone-specific annotation
                        '-Xep:InlineMeSuggester:OFF',
                        // Recommends writing @CanIgnoreReturnValue which is an Error-Prone-specific annotation.
                        // It would be great if Error Prone recognized the @This annotation.
                        '-Xep:CanIgnoreReturnValueSuggester:OFF',
                        // Should be turned off when using the Checker Framework.
                        '-Xep:ExtendsObject:OFF',
                        // -Werror halts the build if Error Prone issues a warning, which ensures that
                        // the errors get fixed.  On the downside, Error Prone (or maybe the compiler?)
                        // stops as soon as it issues one warning, rather than outputting them all.
                        // https://github.com/google/error-prone/issues/436
                        '-Werror',
                ]
            } else {
                options.errorprone.enabled = false
            }
        }
    }
}

task cloneAndBuildDependencies(type: Exec, group: 'Build') {
    description 'Clones (or updates) and builds all dependencies'
    executable 'checker/bin-devel/build.sh'
}

task maybeCloneAndBuildDependencies() {
    // No group so it does not show up in the output of `gradlew tasks`
    description 'Clones (or updates) and builds all dependencies if they are not present.'
    onlyIf {
        !file(stubparserJar).exists()
        // The jdk repository is cloned via the copyAndMinimizeAnnotatedJdkFiles task that is run if
        // the repository does not exist when building checker.jar.
    }

    doFirst {
        if (file(stubparser).exists()) {
            exec {
                workingDir stubparser
                executable 'git'
                args = ['pull', '-q']
                ignoreExitValue = true
            }
            exec {
                workingDir stubparser
                executable "${stubparser}/.build-without-test.sh"
            }
        } else {
            exec {
                executable 'checker/bin-devel/build.sh'
            }
        }
    }
    doLast {
        if (!file(stubparserJar).exists()) {
            println "The contents of ${stubparser}/javaparser-core/target (which does not contain stubparser.jar!) are:"
            exec {
                workingDir "${stubparser}/javaparser-core/target"
                executable 'ls'
                ignoreExitValue = true
            }
            throw new RuntimeException("Can't find stubparser jar: " + stubparserJar)
        }
    }
}

task version(group: 'Documentation') {
    description 'Print Checker Framework version'
    doLast {
        println version
    }
}

/**
 * Creates a task that runs the checker on the main source set of each subproject. The task is named
 * "check${taskName}", for example "checkPurity" or "checkNullness".
 *
 * @param projectName name of the project
 * @param taskName short name (often the checker name) to use as part of the task name
 * @param checker fully qualified name of the checker to run
 * @param args list of arguments to pass to the checker
 */
def createCheckTypeTask(projectName, taskName, checker, args = []) {
    project("${projectName}").tasks.create(name: "check${taskName}", type: JavaCompile, dependsOn: ':checker:shadowJar') {
        description "Run the ${taskName} Checker on the main sources."
        group 'Verification'
        // Always run the task.
        outputs.upToDateWhen { false }
        source = project("${projectName}").sourceSets.main.java
        classpath = files(project("${projectName}").compileJava.classpath,project(':checker-qual').sourceSets.main.output)
        destinationDirectory = file("${buildDir}")

        options.annotationProcessorPath = files(project(':checker').tasks.shadowJar.archivePath)
        options.compilerArgs += [
                '-processor', "${checker}",
                '-proc:only',
                '-Xlint:-processing',
                '-Xmaxerrs', '10000',
                '-Xmaxwarns', '10000',
                '-ArequirePrefixInWarningSuppressions',
                '-AwarnUnneededSuppressions',
        ]
        options.compilerArgs += args
        options.forkOptions.jvmArgs += ["-Xmx2g"]

        if (isJava8) {
            options.compilerArgs += [
                "-source",
                "8",
                "-target",
                "8"
                ]
        } else {
            options.fork = true
            options.forkOptions.jvmArgs += compilerArgsForRunningCF
       }
    }
}

/**
 * Returns a list of all the Java files that should be formatted for the given project. These are:
 *
 * All Java files in the main sourceSet.
 * All Java files in the tests directory that compile.
 *
 * @param projectName name of the project to format
 * @return a list of all Java files that should be formatted for projectName
 */
List<String> getJavaFilesToFormat(projectName) {
    List<File> javaFiles = new ArrayList<>();
    project(':' + projectName).sourceSets.forEach { set ->
        javaFiles.addAll(set.java.files)
    }

    // Collect all Java files in tests directory
    fileTree("${project(projectName).projectDir}/tests").visit { details ->
        // If you change this, also change checker/bin-devel/git.pre-commit
        if (!details.path.contains("nullness-javac-errors")
                && !details.path.contains("calledmethods-delomboked")
                && !details.path.contains("returnsreceiverdelomboked")
                && !details.path.contains("build")
                && (isJava17compatible || !details.path.contains("-records"))
                && (isJava17compatible || !details.path.contains("java17"))
                && details.name.endsWith('.java')) {
            javaFiles.add(details.file)
        }
    }

    // Collect all Java files in jtreg directory
    fileTree("${project(projectName).projectDir}/jtreg").visit { details ->
        if (!details.path.contains("nullness-javac-errors") && details.name.endsWith('.java')) {
            javaFiles.add(details.file)
        }
    }

    // Collect all Java files in jtregJdk11 directory
    fileTree("${project(projectName).projectDir}/jtregJdk11").visit { details ->
        if (!details.path.contains("nullness-javac-errors") && details.name.endsWith('.java')) {
            javaFiles.add(details.file)
        }
    }

    List<String> args = new ArrayList<>(javaFiles.size());
    for (File f : javaFiles) {
        args += project(projectName).relativePath(f)
    }
    return args
}

task writeListOfJavaFilesToFormat(group: 'Format') {
  description "Writes a list of Java files subject to formatting, to ${buildDir}/javafiles.txt"
  doLast {
    mkdir buildDir
    File list = new File("${buildDir}/javafiles.txt");
    list.createNewFile();
    FileWriter fileWriter = new FileWriter(list)
    subprojects.forEach {
      if (!it.name.startsWith("checker-qual-android")) {
        for (String fileName : getJavaFilesToFormat(it.name)) {
          fileWriter.write(fileName)
          fileWriter.write(System.lineSeparator())
        }
      }
    }
  }
}

task htmlValidate(type: Exec, group: 'Format') {
    description 'Validate that HTML files are well-formed'
    executable 'html5validator'
    args = [
            "--ignore",
            "/api/",
            "/build/",
            "/docs/manual/manual.html",
            "/docs/manual/plume-bib/docs/index.html",
            "/checker/jdk/nullness/src/java/lang/ref/package.html"
    ]
}


// `gradle allJavadoc` builds the Javadoc for all modules in `docs/api`.
//   This is what is published to checkerframework.org.
// `gradle javadoc` builds the Javadoc for each sub-project in <subproject>/build/docs/javadoc/ .
//   It's needed to create the Javadoc jars that we release in Maven Central.
// To make javadoc for only one subproject, run `./gradlew javadoc`
//   in the subproject or `./gradlew :checker:javadoc` at the top level.
task allJavadoc(type: Javadoc, group: 'Documentation') {
    description = 'Generates API documentation that includes all the modules.'
    dependsOn(':checker:shadowJar', 'getPlumeScripts', 'getHtmlTools')
    destinationDir = file("${rootDir}/docs/api")
    source(project(':checker-util').sourceSets.main.allJava, project(':checker-qual').sourceSets.main.allJava, project(':checker').sourceSets.main.allJava, project(':framework').sourceSets.main.allJava,
            project(':dataflow').sourceSets.main.allJava, project(':javacutil').sourceSets.main.allJava)

    classpath = configurations.allProjects
    if (isJava8) {
        classpath += configurations.javacJar
    }
    doLast {
        exec {
            // Javadoc for to com.sun.tools.java.* is not publicly available, so these links are broken.
            // This command removes those links.
            workingDir "${rootDir}/docs/api"
            executable "${plumeScriptsHome}/preplace"
            args += ['<a href="https://docs.oracle.com/javase/9/docs/api/com/sun/tools/javac/.*?>(.*?)</a>', '\\1']
        }
        copy {
            from 'docs/logo/Checkmark/CFCheckmark_favicon.png'
            rename('CFCheckmark_favicon.png', 'favicon-checkerframework.png')
            into "${rootDir}/docs/api"
        }
        exec {
            workingDir "${rootDir}/docs/api"
            executable "${htmlToolsHome}/html-add-favicon"
            args += ['.', 'favicon-checkerframework.png']
        }
    }
}

// See documentation for allJavadoc task.
javadoc.dependsOn(allJavadoc)

configurations {
    requireJavadoc
}
dependencies {
    requireJavadoc "org.plumelib:require-javadoc:1.0.4"
}
task requireJavadoc(type: JavaExec, group: 'Documentation') {
    description = 'Ensures that Javadoc documentation exists in source code.'
    mainClass = "org.plumelib.javadoc.RequireJavadoc"
    classpath = configurations.requireJavadoc
    args "checker/src/main/java", "checker-qual/src/main/java", "checker-util/src/main/java", "dataflow/src/main/java", "framework/src/main/java", "framework-test/src/main/java", "javacutil/src/main/java"
}


/**
 * Creates a task named taskName that runs javadoc with the -Xdoclint:all option.
 *
 * @param taskName the name of the task to create
 * @param taskDescription description of the task
 * @param memberLevel the JavadocMemberLevel to use
 * @return the new task
 */
def createJavadocTask(taskName, taskDescription, memberLevel) {
    tasks.create(name: taskName, type: Javadoc) {
        description = taskDescription
        destinationDir = file("${rootDir}/docs/tmpapi")
        destinationDir.mkdirs()
        subprojects.forEach {
            if (!it.name.startsWith("checker-qual-android")) {
                source += it.sourceSets.main.allJava
            }
        }

        classpath = configurations.allProjects

        destinationDir.deleteDir()
        options.memberLevel = memberLevel
        options.addBooleanOption('Xdoclint:all', true)
        options.addStringOption('Xmaxwarns', '99999')

        // options.addStringOption('skip', 'ClassNotToCheck|OtherClass')
    }
}

createJavadocTask('javadocDoclintAll', 'Runs javadoc with -Xdoclint:all option.', JavadocMemberLevel.PRIVATE)

task manual(group: 'Documentation') {
    description 'Build the manual'
    doLast {
        exec {
            commandLine "make", "-C", "docs/manual", "all"
        }
    }
}

// See alternate implementation getCodeFormatScriptsInGradle below.
// No group so it does not show up in the output of `gradlew tasks`
task getCodeFormatScripts() {
    description 'Obtain or update the run-google-java-format scripts'
    if (file(formatScriptsHome).exists()) {
        exec {
            workingDir formatScriptsHome
            executable 'git'
            args = ['pull', '-q']
            ignoreExitValue = true
        }
    } else {
        exec {
            workingDir "${formatScriptsHome}/../"
            executable 'git'
            args = ['clone', '-q', '--depth', '1', 'https://github.com/plume-lib/run-google-java-format.git', '.run-google-java-format']
        }
    }
}

// This implementation is preferable to the above because it does work in Gradle rather than in bash.
// However, it fails in the presence of worktrees: https://github.com/ajoberstar/grgit/issues/97 .
// No group so it does not show up in the output of `gradlew tasks`
task getCodeFormatScriptsInGradle {
  description "Obtain the run-google-java-format scripts"
  doLast {
    if (! new File(formatScriptsHome).exists()) {
      // There is no support for the --depth argument:
      // https://github.com/ajoberstar/grgit/issues/155   https://bugs.eclipse.org/bugs/show_bug.cgi?id=475615
      def rgjfGit = Grgit.clone(dir: formatScriptsHome, uri: 'https://github.com/plume-lib/run-google-java-format.git')
    } else {
      def rgjfGit = Grgit.open(dir: formatScriptsHome)
      rgjfGit.pull()
    }
  }
}

// No group so it does not show up in the output of `gradlew tasks`
task getPlumeScripts() {
    description 'Obtain or update plume-scripts'
    if (file(plumeScriptsHome).exists()) {
        exec {
            workingDir plumeScriptsHome
            executable 'git'
            args = ['pull', '-q']
            ignoreExitValue = true
        }
    } else {
        exec {
            workingDir "${plumeScriptsHome}/../"
            executable 'git'
            args = ['clone', '-q', '--depth', '1', 'https://github.com/plume-lib/plume-scripts.git', '.plume-scripts']
        }
    }
}

// No group so it does not show up in the output of `gradlew tasks`
task getHtmlTools() {
    description 'Obtain or update html-tools'
    if (file(htmlToolsHome).exists()) {
        exec {
            workingDir htmlToolsHome
            executable 'git'
            args = ['pull', '-q']
            ignoreExitValue = true
        }
    } else {
        exec {
            workingDir "${htmlToolsHome}/../"
            executable 'git'
            args = ['clone', '-q', '--depth', '1', 'https://github.com/plume-lib/html-tools.git', '.html-tools']
        }
    }
}

// No group so it does not show up in the output of `gradlew tasks`
task pythonIsInstalled(type: Exec) {
  description "Check that the python3 executable is installed."
  executable = "python3"
  args "--version"
}

task tags {
    group 'Emacs'
    description 'Create Emacs TAGS table'
    doLast {
        exec {
            commandLine "etags", "-i", "checker/TAGS", "-i", "checker-qual/TAGS", "-i", "checker-util/TAGS", "-i", "dataflow/TAGS", "-i", "framework/TAGS", "-i", "framework-test/TAGS", "-i", "javacutil/TAGS", "-i", "docs/manual/TAGS"
        }
        exec {
            commandLine "make", "-C", "docs/manual", "tags"
        }
    }
}

subprojects {
    configurations {
        errorprone
        annotatedGuava
    }

    dependencies {
        // https://mvnrepository.com/artifact/com.google.errorprone/error_prone_core
        // If you update this:
        //  * Temporarily comment out "-Werror" elsewhere in this file
        //  * Repeatedly run `./gradlew clean compileJava` and fix all errors
        //  * Uncomment "-Werror"
      ext.errorproneVersion = '2.15.0'
      errorprone group: 'com.google.errorprone', name: 'error_prone_core', version: errorproneVersion

      // TODO: it's a bug that annotatedlib:guava requires the error_prone_annotations dependency.
      annotatedGuava "com.google.errorprone:error_prone_annotations:${errorproneVersion}"
      annotatedGuava ('org.checkerframework.annotatedlib:guava:30.1.1-jre') {
        // So long as Guava only uses annotations from checker-qual, excluding it should not cause problems.
        exclude group: 'org.checkerframework'
      }
    }

    task checkFormat(type: Exec, dependsOn: [getCodeFormatScripts, pythonIsInstalled], group: 'Format') {
        description 'Check whether the source code is properly formatted'
        // checker-qual-android project has no source, so skip
        onlyIf {!project.name.startsWith('checker-qual-android') }
        executable 'python3'

        doFirst {
            if (isJava8) {
                println 'The checkFormat task cannot be run on Java 8.  Please use Java 11+.'
                return
            }
            args += "${formatScriptsHome}/check-google-java-format.py"
            args += getJavaFilesToFormat(project.name)
            // Since the scripts are downloaded from third-party Github, the environment variable
            // is the only way to add the necessary open:
            environment('JDK_JAVA_OPTIONS', '--add-opens jdk.compiler/com.sun.tools.javac.code=ALL-UNNAMED --add-opens jdk.compiler/com.sun.tools.javac.comp=ALL-UNNAMED --add-opens jdk.compiler/com.sun.tools.javac.file=ALL-UNNAMED --add-opens jdk.compiler/com.sun.tools.javac.main=ALL-UNNAMED --add-opens jdk.compiler/com.sun.tools.javac.parser=ALL-UNNAMED --add-opens jdk.compiler/com.sun.tools.javac.processing=ALL-UNNAMED --add-opens jdk.compiler/com.sun.tools.javac.tree=ALL-UNNAMED --add-opens jdk.compiler/com.sun.tools.javac.util=ALL-UNNAMED')
        }
        ignoreExitValue = true
        doLast {
            if (!executionResult.isPresent() || executionResult.get().getExitValue() != 0) {
                throw new RuntimeException('Found improper formatting, try running:  ./gradlew reformat"')
            }
        }
    }

    task reformat(type: Exec, dependsOn: [getCodeFormatScripts, pythonIsInstalled], group: 'Format') {
        description 'Format the Java source code'
        // checker-qual-android project has no source, so skip
        onlyIf {!project.name.startsWith('checker-qual-android') }
        executable 'python3'
        doFirst {
            if (isJava8) {
                println 'The reformat task cannot be run on Java 8.  Please use Java 11+.'
                return
            }
            args += "${formatScriptsHome}/run-google-java-format.py"
            args += getJavaFilesToFormat(project.name)
        }
    }

    shadowJar {
        // If you add an external dependency, then do the following:
        // 1. Before adding the dependency, run ./gradlew copyJarsToDist.
        // 2. Copy checker/dist/checker.jar elsewhere.
        // 3. Add the dependency, then run ./gradlew clean copyJarsToDist.
        // 4. Unzip both jars and compare the contents.
        // 5. Add relocate lines below for the packages.
        // 6. Do steps 3-5 until all new classes are in org/checkerframework/.

        // Relocate packages that might conflict with user's classpath.
        relocate 'org.apache', 'org.checkerframework.org.apache'
        relocate 'org.relaxng', 'org.checkerframework.org.relaxng'
        relocate 'org.plumelib', 'org.checkerframework.org.plumelib'
        relocate 'org.codehaus', 'org.checkerframework.org.codehaus'
        relocate 'org.objectweb.asm', 'org.checkerframework.org.objectweb.asm'
        relocate 'io.github.classgraph', 'org.checkerframework.io.github.classgraph'
        relocate 'nonapi.io.github.classgraph', 'org.checkerframework.nonapi.io.github.classgraph'
        // relocate 'sun', 'org.checkerframework.sun'
        relocate 'com.google', 'org.checkerframework.com.google'
        relocate 'plume', 'org.checkerframework.plume'
        exclude '**/module-info.class'

        doFirst {
            if (release) {
                // Only relocate JavaParser during a release:
                relocate 'com.github.javaparser', 'org.checkerframework.com.github.javaparser'
            }
        }
    }

    if (!project.name.startsWith('checker-qual-android')) {
        task tags(type: Exec) {
            description 'Create Emacs TAGS table'
            commandLine "bash", "-c", "find . \\( -name build \\) -prune -o -name '*.java' -print | sort-directory-order | xargs ctags -e -f TAGS"
        }
    }

    java {
        withJavadocJar()
        withSourcesJar()
    }

    // Things in this block reference definitions in the subproject that do not exist,
    // until the project is evaluated.
    afterEvaluate {
        // Adds manifest to all Jar files
        tasks.withType(Jar) {
            includeEmptyDirs = false
            if (archiveFileName.get().startsWith("checker-qual") || archiveFileName.get().startsWith("checker-util")) {
                metaInf {
                    from './LICENSE.txt'
                }
            } else {
                metaInf {
                    from "${rootDir}/LICENSE.txt"
                }
            }
            manifest {
                attributes("Implementation-Version": "${project.version}")
                attributes("Implementation-URL": "https://checkerframework.org")
                if (! archiveFileName.get().endsWith("source.jar")) {
                    attributes('Automatic-Module-Name': "org.checkerframework." + project.name.replaceAll('-', '.'))
                }
                if (archiveFileName.get().startsWith("checker-qual") || archiveFileName.get().startsWith("checker-util")) {
                    attributes("Bundle-License": "MIT")
                } else {
                    attributes("Bundle-License": "(GPL-2.0-only WITH Classpath-exception-2.0)")
                }
            }
        }

        // Add tasks to run various checkers on all the main source sets.
        // These pass and are run by typecheckTests.
        createCheckTypeTask(project.name, 'Formatter',
            'org.checkerframework.checker.formatter.FormatterChecker')
        createCheckTypeTask(project.name, 'Interning',
            'org.checkerframework.checker.interning.InterningChecker',
            ['-Astubs=javax-lang-model-element-name.astub'])
        createCheckTypeTask(project.name, 'NullnessOnlyAnnotatedFor',
            'org.checkerframework.checker.nullness.NullnessChecker',
            ['-AskipUses=com\\.sun\\.*', '-AuseConservativeDefaultsForUncheckedCode=source'])
        createCheckTypeTask(project.name, 'Purity',
            'org.checkerframework.framework.util.PurityChecker')
        createCheckTypeTask(project.name, 'Signature',
            'org.checkerframework.checker.signature.SignatureChecker')
        // These pass on some subprojects, which the `typecheck` task runs.
        // TODO: Incrementally add @AnnotatedFor on more classes.
        createCheckTypeTask(project.name, 'Nullness',
            'org.checkerframework.checker.nullness.NullnessChecker',
            ['-AskipUses=com.sun.*'])


        // Add jtregTests to framework and checker modules
        if (project.name.is('framework') || project.name.is('checker')) {
            tasks.create(name: 'jtregTests', group: 'Verification') {
                description 'Run the jtreg tests.'
                dependsOn('compileJava')
                dependsOn('compileTestJava')
                dependsOn('shadowJar')

                String jtregOutput = "${buildDir}/jtreg"
                String name = 'all'
                String tests = '.'
                doLast {
                    exec {
                        executable "jtreg"
                        args = [
                                "-dir:${projectDir}/jtreg",
                                "-workDir:${jtregOutput}/${name}/work",
                                "-reportDir:${jtregOutput}/${name}/report",
                                "-verbose:error,fail",
                                // Don't add debugging information
                                //  "-javacoptions:-g",
                                "-keywords:!ignore",
                                "-samevm",
                                "-javacoptions:-classpath ${tasks.shadowJar.archiveFile.get()}:${sourceSets.test.output.asPath}",
                                // Required for checker/jtreg/nullness/PersistUtil.java and other tests
                                "-vmoptions:-classpath ${tasks.shadowJar.archiveFile.get()}:${sourceSets.test.output.asPath}",
                        ]
                        if (isJava8) {
                            // Use Error Prone javac and source/target 8
                            args += [
                                "-vmoptions:-Xbootclasspath/p:${configurations.javacJar.asPath}",
                                "-javacoptions:-Xbootclasspath/p:${configurations.javacJar.asPath}",
                                "-javacoptions:-source 8",
                                "-javacoptions:-target 8"
                                ]
                        } else {
                            args += [
                                    // checker/jtreg/nullness/defaultsPersist/ReferenceInfoUtil.java
                                    // uses the jdk.jdeps module.
                                    "-javacoptions:--add-modules jdk.jdeps",
                                    "-javacoptions:--add-exports=jdk.jdeps/com.sun.tools.classfile=ALL-UNNAMED",
                                    "-vmoptions:--add-opens=jdk.jdeps/com.sun.tools.classfile=ALL-UNNAMED",
                                    "-vmoptions:--add-opens=jdk.compiler/com.sun.tools.javac.api=ALL-UNNAMED",
                                    "-vmoptions:--add-opens=jdk.compiler/com.sun.tools.javac.code=ALL-UNNAMED",
                                    "-vmoptions:--add-opens=jdk.compiler/com.sun.tools.javac.comp=ALL-UNNAMED",
                                    "-vmoptions:--add-opens=jdk.compiler/com.sun.tools.javac.file=ALL-UNNAMED",
                                    "-vmoptions:--add-opens=jdk.compiler/com.sun.tools.javac.main=ALL-UNNAMED",
                                    "-vmoptions:--add-opens=jdk.compiler/com.sun.tools.javac.parser=ALL-UNNAMED",
                                    "-vmoptions:--add-opens=jdk.compiler/com.sun.tools.javac.processing=ALL-UNNAMED",
                                    "-vmoptions:--add-opens=jdk.compiler/com.sun.tools.javac.tree=ALL-UNNAMED",
                                    "-vmoptions:--add-opens=jdk.compiler/com.sun.tools.javac.util=ALL-UNNAMED",
                            ]
                        }
                        if (project.name.is('framework')) {
                            // Do not check for the annotated JDK
                            args += [
                                    "-javacoptions:-ApermitMissingJdk"
                            ]
                        } else if (project.name.is('checker')) {
                            args += [
                                    "-javacoptions:-classpath ${sourceSets.testannotations.output.asPath}",
                            ]
                        }

                        // Location of jtreg tests
                        args += "${tests}"
                    }
                }
            }
        }

        // Create a task for each JUnit test class whose name is the same as the JUnit class name.
        sourceSets.test.allJava.filter { it.path.contains('test/junit') }.forEach { file ->
            String junitClassName = file.name.replaceAll(".java", "")
            tasks.create(name: "${junitClassName}", type: Test) {
                description "Run ${junitClassName} tests."
                include "**/${name}.class"
            }
        }

        // Configure JUnit tests
        tasks.withType(Test) {
            if (isJava8) {
                jvmArgs "-Xbootclasspath/p:${configurations.javacJar.asPath}".toString()
            } else {
                jvmArgs += compilerArgsForRunningCF
            }

            maxParallelForks = Integer.MAX_VALUE

            if (project.name.is('checker')) {
                dependsOn('copyJarsToDist')
            }

            if (project.hasProperty('emit.test.debug')) {
                systemProperties += ["emit.test.debug": 'true']
            }

            testLogging {
                showStandardStreams = true
                // Always run the tests
                outputs.upToDateWhen { false }

                // Show the found unexpected diagnostics and expected diagnostics not found.
                exceptionFormat "full"
                events "failed"
            }

            // After each test, print a summary.
            afterSuite { desc, result ->
                if (desc.getClassName() != null) {
                    long mils = result.getEndTime() - result.getStartTime()
                    double seconds = mils / 1000.0

                    println "Testsuite: ${desc.getClassName()}\n" +
                            "Tests run: ${result.testCount}, " +
                            "Failures: ${result.failedTestCount}, " +
                            "Skipped: ${result.skippedTestCount}, " +
                            "Time elapsed: ${seconds} sec\n"
                }

            }
        }

        // Create a nonJunitTests task per project
        tasks.create(name: 'nonJunitTests', group: 'Verification') {
            description 'Run all Checker Framework tests except for the Junit tests and inference tests.'
            if (project.name.is('framework') || project.name.is('checker')) {
                dependsOn('jtregTests')
            }
            if (project.name.is('framework')) {
                dependsOn('loaderTests')
            }

            if (project.name.is('checker')) {
                if (!isJava8) {
                    dependsOn('jtregJdk11Tests')
                }
                dependsOn('nullnessExtraTests', 'commandLineTests', 'tutorialTests')
            }

            if (project.name.is('dataflow')) {
                dependsOn('liveVariableTest')
                dependsOn('issue3447Test')
                dependsOn('constantPropagationTest')
            }
        }

        // Create an inferenceTests task per project
        tasks.create(name: 'inferenceTests', group: 'Verification') {
            description 'Run inference tests.'
            if (project.name.is('checker')) {
                dependsOn('ainferTest', 'wpiManyTest', 'wpiPlumeLibTest')
            }
        }

        // Create a typecheck task per project (dogfooding the Checker Framework on itself).
        // This isn't a test of the Checker Framework as the test and nonJunitTests tasks are.
        // Tasks such as 'checkInterning' are constructed by createCheckTypeTask.
        tasks.create(name: 'typecheck', group: 'Verification') {
            description 'Run the Checker Framework on itself'
            dependsOn('checkFormatter', 'checkInterning', 'checkPurity', 'checkSignature')
            if (project.name.is('framework') || project.name.is('checker')) {
                dependsOn('checkNullnessOnlyAnnotatedFor', 'checkCompilerMessages')
            } else {
                dependsOn('checkNullness')
            }
        }

        // Create an allTests task per project.
        // allTests = test + nonJunitTests + inferenceTests + typecheck
        tasks.create(name: 'allTests', group: 'Verification') {
            description 'Run all Checker Framework tests'
            // The 'test' target is just the JUnit tests.
            dependsOn('test', 'nonJunitTests', 'inferenceTests', 'typecheck')
        }

        task javadocPrivate(dependsOn: javadoc) {
            doFirst {
                javadocMemberLevel = JavadocMemberLevel.PRIVATE
            }
            doLast {
                javadocMemberLevel = JavadocMemberLevel.PROTECTED
            }
        }
    }
}

assemble.dependsOn(':checker:copyJarsToDist')

task checkBasicStyle(group: 'Format') {
    description 'Check basic style guidelines, mostly whitespace.  Not related to Checkstyle tool.'
    String[] ignoreDirectories = ['.git',
                                  '.gradle',
                                  '.html-tools',
                                  '.idea',
                                  '.plume-scripts',
                                  '.run-google-java-format',
                                  'annotated',
                                  'api',
                                  'plume-bib',
                                  'bootstrap',
                                  'build',
                                  'jdk']

    String[] ignoreFilePatterns = [
            '*.aux',
            '*.bib',
            '*.class',
            '*.dvi',
            '*.expected',
            '*.gif',
            '*.jar',
            '*.jtr',
            '*.log',
            '*.out',
            '*.patch',
            '*.pdf',
            '*.png',
            '*.sty',
            '*.toc',
            '*.xcf',
            '*~',
            '#*#',
            'CFLogo.ai',
            'logfile.log.rec.index',
            'manual.html',
            'manual.html-e',
            'junit.*.properties',
            'securerandom.*',
            'checker/dist/META-INF/maven/org.apache.bcel/bcel/pom.xml',
            'checker/dist/META-INF/maven/org.apache.commons/commons-text/pom.xml',
            'checker/nullness/junit-assertions.astub',
            'framework/src/main/resources/git.properties']
    doLast {
        FileTree tree = fileTree(dir: projectDir)
        for (String dir : ignoreDirectories) {
            tree.exclude "**/${dir}/**"
        }
        for (String file : ignoreFilePatterns) {
            tree.exclude "**/${file}"
        }
        boolean failed = false
        tree.visit {
            if (!it.file.isDirectory()) {
                boolean blankLineAtEnd = false
                String fileName = it.file.getName()
                boolean checkTabs = !fileName.equals("Makefile")
                it.file.eachLine { line ->
                    if (line.endsWith(' ')) {
                        println("Trailing whitespace: ${it.file.absolutePath}")
                        failed = true
                    }
                    if (checkTabs && line.contains('\t')) {
                        println("Contains tab (use spaces): ${it.file.absolutePath}")
                        failed = true
                        checkTabs = false
                    }
                    if (!line.startsWith('\\') &&
                            (line.matches('^.* (else|finally|try)\\{}.*$')
                                    || line.matches('^.*}(catch|else|finally) .*$')
                                    || line.matches('^.* (catch|for|if|while)\\('))) {
                        // This runs on non-java files, too.
                        println("Missing space: ${it.file.absolutePath}")
                        failed = true
                    }
                    if (line.isEmpty()) {
                        blankLineAtEnd = true;
                    } else {
                        blankLineAtEnd = false;
                    }
                }

                if (blankLineAtEnd) {
                    println("Blank line at end of file: ${it.file.absolutePath}")
                    failed = true
                }

                RandomAccessFile file
                try {
                    file = new RandomAccessFile(it.file, 'r')
                    int end = file.length() - 1;
                    if (end > 0) {
                        file.seek(end)
                        byte last = file.readByte()
                        if (last != '\n') {
                            println("Missing newline at end of file: ${it.file.absolutePath}")
                            failed = true
                        }
                    }
                } finally {
                    if (file != null) {
                        file.close()
                    }
                }
            }
        }
        if (failed) {
            throw new GradleException("Files do not meet basic style guidelines.")
        }
    }
}

assemble.mustRunAfter(clean)

task buildAll(group: 'Build') {
    description 'Build all jar files, including source and javadoc jars'
    dependsOn(allJavadoc)
    subprojects { Project subproject ->
        dependsOn("${subproject.name}:assemble")
        dependsOn("${subproject.name}:javadocJar")
        dependsOn("${subproject.name}:sourcesJar")
    }
    dependsOn('framework:allJavadocJar', 'framework:allSourcesJar', 'checker:allJavadocJar', 'checker:allSourcesJar', 'checker-qual:jar', 'checker-util:jar')
}

task releaseBuild(group: 'Build') {
    description 'Build everything required for a release'
    dependsOn(clean)
    doFirst {
        release = true
    }
    // Use finalizedBy rather than dependsOn so that release is set to true before any of the tasks are run.
    finalizedBy(buildAll)
    finalizedBy('checker:copyJarsToDist')
}

// No group so it does not show up in the output of `gradlew tasks`
task releaseAndTest {
    description 'Build everything required for a release and run allTests'
    dependsOn(releaseBuild)
    subprojects { Project subproject ->
        dependsOn("${subproject.name}:allTests")
    }
}

// Don't create an empty checker-framework-VERSION.jar
jar.onlyIf {false}

/**
 * Adds the shared pom information to the given publication.
 * @param publication MavenPublication
 */
final sharedPublicationConfiguration(publication) {
    publication.pom {
        url = 'https://checkerframework.org'
        developers {
            // These are the lead developers/maintainers, not all the developers or contributors.
            developer {
                id = 'mernst'
                name = 'Michael Ernst'
                email = 'mernst@cs.washington.edu'
                url = 'https://homes.cs.washington.edu/~mernst/'
                organization = 'University of Washington'
                organizationUrl = 'https://www.cs.washington.edu/'
            }
            developer {
                id = 'smillst'
                name = 'Suzanne Millstein'
                email = 'smillst@cs.washington.edu'
                organization = 'University of Washington'
                organizationUrl = 'https://www.cs.washington.edu/'
            }
        }

        scm {
            url = 'https://github.com/typetools/checker-framework.git'
            connection = 'scm:git:git://github.com/typetools/checker-framework.git'
            developerConnection = 'scm:git:ssh://git@github.com/typetools/checker-framework.git'
        }
    }
}<|MERGE_RESOLUTION|>--- conflicted
+++ resolved
@@ -181,14 +181,11 @@
   }
 
   spotless {
-<<<<<<< HEAD
     // TODO: Remove the line below.
     enforceCheck false
 
-=======
     // If you add any formatters to this block that require dependencies here, then you must also
     // add them to spotlessPredeclare block.
->>>>>>> d5e6bb85
     format 'misc', {
       // define the files to apply `misc` to
       target '*.gradle', '*.md', '.gitignore'
