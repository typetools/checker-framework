import de.undercouch.gradle.tasks.download.Download

plugins {
    // https://plugins.gradle.org/plugin/com.github.johnrengelman.shadow (v5 requires Gradle 5)
    id 'com.github.johnrengelman.shadow' version '6.1.0'
    // https://plugins.gradle.org/plugin/de.undercouch.download
    id "de.undercouch.download" version "4.1.1"
    id 'java'
    // https://github.com/tbroyer/gradle-errorprone-plugin
    id "net.ltgt.errorprone" version "1.3.0"
    // https://plugins.gradle.org/plugin/org.ajoberstar.grgit
    id 'org.ajoberstar.grgit' version '4.1.0' apply false
    // https://github.com/n0mer/gradle-git-properties ; target is: generateGitProperties
    id "com.gorylenko.gradle-git-properties" version "2.2.4"
}
apply plugin: "de.undercouch.download"

import org.ajoberstar.grgit.Grgit

repositories {
    jcenter()
    mavenCentral()
}

gitProperties {
    // logically belongs in framework, but only checker resources are copied to .jar file
    gitPropertiesResourceDir = "${project.rootDir}/checker/src/main/resources"
}

ext {
    release = false

    // On a Java 8 JVM, use error-prone javac and source/target 8.
    // On a Java 9+ JVM, use the host javac, default source/target, and required module flags.
    isJava8 = JavaVersion.current() == JavaVersion.VERSION_1_8

    errorproneJavacVersion = '9+181-r4173-1'

    parentDir = file("${rootDir}/../").absolutePath

    annotationTools = "${parentDir}/annotation-tools"
    afu = "${annotationTools}/annotation-file-utilities"

    stubparser = "${parentDir}/stubparser"
    stubparserJar = "${stubparser}/javaparser-core/target/stubparser-3.18.0.jar"

    jtregHome = "${parentDir}/jtreg"
    formatScriptsHome = "${project(':checker').projectDir}/bin-devel/.run-google-java-format"
    plumeScriptsHome = "${project(':checker').projectDir}/bin-devel/.plume-scripts"
    htmlToolsHome = "${project(':checker').projectDir}/bin-devel/.html-tools"

    javadocMemberLevel = JavadocMemberLevel.PROTECTED

    // The local git repository, typically in the .git directory, but not for worktrees.
    // This value is always overwritten, but Gradle needs the variable to be initialized.
    localRepo = ".git"
}
// Keep in sync with check in org.checkerframework.framework.source.SourceChecker.init
// and with text in #installation
switch (JavaVersion.current()) {
    case JavaVersion.VERSION_1_9:
    case JavaVersion.VERSION_1_10:
    case JavaVersion.VERSION_12:
        logger.warn("The Checker Framework has only been tested with JDK 8 and 11." +
                " Found version " + JavaVersion.current().majorVersion);
        break;
    case JavaVersion.VERSION_1_8:
    case JavaVersion.VERSION_11:
        break; // Supported versions
    default:
        throw new GradleException("Build the Checker Framework with JDK 8 or JDK 11." +
                " Found version " + JavaVersion.current().majorVersion);
}

task setLocalRepo(type:Exec) {
    commandLine 'git', 'worktree', 'list'
    standardOutput = new ByteArrayOutputStream()
    doLast {
       String worktreeList = standardOutput.toString()
       localRepo = worktreeList.substring(0, worktreeList.indexOf(" ")) + "/.git"
    }
}

task installGitHooks(type: Copy, dependsOn: 'setLocalRepo') {
    description 'Copies git hooks to .git directory'
    from files("checker/bin-devel/git.post-merge", "checker/bin-devel/git.pre-commit")
    rename('git\\.(.*)', '$1')
    into localRepo + "/hooks"
}

allprojects {
    apply plugin: 'java'
    apply plugin: 'com.github.johnrengelman.shadow'
    apply plugin: "de.undercouch.download"
    apply plugin: 'net.ltgt.errorprone'

    group 'org.checkerframework'
    // Increment the minor version (second number) rather than just the patch
    // level (third number) if:
    //   * any new checkers have been added,
    //   * the patch level is 9 (keep the patch level as a single digit), or
    //   * backward-incompatible changes have been made to APIs or elsewhere.
    version '3.11.1-SNAPSHOT'

    repositories {
        mavenCentral()
    }

    configurations {
        javacJar

        // Holds the combined classpath of all subprojects including the subprojects themselves.
        allProjects

        // There's a bug in IntelliJ that adds the processor path to the classpath when building
        // a Gradle project.  Because ErrorProne uses old versions of some of our jars, IntelliJ uses
        // those jars instead of the source code. The next 3 lines exclude Checker Framework from the
        // from the processor path as a work around for this problem.
        annotationProcessor.exclude group:'org.checkerframework', module:'javacutil'
        annotationProcessor.exclude group:'org.checkerframework', module:'dataflow'
        annotationProcessor.exclude group:'org.checkerframework', module:'checker-qual'
    }

    configurations {
        checkerFatJar
    }
    dependencies {
        if (isJava8) {
            javacJar group: 'com.google.errorprone', name: 'javac', version: "$errorproneJavacVersion"
        }

        errorproneJavac("com.google.errorprone:javac:$errorproneJavacVersion")

        allProjects subprojects
        checkerFatJar project(path: ':checker', configuration: 'shadow')
    }


    // After all the tasks have been created, modify some of them.
    afterEvaluate {
        // Add the fat checker.jar to the classpath of every Javadoc task. This allows Javadoc in
        // any module to reference classes in any other module.
        // Also, build and use ManualTaglet as a taglet.
        tasks.withType(Javadoc) {
            def tagletVersion = isJava8 ? 'taglet' : 'tagletJdk11'

            dependsOn(':checker:shadowJar')
            dependsOn(":framework-test:${tagletVersion}Classes")
            doFirst {
                options.encoding = 'UTF-8'
                if (!name.equals("javadocDoclintAll")) {
                    options.memberLevel = javadocMemberLevel
                }
                classpath += rootProject.configurations.getByName('checkerFatJar').asFileTree
                if (isJava8) {
                    classpath += configurations.javacJar
                }
                options.taglets 'org.checkerframework.taglet.ManualTaglet'
                options.tagletPath(project(':framework-test').sourceSets."${tagletVersion}".output.classesDirs.getFiles() as File[])

                // We want to link to Java 9 documentation of the compiler classes since we use Java 9
                // versions of those classes and Java 8 for everything else.  Because the compiler classes are not
                // a part of the main documentation of Java 8, javadoc links to the Java 9 versions.
                // TODO, this creates broken links to the com.sun.tools.javac package.
                options.links = ['https://docs.oracle.com/javase/8/docs/api/', 'https://docs.oracle.com/javase/9/docs/api/']
                // This file is looked for by Javadoc.
                file("${destinationDir}/resources/fonts/").mkdirs()
                ant.touch(file: "${destinationDir}/resources/fonts/dejavu.css")
                options.addStringOption('source', '8')
                // "-Xwerror" requires Javadoc everywhere.  Currently, CI jobs require Javadoc only
                // on changed lines.  Enable -Xwerror in the future when all Javadoc exists.
                // options.addBooleanOption('Xwerror', true)
                options.addStringOption('Xmaxwarns', '99999')
            }
        }

        // Add standard javac options
        tasks.withType(JavaCompile) { compilationTask ->
            dependsOn(':installGitHooks')
            // Put source files in deterministic order, for debugging.
            compilationTask.source = compilationTask.source.sort()
            sourceCompatibility = 8
            targetCompatibility = 8
            // Because the target is 8, all of the public compiler classes are accessible, so
            // --add-exports are not required, (nor are they allowed with target 8). See
            // https://openjdk.java.net/jeps/247 for details on compiling for older versions.

            // When sourceCompatibilty is changed to 11, then the following will be required.
            // options.compilerArgs += [
            // "--add-exports", "jdk.compiler/com.sun.tools.javac.api=ALL-UNNAMED",
            // "--add-exports", "jdk.compiler/com.sun.tools.javac.code=ALL-UNNAMED",
            // "--add-exports", "jdk.compiler/com.sun.tools.javac.comp=ALL-UNNAMED",
            // "--add-exports", "jdk.compiler/com.sun.tools.javac.file=ALL-UNNAMED",
            // "--add-exports", "jdk.compiler/com.sun.tools.javac.main=ALL-UNNAMED",
            // "--add-exports", "jdk.compiler/com.sun.tools.javac.model=ALL-UNNAMED",
            // "--add-exports", "jdk.compiler/com.sun.tools.javac.processing=ALL-UNNAMED",
            // "--add-exports", "jdk.compiler/com.sun.tools.javac.tree=ALL-UNNAMED",
            // "--add-exports", "jdk.compiler/com.sun.tools.javac.util=ALL-UNNAMED",
            // ]
            // This is equivalent to writing "exports jdk.compiler/... to ALL-UNNAMED" in the
            // module-info.java of jdk.compiler, so corresponding --add-opens are only required for
            // reflective access to private members.
            //
            // From https://openjdk.java.net/jeps/261, Section titled: "Breaking encapsulation"
            // "The effect of each instance [of --add-exports] is to add a qualified export of the
            // named package from the source module to the target module. This is, essentially, a
            // command-line form of an exports clause in a module declaration[...].
            // [...]
            // The --add-exports option enables access to the public types of a specified package.
            // It is sometimes necessary to go further and enable access to all non-public elements
            // via the setAccessible method of the core reflection API. The --add-opens option can
            // be used, at run time, to do this."

            options.failOnError = true
            options.deprecation = true
            options.compilerArgs += [
                    '-g',
                    '-Werror',
                    // -options: To not get a warning about missing bootstrap classpath for Java 8 (once we use Java 9).
                    // -fallthrough: Don't check fallthroughs.  Instead, use Error Prone.  Its
                    // are suppressible warns with a "// fall through" comment.
                    "-Xlint:-options,-fallthrough",
                    "-Xlint",
            ]

            options.encoding = 'UTF-8'
            options.fork = true
            if (isJava8) {
                options.forkOptions.jvmArgs += ["-Xbootclasspath/p:${configurations.javacJar.asPath}".toString()]
            }

            // Error prone depends on checker-qual.jar, so don't run it on that project to avoid a circular dependency.
            // TODO: enable Error Prone on test classes.
            if (compilationTask.name.equals('compileJava') && !project.name.startsWith('checker-qual')) {
                // Error Prone must be available in the annotation processor path
                options.annotationProcessorPath = configurations.errorprone
                // Enable Error Prone
                options.errorprone.enabled = true
                options.errorprone.disableWarningsInGeneratedCode = true
                options.errorprone.errorproneArgs = [
                        // Many compiler classes are interned.
                        '-Xep:ReferenceEquality:OFF',
                        // These might be worth fixing.
                        '-Xep:DefaultCharset:OFF',
                        // Not useful to suggest Splitter; maybe clean up.
                        '-Xep:StringSplitter:OFF',
                        // Too broad, rejects seemingly-correct code.
                        '-Xep:EqualsGetClass:OFF',
                        // Not a real problem
                        '-Xep:MixedMutabilityReturnType:OFF',
                        // Don't want to add a dependency to ErrorProne.
                        '-Xep:AnnotateFormatMethod:OFF',
                        // Warns for every use of "@checker_framework.manual"
                        '-Xep:InvalidBlockTag:OFF',
                        // @SuppressWarnings doesn't work: https://github.com/google/error-prone/issues/1650
                        '-Xep:InlineFormatString:OFF',
                        // -Werror halts the build if Error Prone issues a warning, which ensures that
                        // the errors get fixed.  On the downside, Error Prone (or maybe the compiler?)
                        // stops as soon as it issues one warning, rather than outputting them all.
                        // https://github.com/google/error-prone/issues/436
                        '-Werror',
                ]
            } else {
                options.errorprone.enabled = false
            }
        }
    }
}

task cloneAndBuildDependencies(type: Exec) {
    description 'Clones (or updates) and builds all dependencies'
    executable 'checker/bin-devel/build.sh'
}
task maybeCloneAndBuildDependencies(type: Exec) {
    description 'Clones (or updates) and builds all dependencies if they are not present.'
    onlyIf {
        !file(stubparserJar).exists()
        // The jdk repository is cloned via the copyAndMinimizeAnnotatedJdkFiles task that is run if
        // the repository does not exist when building checker.jar.
    }
    executable 'checker/bin-devel/build.sh'
}

task version() {
    description 'Print Checker Framework version'
    doLast {
        println version
    }
}

/**
 * Creates a task that runs the checker on the main source set of each subproject. The task is named
 * "check${taskName}", for example "checkPurity" or "checkNullness".
 *
 * @param projectName name of the project
 * @param taskName short name (often the checker name) to use as part of the task name
 * @param checker fully qualified name of the checker to run
 * @param args list of arguments to pass to the checker
 */
def createCheckTypeTask(projectName, taskName, checker, args = []) {
    project("${projectName}").tasks.create(name: "check${taskName}", type: JavaCompile, dependsOn: ':checker:shadowJar') {
        description "Run the ${taskName} Checker on the main sources."
        group 'Verification'
        // Always run the task.
        outputs.upToDateWhen { false }
        source = project("${projectName}").sourceSets.main.java
        classpath = files(project("${projectName}").compileJava.classpath,project(':checker-qual').sourceSets.main.output)
        destinationDir = file("${buildDir}")

        options.annotationProcessorPath = files(project(':checker').tasks.shadowJar.archivePath)
        options.compilerArgs += [
                '-processor', "${checker}",
                '-proc:only',
                '-Xlint:-processing',
                '-Xmaxerrs', '10000',
                '-Xmaxwarns', '10000',
                '-ArequirePrefixInWarningSuppressions',
                '-AwarnUnneededSuppressions',
        ]
        options.compilerArgs += args

        if (isJava8) {
            options.compilerArgs += [
                "-source",
                "8",
                "-target",
                "8"
                ]
        } else {
            options.fork = true
            options.forkOptions.jvmArgs += [
                "--add-opens", "jdk.compiler/com.sun.tools.javac.comp=ALL-UNNAMED",
                ]
       }
    }
}

/**
 * Returns a list of all the Java files that should be formatted for the given project. These are:
 *
 * All java files in the main sourceSet.
 * All java files in the tests directory that compile.
 *
 * @param projectName name of the project to format
 * @return a list of all Java files that should be formatted for projectName
 */
List<String> getJavaFilesToFormat(projectName) {
    List<File> javaFiles = new ArrayList<>();
    project(':' + projectName).sourceSets.forEach { set ->
        javaFiles.addAll(set.java.files)
    }

    // Collect all java files in tests directory
    fileTree("${project(projectName).projectDir}/tests").visit { details ->
        // If you change this, also change checker/bin-devel/git.pre-commit
        if (!details.path.contains("nullness-javac-errors")
                && !details.path.contains("returnsreceiverdelomboked")
                && !details.path.contains("build")
                && details.name.endsWith('java')) {
            javaFiles.add(details.file)
        }
    }

    // Collect all java files in jtreg directory
    fileTree("${project(projectName).projectDir}/jtreg").visit { details ->
        if (!details.path.contains("nullness-javac-errors") && details.name.endsWith('java')) {
            javaFiles.add(details.file)
        }
    }

    // Collect all java files in jtregJdk11 directory
    fileTree("${project(projectName).projectDir}/jtregJdk11").visit { details ->
        if (!details.path.contains("nullness-javac-errors") && details.name.endsWith('java')) {
            javaFiles.add(details.file)
        }
    }

    List<String> args = new ArrayList<>();
    for (File f : javaFiles) {
        args += project(projectName).relativePath(f)
    }
    return args
}

task htmlValidate(type: Exec, group: 'Format') {
    description 'Validate that HTML files are well-formed'
    executable 'html5validator'
    args = [
            "--ignore",
            "/api/",
            "/build/",
            "/docs/manual/manual.html",
            "/checker/jdk/nullness/src/java/lang/ref/package.html"
    ]
}


// `gradle allJavadoc` builds the Javadoc for all modules in `docs/api`.
//   This is what is published to checkerframework.org.
// `gradle javadoc` builds the Javadoc for each sub-project in <subproject>/build/docs/javadoc/ .
//   It's needed to create the Javadoc jars that we release in Maven Central.
// To make javadoc for only one subproject, run `./gradlew javadoc`
//   in the subproject or `./gradlew :checker:javadoc` at the top level.
task allJavadoc(type: Javadoc, group: "Documentation") {
    description = 'Generates API documentation that includes all the modules.'
    dependsOn(':checker:shadowJar', 'getPlumeScripts', 'getHtmlTools')
    destinationDir = file("${rootDir}/docs/api")
    source(project(':checker-util').sourceSets.main.allJava, project(':checker-qual').sourceSets.main.allJava, project(':checker').sourceSets.main.allJava, project(':framework').sourceSets.main.allJava,
            project(':dataflow').sourceSets.main.allJava, project(':javacutil').sourceSets.main.allJava)

    classpath = configurations.allProjects
    if (isJava8) {
        classpath += configurations.javacJar
    }
    doLast {
        exec {
            // Javadoc for to com.sun.tools.java.* is not publicly available, so these links are broken.
            // This command removes those links.
            workingDir "${rootDir}/docs/api"
            executable "${plumeScriptsHome}/preplace"
            args += ['<a href="https://docs.oracle.com/javase/9/docs/api/com/sun/tools/javac/.*?>(.*?)</a>', '\\1']
        }
        copy {
            from 'docs/logo/Checkmark/CFCheckmark_favicon.png'
            rename('CFCheckmark_favicon.png', 'favicon-checkerframework.png')
            into "${rootDir}/docs/api"
        }
        exec {
            workingDir "${rootDir}/docs/api"
            executable "${htmlToolsHome}/html-add-favicon"
            args += ['.', 'favicon-checkerframework.png']
        }
    }
}

// See documentation for allJavadoc task.
javadoc.dependsOn(allJavadoc)

configurations {
    requireJavadoc
}
dependencies {
    requireJavadoc "org.plumelib:require-javadoc:1.0.1"
}
task requireJavadoc(type: JavaExec) {
    description = 'Ensures that Javadoc documentation exists in source code.'
    main = "org.plumelib.javadoc.RequireJavadoc"
    classpath = configurations.requireJavadoc
    args "checker/src/main/java", "dataflow/src/main/java", "framework-test/src/main/java", "framework/src/main/java", "javacutil/src/main/java"
}


/**
 * Creates a task named taskName that runs javadoc with the -Xdoclint:all option.
 *
 * @param taskName the name of the task to create
 * @param taskDescription description of the task
 * @param memberLevel the JavadocMemberLevel to use
 * @return the new task
 */
def createJavadocTask(taskName, taskDescription, memberLevel) {
    tasks.create(name: taskName, type: Javadoc) {
        description = taskDescription
        destinationDir = file("${rootDir}/docs/tmpapi")
        destinationDir.mkdirs()
        subprojects.forEach {
            if (!it.name.startsWith("checker-qual-android")) {
                source += it.sourceSets.main.allJava
            }
        }

        classpath = configurations.allProjects

        destinationDir.deleteDir()
        options.memberLevel = memberLevel
        options.addBooleanOption('Xdoclint:all', true)
        options.addStringOption('Xmaxwarns', '99999')

        // options.addStringOption('skip', 'ClassNotToCheck|OtherClass')
    }
}

createJavadocTask('javadocDoclintAll', 'Runs javadoc with -Xdoclint:all option.', JavadocMemberLevel.PRIVATE)

task manual {
    description 'Build the manual'
    doLast {
        exec {
            commandLine "make", "-C", "docs/manual", "all"
        }
    }
}

task downloadJtreg(type: Download) {
    description "Downloads and unpacks jtreg."
    onlyIf { !(new File("${jtregHome}/lib/jtreg.jar").exists()) }
    // src 'https://ci.adoptopenjdk.net/view/Dependencies/job/jtreg/lastSuccessfulBuild/artifact/jtreg-4.2.0-tip.tar.gz'
    // If ci.adoptopenjdk.net is down, use this copy.
    src 'https://checkerframework.org/jtreg-4.2.0-tip.tar.gz'
    dest new File(buildDir, 'jtreg-4.2.0-tip.tar.gz')
    overwrite true
    retries 3
    doLast {
        copy {
            from tarTree(dest)
            into "${jtregHome}/.."
        }
        exec {
            commandLine('chmod',  '+x', "${jtregHome}/bin/jtdiff", "${jtregHome}/bin/jtreg")
        }
    }
}

// See alternate implementation getCodeFormatScriptsInGradle below.
task getCodeFormatScripts() {
    description 'Obtain or update the run-google-java-format scripts'
    if (file(formatScriptsHome).exists()) {
        exec {
            workingDir formatScriptsHome
            executable 'git'
            args = ['pull', '-q']
            ignoreExitValue = true
        }
    } else {
        exec {
            workingDir "${formatScriptsHome}/../"
            executable 'git'
            args = ['clone', '-q', '--depth', '1', 'https://github.com/plume-lib/run-google-java-format.git', '.run-google-java-format']
        }
    }
}

// This implementation is preferable to the above because it does work in Gradle rather than in bash.
// However, it fails in the presence of worktrees: https://github.com/ajoberstar/grgit/issues/97
task getCodeFormatScriptsInGradle {
  description "Obtain the run-google-java-format scripts"
  doLast {
    if (! new File(formatScriptsHome).exists()) {
      // There is no support for the --depth argument:
      // https://github.com/ajoberstar/grgit/issues/155   https://bugs.eclipse.org/bugs/show_bug.cgi?id=475615
      def rgjfGit = Grgit.clone(dir: formatScriptsHome, uri: 'https://github.com/plume-lib/run-google-java-format.git')
    } else {
      def rgjfGit = Grgit.open(dir: formatScriptsHome)
      rgjfGit.pull()
    }
  }
}

task getPlumeScripts() {
    description 'Obtain or update plume-scripts'
    if (file(plumeScriptsHome).exists()) {
        exec {
            workingDir plumeScriptsHome
            executable 'git'
            args = ['pull', '-q']
            ignoreExitValue = true
        }
    } else {
        exec {
            workingDir "${plumeScriptsHome}/../"
            executable 'git'
            args = ['clone', '-q', '--depth', '1', 'https://github.com/plume-lib/plume-scripts.git', '.plume-scripts']
        }
    }
}

task getHtmlTools() {
    description 'Obtain or update html-tools'
    if (file(htmlToolsHome).exists()) {
        exec {
            workingDir htmlToolsHome
            executable 'git'
            args = ['pull', '-q']
            ignoreExitValue = true
        }
    } else {
        exec {
            workingDir "${htmlToolsHome}/../"
            executable 'git'
            args = ['clone', '-q', '--depth', '1', 'https://github.com/plume-lib/html-tools.git', '.html-tools']
        }
    }
}

task pythonIsInstalled(type: Exec) {
  description "Check that the python3 executable is installed."
  executable = "python3"
  args "--version"
}

task tags {
    description 'Create Emacs TAGS table'
    doLast {
        exec {
            commandLine "etags", "-i", "checker/TAGS", "-i", "checker-qual/TAGS", "-i", "checker-util/TAGS", "-i", "dataflow/TAGS", "-i", "framework/TAGS", "-i", "framework-test/TAGS", "-i", "javacutil/TAGS", "-i", "docs/manual/TAGS"
        }
        exec {
            commandLine "make", "-C", "docs/manual", "tags"
        }
    }
}

subprojects {
    configurations {
        errorprone
    }

    dependencies {
        // https://mvnrepository.com/artifact/com.google.errorprone/error_prone_core
        // If you update this:
        //  * Temporarily comment out "-Werror" elsewhere in this file
        //  * Repeatedly run `./gradlew clean compileJava` and fix all errors
        //  * Uncomment "-Werror"
        //  * Don't edit framework/build.gradle to use the same version number
        //    (it is updated when the annotated version of Guava is updated).
        errorprone group: 'com.google.errorprone', name: 'error_prone_core', version: '2.5.1'
    }

    task checkFormat(type: Exec, dependsOn: [getCodeFormatScripts, pythonIsInstalled], group: 'Format') {
        description 'Check whether the source code is properly formatted'
        // checker-qual-android project has no source, so skip
        onlyIf {!project.name.startsWith('checker-qual-android') }
        executable 'python3'

        doFirst {
            args += "${formatScriptsHome}/check-google-java-format.py"
            args += "--aosp" // 4 space indentation
            args += getJavaFilesToFormat(project.name)
        }
        ignoreExitValue = true
        doLast {
            if (execResult.exitValue != 0) {
                throw new RuntimeException('Found improper formatting, try running:  ./gradlew reformat"')
            }
        }
    }

    task reformat(type: Exec, dependsOn: [getCodeFormatScripts, pythonIsInstalled], group: 'Format') {
        description 'Format the Java source code'
        // checker-qual-android project has no source, so skip
        onlyIf {!project.name.startsWith('checker-qual-android') }
        executable 'python3'
        doFirst {
            args += "${formatScriptsHome}/run-google-java-format.py"
            args += "--aosp" // 4 space indentation
            args += getJavaFilesToFormat(project.name)
        }
    }

    shadowJar {
        // If you add an external dependency, then do the following:
        // 1. Before adding the dependency, run ./gradlew copyJarsToDist.
        // 2. Copy checker/dist/checker.jar elsewhere.
        // 3. Add the dependency, then run ./gradlew clean copyJarsToDist.
        // 4. Unzip both jars and compare the contents.
        // 5. Add relocate lines below for the packages.
        // 6. Do steps 3-5 until all new classes are in org/checkerframework/.

        // Relocate packages that might conflict with user's classpath.
        relocate 'org.apache', 'org.checkerframework.org.apache'
        relocate 'org.relaxng', 'org.checkerframework.org.relaxng'
        relocate 'org.plumelib', 'org.checkerframework.org.plumelib'
        relocate 'org.codehaus', 'org.checkerframework.org.codehaus'
        relocate 'org.objectweb.asm', 'org.checkerframework.org.objectweb.asm'
        relocate 'io.github.classgraph', 'org.checkerframework.io.github.classgraph'
        relocate 'nonapi.io.github.classgraph', 'org.checkerframework.nonapi.io.github.classgraph'
        // relocate 'sun', 'org.checkerframework.sun'
        relocate 'com.google', 'org.checkerframework.com.google'
        relocate 'plume', 'org.checkerframework.plume'
<<<<<<< HEAD

        doFirst {
            if (release) {
                // Only relocate JavaParser during a release:
                relocate 'com.github.javaparser', 'org.checkerframework.com.github.javaparser'
            }
        }
=======
        exclude '**/module-info.class'
>>>>>>> c2ad04bd
    }

    if (!project.name.startsWith('checker-qual-android')) {
        task tags(type: Exec) {
            description 'Create Emacs TAGS table'
            commandLine "bash", "-c", "find . \\( -name build \\) -prune -o -name '*.java' -print | sort-directory-order | xargs ctags -e -f TAGS"
        }
    }

    java {
        withJavadocJar()
        withSourcesJar()
    }

    // Things in this block reference definitions in the subproject that do not exist,
    // until the project is evaluated.
    afterEvaluate {
        // Adds manifest to all Jar files
        tasks.withType(Jar) {
            includeEmptyDirs = false
            if (archiveFileName.get().startsWith("checker-qual") || archiveFileName.get().startsWith("checker-util")) {
                metaInf {
                    from './LICENSE.txt'
                }
            } else {
                metaInf {
                    from "${rootDir}/LICENSE.txt"
                }
            }
            manifest {
                attributes("Implementation-Version": "${project.version}")
                attributes("Implementation-URL": "https://checkerframework.org")
                if (! archiveFileName.get().endsWith("source.jar")) {
                    attributes('Automatic-Module-Name': "org.checkerframework." + project.name.replaceAll('-', '.'))
                }
                if (archiveFileName.get().startsWith("checker-qual") || archiveFileName.get().startsWith("checker-util")) {
                    attributes("Bundle-License": "MIT")
                } else {
                    attributes("Bundle-License": "(GPL-2.0-only WITH Classpath-exception-2.0)")
                }
            }
        }

        // Add tasks to run various checkers on all the main source sets.
        // These pass and are run by nonJunitTests.
        createCheckTypeTask(project.name, 'Formatter',
            'org.checkerframework.checker.formatter.FormatterChecker')
        createCheckTypeTask(project.name, 'Interning',
            'org.checkerframework.checker.interning.InterningChecker',
            ['-Astubs=javax-lang-model-element-name.astub'])
        createCheckTypeTask(project.name, 'NullnessOnlyAnnotatedFor',
            'org.checkerframework.checker.nullness.NullnessChecker',
            ['-AskipUses=com.sun.*', '-AuseConservativeDefaultsForUncheckedCode=source'])
        createCheckTypeTask(project.name, 'Purity',
            'org.checkerframework.framework.util.PurityChecker')
        createCheckTypeTask(project.name, 'Signature',
            'org.checkerframework.checker.signature.SignatureChecker')
        // These pass on some subprojects, which nonJunitTests runs.  TODO: Incrementally add @AnnotatedFor on classes.
        createCheckTypeTask(project.name, 'Nullness',
            'org.checkerframework.checker.nullness.NullnessChecker',
            ['-AskipUses=com.sun.*'])


        // Add jtregTests to framework and checker modules
        if (project.name.is('framework') || project.name.is('checker')) {
            tasks.create(name: 'jtregTests', dependsOn: ':downloadJtreg', group: 'Verification') {
                description 'Run the jtreg tests.'
                dependsOn('compileJava')
                dependsOn('compileTestJava')
                dependsOn('shadowJar')

                String jtregOutput = "${buildDir}/jtreg"
                String name = 'all'
                String tests = '.'
                doLast {
                    exec {
                        executable "${jtregHome}/bin/jtreg"
                        args = [
                                "-dir:${projectDir}/jtreg",
                                "-workDir:${jtregOutput}/${name}/work",
                                "-reportDir:${jtregOutput}/${name}/report",
                                "-verbose:error,fail",
                                // Don't add debugging information
                                //  "-javacoptions:-g",
                                "-keywords:!ignore",
                                "-samevm",
                                "-javacoptions:-classpath ${tasks.shadowJar.archiveFile.get()}:${sourceSets.test.output.asPath}",
                                // Required for checker/jtreg/nullness/PersistUtil.java and other tests
                                "-vmoptions:-classpath ${tasks.shadowJar.archiveFile.get()}:${sourceSets.test.output.asPath}",
                        ]
                        if (isJava8) {
                            // Use Error Prone javac and source/target 8
                            args += [
                                "-vmoptions:-Xbootclasspath/p:${configurations.javacJar.asPath}",
                                "-javacoptions:-Xbootclasspath/p:${configurations.javacJar.asPath}",
                                "-javacoptions:-source 8",
                                "-javacoptions:-target 8"
                                ]
                        } else {
                            args += [
                                    // checker/jtreg/nullness/defaultsPersist/ReferenceInfoUtil.java
                                    // uses the jdk.jdeps module.
                                    "-javacoptions:--add-modules jdk.jdeps",
                                    "-javacoptions:--add-exports=jdk.jdeps/com.sun.tools.classfile=ALL-UNNAMED",
                                    "-vmoptions:--add-opens=jdk.compiler/com.sun.tools.javac.comp=ALL-UNNAMED",
                            ]
                        }
                        if (project.name.is('framework')) {
                            // Do not check for the annotated JDK
                            args += [
                                    "-javacoptions:-ApermitMissingJdk"
                            ]
                        } else if (project.name.is('checker')) {
                            args += [
                                    "-javacoptions:-classpath ${sourceSets.testannotations.output.asPath}",
                            ]
                        }

                        // Location of jtreg tests
                        args += "${tests}"
                    }
                }
            }
        }

        // Create a task for each JUnit test class whose name is the same as the JUnit class name.
        sourceSets.test.allJava.filter { it.path.contains('test/junit') }.forEach { file ->
            String junitClassName = file.name.replaceAll(".java", "")
            tasks.create(name: "${junitClassName}", type: Test) {
                description "Run ${junitClassName} tests."
                include "**/${name}.class"
            }
        }

        // Configure JUnit tests
        tasks.withType(Test) {
            if (isJava8) {
                jvmArgs "-Xbootclasspath/p:${configurations.javacJar.asPath}".toString()
            } else {
                jvmArgs += [
                        "--illegal-access=warn",
                        "--add-opens", "jdk.compiler/com.sun.tools.javac.comp=ALL-UNNAMED",
                ]
            }

            maxParallelForks = Integer.MAX_VALUE

            if (project.name.is('checker')) {
                dependsOn('copyJarsToDist')
            }

            if (project.hasProperty('emit.test.debug')) {
                systemProperties += ["emit.test.debug": 'true']
            }

            testLogging {
                showStandardStreams = true
                // Always run the tests
                outputs.upToDateWhen { false }

                // Show the found unexpected diagnostics and expected diagnostics not found.
                exceptionFormat "full"
                events "failed"
            }

            // After each test, print a summary.
            afterSuite { desc, result ->
                if (desc.getClassName() != null) {
                    long mils = result.getEndTime() - result.getStartTime()
                    double seconds = mils / 1000.0

                    println "Testsuite: ${desc.getClassName()}\n" +
                            "Tests run: ${result.testCount}, " +
                            "Failures: ${result.failedTestCount}, " +
                            "Skipped: ${result.skippedTestCount}, " +
                            "Time elapsed: ${seconds} sec\n"
                }

            }
        }

        // Create a nonJunitTests task per project
        tasks.create(name: 'nonJunitTests', group: 'Verification') {
            description 'Run all Checker Framework tests except for the Junit tests.'
            if (project.name.is('framework') || project.name.is('checker')) {
                dependsOn('jtregTests')
            }
            if (project.name.is('framework')) {
                dependsOn('loaderTests')
            }

            if (project.name.is('checker')) {
                if (!isJava8) {
                    dependsOn('jtregJdk11Tests')
                }
                dependsOn('nullnessExtraTests', 'commandLineTests', 'tutorialTests',
                          'wholeProgramInferenceTests', 'wpiManyTests', 'wpiPlumeLibTests')
            }

            if (project.name.is('dataflow')) {
                dependsOn('liveVariableTest')
                dependsOn('issue3447Test')
            }
        }

        // Create a typecheck task per project (dogfooding the Checker Framework on itself).
        // This isn't a test of the Checker Framework as the test and nonJunitTests tasks are.
        // Tasks such as 'checkInterning' are constructed by createCheckTypeTask.
        tasks.create(name: 'typecheck', group: 'Verification') {
            description 'Run the Checker Framework on itself'
            dependsOn('checkFormatter', 'checkInterning', 'checkPurity', 'checkSignature')
            if (project.name.is('framework') || project.name.is('checker')) {
                dependsOn('checkNullnessOnlyAnnotatedFor', 'checkCompilerMessages')
            } else {
                dependsOn('checkNullness')
            }
        }

        // Create an allTests task per project.
        // allTests = test + nonJunitTests + typecheck
        tasks.create(name: 'allTests', group: 'Verification') {
            description 'Run all Checker Framework tests'
            // The 'test' target is just the JUnit tests.
            dependsOn('nonJunitTests', 'test', 'typecheck')
        }

        task javadocPrivate(dependsOn: javadoc) {
            doFirst {
                javadocMemberLevel = JavadocMemberLevel.PRIVATE
            }
            doLast {
                javadocMemberLevel = JavadocMemberLevel.PROTECTED
            }
        }
    }
}

assemble.dependsOn(':checker:copyJarsToDist')

task checkBasicStyle(group: 'Format') {
    description 'Check basic style guidelines, mostly whitespace.  Not related to Checkstyle tool.'
    String[] ignoreDirectories = ['.git',
                                  '.gradle',
                                  '.html-tools',
                                  '.idea',
                                  '.plume-scripts',
                                  '.run-google-java-format',
                                  'annotated',
                                  'api',
                                  'plume-bib',
                                  'bootstrap',
                                  'build',
                                  'jdk']

    String[] ignoreFilePatterns = [
            '*.aux',
            '*.bib',
            '*.class',
            '*.dvi',
            '*.expected',
            '*.gif',
            '*.jar',
            '*.jtr',
            '*.log',
            '*.out',
            '*.patch',
            '*.pdf',
            '*.png',
            '*.sty',
            '*.toc',
            '*.xcf',
            '*~',
            '#*#',
            'CFLogo.ai',
            'logfile.log.rec.index',
            'manual.html',
            'manual.html-e',
            'junit.*.properties',
            'securerandom.*',
            'checker/dist/META-INF/maven/org.apache.bcel/bcel/pom.xml',
            'checker/dist/META-INF/maven/org.apache.commons/commons-text/pom.xml',
            'framework/src/main/resources/git.properties']
    doLast {
        FileTree tree = fileTree(dir: projectDir)
        for (String dir : ignoreDirectories) {
            tree.exclude "**/${dir}/**"
        }
        for (String file : ignoreFilePatterns) {
            tree.exclude "**/${file}"
        }
        boolean failed = false
        tree.visit {
            if (!it.file.isDirectory()) {
                boolean blankLineAtEnd = false
                String fileName = it.file.getName()
                boolean checkTabs = !fileName.equals("Makefile")
                it.file.eachLine { line ->
                    if (line.endsWith(' ')) {
                        println("Trailing whitespace: ${it.file.absolutePath}")
                        failed = true
                    }
                    if (checkTabs && line.contains('\t')) {
                        println("Contains tab (use spaces): ${it.file.absolutePath}")
                        failed = true
                        checkTabs = false
                    }
                    if (!line.startsWith('\\') &&
                            (line.matches('^.* (else|finally|try)\\{}.*$')
                                    || line.matches('^.*}(catch|else|finally) .*$')
                                    || line.matches('^.* (catch|for|if|while)\\('))) {
                        // This runs on non-java files, too.
                        println("Missing space: ${it.file.absolutePath}")
                        failed = true
                    }
                    if (line.isEmpty()) {
                        blankLineAtEnd = true;
                    } else {
                        blankLineAtEnd = false;
                    }
                }

                if (blankLineAtEnd) {
                    println("Blank line at end of file: ${it.file.absolutePath}")
                    failed = true
                }

                RandomAccessFile file
                try {
                    file = new RandomAccessFile(it.file, 'r')
                    int end = file.length() - 1;
                    if (end > 0) {
                        file.seek(end)
                        byte last = file.readByte()
                        if (last != '\n') {
                            println("Missing newline at end of file: ${it.file.absolutePath}")
                            failed = true
                        }
                    }
                } finally {
                    if (file != null) {
                        file.close()
                    }
                }
            }
        }
        if (failed) {
            throw new GradleException("Files do not meet basic style guidelines.")
        }
    }
}
assemble.mustRunAfter(clean)
task buildAll {
    description 'Build all jar files, including source and javadoc jars'
    dependsOn(allJavadoc)
    subprojects { Project subproject ->
        dependsOn("${subproject.name}:assemble")
        dependsOn("${subproject.name}:javadocJar")
        dependsOn("${subproject.name}:sourcesJar")
    }
    dependsOn('framework:allJavadocJar', 'framework:allSourcesJar', 'checker:allJavadocJar', 'checker:allSourcesJar')
}

task releaseBuild {
    description 'Build everything required for a release'
    dependsOn(clean)
    doFirst {
        release = true
    }
    // Use finalizedBy rather than dependsOn so that release is set to true before any of the tasks are run.
    finalizedBy(buildAll)
}

task releaseAndTest {
    description 'Build everything required for a release and run allTests'
    dependsOn(releaseBuild)
    subprojects { Project subproject ->
        dependsOn("${subproject.name}:allTests")
    }
}

// Don't create an empty checker-framework-VERSION.jar
jar.onlyIf {false}

/**
 * Adds the shared pom information to the given publication.
 * @param publication MavenPublication
 */
final sharedPublicationConfiguration(publication) {
    publication.pom {
        url = 'https://checkerframework.org'
        developers {
            // These are the lead developers/maintainers, not all the developers or contributors.
            developer {
                id = 'mernst'
                name = 'Michael Ernst'
                email = 'mernst@cs.washington.edu'
                url = 'https://homes.cs.washington.edu/~mernst/'
                organization = 'University of Washington'
                organizationUrl = 'https://www.cs.washington.edu/'
            }
            developer {
                id = 'smillst'
                name = 'Suzanne Millstein'
                email = 'smillst@cs.washington.edu'
                organization = 'University of Washington'
                organizationUrl = 'https://www.cs.washington.edu/'
            }
        }

        scm {
            url = 'https://github.com/typetools/checker-framework.git'
            connection = 'scm:git:git://github.com/typetools/checker-framework.git'
            developerConnection = 'scm:git:ssh://git@github.com/typetools/checker-framework.git'
        }
    }
}<|MERGE_RESOLUTION|>--- conflicted
+++ resolved
@@ -667,7 +667,7 @@
         // relocate 'sun', 'org.checkerframework.sun'
         relocate 'com.google', 'org.checkerframework.com.google'
         relocate 'plume', 'org.checkerframework.plume'
-<<<<<<< HEAD
+        exclude '**/module-info.class'
 
         doFirst {
             if (release) {
@@ -675,9 +675,6 @@
                 relocate 'com.github.javaparser', 'org.checkerframework.com.github.javaparser'
             }
         }
-=======
-        exclude '**/module-info.class'
->>>>>>> c2ad04bd
     }
 
     if (!project.name.startsWith('checker-qual-android')) {
