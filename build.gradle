import de.undercouch.gradle.tasks.download.Download

plugins {
  // https://plugins.gradle.org/plugin/com.gradleup.shadow
  id 'com.gradleup.shadow' version '8.3.7'
  // https://plugins.gradle.org/plugin/de.undercouch.download
  id 'de.undercouch.download' version '5.6.0'
  id 'java'
  // https://github.com/tbroyer/gradle-errorprone-plugin
  id 'net.ltgt.errorprone' version '4.2.0'
  // https://docs.gradle.org/current/userguide/eclipse_plugin.html
  id 'eclipse'

  id 'groovy' // needed for formatting Gradle files
  // Code formatting; defines targets "spotlessApply" and "spotlessCheck".
  // https://github.com/diffplug/spotless/tags ; see tags starting "gradle/"
  // Only works on JDK 11+ (even including the plugin crashes Gradle on JDK 8).
  id 'com.diffplug.spotless' version '7.0.4'
}

// There is another `repositories { ... }` block below; if you change this one, change that one as well.
repositories {
  maven { url = 'https://oss.sonatype.org/content/repositories/snapshots/'}
  mavenCentral()
}

ext {
  // This call to `isCompatibleWith` causes a Gradle run-time failure: "No signature of method".
  // isJava17compatible = JavaVersion.isCompatibleWith(JavaVersion.VERSION_17)
  isJava17orHigher = JavaVersion.current() >= JavaVersion.VERSION_17
  isJava21orHigher = JavaVersion.current() >= JavaVersion.VERSION_21
  isJava22orHigher = JavaVersion.current() >= JavaVersion.VERSION_22

  // As of 2025-04-28 (Lombok 1.18.38), delombok supports JDK 24-ea but not JDK 24 proper; see https://projectlombok.org/changelog .
  skipDelombok = JavaVersion.current() >= JavaVersion.VERSION_24

  parentDir = file("${rootDir}/../").absolutePath

  annotationTools = "${parentDir}/annotation-tools"
  afu = "${annotationTools}/annotation-file-utilities"

  gitScriptsHome = "${project(':checker').projectDir}/bin-devel/.git-scripts"
  plumeScriptsHome = "${project(':checker').projectDir}/bin-devel/.plume-scripts"
  htmlToolsHome = "${project(':checker').projectDir}/bin-devel/.html-tools"
  doLikeJavacHome = "${project(':checker').projectDir}/bin/.do-like-javac"

  javadocMemberLevel = JavadocMemberLevel.PROTECTED

  // The local git repository, typically in the .git directory, but not for worktrees.
  // This value is always overwritten, but Gradle needs the variable to be initialized.
  localRepo = '.git'

  versions = [
    autoValue       : '1.11.0',
    // NOTE: Google Java Format requires JDK 17 or higher as of version 1.25.0.
    googleJavaFormat : '1.25.2',
    lombok          : '1.18.38',
    hashmapUtil : '0.0.1',
    reflectionUtil : '1.1.5',
    plumeUtil : '1.10.1',

    // https://mvnrepository.com/artifact/com.google.errorprone/error_prone_core
    // If you update this:
    //  * Temporarily comment out "-Werror" elsewhere in this file
    //  * Repeatedly run `./gradlew clean compileJava` and fix all errors
    //  * Uncomment "-Werror"
    errorprone : '2.38.0',
  ]
}

task setLocalRepo(type:Exec) {
  commandLine 'git', 'worktree', 'list'
  standardOutput = new ByteArrayOutputStream()
  doLast {
    String worktreeList = standardOutput.toString()
    localRepo = worktreeList.substring(0, worktreeList.indexOf(' ')) + '/.git'
  }
}

// No group so it does not show up in the output of `gradlew tasks`
task installGitHooks(type: Copy, dependsOn: 'setLocalRepo') {
  description = 'Copies git hooks to .git directory'
  from files('checker/bin-devel/git.post-merge', 'checker/bin-devel/git.pre-commit')
  rename('git\\.(.*)', '$1')
  into localRepo + '/hooks'
}

spotless {
  // Resolve the Spotless plugin dependencies from the buildscript repositories rather than the
  // project repositories.  That way the spotless plugin does not use the locally built version of
  // checker-qual as a dependency. Without this, errors like the follow are issued when running
  // a spotless task without a locally-built version of checker-qual.jar:
  // Could not determine the dependencies of task ':checker-qual:spotlessCheck'.
  //  > Could not create task ':checker-qual:spotlessJavaCheck'.
  //     > Could not create task ':checker-qual:spotlessJava'.
  //        > File signature can only be created for existing regular files, given:
  //          .../checker-framework/checker-qual/build/libs/checker-qual-3.25.1-SNAPSHOT.jar
  predeclareDepsFromBuildscript()
}

spotlessPredeclare {
  // Put all the formatters that have dependencies here.  Without this, errors like the following
  // will happen:
  // Could not determine the dependencies of task ':spotlessCheck'.
  //  > Could not create task ':spotlessJavaCheck'.
  //     > Could not create task ':spotlessJava'.
  //        > Add a step with [com.google.googlejavaformat:google-java-format:1.15.0] into the `spotlessPredeclare` block in the root project.
  java {
    googleJavaFormat(versions.googleJavaFormat)
  }
  groovyGradle {
    greclipse()
  }
  groovy {
    greclipse()
  }
}

allprojects { currentProj ->
  // Increment the minor version (second number) rather than just the patch
  // level (third number) if:
  //   * any new checkers have been added, or
  //   * backward-incompatible changes have been made to APIs or elsewhere.
  // To make a snapshot release, version should end in "-SNAPSHOT", then: ./gradlew publish
  version = '3.49.5-SNAPSHOT'

  tasks.withType(JavaCompile).configureEach {
    options.fork = true
  }

  apply plugin: 'java'
  apply plugin: 'eclipse'
  apply plugin: 'com.gradleup.shadow'
  apply plugin: 'de.undercouch.download'
  apply plugin: 'net.ltgt.errorprone'

  group = 'org.checkerframework'

  // Keep in sync with "repositories { ... }" block above.
  repositories {
    maven { url = 'https://oss.sonatype.org/content/repositories/snapshots/'}
    mavenCentral()
  }

  configurations {
    // This is required to run the Checker Framework on JDK 8.
    javacJar

    // Holds the combined classpath of all subprojects including the subprojects themselves.
    allProjects

    // Exclude checker-qual dependency added by Error Prone to avoid a circular dependency.
    annotationProcessor.exclude group:'org.checkerframework', module:'checker-qual'

    // This is to be used to add errorprone to the processorpath of the compile task.  The errorprone
    // configuration can't be used directly because it is marked unresolvable by the errorprone plugin.
    errorProneAnnotationProcessor.extendsFrom(errorprone)
  }

  dependencies {
    errorprone group: 'com.google.errorprone', name: 'error_prone_core', version: versions.errorprone

    javacJar group: 'com.google.errorprone', name: 'javac', version: "9+181-r4173-1"

    errorproneJavac("com.google.errorprone:javac:9+181-r4173-1")

    allProjects subprojects
  }

  eclipse.classpath {
    defaultOutputDir = file("build/default")
    file.whenMerged { cp ->
      cp.entries.forEach { cpe ->
        if (cpe instanceof org.gradle.plugins.ide.eclipse.model.SourceFolder) {
          cpe.output = cpe.output.replace "bin/", "build/classes/java/"
        }
        if (cpe instanceof org.gradle.plugins.ide.eclipse.model.Output) {
          cpe.path = cpe.path.replace "bin/", "build/"
        }
      }
    }
  }

  ext {
    // A list of add-export and add-open arguments to be used when running the Checker Framework.
    // Keep this list in sync with the lists in CheckerMain#getExecArguments,
    // the sections with labels "javac-jdk11-non-modularized", "maven", and "sbt" in the manual
    // and in the checker-framework-gradle-plugin, CheckerFrameworkPlugin#applyToProject
    compilerArgsForRunningCF = [
      // These are required in Java 16+ because the --illegal-access option is set to deny
      // by default.  None of these packages are accessed via reflection, so the module
      // only needs to be exported, but not opened.
      '--add-exports',
      'jdk.compiler/com.sun.tools.javac.api=ALL-UNNAMED',
      '--add-exports',
      'jdk.compiler/com.sun.tools.javac.code=ALL-UNNAMED',
      '--add-exports',
      'jdk.compiler/com.sun.tools.javac.file=ALL-UNNAMED',
      '--add-exports',
      'jdk.compiler/com.sun.tools.javac.main=ALL-UNNAMED',
      '--add-exports',
      'jdk.compiler/com.sun.tools.javac.model=ALL-UNNAMED',
      '--add-exports',
      'jdk.compiler/com.sun.tools.javac.processing=ALL-UNNAMED',
      '--add-exports',
      'jdk.compiler/com.sun.tools.javac.tree=ALL-UNNAMED',
      '--add-exports',
      'jdk.compiler/com.sun.tools.javac.util=ALL-UNNAMED',
      // Required because the Checker Framework reflectively accesses private members in com.sun.tools.javac.comp.
      '--add-opens',
      'jdk.compiler/com.sun.tools.javac.comp=ALL-UNNAMED',
    ]
  }

  apply plugin: 'com.diffplug.spotless'
  // patterns of files to skip for individual sub-projects
  def perProjectDoNotFormat = [
    'checker': [
      'bin/.do-like-javac/**',
      'bin-devel/.git-scripts/**',
      'bin-devel/.html-tools/**',
      'bin-devel/.plume-scripts/**',
      'dist/**',
      'tests/ainfer-*/annotated/*',
      'tests/build/**',
      'tests/calledmethods-delomboked/*',
      'tests/nullness-javac-errors/*',
    ],
    'dataflow': ['manual/examples/'],
    'framework': [
      'tests/build/**',
      'tests/returnsreceiverdelomboked/*',
    ],
  ]
  spotless {
    // If you add any formatters to this block that require dependencies, then you must also
    // add them to the spotlessPredeclare block.

    // Never format files under build/ directory.
    def doNotFormat = ['build/**']
    if (currentProj != project.rootProject) {
      if (perProjectDoNotFormat.containsKey(currentProj.name)) {
        doNotFormat += perProjectDoNotFormat[currentProj.name]
      }

      if (!isJava17orHigher) {
        doNotFormat += [
          'tests/**/java17/',
          'tests/*record*/'
        ]
      }

      if (!isJava21orHigher) {
        doNotFormat += ['tests/**/java21/']
      }
      if (!isJava22orHigher) {
        doNotFormat += ['tests/**/java22/']
      }
    }

    format 'misc', {
      // define the files to apply `misc` to
      target '*.md', '*.tex', '.gitignore'
      targetExclude doNotFormat
      // define the steps to apply to those files
      leadingTabsToSpaces(2)
      trimTrailingWhitespace()
      // endWithNewline() // Don't want to end empty files with a newline
    }

    format 'make', {
      // define the files to apply `make` to
      target 'Makefile'
      targetExclude doNotFormat
      // define the steps to apply to those files
      trimTrailingWhitespace()
      endWithNewline() // Don't want to end empty files with a newline
    }

    java {
      if (currentProj == currentProj.rootProject) {
        // format .java files outside of Gradle sub-projects
        def targets = [
          'docs/examples',
          'docs/tutorial',
        ]
        targets = targets.collectMany {
          [
            // must call toString() to convert GString to String
            "${it}/**/*.java".toString(),
            // Not .ajava files because formatting would remove import statements.
          ]
        }
        target targets
      } else {
        // not the root project; format all .java files in the sub-project
        target '**/*.java'
      }
      targetExclude doNotFormat

      if (project.hasProperty('eisopFormatting')) {
        googleJavaFormat(versions.googleJavaFormat).aosp()
        importOrder('com', 'jdk', 'lib', 'lombok', 'org', 'java', 'javax')
      } else {
        googleJavaFormat(versions.googleJavaFormat) // the formatter to apply to Java files
      }
      formatAnnotations()
    }

    // Only define a groovyGradle task on the root project, for simplicity in setting the target pattern
    if (currentProj == currentProj.rootProject) {
      groovyGradle {
        target '**/*.gradle'
        targetExclude doNotFormat
        greclipse()  // which formatter Spotless should use to format .gradle files.
        if (project.hasProperty('eisopFormatting')) {
          leadingTabsToSpaces(4)
        } else {
          leadingTabsToSpaces(2)
        }
        trimTrailingWhitespace()
        // endWithNewline() // Don't want to end empty files with a newline
      }

      groovy {
        target 'buildSrc/**/*.groovy'
        importOrder()

        // removes semicolons at the end of lines
        removeSemicolons()
        greclipse()
        leadingTabsToSpaces(2)
        trimTrailingWhitespace()
      }

      // Don't do this, because it does not respect "ignore=true" in .editorconfig nor `doNotFormat` here.
      // shell {
      //   targetExclude doNotFormat
      //   shfmt() // configuration is in .editorconfig
      // }
    }

    // a useful task for debugging; prints exactly which files are getting formatted by spotless
    tasks.register('printSpotlessTaskInputs') {
      doLast {
        project.tasks.forEach { task ->
          if (task.name.contains('spotless')) {
            println "Inputs for task '${task.name}':"

            task.inputs.files.each { inputFile ->
              println "  Input: $inputFile"
            }
          }
        }
      }
    }
  }

  test {
    minHeapSize = "256m" // initial heap size
    maxHeapSize = "4g" // maximum heap size
  }

  // After all the tasks have been created, modify some of them.
  afterEvaluate {
    configurations {
      checkerFatJar {
        canBeConsumed = false
        canBeResolved = true
      }
    }

    dependencies {
      checkerFatJar(project(path: ':checker', configuration: 'fatJar'))
    }

    // Add the fat checker.jar to the classpath of every Javadoc task. This allows Javadoc in
    // any module to reference classes in any other module.
    // Also, build and use ManualTaglet as a taglet.
    tasks.withType(Javadoc) {
      dependsOn(':checker:shadowJar')
      dependsOn(":framework-test:tagletClasses")
      doFirst {
        options.encoding = 'UTF-8'
        if (!name.equals('javadocDoclintAll')) {
          options.memberLevel = javadocMemberLevel
        }
        classpath += configurations.getByName('checkerFatJar').asFileTree
        options.taglets 'org.checkerframework.taglet.ManualTaglet'
        options.tagletPath(project(':framework-test').sourceSets.taglet.output.classesDirs.getFiles() as File[])

        // This file is looked for by Javadoc.
        file("${destinationDir}/resources/fonts/").mkdirs()
        ant.touch(file: "${destinationDir}/resources/fonts/dejavu.css")

        options.addBooleanOption('-add-exports=jdk.compiler/com.sun.tools.javac.api=ALL-UNNAMED', true)
        options.addBooleanOption('-add-exports=jdk.compiler/com.sun.tools.javac.code=ALL-UNNAMED', true)
        options.addBooleanOption('-add-exports=jdk.compiler/com.sun.tools.javac.file=ALL-UNNAMED', true)
        options.addBooleanOption('-add-exports=jdk.compiler/com.sun.tools.javac.main=ALL-UNNAMED', true)
        options.addBooleanOption('-add-exports=jdk.compiler/com.sun.tools.javac.model=ALL-UNNAMED', true)
        options.addBooleanOption('-add-exports=jdk.compiler/com.sun.tools.javac.processing=ALL-UNNAMED', true)
        options.addBooleanOption('-add-exports=jdk.compiler/com.sun.tools.javac.tree=ALL-UNNAMED', true)
        options.addBooleanOption('-add-exports=jdk.compiler/com.sun.tools.javac.util=ALL-UNNAMED', true)
        options.addBooleanOption('-add-exports=jdk.compiler/com.sun.tools.javac.comp=ALL-UNNAMED', true)

        // "-Xwerror" requires Javadoc everywhere.  Currently, CI jobs require Javadoc only
        // on changed lines.  Enable -Xwerror in the future when all Javadoc exists.
        // options.addBooleanOption('Xwerror', true)
        options.addStringOption('Xmaxwarns', '99999')
      }
    }

    // Add standard javac options
    tasks.withType(JavaCompile) { compilationTask ->
      dependsOn(':installGitHooks')

      // Ways to specifiy the JDK used by different tasks/Gradle:
      //
      // 1. Run Gradle using JDK 21:
      // mkdir ~/.gradle && echo "org.gradle.java.home=/usr/lib/jvm/java-21-openjdk-amd64" >> ~/.gradle/gradle.properties
      //
      // 2. Use JDK 24 for all Java tasks: (24 could be replaced with any version.)
      // export ORG_GRADLE_PROJECT_jdkTestVersion=24
      // or
      // ./gradlew sometask -PjdkTestVersion=24
      //
<<<<<<< HEAD
      // 3. Compile the Checker Framework using JDK 21: (Overrides the version specified in `jdkTestVersion` for  compiling only.)
=======
      // 3. Compile the Checker Framework using JDK 21: (Overrides the version specified in `jdkTestVersion` for compiling only.)
>>>>>>> ceea7556
      // export ORG_GRADLE_PROJECT_useJdk21Compiler=true
      // or
      //./gradlew sometask -PuseJdk21Compiler=true

<<<<<<< HEAD
      // Use ./gradlew test -PjdkTestVersion=25 to test a specific version of Java.
=======
>>>>>>> ceea7556
      int jdkTestVersion = Integer.valueOf(JavaVersion.current().getMajorVersion())
      if(project.getProperties().containsKey('jdkTestVersion')) {
        jdkTestVersion = Integer.valueOf(project.getProperties().get('jdkTestVersion'))
        java {
          toolchain {
            languageVersion = JavaLanguageVersion.of(jdkTestVersion)
          }
        }

        javaCompiler = javaToolchains.compilerFor {
          languageVersion = JavaLanguageVersion.of(jdkTestVersion)
        }

        tasks.withType(JavaExec).configureEach {
          javaLauncher = javaToolchains.launcherFor {
            languageVersion = JavaLanguageVersion.of(jdkTestVersion)
          }
        }
      }

      // Use JDK 21 because that is what used in the release.  If you update this line, also update,
      // JAVA_HOME in docs/developer/release/release_vars.py.
      boolean jdk21Compiler = project.getProperties().getOrDefault('useJdk21Compiler', false)
      if (jdk21Compiler) {
        // This uses the Java 21 compiler to compile all code.
        //  https://docs.gradle.org/current/userguide/toolchains.html
        javaCompiler = javaToolchains.compilerFor {
          languageVersion = JavaLanguageVersion.of(21)
        }
      }

      // Sorting is commented out because it disables incremental compilation.
      // Uncomment when needed.
      // // Put source files in deterministic order, for debugging.
      // compilationTask.source = compilationTask.source.sort()

      // This test is for whether the Checker Framework supports (runs under) Java 8.
      // Currently, the Checker Framework does support Java 8.
      if (true) {
        // Using `options.release.set(8)` here leads to compilation
        // errors such as "package com.sun.source.tree does not exist".
        sourceCompatibility = 8
        targetCompatibility = 8
        // Because the target is 8, all of the public compiler classes are accessible, so
        // --add-exports are not required (nor are they allowed with target 8). See
        // https://openjdk.org/jeps/247 for details on compiling for older versions.
      } else {
        // This makes the class files Java 11, and then the Checker Framework would not run under Java 8.
        options.release.set(11)
        options.compilerArgs += [
          '--add-exports',
          'jdk.compiler/com.sun.tools.javac.api=ALL-UNNAMED',
          '--add-exports',
          'jdk.compiler/com.sun.tools.javac.code=ALL-UNNAMED',
          '--add-exports',
          'jdk.compiler/com.sun.tools.javac.comp=ALL-UNNAMED',
          '--add-exports',
          'jdk.compiler/com.sun.tools.javac.file=ALL-UNNAMED',
          '--add-exports',
          'jdk.compiler/com.sun.tools.javac.main=ALL-UNNAMED',
          '--add-exports',
          'jdk.compiler/com.sun.tools.javac.model=ALL-UNNAMED',
          '--add-exports',
          'jdk.compiler/com.sun.tools.javac.processing=ALL-UNNAMED',
          '--add-exports',
          'jdk.compiler/com.sun.tools.javac.tree=ALL-UNNAMED',
          '--add-exports',
          'jdk.compiler/com.sun.tools.javac.util=ALL-UNNAMED',
        ]
        // This is equivalent to writing "exports jdk.compiler/... to ALL-UNNAMED" in the
        // module-info.java of jdk.compiler, so corresponding --add-opens are only required for
        // reflective access to private members.
        //
        // From https://openjdk.org/jeps/261, Section titled: "Breaking encapsulation"
        // "The effect of each instance [of --add-exports] is to add a qualified export of the
        // named package from the source module to the target module. This is, essentially, a
        // command-line form of an exports clause in a module declaration[...].
        // [...]
        // The --add-exports option enables access to the public types of a specified package.
        // It is sometimes necessary to go further and enable access to all non-public elements
        // via the setAccessible method of the core reflection API. The --add-opens option can
        // be used, at run time, to do this."
      }

      options.failOnError = true
      options.deprecation = true
      // -options: To not get a warning about missing bootstrap classpath (when using Java 9 and `-source 8`).
      // -fallthrough: Don't check fallthroughs.  Instead, use Error Prone.  Its
      //   warnings are suppressible with a "// fall through" comment.
      String lint = '-Xlint:-options,-fallthrough'
      if (isJava21orHigher || jdk21Compiler || jdkTestVersion > 20) {
        // TODO: Ignore this-escape warnings for now; perhaps review and suppress each one later.
        lint +=',-this-escape'
      }
      options.compilerArgs += [
        '-g',
        '-Werror',
        lint,
        '-Xlint',
      ]

      options.encoding = 'UTF-8'
      options.fork = true

      // TODO: enable Error Prone on test classes.
      if (compilationTask.name.equals('compileJava')
          // Error Prone depends on checker-qual.jar, so don't run it on that project to avoid a circular dependency.
          && !project.name.startsWith('checker-qual')) {
        // Error Prone must be available in the annotation processor path
        options.annotationProcessorPath = configurations.errorProneAnnotationProcessor
        // Enable Error Prone
        options.errorprone.enabled = isJava17orHigher
        options.errorprone.disableWarningsInGeneratedCode = true
        options.errorprone.errorproneArgs = [
          // Many compiler classes are interned.
          '-Xep:ReferenceEquality:OFF',
          // Not useful to suggest Splitter; maybe clean up.
          '-Xep:StringSplitter:OFF',
          // Too broad, rejects seemingly-correct code.
          '-Xep:EqualsGetClass:OFF',
          // Not a real problem
          '-Xep:MixedMutabilityReturnType:OFF',
          // Don't want to add a dependency to ErrorProne.
          '-Xep:AnnotateFormatMethod:OFF',
          // Warns for every use of "@checker_framework.manual"
          '-Xep:InvalidBlockTag:OFF',
          // Recommends writing @InlineMe which is an Error-Prone-specific annotation
          '-Xep:InlineMeSuggester:OFF',
          // Recommends writing @CanIgnoreReturnValue which is an Error-Prone-specific annotation.
          // It would be great if Error Prone recognized the @This annotation.
          '-Xep:CanIgnoreReturnValueSuggester:OFF',
          // Should be turned off when using the Checker Framework.
          '-Xep:ExtendsObject:OFF',
          // The Checker Framework is the only nullness tool we care about.
          '-Xep:NullableWildcard:OFF',
          // In the visitor pattern, it is natural to forward a Void reference.
          '-Xep:VoidUsed:OFF',
          // -Werror halts the build if Error Prone issues a warning, which ensures that
          // the errors get fixed.  On the downside, Error Prone (or maybe the compiler?)
          // stops as soon as it issues one warning, rather than outputting them all.
          // https://github.com/google/error-prone/issues/436
          '-Werror',
        ]
      } else {
        options.errorprone.enabled = false
      }
    }
  } // end afterEvaluate
} // end allProjects

task version(group: 'Documentation') {
  description = 'Print Checker Framework version'
  doLast {
    println version
  }
}

/**
 * Creates a task that runs the checker on the main source set of each subproject. The task is named
 * "check${taskName}", for example "checkPurity" or "checkNullness".
 *
 * @param projectName name of the project
 * @param taskName short name (often the checker name) to use as part of the task name
 * @param checker fully qualified name of the checker to run
 * @param args list of arguments to pass to the checker
 */
def createCheckTypeTask(projectName, taskName, checker, args = []) {
  project("${projectName}").tasks.create(name: "check${taskName}", type: JavaCompile, dependsOn: ':checker:shadowJar') {
    description = "Run the ${taskName} Checker on the main sources."
    group = 'Verification'
    // Always run the task.
    outputs.upToDateWhen { false }
    source = project("${projectName}").sourceSets.main.java
    classpath = files(project("${projectName}").compileJava.classpath,project(':checker-qual').sourceSets.main.output)
    destinationDirectory = file("${buildDir}")

    options.annotationProcessorPath = files(project(':checker').tasks.shadowJar.archiveFile)
    options.compilerArgs += [
      '-processor',
      "${checker}",
      '-proc:only',
      '-Xlint:-processing',
      '-Xmaxerrs',
      '10000',
      '-Xmaxwarns',
      '10000',
      '-ArequirePrefixInWarningSuppressions',
      '-AwarnUnneededSuppressions',
      '-AwarnRedundantAnnotations',
    ]
    options.compilerArgs += args
    options.forkOptions.jvmArgs += ['-Xmx2g']

    options.fork = true
    options.forkOptions.jvmArgs += compilerArgsForRunningCF
  }
}

task htmlValidate(type: Exec, group: 'Format') {
  description = 'Validate that HTML files are well-formed'
  // This is the Nu Html Checker (v.Nu): https://github.com/validator/validator
  executable 'html5validator'
  args = [
    '--ignore',
    '/api/',
    '/build/',
    '/docs/manual/manual.html',
    '/docs/manual/plume-bib/docs/index.html',
    '/checker/jdk/nullness/src/java/lang/ref/package.html'
  ]
}

task addFavicon(type: Exec) {
  dependsOn 'allJavadoc'
  workingDir "${rootDir}/docs/api"
  executable "${htmlToolsHome}/html-add-favicon"
  args += [
    '.',
    'favicon-checkerframework.png'
  ]
  doFirst {
    copy {
      from 'docs/logo/Checkmark/CFCheckmark_favicon.png'
      rename('CFCheckmark_favicon.png', 'favicon-checkerframework.png')
      into "${rootDir}/docs/api"
    }
  }
}

// `gradle allJavadoc` builds the Javadoc for all modules in `docs/api`.
//   This is what is published to checkerframework.org.
// `gradle javadoc` builds the Javadoc for each sub-project in <subproject>/build/docs/javadoc/ .
//   It's needed to create the Javadoc jars that we release in Maven Central.
// To make javadoc for only one subproject, run `./gradlew javadoc`
//   in the subproject or `./gradlew :checker:javadoc` at the top level.
task allJavadoc(type: Javadoc, group: 'Documentation') {
  description = 'Generates API documentation that includes all the modules.'
  dependsOn(':checker:shadowJar', 'getPlumeScripts', 'getHtmlTools')
  destinationDir = file("${rootDir}/docs/api")
  source(
      project(':checker-util').sourceSets.main.allJava,
      project(':checker-qual').sourceSets.main.allJava,
      project(':checker').sourceSets.main.allJava,
      project(':framework').sourceSets.main.allJava,
      project(':dataflow').sourceSets.main.allJava,
      project(':javacutil').sourceSets.main.allJava,
      project(':framework-test').sourceSets.main.allJava,
      )

  doFirst {
    source(
        project(':framework-test').sourceSets.taglet.allJava
        )
  }

  classpath = configurations.allProjects
  // disable interpreting module-info.java files until all sub-modules support them
  modularity.inferModulePath = false

  finalizedBy 'addFavicon'
}

// See documentation for allJavadoc task.
javadoc.dependsOn(allJavadoc)

task cleanManual(type: Exec) {
  description = 'Clean the manual'
  commandLine 'make', '-C', 'docs/manual', 'clean'
}
clean.dependsOn(cleanManual)
clean {
  delete(file("${rootDir}/docs/api"))
}

configurations {
  requireJavadoc
}
dependencies {
  requireJavadoc 'org.plumelib:require-javadoc:2.0.0'
}
task requireJavadoc(type: JavaExec, group: 'Documentation') {
  description = 'Ensures that Javadoc documentation exists in source code.'
  mainClass = 'org.plumelib.javadoc.RequireJavadoc'
  classpath = configurations.requireJavadoc
  args 'checker/src/main/java', 'checker-qual/src/main/java', 'checker-util/src/main/java', 'dataflow/src/main/java', 'framework/src/main/java', 'framework-test/src/main/java', 'javacutil/src/main/java'
  jvmArgs += [
    '--add-exports=jdk.compiler/com.sun.tools.javac.file=ALL-UNNAMED',
    '--add-exports=jdk.compiler/com.sun.tools.javac.parser=ALL-UNNAMED',
    '--add-exports=jdk.compiler/com.sun.tools.javac.tree=ALL-UNNAMED',
    '--add-exports=jdk.compiler/com.sun.tools.javac.util=ALL-UNNAMED',
    '--add-opens=jdk.compiler/com.sun.tools.javac.file=ALL-UNNAMED',
    '--add-opens=jdk.compiler/com.sun.tools.javac.parser=ALL-UNNAMED',
    '--add-opens=jdk.compiler/com.sun.tools.javac.tree=ALL-UNNAMED',
    '--add-opens=jdk.compiler/com.sun.tools.javac.util=ALL-UNNAMED',
  ]
}


/**
 * Creates a task named taskName that runs javadoc with the -Xdoclint:all option.
 *
 * @param taskName the name of the task to create
 * @param taskDescription description of the task
 * @param memberLevel the JavadocMemberLevel to use
 * @return the new task
 */
def createJavadocTask(taskName, taskDescription, memberLevel) {
  tasks.create(name: taskName, type: Javadoc) {
    description = taskDescription
    destinationDir = file("${rootDir}/docs/tmpapi")
    destinationDir.mkdirs()
    subprojects.forEach {
      if (!it.name.startsWith('checker-qual-android')) {
        source += it.sourceSets.main.allJava
      }
    }

    classpath = configurations.allProjects
    // disable interpreting module-info.java files until all sub-modules support them
    modularity.inferModulePath = false

    destinationDir.deleteDir()
    options.memberLevel = memberLevel
    options.addBooleanOption('Xdoclint:all', true)
    options.addStringOption('Xmaxwarns', '99999')

    // options.addStringOption('skip', 'ClassNotToCheck|OtherClass')
  }
}

createJavadocTask('javadocDoclintAll', 'Runs javadoc with -Xdoclint:all option.', JavadocMemberLevel.PRIVATE)

task manual(type: Exec, group: 'Documentation') {
  description = 'Build the manual'
  commandLine 'make', '-C', 'docs/manual', 'all'
}

tasks.register('getGitScripts', CloneTask) {
  url.set('https://github.com/plume-lib/git-scripts.git')
  directory.set(file(gitScriptsHome))
  outputs.upToDateWhen { false }
}

tasks.register('getPlumeScripts', CloneTask) {
  url.set('https://github.com/plume-lib/plume-scripts.git')
  directory.set(file(plumeScriptsHome))
  outputs.upToDateWhen { false }
}

tasks.register('getHtmlTools', CloneTask) {
  url.set('https://github.com/plume-lib/html-tools.git')
  directory.set(file(htmlToolsHome))
  outputs.upToDateWhen { false }
}

tasks.register('getDoLikeJavac', CloneTask) {
  url.set('https://github.com/kelloggm/do-like-javac.git')
  directory.set(file(doLikeJavacHome))
  outputs.upToDateWhen { false }
}

// No group so it does not show up in the output of `gradlew tasks`
task pythonIsInstalled(type: Exec) {
  description = 'Check that the python3 executable is installed.'
  executable = 'python3'
  args '--version'
}

task docTags(type: Exec, group: 'Emacs') {
  commandLine 'make', '-C', 'docs/manual', 'tags'
}

task tags(type: Exec, group: 'Emacs') {
  dependsOn docTags
  description = 'Create Emacs TAGS table'
  // running this task will also run the tags task in the subprojects, which is defined later in this file.
  commandLine 'etags', '-i', 'checker/TAGS', '-i', 'checker-qual/TAGS', '-i', 'checker-util/TAGS', '-i', 'dataflow/TAGS', '-i', 'framework/TAGS', '-i', 'framework-test/TAGS', '-i', 'javacutil/TAGS', '-i', 'docs/manual/TAGS'
}

subprojects {
  configurations {
    annotatedGuava
  }

  dependencies {
    // TODO: it's a bug that annotatedlib:guava requires the error_prone_annotations dependency.
    annotatedGuava "com.google.errorprone:error_prone_annotations:${versions.errorprone}"
    annotatedGuava ('org.checkerframework.annotatedlib:guava:33.1.0.2-jre') {
      // So long as Guava only uses annotations from checker-qual, excluding it should not cause problems.
      exclude group: 'org.checkerframework'
    }
  }

  shadowJar {
    // If you add an external dependency, then do the following:
    //  * On the master branch and on the modified branch, run:
    //    ./gradlew assembleForJavac && jar tf checker/dist/checker.jar | grep -v '^annotated-jdk/' | sort > checker-jar-contents.txt
    //  * Compare the files, and add relocate lines below.
    //  * Repeat until no new classes appear (all are under org/checkerframework/).

    // Relocate packages that might conflict with user's classpath.
    relocate 'com.github.javaparser', 'org.checkerframework.com.github.javaparser'
    relocate 'org.apache', 'org.checkerframework.org.apache'
    relocate 'org.relaxng', 'org.checkerframework.org.relaxng'
    relocate 'org.plumelib', 'org.checkerframework.org.plumelib'
    relocate 'org.codehaus', 'org.checkerframework.org.codehaus'
    relocate 'org.objectweb.asm', 'org.checkerframework.org.objectweb.asm'
    relocate 'io.github.classgraph', 'org.checkerframework.io.github.classgraph'
    relocate 'nonapi.io.github.classgraph', 'org.checkerframework.nonapi.io.github.classgraph'
    // relocate 'sun', 'org.checkerframework.sun'
    relocate 'com.google', 'org.checkerframework.com.google'
    relocate 'plume', 'org.checkerframework.plume'

    exclude '**/module-info.class'
  }

  if (!project.name.startsWith('checker-qual-android')) {
    task tags(type: Exec) {
      description = 'Create Emacs TAGS table'
      // `ctags -e -f TAGS` used to work in place of `etags`, but apparently no longer.
      commandLine 'bash', '-c', "find . \\( -name build -o -name jtreg -o -name tests \\) -prune -o -name '*.java' -print | sort-directory-order | xargs etags"
    }
  }

  java {
    withJavadocJar()
    withSourcesJar()
  }

  // Things in this block reference definitions in the subproject that do not exist,
  // until the project is evaluated.
  afterEvaluate {
    // Adds manifest to all Jar files
    tasks.withType(Jar) {
      includeEmptyDirs = false
      if (archiveFileName.get().startsWith('checker-qual') || archiveFileName.get().startsWith('checker-util')) {
        metaInf {
          from './LICENSE.txt'
        }
      } else {
        metaInf {
          from "${rootDir}/LICENSE.txt"
        }
      }
      manifest {
        attributes('Implementation-Version': "${project.version}")
        attributes('Implementation-URL': 'https://checkerframework.org')
        if (! archiveFileName.get().endsWith('source.jar') && ! archiveFileName.get().startsWith('checker-qual')) {
          attributes('Automatic-Module-Name': 'org.checkerframework.' + project.name.replaceAll('-', '.'))
        }
        if (archiveFileName.get().startsWith('checker-qual') || archiveFileName.get().startsWith('checker-util')) {
          attributes('Bundle-License': 'MIT')
        } else {
          attributes('Bundle-License': '(GPL-2.0-only WITH Classpath-exception-2.0)')
        }
      }
    }

    // Tasks such as `checkResourceLeak` to run various checkers on all the main source sets.
    // These pass and are run by the `typecheck` task.
    // When you add one here, also update a dependsOn item for the 'typecheck' task.
    createCheckTypeTask(project.name, 'Formatter',
        'org.checkerframework.checker.formatter.FormatterChecker')
    createCheckTypeTask(project.name, 'Interning',
        'org.checkerframework.checker.interning.InterningChecker',
        [
          '-Astubs=javax-lang-model-element-name.astub'
        ])
    createCheckTypeTask(project.name, 'Optional',
        'org.checkerframework.checker.optional.OptionalChecker',
        [
          // to avoid having to annotate JavaParser
          '-AassumePureGetters',
          '-AassumeAssertionsAreEnabled',
        ])
    createCheckTypeTask(project.name, 'Purity',
        'org.checkerframework.framework.util.PurityChecker')
    createCheckTypeTask(project.name, 'ResourceLeak',
        'org.checkerframework.checker.resourceleak.ResourceLeakChecker')
    createCheckTypeTask(project.name, 'Signature',
        'org.checkerframework.checker.signature.SignatureChecker')

    // The checkNullness task runs on all code, but it only *checks* the following code:
    //  * All files outside the 'framework' and 'checker' subprojects.
    //  * In the 'framework' and 'checker' subprojects, files with `@AnnotatedFor("nullness")`.
    if (project.name.is('framework') || project.name.is('checker')) {
      createCheckTypeTask(project.name, 'Nullness',
          'org.checkerframework.checker.nullness.NullnessChecker',
          [
            '-AskipUses=com\\.sun\\.*',
            // If a file does not contain @AnnotatedFor("nullness"), all its routines are assumed to return @Nullable.
            '-AuseConservativeDefaultsForUncheckedCode=source'
          ])
    } else {
      createCheckTypeTask(project.name, 'Nullness',
          'org.checkerframework.checker.nullness.NullnessChecker',
          ['-AskipUses=com\\.sun\\.*'])
    }


    // Add jtregTests to framework and checker modules
    if (project.name.is('framework') || project.name.is('checker')) {
      tasks.create(name: 'jtregTests', type: Exec, group: 'Verification') {
        description = 'Run the jtreg tests. Requires jtreg to be installed.'
        dependsOn('compileJava')
        dependsOn('compileTestJava')
        dependsOn('shadowJar')

        String jtregOutput = "${buildDir}/jtreg"
        String name = 'all'
        String tests = '.'
        executable 'jtreg'
        args = [
          "-dir:${projectDir}/jtreg",
          "-workDir:${jtregOutput}/${name}/work",
          "-reportDir:${jtregOutput}/${name}/report",
          '-verbose:error,fail,nopass',
          // Don't add debugging information
          //  '-javacoptions:-g',
          '-keywords:!ignore',
          '-samevm',
          "-javacoptions:-classpath ${tasks.shadowJar.archiveFile.get()}:${sourceSets.test.output.asPath}",
          // Required for checker/jtreg/nullness/PersistUtil.java and other tests
          "-vmoptions:-classpath ${tasks.shadowJar.archiveFile.get()}:${sourceSets.test.output.asPath}",
        ]
        args += [
          // checker/jtreg/nullness/defaultsPersist/ReferenceInfoUtil.java
          // uses the jdk.jdeps module.
          '-javacoptions:--add-modules jdk.jdeps',
          '-javacoptions:--add-exports=jdk.jdeps/com.sun.tools.classfile=ALL-UNNAMED',
          '-vmoptions:--add-opens=jdk.jdeps/com.sun.tools.classfile=ALL-UNNAMED',
          '-vmoptions:--add-opens=jdk.compiler/com.sun.tools.javac.api=ALL-UNNAMED',
          '-vmoptions:--add-opens=jdk.compiler/com.sun.tools.javac.code=ALL-UNNAMED',
          '-vmoptions:--add-opens=jdk.compiler/com.sun.tools.javac.comp=ALL-UNNAMED',
          '-vmoptions:--add-opens=jdk.compiler/com.sun.tools.javac.file=ALL-UNNAMED',
          '-vmoptions:--add-opens=jdk.compiler/com.sun.tools.javac.main=ALL-UNNAMED',
          '-vmoptions:--add-opens=jdk.compiler/com.sun.tools.javac.parser=ALL-UNNAMED',
          '-vmoptions:--add-opens=jdk.compiler/com.sun.tools.javac.processing=ALL-UNNAMED',
          '-vmoptions:--add-opens=jdk.compiler/com.sun.tools.javac.tree=ALL-UNNAMED',
          '-vmoptions:--add-opens=jdk.compiler/com.sun.tools.javac.util=ALL-UNNAMED',
        ]
        if (project.name.is('framework')) {
          // Do not check for the annotated JDK
          args += [
            '-javacoptions:-ApermitMissingJdk'
          ]
        } else if (project.name.is('checker')) {
          args += [
            "-javacoptions:-classpath ${sourceSets.testannotations.output.asPath}",
          ]
        }

        // Location of jtreg tests
        args += "${tests}"
      }
    }

    // Create a task for each JUnit test class whose name is the same as the JUnit class name.
    sourceSets.test.allJava.filter { it.path.contains('test/junit') }.forEach { file ->
      String junitClassName = file.name.replaceAll('.java', '')
      tasks.create(name: "${junitClassName}", type: Test) {
        description = "Run ${junitClassName} tests."
        include "**/${name}.class"
        testClassesDirs = testing.suites.test.sources.output.classesDirs
        classpath = testing.suites.test.sources.runtimeClasspath
      }
    }

    // Configure JUnit tests
    tasks.withType(Test) {
      jvmArgs += compilerArgsForRunningCF

      // maxParallelForks controls the parallelism of a single Test
      // task. --parallel controls parallelism for the entire build.

      // Run tests in parallel, except on CI where it seems to lead to flaky failures.
      // The TF_BUILD environment variable is set to 'True' for jobs running on Azure Pipelines.
      if (!System.getenv('TF_BUILD')?.equals('True')) {
        // Not running under Azure Pipelines CI.

        maxParallelForks = Runtime.runtime.availableProcessors() ?: 1
      } else {
        // Running under Azure Pipelines CI.

        // Per Manu's comment above, on CI, parallelism seems to lead to flaky failures.
        maxParallelForks = 1

        // Fork the test to try to improve performance.
        // https://docs.gradle.org/current/userguide/performance.html#fork_tests_into_multiple_processes
        tasks.withType(Test).configureEach {
          forkEvery = 25
        }
      }

      if (project.name.is('checker')) {
        dependsOn('assembleForJavac')
      }

      if (project.hasProperty('emit.test.debug')) {
        systemProperties += ['emit.test.debug': 'true']
      }

      testLogging {
        showStandardStreams = true
        // Always run the tests
        outputs.upToDateWhen { false }

        // Show the found unexpected diagnostics and expected diagnostics not found.
        exceptionFormat = 'full'
        events 'failed'

        // Don't show the uninteresting stack traces from the exceptions.
        showStackTraces = false
      }
    }

    // Create a nonJunitTests task per project
    tasks.create(name: 'nonJunitTests', group: 'Verification') {
      description = 'Run all Checker Framework tests except for the Junit tests and inference tests.'
      if (project.name.is('framework') || project.name.is('checker')) {
        dependsOn('jtregTests')
      }
      if (project.name.is('framework')) {
        dependsOn('loaderTests')
      }

      if (project.name.is('checker')) {
        dependsOn('jtregJdk11Tests', 'nullnessExtraTests', 'commandLineTests', 'tutorialTests')
      }

      if (project.name.is('dataflow')) {
        dependsOn('allDataflowTests')
      }
    }

    // Create an inferenceTests task per project
    tasks.create(name: 'inferenceTests', group: 'Verification') {
      description = 'Run inference tests.'
      if (project.name.is('checker')) {
        dependsOn('inferenceTests-part1', 'inferenceTests-part1')
      }
    }
    tasks.create(name: 'inferenceTests-part1', group: 'Verification') {
      description = 'Run inference tests (part 1).'
      if (project.name.is('checker')) {
        dependsOn('ainferTest', 'wpiManyTest')
      }
    }
    tasks.create(name: 'inferenceTests-part2', group: 'Verification') {
      description = 'Run inference tests (part 2).'
      if (project.name.is('checker')) {
        dependsOn('wpiPlumeLibTest')
      }
    }

    // Create a typecheck task per project (dogfooding the Checker Framework on itself).
    // This isn't a test of the Checker Framework as the test and nonJunitTests tasks are.
    // Tasks such as 'checkInterning' are constructed by createCheckTypeTask.
    tasks.create(name: 'typecheck', group: 'Verification') {
      description = 'Run the Checker Framework on itself'
      dependsOn('typecheck-part1', 'typecheck-part2')
    }
    tasks.create(name: 'typecheck-part1', group: 'Verification') {
      description = 'Run the Checker Framework on itself (part 1)'
      dependsOn('checkFormatter', 'checkInterning', 'checkOptional', 'checkPurity')
    }
    tasks.create(name: 'typecheck-part2', group: 'Verification') {
      description = 'Run the Checker Framework on itself (part 2)'
      dependsOn('checkResourceLeak', 'checkSignature')
      if (project.name.is('framework') || project.name.is('checker')) {
        dependsOn('checkCompilerMessages')
      } else {
        dependsOn('checkNullness')
      }
    }

    // Create an allTests task per project.
    // allTests = test + nonJunitTests + inferenceTests + typecheck
    tasks.create(name: 'allTests', group: 'Verification') {
      description = 'Run all Checker Framework tests'
      // The 'test' target is just the JUnit tests.
      dependsOn('test', 'nonJunitTests', 'inferenceTests', 'typecheck')
    }

    task javadocPrivate(dependsOn: javadoc) {
      doFirst {
        javadocMemberLevel = JavadocMemberLevel.PRIVATE
      }
      doLast {
        javadocMemberLevel = JavadocMemberLevel.PROTECTED
      }
    }
  }
}

// The `assembleForJavac` task is faster than the `assemble` task, if you only
// care about running `javac`.
// The assemble task also produces Javadoc jars, because its purpose is to build
// all artifacts produced by the Gradle project:
// https://docs.gradle.org/current/userguide/base_plugin.html#sec:base_tasks
assemble.dependsOn(':checker:assembleForJavac')

assemble.mustRunAfter(clean)

task buildAll(group: 'Build') {
  description = 'Build all jar files, including source and javadoc jars'
  dependsOn(allJavadoc)
  subprojects { Project subproject ->
    dependsOn("${subproject.name}:assemble")
    dependsOn("${subproject.name}:javadocJar")
    dependsOn("${subproject.name}:sourcesJar")
  }
  dependsOn('framework:allJavadocJar', 'framework:allSourcesJar', 'checker:allJavadocJar', 'checker:allSourcesJar', 'checker-qual:jar', 'checker-util:jar')
  dependsOn('checker:assembleForJavac')
}

task releaseBuild(group: 'Build') {
  description = 'Cleans, then builds everything required for a release'
  dependsOn(clean)
  dependsOn(buildAll)
}

// No group so it does not show up in the output of `gradlew tasks`
task releaseAndTest {
  description = 'Build everything required for a release and run allTests'
  dependsOn(releaseBuild)
  subprojects { Project subproject ->
    dependsOn("${subproject.name}:allTests")
  }
}

// Don't create an empty checker-framework-VERSION.jar
jar.onlyIf {false}

/**
 * Adds the shared pom information to the given publication.
 * @param publication the MavenPublication
 */
final sharedPublicationConfiguration(publication) {
  publication.pom {
    url = 'https://checkerframework.org/'
    developers {
      // These are the lead developers/maintainers, not all the developers or contributors.
      developer {
        id = 'mernst'
        name = 'Michael Ernst'
        email = 'mernst@cs.washington.edu'
        url = 'https://homes.cs.washington.edu/~mernst/'
        organization = 'University of Washington'
        organizationUrl = 'https://www.cs.washington.edu/'
      }
      developer {
        id = 'smillst'
        name = 'Suzanne Millstein'
        email = 'smillst@cs.washington.edu'
        organization = 'University of Washington'
        organizationUrl = 'https://www.cs.washington.edu/'
      }
    }

    scm {
      url = 'https://github.com/typetools/checker-framework.git'
      connection = 'scm:git:https://github.com/typetools/checker-framework.git'
      developerConnection = 'scm:git:ssh://git@github.com/typetools/checker-framework.git'
    }
  }
}
tasks.register('printJavaVersion') {
  description = "Prints the Java version used to run Gradle."
  doLast {
    println "Java version used to run Gradle: ${System.getProperty('java.version')}"
    def currentJvm = org.gradle.internal.jvm.Jvm.current()
    println currentJvm
  }
}<|MERGE_RESOLUTION|>--- conflicted
+++ resolved
@@ -424,19 +424,11 @@
       // or
       // ./gradlew sometask -PjdkTestVersion=24
       //
-<<<<<<< HEAD
-      // 3. Compile the Checker Framework using JDK 21: (Overrides the version specified in `jdkTestVersion` for  compiling only.)
-=======
       // 3. Compile the Checker Framework using JDK 21: (Overrides the version specified in `jdkTestVersion` for compiling only.)
->>>>>>> ceea7556
       // export ORG_GRADLE_PROJECT_useJdk21Compiler=true
       // or
       //./gradlew sometask -PuseJdk21Compiler=true
 
-<<<<<<< HEAD
-      // Use ./gradlew test -PjdkTestVersion=25 to test a specific version of Java.
-=======
->>>>>>> ceea7556
       int jdkTestVersion = Integer.valueOf(JavaVersion.current().getMajorVersion())
       if(project.getProperties().containsKey('jdkTestVersion')) {
         jdkTestVersion = Integer.valueOf(project.getProperties().get('jdkTestVersion'))
