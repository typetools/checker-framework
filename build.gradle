--- conflicted
+++ resolved
@@ -794,13 +794,8 @@
     description 'Build everything required for a release'
     startParameter = new StartParameter()
     startParameter.setProjectProperties(release: true)
-<<<<<<< HEAD
     // This downloads rather than builds the jdk8.jar because that's what is used in the CI tests.
-    tasks = ['clean', 'assemble', 'sourcesJar', 'javadocJar', 'allJavadoc', 'checker:allJavadocJar']
-=======
-    // This downloads rather than builds the jdk8.jar because that's what is used in all the Travis tests.
     tasks = ['clean', 'assemble', 'sourcesJar', 'javadocJar', 'allJavadoc', 'framework:allJavadocJar', 'framework:allSourcesJar', 'checker:allJavadocJar', 'checker:allSourcesJar']
->>>>>>> 3fd7d261
 }
 
 task releaseAndTest(type: GradleBuild, dependsOn: 'releaseBuild') {
