plugins {
  // https://plugins.gradle.org/plugin/com.gradleup.shadow
<<<<<<< HEAD
  id "com.gradleup.shadow" version "9.2.2"
=======
  id("com.gradleup.shadow").version("9.0.2")
>>>>>>> f9094601
  // https://plugins.gradle.org/plugin/de.undercouch.download
  id("de.undercouch.download").version("5.6.0")
  id("java")
  // https://github.com/tbroyer/gradle-errorprone-plugin
  id("net.ltgt.errorprone").version("4.3.0")
  // https://docs.gradle.org/current/userguide/eclipse_plugin.html
  id("eclipse")

  id("groovy") // needed for formatting Gradle files
  // Code formatting; defines targets "spotlessApply" and "spotlessCheck".
  // https://github.com/diffplug/spotless/tags ; see tags starting "gradle/"
  // Only works on JDK 11+ (even including the plugin crashes Gradle on JDK 8);
  // shell scripts in checker/bin-devel/ ensure spotless isn't called unless
  // the JDK is 17 or later.
  id("com.diffplug.spotless").version("8.0.0")
}
apply from: rootProject.file("release.gradle")

// There is another `repositories { ... }` block below; if you change this one, change that one as well.
repositories {
  maven {
    url = "https://central.sonatype.com/repository/maven-snapshots/"
    mavenContent { snapshotsOnly() }
  }
  mavenCentral()
}

ext {
  // Different JDKs may be used to run Gradle, compile the Checker Framework, and run the CF tests.

  // Ways to specifiy the JDK used by different tasks/Gradle:
  //
  // 1. Run Gradle using JDK 21:
  // mkdir ~/.gradle && echo "org.gradle.java.home=/usr/lib/jvm/java-21-openjdk-amd64" >> ~/.gradle/gradle.properties
  //
  // 2. Use JDK 24 for all Java tasks: (24 could be replaced with any version.)
  // export ORG_GRADLE_PROJECT_jdkTestVersion=24
  // or
  // ./gradlew sometask -PjdkTestVersion=24
  //
  // 3. Compile the Checker Framework using JDK 21: (Overrides the version specified in `jdkTestVersion` for compiling only.)
  // export ORG_GRADLE_PROJECT_useJdk21Compiler=true
  // or
  // ./gradlew sometask -PuseJdk21Compiler=true

  gradleRunsOnJava17orHigher = JavaVersion.current() >= JavaVersion.VERSION_17
  gradleRunsOnJava21orHigher = JavaVersion.current() >= JavaVersion.VERSION_21
  gradleRunsOnJava22orHigher = JavaVersion.current() >= JavaVersion.VERSION_22
  gradleRunsOnJava24orHigher = JavaVersion.current() >= JavaVersion.VERSION_24
  // The JDK for running tests: the jdkTestVersion property or if not set, JavaVersion.current()
  if (project.getProperties().containsKey("jdkTestVersion")) {
    testJdkVersion = Integer.valueOf(project.getProperties().get("jdkTestVersion"))
  } else {
    testJdkVersion = Integer.valueOf(JavaVersion.current().getMajorVersion())
  }
  // With "useJdk21Compiler" property, use JDK 21 to compile all code because the release does.
  // If you update this line, also update JAVA_HOME in docs/developer/release/release_vars.py.
  boolean jdk21Compiler = project.getProperties().getOrDefault("useJdk21Compiler", false)
  compilerJdkVersion = jdk21Compiler ? 21 : testJdkVersion
  compilerRunsOnJava17orHigher = compilerJdkVersion >= 17

  // As of 2025-04-28 (Lombok 1.18.38), delombok supports JDK 24-ea but not
  // JDK 24 proper; see https://projectlombok.org/changelog .
  skipDelombok = gradleRunsOnJava24orHigher

  parentDir = file("${rootDir}/../").absolutePath
  afuManualDir = "docs/annotation-file-utilities/"

  gitScriptsHome = "${project(":checker").projectDir}/bin-devel/.git-scripts"
  plumeBibHome = "${projectDir}/docs/manual/plume-bib"
  plumeScriptsHome = "${project(":checker").projectDir}/bin-devel/.plume-scripts"
  htmlToolsHome = "${project(":checker").projectDir}/bin-devel/.html-tools"
  doLikeJavacHome = "${project(":checker").projectDir}/bin/.do-like-javac"

  javadocMemberLevel = JavadocMemberLevel.PROTECTED

  // The local git repository, typically in the .git directory, but not for worktrees.
  // This value is always overwritten, but Gradle needs the variable to be initialized.
  localRepo = ".git"
}

tasks.register("setLocalRepo", Exec) {
  commandLine("git", "worktree", "list")
  standardOutput = new ByteArrayOutputStream()

  doLast {
    String worktreeList = standardOutput.toString()
    localRepo = worktreeList.substring(0, worktreeList.indexOf(" ")) + "/.git"
  }
}

// No group so it does not show up in the output of `gradlew tasks`
tasks.register("installGitHooks", Copy) {
  dependsOn("setLocalRepo")
  description = "Copies git hooks to .git directory"
<<<<<<< HEAD
  from files("checker/bin-devel/git.post-merge", "checker/bin-devel/git.pre-commit")
  rename("git\\.(.*)", "\$1")
  into localRepo + "/hooks"
=======
  from(files("checker/bin-devel/git.post-merge", "checker/bin-devel/git.pre-commit"))
  rename("git\\.(.*)", "\$1")
  into(localRepo + "/hooks")
>>>>>>> f9094601
}

spotless {
  // Resolve the Spotless plugin dependencies from the buildscript repositories rather than the
  // project repositories.  That way the spotless plugin does not use the locally built version of
  // checker-qual as a dependency. Without this, errors like the follow are issued when running
  // a spotless task without a locally-built version of checker-qual.jar:
  // Could not determine the dependencies of task ":checker-qual:spotlessCheck'.
  //  > Could not create task ":checker-qual:spotlessJavaCheck'.
  //     > Could not create task ":checker-qual:spotlessJava'.
  //        > File signature can only be created for existing regular files, given:
  //          .../checker-framework/checker-qual/build/libs/checker-qual-3.25.1-SNAPSHOT.jar
  predeclareDeps()
}

spotlessPredeclare {
  // Put all the formatters that have dependencies here.  Without this, errors like the following
  // will happen:
  // Could not determine the dependencies of task ":spotlessCheck'.
  //  > Could not create task ":spotlessJavaCheck'.
  //     > Could not create task ":spotlessJava'.
  //        > Add a step with [com.google.googlejavaformat:google-java-format:1.15.0] into the `spotlessPredeclare` block in the root project.
  java {
    googleJavaFormat(googleJavaFormatVersion)
  }
  groovyGradle {
    greclipse()
  }
  groovy {
    greclipse()
  }
}

subprojects { subProject ->
  if(subProject.name.equals("checker")
      || subProject.name.equals("annotation-file-utilities")
      || subProject.name.equals("dataflow")
      || subProject.name.equals("framework")){
    apply plugin: "com.gradleup.shadow"
    shadow {
      addShadowVariantIntoJavaComponent = false
    }
    shadowJar {
      // If you add an external dependency, then do the following:
      //  * On the master branch and on the modified branch, run:
      //    ./gradlew assembleForJavac && jar tf checker/dist/checker.jar | grep -v '^annotated-jdk/' | sort > checker-jar-contents.txt
      //  * Compare the files, and add relocate lines below.
      //  * Repeat until no new classes appear (all are under org/checkerframework/).

      // Relocate packages that might conflict with user's classpath.
      relocate "com.github.javaparser", "org.checkerframework.com.github.javaparser"
      relocate "org.apache", "org.checkerframework.org.apache"
      relocate "org.relaxng", "org.checkerframework.org.relaxng"
      relocate "org.plumelib", "org.checkerframework.org.plumelib"
      relocate "org.codehaus", "org.checkerframework.org.codehaus"
      relocate "org.objectweb.asm", "org.checkerframework.org.objectweb.asm"
      relocate "io.github.classgraph", "org.checkerframework.io.github.classgraph"
      relocate "nonapi.io.github.classgraph", "org.checkerframework.nonapi.io.github.classgraph"
      // relocate "sun", "org.checkerframework.sun"
      relocate "com.google", "org.checkerframework.com.google"
      relocate "plume", "org.checkerframework.plume"

      exclude "**/module-info.class"
    }
  }
}

allprojects { currentProj ->

  // Update releaseVersion in release.gradle.
  version = releaseVersion

  tasks.withType(JavaCompile).configureEach {
    options.fork = true
  }

  apply plugin: "java"
  apply plugin: "eclipse"
  apply plugin: "de.undercouch.download"
  apply plugin: "net.ltgt.errorprone"

  group = "org.checkerframework"

  // Keep in sync with "repositories { ... }" block above.
  repositories {
    maven {
      url = "https://central.sonatype.com/repository/maven-snapshots/"
      mavenContent { snapshotsOnly() }
    }
    mavenCentral()
  }

  configurations {
    // This is required to run the Checker Framework on JDK 8.
    javacJar

    // Holds the combined classpath of all subprojects including the subprojects themselves.
    allProjects

    // Exclude checker-qual dependency added by Error Prone to avoid a circular dependency.
    annotationProcessor.exclude group: "org.checkerframework", module: "checker-qual"

    // This is to be used to add errorprone to the processorpath of the compile task.  The errorprone
    // configuration can't be used directly because it is marked unresolvable by the errorprone plugin.
    errorProneAnnotationProcessor.extendsFrom(errorprone)
  }

  dependencies {
    errorprone("com.google.errorprone:error_prone_core:${errorproneVersion}")

    javacJar("com.google.errorprone:javac:9+181-r4173-1")

    errorproneJavac("com.google.errorprone:javac:9+181-r4173-1")

    allProjects(subprojects)
  }

  eclipse.classpath {
    defaultOutputDir = file("build/default")
    file.whenMerged { cp ->
      cp.entries.forEach { cpe ->
        if (cpe instanceof org.gradle.plugins.ide.eclipse.model.SourceFolder) {
          cpe.output = cpe.output.replace("bin/", "build/classes/java/")
        }
        if (cpe instanceof org.gradle.plugins.ide.eclipse.model.Output) {
          cpe.path = cpe.path.replace("bin/", "build/")
        }
      }
    }
  }

  ext {
    // A list of add-export and add-open arguments to be used when running the Checker Framework.
    // Keep this list in sync with the lists in CheckerMain#getExecArguments,
    // the sections with labels "javac-jdk11-non-modularized", "maven", and "sbt" in the manual
    // and in the checker-framework-gradle-plugin, CheckerFrameworkPlugin#applyToProject
    compilerArgsForRunningCF = [
      // These are required in Java 16+ because the --illegal-access option is set to deny
      // by default.  None of these packages are accessed via reflection, so the module
      // only needs to be exported, but not opened.
      "--add-exports",
      "jdk.compiler/com.sun.tools.javac.api=ALL-UNNAMED",
      "--add-exports",
      "jdk.compiler/com.sun.tools.javac.code=ALL-UNNAMED",
      "--add-exports",
      "jdk.compiler/com.sun.tools.javac.file=ALL-UNNAMED",
      "--add-exports",
      "jdk.compiler/com.sun.tools.javac.main=ALL-UNNAMED",
      "--add-exports",
      "jdk.compiler/com.sun.tools.javac.model=ALL-UNNAMED",
      "--add-exports",
      "jdk.compiler/com.sun.tools.javac.parser=ALL-UNNAMED",
      "--add-exports",
      "jdk.compiler/com.sun.tools.javac.processing=ALL-UNNAMED",
      "--add-exports",
      "jdk.compiler/com.sun.tools.javac.tree=ALL-UNNAMED",
      "--add-exports",
      "jdk.compiler/com.sun.tools.javac.util=ALL-UNNAMED",
      // Required because the Checker Framework reflectively accesses private members in com.sun.tools.javac.comp.
      "--add-opens",
      "jdk.compiler/com.sun.tools.javac.comp=ALL-UNNAMED",
    ]
  }

  apply plugin: "com.diffplug.spotless"
  // patterns of files to skip for individual sub-projects
  def perProjectDoNotFormat = [
    "checker"  : [
      "bin/.do-like-javac/**",
      "bin-devel/.git-scripts/**",
      "bin-devel/.html-tools/**",
      "bin-devel/.plume-scripts/**",
      "dist/**",
      "tests/ainfer-*/annotated/*",
      "tests/build/**",
      "tests/calledmethods-delomboked/*",
      "tests/nullness-javac-errors/*",
    ],
    "dataflow" : ["manual/examples/"],
    "framework": [
      "tests/build/**",
      "tests/returnsreceiverdelomboked/*",
    ],
  ]
  spotless {
    // If you add any formatters to this block that require dependencies, then you must also
    // add them to the spotlessPredeclare block.

    // Never format files under build/ directory.
    def doNotFormat = ["build/**"]
    if (currentProj != project.rootProject) {
      if (perProjectDoNotFormat.containsKey(currentProj.name)) {
        doNotFormat += perProjectDoNotFormat[currentProj.name]
      }

      if (!gradleRunsOnJava17orHigher) {
        doNotFormat += [
          "tests/**/java17/",
          "tests/*record*/"
        ]
      }
      if (!gradleRunsOnJava21orHigher) {
        doNotFormat += ["tests/**/java21/"]
      }
      if (!gradleRunsOnJava22orHigher) {
        doNotFormat += ["tests/**/java22/"]
      }
    }

    format "misc", {
      // define the files to apply `misc` to
      target("*.md", "*.tex", ".gitignore")
      targetExclude(doNotFormat)
      // define the steps to apply to those files
      leadingTabsToSpaces(2)
      trimTrailingWhitespace()
      // endWithNewline() // Don't want to end empty files with a newline
    }

    format "make", {
      // define the files to apply `make` to
      target("Makefile")
      targetExclude(doNotFormat)
      // define the steps to apply to those files
      trimTrailingWhitespace()
      endWithNewline() // Don't want to end empty files with a newline
    }

    java {
      if (currentProj == currentProj.rootProject) {
        // format .java files outside of Gradle sub-projects
        def targets = [
          "docs/examples",
          "docs/tutorial",
        ]
        targets = targets.collectMany {
          [
            // must call toString() to convert GString to String
            "${it}/**/*.java".toString(),
            // Not .ajava files because formatting would remove import statements.
          ]
        }
        target(targets)
      } else {
        // not the root project; format all .java files in the sub-project
        target("**/*.java")
      }
      targetExclude(doNotFormat)

      if (project.hasProperty("eisopFormatting")) {
        googleJavaFormat(googleJavaFormatVersion).aosp()
        importOrder("com", "jdk", "lib", "lombok", "org", "java", "javax")
      } else {
        googleJavaFormat(googleJavaFormatVersion) // the formatter to apply to Java files
      }
      formatAnnotations()
    }

    // Only define a groovyGradle task on the root project, for simplicity in setting the target pattern
    if (currentProj == currentProj.rootProject) {
      groovyGradle {
        target("**/*.gradle")
        targetExclude(doNotFormat)
        greclipse()  // which formatter Spotless should use to format .gradle files.
        if (project.hasProperty("eisopFormatting")) {
          leadingTabsToSpaces(4)
        } else {
          leadingTabsToSpaces(2)
        }
        trimTrailingWhitespace()
        // endWithNewline() // Don't want to end empty files with a newline
      }

      groovy {
        target("buildSrc/**/*.groovy")
        importOrder()

        // removes semicolons at the end of lines
        removeSemicolons()
        greclipse()
        leadingTabsToSpaces(2)
        trimTrailingWhitespace()
      }

      // Don't do this, because it does not respect "ignore=true" in .editorconfig nor `doNotFormat` here.
      // shell {
      //   targetExclude doNotFormat
      //   shfmt() // configuration is in .editorconfig
      // }
    }

    // a useful task for debugging; prints exactly which files are getting formatted by spotless
    tasks.register("printSpotlessTaskInputs") {
      doLast {
        project.tasks.forEach { task ->
          if (task.name.contains("spotless")) {
            println("Inputs for task \"${task.name}\":")

            task.inputs.files.each { inputFile ->
              println("  Input: $inputFile")
            }
          }
        }
      }
    }
  }

  test {
    minHeapSize = "256m" // initial heap size
    maxHeapSize = "4g" // maximum heap size
  }

  configurations {
    checkerFatJar {
      canBeConsumed = false
      canBeResolved = true
    }
  }

  dependencies {
    checkerFatJar(project(path: ":checker", configuration: "fatJar"))
  }

  // After all the tasks have been created, modify some of them.
  afterEvaluate {

    // Add the fat checker.jar to the classpath of every Javadoc task. This allows Javadoc in
    // any module to reference classes in any other module.
    // Also, build and use ManualTaglet as a taglet.
    tasks.withType(Javadoc).configureEach {
      dependsOn(":checker:shadowJar")
      dependsOn(":framework-test:tagletClasses")
      doFirst {
        options.encoding = "UTF-8"
        if (!name.equals("javadocDoclintAll")) {
          options.memberLevel = javadocMemberLevel
        }
        classpath += configurations.named("checkerFatJar").get().asFileTree
        options.taglets("org.checkerframework.taglet.ManualTaglet")
        options.tagletPath(project(":framework-test").sourceSets.taglet.output.classesDirs.getFiles() as File[])

        // This file is looked for by Javadoc.
        file("${destinationDir}/resources/fonts/").mkdirs()
        ant.touch(file: "${destinationDir}/resources/fonts/dejavu.css")

        options.addBooleanOption("-add-exports=jdk.compiler/com.sun.tools.javac.api=ALL-UNNAMED", true)
        options.addBooleanOption("-add-exports=jdk.compiler/com.sun.tools.javac.code=ALL-UNNAMED", true)
        options.addBooleanOption("-add-exports=jdk.compiler/com.sun.tools.javac.file=ALL-UNNAMED", true)
        options.addBooleanOption("-add-exports=jdk.compiler/com.sun.tools.javac.main=ALL-UNNAMED", true)
        options.addBooleanOption("-add-exports=jdk.compiler/com.sun.tools.javac.model=ALL-UNNAMED", true)
        options.addBooleanOption("-add-exports=jdk.compiler/com.sun.tools.javac.parser=ALL-UNNAMED", true)
        options.addBooleanOption("-add-exports=jdk.compiler/com.sun.tools.javac.processing=ALL-UNNAMED", true)
        options.addBooleanOption("-add-exports=jdk.compiler/com.sun.tools.javac.tree=ALL-UNNAMED", true)
        options.addBooleanOption("-add-exports=jdk.compiler/com.sun.tools.javac.util=ALL-UNNAMED", true)
        options.addBooleanOption("-add-exports=jdk.compiler/com.sun.tools.javac.comp=ALL-UNNAMED", true)

        // "-Xwerror" requires Javadoc everywhere.  Currently, CI jobs require Javadoc only
        // on changed lines.  Enable -Xwerror in the future when all Javadoc exists.
        // options.addBooleanOption("Xwerror", true)
        options.addStringOption("Xmaxwarns", "99999")
      }
    }

    // Add standard javac options
    tasks.withType(JavaCompile) { compilationTask ->
      dependsOn(":installGitHooks")

      // Sorting is commented out because it disables incremental compilation.
      // Uncomment when needed.
      // // Put source files in deterministic order, for debugging.
      // compilationTask.source = compilationTask.source.sort()

      // This test is for whether the Checker Framework supports (runs under) Java 8.
      // Currently, the Checker Framework does support Java 8.
      if (true) {
        // Using `options.release.set(8)` here leads to compilation
        // errors such as "package com.sun.source.tree does not exist".
        sourceCompatibility = 8
        targetCompatibility = 8
        // Because the target is 8, all of the public compiler classes are accessible, so
        // --add-exports are not required (nor are they allowed with target 8). See
        // https://openjdk.org/jeps/247 for details on compiling for older versions.
      } else {
        // This makes the class files Java 11, and then the Checker Framework would not run under Java 8.
        options.release.set(11)
        options.compilerArgs += [
          "--add-exports",
          "jdk.compiler/com.sun.tools.javac.api=ALL-UNNAMED",
          "--add-exports",
          "jdk.compiler/com.sun.tools.javac.code=ALL-UNNAMED",
          "--add-exports",
          "jdk.compiler/com.sun.tools.javac.comp=ALL-UNNAMED",
          "--add-exports",
          "jdk.compiler/com.sun.tools.javac.file=ALL-UNNAMED",
          "--add-exports",
          "jdk.compiler/com.sun.tools.javac.main=ALL-UNNAMED",
          "--add-exports",
          "jdk.compiler/com.sun.tools.javac.model=ALL-UNNAMED",
          "--add-exports",
          "jdk.compiler/com.sun.tools.javac.parser=ALL-UNNAMED",
          "--add-exports",
          "jdk.compiler/com.sun.tools.javac.processing=ALL-UNNAMED",
          "--add-exports",
          "jdk.compiler/com.sun.tools.javac.tree=ALL-UNNAMED",
          "--add-exports",
          "jdk.compiler/com.sun.tools.javac.util=ALL-UNNAMED",
        ]
        // This is equivalent to writing "exports jdk.compiler/... to ALL-UNNAMED" in the
        // module-info.java of jdk.compiler, so corresponding --add-opens are only required for
        // reflective access to private members.
        //
        // From https://openjdk.org/jeps/261, Section titled: "Breaking encapsulation"
        // "The effect of each instance [of --add-exports] is to add a qualified export of the
        // named package from the source module to the target module. This is, essentially, a
        // command-line form of an exports clause in a module declaration[...].
        // [...]
        // The --add-exports option enables access to the public types of a specified package.
        // It is sometimes necessary to go further and enable access to all non-public elements
        // via the setAccessible method of the core reflection API. The --add-opens option can
        // be used, at run time, to do this."
      }

      options.failOnError = true
      options.deprecation = true
      // -options: To not get a warning about missing bootstrap classpath (when using Java 9 and `-source 8`).
      // -fallthrough: Don't check fallthroughs.  Instead, use Error Prone.  Its
      //   warnings are suppressible with a "// fall through" comment.
      options.compilerArgs += [
        "-g",
        "-Werror",
        "-Xlint:-options,-fallthrough",
        "-Xlint",
      ]

      options.encoding = "UTF-8"
      options.fork = true

      // TODO: enable Error Prone on test classes.
      if (compilationTask.name.equals("compileJava")
          // Error Prone depends on checker-qual.jar, so don't run it on that project to avoid a circular dependency.
          && !project.name.startsWith("checker-qual")) {
        // Error Prone must be available in the annotation processor path
        options.annotationProcessorPath = configurations.errorProneAnnotationProcessor
        // Enable Error Prone
        options.errorprone.enabled = compilerRunsOnJava17orHigher
        options.errorprone.disableWarningsInGeneratedCode = true
        options.errorprone.errorproneArgs = [
          // Many compiler classes are interned.
          "-Xep:ReferenceEquality:OFF",
          // Not useful to suggest Splitter; maybe clean up.
          "-Xep:StringSplitter:OFF",
          // Too broad, rejects seemingly-correct code.
          "-Xep:EqualsGetClass:OFF",
          // Not a real problem
          "-Xep:MixedMutabilityReturnType:OFF",
          // Don't want to add a dependency to ErrorProne.
          "-Xep:AnnotateFormatMethod:OFF",
          // Don't want to add a dependency to ErrorProne.
          "-Xep:DoNotCallSuggester:OFF",
          // Warns for every use of "@checker_framework.manual"
          "-Xep:InvalidBlockTag:OFF",
          // Recommends writing @InlineMe which is an Error-Prone-specific annotation
          "-Xep:InlineMeSuggester:OFF",
          // Recommends writing @CanIgnoreReturnValue which is an Error-Prone-specific annotation.
          // It would be great if Error Prone recognized the @This annotation.
          "-Xep:CanIgnoreReturnValueSuggester:OFF",
          // Should be turned off when using the Checker Framework.
          "-Xep:ExtendsObject:OFF",
          // The Checker Framework is the only nullness tool we care about.
          "-Xep:NullableWildcard:OFF",
          // In the visitor pattern, it is natural to forward a Void reference.
          "-Xep:VoidUsed:OFF",
          // Suggestion assumes there is no overriding equals() method.
          "-Xep:NonOverridingEquals:OFF",
          // Suggests using a class that's in Error Prone itself, not in any library for clients.
          // It requires "import com.google.errorprone.util.ASTHelpers;", and (in build.gradle)
          //   implementation("com.google.errorprone:error_prone_core:${errorproneVersion}")
          // Adding that line in build.gradle causes a javac crash when running the Checker Framework.
          "-Xep:ASTHelpersSuggestions:OFF",
          // Removing "public" from private class members loses information about the abstraction.
          "-Xep:EffectivelyPrivate:OFF",
          // -Werror halts the build if Error Prone issues a warning, which ensures that
          // the errors get fixed.  On the downside, Error Prone (or maybe the compiler?)
          // stops as soon as it issues one warning, rather than outputting them all.
          // https://github.com/google/error-prone/issues/436
          "-Werror",
        ]
      } else {
        options.errorprone.enabled = false
      }
    }
  } // end afterEvaluate
} // end allProjects

tasks.register("version") {
  description = "Print Checker Framework version"
  group = "Documentation"
  doLast {
    println(version)
  }
}

/**
 * Creates a task that runs the checker on the main source set of each subproject. The task is named
 * "check${taskName}", for example "checkPurity" or "checkNullness".
 *
 * @param projectName name of the project
 * @param taskName short name (often the checker name) to use as part of the task name
 * @param checker fully qualified name of the checker to run
 * @param args list of arguments to pass to the checker
 */
def createCheckTypeTask(projectName, taskName, checker, args = []) {
  project("${projectName}").tasks.register("check${taskName}", JavaCompile) {
    description = "Run the ${taskName} Checker on the main sources."
    group = "Verification"
    dependsOn(":checker:shadowJar")
    // Always run the task.
    outputs.upToDateWhen { false }
    source = project("${projectName}").sourceSets.main.java
    classpath =(files(project("${projectName}").compileJava.classpath, project(":checker-qual").sourceSets.main.output))
    destinationDirectory = file("${buildDir}")

    options.annotationProcessorPath =(files(project(":checker").tasks.shadowJar.archiveFile))
    options.compilerArgs += [
      "-processor",
      "${checker}",
      "-proc:only",
      "-Xlint:-processing",
      "-Xmaxerrs",
      "10000",
      "-Xmaxwarns",
      "10000",
      "-ArequirePrefixInWarningSuppressions",
      "-AwarnUnneededSuppressions",
      "-AwarnRedundantAnnotations",
    ]
    options.compilerArgs += args
    options.forkOptions.jvmArgs += ["-Xmx2g"]

    options.fork = true
    options.forkOptions.jvmArgs += compilerArgsForRunningCF
  }
}

tasks.register("htmlValidate", Exec) {
  description = "Validate that HTML files are well-formed"
  group = "Format"
  // This is the Nu Html Checker (v.Nu): https://github.com/validator/validator
  executable = "html5validator"
  args = [
    "--ignore",
    "/api/",
    "/build/",
    "/docs/manual/manual.html",
    "/docs/manual/plume-bib/docs/index.html",
    "/checker/jdk/nullness/src/java/lang/ref/package.html"
  ]
}

tasks.register("addFavicon", Exec) {
  dependsOn("allJavadoc")

  doFirst {
    copy {
      from("docs/logo/Checkmark/CFCheckmark_favicon.png")
      rename("CFCheckmark_favicon.png", "favicon-checkerframework.png")
      into("${rootDir}/docs/api")
    }
  }

  workingDir = "${rootDir}/docs/api"
  executable = "${htmlToolsHome}/html-add-favicon"
  args += [
    ".",
    "favicon-checkerframework.png"
  ]
}

// `gradle allJavadoc` builds the Javadoc for all modules in `docs/api`.
//   This is what is published to checkerframework.org.
// `gradle javadoc` builds the Javadoc for each sub-project in <subproject>/build/docs/javadoc/ .
//   It's needed to create the Javadoc jars that we release in Maven Central.
// To make javadoc for only one subproject, run `./gradlew javadoc`
//   in the subproject or `./gradlew :checker:javadoc` at the top level.
tasks.register("allJavadoc", Javadoc) {
  description = "Generates API documentation that includes all the modules."
  group = "Documentation"
  dependsOn(":checker:shadowJar", "getPlumeScripts", "getHtmlTools", ":checker-qual:jar")

  destinationDir = file("${rootDir}/docs/api")
  source(
      project(":checker-util").sourceSets.main.allJava,
      project(":checker-qual").sourceSets.main.allJava,
      project(":checker").sourceSets.main.allJava,
      project(":framework").sourceSets.main.allJava,
      project(":dataflow").sourceSets.main.allJava,
      project(":javacutil").sourceSets.main.allJava,
      project(":framework-test").sourceSets.main.allJava,
      project(":annotation-file-utilities").sourceSets.main.allJava,
      )

  subprojects.each { proj ->
    proj.tasks.withType(Javadoc).each { javadocTask ->
      classpath += javadocTask.classpath
    }
  }

  // disable interpreting module-info.java files until all sub-modules support them
  modularity.inferModulePath = false

  finalizedBy("addFavicon")

  doFirst {
    source(project(":framework-test").sourceSets.taglet.allJava)
  }
}

// See documentation for allJavadoc task.
javadoc.dependsOn(allJavadoc)

tasks.register("zip", Zip) {
  description = "Creates a zip archive for the Checker Framework."
  dependsOn("buildAll")
  archiveFileName = "checker-framework-${version}.zip"
  destinationDirectory = layout.buildDirectory
  into("checker-framework-${releaseVersion}")

  from(layout.projectDirectory) {
    exclude("api/**",
        "checker/bin/README",
        "checker/dist/*.asc",
        "docs/tutorial/tests/**",
        "docs/tutorial/src/**",
        "docs/tutorial/test/**",
        "docs/tutorial/Makefile",
        "docs/tutorial/README")

    include("README.html",
        "LICENSE.txt",
        "annotation-file-utilities/bin/**",
        "annotation-file-utilities/dist/**",
        "annotation-file-utilities/LICENSE.txt",
        "checker/bin/**",
        "checker/dist/**",
        "checker/resources/**",
        "docs/CHANGELOG.md",
        "docs/annotation-file-utilities/annotation-file-utilities.html",
        "docs/annotation-file-utilities/annotation-file-format.pdf",
        "docs/annotation-file-utilities/annotation-file-format.html",
        "docs/annotation-file-utilities/*.png",
        "docs/manual/manual.html",
        "docs/manual/manual.pdf",
        "docs/manual/*.svg",
        "docs/manual/manual001.png",
        "docs/examples/InterningExample.java",
        "docs/examples/InterningExampleWithWarnings.java",
        "docs/examples/NullnessExample.java",
        "docs/examples/NullnessExampleWithWarnings.java",
        "docs/examples/NullnessReleaseTests.java",
        "docs/examples/units-extension/Demo.java",
        "docs/examples/units-extension/Expected.txt",
        "docs/examples/units-extension/Frequency.java",
        "docs/examples/units-extension/FrequencyRelations.java",
        "docs/examples/units-extension/Hz.java",
        "docs/examples/units-extension/kHz.java",
        "docs/examples/units-extension/Makefile",
        "docs/examples/units-extension/README",
        "docs/examples/MavenExample/pom.xml",
        "docs/examples/MavenExample/README",
        "docs/examples/MavenExample/src/main/java/org/checkerframework/example/MavenExample.java",
        "docs/tutorial/**")
  }

  from("dataflow/manual/checker-framework-dataflow-manual.pdf") {
    into("docs/manual/")
  }

  from("docs/logo/Logo/CFLogo.png") {
    into("docs/manual/")
  }

  from("docs/logo/Logo/CFLogo.png") {
    into("docs/tutorial/")
  }

  from("docs/logo/Logo/CFLogo.png") {
    into("docs/tutorial/webpages")
  }
}

tasks.register("cleanCfManual", Exec) {
  description = "Clean the manual"
  commandLine("make", "-C", "docs/manual", "clean")
}

tasks.register("cleanAfuManual", Exec) {
  description = "Clean the manual"
  commandLine("make", "-C", "${afuManualDir}", "clean")
}

tasks.register("cleanManual") {
  dependsOn("cleanCfManual", "cleanAfuManual")
}

clean.dependsOn(cleanManual)
clean {
  delete(file("${rootDir}/docs/api"))
  delete("${afuManualDir}/annotation-file-format.aux")
  delete("${afuManualDir}/annotation-file-format.blg")
  delete("${afuManualDir}/annotation-file-format.dvi")
  delete("${afuManualDir}/annotation-file-format.haux")
  delete("${afuManualDir}/annotation-file-format.html")
  delete("${afuManualDir}/annotation-file-format.htoc")
  delete("${afuManualDir}/annotation-file-format.log")
  delete("${afuManualDir}/annotation-file-format.pdf")
  delete("${afuManualDir}/annotation-file-format.toc")
  delete("${afuManualDir}/corresp.png")
  delete("${afuManualDir}/dataflow.png")
  delete("${afuManualDir}/nocast.png")
  delete("${afuManualDir}/typecast.png")
}

configurations {
  requireJavadoc
}
dependencies {
  requireJavadoc("org.plumelib:require-javadoc:2.0.0")
}
tasks.register("requireJavadoc", JavaExec) {
  description = "Ensures that Javadoc documentation exists in source code."
  group = "Documentation"
  mainClass = "org.plumelib.javadoc.RequireJavadoc"
  classpath = configurations.requireJavadoc
  args("--exclude=module-info.java", "checker/src/main/java", "checker-qual/src/main/java", "checker-util/src/main/java", "dataflow/src/main/java", "framework/src/main/java", "framework-test/src/main/java", "javacutil/src/main/java")
  jvmArgs += [
    "--add-exports=jdk.compiler/com.sun.tools.javac.file=ALL-UNNAMED",
    "--add-exports=jdk.compiler/com.sun.tools.javac.parser=ALL-UNNAMED",
    "--add-exports=jdk.compiler/com.sun.tools.javac.tree=ALL-UNNAMED",
    "--add-exports=jdk.compiler/com.sun.tools.javac.util=ALL-UNNAMED",
    "--add-opens=jdk.compiler/com.sun.tools.javac.file=ALL-UNNAMED",
    "--add-opens=jdk.compiler/com.sun.tools.javac.parser=ALL-UNNAMED",
    "--add-opens=jdk.compiler/com.sun.tools.javac.tree=ALL-UNNAMED",
    "--add-opens=jdk.compiler/com.sun.tools.javac.util=ALL-UNNAMED",
  ]
}


/**
 * Creates a task named taskName that runs javadoc with the -Xdoclint:all option.
 *
 * @param taskName the name of the task to create
 * @param taskDescription description of the task
 * @param memberLevel the JavadocMemberLevel to use
 * @return the new task
 */
def createJavadocTask(taskName, taskDescription, memberLevel) {
  tasks.register(taskName, Javadoc) {
    description = taskDescription
    destinationDir = file("${rootDir}/docs/tmpapi")
    destinationDir.mkdirs()
    subprojects.forEach {
      if (!it.name.startsWith("checker-qual-android")) {
        source += it.sourceSets.main.allJava
      }
    }

    classpath = configurations.allProjects
    // disable interpreting module-info.java files until all sub-modules support them
    modularity.inferModulePath = false

    destinationDir.deleteDir()
    options.memberLevel = memberLevel
    options.addBooleanOption("Xdoclint:all", true)
    options.addStringOption("Xmaxwarns", "99999")

    // options.addStringOption("skip", "ClassNotToCheck|OtherClass")
  }
}

createJavadocTask("javadocDoclintAll", "Runs javadoc with -Xdoclint:all option.", JavadocMemberLevel.PRIVATE)

tasks.register("makeCfManual", Exec) {
  dependsOn("allJavadoc")
  description = "Build the Checker Framework manual"
  // Don't make all because it will re-run allJavadoc which causes problems when building the release.
  commandLine("make", "-C", "docs/manual/", "manual.pdf", "manual.html")
}

tasks.register("makeAfuManual", Exec) {
  description = "Make documentation: annotation-file-format.{html,pdf}."

  executable = "make"
  args("-C", "${afuManualDir}")
}


tasks.register("manual") {
  description = "Build the manual"
  dependsOn("makeCfManual", "makeAfuManual", ":dataflow:manual")
}

tasks.register("getPlumeBib", CloneTask) {
  url.set("https://github.com/mernst/plume-bib.git")
  directory.set(file(plumeBibHome))
  outputs.upToDateWhen { false }
}

tasks.register("getGitScripts", CloneTask) {
  url.set("https://github.com/plume-lib/git-scripts.git")
  directory.set(file(gitScriptsHome))
  outputs.upToDateWhen { false }
}

tasks.register("getPlumeScripts", CloneTask) {
  url.set("https://github.com/plume-lib/plume-scripts.git")
  directory.set(file(plumeScriptsHome))
  outputs.upToDateWhen { false }
}

tasks.register("getHtmlTools", CloneTask) {
  url.set("https://github.com/plume-lib/html-tools.git")
  directory.set(file(htmlToolsHome))
  outputs.upToDateWhen { false }
}

tasks.register("getDoLikeJavac", CloneTask) {
  url.set("https://github.com/kelloggm/do-like-javac.git")
  directory.set(file(doLikeJavacHome))
  outputs.upToDateWhen { false }
}

// No group so it does not show up in the output of `gradlew tasks`
tasks.register("pythonIsInstalled", Exec) {
  description = "Check that the python3 executable is installed."
  executable = "python3"
  args("--version")
}

tasks.register("docTags", Exec) {
  group = "Emacs"
  commandLine("make", "-C", "docs/manual/", "tags")
}

tasks.register("tags", Exec) {
  dependsOn(docTags)
  description = "Create Emacs TAGS table"
  group = "Emacs"
  // running this task will also run the tags task in the subprojects, which is defined later in this file.
  commandLine("etags", "-i", "annotation-file-utilities/TAGS", "-i", "checker/TAGS", "-i", "checker-qual/TAGS", "-i", "checker-util/TAGS", "-i", "dataflow/TAGS", "-i", "framework/TAGS", "-i", "framework-test/TAGS", "-i", "javacutil/TAGS", "-i", "docs/manual/TAGS")
}

subprojects {
  configurations {
    annotatedGuava
  }

  dependencies {
    // TODO: it's a bug that annotatedlib:guava requires the error_prone_annotations dependency.
    annotatedGuava("com.google.errorprone:error_prone_annotations:${errorproneVersion}")
    annotatedGuava("org.checkerframework.annotatedlib:guava:33.1.0.2-jre") {
      // So long as Guava only uses annotations from checker-qual, excluding it should not cause problems.
      exclude group: "org.checkerframework"
    }
  }

<<<<<<< HEAD
=======
  shadowJar {
    // If you add an external dependency, then do the following:
    //  * On the master branch and on the modified branch, run:
    //    ./gradlew assembleForJavac && jar tf checker/dist/checker.jar | grep -v "^annotated-jdk/" | sort > checker-jar-contents.txt
    //  * Compare the files, and add relocate lines below.
    //  * Repeat until no new classes appear (all are under org/checkerframework/).

    // Relocate packages that might conflict with user's classpath.
    relocate("com.github.javaparser", "org.checkerframework.com.github.javaparser")
    relocate("org.apache", "org.checkerframework.org.apache")
    relocate("org.relaxng", "org.checkerframework.org.relaxng")
    relocate("org.plumelib", "org.checkerframework.org.plumelib")
    relocate("org.codehaus", "org.checkerframework.org.codehaus")
    relocate("org.objectweb.asm", "org.checkerframework.org.objectweb.asm")
    relocate("io.github.classgraph", "org.checkerframework.io.github.classgraph")
    relocate("nonapi.io.github.classgraph", "org.checkerframework.nonapi.io.github.classgraph")
    // relocate("sun", "org.checkerframework.sun")
    relocate("com.google", "org.checkerframework.com.google")
    relocate("plume", "org.checkerframework.plume")

    exclude("**/module-info.class")
  }

>>>>>>> f9094601
  if (!project.name.startsWith("checker-qual-android")) {
    tasks.register("tags", Exec) {
      description = "Create Emacs TAGS table"
      // `ctags -e -f TAGS` used to work in place of `etags`, but apparently no longer.
      commandLine("bash", "-c", "find . \\( -name build -o -name jtreg -o -name tests \\) -prune -o -name '*.java' -print | sort-directory-order | xargs etags")
    }
  }

  java {
    withJavadocJar()
    withSourcesJar()

    toolchain {
      languageVersion = JavaLanguageVersion.of(testJdkVersion)
    }
  }

  tasks.withType(JavaExec).configureEach {
    javaLauncher = javaToolchains.launcherFor {
      languageVersion = JavaLanguageVersion.of(testJdkVersion)
    }
  }

  tasks.withType(JavaCompile).configureEach { compilationTask ->
    javaCompiler = javaToolchains.compilerFor {
      languageVersion = JavaLanguageVersion.of(compilerJdkVersion)
    }
  }

  // Things in this block reference definitions in the subproject that do not exist,
  // until the project is evaluated.
  afterEvaluate {
    // Adds manifest to all Jar files
    tasks.withType(Jar).configureEach {
      includeEmptyDirs = false
      if (archiveFileName.get().startsWith("checker-qual") || archiveFileName.get().startsWith("checker-util")) {
        metaInf {
          from("./LICENSE.txt")
        }
      } else {
        metaInf {
          from("${rootDir}/LICENSE.txt")
        }
      }
      manifest {
        attributes("Implementation-Version": "${project.version}")
        attributes("Implementation-URL": "https://checkerframework.org")
        if (!archiveFileName.get().endsWith("source.jar") && !archiveFileName.get().startsWith("checker-qual")) {
          attributes("Automatic-Module-Name": "org.checkerframework." + project.name.replaceAll("-", "."))
        }
        if (archiveFileName.get().startsWith("checker-qual") || archiveFileName.get().startsWith("checker-util")) {
          attributes("Bundle-License": "MIT")
        } else {
          attributes("Bundle-License": "(GPL-2.0-only WITH Classpath-exception-2.0)")
        }
      }
    }

    // Tasks such as `checkInterning` and `checkResourceLeak` run various checkers on all the main source sets.
    // These pass and are run by the `typecheck` task.
    // When you add one here, also update a dependsOn(item for the "typecheck" task.)
    createCheckTypeTask(project.name, "Formatter",
        "org.checkerframework.checker.formatter.FormatterChecker")
    createCheckTypeTask(project.name, "Interning",
        "org.checkerframework.checker.interning.InterningChecker",
        [
          "-Astubs=javax-lang-model-element-name.astub"
        ])
    createCheckTypeTask(project.name, "Optional",
        "org.checkerframework.checker.optional.OptionalChecker",
        [
          // to avoid having to annotate JavaParser
          "-AassumePureGetters",
          "-AassumeAssertionsAreEnabled",
        ])
    createCheckTypeTask(project.name, "Purity",
        "org.checkerframework.framework.util.PurityChecker")
    createCheckTypeTask(project.name, "ResourceLeak",
        "org.checkerframework.checker.resourceleak.ResourceLeakChecker")
    createCheckTypeTask(project.name, "Signature",
        "org.checkerframework.checker.signature.SignatureChecker")

    // The checkNullness task runs on all code, but it only *checks* the following code:
    //  * All files outside the "framework", "checker", and "annotation-file-utilities" subprojects.
    //  * In the "framework", "checker", and "annotation-file-utilities" subprojects, files with `@AnnotatedFor("nullness")`.
    boolean nullnessAll = project.getProperties().containsKey("nullnessAll")
    if (!nullnessAll && (project.name.is("framework") || project.name.is("checker") || project.name.is("annotation-file-utilities"))) {
      createCheckTypeTask(project.name, "Nullness",
          "org.checkerframework.checker.nullness.NullnessChecker",
          [
            "-AskipUses=com\\.sun\\.*",
            // If a file does not contain @AnnotatedFor("nullness"), all its routines
            // are assumed to return @Nullable.
            "-AuseConservativeDefaultsForUncheckedCode=source"
          ])
    } else {
      createCheckTypeTask(project.name, "Nullness",
          "org.checkerframework.checker.nullness.NullnessChecker",
          ["-AskipUses=com\\.sun\\.*"])
    }


    createCheckTypeTask(project.name, "CompilerMessages",
        "org.checkerframework.checker.compilermsgs.CompilerMessagesChecker")
    checkCompilerMessages {
      doFirst {
        String propfiles = sourceSets.main.resources.filter { file -> file.name.equals("messages.properties") }.asPath
        if (project.name.is("checker")) {
          String frameworkPropFiles = project(":framework").sourceSets.main.resources.filter { file -> file.name.equals("messages.properties") }.asPath
          propfiles = propfiles + File.pathSeparator + frameworkPropFiles
        }
        options.compilerArgs += ["-Apropfiles=${propfiles}"]
      }
    }


    // Add jtregTests to framework and checker modules
    if (project.name.is("framework") || project.name.is("checker")) {
      tasks.register("jtregTests", Exec) {
        description = "Run the jtreg tests. Requires jtreg to be installed."
        group = "Verification"
        dependsOn("compileJava")
        dependsOn("compileTestJava")
        dependsOn("shadowJar")

        String jtregOutput = "${buildDir}/jtreg"
        String name = "all"
        String tests = "."
        executable = "jtreg"
        args = [
          "-dir:${projectDir}/jtreg",
          "-workDir:${jtregOutput}/${name}/work",
          "-reportDir:${jtregOutput}/${name}/report",
          "-verbose:error,fail,nopass",
          // Don't add debugging information
          //  "-javacoptions:-g",
          "-keywords:!ignore",
          "-samevm",
          "-javacoptions:-classpath ${tasks.shadowJar.archiveFile.get()}:${sourceSets.test.output.asPath}",
          // Required for checker/jtreg/nullness/PersistUtil.java and other tests
          "-vmoptions:-classpath ${tasks.shadowJar.archiveFile.get()}:${sourceSets.test.output.asPath}",
        ]
        args += [
          // checker/jtreg/nullness/defaultsPersist/ReferenceInfoUtil.java
          // uses the jdk.jdeps module.
          "-javacoptions:--add-modules jdk.jdeps",
          "-javacoptions:--add-exports=jdk.jdeps/com.sun.tools.classfile=ALL-UNNAMED",
          "-vmoptions:--add-opens=jdk.jdeps/com.sun.tools.classfile=ALL-UNNAMED",
          "-vmoptions:--add-opens=jdk.compiler/com.sun.tools.javac.api=ALL-UNNAMED",
          "-vmoptions:--add-opens=jdk.compiler/com.sun.tools.javac.code=ALL-UNNAMED",
          "-vmoptions:--add-opens=jdk.compiler/com.sun.tools.javac.comp=ALL-UNNAMED",
          "-vmoptions:--add-opens=jdk.compiler/com.sun.tools.javac.file=ALL-UNNAMED",
          "-vmoptions:--add-opens=jdk.compiler/com.sun.tools.javac.main=ALL-UNNAMED",
          "-vmoptions:--add-opens=jdk.compiler/com.sun.tools.javac.parser=ALL-UNNAMED",
          "-vmoptions:--add-opens=jdk.compiler/com.sun.tools.javac.processing=ALL-UNNAMED",
          "-vmoptions:--add-opens=jdk.compiler/com.sun.tools.javac.tree=ALL-UNNAMED",
          "-vmoptions:--add-opens=jdk.compiler/com.sun.tools.javac.util=ALL-UNNAMED",
        ]
        if (project.name.is("framework")) {
          // Do not check for the annotated JDK
          args += [
            "-javacoptions:-ApermitMissingJdk"
          ]
        } else if (project.name.is("checker")) {
          args += [
            "-javacoptions:-classpath ${sourceSets.testannotations.output.asPath}",
          ]
        }

        // Location of jtreg tests
        args += "${tests}"
      }
    }

    // Create a task for each JUnit test class whose name is the same as the JUnit class name.
    sourceSets.test.allJava.filter { it.path.contains("test/junit") }.forEach { file ->
      String junitClassName = file.name.replaceAll(".java", "")
      tasks.register("${junitClassName}", Test) {
        description = "Run ${junitClassName} tests."
        include("**/${name}.class")
        testClassesDirs = testing.suites.test.sources.output.classesDirs
        classpath = testing.suites.test.sources.runtimeClasspath
      }
    }

    // Configure JUnit tests
    tasks.withType(Test) {
      jvmArgs += compilerArgsForRunningCF

      // // maxParallelForks controls the parallelism of a single Test task.
      // // --parallel controls parallelism for the entire build.

      // // Run tests in parallel, except on CI where it seems to lead to flaky failures.
      // // The TF_BUILD environment variable is set to "True" for jobs running on Azure Pipelines.
      // if (!System.getenv("TF_BUILD")?.equals("True")) {
      //   // Not running under Azure Pipelines CI.

      //   maxParallelForks = Runtime.runtime.availableProcessors() ?: 1
      // } else {
      //   // Running under Azure Pipelines CI.

      //   // Per Manu's comment above, on CI, parallelism seems to lead to flaky failures.
      //   maxParallelForks = 1

      //   // Fork the test to try to improve performance.
      //   // https://docs.gradle.org/current/userguide/performance.html#fork_tests_into_multiple_processes
      //   tasks.withType(Test) {
      //     forkEvery = 25
      //   }
      // }

      if (project.name.is("checker")) {
        dependsOn("assembleForJavac")
      }

      if (project.hasProperty("emit.test.debug")) {
        systemProperties += ["emit.test.debug": "true"]
      }

      testLogging {
        showStandardStreams = true
        // Always run the tests
        outputs.upToDateWhen { false }

        // Show the found unexpected diagnostics and expected diagnostics not found.
        exceptionFormat = "full"
        events("failed")

        // Don't show the uninteresting stack traces from the exceptions.
        showStackTraces = false
      }
    }

    // Create a nonJunitTests task per project
    tasks.register("nonJunitTests") {
      description = "Run all Checker Framework tests except for the Junit tests and inference tests."
      group = "Verification"
      if (project.name.is("framework") || project.name.is("checker")) {
        dependsOn("jtregTests")
      }
      if (project.name.is("framework")) {
        dependsOn("loaderTests")
      }

      if (project.name.is("checker")) {
        dependsOn("jtregJdk11Tests", "nullnessExtraTests", "commandLineTests", "tutorialTests")
      }

      if (project.name.is("dataflow")) {
        dependsOn("allDataflowTests")
      }
    }

    // Create an inferenceTests task per project
    tasks.register("inferenceTests") {
      description = "Run inference tests."
      group = "Verification"
      if (project.name.is("checker")) {
        dependsOn("inferenceTests-part1", "inferenceTests-part2")
      }
    }
    tasks.register("inferenceTests-part1") {
      description = "Run inference tests (part 1)."
      group = "Verification"
      if (project.name.is("checker")) {
        dependsOn("wpiManyTest")
      }
    }
    tasks.register("inferenceTests-part2") {
      description = "Run inference tests (part 2)."
      group = "Verification"
      if (project.name.is("checker")) {
        dependsOn("ainferTest", "wpiPlumeLibTest")
      }
    }

    // Create a typecheck task per project (dogfooding the Checker Framework on itself).
    // This isn't a test of the Checker Framework as the test and nonJunitTests tasks are.
    // Tasks such as "checkInterning" are constructed by createCheckTypeTask.
    tasks.register("typecheck") {
      description = "Run the Checker Framework on itself"
      group = "Verification"
      dependsOn("typecheck-part1", "typecheck-part2")
    }
    tasks.register("typecheck-part1") {
      description = "Run the Checker Framework on itself (part 1)"
      group = "Verification"
      dependsOn("checkCompilerMessages", "checkFormatter", "checkInterning", "checkOptional", "checkPurity")
    }
    tasks.register("typecheck-part2") {
      description = "Run the Checker Framework on itself (part 2)"
      group = "Verification"
      dependsOn("checkResourceLeak", "checkSignature")
      if (!(project.name.is("framework") || project.name.is("checker"))) {
        dependsOn("checkNullness")
      }
    }

    // Create an allTests task per project.
    // allTests = test + nonJunitTests + inferenceTests + typecheck
    tasks.register("allTests") {
      description = "Run all Checker Framework tests"
      group = "Verification"
      // The "test" target is just the JUnit tests.
      dependsOn("test", "nonJunitTests", "inferenceTests", "typecheck")
    }

    tasks.register("javadocPrivate") {
      dependsOn(javadoc)
      doFirst {
        javadocMemberLevel = JavadocMemberLevel.PRIVATE
      }
      doLast {
        javadocMemberLevel = JavadocMemberLevel.PROTECTED
      }
    }
  }
}

// The `assembleForJavac` task is faster than the `assemble` task, if you only
// care about running `javac`.
// The assemble task also produces Javadoc jars, because its purpose is to build
// all artifacts produced by the Gradle project:
// https://docs.gradle.org/current/userguide/base_plugin.html#sec:base_tasks
assemble.dependsOn(":checker:assembleForJavac")

assemble.mustRunAfter(clean)

tasks.register("buildAll") {
  description = "Build all jar files and the manuals, including source and javadoc jars"
  group = "Build"
  dependsOn(allJavadoc)
  subprojects { Project subproject ->
    dependsOn("${subproject.name}:assemble")
    dependsOn("${subproject.name}:javadocJar")
    dependsOn("${subproject.name}:sourcesJar")
  }
  dependsOn("framework:allJavadocJar", "framework:allSourcesJar", "checker:allJavadocJar", "checker:allSourcesJar", "checker-qual:jar", "checker-util:jar")
  dependsOn("checker:assembleForJavac")
  dependsOn("manual")
}

// Don't create an empty checker-framework-VERSION.jar
jar.onlyIf { false }

/**
 * Adds the shared pom information to the given publication.
 * @param publication the MavenPublication
 */
final sharedPublicationConfiguration(publication) {
  publication.pom {
    url = "https://checkerframework.org/"
    developers {
      // These are the lead developers/maintainers, not all the developers or contributors.
      developer {
        id = "mernst"
        name = "Michael Ernst"
        email = "mernst@cs.washington.edu"
        url = "https://homes.cs.washington.edu/~mernst/"
        organization = "University of Washington"
        organizationUrl = "https://www.cs.washington.edu/"
      }
      developer {
        id = "smillst"
        name = "Suzanne Millstein"
        email = "smillst@cs.washington.edu"
        organization = "University of Washington"
        organizationUrl = "https://www.cs.washington.edu/"
      }
    }

    scm {
      url = "https://github.com/typetools/checker-framework.git"
      connection = "scm:git:https://github.com/typetools/checker-framework.git"
      developerConnection = "scm:git:ssh://git@github.com/typetools/checker-framework.git"
    }
  }
}

tasks.register("printJavaVersion") {
  description = "Prints the Java version used to run Gradle."
  doLast {
<<<<<<< HEAD
    println "Java version used to run Gradle: ${System.getProperty("java.version")}"
=======
    println("Java version used to run Gradle: ${System.getProperty("java.version")}")
>>>>>>> f9094601
    def currentJvm = org.gradle.internal.jvm.Jvm.current()
    println(currentJvm)
  }
}<|MERGE_RESOLUTION|>--- conflicted
+++ resolved
@@ -1,10 +1,6 @@
 plugins {
   // https://plugins.gradle.org/plugin/com.gradleup.shadow
-<<<<<<< HEAD
-  id "com.gradleup.shadow" version "9.2.2"
-=======
-  id("com.gradleup.shadow").version("9.0.2")
->>>>>>> f9094601
+  id("com.gradleup.shadow").version("9.2.2")
   // https://plugins.gradle.org/plugin/de.undercouch.download
   id("de.undercouch.download").version("5.6.0")
   id("java")
@@ -100,15 +96,9 @@
 tasks.register("installGitHooks", Copy) {
   dependsOn("setLocalRepo")
   description = "Copies git hooks to .git directory"
-<<<<<<< HEAD
-  from files("checker/bin-devel/git.post-merge", "checker/bin-devel/git.pre-commit")
-  rename("git\\.(.*)", "\$1")
-  into localRepo + "/hooks"
-=======
   from(files("checker/bin-devel/git.post-merge", "checker/bin-devel/git.pre-commit"))
   rename("git\\.(.*)", "\$1")
   into(localRepo + "/hooks")
->>>>>>> f9094601
 }
 
 spotless {
@@ -143,10 +133,10 @@
 }
 
 subprojects { subProject ->
-  if(subProject.name.equals("checker")
+  if (subProject.name.equals("checker")
       || subProject.name.equals("annotation-file-utilities")
       || subProject.name.equals("dataflow")
-      || subProject.name.equals("framework")){
+      || subProject.name.equals("framework")) {
     apply plugin: "com.gradleup.shadow"
     shadow {
       addShadowVariantIntoJavaComponent = false
@@ -159,19 +149,19 @@
       //  * Repeat until no new classes appear (all are under org/checkerframework/).
 
       // Relocate packages that might conflict with user's classpath.
-      relocate "com.github.javaparser", "org.checkerframework.com.github.javaparser"
-      relocate "org.apache", "org.checkerframework.org.apache"
-      relocate "org.relaxng", "org.checkerframework.org.relaxng"
-      relocate "org.plumelib", "org.checkerframework.org.plumelib"
-      relocate "org.codehaus", "org.checkerframework.org.codehaus"
-      relocate "org.objectweb.asm", "org.checkerframework.org.objectweb.asm"
-      relocate "io.github.classgraph", "org.checkerframework.io.github.classgraph"
-      relocate "nonapi.io.github.classgraph", "org.checkerframework.nonapi.io.github.classgraph"
-      // relocate "sun", "org.checkerframework.sun"
-      relocate "com.google", "org.checkerframework.com.google"
-      relocate "plume", "org.checkerframework.plume"
-
-      exclude "**/module-info.class"
+      relocate("com.github.javaparser", "org.checkerframework.com.github.javaparser")
+      relocate("org.apache", "org.checkerframework.org.apache")
+      relocate("org.relaxng", "org.checkerframework.org.relaxng")
+      relocate("org.plumelib", "org.checkerframework.org.plumelib")
+      relocate("org.codehaus", "org.checkerframework.org.codehaus")
+      relocate("org.objectweb.asm", "org.checkerframework.org.objectweb.asm")
+      relocate("io.github.classgraph", "org.checkerframework.io.github.classgraph")
+      relocate("nonapi.io.github.classgraph", "org.checkerframework.nonapi.io.github.classgraph")
+      // relocate("sun", "org.checkerframework.sun")
+      relocate("com.google", "org.checkerframework.com.google")
+      relocate("plume", "org.checkerframework.plume")
+
+      exclude("**/module-info.class")
     }
   }
 }
@@ -974,32 +964,6 @@
     }
   }
 
-<<<<<<< HEAD
-=======
-  shadowJar {
-    // If you add an external dependency, then do the following:
-    //  * On the master branch and on the modified branch, run:
-    //    ./gradlew assembleForJavac && jar tf checker/dist/checker.jar | grep -v "^annotated-jdk/" | sort > checker-jar-contents.txt
-    //  * Compare the files, and add relocate lines below.
-    //  * Repeat until no new classes appear (all are under org/checkerframework/).
-
-    // Relocate packages that might conflict with user's classpath.
-    relocate("com.github.javaparser", "org.checkerframework.com.github.javaparser")
-    relocate("org.apache", "org.checkerframework.org.apache")
-    relocate("org.relaxng", "org.checkerframework.org.relaxng")
-    relocate("org.plumelib", "org.checkerframework.org.plumelib")
-    relocate("org.codehaus", "org.checkerframework.org.codehaus")
-    relocate("org.objectweb.asm", "org.checkerframework.org.objectweb.asm")
-    relocate("io.github.classgraph", "org.checkerframework.io.github.classgraph")
-    relocate("nonapi.io.github.classgraph", "org.checkerframework.nonapi.io.github.classgraph")
-    // relocate("sun", "org.checkerframework.sun")
-    relocate("com.google", "org.checkerframework.com.google")
-    relocate("plume", "org.checkerframework.plume")
-
-    exclude("**/module-info.class")
-  }
-
->>>>>>> f9094601
   if (!project.name.startsWith("checker-qual-android")) {
     tasks.register("tags", Exec) {
       description = "Create Emacs TAGS table"
@@ -1382,11 +1346,7 @@
 tasks.register("printJavaVersion") {
   description = "Prints the Java version used to run Gradle."
   doLast {
-<<<<<<< HEAD
-    println "Java version used to run Gradle: ${System.getProperty("java.version")}"
-=======
     println("Java version used to run Gradle: ${System.getProperty("java.version")}")
->>>>>>> f9094601
     def currentJvm = org.gradle.internal.jvm.Jvm.current()
     println(currentJvm)
   }
