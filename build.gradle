import de.undercouch.gradle.tasks.download.Download

plugins {
    // https://plugins.gradle.org/plugin/com.github.johnrengelman.shadow (v5 requires Gradle 5)
    id 'com.github.johnrengelman.shadow' version '7.1.2'
    // https://plugins.gradle.org/plugin/de.undercouch.download
    id "de.undercouch.download" version "5.1.0"
    id 'java'
    // https://github.com/tbroyer/gradle-errorprone-plugin
    id "net.ltgt.errorprone" version "2.0.2"
    // https://plugins.gradle.org/plugin/org.ajoberstar.grgit
    id 'org.ajoberstar.grgit' version '4.1.1' apply false
}
apply plugin: "de.undercouch.download"

import org.ajoberstar.grgit.Grgit

repositories {
    mavenCentral()
}

ext {
    release = false

    // On a Java 8 JVM, use error-prone javac and source/target 8.
    // On a Java 9+ JVM, use the host javac, default source/target, and required module flags.
    isJava8 = JavaVersion.current() == JavaVersion.VERSION_1_8

    isJava17 = JavaVersion.current() == JavaVersion.VERSION_17

    errorproneJavacVersion = '9+181-r4173-1'

    parentDir = file("${rootDir}/../").absolutePath

    annotationTools = "${parentDir}/annotation-tools"
    afu = "${annotationTools}/annotation-file-utilities"

    stubparser = "${parentDir}/stubparser"
    stubparserJar = "${stubparser}/javaparser-core/target/stubparser-3.24.3.jar"

    jtregHome = "${parentDir}/jtreg"
    formatScriptsHome = "${project(':checker').projectDir}/bin-devel/.run-google-java-format"
    plumeScriptsHome = "${project(':checker').projectDir}/bin-devel/.plume-scripts"
    htmlToolsHome = "${project(':checker').projectDir}/bin-devel/.html-tools"

    javadocMemberLevel = JavadocMemberLevel.PROTECTED

    // The local git repository, typically in the .git directory, but not for worktrees.
    // This value is always overwritten, but Gradle needs the variable to be initialized.
    localRepo = ".git"
}
// Keep in sync with check in org.checkerframework.framework.source.SourceChecker.init
// and with text in #installation
switch (JavaVersion.current()) {
    case JavaVersion.VERSION_1_9:
    case JavaVersion.VERSION_1_10:
    case JavaVersion.VERSION_12:
    case JavaVersion.VERSION_18:
    case JavaVersion.VERSION_19:
    case JavaVersion.VERSION_20:
        logger.warn("The Checker Framework has only been tested with JDK 8, 11, and 17." +
                " Found version " + JavaVersion.current().majorVersion);
        break;
    case JavaVersion.VERSION_1_8:
    case JavaVersion.VERSION_11:
    case JavaVersion.VERSION_17:
        break; // Supported versions
    default:
        throw new GradleException("Build the Checker Framework with JDK 8, 11, or 17." +
                " Found version " + JavaVersion.current().majorVersion);
}

task setLocalRepo(type:Exec) {
    commandLine 'git', 'worktree', 'list'
    standardOutput = new ByteArrayOutputStream()
    doLast {
       String worktreeList = standardOutput.toString()
       localRepo = worktreeList.substring(0, worktreeList.indexOf(" ")) + "/.git"
    }
}

// No group so it does not show up in the output of `gradlew tasks`
task installGitHooks(type: Copy, dependsOn: 'setLocalRepo') {
    description 'Copies git hooks to .git directory'
    from files("checker/bin-devel/git.post-merge", "checker/bin-devel/git.pre-commit")
    rename('git\\.(.*)', '$1')
    into localRepo + "/hooks"
}

allprojects {
    tasks.withType(JavaCompile).configureEach {
        options.fork = true
    }

    apply plugin: 'java'
    apply plugin: 'com.github.johnrengelman.shadow'
    apply plugin: "de.undercouch.download"
    apply plugin: 'net.ltgt.errorprone'

    group 'org.checkerframework'
    // Increment the minor version (second number) rather than just the patch
    // level (third number) if:
    //   * any new checkers have been added, or
    //   * backward-incompatible changes have been made to APIs or elsewhere.
<<<<<<< HEAD
    version '3.24.0'
=======
    version '3.24.1-SNAPSHOT'
>>>>>>> a659765a

    repositories {
        mavenCentral()
    }

    configurations {
        javacJar

        // Holds the combined classpath of all subprojects including the subprojects themselves.
        allProjects

        // Exclude checker-qual dependency added by Error Prone to avoid a circular dependency.
        annotationProcessor.exclude group:'org.checkerframework', module:'checker-qual'
    }

    dependencies {
        if (isJava8) {
            javacJar group: 'com.google.errorprone', name: 'javac', version: "$errorproneJavacVersion"
        }

        errorproneJavac("com.google.errorprone:javac:$errorproneJavacVersion")

        allProjects subprojects
    }

  ext {
    // A list of add-export and add-open arguments to be used when running the Checker Framework.
    // Keep this list in sync with the lists in CheckerMain#getExecArguments,
    // the sections with labels "javac-jdk11-non-modularized", "maven", and "sbt" in the manual
    // and in the checker-framework-gradle-plugin, CheckerFrameworkPlugin#applyToProject
    compilerArgsForRunningCF = [
        // These are required in Java 16+ because the --illegal-access option is set to deny
        // by default.  None of these packages are accessed via reflection, so the module
        // only needs to be exported, but not opened.
        "--add-exports", "jdk.compiler/com.sun.tools.javac.api=ALL-UNNAMED",
        "--add-exports", "jdk.compiler/com.sun.tools.javac.code=ALL-UNNAMED",
        "--add-exports", "jdk.compiler/com.sun.tools.javac.file=ALL-UNNAMED",
        "--add-exports", "jdk.compiler/com.sun.tools.javac.main=ALL-UNNAMED",
        "--add-exports", "jdk.compiler/com.sun.tools.javac.model=ALL-UNNAMED",
        "--add-exports", "jdk.compiler/com.sun.tools.javac.processing=ALL-UNNAMED",
        "--add-exports", "jdk.compiler/com.sun.tools.javac.tree=ALL-UNNAMED",
        "--add-exports", "jdk.compiler/com.sun.tools.javac.util=ALL-UNNAMED",
        // Required because the Checker Framework reflectively accesses private members in com.sun.tools.javac.comp.
        "--add-opens", "jdk.compiler/com.sun.tools.javac.comp=ALL-UNNAMED",
    ]
  }


    // After all the tasks have been created, modify some of them.
    afterEvaluate {
      configurations {
        checkerFatJar {
          canBeConsumed = false
          canBeResolved = true
        }
      }
      dependencies {
        checkerFatJar(project(path: ":checker", configuration: 'fatJar'))
      }
        // Add the fat checker.jar to the classpath of every Javadoc task. This allows Javadoc in
        // any module to reference classes in any other module.
        // Also, build and use ManualTaglet as a taglet.
        tasks.withType(Javadoc) {
            def tagletVersion = isJava8 ? 'taglet' : 'tagletJdk11'

            dependsOn(':checker:shadowJar')
            dependsOn(":framework-test:${tagletVersion}Classes")
            doFirst {
                options.encoding = 'UTF-8'
                if (!name.equals("javadocDoclintAll")) {
                    options.memberLevel = javadocMemberLevel
                }
                classpath += configurations.getByName('checkerFatJar').asFileTree
                if (isJava8) {
                    classpath += configurations.javacJar
                }
                options.taglets 'org.checkerframework.taglet.ManualTaglet'
                options.tagletPath(project(':framework-test').sourceSets."${tagletVersion}".output.classesDirs.getFiles() as File[])

                // We want to link to Java 9 documentation of the compiler classes since we use Java 9
                // versions of those classes and Java 8 for everything else.  Because the compiler classes are not
                // a part of the main documentation of Java 8, javadoc links to the Java 9 versions.
                // TODO, this creates broken links to the com.sun.tools.javac package.
                options.links = ['https://docs.oracle.com/javase/8/docs/api/', 'https://docs.oracle.com/javase/9/docs/api/']
                // This file is looked for by Javadoc.
                file("${destinationDir}/resources/fonts/").mkdirs()
                ant.touch(file: "${destinationDir}/resources/fonts/dejavu.css")
                options.addStringOption('source', '8')
                // "-Xwerror" requires Javadoc everywhere.  Currently, CI jobs require Javadoc only
                // on changed lines.  Enable -Xwerror in the future when all Javadoc exists.
                // options.addBooleanOption('Xwerror', true)
                options.addStringOption('Xmaxwarns', '99999')
            }
        }

        // Add standard javac options
        tasks.withType(JavaCompile) { compilationTask ->
            dependsOn(':installGitHooks')
            // Sorting is commented out because it disables incremental compilation.
            // Uncomment when needed.
            // // Put source files in deterministic order, for debugging.
            // compilationTask.source = compilationTask.source.sort()
            sourceCompatibility = 8
            targetCompatibility = 8
            // Because the target is 8, all of the public compiler classes are accessible, so
            // --add-exports are not required, (nor are they allowed with target 8). See
            // https://openjdk.java.net/jeps/247 for details on compiling for older versions.

            // When sourceCompatibilty is changed to 11, then the following will be required.
            // options.compilerArgs += [
            // "--add-exports", "jdk.compiler/com.sun.tools.javac.api=ALL-UNNAMED",
            // "--add-exports", "jdk.compiler/com.sun.tools.javac.code=ALL-UNNAMED",
            // "--add-exports", "jdk.compiler/com.sun.tools.javac.comp=ALL-UNNAMED",
            // "--add-exports", "jdk.compiler/com.sun.tools.javac.file=ALL-UNNAMED",
            // "--add-exports", "jdk.compiler/com.sun.tools.javac.main=ALL-UNNAMED",
            // "--add-exports", "jdk.compiler/com.sun.tools.javac.model=ALL-UNNAMED",
            // "--add-exports", "jdk.compiler/com.sun.tools.javac.processing=ALL-UNNAMED",
            // "--add-exports", "jdk.compiler/com.sun.tools.javac.tree=ALL-UNNAMED",
            // "--add-exports", "jdk.compiler/com.sun.tools.javac.util=ALL-UNNAMED",
            // ]
            // This is equivalent to writing "exports jdk.compiler/... to ALL-UNNAMED" in the
            // module-info.java of jdk.compiler, so corresponding --add-opens are only required for
            // reflective access to private members.
            //
            // From https://openjdk.java.net/jeps/261, Section titled: "Breaking encapsulation"
            // "The effect of each instance [of --add-exports] is to add a qualified export of the
            // named package from the source module to the target module. This is, essentially, a
            // command-line form of an exports clause in a module declaration[...].
            // [...]
            // The --add-exports option enables access to the public types of a specified package.
            // It is sometimes necessary to go further and enable access to all non-public elements
            // via the setAccessible method of the core reflection API. The --add-opens option can
            // be used, at run time, to do this."

            options.failOnError = true
            options.deprecation = true
            options.compilerArgs += [
                    '-g',
                    '-Werror',
                    // -options: To not get a warning about missing bootstrap classpath for Java 8 (once we use Java 9).
                    // -fallthrough: Don't check fallthroughs.  Instead, use Error Prone.  Its
                    // warnings are suppressible with a "// fall through" comment.
                    // -classfile: classgraph jar file and https://bugs.openjdk.java.net/browse/JDK-8190452
                    "-Xlint:-options,-fallthrough,-classfile",
                    "-Xlint",
            ]

            options.encoding = 'UTF-8'
            options.fork = true
            if (isJava8) {
                options.forkOptions.jvmArgs += ["-Xbootclasspath/p:${configurations.javacJar.asPath}".toString()]
            }

            // Error Prone depends on checker-qual.jar, so don't run it on that project to avoid a circular dependency.
            // TODO: enable Error Prone on test classes.
            if (compilationTask.name.equals('compileJava') && !project.name.startsWith('checker-qual')) {
                // Error Prone must be available in the annotation processor path
                options.annotationProcessorPath = configurations.errorprone
                // Enable Error Prone
                options.errorprone.enabled = !isJava8
                options.errorprone.disableWarningsInGeneratedCode = true
                options.errorprone.errorproneArgs = [
                        // Many compiler classes are interned.
                        '-Xep:ReferenceEquality:OFF',
                        // These might be worth fixing.
                        '-Xep:DefaultCharset:OFF',
                        // Not useful to suggest Splitter; maybe clean up.
                        '-Xep:StringSplitter:OFF',
                        // Too broad, rejects seemingly-correct code.
                        '-Xep:EqualsGetClass:OFF',
                        // Not a real problem
                        '-Xep:MixedMutabilityReturnType:OFF',
                        // Don't want to add a dependency to ErrorProne.
                        '-Xep:AnnotateFormatMethod:OFF',
                        // Warns for every use of "@checker_framework.manual"
                        '-Xep:InvalidBlockTag:OFF',
                        // Recommends writing @InlineMe which is an Error-Prone-specific annotation
                        '-Xep:InlineMeSuggester:OFF',
                        // -Werror halts the build if Error Prone issues a warning, which ensures that
                        // the errors get fixed.  On the downside, Error Prone (or maybe the compiler?)
                        // stops as soon as it issues one warning, rather than outputting them all.
                        // https://github.com/google/error-prone/issues/436
                        '-Werror',
                ]
            } else {
                options.errorprone.enabled = false
            }
        }
    }
}

task cloneAndBuildDependencies(type: Exec, group: 'Build') {
    description 'Clones (or updates) and builds all dependencies'
    executable 'checker/bin-devel/build.sh'
}

task maybeCloneAndBuildDependencies() {
    // No group so it does not show up in the output of `gradlew tasks`
    description 'Clones (or updates) and builds all dependencies if they are not present.'
    onlyIf {
        !file(stubparserJar).exists()
        // The jdk repository is cloned via the copyAndMinimizeAnnotatedJdkFiles task that is run if
        // the repository does not exist when building checker.jar.
    }

    doFirst {
        if (file(stubparser).exists()) {
            exec {
                workingDir stubparser
                executable 'git'
                args = ['pull', '-q']
                ignoreExitValue = true
            }
            exec {
                workingDir stubparser
                executable "${stubparser}/.build-without-test.sh"
            }
        } else {
            exec {
                executable 'checker/bin-devel/build.sh'
            }
        }
    }
    doLast {
        if (!file(stubparserJar).exists()) {
            println "The contents of ${stubparser}/javaparser-core/target (which does not contain stubparser.jar!) are:"
            exec {
                workingDir "${stubparser}/javaparser-core/target"
                executable 'ls'
                ignoreExitValue = true
            }
            throw new RuntimeException("Can't find stubparser jar: " + stubparserJar)
        }
    }
}

task version(group: 'Documentation') {
    description 'Print Checker Framework version'
    doLast {
        println version
    }
}

/**
 * Creates a task that runs the checker on the main source set of each subproject. The task is named
 * "check${taskName}", for example "checkPurity" or "checkNullness".
 *
 * @param projectName name of the project
 * @param taskName short name (often the checker name) to use as part of the task name
 * @param checker fully qualified name of the checker to run
 * @param args list of arguments to pass to the checker
 */
def createCheckTypeTask(projectName, taskName, checker, args = []) {
    project("${projectName}").tasks.create(name: "check${taskName}", type: JavaCompile, dependsOn: ':checker:shadowJar') {
        description "Run the ${taskName} Checker on the main sources."
        group 'Verification'
        // Always run the task.
        outputs.upToDateWhen { false }
        source = project("${projectName}").sourceSets.main.java
        classpath = files(project("${projectName}").compileJava.classpath,project(':checker-qual').sourceSets.main.output)
        destinationDirectory = file("${buildDir}")

        options.annotationProcessorPath = files(project(':checker').tasks.shadowJar.archivePath)
        options.compilerArgs += [
                '-processor', "${checker}",
                '-proc:only',
                '-Xlint:-processing',
                '-Xmaxerrs', '10000',
                '-Xmaxwarns', '10000',
                '-ArequirePrefixInWarningSuppressions',
                '-AwarnUnneededSuppressions',
        ]
        options.compilerArgs += args
        options.forkOptions.jvmArgs += ["-Xmx2g"]

        if (isJava8) {
            options.compilerArgs += [
                "-source",
                "8",
                "-target",
                "8"
                ]
        } else {
            options.fork = true
            options.forkOptions.jvmArgs += compilerArgsForRunningCF
       }
    }
}

/**
 * Returns a list of all the Java files that should be formatted for the given project. These are:
 *
 * All Java files in the main sourceSet.
 * All Java files in the tests directory that compile.
 *
 * @param projectName name of the project to format
 * @return a list of all Java files that should be formatted for projectName
 */
List<String> getJavaFilesToFormat(projectName) {
    List<File> javaFiles = new ArrayList<>();
    project(':' + projectName).sourceSets.forEach { set ->
        javaFiles.addAll(set.java.files)
    }

    // Collect all Java files in tests directory
    fileTree("${project(projectName).projectDir}/tests").visit { details ->
        // If you change this, also change checker/bin-devel/git.pre-commit
        if (!details.path.contains("nullness-javac-errors")
                && !details.path.contains("calledmethods-delomboked")
                && !details.path.contains("returnsreceiverdelomboked")
                && !details.path.contains("build")
                && (isJava17 || !details.path.contains("-records"))
                && (isJava17 || !details.path.contains("java17"))
                && details.name.endsWith('.java')) {
            javaFiles.add(details.file)
        }
    }

    // Collect all Java files in jtreg directory
    fileTree("${project(projectName).projectDir}/jtreg").visit { details ->
        if (!details.path.contains("nullness-javac-errors") && details.name.endsWith('.java')) {
            javaFiles.add(details.file)
        }
    }

    // Collect all Java files in jtregJdk11 directory
    fileTree("${project(projectName).projectDir}/jtregJdk11").visit { details ->
        if (!details.path.contains("nullness-javac-errors") && details.name.endsWith('.java')) {
            javaFiles.add(details.file)
        }
    }

    List<String> args = new ArrayList<>(javaFiles.size());
    for (File f : javaFiles) {
        args += project(projectName).relativePath(f)
    }
    return args
}

task writeListOfJavaFilesToFormat(group: 'Format') {
  description "Writes a list of Java files subject to formatting, to ${buildDir}/javafiles.txt"
  doLast {
    mkdir buildDir
    File list = new File("${buildDir}/javafiles.txt");
    list.createNewFile();
    FileWriter fileWriter = new FileWriter(list)
    subprojects.forEach {
      if (!it.name.startsWith("checker-qual-android")) {
        for (String fileName : getJavaFilesToFormat(it.name)) {
          fileWriter.write(fileName)
          fileWriter.write(System.lineSeparator())
        }
      }
    }
  }
}

task htmlValidate(type: Exec, group: 'Format') {
    description 'Validate that HTML files are well-formed'
    executable 'html5validator'
    args = [
            "--ignore",
            "/api/",
            "/build/",
            "/docs/manual/manual.html",
            "/docs/manual/plume-bib/docs/index.html",
            "/checker/jdk/nullness/src/java/lang/ref/package.html"
    ]
}


// `gradle allJavadoc` builds the Javadoc for all modules in `docs/api`.
//   This is what is published to checkerframework.org.
// `gradle javadoc` builds the Javadoc for each sub-project in <subproject>/build/docs/javadoc/ .
//   It's needed to create the Javadoc jars that we release in Maven Central.
// To make javadoc for only one subproject, run `./gradlew javadoc`
//   in the subproject or `./gradlew :checker:javadoc` at the top level.
task allJavadoc(type: Javadoc, group: 'Documentation') {
    description = 'Generates API documentation that includes all the modules.'
    dependsOn(':checker:shadowJar', 'getPlumeScripts', 'getHtmlTools')
    destinationDir = file("${rootDir}/docs/api")
    source(project(':checker-util').sourceSets.main.allJava, project(':checker-qual').sourceSets.main.allJava, project(':checker').sourceSets.main.allJava, project(':framework').sourceSets.main.allJava,
            project(':dataflow').sourceSets.main.allJava, project(':javacutil').sourceSets.main.allJava)

    classpath = configurations.allProjects
    if (isJava8) {
        classpath += configurations.javacJar
    }
    doLast {
        exec {
            // Javadoc for to com.sun.tools.java.* is not publicly available, so these links are broken.
            // This command removes those links.
            workingDir "${rootDir}/docs/api"
            executable "${plumeScriptsHome}/preplace"
            args += ['<a href="https://docs.oracle.com/javase/9/docs/api/com/sun/tools/javac/.*?>(.*?)</a>', '\\1']
        }
        copy {
            from 'docs/logo/Checkmark/CFCheckmark_favicon.png'
            rename('CFCheckmark_favicon.png', 'favicon-checkerframework.png')
            into "${rootDir}/docs/api"
        }
        exec {
            workingDir "${rootDir}/docs/api"
            executable "${htmlToolsHome}/html-add-favicon"
            args += ['.', 'favicon-checkerframework.png']
        }
    }
}

// See documentation for allJavadoc task.
javadoc.dependsOn(allJavadoc)

configurations {
    requireJavadoc
}
dependencies {
    requireJavadoc "org.plumelib:require-javadoc:1.0.4"
}
task requireJavadoc(type: JavaExec, group: 'Documentation') {
    description = 'Ensures that Javadoc documentation exists in source code.'
    mainClass = "org.plumelib.javadoc.RequireJavadoc"
    classpath = configurations.requireJavadoc
    args "checker/src/main/java", "checker-qual/src/main/java", "checker-util/src/main/java", "dataflow/src/main/java", "framework/src/main/java", "framework-test/src/main/java", "javacutil/src/main/java"
}


/**
 * Creates a task named taskName that runs javadoc with the -Xdoclint:all option.
 *
 * @param taskName the name of the task to create
 * @param taskDescription description of the task
 * @param memberLevel the JavadocMemberLevel to use
 * @return the new task
 */
def createJavadocTask(taskName, taskDescription, memberLevel) {
    tasks.create(name: taskName, type: Javadoc) {
        description = taskDescription
        destinationDir = file("${rootDir}/docs/tmpapi")
        destinationDir.mkdirs()
        subprojects.forEach {
            if (!it.name.startsWith("checker-qual-android")) {
                source += it.sourceSets.main.allJava
            }
        }

        classpath = configurations.allProjects

        destinationDir.deleteDir()
        options.memberLevel = memberLevel
        options.addBooleanOption('Xdoclint:all', true)
        options.addStringOption('Xmaxwarns', '99999')

        // options.addStringOption('skip', 'ClassNotToCheck|OtherClass')
    }
}

createJavadocTask('javadocDoclintAll', 'Runs javadoc with -Xdoclint:all option.', JavadocMemberLevel.PRIVATE)

task manual(group: 'Documentation') {
    description 'Build the manual'
    doLast {
        exec {
            commandLine "make", "-C", "docs/manual", "all"
        }
    }
}

// No group so it does not show up in the output of `gradlew tasks`
task downloadJtreg(type: Download) {
    description "Downloads and unpacks jtreg."
    onlyIf { !(new File("${jtregHome}/lib/jtreg.jar").exists()) }
    // src 'https://ci.adoptopenjdk.net/view/Dependencies/job/jtreg/lastSuccessfulBuild/artifact/jtreg-4.2.0-tip.tar.gz'
    // If ci.adoptopenjdk.net is down, use this copy.
    src 'https://checkerframework.org/jtreg-4.2.0-tip.tar.gz'
    dest new File(buildDir, 'jtreg-4.2.0-tip.tar.gz')
    overwrite true
    retries 3
    doLast {
        copy {
            from tarTree(dest)
            into "${jtregHome}/.."
        }
        exec {
            commandLine('chmod',  '+x', "${jtregHome}/bin/jtdiff", "${jtregHome}/bin/jtreg")
        }
    }
}

// See alternate implementation getCodeFormatScriptsInGradle below.
// No group so it does not show up in the output of `gradlew tasks`
task getCodeFormatScripts() {
    description 'Obtain or update the run-google-java-format scripts'
    if (file(formatScriptsHome).exists()) {
        exec {
            workingDir formatScriptsHome
            executable 'git'
            args = ['pull', '-q']
            ignoreExitValue = true
        }
    } else {
        exec {
            workingDir "${formatScriptsHome}/../"
            executable 'git'
            args = ['clone', '-q', '--depth', '1', 'https://github.com/plume-lib/run-google-java-format.git', '.run-google-java-format']
        }
    }
}

// This implementation is preferable to the above because it does work in Gradle rather than in bash.
// However, it fails in the presence of worktrees: https://github.com/ajoberstar/grgit/issues/97 .
// No group so it does not show up in the output of `gradlew tasks`
task getCodeFormatScriptsInGradle {
  description "Obtain the run-google-java-format scripts"
  doLast {
    if (! new File(formatScriptsHome).exists()) {
      // There is no support for the --depth argument:
      // https://github.com/ajoberstar/grgit/issues/155   https://bugs.eclipse.org/bugs/show_bug.cgi?id=475615
      def rgjfGit = Grgit.clone(dir: formatScriptsHome, uri: 'https://github.com/plume-lib/run-google-java-format.git')
    } else {
      def rgjfGit = Grgit.open(dir: formatScriptsHome)
      rgjfGit.pull()
    }
  }
}

// No group so it does not show up in the output of `gradlew tasks`
task getPlumeScripts() {
    description 'Obtain or update plume-scripts'
    if (file(plumeScriptsHome).exists()) {
        exec {
            workingDir plumeScriptsHome
            executable 'git'
            args = ['pull', '-q']
            ignoreExitValue = true
        }
    } else {
        exec {
            workingDir "${plumeScriptsHome}/../"
            executable 'git'
            args = ['clone', '-q', '--depth', '1', 'https://github.com/plume-lib/plume-scripts.git', '.plume-scripts']
        }
    }
}

// No group so it does not show up in the output of `gradlew tasks`
task getHtmlTools() {
    description 'Obtain or update html-tools'
    if (file(htmlToolsHome).exists()) {
        exec {
            workingDir htmlToolsHome
            executable 'git'
            args = ['pull', '-q']
            ignoreExitValue = true
        }
    } else {
        exec {
            workingDir "${htmlToolsHome}/../"
            executable 'git'
            args = ['clone', '-q', '--depth', '1', 'https://github.com/plume-lib/html-tools.git', '.html-tools']
        }
    }
}

// No group so it does not show up in the output of `gradlew tasks`
task pythonIsInstalled(type: Exec) {
  description "Check that the python3 executable is installed."
  executable = "python3"
  args "--version"
}

task tags {
    group 'Emacs'
    description 'Create Emacs TAGS table'
    doLast {
        exec {
            commandLine "etags", "-i", "checker/TAGS", "-i", "checker-qual/TAGS", "-i", "checker-util/TAGS", "-i", "dataflow/TAGS", "-i", "framework/TAGS", "-i", "framework-test/TAGS", "-i", "javacutil/TAGS", "-i", "docs/manual/TAGS"
        }
        exec {
            commandLine "make", "-C", "docs/manual", "tags"
        }
    }
}

subprojects {
    configurations {
        errorprone
        annotatedGuava
    }

    dependencies {
        // https://mvnrepository.com/artifact/com.google.errorprone/error_prone_core
        // If you update this:
        //  * Temporarily comment out "-Werror" elsewhere in this file
        //  * Repeatedly run `./gradlew clean compileJava` and fix all errors
        //  * Uncomment "-Werror"
      ext.errorproneVersion = '2.14.0'
      errorprone group: 'com.google.errorprone', name: 'error_prone_core', version: errorproneVersion

      // TODO: it's a bug that annotatedlib:guava requires the error_prone_annotations dependency.
      annotatedGuava "com.google.errorprone:error_prone_annotations:${errorproneVersion}"
      annotatedGuava ('org.checkerframework.annotatedlib:guava:30.1.1-jre') {
        // So long as Guava only uses annotations from checker-qual, excluding it should not cause problems.
        exclude group: 'org.checkerframework'
      }
    }

    task checkFormat(type: Exec, dependsOn: [getCodeFormatScripts, pythonIsInstalled], group: 'Format') {
        description 'Check whether the source code is properly formatted'
        // checker-qual-android project has no source, so skip
        onlyIf {!project.name.startsWith('checker-qual-android') }
        executable 'python3'

        doFirst {
            if (isJava8) {
                println 'The checkFormat task cannot be run on Java 8.  Please use Java 11+.'
                return
            }
            args += "${formatScriptsHome}/check-google-java-format.py"
            args += getJavaFilesToFormat(project.name)
            // Since the scripts are downloaded from third-party Github, the environment variable
            // is the only way to add the necessary open:
            environment('JDK_JAVA_OPTIONS', '--add-opens jdk.compiler/com.sun.tools.javac.code=ALL-UNNAMED --add-opens jdk.compiler/com.sun.tools.javac.comp=ALL-UNNAMED --add-opens jdk.compiler/com.sun.tools.javac.file=ALL-UNNAMED --add-opens jdk.compiler/com.sun.tools.javac.main=ALL-UNNAMED --add-opens jdk.compiler/com.sun.tools.javac.parser=ALL-UNNAMED --add-opens jdk.compiler/com.sun.tools.javac.processing=ALL-UNNAMED --add-opens jdk.compiler/com.sun.tools.javac.tree=ALL-UNNAMED --add-opens jdk.compiler/com.sun.tools.javac.util=ALL-UNNAMED')
        }
        ignoreExitValue = true
        doLast {
            if (!executionResult.isPresent() || executionResult.get().getExitValue() != 0) {
                throw new RuntimeException('Found improper formatting, try running:  ./gradlew reformat"')
            }
        }
    }

    task reformat(type: Exec, dependsOn: [getCodeFormatScripts, pythonIsInstalled], group: 'Format') {
        description 'Format the Java source code'
        // checker-qual-android project has no source, so skip
        onlyIf {!project.name.startsWith('checker-qual-android') }
        executable 'python3'
        doFirst {
            if (isJava8) {
                println 'The reformat task cannot be run on Java 8.  Please use Java 11+.'
                return
            }
            args += "${formatScriptsHome}/run-google-java-format.py"
            args += getJavaFilesToFormat(project.name)
        }
    }

    shadowJar {
        // If you add an external dependency, then do the following:
        // 1. Before adding the dependency, run ./gradlew copyJarsToDist.
        // 2. Copy checker/dist/checker.jar elsewhere.
        // 3. Add the dependency, then run ./gradlew clean copyJarsToDist.
        // 4. Unzip both jars and compare the contents.
        // 5. Add relocate lines below for the packages.
        // 6. Do steps 3-5 until all new classes are in org/checkerframework/.

        // Relocate packages that might conflict with user's classpath.
        relocate 'org.apache', 'org.checkerframework.org.apache'
        relocate 'org.relaxng', 'org.checkerframework.org.relaxng'
        relocate 'org.plumelib', 'org.checkerframework.org.plumelib'
        relocate 'org.codehaus', 'org.checkerframework.org.codehaus'
        relocate 'org.objectweb.asm', 'org.checkerframework.org.objectweb.asm'
        relocate 'io.github.classgraph', 'org.checkerframework.io.github.classgraph'
        relocate 'nonapi.io.github.classgraph', 'org.checkerframework.nonapi.io.github.classgraph'
        // relocate 'sun', 'org.checkerframework.sun'
        relocate 'com.google', 'org.checkerframework.com.google'
        relocate 'plume', 'org.checkerframework.plume'
        exclude '**/module-info.class'

        doFirst {
            if (release) {
                // Only relocate JavaParser during a release:
                relocate 'com.github.javaparser', 'org.checkerframework.com.github.javaparser'
            }
        }
    }

    if (!project.name.startsWith('checker-qual-android')) {
        task tags(type: Exec) {
            description 'Create Emacs TAGS table'
            commandLine "bash", "-c", "find . \\( -name build \\) -prune -o -name '*.java' -print | sort-directory-order | xargs ctags -e -f TAGS"
        }
    }

    java {
        withJavadocJar()
        withSourcesJar()
    }

    // Things in this block reference definitions in the subproject that do not exist,
    // until the project is evaluated.
    afterEvaluate {
        // Adds manifest to all Jar files
        tasks.withType(Jar) {
            includeEmptyDirs = false
            if (archiveFileName.get().startsWith("checker-qual") || archiveFileName.get().startsWith("checker-util")) {
                metaInf {
                    from './LICENSE.txt'
                }
            } else {
                metaInf {
                    from "${rootDir}/LICENSE.txt"
                }
            }
            manifest {
                attributes("Implementation-Version": "${project.version}")
                attributes("Implementation-URL": "https://checkerframework.org")
                if (! archiveFileName.get().endsWith("source.jar")) {
                    attributes('Automatic-Module-Name': "org.checkerframework." + project.name.replaceAll('-', '.'))
                }
                if (archiveFileName.get().startsWith("checker-qual") || archiveFileName.get().startsWith("checker-util")) {
                    attributes("Bundle-License": "MIT")
                } else {
                    attributes("Bundle-License": "(GPL-2.0-only WITH Classpath-exception-2.0)")
                }
            }
        }

        // Add tasks to run various checkers on all the main source sets.
        // These pass and are run by typecheckTests.
        createCheckTypeTask(project.name, 'Formatter',
            'org.checkerframework.checker.formatter.FormatterChecker')
        createCheckTypeTask(project.name, 'Interning',
            'org.checkerframework.checker.interning.InterningChecker',
            ['-Astubs=javax-lang-model-element-name.astub'])
        createCheckTypeTask(project.name, 'NullnessOnlyAnnotatedFor',
            'org.checkerframework.checker.nullness.NullnessChecker',
            ['-AskipUses=com.sun.*', '-AuseConservativeDefaultsForUncheckedCode=source'])
        createCheckTypeTask(project.name, 'Purity',
            'org.checkerframework.framework.util.PurityChecker')
        createCheckTypeTask(project.name, 'Signature',
            'org.checkerframework.checker.signature.SignatureChecker')
        // These pass on some subprojects, which the `typecheck` task runs.
        // TODO: Incrementally add @AnnotatedFor on more classes.
        createCheckTypeTask(project.name, 'Nullness',
            'org.checkerframework.checker.nullness.NullnessChecker',
            ['-AskipUses=com.sun.*'])


        // Add jtregTests to framework and checker modules
        if (project.name.is('framework') || project.name.is('checker')) {
            tasks.create(name: 'jtregTests', dependsOn: ':downloadJtreg', group: 'Verification') {
                description 'Run the jtreg tests.'
                dependsOn('compileJava')
                dependsOn('compileTestJava')
                dependsOn('shadowJar')

                String jtregOutput = "${buildDir}/jtreg"
                String name = 'all'
                String tests = '.'
                doLast {
                    exec {
                        executable "${jtregHome}/bin/jtreg"
                        args = [
                                "-dir:${projectDir}/jtreg",
                                "-workDir:${jtregOutput}/${name}/work",
                                "-reportDir:${jtregOutput}/${name}/report",
                                "-verbose:error,fail",
                                // Don't add debugging information
                                //  "-javacoptions:-g",
                                "-keywords:!ignore",
                                "-samevm",
                                "-javacoptions:-classpath ${tasks.shadowJar.archiveFile.get()}:${sourceSets.test.output.asPath}",
                                // Required for checker/jtreg/nullness/PersistUtil.java and other tests
                                "-vmoptions:-classpath ${tasks.shadowJar.archiveFile.get()}:${sourceSets.test.output.asPath}",
                        ]
                        if (isJava8) {
                            // Use Error Prone javac and source/target 8
                            args += [
                                "-vmoptions:-Xbootclasspath/p:${configurations.javacJar.asPath}",
                                "-javacoptions:-Xbootclasspath/p:${configurations.javacJar.asPath}",
                                "-javacoptions:-source 8",
                                "-javacoptions:-target 8"
                                ]
                        } else {
                            args += [
                                    // checker/jtreg/nullness/defaultsPersist/ReferenceInfoUtil.java
                                    // uses the jdk.jdeps module.
                                    "-javacoptions:--add-modules jdk.jdeps",
                                    "-javacoptions:--add-exports=jdk.jdeps/com.sun.tools.classfile=ALL-UNNAMED",
                                    "-vmoptions:--add-opens=jdk.jdeps/com.sun.tools.classfile=ALL-UNNAMED",
                                    "-vmoptions:--add-opens=jdk.compiler/com.sun.tools.javac.api=ALL-UNNAMED",
                                    "-vmoptions:--add-opens=jdk.compiler/com.sun.tools.javac.code=ALL-UNNAMED",
                                    "-vmoptions:--add-opens=jdk.compiler/com.sun.tools.javac.comp=ALL-UNNAMED",
                                    "-vmoptions:--add-opens=jdk.compiler/com.sun.tools.javac.file=ALL-UNNAMED",
                                    "-vmoptions:--add-opens=jdk.compiler/com.sun.tools.javac.main=ALL-UNNAMED",
                                    "-vmoptions:--add-opens=jdk.compiler/com.sun.tools.javac.parser=ALL-UNNAMED",
                                    "-vmoptions:--add-opens=jdk.compiler/com.sun.tools.javac.processing=ALL-UNNAMED",
                                    "-vmoptions:--add-opens=jdk.compiler/com.sun.tools.javac.tree=ALL-UNNAMED",
                                    "-vmoptions:--add-opens=jdk.compiler/com.sun.tools.javac.util=ALL-UNNAMED",
                            ]
                        }
                        if (project.name.is('framework')) {
                            // Do not check for the annotated JDK
                            args += [
                                    "-javacoptions:-ApermitMissingJdk"
                            ]
                        } else if (project.name.is('checker')) {
                            args += [
                                    "-javacoptions:-classpath ${sourceSets.testannotations.output.asPath}",
                            ]
                        }

                        // Location of jtreg tests
                        args += "${tests}"
                    }
                }
            }
        }

        // Create a task for each JUnit test class whose name is the same as the JUnit class name.
        sourceSets.test.allJava.filter { it.path.contains('test/junit') }.forEach { file ->
            String junitClassName = file.name.replaceAll(".java", "")
            tasks.create(name: "${junitClassName}", type: Test) {
                description "Run ${junitClassName} tests."
                include "**/${name}.class"
            }
        }

        // Configure JUnit tests
        tasks.withType(Test) {
            if (isJava8) {
                jvmArgs "-Xbootclasspath/p:${configurations.javacJar.asPath}".toString()
            } else {
                jvmArgs += compilerArgsForRunningCF
            }

            maxParallelForks = Integer.MAX_VALUE

            if (project.name.is('checker')) {
                dependsOn('copyJarsToDist')
            }

            if (project.hasProperty('emit.test.debug')) {
                systemProperties += ["emit.test.debug": 'true']
            }

            testLogging {
                showStandardStreams = true
                // Always run the tests
                outputs.upToDateWhen { false }

                // Show the found unexpected diagnostics and expected diagnostics not found.
                exceptionFormat "full"
                events "failed"
            }

            // After each test, print a summary.
            afterSuite { desc, result ->
                if (desc.getClassName() != null) {
                    long mils = result.getEndTime() - result.getStartTime()
                    double seconds = mils / 1000.0

                    println "Testsuite: ${desc.getClassName()}\n" +
                            "Tests run: ${result.testCount}, " +
                            "Failures: ${result.failedTestCount}, " +
                            "Skipped: ${result.skippedTestCount}, " +
                            "Time elapsed: ${seconds} sec\n"
                }

            }
        }

        // Create a nonJunitTests task per project
        tasks.create(name: 'nonJunitTests', group: 'Verification') {
            description 'Run all Checker Framework tests except for the Junit tests and inference tests.'
            if (project.name.is('framework') || project.name.is('checker')) {
                dependsOn('jtregTests')
            }
            if (project.name.is('framework')) {
                dependsOn('loaderTests')
            }

            if (project.name.is('checker')) {
                if (!isJava8) {
                    dependsOn('jtregJdk11Tests')
                }
                dependsOn('nullnessExtraTests', 'commandLineTests', 'tutorialTests')
            }

            if (project.name.is('dataflow')) {
                dependsOn('liveVariableTest')
                dependsOn('issue3447Test')
                dependsOn('constantPropagationTest')
            }
        }

        // Create an inferenceTests task per project
        tasks.create(name: 'inferenceTests', group: 'Verification') {
            description 'Run inference tests.'
            if (project.name.is('checker')) {
                dependsOn('ainferTest', 'wpiManyTest', 'wpiPlumeLibTest')
            }
        }

        // Create a typecheck task per project (dogfooding the Checker Framework on itself).
        // This isn't a test of the Checker Framework as the test and nonJunitTests tasks are.
        // Tasks such as 'checkInterning' are constructed by createCheckTypeTask.
        tasks.create(name: 'typecheck', group: 'Verification') {
            description 'Run the Checker Framework on itself'
            dependsOn('checkFormatter', 'checkInterning', 'checkPurity', 'checkSignature')
            if (project.name.is('framework') || project.name.is('checker')) {
                dependsOn('checkNullnessOnlyAnnotatedFor', 'checkCompilerMessages')
            } else {
                dependsOn('checkNullness')
            }
        }

        // Create an allTests task per project.
        // allTests = test + nonJunitTests + inferenceTests + typecheck
        tasks.create(name: 'allTests', group: 'Verification') {
            description 'Run all Checker Framework tests'
            // The 'test' target is just the JUnit tests.
            dependsOn('test', 'nonJunitTests', 'inferenceTests', 'typecheck')
        }

        task javadocPrivate(dependsOn: javadoc) {
            doFirst {
                javadocMemberLevel = JavadocMemberLevel.PRIVATE
            }
            doLast {
                javadocMemberLevel = JavadocMemberLevel.PROTECTED
            }
        }
    }
}

assemble.dependsOn(':checker:copyJarsToDist')

task checkBasicStyle(group: 'Format') {
    description 'Check basic style guidelines, mostly whitespace.  Not related to Checkstyle tool.'
    String[] ignoreDirectories = ['.git',
                                  '.gradle',
                                  '.html-tools',
                                  '.idea',
                                  '.plume-scripts',
                                  '.run-google-java-format',
                                  'annotated',
                                  'api',
                                  'plume-bib',
                                  'bootstrap',
                                  'build',
                                  'jdk']

    String[] ignoreFilePatterns = [
            '*.aux',
            '*.bib',
            '*.class',
            '*.dvi',
            '*.expected',
            '*.gif',
            '*.jar',
            '*.jtr',
            '*.log',
            '*.out',
            '*.patch',
            '*.pdf',
            '*.png',
            '*.sty',
            '*.toc',
            '*.xcf',
            '*~',
            '#*#',
            'CFLogo.ai',
            'logfile.log.rec.index',
            'manual.html',
            'manual.html-e',
            'junit.*.properties',
            'securerandom.*',
            'checker/dist/META-INF/maven/org.apache.bcel/bcel/pom.xml',
            'checker/dist/META-INF/maven/org.apache.commons/commons-text/pom.xml',
            'checker/nullness/junit-assertions.astub',
            'framework/src/main/resources/git.properties']
    doLast {
        FileTree tree = fileTree(dir: projectDir)
        for (String dir : ignoreDirectories) {
            tree.exclude "**/${dir}/**"
        }
        for (String file : ignoreFilePatterns) {
            tree.exclude "**/${file}"
        }
        boolean failed = false
        tree.visit {
            if (!it.file.isDirectory()) {
                boolean blankLineAtEnd = false
                String fileName = it.file.getName()
                boolean checkTabs = !fileName.equals("Makefile")
                it.file.eachLine { line ->
                    if (line.endsWith(' ')) {
                        println("Trailing whitespace: ${it.file.absolutePath}")
                        failed = true
                    }
                    if (checkTabs && line.contains('\t')) {
                        println("Contains tab (use spaces): ${it.file.absolutePath}")
                        failed = true
                        checkTabs = false
                    }
                    if (!line.startsWith('\\') &&
                            (line.matches('^.* (else|finally|try)\\{}.*$')
                                    || line.matches('^.*}(catch|else|finally) .*$')
                                    || line.matches('^.* (catch|for|if|while)\\('))) {
                        // This runs on non-java files, too.
                        println("Missing space: ${it.file.absolutePath}")
                        failed = true
                    }
                    if (line.isEmpty()) {
                        blankLineAtEnd = true;
                    } else {
                        blankLineAtEnd = false;
                    }
                }

                if (blankLineAtEnd) {
                    println("Blank line at end of file: ${it.file.absolutePath}")
                    failed = true
                }

                RandomAccessFile file
                try {
                    file = new RandomAccessFile(it.file, 'r')
                    int end = file.length() - 1;
                    if (end > 0) {
                        file.seek(end)
                        byte last = file.readByte()
                        if (last != '\n') {
                            println("Missing newline at end of file: ${it.file.absolutePath}")
                            failed = true
                        }
                    }
                } finally {
                    if (file != null) {
                        file.close()
                    }
                }
            }
        }
        if (failed) {
            throw new GradleException("Files do not meet basic style guidelines.")
        }
    }
}

assemble.mustRunAfter(clean)

task buildAll(group: 'Build') {
    description 'Build all jar files, including source and javadoc jars'
    dependsOn(allJavadoc)
    subprojects { Project subproject ->
        dependsOn("${subproject.name}:assemble")
        dependsOn("${subproject.name}:javadocJar")
        dependsOn("${subproject.name}:sourcesJar")
    }
    dependsOn('framework:allJavadocJar', 'framework:allSourcesJar', 'checker:allJavadocJar', 'checker:allSourcesJar', 'checker-qual:jar', 'checker-util:jar')
}

task releaseBuild(group: 'Build') {
    description 'Build everything required for a release'
    dependsOn(clean)
    doFirst {
        release = true
    }
    // Use finalizedBy rather than dependsOn so that release is set to true before any of the tasks are run.
    finalizedBy(buildAll)
    finalizedBy('checker:copyJarsToDist')
}

// No group so it does not show up in the output of `gradlew tasks`
task releaseAndTest {
    description 'Build everything required for a release and run allTests'
    dependsOn(releaseBuild)
    subprojects { Project subproject ->
        dependsOn("${subproject.name}:allTests")
    }
}

// Don't create an empty checker-framework-VERSION.jar
jar.onlyIf {false}

/**
 * Adds the shared pom information to the given publication.
 * @param publication MavenPublication
 */
final sharedPublicationConfiguration(publication) {
    publication.pom {
        url = 'https://checkerframework.org'
        developers {
            // These are the lead developers/maintainers, not all the developers or contributors.
            developer {
                id = 'mernst'
                name = 'Michael Ernst'
                email = 'mernst@cs.washington.edu'
                url = 'https://homes.cs.washington.edu/~mernst/'
                organization = 'University of Washington'
                organizationUrl = 'https://www.cs.washington.edu/'
            }
            developer {
                id = 'smillst'
                name = 'Suzanne Millstein'
                email = 'smillst@cs.washington.edu'
                organization = 'University of Washington'
                organizationUrl = 'https://www.cs.washington.edu/'
            }
        }

        scm {
            url = 'https://github.com/typetools/checker-framework.git'
            connection = 'scm:git:git://github.com/typetools/checker-framework.git'
            developerConnection = 'scm:git:ssh://git@github.com/typetools/checker-framework.git'
        }
    }
}<|MERGE_RESOLUTION|>--- conflicted
+++ resolved
@@ -102,11 +102,7 @@
     // level (third number) if:
     //   * any new checkers have been added, or
     //   * backward-incompatible changes have been made to APIs or elsewhere.
-<<<<<<< HEAD
-    version '3.24.0'
-=======
     version '3.24.1-SNAPSHOT'
->>>>>>> a659765a
 
     repositories {
         mavenCentral()
