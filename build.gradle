--- conflicted
+++ resolved
@@ -1,6 +1,5 @@
 plugins {
   // https://plugins.gradle.org/plugin/com.gradleup.shadow
-<<<<<<< HEAD
   id("com.gradleup.shadow").version("9.0.2")
   // https://plugins.gradle.org/plugin/de.undercouch.download
   id("de.undercouch.download").version("5.6.0")
@@ -11,28 +10,12 @@
   id("eclipse")
 
   id("groovy") // needed for formatting Gradle files
-=======
-  id "com.gradleup.shadow" version "9.0.2"
-  // https://plugins.gradle.org/plugin/de.undercouch.download
-  id "de.undercouch.download" version "5.6.0"
-  id "java"
-  // https://github.com/tbroyer/gradle-errorprone-plugin
-  id "net.ltgt.errorprone" version "4.3.0"
-  // https://docs.gradle.org/current/userguide/eclipse_plugin.html
-  id "eclipse"
-
-  id "groovy" // needed for formatting Gradle files
->>>>>>> 0368ba36
   // Code formatting; defines targets "spotlessApply" and "spotlessCheck".
   // https://github.com/diffplug/spotless/tags ; see tags starting "gradle/"
   // Only works on JDK 11+ (even including the plugin crashes Gradle on JDK 8);
   // shell scripts in checker/bin-devel/ ensure spotless isn't called unless
   // the JDK is 17 or later.
-<<<<<<< HEAD
   id("com.diffplug.spotless").version("8.0.0")
-=======
-  id "com.diffplug.spotless" version "8.0.0"
->>>>>>> 0368ba36
 }
 apply from: rootProject.file("release.gradle")
 
@@ -117,11 +100,7 @@
 }
 
 tasks.register("setLocalRepo", Exec) {
-<<<<<<< HEAD
   commandLine("git", "worktree", "list")
-=======
-  commandLine "git", "worktree", "list"
->>>>>>> 0368ba36
   standardOutput = new ByteArrayOutputStream()
 
   doLast {
@@ -134,15 +113,9 @@
 tasks.register("installGitHooks", Copy) {
   dependsOn("setLocalRepo")
   description = "Copies git hooks to .git directory"
-<<<<<<< HEAD
   from(files("checker/bin-devel/git.post-merge", "checker/bin-devel/git.pre-commit"))
   rename("git\\.(.*)", "\$1")
   into(localRepo + "/hooks")
-=======
-  from files("checker/bin-devel/git.post-merge", "checker/bin-devel/git.pre-commit")
-  rename("git\\.(.*)", '$1')
-  into localRepo + "/hooks"
->>>>>>> 0368ba36
 }
 
 spotless {
@@ -220,15 +193,9 @@
   dependencies {
     errorprone("com.google.errorprone:error_prone_core:${versions.errorprone}")
 
-<<<<<<< HEAD
     javacJar("com.google.errorprone:javac:9+181-r4173-1")
 
     errorproneJavac("com.google.errorprone:javac:9+181-r4173-1")
-=======
-    javacJar "com.google.errorprone:javac:9+181-r4173-1"
-
-    errorproneJavac "com.google.errorprone:javac:9+181-r4173-1"
->>>>>>> 0368ba36
 
     allProjects(subprojects)
   }
@@ -327,13 +294,8 @@
 
     format "misc", {
       // define the files to apply `misc` to
-<<<<<<< HEAD
       target("*.md", "*.tex", ".gitignore")
       targetExclude(doNotFormat)
-=======
-      target "*.md", "*.tex", ".gitignore"
-      targetExclude doNotFormat
->>>>>>> 0368ba36
       // define the steps to apply to those files
       leadingTabsToSpaces(2)
       trimTrailingWhitespace()
@@ -342,13 +304,8 @@
 
     format "make", {
       // define the files to apply `make` to
-<<<<<<< HEAD
       target("Makefile")
       targetExclude(doNotFormat)
-=======
-      target "Makefile"
-      targetExclude doNotFormat
->>>>>>> 0368ba36
       // define the steps to apply to those files
       trimTrailingWhitespace()
       endWithNewline() // Don't want to end empty files with a newline
@@ -371,11 +328,7 @@
         target(targets)
       } else {
         // not the root project; format all .java files in the sub-project
-<<<<<<< HEAD
         target("**/*.java")
-=======
-        target "**/*.java"
->>>>>>> 0368ba36
       }
       targetExclude(doNotFormat)
 
@@ -391,13 +344,8 @@
     // Only define a groovyGradle task on the root project, for simplicity in setting the target pattern
     if (currentProj == currentProj.rootProject) {
       groovyGradle {
-<<<<<<< HEAD
         target("**/*.gradle")
         targetExclude(doNotFormat)
-=======
-        target "**/*.gradle"
-        targetExclude doNotFormat
->>>>>>> 0368ba36
         greclipse()  // which formatter Spotless should use to format .gradle files.
         if (project.hasProperty("eisopFormatting")) {
           leadingTabsToSpaces(4)
@@ -409,11 +357,7 @@
       }
 
       groovy {
-<<<<<<< HEAD
         target("buildSrc/**/*.groovy")
-=======
-        target "buildSrc/**/*.groovy"
->>>>>>> 0368ba36
         importOrder()
 
         // removes semicolons at the end of lines
@@ -435,11 +379,7 @@
       doLast {
         project.tasks.forEach { task ->
           if (task.name.contains("spotless")) {
-<<<<<<< HEAD
-            println("Inputs for task '${task.name}':")
-=======
-            println "Inputs for task \"${task.name}\":"
->>>>>>> 0368ba36
+            println("Inputs for task \"${task.name}\":")
 
             task.inputs.files.each { inputFile ->
               println("  Input: $inputFile")
@@ -480,11 +420,7 @@
           options.memberLevel = javadocMemberLevel
         }
         classpath += configurations.named("checkerFatJar").get().asFileTree
-<<<<<<< HEAD
         options.taglets("org.checkerframework.taglet.ManualTaglet")
-=======
-        options.taglets "org.checkerframework.taglet.ManualTaglet"
->>>>>>> 0368ba36
         options.tagletPath(project(":framework-test").sourceSets.taglet.output.classesDirs.getFiles() as File[])
 
         // This file is looked for by Javadoc.
@@ -681,17 +617,10 @@
     // Always run the task.
     outputs.upToDateWhen { false }
     source = project("${projectName}").sourceSets.main.java
-<<<<<<< HEAD
     classpath =(files(project("${projectName}").compileJava.classpath, project(":checker-qual").sourceSets.main.output))
     destinationDirectory = file("${buildDir}")
 
     options.annotationProcessorPath =(files(project(":checker").tasks.shadowJar.archiveFile))
-=======
-    classpath = files(project("${projectName}").compileJava.classpath, project(":checker-qual").sourceSets.main.output)
-    destinationDirectory = file("${buildDir}")
-
-    options.annotationProcessorPath = files(project(":checker").tasks.shadowJar.archiveFile)
->>>>>>> 0368ba36
     options.compilerArgs += [
       "-processor",
       "${checker}",
@@ -717,11 +646,7 @@
   description = "Validate that HTML files are well-formed"
   group = "Format"
   // This is the Nu Html Checker (v.Nu): https://github.com/validator/validator
-<<<<<<< HEAD
   executable = "html5validator"
-=======
-  executable "html5validator"
->>>>>>> 0368ba36
   args = [
     "--ignore",
     "/api/",
@@ -733,7 +658,6 @@
 }
 
 tasks.register("addFavicon", Exec) {
-<<<<<<< HEAD
   dependsOn("allJavadoc")
 
   doFirst {
@@ -741,15 +665,6 @@
       from("docs/logo/Checkmark/CFCheckmark_favicon.png")
       rename("CFCheckmark_favicon.png", "favicon-checkerframework.png")
       into("${rootDir}/docs/api")
-=======
-  dependsOn "allJavadoc"
-
-  doFirst {
-    copy {
-      from "docs/logo/Checkmark/CFCheckmark_favicon.png"
-      rename("CFCheckmark_favicon.png", "favicon-checkerframework.png")
-      into "${rootDir}/docs/api"
->>>>>>> 0368ba36
     }
   }
 
@@ -794,11 +709,7 @@
   // disable interpreting module-info.java files until all sub-modules support them
   modularity.inferModulePath = false
 
-<<<<<<< HEAD
   finalizedBy("addFavicon")
-=======
-  finalizedBy "addFavicon"
->>>>>>> 0368ba36
 
   doFirst {
     source(
@@ -818,26 +729,16 @@
   into("checker-framework-${releaseVersion}")
 
   from(layout.projectDirectory) {
-<<<<<<< HEAD
     exclude("api/**",
-=======
-    exclude "api/**",
->>>>>>> 0368ba36
         "checker/bin/README",
         "checker/dist/*.asc",
         "docs/tutorial/tests/**",
         "docs/tutorial/src/**",
         "docs/tutorial/test/**",
         "docs/tutorial/Makefile",
-<<<<<<< HEAD
         "docs/tutorial/README")
 
     include("README.html",
-=======
-        "docs/tutorial/README"
-
-    include "README.html",
->>>>>>> 0368ba36
         "LICENSE.txt",
         "annotation-file-utilities/bin/**",
         "annotation-file-utilities/dist/**",
@@ -870,7 +771,6 @@
         "docs/examples/MavenExample/pom.xml",
         "docs/examples/MavenExample/README",
         "docs/examples/MavenExample/src/main/java/org/checkerframework/example/MavenExample.java",
-<<<<<<< HEAD
         "docs/tutorial/**")
   }
 
@@ -888,44 +788,17 @@
 
   from("docs/logo/Logo/CFLogo.png") {
     into("docs/tutorial/webpages")
-=======
-        "docs/tutorial/**"
-  }
-
-  from("dataflow/manual/checker-framework-dataflow-manual.pdf") {
-    into "docs/manual/"
-  }
-
-  from("docs/logo/Logo/CFLogo.png") {
-    into "docs/manual/"
-  }
-
-  from("docs/logo/Logo/CFLogo.png") {
-    into "docs/tutorial/"
-  }
-
-  from("docs/logo/Logo/CFLogo.png") {
-    into "docs/tutorial/webpages"
->>>>>>> 0368ba36
   }
 }
 
 tasks.register("cleanCfManual", Exec) {
   description = "Clean the manual"
-<<<<<<< HEAD
   commandLine("make", "-C", "docs/manual", "clean")
-=======
-  commandLine "make", "-C", "docs/manual", "clean"
->>>>>>> 0368ba36
 }
 
 tasks.register("cleanAfuManual", Exec) {
   description = "Clean the manual"
-<<<<<<< HEAD
   commandLine("make", "-C", "${afuManualDir}", "clean")
-=======
-  commandLine "make", "-C", "${afuManualDir}", "clean"
->>>>>>> 0368ba36
 }
 
 tasks.register("cleanManual") {
@@ -954,22 +827,14 @@
   requireJavadoc
 }
 dependencies {
-<<<<<<< HEAD
   requireJavadoc("org.plumelib:require-javadoc:2.0.0")
-=======
-  requireJavadoc "org.plumelib:require-javadoc:2.0.0"
->>>>>>> 0368ba36
 }
 tasks.register("requireJavadoc", JavaExec) {
   description = "Ensures that Javadoc documentation exists in source code."
   group = "Documentation"
   mainClass = "org.plumelib.javadoc.RequireJavadoc"
   classpath = configurations.requireJavadoc
-<<<<<<< HEAD
   args("--exclude=module-info.java", "checker/src/main/java", "checker-qual/src/main/java", "checker-util/src/main/java", "dataflow/src/main/java", "framework/src/main/java", "framework-test/src/main/java", "javacutil/src/main/java")
-=======
-  args "--exclude=module-info.java", "checker/src/main/java", "checker-qual/src/main/java", "checker-util/src/main/java", "dataflow/src/main/java", "framework/src/main/java", "framework-test/src/main/java", "javacutil/src/main/java"
->>>>>>> 0368ba36
   jvmArgs += [
     "--add-exports=jdk.compiler/com.sun.tools.javac.file=ALL-UNNAMED",
     "--add-exports=jdk.compiler/com.sun.tools.javac.parser=ALL-UNNAMED",
@@ -1021,23 +886,14 @@
   dependsOn("allJavadoc")
   description = "Build the Checker Framework manual"
   // Don't make all because it will re-run allJavadoc which causes problems when building the release.
-<<<<<<< HEAD
   commandLine("make", "-C", "docs/manual/", "manual.pdf", "manual.html")
-=======
-  commandLine "make", "-C", "docs/manual/", "manual.pdf", "manual.html"
->>>>>>> 0368ba36
 }
 
 tasks.register("makeAfuManual", Exec) {
   description = "Make documentation: annotation-file-format.{html,pdf}."
 
-<<<<<<< HEAD
   executable = "make"
   args("-C", "${afuManualDir}")
-=======
-  executable "make"
-  args "-C", "${afuManualDir}"
->>>>>>> 0368ba36
 }
 
 
@@ -1080,16 +936,11 @@
 tasks.register("pythonIsInstalled", Exec) {
   description = "Check that the python3 executable is installed."
   executable = "python3"
-<<<<<<< HEAD
   args("--version")
-=======
-  args "--version"
->>>>>>> 0368ba36
 }
 
 tasks.register("docTags", Exec) {
   group = "Emacs"
-<<<<<<< HEAD
   commandLine("make", "-C", "docs/manual/", "tags")
 }
 
@@ -1099,17 +950,6 @@
   group = "Emacs"
   // running this task will also run the tags task in the subprojects, which is defined later in this file.
   commandLine("etags", "-i", "annotation-file-utilities/TAGS", "-i", "checker/TAGS", "-i", "checker-qual/TAGS", "-i", "checker-util/TAGS", "-i", "dataflow/TAGS", "-i", "framework/TAGS", "-i", "framework-test/TAGS", "-i", "javacutil/TAGS", "-i", "docs/manual/TAGS")
-=======
-  commandLine "make", "-C", "docs/manual/", "tags"
-}
-
-tasks.register("tags", Exec) {
-  dependsOn docTags
-  description = "Create Emacs TAGS table"
-  group = "Emacs"
-  // running this task will also run the tags task in the subprojects, which is defined later in this file.
-  commandLine "etags", "-i", "annotation-file-utilities/TAGS", "-i", "checker/TAGS", "-i", "checker-qual/TAGS", "-i", "checker-util/TAGS", "-i", "dataflow/TAGS", "-i", "framework/TAGS", "-i", "framework-test/TAGS", "-i", "javacutil/TAGS", "-i", "docs/manual/TAGS"
->>>>>>> 0368ba36
 }
 
 subprojects {
@@ -1119,11 +959,7 @@
 
   dependencies {
     // TODO: it's a bug that annotatedlib:guava requires the error_prone_annotations dependency.
-<<<<<<< HEAD
     annotatedGuava("com.google.errorprone:error_prone_annotations:${versions.errorprone}")
-=======
-    annotatedGuava "com.google.errorprone:error_prone_annotations:${versions.errorprone}"
->>>>>>> 0368ba36
     annotatedGuava("org.checkerframework.annotatedlib:guava:33.1.0.2-jre") {
       // So long as Guava only uses annotations from checker-qual, excluding it should not cause problems.
       exclude group: "org.checkerframework"
@@ -1138,7 +974,6 @@
     //  * Repeat until no new classes appear (all are under org/checkerframework/).
 
     // Relocate packages that might conflict with user's classpath.
-<<<<<<< HEAD
     relocate("com.github.javaparser", "org.checkerframework.com.github.javaparser")
     relocate("org.apache", "org.checkerframework.org.apache")
     relocate("org.relaxng", "org.checkerframework.org.relaxng")
@@ -1152,32 +987,13 @@
     relocate("plume", "org.checkerframework.plume")
 
     exclude("**/module-info.class")
-=======
-    relocate "com.github.javaparser", "org.checkerframework.com.github.javaparser"
-    relocate "org.apache", "org.checkerframework.org.apache"
-    relocate "org.relaxng", "org.checkerframework.org.relaxng"
-    relocate "org.plumelib", "org.checkerframework.org.plumelib"
-    relocate "org.codehaus", "org.checkerframework.org.codehaus"
-    relocate "org.objectweb.asm", "org.checkerframework.org.objectweb.asm"
-    relocate "io.github.classgraph", "org.checkerframework.io.github.classgraph"
-    relocate "nonapi.io.github.classgraph", "org.checkerframework.nonapi.io.github.classgraph"
-    // relocate "sun", "org.checkerframework.sun"
-    relocate "com.google", "org.checkerframework.com.google"
-    relocate "plume", "org.checkerframework.plume"
-
-    exclude "**/module-info.class"
->>>>>>> 0368ba36
   }
 
   if (!project.name.startsWith("checker-qual-android")) {
     tasks.register("tags", Exec) {
       description = "Create Emacs TAGS table"
       // `ctags -e -f TAGS` used to work in place of `etags`, but apparently no longer.
-<<<<<<< HEAD
       commandLine("bash", "-c", "find . \\( -name build -o -name jtreg -o -name tests \\) -prune -o -name '*.java' -print | sort-directory-order | xargs etags")
-=======
-      commandLine "bash", "-c", "find . \\( -name build -o -name jtreg -o -name tests \\) -prune -o -name '*.java' -print | sort-directory-order | xargs etags"
->>>>>>> 0368ba36
     }
   }
 
@@ -1194,11 +1010,7 @@
       includeEmptyDirs = false
       if (archiveFileName.get().startsWith("checker-qual") || archiveFileName.get().startsWith("checker-util")) {
         metaInf {
-<<<<<<< HEAD
           from("./LICENSE.txt")
-=======
-          from "./LICENSE.txt"
->>>>>>> 0368ba36
         }
       } else {
         metaInf {
@@ -1221,11 +1033,7 @@
 
     // Tasks such as `checkInterning` and `checkResourceLeak` run various checkers on all the main source sets.
     // These pass and are run by the `typecheck` task.
-<<<<<<< HEAD
     // When you add one here, also update a dependsOn(item for the "typecheck" task.)
-=======
-    // When you add one here, also update a dependsOn item for the "typecheck" task.
->>>>>>> 0368ba36
     createCheckTypeTask(project.name, "Formatter",
         "org.checkerframework.checker.formatter.FormatterChecker")
     createCheckTypeTask(project.name, "Interning",
@@ -1293,11 +1101,7 @@
         String jtregOutput = "${buildDir}/jtreg"
         String name = "all"
         String tests = "."
-<<<<<<< HEAD
         executable = "jtreg"
-=======
-        executable "jtreg"
->>>>>>> 0368ba36
         args = [
           "-dir:${projectDir}/jtreg",
           "-workDir:${jtregOutput}/${name}/work",
@@ -1395,11 +1199,7 @@
 
         // Show the found unexpected diagnostics and expected diagnostics not found.
         exceptionFormat = "full"
-<<<<<<< HEAD
         events("failed")
-=======
-        events "failed"
->>>>>>> 0368ba36
 
         // Don't show the uninteresting stack traces from the exceptions.
         showStackTraces = false
