--- conflicted
+++ resolved
@@ -857,14 +857,9 @@
                     dependsOn('wpiScriptsTests')
                 }
                 dependsOn('nullnessExtraTests', 'commandLineTests', 'tutorialTests',
-<<<<<<< HEAD
-                          'wholeProgramInferenceTests', 'wpiManyTests', 'wpiPlumeLibTests')
-=======
-                          'wholeProgramInferenceTests'
                           // TODO:
-                          // , 'wpiScriptsTests'
-                )
->>>>>>> cc755bfa
+                          // 'wholeProgramInferenceTests', 'wpiManyTests', 'wpiPlumeLibTests')
+                          'wholeProgramInferenceTests', 'wpiPlumeLibTests')
             }
 
             if (project.name.is('dataflow')) {
