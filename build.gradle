import de.undercouch.gradle.tasks.download.Download

plugins {
    // https://plugins.gradle.org/plugin/com.github.johnrengelman.shadow (v5 requires Gradle 5)
    id 'com.github.johnrengelman.shadow' version '6.0.0'
    // https://plugins.gradle.org/plugin/de.undercouch.download
    id "de.undercouch.download" version "4.1.0"
    id 'java'
    // https://github.com/tbroyer/gradle-errorprone-plugin
    id "net.ltgt.errorprone" version "1.2.1"
    // https://plugins.gradle.org/plugin/org.ajoberstar.grgit
    id 'org.ajoberstar.grgit' version '4.0.2' apply false
    // https://github.com/n0mer/gradle-git-properties ; target is: generateGitProperties
    id "com.gorylenko.gradle-git-properties" version "2.2.2"
}
apply plugin: "de.undercouch.download"

import org.ajoberstar.grgit.Grgit

repositories {
    jcenter()
    mavenCentral()
}

gitProperties {
    // logically belongs in framework, but only checker resources are copied to .jar file
    gitPropertiesResourceDir = "${project.rootDir}/checker/src/main/resources"
}

ext {
    release = false

    // On a Java 8 JVM, use error-prone javac and source/target 8.
    // On a Java 9+ JVM, use the host javac, default source/target, and required module flags.
    isJava8 = JavaVersion.current() == JavaVersion.VERSION_1_8

    errorproneJavacVersion = '9+181-r4173-1'

    parentDir = file("${rootDir}/../").absolutePath

    annotationTools = "${parentDir}/annotation-tools"
    afu = "${annotationTools}/annotation-file-utilities"

    stubparser = "${parentDir}/stubparser"
    stubparserJar = "${stubparser}/javaparser-core/target/stubparser.jar"

    jtregHome = "${parentDir}/jtreg"
    formatScriptsHome = "${project(':checker').projectDir}/bin-devel/.run-google-java-format"
    plumeScriptsHome = "${project(':checker').projectDir}/bin-devel/.plume-scripts"

    javadocMemberLevel = JavadocMemberLevel.PROTECTED

    // The local git repository, typically in the .git directory, but not for worktrees.
    // This value is always overwritten, but Gradle needs the variable to be initialized.
    localRepo = ".git"

    // Location of pom files that are only used to add meta-data to the artifacts published to Maven.
    pomFiles = "${rootDir}/docs/developer/release/maven-artifacts"
}
// Keep in sync with check in org.checkerframework.framework.source.SourceChecker.init
// and with text in #installation
switch (JavaVersion.current()) {
    case JavaVersion.VERSION_1_9:
    case JavaVersion.VERSION_1_10:
    case JavaVersion.VERSION_12:
        logger.warn("The Checker Framework has only been tested with JDK 8 and 11." +
                " Found version " + JavaVersion.current().majorVersion);
        break;
    case JavaVersion.VERSION_1_8:
    case JavaVersion.VERSION_11:
        break; // Supported versions
    default:
        throw new GradleException("Build the Checker Framework with JDK 8 or JDK 11." +
                " Found version " + JavaVersion.current().majorVersion);
}

task setLocalRepo(type:Exec) {
    commandLine 'git', 'worktree', 'list'
    standardOutput = new ByteArrayOutputStream()
    doLast {
       String worktreeList = standardOutput.toString()
       localRepo = worktreeList.substring(0, worktreeList.indexOf(" ")) + "/.git"
    }
}

task installGitHooks(type: Copy, dependsOn: 'setLocalRepo') {
    description 'Copies git hooks to .git directory'
    from files("checker/bin-devel/git.post-merge", "checker/bin-devel/git.pre-commit")
    rename('git\\.(.*)', '$1')
    into localRepo + "/hooks"
}

allprojects {
    apply plugin: 'java'
    apply plugin: 'com.github.johnrengelman.shadow'
    apply plugin: "de.undercouch.download"
    apply plugin: 'net.ltgt.errorprone'

    group 'org.checkerframework'
    // Increment the minor version rather than just the patch level if:
    //   * any new checkers have been added,
    //   * the patch level is 9 (keep the patch level as a single digit), or
    //   * backward-incompatible changes have been made to APIs or elsewhere.
    version '3.5.0'

    repositories {
        mavenCentral()
    }

    configurations {
        javacJar

        // Holds the combined classpath of all subprojects including the subprojects themselves.
        allProjects

        // There's a bug in IntelliJ that adds the processor path to the classpath when building
        // a Gradle project.  Because ErrorProne uses old versions of some of our jars, IntelliJ uses
        // those jars instead of the source code. The next 3 lines exclude Checker Framework from the
        // from the processor path as a work around for this problem.
        annotationProcessor.exclude group:'org.checkerframework', module:'javacutil'
        annotationProcessor.exclude group:'org.checkerframework', module:'dataflow'
        annotationProcessor.exclude group:'org.checkerframework', module:'checker-qual'
    }

    dependencies {
        if (isJava8) {
            javacJar group: 'com.google.errorprone', name: 'javac', version: "$errorproneJavacVersion"
        }

        errorproneJavac("com.google.errorprone:javac:$errorproneJavacVersion")

        allProjects subprojects
    }

    // After all the tasks have been created, modify some of them.
    afterEvaluate {
        // Add the fat checker.jar to the classpath of every Javadoc task. This allows Javadoc in
        // any module to reference classes in any other module.
        // Also, build and use ManualTaglet as a taglet.
        tasks.withType(Javadoc) {
            def tagletVersion = isJava8 ? 'taglet' : 'tagletJdk11'

            dependsOn(':checker:shadowJar')
            dependsOn(":framework-test:${tagletVersion}Classes")
            doFirst {
                options.encoding = 'UTF-8'
                if (!name.equals("javadocDoclintAll")) {
                    options.memberLevel = javadocMemberLevel
                }
                classpath += files(project(':checker').tasks.getByName('shadowJar').archivePath)
                if (isJava8) {
                    classpath += configurations.javacJar
                }
                options.taglets 'org.checkerframework.taglet.ManualTaglet'
                options.tagletPath(project(':framework-test').sourceSets."${tagletVersion}".output.classesDirs.getFiles() as File[])

                // We want to link to Java 9 documentation of the compiler classes since we use Java 9
                // versions of those classes and Java 8 for everything else.  Because the compiler classes are not
                // a part of the main documentation of Java 8, javadoc links to the Java 9 versions.
                // TODO, this creates broken links to the com.sun.tools.javac package.
                options.links = ['https://docs.oracle.com/javase/8/docs/api/', 'https://docs.oracle.com/javase/9/docs/api/']
                // This file is looked for by Javadoc.
                file("${destinationDir}/resources/fonts/").mkdirs()
                ant.touch(file: "${destinationDir}/resources/fonts/dejavu.css")
                options.addStringOption('source', '8')
                // "-Xwerror" requires Javadoc everywhere.  Currently, CI jobs require Javadoc only
                // on changed lines.  Enable -Xwerror in the future when all Javadoc exists.
                // options.addBooleanOption('Xwerror', true)
                options.addStringOption('Xmaxwarns', '99999')
            }
        }

        // Add standard javac options
        tasks.withType(JavaCompile) {
            dependsOn(':installGitHooks')
            sourceCompatibility = 8
            targetCompatibility = 8
            // Because the target is 8, all of the public compiler classes are accessible, so
            // --add-exports are not required, (nor are they allowed with target 8). See
            // https://openjdk.java.net/jeps/247 for details on compiling for older versions.

            // When sourceCompatibilty is changed to 11, then the following will be required.
            // options.compilerArgs += [
            // "--add-exports", "jdk.compiler/com.sun.tools.javac.api=ALL-UNNAMED",
            // "--add-exports", "jdk.compiler/com.sun.tools.javac.code=ALL-UNNAMED",
            // "--add-exports", "jdk.compiler/com.sun.tools.javac.comp=ALL-UNNAMED",
            // "--add-exports", "jdk.compiler/com.sun.tools.javac.file=ALL-UNNAMED",
            // "--add-exports", "jdk.compiler/com.sun.tools.javac.main=ALL-UNNAMED",
            // "--add-exports", "jdk.compiler/com.sun.tools.javac.model=ALL-UNNAMED",
            // "--add-exports", "jdk.compiler/com.sun.tools.javac.processing=ALL-UNNAMED",
            // "--add-exports", "jdk.compiler/com.sun.tools.javac.tree=ALL-UNNAMED",
            // "--add-exports", "jdk.compiler/com.sun.tools.javac.util=ALL-UNNAMED",
            // ]
            // This is equivalent to writing "exports jdk.compiler/... to ALL-UNNAMED" in the
            // module-info.java of jdk.compiler, so corresponding --add-opens are only required for
            // reflective access to private members.
            //
            // From https://openjdk.java.net/jeps/261, Section titled: "Breaking encapsulation"
            // "The effect of each instance [of --add-exports] is to add a qualified export of the
            // named package from the source module to the target module. This is, essentially, a
            // command-line form of an exports clause in a module declaration[...].
            // [...]
            // The --add-exports option enables access to the public types of a specified package.
            // It is sometimes necessary to go further and enable access to all non-public elements
            // via the setAccessible method of the core reflection API. The --add-opens option can
            // be used, at run time, to do this."

            options.failOnError = true
            options.deprecation = true
            options.compilerArgs += [
                    '-g',
                    '-Werror',
                    // To not get a warning about missing bootstrap classpath for Java 8 (once we use Java 9).
                    "-Xlint:-options",
                    "-Xlint",
            ]

            options.encoding = 'UTF-8'
            options.fork = true
            if (isJava8) {
                options.forkOptions.jvmArgs += ["-Xbootclasspath/p:${configurations.javacJar.asPath}"]
            }
            // Don't use error-prone by default
            options.errorprone.enabled = false
        }
    }
}

task cloneAndBuildDependencies(type: Exec) {
    description 'Clones (or updates) and builds all dependencies'
    executable 'checker/bin-devel/build.sh'
}
task maybeCloneAndBuildDependencies(type: Exec) {
    description 'Clones (or updates) and builds all dependencies if they are not present.'
    onlyIf {
        !file(stubparserJar).exists()
        // The jdk repository is cloned via the copyAndMinimizeAnnotatedJdkFiles task that is run if
        // the repository does not exist when building checker.jar.
    }
    executable 'checker/bin-devel/build.sh'
}

task version() {
    description 'Print Checker Framework version'
    doLast {
        println version
    }
}

/**
 * Creates a task that runs the checker on the main source set of each subproject. The task is named
 * "check${shortName}", for example "checkPurity" or "checkNullness".
 * @param projectName name of the project
 * @param checker full qualified name of the checker to run
 * @param shortName shorter version of the checker to use to name the task.
 * @param args list of arguments to pass to the checker
 */
def createCheckTypeTask(projectName, checker, shortName, args = []) {
    project("${projectName}").tasks.create(name: "check${shortName}", type: JavaCompile, dependsOn: ':checker:shadowJar') {
        description "Run the ${shortName} Checker on the main sources."
        group 'Verification'
        // Always run the task.
        outputs.upToDateWhen { false }
        source = project("${projectName}").sourceSets.main.java
        classpath = files(project("${projectName}").compileJava.classpath,project(':checker-qual').sourceSets.main.output)
        destinationDir = file("${buildDir}")

        options.annotationProcessorPath = files(project(':checker').tasks.shadowJar.archivePath)
        options.compilerArgs += [
                '-processor', "${checker}",
                '-proc:only',
                '-Xlint:-processing',
<<<<<<< HEAD
		'-Xmaxerrs', '10000',
		'-Xmaxwarns', '10000',
=======
                '-Xmaxerrs', '10000',
                '-Xmaxwarns', '10000',
>>>>>>> 19f2ec7a
                ]
        options.compilerArgs += args

        if (isJava8) {
            options.compilerArgs += [
                "-source",
                "8",
                "-target",
                "8"
                ]
        } else {
            options.fork = true
            options.forkOptions.jvmArgs += [
                "--add-opens", "jdk.compiler/com.sun.tools.javac.comp=ALL-UNNAMED",
                ]
       }
    }
}

/**
 * Returns a list of all the Java files that should be formatted for the given project. These are:
 *
 * All java files in the main sourceSet.
 * All java files in the tests directory that compile.
 *
 * @param projectName name of the project to format
 * @return a list of all Java files that should be formatted for projectName
 */
List<String> getJavaFilesToFormat(projectName) {
    List<File> javaFiles = new ArrayList<>();
    project(':' + projectName).sourceSets.forEach { set ->
        javaFiles.addAll(set.java.files)
    }
    // Collect all java files in tests directory
    fileTree("${project(projectName).projectDir}/tests").visit { details ->
        if (!details.path.contains("nullness-javac-errors") && details.name.endsWith('java')) {
            javaFiles.add(details.file)
        }
    }
     // Collect all java files in jtreg directory
    fileTree("${project(projectName).projectDir}/jtreg").visit { details ->
        if (!details.path.contains("nullness-javac-errors") && details.name.endsWith('java')) {
            javaFiles.add(details.file)
        }
    }

    // Collect all java files in jtreg directory
    fileTree("${project(projectName).projectDir}/jtregJdk11").visit { details ->
        if (!details.path.contains("nullness-javac-errors") && details.name.endsWith('java')) {
            javaFiles.add(details.file)
        }
    }

    List<String> args = new ArrayList<>();
    for (File f : javaFiles) {
        args += f.absolutePath
    }
    return args
}

task htmlValidate(type: Exec, group: 'Format') {
    description 'Validate that HTML files are well-formed'
    executable 'html5validator'
    args = [
            "--ignore",
            "/api/",
            "/build/",
            "/docs/manual/manual.html",
            "/checker/jdk/nullness/src/java/lang/ref/package.html"
    ]
}


// `gradle allJavadoc` builds the Javadoc for all modules in `docs/api`.
//   This is what is published to checkerframework.org.
// `gradle javadoc` builds the Javadoc for each sub-project in <subproject>/build/docs/javadoc/ .
//   It's needed to create the Javadoc jars that we release in Maven Central.
// To make javadoc for only one subproject, run `./gradlew javadoc`
//   in the subproject or `./gradlew :checker:javadoc` at the top level.
task allJavadoc(type: Javadoc, group: "Documentation") {
    description = 'Generates a global API documentation for all the modules'
    dependsOn(':checker:shadowJar', 'getPlumeScripts')
    destinationDir = file("${rootDir}/docs/api")
    source(project(':checker').sourceSets.main.allJava, project(':framework').sourceSets.main.allJava,
            project(':dataflow').sourceSets.main.allJava, project(':javacutil').sourceSets.main.allJava)

    classpath = configurations.allProjects
    if (isJava8) {
        classpath += configurations.javacJar
    }
    doLast {
        exec {
            // Javadoc for to com.sun.tools.java.* is not publicly available, so these links are broken.
            // This command removes those links.
            workingDir "${rootDir}/docs/api"
            executable "${plumeScriptsHome}/preplace"
            args += ['<a href="https://docs.oracle.com/javase/9/docs/api/com/sun/tools/javac/.*?>(.*?)</a>', '\\1']

        }
        copy {
            from 'docs/logo/Checkmark/CFCheckmark_favicon.png'
            rename('CFCheckmark_favicon.png', 'favicon-checkerframework.png')
            into "${rootDir}/docs/api"
        }
    }
}

// See documentation for allJavadoc task.
javadoc.dependsOn(allJavadoc)

configurations {
    requireJavadoc
}
dependencies {
    requireJavadoc "org.plumelib:require-javadoc:0.3.0"
}
task requireJavadoc(type: JavaExec) {
    description = 'Ensures that Javadoc documentation exists.'
    main = "org.plumelib.javadoc.RequireJavadoc"
    classpath = configurations.requireJavadoc
    args "checker/src/main/java", "dataflow/src/main/java", "framework-test/src/main/java", "framework/src/main/java", "javacutil/src/main/java"
}


/**
 * Creates a task named taskName that runs javadoc with the -Xdoclint:all option.
 *
 * @param taskName the name of the task to create
 * @param taskDescription description of the task
 * @param memberLevel the JavadocMemberLevel to use
 * @return the new task
 */
def createJavadocTask(taskName, taskDescription, memberLevel) {
    tasks.create(name: taskName, type: Javadoc) {
        description = taskDescription
        destinationDir = file("${rootDir}/docs/tmpapi")
        destinationDir.mkdirs()
        subprojects.forEach {
            if (!it.name.startsWith("checker-qual")) {
                source += it.sourceSets.main.allJava
            }
        }

        classpath = configurations.allProjects

        destinationDir.deleteDir()
        options.memberLevel = memberLevel
        options.addBooleanOption('Xdoclint:all', true)
        options.addStringOption('Xmaxwarns', '99999')

        // options.addStringOption('skip', 'ClassNotToCheck|OtherClass')
    }
}

createJavadocTask('javadocDoclintAll', 'Runs javadoc with -Xdoclint:all option.', JavadocMemberLevel.PRIVATE)

task downloadJtreg(type: Download) {
    description "Downloads and unpacks jtreg."
    onlyIf { !(new File("${jtregHome}/lib/jtreg.jar").exists()) }
    // src 'https://ci.adoptopenjdk.net/view/Dependencies/job/jtreg/lastSuccessfulBuild/artifact/jtreg-4.2.0-tip.tar.gz'
    // If ci.adoptopenjdk.net is down, use this copy.
    src 'https://checkerframework.org/jtreg-4.2.0-tip.tar.gz'
    dest new File(buildDir, 'jtreg-4.2.0-tip.tar.gz')
    overwrite true
    retries 3
    doLast {
        copy {
            from tarTree(dest)
            into "${jtregHome}/.."
        }
        exec {
            commandLine('chmod',  '+x', "${jtregHome}/bin/jtdiff", "${jtregHome}/bin/jtreg")
        }
    }
}

// See alternate implementation getCodeFormatScriptsInGradle below.
task getCodeFormatScripts() {
    description 'Obtain or update the run-google-java-format scripts'
    if (file(formatScriptsHome).exists()) {
        exec {
            workingDir formatScriptsHome
            executable 'git'
            args = ['pull', '-q']
            ignoreExitValue = true
        }
    } else {
        exec {
            workingDir "${formatScriptsHome}/../"
            executable 'git'
            args = ['clone', '-q', 'https://github.com/plume-lib/run-google-java-format.git', '.run-google-java-format']
        }
    }
}

// This implementation is preferable to the above because it does work in Gradle rather than in bash.
// However, it fails in the presence of worktrees: https://github.com/ajoberstar/grgit/issues/97
task getCodeFormatScriptsInGradle {
  description "Obtain the run-google-java-format scripts"
  doLast {
    if (! new File(formatScriptsHome).exists()) {
      def rgjfGit = Grgit.clone(dir: formatScriptsHome, uri: 'https://github.com/plume-lib/run-google-java-format.git')
    } else {
      def rgjfGit = Grgit.open(dir: formatScriptsHome)
      rgjfGit.pull()
    }
  }
}

task getPlumeScripts() {
    description 'Obtain or update plume-scripts'
    if (file(plumeScriptsHome).exists()) {
        exec {
            workingDir plumeScriptsHome
            executable 'git'
            args = ['pull', '-q']
            ignoreExitValue = true
        }
    } else {
        exec {
            workingDir "${plumeScriptsHome}/../"
            executable 'git'
            args = ['clone', '-q', 'https://github.com/plume-lib/plume-scripts.git', '.plume-scripts']
        }
    }
}

task pythonIsInstalled(type: Exec) {
  description "Check that the python executable is installed."
  executable = "python"
  args "--version"
}

task tags {
    description 'Create Emacs TAGS table'
    doLast {
        exec {
            commandLine "etags", "-i", "checker/TAGS", "-i", "dataflow/TAGS", "-i", "framework/TAGS", "-i", "framework-test/TAGS", "-i", "javacutil/TAGS", "-i", "docs/manual/TAGS"
        }
        exec {
            commandLine "make", "-C", "docs/manual", "tags"
        }
    }
}

subprojects {
    configurations {
        errorprone
    }

    dependencies {
        // https://mvnrepository.com/artifact/com.google.errorprone/error_prone_core
        // If you update this:
        //  * Temporarily comment out "-Werror" elsewhere in this file
        //  * Repeatedly run `./gradlew clean runErrorProne` and fix all errors
        //  * Uncomment "-Werror"
        errorprone group: 'com.google.errorprone', name: 'error_prone_core', version: '2.4.0'
    }

    task checkFormat(type: Exec, dependsOn: [getCodeFormatScripts, pythonIsInstalled], group: 'Format') {
        description 'Check whether the source code is properly formatted'
        // checker-qual* projects have no source, so skip
        onlyIf {!project.name.startsWith('checker-qual') }
        executable 'python'

        doFirst {
            args += "${formatScriptsHome}/check-google-java-format.py"
            args += "--aosp" // 4 space indentation
            args += getJavaFilesToFormat(project.name)
        }
        ignoreExitValue = true
        doLast {
            if (execResult.exitValue != 0) {
                throw new RuntimeException('Found improper formatting, try running:  ./gradlew reformat"')
            }
        }
    }

    task reformat(type: Exec, dependsOn: [getCodeFormatScripts, pythonIsInstalled], group: 'Format') {
        description 'Format the Java source code'
        // checker-qual* projects have no source, so skip
        onlyIf { !project.name.startsWith('checker-qual') }
        executable 'python'
        doFirst {
            args += "${formatScriptsHome}/run-google-java-format.py"
            args += "--aosp" // 4 space indentation
            args += getJavaFilesToFormat(project.name)
        }
    }

    shadowJar {
        // Relocate packages that might conflict with user's classpath.
        doFirst {
            if (release) {
                // Only relocate JavaParser during a release:
                relocate 'com.github.javaparser', 'org.checkerframework.com.github.javaparser'
            }
        }

        // These appear in annotation-file-utilities-all.jar:
        relocate 'org.apache', 'org.checkerframework.org.apache'
        relocate 'org.relaxng', 'org.checkerframework.org.relaxng'
        relocate 'org.plumelib', 'org.checkerframework.org.plumelib'
        relocate 'org.codehaus', 'org.checkerframework.org.codehaus'
        // relocate 'sun', 'org.checkerframework.sun'
        relocate 'org.objectweb.asm', 'org.checkerframework.org.objectweb.asm'
        relocate 'com.google', 'org.checkerframework.com.google'
        relocate 'plume', 'org.checkerframework.plume'
    }

    if (!project.name.startsWith('checker-qual')) {
        task tags(type: Exec) {
            description 'Create Emacs TAGS table'
            commandLine "bash", "-c", "find . \\( -name build \\) -prune -o -name '*.java' -print | sort-directory-order | xargs ctags -e -f TAGS"
        }
    }

    // Things in this block reference definitions in the subproject that do not exist,
    // until the project is evaluated.
    afterEvaluate {
        // Create a sourcesJar task for each subproject
        tasks.create(name: 'sourcesJar', type: Jar) {
            description 'Creates sources jar.'
            archiveClassifier = 'source'
            archiveBaseName = jar.archiveBaseName
            from sourceSets.main.java
        }

        // Create a javadocJar task for each subproject
        tasks.create(name: 'javadocJar', type: Jar, dependsOn: 'javadoc') {
            description 'Creates javadoc jar.'
            archiveClassifier = 'javadoc'
            archiveBaseName = jar.archiveBaseName
            from tasks.javadoc.destinationDir
        }

        // Adds manifest to all Jar files
        tasks.withType(Jar) {
            includeEmptyDirs = false
            if (archiveFileName.get().startsWith("checker-qual")) {
                metaInf {
                    from './LICENSE.txt'
                }
            } else {
                metaInf {
                    from "${rootDir}/LICENSE.txt"
                }
            }
            manifest {
                attributes("Implementation-Version": "${project.version}")
                attributes("Implementation-URL": "https://checkerframework.org")
                if (! archiveFileName.get().endsWith("source.jar")) {
                    attributes('Automatic-Module-Name': "org.checkerframework." + project.name.replaceAll('-', '.'))
                }
                if (archiveFileName.get().startsWith("checker-qual")) {
                    attributes("Bundle-License": "MIT")
                } else {
                    attributes("Bundle-License": "(GPL-2.0-only WITH Classpath-exception-2.0)")
                }
            }
        }

        // Add tasks to run various checkers on all the main source sets.
<<<<<<< HEAD
        createCheckTypeTask(project.name, 'org.checkerframework.checker.interning.InterningChecker', 'Interning')
        createCheckTypeTask(project.name, 'org.checkerframework.checker.nullness.NullnessChecker', 'Nullness')
        createCheckTypeTask(project.name, 'org.checkerframework.checker.nullness.NullnessChecker', 'WorkingNullness', ['-AskipUses=com.sun.*', '-AskipDefs=org.checkerframework.checker.*|org.checkerframework.common.*|org.checkerframework.framework.*'])
=======
        // These pass and are run by nonJunitTests.
        createCheckTypeTask(project.name, 'org.checkerframework.checker.interning.InterningChecker', 'InterningSuppressWarnings', ['-AsuppressWarnings=not.interned'])
        createCheckTypeTask(project.name, 'org.checkerframework.checker.nullness.NullnessChecker', 'NullnessSkipSome', ['-AskipUses=com.sun.*', '-AskipDefs=org.checkerframework.checker.*|org.checkerframework.common.*|org.checkerframework.framework.*|org.checkerframework.dataflow.cfg.CFGBuilder'])
>>>>>>> 19f2ec7a
        createCheckTypeTask(project.name, 'org.checkerframework.framework.util.PurityChecker', 'Purity')
        createCheckTypeTask(project.name, 'org.checkerframework.checker.signature.SignatureChecker', 'Signature')
        // These do not yet pass.  TODO: Make them pass.
        createCheckTypeTask(project.name, 'org.checkerframework.checker.nullness.NullnessChecker', 'Nullness', ['-AskipUses=com.sun.*'])
        createCheckTypeTask(project.name, 'org.checkerframework.checker.interning.InterningChecker', 'InterningSuppressWarnings')


        // Add jtregTests to framework and checker modules
        if (project.name.is('framework') || project.name.is('checker')) {
            tasks.create(name: 'jtregTests', dependsOn: ':downloadJtreg', group: 'Verification') {
                description 'Run the jtreg tests.'
                dependsOn('compileJava')
                dependsOn('compileTestJava')
                dependsOn('shadowJar')

                String jtregOutput = "${buildDir}/jtreg"
                String name = 'all'
                String tests = '.'
                doLast {
                    exec {
                        executable "${jtregHome}/bin/jtreg"
                        args = [
                                "-dir:${projectDir}/jtreg",
                                "-workDir:${jtregOutput}/${name}/work",
                                "-reportDir:${jtregOutput}/${name}/report",
                                "-verbose:error,fail",
                                "-javacoptions:-g",
                                "-keywords:!ignore",
                                "-samevm",
                                "-javacoptions:-classpath ${tasks.shadowJar.archiveFile.get()}:${sourceSets.test.output.asPath}",
                                // Required for checker/jtreg/nullness/PersistUtil.java and other tests
                                "-vmoptions:-classpath ${tasks.shadowJar.archiveFile.get()}:${sourceSets.test.output.asPath}",
                        ]
                        if (isJava8) {
                            // Use Error Prone javac and source/target 8
                            args += [
                                "-vmoptions:-Xbootclasspath/p:${configurations.javacJar.asPath}",
                                "-javacoptions:-Xbootclasspath/p:${configurations.javacJar.asPath}",
                                "-javacoptions:-source 8",
                                "-javacoptions:-target 8"
                                ]
                        } else {
                            args += [
                                    // checker/jtreg/nullness/defaultsPersist/ReferenceInfoUtil.java
                                    // uses the jdk.jdeps module.
                                    "-javacoptions:--add-modules jdk.jdeps",
                                    "-javacoptions:--add-exports=jdk.jdeps/com.sun.tools.classfile=ALL-UNNAMED",
                                    "-vmoptions:--add-opens=jdk.compiler/com.sun.tools.javac.comp=ALL-UNNAMED",
                            ]
                        }
                        if (project.name.is('framework')) {
                            // Do not check for the annotated JDK
                            args += [
                                    "-javacoptions:-ApermitMissingJdk"
                            ]
                        } else if (project.name.is('checker')) {
                            args += [
                                    "-javacoptions:-classpath ${sourceSets.testannotations.output.asPath}",
                            ]
                        }

                        // Location of jtreg tests
                        args += "${tests}"
                    }
                }
            }
        }

        // Create a task for each JUnit test class whose name is the same as the JUnit class name.
        sourceSets.test.allJava.filter { it.path.contains('src/test/java/tests') }.forEach { file ->
            String junitClassName = file.name.replaceAll(".java", "")
            tasks.create(name: "${junitClassName}", type: Test) {
                description "Run ${junitClassName} tests."
                include "**/${name}.class"
            }
        }

        // Configure JUnit tests
        tasks.withType(Test) {
            if (isJava8) {
                jvmArgs "-Xbootclasspath/p:${configurations.javacJar.asPath}"
            } else {
                jvmArgs += [
                        "--illegal-access=warn",
                        "--add-opens", "jdk.compiler/com.sun.tools.javac.comp=ALL-UNNAMED",
                ]
            }

            maxParallelForks = Integer.MAX_VALUE

            if (project.name.is('checker')) {
                dependsOn('copyJarsToDist')
            }

            if (project.hasProperty('emit.test.debug')) {
                systemProperties += ["emit.test.debug": 'true']
            }

            testLogging {
                showStandardStreams = true
                // Always run the tests
                outputs.upToDateWhen { false }

                // Show the found unexpected diagnostics and expected diagnostics not found.
                exceptionFormat "full"
                events "failed"
            }

            // After each test, print a summary.
            afterSuite { desc, result ->
                if (desc.getClassName() != null) {
                    long mils = result.getEndTime() - result.getStartTime()
                    double seconds = mils / 1000.0

                    println "Testsuite: ${desc.getClassName()}\n" +
                            "Tests run: ${result.testCount}, " +
                            "Failures: ${result.failedTestCount}, " +
                            "Skipped: ${result.skippedTestCount}, " +
                            "Time elapsed: ${seconds} sec\n"
                }

            }
        }

        // Create a runErrorProne task.
        tasks.create(name: 'runErrorProne', type: JavaCompile, group: 'Verification') {
            description 'Run the error-prone compiler on the main sources'

            source = sourceSets.main.java.asFileTree
            classpath = sourceSets.main.compileClasspath.asFileTree
            destinationDir = new File("${buildDir}", 'errorprone')

            // Error Prone must be available in the annotation processor path
            options.annotationProcessorPath = configurations.errorprone
            // Enable Error Prone
            options.errorprone.enabled = true
            options.errorprone.disableWarningsInGeneratedCode = true
            options.errorprone.errorproneArgs = [
                    // Many compiler classes are interned.
                    '-Xep:ReferenceEquality:OFF',
                    // These might be worth fixing.
                    '-Xep:DefaultCharset:OFF',
                    // Not useful to suggest Splitter; maybe clean up.
                    '-Xep:StringSplitter:OFF',
                    // Too broad, rejects seemingly-correct code.
                    '-Xep:EqualsGetClass:OFF',
                    // Not a real problem
                    '-Xep:MixedMutabilityReturnType:OFF',
                    // Don't want to add a dependency to ErrorProne.
                    '-Xep:AnnotateFormatMethod:OFF',
                    // Warns for every use of "@checker_framework.manual"
                    '-Xep:InvalidBlockTag:OFF',
                    // @SuppressWarnings doesn't work: https://github.com/google/error-prone/issues/1650
                    '-Xep:InlineFormatString:OFF',
                    // -Werror halts the build if Error Prone issues a warning, which ensures that
                    // the errors get fixed.  On the downside, Error Prone (or maybe the compiler?)
                    // stops as soon as it one warning, rather than outputting them all.
                    // https://github.com/google/error-prone/issues/436
                    '-Werror',
            ]
        }

        // Create a nonJunitTests task per project
        tasks.create(name: 'nonJunitTests', group: 'Verification') {
            description 'Run all Checker Framework tests except for the Junit tests.'
            dependsOn('checkInterningSuppressWarnings', 'checkNullnessSkipSome', 'checkPurity', 'checkSignature')
            if (project.name.is('framework') || project.name.is('checker')) {
                dependsOn('checkCompilerMessages', 'jtregTests')
            }
            if (project.name.is('framework')) {
                dependsOn('wholeProgramInferenceTests', 'loaderTests')
            }

            if (project.name.is('checker')) {
                if (!isJava8) {
                    dependsOn('jtregJdk11Tests')
                }
                dependsOn('nullnessExtraTests', 'commandLineTests', 'tutorialTests')
            }

            if (project.name.is('dataflow')) {
                dependsOn('liveVariableTest')
            }
        }

        // Create an allTests task per project.
        // allTests = test + nonJunitTests
        tasks.create(name: 'allTests', group: 'Verification') {
            description 'Run all Checker Framework tests'
            // The 'test' target is just the JUnit tests.
            dependsOn('nonJunitTests', 'test')
        }

        task javadocPrivate(dependsOn: javadoc) {
            doFirst {
                javadocMemberLevel = JavadocMemberLevel.PRIVATE
            }
            doLast {
                javadocMemberLevel = JavadocMemberLevel.PROTECTED
            }
        }
    }
}

assemble.dependsOn(':checker:copyJarsToDist')

task checkBasicStyle(group: 'Format') {
    description 'Check basic style guidelines.  Not related to Checkstyle tool.'
    String[] ignoreDirectories = ['.git',
                                  '.gradle',
                                  '.idea',
                                  '.plume-scripts',
                                  'annotated',
                                  'api',
                                  'bib',
                                  'bootstrap',
                                  'build',
                                  'jdk',
                                  'maven-artifacts']

    String[] ignoreFilePatterns = [
            '*.aux',
            '*.bib',
            '*.class',
            '*.dvi',
            '*.expected',
            '*.gif',
            '*.jar',
            '*.jtr',
            '*.log',
            '*.out',
            '*.patch',
            '*.pdf',
            '*.png',
            '*.sty',
            '*.toc',
            '*.xcf',
            '*~',
            '#*#',
            'CFLogo.ai',
            'logfile.log.rec.index',
            'manual.html',
            'manual.html-e',
            'junit.*.properties',
            'framework/src/main/resources/git.properties']
    doLast {
        FileTree tree = fileTree(dir: projectDir)
        for (String dir : ignoreDirectories) {
            tree.exclude "**/${dir}/**"
        }
        for (String file : ignoreFilePatterns) {
            tree.exclude "**/${file}"
        }
        boolean failed = false
        tree.visit {
            if (!it.file.isDirectory()) {
                int isBlankLine
                it.file.eachLine { line ->
                    if (line.endsWith(' ')) {
                        println("Trailing whitespace: ${it.file.absolutePath}")
                        failed = true
                    }
                    if (!line.startsWith('\\') &&
                            (line.matches('^.* (else|finally|try)\\{}.*$')
                                    || line.matches('^.*}(catch|else|finally) .*$')
                                    || line.matches('^.* (catch|for|if|while)\\('))) {
                        // This runs on non-java files, too.
                        println("Missing space: ${it.file.absolutePath}")
                        failed = true
                    }
                    if (line.isEmpty()) {
                        isBlankLine++;
                    } else {
                        isBlankLine = 0;
                    }
                }

                if (isBlankLine > 1) {
                    println("Blank line at end of file: ${it.file.absolutePath}")
                    failed = true
                }

                RandomAccessFile file
                try {
                    file = new RandomAccessFile(it.file, 'r')
                    int end = file.length() - 1;
                    if (end > 0) {
                        file.seek(end)
                        byte last = file.readByte()
                        if (last != '\n') {
                            println("Missing newline at end of file: ${it.file.absolutePath}")
                            failed = true
                        }
                    }
                } finally {
                    if (file != null) {
                        file.close()
                    }
                }
            }
        }
        if (failed) {
            throw new GradleException("Files do not meet basic style guidelines.")
        }
    }
}
assemble.mustRunAfter(clean)
task buildAll {
    description 'Build all jar files, including source and javadoc jars'
    dependsOn(allJavadoc)
    subprojects { Project subproject ->
        dependsOn("${subproject.name}:assemble")
        dependsOn("${subproject.name}:javadocJar")
        dependsOn("${subproject.name}:sourcesJar")
    }
    dependsOn('framework:allJavadocJar', 'framework:allSourcesJar', 'checker:allJavadocJar', 'checker:allSourcesJar')
}

task releaseBuild {
    description 'Build everything required for a release'
    dependsOn(clean)
    doFirst {
        release = true
    }
    // Use finalizedBy rather than dependsOn so that release is set to true before any of the tasks are run.
    finalizedBy(buildAll)
}

task releaseAndTest {
    description 'Build everything required for a release and run allTests'
    dependsOn(releaseBuild)
    subprojects { Project subproject ->
        dependsOn("${subproject.name}:allTests")
    }
}

// Don't create an empty checker-framework-VERSION.jar
jar.onlyIf {false}

/**
 * Copies the pom file and expands any properties in the file. For example,
 * ${checkerframeworkversion} is changed to the current version.
 * @param pomFile file name of pom
 * @return file name of the copied and expanded pom file
 */
String copyAndExpandPomFile(String pomFile) {
    mkdir "${buildDir}/maven"
    copy {
        from pomFile
        into "${buildDir}/maven"
        expand('checkerframeworkversion': version)
    }

    new File("${buildDir}/maven").toPath().resolve(new File(pomFile).toPath().last())
}

/**
 * Deploys the given jar file to the local Maven repository.
 * @param jar fully qualified file name of a jar file
 * @param pom filename of pom that describes the artifact
 */
void mvnDeployToLocalRepo(String jar, String pom) {
    String copiedFilename = copyAndExpandPomFile(pom)
    exec {
        executable 'mvn'
        args += [
                'install:install-file',
                "-Dfile=${jar}",
                "-DpomFile=${copiedFilename}",
                '-DgeneratePom=true'

        ]
    }
}

/**
 * Deploys the jar file produced by the "jar" task of the given project to the local Maven repository.
 * @param project project whose jar file is deployed
 * @param pom filename of pom that describes the artifact
 */
void mvnDeployToLocalRepo(Project project, String pomFile) {
    String jarFile = project.tasks.getByName('jar').archiveFile.get().toString();
    mvnDeployToLocalRepo(jarFile, pomFile)
}

/**
 * Signs and deploys the given jar file to the Sonatypes Maven repository.
 * @param jar fully qualified file name of a jar file
 * @param pom filename of pom that describes the artifact
 * @param classifier the kind of artifact; sources or javadoc; defaults to the empty string
 */
void mvnSignAndDeployToSonatype(String jar, String pom, String classifier = "") {
    String copiedFilename = copyAndExpandPomFile(pom)
    String passwordFile = "/projects/swlab1/checker-framework/hosting-info/release-private.password"
    String passphrase = new File(passwordFile).readLines().get(0);

    exec {
        executable 'mvn'
        args += [
                'gpg:sign-and-deploy-file',
                '-Durl=https://oss.sonatype.org/service/local/staging/deploy/maven2/',
                '-DrepositoryId=sonatype-nexus-staging',
                "-DpomFile=${copiedFilename}",
                "-Dfile=${jar}",
                '-Dgpg.keyname=checker-framework-dev@googlegroups.com',
                "-Dgpg.passphrase=${passphrase}"
        ]
        if (!classifier.isEmpty()) {
            args += ["-Dclassifier=${classifier}"]
        }
    }
}

/**
 * Signs and deploys the classes jar, sources jar, and javadoc jar files for a single artifact.
 * @param classesJar class jar file
 * @param sourceJar source jar file corresponding to the classesJar
 * @param javadocJar javadoc jar file corresponding to the classesJar
 * @param pom filename of pom that describes the artifact
 */
void mvnSignAndDeployMultipleToSonatype(String classesJar, String sourceJar, String javadocJar, String pom) {
    mvnSignAndDeployToSonatype(classesJar, pom)
    mvnSignAndDeployToSonatype(sourceJar, pom, "sources")
    mvnSignAndDeployToSonatype(javadocJar, pom, "javadoc")
}

/**
 * Signs and deploys the classes jar, sources jar, and javadoc jar files for a single artifact.
 * @param project with a jar, sourcesJar, and javadocJar tasks defined
 * @param pom filename of pom that describes the artifact
 */
void mvnSignAndDeployMultipleToSonatype(Project project, String pom) {
    mvnSignAndDeployMultipleToSonatype(project.tasks.getByName('jar').archiveFile.get().toString(),
            project.tasks.getByName('sourcesJar').archiveFile.get().toString(),
            project.tasks.getByName('javadocJar').archiveFile.get().toString(), pom)
}<|MERGE_RESOLUTION|>--- conflicted
+++ resolved
@@ -270,13 +270,8 @@
                 '-processor', "${checker}",
                 '-proc:only',
                 '-Xlint:-processing',
-<<<<<<< HEAD
-		'-Xmaxerrs', '10000',
-		'-Xmaxwarns', '10000',
-=======
                 '-Xmaxerrs', '10000',
                 '-Xmaxwarns', '10000',
->>>>>>> 19f2ec7a
                 ]
         options.compilerArgs += args
 
@@ -640,20 +635,13 @@
         }
 
         // Add tasks to run various checkers on all the main source sets.
-<<<<<<< HEAD
+        // These pass and are run by nonJunitTests.
         createCheckTypeTask(project.name, 'org.checkerframework.checker.interning.InterningChecker', 'Interning')
-        createCheckTypeTask(project.name, 'org.checkerframework.checker.nullness.NullnessChecker', 'Nullness')
-        createCheckTypeTask(project.name, 'org.checkerframework.checker.nullness.NullnessChecker', 'WorkingNullness', ['-AskipUses=com.sun.*', '-AskipDefs=org.checkerframework.checker.*|org.checkerframework.common.*|org.checkerframework.framework.*'])
-=======
-        // These pass and are run by nonJunitTests.
-        createCheckTypeTask(project.name, 'org.checkerframework.checker.interning.InterningChecker', 'InterningSuppressWarnings', ['-AsuppressWarnings=not.interned'])
         createCheckTypeTask(project.name, 'org.checkerframework.checker.nullness.NullnessChecker', 'NullnessSkipSome', ['-AskipUses=com.sun.*', '-AskipDefs=org.checkerframework.checker.*|org.checkerframework.common.*|org.checkerframework.framework.*|org.checkerframework.dataflow.cfg.CFGBuilder'])
->>>>>>> 19f2ec7a
         createCheckTypeTask(project.name, 'org.checkerframework.framework.util.PurityChecker', 'Purity')
         createCheckTypeTask(project.name, 'org.checkerframework.checker.signature.SignatureChecker', 'Signature')
         // These do not yet pass.  TODO: Make them pass.
         createCheckTypeTask(project.name, 'org.checkerframework.checker.nullness.NullnessChecker', 'Nullness', ['-AskipUses=com.sun.*'])
-        createCheckTypeTask(project.name, 'org.checkerframework.checker.interning.InterningChecker', 'InterningSuppressWarnings')
 
 
         // Add jtregTests to framework and checker modules
@@ -814,7 +802,7 @@
         // Create a nonJunitTests task per project
         tasks.create(name: 'nonJunitTests', group: 'Verification') {
             description 'Run all Checker Framework tests except for the Junit tests.'
-            dependsOn('checkInterningSuppressWarnings', 'checkNullnessSkipSome', 'checkPurity', 'checkSignature')
+            dependsOn('checkInterning', 'checkNullnessSkipSome', 'checkPurity', 'checkSignature')
             if (project.name.is('framework') || project.name.is('checker')) {
                 dependsOn('checkCompilerMessages', 'jtregTests')
             }
