--- conflicted
+++ resolved
@@ -4,12 +4,8 @@
 - package-ecosystem: "gradle"
   directory: "/"
   schedule:
-<<<<<<< HEAD
-    interval: daily
+    interval: "daily"
   # Default open-pull-requests-limit = 5
-=======
-    interval: "daily"
->>>>>>> 9eacbbc6
   open-pull-requests-limit: 10
   ignore:
   - dependency-name: com.amazonaws:aws-java-sdk-bom
